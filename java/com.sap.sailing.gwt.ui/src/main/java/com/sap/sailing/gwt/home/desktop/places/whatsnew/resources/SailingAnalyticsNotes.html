<!DOCTYPE html>
<html>
<body>
<div id="mainContent">
    <h4 class="articleHeadline">What's New - SAP Sailing Analytics</h4>
      <div class="innerContent">
<<<<<<< HEAD
         <h5 class="articleSubheadline">September 2018</h5>
         <ul class="bulletList">
            <li>In <tt>RaceBoard.html</tt> is a new feature available which allows users to create tags consisting of a title
            and optional comment and/or image per race. These tags can be saved visible only for the creating user or for everbody 
            (requiring special permissions) and can be used to mark interesting situations during a race. Tag buttons allow users to 
            save frequently used tags as a preset which can be used quckily and do not require repeating input of the same tag.</li>
=======
         <h5 class="articleSubheadline">October 2018</h5>
         <ul class="bulletList">
            <li>Searching for phrases containing whitespace characters with double quotes such as "Tobias Schadewaldt" will now work
                across a distributed server and event landscape.</li>  
>>>>>>> 16f6ec97
         </ul>

         <h5 class="articleSubheadline">August 2018</h5>
         <ul class="bulletList">
            <li>The windstreamlets are now colored dynamically according to the wind fields maximum and minimum wind speed.</li>  
            <li>Changes of <tt>DataMining.html</tt>
               <ul class="bulletList">
                  <li>The currently selected result tab will be remembered when a query is run. It is now possible
                     to change tabs while a long query is executed, without overwriting the result of another tab when
                     the query finishes. The result will be displayed in the tab that was selected when the execution
                     started.</li>
                  <li>The tabs now remember the query that has been used to calculate the currently displayed
                     result. The query of a tab is displayed when the tab is selected.</li>
                  <li>A setting has been added to prevent that changes are lost, when a different query should be
                     displayed. The default setting is to ask, if the changes should be discarded or kept (preventing
                     that the query is displayed).</li>
                  <li>The suggested statistics are now grouped by their retriever chain</li>
                  <li>The aggregator and statistic control switched places and are now linked together. This means that
                     all aggregators/statistics can always be selected, but are grayed out if one component isn't supported
                     by the other (e.g. an aggregator doesn't exist for the currently selected statistic). The other
                     component will be reset when an unsupported component is selected.</li>
                  <li>Counting aggregators now work directly on the retrieved data elements and don't require the
                     selection of a specific statistic. Changing to a counting aggregator when a statistic is selected
                     automatically changes it to the corresponding data type.</li>
                  <li>The filter selection and dimensions to group by are now retained (where possible), if the statistic
                     is changed to one that is based on a different data type.</li>
               </ul>
            </li>
         </ul>

         <h5 class="articleSubheadline">July 2018</h5>
         <ul class="bulletList">
            <li>The Maneuver Table now uses the same color coding for competitors as the leaderboard to help
               recognize competitor tracks for selected maneuvers more easily.</li>
            <li>In <tt>RaceBoard.html</tt> there is a new feature for maneuver loss visualization. There is a
               setting in the map settings and in the maneuver pop up.
            </li>
            <li>In <tt>RaceBoard.html</tt> when zooming into a specific time range, the time slider will provide a
               "reset zoom" button in expanded mode.
            </li>
            <li>Issues with sporadic incorrect zoom/pan states in the Race Board / race viewer have been fixed.</li>
            <li>Fixed an issue with the "Winning Lanes" mode for large races that could lead to full tails for all
               competitors to be loaded instead of only the ones for the podium competitors.</li>
         </ul>

         <h5 class="articleSubheadline">June 2018</h5>
         <ul class="bulletList">
            <li>In <tt>RaceBoard.html</tt> the availability of media is now visualized under the time slider via a
               bar overlay. When hovering the bar, the title of the video is shown.
            </li>
            <li>In <tt>RaceBoard.html</tt> video players are now ensured to be on top of all video players when
               clicking/touching them. This means you can bring a specific video window in the foreground in case there
               are multiple ones that overlap each other.
            </li>
            <li>In <tt>RaceBoard.html</tt> the various areas (e.g. leaderboard and charts) now keep their size on
               expansion/collapsion.
            </li>
            <li>The filter selection in <tt>DataMining.html</tt> has been overhauled.
               <ul class="bulletList">
                  <li>All available filter dimensions are now listed where the different data retriever levels have
                     been listed previously. The different dimensions are divided by the corresponding data retriever
                     level and can be filtered with the input field above the list. Both the dimension and data
                     retriever level names can be used to filter the dimension list.</li>
                  <li>Selecting a filter dimension adds a table containing the available values of the selected
                     dimension. The order of the value tables is equal to the order of the dimensions list.</li>
                  <li>Each filter value table now has its own scroll-bar.</li>
               </ul>
            </li>
            <li>The grouping dimensions are now ordered alphabetically.</li>
         </ul>

         <h5 class="articleSubheadline">April 2018</h5>
         <ul class="bulletList">
            <li>In the raceboard a new maneuver table has been added next to the wind and competitor charts. It
               shows the detected maneuvers of selected competitors which can be filtered by type via the respective
               settings dialog. Also, the table entries can be sorted by clicking the column headers. During replay of
               finished races, clicking a maneuver will skip to the beginning of the maneuver. In case of a live race,
               the maneuver table will progressively fill with more data, as it becomes available.</li>
            <li>The size of the start count down shown near the start line on the map can now be adjusted in the
               map settings.</li>
            <li>The advantage line is now displayed in orange color which makes it easier to see on blue water.</li>
            <li>A problem with the mark passing calculation for smart phone-tracked races has been solved. This
               should avoid cases where automatic split time re-calculation sometimes stops for a race.</li>
         </ul>

         <h5 class="articleSubheadline">March 2018</h5>
         <ul class="bulletList">
            <li>The data source and key figure selection of the <tt>DataMining.html</tt> have been simplified into
               a single input field widget.
            </li>
            <li>The key figure selection can now be searched and filtered with keywords by typing in the new
               selection widget.</li>
            <li>Zooming in on a competitor chart in the race viewer will now adjust the time resolution to that
               selected in the settings if before zooming the resolution had to be reduced to remain under the limit of
               data points that can be requested from the server in one round trip.</li>
         </ul>

         <h5 class="articleSubheadline">January 2018</h5>
         <ul class="bulletList">
            <li>Coordinate display (lat/lng), e.g., in pop-ups for marks and wind sensors now show the more common
               DD°MM.MMM' format.</li>
         </ul>

         <h5 class="articleSubheadline">November 2017</h5>
         <ul class="bulletList">
            <li>The language preference set in the user profile (if any), now also affects the website's language.
               Formerly, this preference affected the language of notification mails only. Be aware of the fact, that
               signing in will not force the page to be shown in the user's preferred language. It will only take effect
               when refreshing the page manually or opening a new one, in order to prevent the state of the currently
               opened page to get lost. After a sign out (and another page reload) the language preference will stop to
               take effect.</li>
            <li>There are additional column types in the leaderboard that show per leg, per race and overall
               statistics for distance foiled and duration foiled. This allows for quick competitor comparisons
               regarding these figures which are so important for any foiling boat class. Note, that this feature is
               also available on overall leaderboards, providing foiling stats across an entire season or event series.
            </li>
            <li>When a leaderboard belongs to a leaderboard group with an overall (series) leaderboard and the
               leaderboard has no scores at all yet for a competitor, that competitor won't be assigned a score in the
               overall (series) leaderboard either. This way, when an act or event has its leaderboard already linked to
               the series leaderboard group, no scores will show in the series leaderboard before the act/event starts
               producing scores for the competitors.</li>
         </ul>

         <h5 class="articleSubheadline">October 2017</h5>
         <ul class="bulletList">
            <li>The <tt>DataMining.html</tt> module now offers an additional chart type with error bars. This
               currently shows minimum and maximum values for averages, and the tool tip visualizes those numerically,
               together with the number of elements from which the average was drawn.
            </li>
            <li>The <tt>DataMining.html</tt> module now reacts on clicks on bars in the result chart and triggers a
               corresponding drill-down operation, adding the first grouping key value as a new filter and removing the
               grouping dimension. If that was the last dimension removed, the user is asked to provide a new grouping
               dimension.
            </li>
            <li>If available, an event description is now shown on event overview pages.</li>
         </ul>

         <h5 class="articleSubheadline">September 2017</h5>
         <ul class="bulletList">
            <li>The system will now detect "anniversary races" and show those on the start page. Anniversary races
               are detected based on the total number of tracked races known (races having GPS data and a valid start
               date). Anniversary types currently known are round quarters like 10'000, 25'000, and 50'000 as well as
               numbers where all digits are the same like 11'111 or 22'222. Some time before such a milestone is
               reached, a countdown is shown on the start page. When an anniversary is reached, the determined race is
               shown at the same place.</li>
            <li>Users that aren't authenticated will now see a message near the login icon in the page header. This
               message gently hints about additional functionality being available for authenticated users. This message
               lets you show details the additional functionality being available for authenticated users only. When
               either logging in, showing details or dismissing this message, the message will disappear for some days
               until it reappears.</li>
         </ul>

         <h5 class="articleSubheadline">August 2017</h5>
         <ul class="bulletList">
            <li>In the list of past events, you can now find some statistics for the current and past years. The
               statistics can be found at the end of the list of events for a year. To see statistics of a past year,
               you need to expand the list of events for that year.</li>
            <li>The simulation overlay is now also available prior to the start of a live race. It can therefore,
               e.g., be used to "predict" the best course on the first upwind leg based on the latest wind measurements.
            </li>
            <li>In several places you can now find statistics regarding the highest speed and the competitor that
               produced it (fastest competitor). These statistics are available for events and regattas as well as in
               the yearly statistics.</li>
         </ul>

         <h5 class="articleSubheadline">July 2017</h5>
         <ul class="bulletList">
            <li>When using Smartphone Tracking, mark positions obtained by pinging or tracking or manually
               assigning a static position can now be removed using the "Delete Fix" pop-up menu item in the Mark
               Position Editor. It will require removing and re-tracking the race to make the removal take effect.</li>
            <li>In <code>/gwt/RaceBoard.html</code> it's now possible to display an overlay that shows the
               estimated duration based on the course and the current wind conditions. To show this information, you
               need to select the respective option in the map's settings dialog. The option's visibility depends on the
               availability of sufficient polar data for the boat class.
            </li>
            <li>In <code>/gwt/RaceBoard.html</code> it isn't possible anymore to select other races to be shown in
               the embedded leaderboard. This possibility caused several problems in the past. The leaderboard will now
               always stick to the single race for which the raceboard was opened.
            </li>
            <li>The autoplay sites have been re-implemented from ground up:
               <ul>
                  <li>Autoplay now uses the new settings framework</li>
                  <li>Classic-Autoplay represents the old autoplay</li>
                  <li>Sixty-Inch-Autoplay is a new, more complex, redesigned, multiview autoplay targeted at big
                     screen displays</li>
               </ul>
            </li>
         </ul>

         <h5 class="articleSubheadline">June 2017</h5>
         <ul class="bulletList">
            <li>Several improvements were implemented regarding user settings:
               <ul>
                  <li>Document settings are saved as delta to the user defaults instead of the delta to the system
                     defaults. In cases where a setting has the value 'A' as system default and 'B' as user default,
                     it's now possible to set it back to 'A' for a document. Settings stored before this change will
                     continue to work with the old overwriting semantic.</li>
                  <li>Collection based settings are now stored as delta to the default set of values. This means
                     that removals and additions are being recorded instead of all values of a setting. Having value 'A'
                     as system default and adding 'B' for the user default and 'C' for one document will select values
                     'A', 'B' and 'C' for the document.</li>
                  <li>Settings dialogs now have a 'reset to default' button. When pressing this button, user
                     defaults as well as the current document settings are being reset to the system defaults. In
                     addition, the settings dialog is updated to show the system defaults. Those defaults will only take
                     effect for the current view when pressing ok.</li>
                  <li>User settings can now also be saved for <code>/gwt/RaceBoard.html</code>. Be aware that
                     different modes have distinct settings so that defaults defined for one mode do not have any effect
                     on other modes.
                  </li>
                  <li>On the user profile page you can now find a list of all stored settings. You can show the
                     technical settings data and remove specific setting entries.</li>
               </ul>
            </li>
         </ul>

         <h5 class="articleSubheadline">May 2017</h5>
         <ul class="bulletList">
            <li>It's now possible to show nationality flags in addition to competitor images in leaderboards if
               both are available. If no competitor images are available, this won't have any effect. You can activate
               this option through the leaderboard settings dialog to be found in various views.</li>
         </ul>

         <h5 class="articleSubheadline">April 2017</h5>
         <ul class="bulletList">
            <li>Several pages are now enabled to save user settings with the following specifics:
               <ul>
                  <li>In settings dialogs there is a "Make default" button in the lower-left corner which is
                     displayed when saving of settings is enabled. A click on that button causes the system to use the
                     new settings as default values for the same page. This is independent of a race, event or
                     leaderboard to be shown.</li>
                  <li>A click on OK button causes the system to store the settings as document settings. Document
                     settings are only used for the same event, leaderboard or race. When the page is opened for e.g.
                     the same race, the settings used last time are loaded.</li>
                  <li>Settings saved this way are stored locally in the browser's local storage and in the user
                     profile if you are logged in.</li>
                  <li>Settings can be overwritten by URL parameters.</li>
               </ul> The following pages are now enabled to provide user settings:
               <ul>
                  <li><code>/gwt/Leaderboard.html</code></li>
                  <li><code>/gwt/RegattaOverview.html</code></li>
                  <li>Leaderboards embedded in <code>/gwt/Home.html</code></li>
               </ul> This feature required changing several URL parameters, which means that previously saved bookmarks might
               work slightly different.
            </li>
            <li>The maneuver loss calculation for penalty circles has been improved. Previously, the end of the
               penalty circle maneuver was considered to be at the last of the two adjacent tack/gybe maneuvers. This,
               usually, is earlier than when approaching the course over ground at the beginning of the penalty circle
               again. With this, the extrapolation of the speed/course at the beginning of the maneuver did not last
               long enough. Furthermore, penalties with strong accelerations during the gybing phase could have led to
               an incorrect inference of the speed and course at the beginning of the maneuver. Both of these issues
               have now been fixed, leading to good results also in very specific and unusual speed developments during
               a penalty circle maneuver.</li>
            <li>The advantage line display has been fixed for legs changing their type (upwind/downwind/reach)
               while the race is going on. It now uses the leg type at the same current time point that the leaderboard
               uses for calculating the competitor ranking.</li>
            <li>Images in the overall image gallery ("Photographers love Sailing") are now linked with the events
               to which they belong. Clicking the image navigates to the event page.</li>
         </ul>

         <h5 class="articleSubheadline">March 2017</h5>
         <ul class="bulletList">
            <li>The SAP Sailing Analytics are now also available in French, Portugese, as well as Spanish. Find the
               language chooser in the lower right corner of the footer, or when signed in, go to your user profile and
               set your preferred language.</li>
            <li>The application's locale now switches based on the client's "Accept-Language" HTTP header field.
               This means that the application in all its parts will show in the user's default language if supported,
               defaulting to English otherwise.</li>
         </ul>
         <h5 class="articleSubheadline">February 2017</h5>
         <ul class="bulletList">
            <li>The definition of "ride height" for foiling sensors has been changed. Instead of showing the ride
               height calculated by the sensor we are now showing the minimum of the port and starboard ride heights.
               Therefore, this new definition of ride height can be seen as the distance of lowest hull part from the
               water.</li>
         </ul>

         <h5 class="articleSubheadline">January 2017</h5>
         <ul class="bulletList">
            <li>An issue with wind-up map rotation which sometimes left the map centered over the African continent
               has been fixed.</li>
         </ul>

         <h5 class="articleSubheadline">October 2016</h5>
         <ul class="bulletList">
            <li>An issue with live re-calculation of the maximum speed over ground (SOG) values has been fixed. In
               some circumstances it was possible that new live data did not properly update the MaxSOG figures. Since
               this depended on the timing of read and write access it could have led to different values for different
               server instances, giving confusing results. The fix provided now ensures that the MaxSOG values are
               properly evaluated when new data has arrived.</li>
            <li>The buoy zone radius is now determined by a configurable regatta property. By default, it is set to
               two hull lengths, and a regatta administrator may choose to change it to any other factor such as 3 or
               2.5. This determines the default used in the race viewer (RaceBoard.html). Users can still change the
               radius in the map settings to any arbitrary number, deviating from what has "officially" been set for the
               regatta.</li>
         </ul>

         <h5 class="articleSubheadline">August 2016</h5>
         <ul class="bulletList">
            <li>In order to prepare user-specific configuration support in additional parts of the application,
               various modules now require a user account to be accessed. Please sign up and log in to use their full
               functionality as usual. The following modules are affected:
               <ul>
                  <li><tt>/gwt/Simulator.html</tt></li>
                  <li><tt>/gwt/DataMining.html</tt></li>
               </ul>
            </li>
         </ul>

         <h5 class="articleSubheadline">July 2016</h5>
         <ul class="bulletList">
            <li>The Wind arrow in the top left corner of the race map / player now serves as a toggle button for
               the wind streamlet overlay which can still also be reached through the map settings.</li>
            <li>If you want to analyze a race, the navigation slightly changed. The button, which is shown for
               tracked races won't lead you to the race board directly, but provides a small menu. There you can choose
               from several pre-defined analysis, which will launch the race board with respective configurations:
               <ul>
                  <li>Replay/Watch live: Launches race board in play mode starting at race start, if race is
                     already finished (Replay) or at the actual time, if the race is currently live (Watch live)</li>
                  <li>Race analysis: Shows the race results by setting the timer to the end of the race. <i>This
                        option is only available, if the race is already finished.</i>
                  </li>
                  <li>Start analysis: Shows the race start 10 sec after start and shows the speed over ground (SOG)
                     of the best starters within the competitor chart (zoomed to start). <i>This option is only
                        available, if the race is already started.</i>
                  </li>
                  <li>Winning lanes: Shows the full lanes of the best competitor, if race is already finished or
                     the of leading competitors if the race is currently live.</li>
               </ul>
            </li>
            <li>On the user profile page you now can maintain a list of you favorite boat classes and competitors.
               You can also opt in for notification mails about your favorites to stay informed. A requirement for
               notification mails to work for you is that you entered a valid mail address to your user profile and
               verified the address by clicking the link that has been sent via email.</li>
            <li>Users now may choose their preferred language on the user profile page. Currently only the mail
               notification mechanism will accept this setting to send mails in the preferred language. This also
               prepares additional language sensitive feature, e.g. automatically switching the website to your
               preferred language when logged in.</li>
            <li>The leaderboard now has a new measure value called "Ride height", which shows the ride height on
               foils of a competitor, if respective data is available (currently ESS only). This information can also be
               shown in the competitor chart on the RaceBaord page.</li>
            <li>To visualize multiple information at once, the competitor chart on the RaceBaord page can now be
               configured to show two Y-axes.</li>
         </ul>

         <h5 class="articleSubheadline">May 2016</h5>
         <ul class="bulletList">
            <li>It is now possible to follow races on the RaceBoard, even if there's no wind data available.</li>
         </ul>

         <h5 class="articleSubheadline">April 2016</h5>
         <ul class="bulletList">
            <li>The <tt>/gwt/RaceBoard.html</tt> entry point now accepts an optional parameter "t" in the form <tt>[[hh:]mm:]ss</tt>,
               for example <tt>t=12:34</tt> to place the timer so much after the race start if the viewer comes up in
               Replay mode. You may also use just seconds, as in <tt>t=1234</tt> which makes specifying a time <em>before</em>
               the start somewhat easier (<tt>t=-123</tt> instead of <tt>t=-02:-03</tt>).
            </li>
         </ul>

         <h5 class="articleSubheadline">February 2016</h5>
         <ul class="bulletList">
            <li>The website now features a user registration and authentication interface. User accounts are
               currently used to grant special permissions to administrators and moderators. New user specific features
               (e.g. preferences) will be available in the next couple of months.</li>
            <li>The RaceBoard URL Parameter "canReplayDuringLiveRaces" has been removed. This parameter was used to
               allow users to trigger autoplay for live races on non-live points in time. The permission
               "CAN_REPLAY_DURING_LIVE_RACES" and role "moderator" now grant this functionality to users.</li>
            <li>Mark positions are no longer interpolated between fixes. Instead, when a mark's track is asked for
               the mark's position, the last known position at or before the time point requested will be used. The
               "jumping" of marks in the UI that may otherwise be caused by this is ameliorated by introducing the same
               CSS animation for the marks that is already used for the boats.</li>
         </ul>

         <h5 class="articleSubheadline">January 2016</h5>
         <ul class="bulletList">
            <li>Show maneuver markers on the race board by default (tacks, jibes and penalty circles) with a
               smaller icon, which shows an info bubble when the marker is clicked. The icon turns green if the
               direction change is to starboard and red if to port.</li>
         </ul>

         <h5 class="articleSubheadline">December 2015</h5>
         <ul class="bulletList">
            <li>The advantage line is now animated and moves smoothly with the boats.</li>
            <li>New line hover behavior in race map. When the mouse is moved onto a line, for example the start
               line, a transparent, wider line is activated behind it that acts as a buffer for the thin line, where the
               text displayed by the hover is still shown. This makes it easier to hover over the lines. These wider
               lines can be made semi transparent instead of transparent by unticking the corresponding checkbox in the
               settings of the race map. Furthermore the stroke weight of the wider lines can be configured in the same
               settings dialog.</li>
            <li>The race viewer (RaceBoard.html) now intelligently chooses a layout that suits the screen size.
               When only little horizontal space is available, only the sail number and nationality but not the
               competitor's long name is displayed by default. When vertical space is scarce, competitor and wind charts
               are disabled and more horizontal space can be given to the time slider at the bottom. The leaderboard
               section can then be scaled to smaller widths and will reduce the column widths better than in the past.</li>
            <li>With the changes described above, the RaceBoard is now also accessible from the races page on
               mobile devices.</li>
            <li>For overall / series leaderboards such as a national sailing league or the Extreme Sailing Series,
               the live status of the overall leaderboard is now indicated. As long as a live race is ongoing, the
               respective column in the overall leaderboard is highlighted, and a comment is displayed that indicates
               which regatta is currently still live.</li>
         </ul>

         <h5 class="articleSubheadline">November 2015</h5>

         <ul class="bulletList">
            <li>The smartphone page provides some structural navigation items for several pages in the upper right
               burger menu. You will see links to e.g. events, regattas and series when navigating on event and series
               pages.</li>
            <li>It is now possible to filter for competitors in the race list of events/regattas. If competitor
               information is available, there is a filter box in the upper right corner of the races page. The filter
               is searching for competitors by sail ID as well as the competitor's name.</li>
            <li>Regattas can now be filtered by boat category in the smartphone page. The filter will be shown for
               events with multiple regattas if there is more than on boat category associated with the event.</li>
         </ul>

         <h5 class="articleSubheadline">October 2015</h5>

         <ul class="bulletList">
            <li>A variety of tablets will now show the desktop page by default. The mobile version of the website
               is primarily designed to be used on smartphones, but you can manually switch back to the mobile version
               by clicking the corresponding link in the page footer.</li>
            <li>There is some amount of caching on the web page to reduce the consumed traffic for mobile users.
               Contents aren't loaded again on each page switch. This improves the traffic consumption and loading speed
               on fast page switches.</li>
            <li>The fullscreen image viewer (start page and event media page) can automatically slide through the
               images. This can be turned on by clicking the corresponding icon in the upper right corner of the
               fullscreen viewer.</li>
            <li>There is an optimized search and results page for mobile devices now.</li>
         </ul>

         <h5 class="articleSubheadline">September 2015</h5>

         <ul class="bulletList">
            <li>Races in the event/regatta race list can now be shown in 'competition format'. In this format the
               races and flights are shown in a structural view. In contrast to the default list view there is no
               grouping by live and finished states and all (including upcoming) races/flights are shown in one
               structural view.</li>
            <li>The mobile page now provides regatta overview pages for events having multiple regattas. This page
               shows live races, an excerpt of the current results as well as statistics for the regatta.</li>
         </ul>

         <h5 class="articleSubheadline">August 2015</h5>

         <ul class="bulletList">
            <li>Series events appear as only one entry in the events list, with a marker that this is only one of a
               certain number of events in a series. This way, the many series events don't produce clutter in the
               events list.</li>
            <li>Bug fix: memory leaks for distance cache have been solved. The issue could also lead to endless
               recursions, ultimately leading to server lock-ups.</li>
            <li>Bug fix: master data import detached race logs and regatta logs from database. Log entries added
               after import on the importing server were not written to the database and therefore were lost upon server
               restart.</li>
            <li>There is a smartphone-optimized version of the "solutions" page known from the desktop.</li>
            <li>The smartphone event history now has a slider that allows swiping through the events of a year.</li>
         </ul>

         <h5 class="articleSubheadline">July 2015</h5>

         <ul class="bulletList">
            <li>Major improvements to the web page, with specific enhancements for smartphone users. Race lists are
               now sortable by various criteria by clicking on the column headers. A new fancy progress indicator now
               also provides visual feedback for multi-fleet regattas. A news ticker box has been implemented, and the
               event overview page can hold a video player on its stage. The event media gallery section has been
               greatly improved.</li>
            <li>Fixed a bug in the wind streamlet visualization. Now the wind streamlets correctly show the wind at
               the location selected also in wind-up mode.</li>
            <li>Added the "Course Geometry" option to the map display. With this option selected, the map will show
               an info text for each leg and the start and finish line (only for one of start/finish line if they are
               identical), telling the length of the leg or line, respectively, and its angle to the wind. For the start
               and finish line the advantage of the favored side is shown in meters.</li>
            <li>The SAP Sailing Analytics start page is now available in the smartphone version. This page features
               some events that are currently interesting as well as showing a quickfinder for a variety of recent and
               upcoming events. Previously, the start page redirected to the event history.</li>
         </ul>

         <h5 class="articleSubheadline">May 2015</h5>

         <ul class="bulletList">
            <li>Competitors can have a separate flag image, such as a club flag to be displayed instead of the
               nationality flag usually displayed with the sail number. This enables national league events to display
               the club flags consistently when all nation flags would be the same anyway.</li>
            <li>The wind estimation from the tracked courses over ground has been improved. It now takes into
               account any polar data available for the boat class concerned. In particular, this helps to rule out very
               unlikely gybing angles in downwind clusters that otherwise could have led to an incorrect split of the
               downwind fleet into two clusters where actually all boats were on the same tack.</li>
            <li>Some significant improvements have been applied to the simulator feature which is embedded in the
               race viewer since some time now. The simulator now copes with very shifty wind conditions and finds
               solutions in scenarios where an upwind leg flips to a reach or even into a downwind leg over time.</li>
         </ul>

         <h5 class="articleSubheadline">April 2015</h5>

         <ul class="bulletList">
            <li>There is a new map setting "Wind-Up (show wind from top of map)". Selecting it will align the map's
               top with the combined true wind average direction around the time currently selected in the time slider.
               In this new view there are limitations as to how far you can zoom out. Furthermore, you will not be able
               to use the Satellite view with this setting. Tip: if you want to re-align to wind-up after a major wind
               shift, un-check the setting, confirm the setting change, then set it again. A compass shows the true
               north orientation. Clicking the compass will toggle between wind-up and north-up display.</li>
            <li>Bug fixes around addition of the "Regatta Rank" column in the leaderboard which could have
               distorted the leaderboard's column layout under certain conditions.</li>
            <li>Bug fix for cumulative points in the leaderboard ("Show added scores for each entry in
               leaderboard"). With this setting, scores of competitors not tracked in the current race were not
               correctly represented and may have stayed blank.</li>
            <li>Bug fix for the leg counter in the regatta page: when the first boat has finished, the leg counter
               went to zero (e.g., "0 of 8"). This has now been fixed, and it will show, e.g., "8 of 8" upon the first
               boat crossing the finish line.</li>
         </ul>

         <h5 class="articleSubheadline">March 2015</h5>

         <ul class="bulletList">
            <li>Added competitor chart type for Course Over Ground (COG)</li>
            <li>Added leaderboard column and competitor chart entry for distances considering gate starts. With
               gate starts, late starters sail a shorter distance in their first leg. To still make distances
               comparable, a new metric has been introduced that for a gate start adds the distance between the port
               side of the start line and the position where the competitor started to the distance sailed in the first
               leg.</li>
            <li>The weights of the wind measurement units, the wind estimation and manual wind inputs by the race
               committee are now used properly for the wind streamlet visualization. This fixes issues with exaggerated
               weights for an estimated wind direction of very low confidence.</li>
            <li>The expand/collapse toggle button in the race viewer's time panel has correct arrows now.</li>
         </ul>

         <h5 class="articleSubheadline">February 2015</h5>

         <ul class="bulletList">
            <li>The leaderboard offers a new column: "Start delay." It shows the number of seconds that passed
               since the race start and the time the competitor passes the start mark / start line. As usual, you can
               sort for this column. For line starts, this is a fairly direct measure of start quality except for port
               starts which may have to be considered differently. For gate starts, you can use this measure to find out
               about early and late starters and dig into possible correlations between results and start time point.</li>
         </ul>

         <h5 class="articleSubheadline">January 2015</h5>

         <ul class="bulletList">
            <li>The race viewer ("RaceBoard.html") now offers a new option in the map settings: "Show simulation
               overlay". Checking this feature will simulate the current leader's leg using different strategies and
               using the wind as it has been measured and estimated. This feature becomes particularly interesting when
               combined with the "Show wind streamlets overlay" feature that visualizes the spatial distribution of the
               wind field over the course.</li>
            <li>The race viewer is now more resilient against exceptional conditions such as the missing of all
               wind information and the missing of a course with its waypoints. If no wind information is available at
               all (no wind direction indicator is then shown in the upper left corner of the map) then all ranking and
               distances will be based on a projection onto the course instead of onto the wind direction, even for
               upwind and downwind legs.</li>
         </ul>

         <h5 class="articleSubheadline">September 2014</h5>

         <ul class="bulletList">
            <li>The search feature now also includes results from currently ongoing events that may not yet be
               included in our archive. Search keywords are now properly used in constructing the query.</li>
         </ul>

         <h5 class="articleSubheadline">August 2014</h5>

         <ul class="bulletList">
            <li>The 2D race viewer, also known as the "Race Board," now comes with a fresh, new design. The orange
               checkbox toggle buttons that open or close views such as the leaderboard or the charts for wind and
               competitor comparison, have been replaced by tabs with "&gt;&gt;" symbols. Clicking on those will expand
               or collapse the respective view. The views can now be resized using the handles attached to the dividers
               separating the views. They work much better on mobile and touch devices than the splitters used
               previously did. The settings buttons that used to be integrated with the orange toggle checkbox buttons
               have now been moved into the views that they control. For example, the map settings button is now
               displayed on the map, below the zoom control on the right map border.</li>
            <li>The leaderboard now has an improved search and filter control. Above the table displaying the
               competitors and their figures is a new field with a text input that you can use to filter for
               competitors, by their sail number or their name. While filtered, use the checkboxes in front of the table
               row to add the competitor to or remove it from the selection. Use the "X" button to the right of the
               search input field to clear the search. To the left of the search input field is a filter symbol that you
               can use to select and create advanced filtering rules, such as filtering by rank or nationality. Left of
               the filter button is the leaderboard settings button.</li>
            <li>The leaderboard has a new first column: a selection check box. We hope this makes it easier in
               particular for users on mobile or other touch devices to select more than one competitor at a time. The
               old-style multi-selection using the Control and Shift keys, as known well from typical desktop file
               explorers, still work like they did before. Note that it is possible to sort for the checkbox column,
               putting the selected competitors at the top of the leaderboard.</li>
            <li>When using the auto-zoom feature from the map settings, boats and wind streamlets will now continue
               to move smoothly as long as the map only needs panning. Please also note that auto-zooming to "tails" may
               slow down the display considerable, particularly when tracking at high frequency.</li>
            <li>When viewing a single race, the leaderboard now by default does no longer show the regatta rank as
               the first column (and not as the second one either, given that the first column now usually shows the
               checkboxes used for selecting items). If you'd like to get the regatta rank column back, also when
               looking at a single race, please choose it from the leaderboard settings dialog where you can find it in
               the "Overall Details" section. It may still be a nice column to have when following the last race in a
               regatta. If you're just interested in the relative regatta rank ordering you may as well sort by the
               right-most total points column which (surprising to some but welcome by most) sorts by the regatta rank
               and not by the plain points sum (taking into account medal race and gold/silver/... fleet
               participations).</li>
         </ul>

         <h5 class="articleSubheadline">July 2014</h5>

         <ul class="bulletList">
            <li>The advantage line now uses the wind at the position in the middle of the leg that the competitor
               to which the line is attached is currently sailing in. Before, the "global" wind average was used which
               is still displayed in the top left corner of the map. You can understand the details by turning on the
               "Streamlet" wind visualization in the Map Settings.</li>
            <li>Faster wind streamlet loading: when you activate the streamlets for wind visualization, they now
               display much faster.</li>
            <li>Faster boat position display: We found that what you're probably the most interested in when you
               first open a race map or move the time slider to some very different point in time is the position of the
               boats at that point in time; and you want to know it fast. The tails which show how the boats got there
               are also interesting, but you won't blame us as much if it takes a little bit to update them. So we've
               separated the placement of the boats from the drawing of their tails. Now you may blame us for the tails
               temporarily not being attached to the boats anymore ;-).</li>
         </ul>

         <h5 class="articleSubheadline">June 2014</h5>

         <ul class="bulletList">
            <li>In the "Maps" settings in the RaceBoard page there is a new checkbox named "Show wind streamlets
               overlay." If you select it and wait for about a minute, a complete wind field will be calculated and
               visualized as an overlay on top of the race course display. It reacts to you moving the time slider and
               shows how the wind differs at different locations on the course. Stronger and faster-moving streamlets
               mean stronger breeze.</li>
            <li>Wind is now calculated location-based. At locations closer to a sensor, that sensor has a higher
               influence on the local wind field than sensors further away. The wind estimations based on the courses
               sailed are assigned a location that corresponds with the "center of gravity" of the field that was used
               for the estimation. For example, if the fleet is approaching the windward mark and the wind sensor in on
               the committee boat on the leeward side of the course, the course-based estimation influences the assumed
               wind field more on the windward side whereas the sensor counts more for the leeward side.</li>
            <li>Switched to the latest version of the Highcharts charting framework. This leads to improvements
               especially on mobile devices. Charts can be zoomed using pinch gestures now.</li>
            <li>To support the use of the SAP Sailing Analytics also for live video streaming formats, we
               introduced a new URL parameter <tt>viewShowMapControls</tt> for the <tt>Spectator.html</tt> and the <tt>RaceBoard.html</tt>
               pages. Setting this parameter to "false" will suppress the zoom, pan and map type selection controls on
               the map display. Example: <a
               href="http://danishleague2014.sapsailing.com/gwt/Spectator.html?leaderboardGroupName=Danish%20League%202014&showRaceDetails=true&viewShowMapControls=false">http://danishleague2014.sapsailing.com/gwt/Spectator.html?leaderboardGroupName=Danish%20League%202014&showRaceDetails=true&viewShowMapControls=false</a>.
               When used for the <tt>Spectator.html</tt> URL, this will apply to all <tt>RaceBoard.html</tt> pages (all
               races) reached from there. Of course, the map can still be panned and zoomed using the usual mouse
               gestures. A left double click zooms in, a right double click zooms out. Zoom can also be controlled using
               the mouse wheel. And panning works by clicking on the map and dragging the mouse. Without the map type
               control, switching to satellite view is not possible (keep this in mind when tracking races in China, see
               below for Google's random coordinate transformations there).
            </li>
         </ul>

         <h5 class="articleSubheadline">May 2014</h5>

         <ul class="bulletList">
            <li>Fixed an issue with the wind speed charts. Charts that only had a single, unchanged wind speed
               crashed the browser. The solution scales the right hand side Y-axis denoting the wind speed such that it
               always starts at 0kts.</li>
            <li>Analysis of tacks and jibes around mark passings has now been improved. Before, a jibe followed by
               a tack that turns in the same direction (e.g., to port) so far was always called a penalty maneuver. Now,
               if a mark passing separates such a tack from such a jibe, no penalty is called anymore, and the two
               maneuvers are identified correctly.</li>
            <li>Another note on maneuver analysis: we received questions regarding the maneuvers involved in
               clearing an OCS. The SAP Sailing Analytics treat a clearing of an OCS, going back behind the start line
               and crossing it again, as if the competitor started again. In particular this means that all maneuvers
               prior to this new start do not count for the metrics; neither does the distance sailed between the first
               (OCS) start and the clear start.</li>
            <li>A hint regarding the "distance to start line" metrics: please keep in mind that currently this
               measurement is calculated as the distance of the GPS tracker from the line. Unless the tracker is mounted
               near the bow (or at the bow sprit, if any), the distance calculated this way will be greater than what
               counts for crossing the line. Ordering, comparing and aggregating over this figure still makes sense as
               long as you remember this detail.</li>
            <li>Introduced a new leaderboard entry "XTE +/-" featuring a signed cross-track error which shows for a
               leg and also aggregated for an entire race on which side of the leg a competitor stayed on average.
               Currently, the "side" is defined as viewing in the leg's direction, so "left" for a downwind leg is the
               same side as "right" for the corresponding upwind leg.</li>
         </ul>

         <h5 class="articleSubheadline">April 2014</h5>

         <ul class="bulletList">
            <li>China races, such as in Qingdao, may have the map background displayed at slightly wrong locations.
               This is due to an intentional random transformation that Google applies to GPS locations for China. You
               can circumvent this issue by switching to satellite view where the map background is displayed correctly.
               <img src="/images/mapsatellite.png" />
            </li>
            <li>Fixed a bug that in some cases has caused the wind chart, the advantage line, the wind indicator on
               the map and the leaderboard to use slightly different wind values. The problem was related to different
               averaging and damping methods used for these values which has now been aligned.</li>
            <li>Fixed a bug that caused the time spent in a leg, race or regatta to always show the time at the end
               of the leg if the leg has been started by the competitor at the time point queried, e.g., by the time
               slider. While this did not have any serious effects in live mode, for replay races this left the leg time
               and race time constant at the total time spent so far up to the end of the last leg the competitor had
               started at that time.</li>
         </ul>

         <h5 class="articleSubheadline">March 2014</h5>

         <ul class="bulletList">
            <li>Added a new setting for a leaderboard called "Show added scores". Using this feature one can
               display added scores for each leaderboard entry. An added score is the sum over all scores from the first
               column to the current column. One can describe it as an intermediate overall score. This feature can be
               used to know the score until a specific race while another race is live and constantly changes the
               overall score.</li>

            <li>Added tooltips for leaderboard settings.</li>

            <li>Fixed HighPointOverall scheme to also break a tie by looking at the ranks of the last regatta.</li>

            <li>Progress indicator when expanding a race in the RaceBoard view</li>

            <li>Leaderboard column "GPS Lag" shows how far a competitor's GPS signal lags behind the average
               tracking quality. A background color bar classifies into good/ok/bad (green/yellow/red).</li>
         </ul>

         <h5 class="articleSubheadline">February 2014</h5>

         <ul class="bulletList">
            <li>Fixed an issue with boat rotation on Safari browsers</li>

            <li>Maneuver analysis now counts tacks and jibes based on wind at boat position and not based on leg
               type; subsequently, penalty circle analysis is now based on a tack and a jibe in close succession instead
               of a full circle.</li>

            <li>Regatta rank and overall rank in competitor chart of leaderboard panel has been fixed; it did
               erroneously display the rank of the particular race, not the regatta/overall rank after that race.</li>

            <li>Regatta overview now also displays all regatta leaderboards</li>

            <li>Boat colors match tail colors</li>

            <li>When selecting boats in leaderboard, de-selected boats' tails turn grey</li>

         </ul>


         <h5 class="articleSubheadline">January 2014</h5>

         <ul class="bulletList">
            <li>Boat movement animated smoothly</li>

            <li>Start and Finish line show line parameters (length, angle to wind, advantage) when mouse hovers
               over them</li>

            <li>Start line has a count-down indicator displayed next to it before the start. The count-down is also
               displayed underneath the time slider</li>

            <li>Competitor and Wind charts show pre-start data where possible</li>

            <li>Competitors can be assigned a fixed color which they will keep for all races in a regatta</li>

            <li>By default, videos are now shown in a moveable, resizable box embedded in the web page. For a two
               screen setup, the embedded box can be popped out to a dedicated browser window.</li>

            <li>Official score corrections for historic races are only applied after the respective competitor
               finished the race. Therefore, in-between race scores now correspond with tracking, regardless of final
               corrected score.</li>

            <li>By using negative playback speed (e.g., -1), replays can be run backwards.</li>

         </ul>
      </div>
   </div>
</body>
</html><|MERGE_RESOLUTION|>--- conflicted
+++ resolved
@@ -4,19 +4,18 @@
 <div id="mainContent">
     <h4 class="articleHeadline">What's New - SAP Sailing Analytics</h4>
       <div class="innerContent">
-<<<<<<< HEAD
+         <h5 class="articleSubheadline">October 2018</h5>
+         <ul class="bulletList">
+            <li>Searching for phrases containing whitespace characters with double quotes such as "Tobias Schadewaldt" will now work
+                across a distributed server and event landscape.</li>  
+         </ul>
+
          <h5 class="articleSubheadline">September 2018</h5>
          <ul class="bulletList">
             <li>In <tt>RaceBoard.html</tt> is a new feature available which allows users to create tags consisting of a title
             and optional comment and/or image per race. These tags can be saved visible only for the creating user or for everbody 
             (requiring special permissions) and can be used to mark interesting situations during a race. Tag buttons allow users to 
             save frequently used tags as a preset which can be used quckily and do not require repeating input of the same tag.</li>
-=======
-         <h5 class="articleSubheadline">October 2018</h5>
-         <ul class="bulletList">
-            <li>Searching for phrases containing whitespace characters with double quotes such as "Tobias Schadewaldt" will now work
-                across a distributed server and event landscape.</li>  
->>>>>>> 16f6ec97
          </ul>
 
          <h5 class="articleSubheadline">August 2018</h5>
