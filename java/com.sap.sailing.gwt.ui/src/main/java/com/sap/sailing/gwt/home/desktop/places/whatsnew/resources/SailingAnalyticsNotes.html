<!DOCTYPE html>
<html>
<body>
<div id="mainContent">
    <h4 class="articleHeadline">What's New - SAP Sailing Analytics</h4>
    <div class="innerContent">
<<<<<<< HEAD
    
        <h5 class="articleSubheadline">June 2017</h5>
        <ul class="bulletList">
           <li>The autoplay sites have been re-implemented from ground up:
               <ul>
                    <li>Autoplay now uses the new settings framework</li>
                    <li>Classic-Autoplay represents the old autoplay  </li>
                    <li>Sixty-Inch-Autoplay is a new, more complex, redesigned,  multiview autoplay targeted at big screen displays</li>
               </ul> 
           </li>
        </ul>
=======
        <h5 class="articleSubheadline">June 2017</h5>
        <ul class="bulletList">
           <li>User settings are now saved as delta to a usage specific default. For collection based settings,
               this means that removals and additions are being recorded instead of all values of a setting.
               This means, user defaults and document settings will now work together in a much more clever way.
               When loading settings, the old format is also recognized, so that formerly saved settings shouldn't be lost.
               In addition, document settings are now being stored as delta to a user's default settings.
           </li>
           <li>User settings can now also be saved for <code>/gwt/RaceBoard.html</code>.
           </li>
        </ul>
        
>>>>>>> 573d07f8
        <h5 class="articleSubheadline">May 2017</h5>
        <ul class="bulletList">
           <li>It's now possible to show nationality flags in addition to competitor images in leaderboards if both are available.
               If no competitor images are available, this won't have any effect.
               You can activate this option through the leaderboard settings dialog to be found in various views.
           </li>
        </ul>
        
        <h5 class="articleSubheadline">April 2017</h5>
        <ul class="bulletList">
           <li>Several pages are now enabled to save user settings. In settings dialogs there is a "Make default"
               button in the lower-left corner which is displayed when saving of settings is enabled. A click on that
               button causes the system to use the new settings as default values for the same page for any other context opened, e.g. another event.
               A click on OK button causes the system to store current settings for the current context and restore the same settings
               when the user opens the page with the same context again unless there are specific parameters given by the URL. Settings saved this way are
               stored locally in the browser's local storage and in the user profile if you are logged in.
               Some settings are only valid in a specific context (e.g. the selected race columns to show are stored for a specific leaderboard only).
               This feature required changing several URL parameters, which means that previously saved bookmarks might work slightly different.
               Affected pages:
               <ul>
                    <li><code>/gwt/Leaderboard.html</code></li>
                    <li><code>/gwt/RegattaOverview.html</code></li>
                    <li>Leaderboards embedded in <code>/gwt/Home.html</code></li>
               </ul> 
           </li>
           <li>The maneuver loss calculation for penalty circles has been improved. Previously, the end of the
               penalty circle maneuver was considered to be at the last of the two adjacent tack/gybe maneuvers.
               This, usually, is earlier than when approaching the course over ground at the beginning of the
               penalty circle again. With this, the extrapolation of the speed/course at the beginning of
               the maneuver did not last long enough. Furthermore, penalties with strong accelerations during
               the gybing phase could have led to an incorrect inference of the speed and course at the
               beginning of the maneuver. Both of these issues have now been fixed, leading to good results
               also in very specific and unusual speed developments during a penalty circle maneuver.
           </li>
           <li>The advantage line display has been fixed for legs changing their type (upwind/downwind/reach)
               while the race is going on. It now uses the leg type at the same current time point that the
               leaderboard uses for calculating the competitor ranking.
           </li>
           <li>Images in the overall image gallery ("Photographers love Sailing") are now linked with the
               events to which they belong. Clicking the image navigates to the event page.
           </li>
        </ul>
    
        <h5 class="articleSubheadline">March 2017</h5>
        <ul class="bulletList">
           <li>The SAP Sailing Analytics are now also available in French, Portugese, as well as Spanish.
               Find the language chooser in the lower right corner of the footer, or when signed in, go to your user
               profile and set your preferred language.
           </li>
           <li>The application's locale now switches based on the client's "Accept-Language" HTTP header field.
               This means that the application in all its parts will show in the user's default language if
               supported, defaulting to English otherwise.
           </li>
        </ul>    
        <h5 class="articleSubheadline">February 2017</h5>
        <ul class="bulletList">
           <li>The definition of "ride height" for foiling sensors has been changed. Instead of showing
               the ride height calculated by the sensor we are now showing the minimum of the port and
               starboard ride heights. Therefore, this new definition of ride height can be seen as the
               distance of lowest hull part from the water.
           </li>
        </ul>

        <h5 class="articleSubheadline">January 2017</h5>
        <ul class="bulletList">
           <li>An issue with wind-up map rotation which sometimes left the map centered over the African continent has been fixed.
           </li>
        </ul>

        <h5 class="articleSubheadline">October 2016</h5>
        <ul class="bulletList">
           <li>An issue with live re-calculation of the maximum speed over ground (SOG) values has been fixed.
               In some circumstances it was possible that new live data did not properly update the MaxSOG figures.
               Since this depended on the timing of read and write access it could have led to different values
               for different server instances, giving confusing results. The fix provided now ensures that
               the MaxSOG values are properly evaluated when new data has arrived.  
           </li>
           <li>The buoy zone radius is now determined by a configurable regatta property. By default, it is
               set to two hull lengths, and a regatta administrator may choose to change it to any other factor
               such as 3 or 2.5. This determines the default used in the race viewer (RaceBoard.html). Users can
               still change the radius in the map settings to any arbitrary number, deviating from what has
               "officially" been set for the regatta.
           </li>
        </ul>
        
        <h5 class="articleSubheadline">August 2016</h5>
        <ul class="bulletList">
           <li>In order to prepare user-specific configuration support in additional parts of the application,
               various modules now require a user account to be accessed. Please sign up and log in to use their
               full functionality as usual. The following modules are affected:
               <ul>
                    <li><tt>/gwt/Simulator.html</tt></li>
                    <li><tt>/gwt/DataMining.html</tt></li>
               </ul>  
           </li>
        </ul>
        
        <h5 class="articleSubheadline">July 2016</h5>
        <ul class="bulletList">
           <li>The Wind arrow in the top left corner of the race map / player now serves as a toggle button
               for the wind streamlet overlay which can still also be reached through the map settings.
           </li>
           <li>If you want to analyze a race, the navigation slightly changed. The button, which is shown for tracked
               races won't lead you to the race board directly, but provides a small menu. There you can choose from
               several pre-defined analysis, which will launch the race board with respective configurations:
               <ul>
               <li>Replay/Watch live: Launches race board in play mode starting at race start, if race is already
                   finished (Replay) or at the actual time, if the race is currently live (Watch live)
               </li>
               <li>Race analysis: Shows the race results by setting the timer to the end of the race.
                   <i>This option is only available, if the race is already finished.</i>
               </li>
               <li>Start analysis: Shows the race start 10 sec after start and shows the speed over ground (SOG) of
                   the best starters within the competitor chart (zoomed to start).
                   <i>This option is only available, if the race is already started.</i>
               </li>
               <li>Winning lanes: Shows the full lanes of the best competitor, if race is already finished or the of
                   leading competitors if the race is currently live.
               </li>
               </ul>
           </li>
           <li>On the user profile page you now can maintain a list of you favorite boat classes and competitors.
               You can also opt in for notification mails about your favorites to stay informed.
               A requirement for notification mails to work for you is that you entered a valid mail address
               to your user profile and verified the address by clicking the link that has been sent via email.
           </li>
           <li>Users now may choose their preferred language on the user profile page.
               Currently only the mail notification mechanism will accept this setting to send mails in the preferred
               language. This also prepares additional language sensitive feature, e.g. automatically switching the
               website to your preferred language when logged in.
           </li>
           <li>The leaderboard now has a new measure value called "Ride height", which shows the ride height on
               foils of a competitor, if respective data is available (currently ESS only). This information can
               also be shown in the competitor chart on the RaceBaord page.
           </li>
           <li>To visualize multiple information at once, the competitor chart on the RaceBaord page can now be
               configured to show two Y-axes. 
           </li>
        </ul>

        <h5 class="articleSubheadline">May 2016</h5>
        <ul class="bulletList">
           <li>It is now possible to follow races on the RaceBoard, even if there's no wind data available.</li>
        </ul>

        <h5 class="articleSubheadline">April 2016</h5>
        <ul class="bulletList">
            <li>The <tt>/gwt/RaceBoard.html</tt> entry point now accepts an optional parameter "t" in the form
                <tt>[[hh:]mm:]ss</tt>, for example <tt>t=12:34</tt> to place the timer so much after the race start
                if the viewer comes up in Replay mode. You may also use just seconds, as in <tt>t=1234</tt> which
                makes specifying a time <em>before</em> the start somewhat easier (<tt>t=-123</tt> instead of
                <tt>t=-02:-03</tt>).
            </li>
        </ul>

        <h5 class="articleSubheadline">February 2016</h5>
        <ul class="bulletList">
            <li>The website now features a user registration and authentication interface.
                User accounts are currently used to grant special permissions to administrators and moderators.
                New user specific features (e.g. preferences) will be available in the next couple of months.
            </li>
            <li>The RaceBoard URL Parameter "canReplayDuringLiveRaces" has been removed.
                This parameter was used to allow users to trigger autoplay for live races on non-live points in time.
                The permission "CAN_REPLAY_DURING_LIVE_RACES" and role "moderator" now grant this functionality to users.
            </li>
            <li>Mark positions are no longer interpolated between fixes. Instead, when a mark's track is asked for the
                mark's position, the last known position at or before the time point requested will be used. The
                "jumping" of marks in the UI that may otherwise be caused by this is ameliorated by introducing
                the same CSS animation for the marks that is already used for the boats.
            </li>
        </ul>

        <h5 class="articleSubheadline">January 2016</h5>
        <ul class="bulletList">
            <li>Show maneuver markers on the race board by default
                (tacks, jibes and penalty circles) with a smaller icon, which
                shows an info bubble when the marker is clicked. 
                The icon turns green if the direction change is to starboard
                and red if to port.
            </li>
        </ul>
        
        <h5 class="articleSubheadline">December 2015</h5>
        <ul class="bulletList">
	        <li>The advantage line is now animated and moves smoothly with the boats.
                </li>
		    <li>New line hover behavior in race map. When the mouse is moved onto a line, for example the start line, a transparent,
	            wider line is activated behind it that acts as a buffer for the thin line, where the text displayed by the hover is still shown.
	            This makes it easier to hover over the lines. These wider lines can be made semi transparent instead of transparent 
	            by unticking the corresponding checkbox in the settings of the race map. Furthermore the stroke weight of the wider lines can be
	            configured in the same settings dialog.
            </li>
		    <li>The race viewer (RaceBoard.html) now intelligently chooses a layout that suits the screen size.
		        When only little horizontal space is available, only the sail number and nationality but not the
		        competitor's long name is displayed by default. When vertical space is scarce, competitor and wind
		        charts are disabled and more horizontal space can be given to the time slider at the bottom. The
		        leaderboard section can then be scaled to smaller widths and will reduce the column widths better
		        than in the past.
		    </li>
		    <li>With the changes described above, the RaceBoard is now also accessible from the races page on mobile devices.
		    </li>
		    <li>For overall / series leaderboards such as a national sailing league or the Extreme Sailing Series, the
		        live status of the overall leaderboard is now indicated. As long as a live race is ongoing, the respective
		        column in the overall leaderboard is highlighted, and a comment is displayed that indicates which regatta
		        is currently still live.
		    </li>
		</ul>
		
		<h5 class="articleSubheadline">November 2015</h5>

		<ul class="bulletList">
		    <li>The smartphone page provides some structural navigation items for several pages in the upper right burger menu.
		        You will see links to e.g. events, regattas and series when navigating on event and series pages.
		    </li>
		    <li>It is now possible to filter for competitors in the race list of events/regattas.
		        If competitor information is available, there is a filter box in the upper right corner of the races page.
		        The filter is searching for competitors by sail ID as well as the competitor's name.
		    </li>
		    <li>Regattas can now be filtered by boat category in the smartphone page.
		        The filter will be shown for events with multiple regattas if there is more than on boat category associated with the event.
		    </li>
		</ul>
		
		<h5 class="articleSubheadline">October 2015</h5>

		<ul class="bulletList">
		    <li>A variety of tablets will now show the desktop page by default.
		        The mobile version of the website is primarily designed to be used on smartphones,
		        but you can manually switch back to the mobile version by clicking the corresponding link in the page footer.
		    </li>
		    <li>There is some amount of caching on the web page to reduce the consumed traffic for mobile users.
		        Contents aren't loaded again on each page switch. This improves the traffic consumption and loading speed on fast page switches.
		    </li>
		    <li>The fullscreen image viewer (start page and event media page) can automatically slide through the images.
		        This can be turned on by clicking the corresponding icon in the upper right corner of the fullscreen viewer.
		    </li>
		    <li>There is an optimized search and results page for mobile devices now.
		    </li>
		</ul>
		
		<h5 class="articleSubheadline">September 2015</h5>

		<ul class="bulletList">
		    <li>Races in the event/regatta race list can now be shown in 'competition format'.
		        In this format the races and flights are shown in a structural view.
		        In contrast to the default list view there is no grouping by live and finished states and all
		        (including upcoming) races/flights are shown in one structural view.
		    </li>
		    <li>The mobile page now provides regatta overview pages for events having multiple regattas.
		        This page shows live races, an excerpt of the current results as well as statistics for the regatta.
		    </li>
		</ul>
		
		<h5 class="articleSubheadline">August 2015</h5>

		<ul class="bulletList">
		    <li>Series events appear as only one entry in the events list, with a marker that
		        this is only one of a certain number of events in a series. This way, the many series events
		        don't produce clutter in the events list.
		    </li>
		    <li>Bug fix: memory leaks for distance cache have been solved. The issue could
		        also lead to endless recursions, ultimately leading to server lock-ups.
		    </li>
		    <li>Bug fix: master data import detached race logs and regatta logs from database.
		        Log entries added after import on the importing server were not written to the
		        database and therefore were lost upon server restart.
		    </li>
		    <li>There is a smartphone-optimized version of the "solutions" page known from the desktop.
		    </li>
		    <li>The smartphone event history now has a slider that allows swiping through the events of a year.
		    </li>
		</ul>

		<h5 class="articleSubheadline">July 2015</h5>

		<ul class="bulletList">
		    <li>Major improvements to the web page, with specific enhancements for smartphone
		        users. Race lists are now sortable by various criteria by clicking on the column
		        headers. A new fancy progress indicator now also provides visual feedback for
		        multi-fleet regattas. A news ticker box has been implemented, and the event
		        overview page can hold a video player on its stage. The event media gallery section
		        has been greatly improved.
		    </li>
		    <li>Fixed a bug in the wind streamlet visualization. Now the wind streamlets
		        correctly show the wind at the location selected also in wind-up mode.
		    </li>
		    <li>Added the "Course Geometry" option to the map display. With this option selected,
		        the map will show an info text for each leg and the start and finish line (only
		        for one of start/finish line if they are identical), telling the length of the leg
		        or line, respectively, and its angle to the wind. For the start and finish line
		        the advantage of the favored side is shown in meters.
		    </li>
		    <li>The SAP Sailing Analytics start page is now available in the smartphone version.
		        This page features some events that are currently interesting as well as showing a
		        quickfinder for a variety of recent and upcoming events.
		        Previously, the start page redirected to the event history.
		    </li>
		</ul>

		<h5 class="articleSubheadline">May 2015</h5>

		<ul class="bulletList">
		    <li>Competitors can have a separate flag image, such as a club flag to be displayed instead of
		        the nationality flag usually displayed with the sail number. This enables national league events
		        to display the club flags consistently when all nation flags would be the same anyway.
		    </li>
		    <li>The wind estimation from the tracked courses over ground has been improved. It now takes into
		        account any polar data available for the boat class concerned. In particular, this helps to rule
		        out very unlikely gybing angles in downwind clusters that otherwise could have led to an incorrect
		        split of the downwind fleet into two clusters where actually all boats were on the same tack.
		    </li>
		    <li>Some significant improvements have been applied to the simulator feature which is embedded in the
		        race viewer since some time now. The simulator now copes with very shifty wind conditions and finds
		        solutions in scenarios where an upwind leg flips to a reach or even into a downwind leg over time.
		    </li>
		</ul>

		<h5 class="articleSubheadline">April 2015</h5>

		<ul class="bulletList">
		    <li>There is a new map setting "Wind-Up (show wind from top of map)". Selecting it will
		  	align the map's top with the combined true wind average direction around the time currently
		   	selected in the time slider. In this new view there are limitations as to how far you can zoom
		   	out. Furthermore, you will not be able to use the Satellite view with this setting. Tip:
		   	if you want to re-align to wind-up after a major wind shift, un-check the setting, confirm
		   	the setting change, then set it again. A compass shows the true north orientation. Clicking
		   	the compass will toggle between wind-up and north-up display.
		    </li>
		    <li>Bug fixes around addition of the "Regatta Rank" column in the leaderboard which could have
		        distorted the leaderboard's column layout under certain conditions.
		    </li>
		    <li>Bug fix for cumulative points in the leaderboard ("Show added scores for each entry in leaderboard").
		        With this setting, scores of competitors not tracked in the current race were not correctly represented
		        and may have stayed blank.
		    </li>
		    <li>Bug fix for the leg counter in the regatta page: when the first boat has finished, the leg counter went
		        to zero (e.g., "0 of 8"). This has now been fixed, and it will show, e.g., "8 of 8" upon the first boat
		        crossing the finish line.
		    </li>
		</ul>

		<h5 class="articleSubheadline">March 2015</h5>

		<ul class="bulletList">
		    <li>Added competitor chart type for Course Over Ground (COG)
		    </li>
		    <li>Added leaderboard column and competitor chart entry for distances considering
		        gate starts. With gate starts, late starters sail a shorter distance in their first
		        leg. To still make distances comparable, a new metric has been introduced that for a gate
		        start adds the distance between the port side of the start line and the position where
		        the competitor started to the distance sailed in the first leg.
		    </li>
		    <li>The weights of the wind measurement units, the wind estimation and manual wind inputs by the
		        race committee are now used properly for the wind streamlet visualization. This fixes issues
		        with exaggerated weights for an estimated wind direction of very low confidence. 
		    </li>
		    <li>The expand/collapse toggle button in the race viewer's time panel has correct arrows now.
		    </li>
		</ul>

		<h5 class="articleSubheadline">February 2015</h5>

		<ul class="bulletList">
		    <li>The leaderboard offers a new column: "Start delay." It shows the number of seconds that passed
		        since the race start and the time the competitor passes the start mark / start line. As usual,
		        you can sort for this column. For line starts, this is a fairly direct measure of start quality
		        except for port starts which may have to be considered differently. For gate starts, you can use
		        this measure to find out about early and late starters and dig into possible correlations between
		        results and start time point.
		    </li>
		</ul>

		<h5 class="articleSubheadline">January 2015</h5>

		<ul class="bulletList">
		    <li>The race viewer ("RaceBoard.html") now offers a new option in the map settings:
			"Show simulation overlay". Checking this feature will simulate the current leader's leg
			using different strategies and using the wind as it has been measured and estimated.
			This feature becomes particularly interesting when combined with the "Show wind streamlets overlay"
			feature that visualizes the spatial distribution of the wind field over the course.
		    </li>
		    <li>The race viewer is now more resilient against exceptional conditions such as the missing
		        of all wind information and the missing of a course with its waypoints. If no wind information
			is available at all (no wind direction indicator is then shown in the upper left corner of
			the map) then all ranking and distances will be based on a projection onto the course instead
			of onto the wind direction, even for upwind and downwind legs.
		    </li>
		</ul>
	
		<h5 class="articleSubheadline">September 2014</h5>

		<ul class="bulletList">
		    <li>The search feature now also includes results from currently ongoing events that may not yet be
		        included in our archive. Search keywords are now properly used in constructing the query.
		    </li>
		</ul>
		
		<h5 class="articleSubheadline">August 2014</h5>

		<ul class="bulletList">
		    <li>The 2D race viewer, also known as the "Race Board," now comes with a fresh, new design. The orange
		        checkbox toggle buttons that open or close views such as the leaderboard or the charts for wind
		        and competitor comparison, have been replaced by tabs with "&gt;&gt;" symbols. Clicking on those
		        will expand or collapse the respective view. The views can now be resized using the handles attached
		        to the dividers separating the views. They work much better on mobile and touch devices than the splitters
		        used previously did. The settings buttons that used to be integrated with the orange toggle
		        checkbox buttons have now been moved into the views that they control. For example, the map settings
		        button is now displayed on the map, below the zoom control on the right map border.
		    </li>
		    <li>The leaderboard now has an improved search and filter control. Above the table displaying the
		        competitors and their figures is a new field with a text input that you can use to filter for
		        competitors, by their sail number or their name. While filtered, use the checkboxes in front of
		        the table row to add the competitor to or remove it from the selection. Use the "X" button to the
		        right of the search input field to clear the search. To the left of the search input field is a
		        filter symbol that you can use to select and create advanced filtering rules, such as filtering
		        by rank or nationality. Left of the filter button is the leaderboard settings button.
		    </li>
			<li>The leaderboard has a new first column: a selection check box. We hope this makes it easier in
			    particular for users on mobile or other touch devices to select more than one competitor at a time.
			    The old-style multi-selection using the Control and Shift keys, as known well from typical desktop
			    file explorers, still work like they did before. Note that it is possible to sort for the checkbox
			    column, putting the selected competitors at the top of the leaderboard.
			</li>
			<li>When using the auto-zoom feature from the map settings, boats and wind streamlets will now
			    continue to move smoothly as long as the map only needs panning. Please also note that auto-zooming
			    to "tails" may slow down the display considerable, particularly when tracking at high frequency.
			</li>
	        <li>When viewing a single race, the leaderboard now by default does no longer show the regatta rank as
			    the first column (and not as the second one either, given that the first column now usually shows
			    the checkboxes used for selecting items). If you'd like to get the regatta rank column back, also when
			    looking at a single race, please choose it from the leaderboard settings dialog where you can find it
			    in the "Overall Details" section. It may still be a nice column to have when following the last race
			    in a regatta. If you're just interested in the relative regatta rank ordering you may as well sort by
			    the right-most total points column which (surprising to some but welcome by most) sorts by the regatta
			    rank and not by the plain points sum (taking into account medal race and gold/silver/... fleet participations).
			</li>
		</ul>

		<h5 class="articleSubheadline">July 2014</h5>

		<ul class="bulletList">
			<li>The advantage line now uses the wind at the position in the middle of the leg that the
			    competitor to which the line is attached is currently sailing in. Before, the "global" wind
			    average was used which is still displayed in the top left corner of the map. You can understand
			    the details by turning on the "Streamlet" wind visualization in the Map Settings.
			</li>
			<li>Faster wind streamlet loading: when you activate the streamlets for wind visualization, they now
			    display much faster.
			</li>
			<li>Faster boat position display: We found that what you're probably the most interested in when
			    you first open a race map or move the time slider to some very different point in time is the
			    position of the boats at that point in time; and you want to know it fast.
			    The tails which show how the boats got there are also interesting, but you won't blame us as much
			    if it takes a little bit to update them. So we've separated the placement of the boats from the
			    drawing of their tails. Now you may blame us for the tails temporarily not being attached to the
			    boats anymore ;-).
			</li>
		</ul>
	    
		<h5 class="articleSubheadline">June 2014</h5>

		<ul class="bulletList">
			<li>In the "Maps" settings in the RaceBoard page there is a new checkbox named
			    "Show wind streamlets overlay." If you select it and wait for about a minute,
			    a complete wind field will be calculated and visualized as an overlay on top
			    of the race course display. It reacts to you moving the time slider and shows
			    how the wind differs at different locations on the course. Stronger and faster-moving
			    streamlets mean stronger breeze.
			</li>
			<li>Wind is now calculated location-based. At locations closer to a sensor, that sensor
			    has a higher influence on the local wind field than sensors further away. The wind
			    estimations based on the courses sailed are assigned a location that corresponds with
			    the "center of gravity" of the field that was used for the estimation. For example,
			    if the fleet is approaching the windward mark and the wind sensor in on the committee
			    boat on the leeward side of the course, the course-based estimation influences the
			    assumed wind field more on the windward side whereas the sensor counts more for
			    the leeward side.
			</li>
			<li>Switched to the latest version of the Highcharts charting framework. This leads to improvements
			    especially on mobile devices. Charts can be zoomed using pinch gestures now.
			</li>
			<li>To support the use of the SAP Sailing Analytics also for live video streaming formats, we
			    introduced a new URL parameter <tt>viewShowMapControls</tt> for the <tt>Spectator.html</tt>
			    and the <tt>RaceBoard.html</tt> pages. Setting this parameter to "false"
			    will suppress the zoom, pan and map type selection
			    controls on the map display. Example:
			    <a href="http://danishleague2014.sapsailing.com/gwt/Spectator.html?leaderboardGroupName=Danish%20League%202014&showRaceDetails=true&viewShowMapControls=false">http://danishleague2014.sapsailing.com/gwt/Spectator.html?leaderboardGroupName=Danish%20League%202014&showRaceDetails=true&viewShowMapControls=false</a>.
			    When used for the <tt>Spectator.html</tt> URL, this will apply
			    to all <tt>RaceBoard.html</tt> pages (all races) reached from there. Of course, the map
			    can still be panned and zoomed using the usual mouse gestures. A left double click zooms
			    in, a right double click zooms out. Zoom can also be controlled using the mouse wheel.
			    And panning works by clicking on the map and dragging the mouse. Without the map type
			    control, switching to satellite view is not possible (keep this in mind when tracking
			    races in China, see below for Google's random coordinate transformations there).
			</li>
		</ul>
		
		<h5 class="articleSubheadline">May 2014</h5>

		<ul class="bulletList">
			<li>Fixed an issue with the wind speed charts. Charts that only had a single, unchanged
			    wind speed crashed the browser. The solution scales the right hand side Y-axis denoting
			    the wind speed such that it always starts at 0kts.
			</li> 
			<li>Analysis of tacks and jibes around mark passings has now been improved. Before,
			    a jibe followed by a tack that turns in the same direction (e.g., to port) so far
			    was always called a penalty maneuver. Now, if a mark passing separates such a tack
			    from such a jibe, no penalty is called anymore, and the two maneuvers are identified
			    correctly.
			</li>
			<li>Another note on maneuver analysis: we received questions regarding the maneuvers
			    involved in clearing an OCS. The SAP Sailing Analytics treat a clearing of
			    an OCS, going back behind the start line and crossing it again, as if the competitor
			    started again. In particular this means that all maneuvers prior to this new start
			    do not count for the metrics; neither does the distance sailed between the first (OCS)
			    start and the clear start.
			</li>
			<li>A hint regarding the "distance to start line" metrics: please keep in mind that currently this
			    measurement is calculated as the distance of the GPS tracker from the line. Unless the tracker
			    is mounted near the bow (or at the bow sprit, if any), the distance calculated this way will
			    be greater than what counts for crossing the line. Ordering, comparing and aggregating over this
			    figure still makes sense as long as you remember this detail.
			</li>
			<li>Introduced a new leaderboard entry "XTE +/-" featuring a signed cross-track error which shows
			    for a leg and also aggregated for an entire race on which side of the leg a competitor stayed on
			    average. Currently, the "side" is defined as viewing in the leg's direction, so "left" for a downwind
			    leg is the same side as "right" for the corresponding upwind leg.
			</li>
		</ul>
		
		<h5 class="articleSubheadline">April 2014</h5>

		<ul class="bulletList">
			<li>China races, such as in Qingdao, may have the map background displayed at slightly wrong locations.
			    This is due to an intentional random transformation that Google applies to GPS locations for
			    China. You can circumvent this issue by switching to satellite view where the map background is displayed
			    correctly. <img src="/images/mapsatellite.png"/>
			</li>
			<li>Fixed a bug that in some cases has caused the wind chart, the advantage line, the wind indicator on the map
			    and the leaderboard to use slightly different wind values. The problem was related to different averaging and
			    damping methods used for these values which has now been aligned.
			</li>
			<li>Fixed a bug that caused the time spent in a leg, race or regatta to always show the time at the end of the leg
			    if the leg has been started by the competitor at the time point queried, e.g., by the time slider. While this
			    did not have any serious effects in live mode, for replay races this left the leg time and race time constant
				at the total time spent so far up to the end of the last leg the competitor had started at that time.
		    </li>
		</ul>
		
		<h5 class="articleSubheadline">March 2014</h5>

		<ul class="bulletList">
			<li>Added a new setting for a leaderboard called "Show added scores". Using this feature one
			can display added scores for each leaderboard entry. An added score is the sum over all scores
			from the first column to the current column. One can describe it as an intermediate overall score.
			This feature can be used to know the score until a specific race while another race is live and
			constantly changes the overall score.</li>
			
			<li>Added tooltips for leaderboard settings.</li>
			
			<li>Fixed HighPointOverall scheme to also break a tie by looking at the ranks of the last regatta.</li>

			<li>Progress indicator when expanding a race in the RaceBoard view</li>

			<li>Leaderboard column "GPS Lag" shows how far a competitor's GPS signal lags behind the average
			    tracking quality. A background color bar classifies into good/ok/bad (green/yellow/red).</li>
		</ul>
		
		<h5 class="articleSubheadline">February 2014</h5>

		<ul class="bulletList">
			<li>Fixed an issue with boat rotation on Safari browsers</li>

			<li>Maneuver analysis now counts tacks and jibes based on wind
			    at boat position and not based on leg type; subsequently,
			    penalty circle analysis is now based on a tack and a jibe
			    in close succession instead of a full circle.</li>

			<li>Regatta rank and overall rank in competitor chart of leaderboard panel
			    has been fixed; it did erroneously display the rank of the particular
			    race, not the regatta/overall rank after that race.</li>

			<li>Regatta overview now also displays all regatta leaderboards</li>

			<li>Boat colors match tail colors</li>
			
			<li>When selecting boats in leaderboard, de-selected boats' tails turn grey</li>

		</ul>


		<h5 class="articleSubheadline">January 2014</h5>

		<ul class="bulletList">
			<li>Boat movement animated smoothly</li>

			<li>Start and Finish line show line parameters (length, angle to wind,
		advantage) when mouse hovers over them</li>

			<li>Start line has a count-down indicator displayed next to it
		before the start. The count-down is also displayed underneath the time
		slider</li>

			<li>Competitor and Wind charts show pre-start data where possible</li>

			<li>Competitors can be assigned a fixed color which they will keep
		for all races in a regatta</li>

			<li>By default, videos are now shown in a moveable, resizable box embedded in
		the web page. For a two screen setup, the embedded box can be popped out to a
		dedicated browser window.</li>

			<li>Official score corrections for historic races are only applied after
		the respective competitor finished the race. Therefore, in-between race
		scores now correspond with tracking, regardless of final corrected score.</li>
		
		    <li>By using negative playback speed (e.g., -1), replays can be run backwards.</li>

		</ul>
	</div>
</div>
</body>
</html><|MERGE_RESOLUTION|>--- conflicted
+++ resolved
@@ -4,10 +4,18 @@
 <div id="mainContent">
     <h4 class="articleHeadline">What's New - SAP Sailing Analytics</h4>
     <div class="innerContent">
-<<<<<<< HEAD
     
         <h5 class="articleSubheadline">June 2017</h5>
         <ul class="bulletList">
+           <li>User settings are now saved as delta to a usage specific default. For collection based settings,
+               this means that removals and additions are being recorded instead of all values of a setting.
+               This means, user defaults and document settings will now work together in a much more clever way.
+               When loading settings, the old format is also recognized, so that formerly saved settings shouldn't be lost.
+               In addition, document settings are now being stored as delta to a user's default settings.
+           </li>
+           <li>User settings can now also be saved for <code>/gwt/RaceBoard.html</code>.
+           </li>
+        
            <li>The autoplay sites have been re-implemented from ground up:
                <ul>
                     <li>Autoplay now uses the new settings framework</li>
@@ -16,20 +24,6 @@
                </ul> 
            </li>
         </ul>
-=======
-        <h5 class="articleSubheadline">June 2017</h5>
-        <ul class="bulletList">
-           <li>User settings are now saved as delta to a usage specific default. For collection based settings,
-               this means that removals and additions are being recorded instead of all values of a setting.
-               This means, user defaults and document settings will now work together in a much more clever way.
-               When loading settings, the old format is also recognized, so that formerly saved settings shouldn't be lost.
-               In addition, document settings are now being stored as delta to a user's default settings.
-           </li>
-           <li>User settings can now also be saved for <code>/gwt/RaceBoard.html</code>.
-           </li>
-        </ul>
-        
->>>>>>> 573d07f8
         <h5 class="articleSubheadline">May 2017</h5>
         <ul class="bulletList">
            <li>It's now possible to show nationality flags in addition to competitor images in leaderboards if both are available.
