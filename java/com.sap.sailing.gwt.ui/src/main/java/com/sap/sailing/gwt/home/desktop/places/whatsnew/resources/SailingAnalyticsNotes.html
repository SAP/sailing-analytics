--- conflicted
+++ resolved
@@ -6,15 +6,13 @@
     <div class="innerContent">
         <h5 class="articleSubheadline">July 2017</h5>
         <ul class="bulletList">
-<<<<<<< HEAD
-           <li>When logging in, the page will now switch to the user's preferred language if one is configured in the user profile.
-               In addition, when the user changes the preferred language in the user profile, the page will switch to this language on save.
-=======
            <li>When using Smartphone Tracking, mark positions obtained by pinging or tracking or manually
                assigning a static position can now be removed using the "Delete Fix" pop-up menu item
                in the Mark Position Editor. It will require removing and re-tracking the race to make
                the removal take effect.
->>>>>>> 52af8e34
+           </li>
+           <li>When logging in, the page will now switch to the user's preferred language if one is configured in the user profile.
+               In addition, when the user changes the preferred language in the user profile, the page will switch to this language on save.
            </li>
         </ul>
         
