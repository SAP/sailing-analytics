<!DOCTYPE html>
<html>
<body>
<div id="mainContent">
    <h4 class="articleHeadline">What's New - SAP Sailing Analytics</h4>
    <div class="innerContent">
        <h5 class="articleSubheadline">July 2017</h5>
        <ul class="bulletList">
           <li>When using Smartphone Tracking, mark positions obtained by pinging or tracking or manually
               assigning a static position can now be removed using the "Delete Fix" pop-up menu item
               in the Mark Position Editor. It will require removing and re-tracking the race to make
               the removal take effect.
           </li>
           <li>In <code>/gwt/RaceBoard.html</code> it's now possible to display an overlay that shows
               the estimated duration based on the course and the current wind conditions. To show this information,
               you need to select the respective option in the map's settings dialog. The option's visibility
               depends on the availability of sufficient polar data for the boat class.
           </li>
<<<<<<< HEAD
           <li>In the list of past events, you can now find some statistics for the current and past years. The statistics can be found at the end of the list of events for a year.
               To see statistics of a past year, you need to expand the list of events for that year.
=======
           <li>In <code>/gwt/RaceBoard.html</code> it isn't possible anymore to select other races to be shown in the embedded leaderboard.
               This possibility caused several problems in the past. The leaderboard will now always stick to the single race for which the raceboard was opened.
>>>>>>> 10ca6896
           </li>
        </ul>
        
        <h5 class="articleSubheadline">June 2017</h5>
        <ul class="bulletList">
           <li>Several improvements were implemented regarding user settings:
               <ul>
                    <li>Document settings are saved as delta to the user defaults instead of the delta to the system defaults.
                        In cases where a setting has the value 'A' as system default and 'B' as user default, it's now possible to set it back to 'A' for a document.
                        Settings stored before this change will continue to work with the old overwriting semantic.</li>
                    <li>Collection based settings are now stored as delta to the default set of values. This means that removals and additions are being recorded instead of all values of a setting.
                        Having value 'A' as system default and adding 'B' for the user default and 'C' for one document will select values 'A', 'B' and 'C' for the document.</li>
                    <li>Settings dialogs now have a 'reset to default' button. When pressing this button, user defaults as well as the current document settings are being reset to the system defaults.
                        In addition, the settings dialog is updated to show the system defaults. Those defaults will only take effect for the current view when pressing ok.</li>
                    <li>User settings can now also be saved for <code>/gwt/RaceBoard.html</code>. Be aware that different modes have distinct settings so that defaults defined for one mode do not have any effect on other modes.</li>
                    <li>On the user profile page you can now find a list of all stored settings. You can show the technical settings data and remove specific setting entries.</li>
               </ul>
           </li>
        </ul>
        
        <h5 class="articleSubheadline">May 2017</h5>
        <ul class="bulletList">
           <li>It's now possible to show nationality flags in addition to competitor images in leaderboards if both are available.
               If no competitor images are available, this won't have any effect.
               You can activate this option through the leaderboard settings dialog to be found in various views.
           </li>
        </ul>
        
        <h5 class="articleSubheadline">April 2017</h5>
        <ul class="bulletList">
           <li>Several pages are now enabled to save user settings with the following specifics:
               <ul>
                    <li>In settings dialogs there is a "Make default" button in the lower-left corner which is displayed when saving of settings is enabled. A click on that
                        button causes the system to use the new settings as default values for the same page. This is independent of a race, event or leaderboard to be shown.</li>
                    <li>A click on OK button causes the system to store the settings as document settings. Document settings are only used for the same event, leaderboard or race.
                        When the page is opened for e.g. the same race, the settings used last time are loaded.</li>
                    <li>Settings saved this way are stored locally in the browser's local storage and in the user profile if you are logged in.</li>
                    <li>Settings can be overwritten by URL parameters.</li>
               </ul>
               The following pages are now enabled to provide user settings:
               <ul>
                    <li><code>/gwt/Leaderboard.html</code></li>
                    <li><code>/gwt/RegattaOverview.html</code></li>
                    <li>Leaderboards embedded in <code>/gwt/Home.html</code></li>
               </ul>
               This feature required changing several URL parameters, which means that previously saved bookmarks might work slightly different.
           </li>
           <li>The maneuver loss calculation for penalty circles has been improved. Previously, the end of the
               penalty circle maneuver was considered to be at the last of the two adjacent tack/gybe maneuvers.
               This, usually, is earlier than when approaching the course over ground at the beginning of the
               penalty circle again. With this, the extrapolation of the speed/course at the beginning of
               the maneuver did not last long enough. Furthermore, penalties with strong accelerations during
               the gybing phase could have led to an incorrect inference of the speed and course at the
               beginning of the maneuver. Both of these issues have now been fixed, leading to good results
               also in very specific and unusual speed developments during a penalty circle maneuver.
           </li>
           <li>The advantage line display has been fixed for legs changing their type (upwind/downwind/reach)
               while the race is going on. It now uses the leg type at the same current time point that the
               leaderboard uses for calculating the competitor ranking.
           </li>
           <li>Images in the overall image gallery ("Photographers love Sailing") are now linked with the
               events to which they belong. Clicking the image navigates to the event page.
           </li>
        </ul>
    
        <h5 class="articleSubheadline">March 2017</h5>
        <ul class="bulletList">
           <li>The SAP Sailing Analytics are now also available in French, Portugese, as well as Spanish.
               Find the language chooser in the lower right corner of the footer, or when signed in, go to your user
               profile and set your preferred language.
           </li>
           <li>The application's locale now switches based on the client's "Accept-Language" HTTP header field.
               This means that the application in all its parts will show in the user's default language if
               supported, defaulting to English otherwise.
           </li>
        </ul>    
        <h5 class="articleSubheadline">February 2017</h5>
        <ul class="bulletList">
           <li>The definition of "ride height" for foiling sensors has been changed. Instead of showing
               the ride height calculated by the sensor we are now showing the minimum of the port and
               starboard ride heights. Therefore, this new definition of ride height can be seen as the
               distance of lowest hull part from the water.
           </li>
        </ul>

        <h5 class="articleSubheadline">January 2017</h5>
        <ul class="bulletList">
           <li>An issue with wind-up map rotation which sometimes left the map centered over the African continent has been fixed.
           </li>
        </ul>

        <h5 class="articleSubheadline">October 2016</h5>
        <ul class="bulletList">
           <li>An issue with live re-calculation of the maximum speed over ground (SOG) values has been fixed.
               In some circumstances it was possible that new live data did not properly update the MaxSOG figures.
               Since this depended on the timing of read and write access it could have led to different values
               for different server instances, giving confusing results. The fix provided now ensures that
               the MaxSOG values are properly evaluated when new data has arrived.  
           </li>
           <li>The buoy zone radius is now determined by a configurable regatta property. By default, it is
               set to two hull lengths, and a regatta administrator may choose to change it to any other factor
               such as 3 or 2.5. This determines the default used in the race viewer (RaceBoard.html). Users can
               still change the radius in the map settings to any arbitrary number, deviating from what has
               "officially" been set for the regatta.
           </li>
        </ul>
        
        <h5 class="articleSubheadline">August 2016</h5>
        <ul class="bulletList">
           <li>In order to prepare user-specific configuration support in additional parts of the application,
               various modules now require a user account to be accessed. Please sign up and log in to use their
               full functionality as usual. The following modules are affected:
               <ul>
                    <li><tt>/gwt/Simulator.html</tt></li>
                    <li><tt>/gwt/DataMining.html</tt></li>
               </ul>  
           </li>
        </ul>
        
        <h5 class="articleSubheadline">July 2016</h5>
        <ul class="bulletList">
           <li>The Wind arrow in the top left corner of the race map / player now serves as a toggle button
               for the wind streamlet overlay which can still also be reached through the map settings.
           </li>
           <li>If you want to analyze a race, the navigation slightly changed. The button, which is shown for tracked
               races won't lead you to the race board directly, but provides a small menu. There you can choose from
               several pre-defined analysis, which will launch the race board with respective configurations:
               <ul>
               <li>Replay/Watch live: Launches race board in play mode starting at race start, if race is already
                   finished (Replay) or at the actual time, if the race is currently live (Watch live)
               </li>
               <li>Race analysis: Shows the race results by setting the timer to the end of the race.
                   <i>This option is only available, if the race is already finished.</i>
               </li>
               <li>Start analysis: Shows the race start 10 sec after start and shows the speed over ground (SOG) of
                   the best starters within the competitor chart (zoomed to start).
                   <i>This option is only available, if the race is already started.</i>
               </li>
               <li>Winning lanes: Shows the full lanes of the best competitor, if race is already finished or the of
                   leading competitors if the race is currently live.
               </li>
               </ul>
           </li>
           <li>On the user profile page you now can maintain a list of you favorite boat classes and competitors.
               You can also opt in for notification mails about your favorites to stay informed.
               A requirement for notification mails to work for you is that you entered a valid mail address
               to your user profile and verified the address by clicking the link that has been sent via email.
           </li>
           <li>Users now may choose their preferred language on the user profile page.
               Currently only the mail notification mechanism will accept this setting to send mails in the preferred
               language. This also prepares additional language sensitive feature, e.g. automatically switching the
               website to your preferred language when logged in.
           </li>
           <li>The leaderboard now has a new measure value called "Ride height", which shows the ride height on
               foils of a competitor, if respective data is available (currently ESS only). This information can
               also be shown in the competitor chart on the RaceBaord page.
           </li>
           <li>To visualize multiple information at once, the competitor chart on the RaceBaord page can now be
               configured to show two Y-axes. 
           </li>
        </ul>

        <h5 class="articleSubheadline">May 2016</h5>
        <ul class="bulletList">
           <li>It is now possible to follow races on the RaceBoard, even if there's no wind data available.</li>
        </ul>

        <h5 class="articleSubheadline">April 2016</h5>
        <ul class="bulletList">
            <li>The <tt>/gwt/RaceBoard.html</tt> entry point now accepts an optional parameter "t" in the form
                <tt>[[hh:]mm:]ss</tt>, for example <tt>t=12:34</tt> to place the timer so much after the race start
                if the viewer comes up in Replay mode. You may also use just seconds, as in <tt>t=1234</tt> which
                makes specifying a time <em>before</em> the start somewhat easier (<tt>t=-123</tt> instead of
                <tt>t=-02:-03</tt>).
            </li>
        </ul>

        <h5 class="articleSubheadline">February 2016</h5>
        <ul class="bulletList">
            <li>The website now features a user registration and authentication interface.
                User accounts are currently used to grant special permissions to administrators and moderators.
                New user specific features (e.g. preferences) will be available in the next couple of months.
            </li>
            <li>The RaceBoard URL Parameter "canReplayDuringLiveRaces" has been removed.
                This parameter was used to allow users to trigger autoplay for live races on non-live points in time.
                The permission "CAN_REPLAY_DURING_LIVE_RACES" and role "moderator" now grant this functionality to users.
            </li>
            <li>Mark positions are no longer interpolated between fixes. Instead, when a mark's track is asked for the
                mark's position, the last known position at or before the time point requested will be used. The
                "jumping" of marks in the UI that may otherwise be caused by this is ameliorated by introducing
                the same CSS animation for the marks that is already used for the boats.
            </li>
        </ul>

        <h5 class="articleSubheadline">January 2016</h5>
        <ul class="bulletList">
            <li>Show maneuver markers on the race board by default
                (tacks, jibes and penalty circles) with a smaller icon, which
                shows an info bubble when the marker is clicked. 
                The icon turns green if the direction change is to starboard
                and red if to port.
            </li>
        </ul>
        
        <h5 class="articleSubheadline">December 2015</h5>
        <ul class="bulletList">
	        <li>The advantage line is now animated and moves smoothly with the boats.
                </li>
		    <li>New line hover behavior in race map. When the mouse is moved onto a line, for example the start line, a transparent,
	            wider line is activated behind it that acts as a buffer for the thin line, where the text displayed by the hover is still shown.
	            This makes it easier to hover over the lines. These wider lines can be made semi transparent instead of transparent 
	            by unticking the corresponding checkbox in the settings of the race map. Furthermore the stroke weight of the wider lines can be
	            configured in the same settings dialog.
            </li>
		    <li>The race viewer (RaceBoard.html) now intelligently chooses a layout that suits the screen size.
		        When only little horizontal space is available, only the sail number and nationality but not the
		        competitor's long name is displayed by default. When vertical space is scarce, competitor and wind
		        charts are disabled and more horizontal space can be given to the time slider at the bottom. The
		        leaderboard section can then be scaled to smaller widths and will reduce the column widths better
		        than in the past.
		    </li>
		    <li>With the changes described above, the RaceBoard is now also accessible from the races page on mobile devices.
		    </li>
		    <li>For overall / series leaderboards such as a national sailing league or the Extreme Sailing Series, the
		        live status of the overall leaderboard is now indicated. As long as a live race is ongoing, the respective
		        column in the overall leaderboard is highlighted, and a comment is displayed that indicates which regatta
		        is currently still live.
		    </li>
		</ul>
		
		<h5 class="articleSubheadline">November 2015</h5>

		<ul class="bulletList">
		    <li>The smartphone page provides some structural navigation items for several pages in the upper right burger menu.
		        You will see links to e.g. events, regattas and series when navigating on event and series pages.
		    </li>
		    <li>It is now possible to filter for competitors in the race list of events/regattas.
		        If competitor information is available, there is a filter box in the upper right corner of the races page.
		        The filter is searching for competitors by sail ID as well as the competitor's name.
		    </li>
		    <li>Regattas can now be filtered by boat category in the smartphone page.
		        The filter will be shown for events with multiple regattas if there is more than on boat category associated with the event.
		    </li>
		</ul>
		
		<h5 class="articleSubheadline">October 2015</h5>

		<ul class="bulletList">
		    <li>A variety of tablets will now show the desktop page by default.
		        The mobile version of the website is primarily designed to be used on smartphones,
		        but you can manually switch back to the mobile version by clicking the corresponding link in the page footer.
		    </li>
		    <li>There is some amount of caching on the web page to reduce the consumed traffic for mobile users.
		        Contents aren't loaded again on each page switch. This improves the traffic consumption and loading speed on fast page switches.
		    </li>
		    <li>The fullscreen image viewer (start page and event media page) can automatically slide through the images.
		        This can be turned on by clicking the corresponding icon in the upper right corner of the fullscreen viewer.
		    </li>
		    <li>There is an optimized search and results page for mobile devices now.
		    </li>
		</ul>
		
		<h5 class="articleSubheadline">September 2015</h5>

		<ul class="bulletList">
		    <li>Races in the event/regatta race list can now be shown in 'competition format'.
		        In this format the races and flights are shown in a structural view.
		        In contrast to the default list view there is no grouping by live and finished states and all
		        (including upcoming) races/flights are shown in one structural view.
		    </li>
		    <li>The mobile page now provides regatta overview pages for events having multiple regattas.
		        This page shows live races, an excerpt of the current results as well as statistics for the regatta.
		    </li>
		</ul>
		
		<h5 class="articleSubheadline">August 2015</h5>

		<ul class="bulletList">
		    <li>Series events appear as only one entry in the events list, with a marker that
		        this is only one of a certain number of events in a series. This way, the many series events
		        don't produce clutter in the events list.
		    </li>
		    <li>Bug fix: memory leaks for distance cache have been solved. The issue could
		        also lead to endless recursions, ultimately leading to server lock-ups.
		    </li>
		    <li>Bug fix: master data import detached race logs and regatta logs from database.
		        Log entries added after import on the importing server were not written to the
		        database and therefore were lost upon server restart.
		    </li>
		    <li>There is a smartphone-optimized version of the "solutions" page known from the desktop.
		    </li>
		    <li>The smartphone event history now has a slider that allows swiping through the events of a year.
		    </li>
		</ul>

		<h5 class="articleSubheadline">July 2015</h5>

		<ul class="bulletList">
		    <li>Major improvements to the web page, with specific enhancements for smartphone
		        users. Race lists are now sortable by various criteria by clicking on the column
		        headers. A new fancy progress indicator now also provides visual feedback for
		        multi-fleet regattas. A news ticker box has been implemented, and the event
		        overview page can hold a video player on its stage. The event media gallery section
		        has been greatly improved.
		    </li>
		    <li>Fixed a bug in the wind streamlet visualization. Now the wind streamlets
		        correctly show the wind at the location selected also in wind-up mode.
		    </li>
		    <li>Added the "Course Geometry" option to the map display. With this option selected,
		        the map will show an info text for each leg and the start and finish line (only
		        for one of start/finish line if they are identical), telling the length of the leg
		        or line, respectively, and its angle to the wind. For the start and finish line
		        the advantage of the favored side is shown in meters.
		    </li>
		    <li>The SAP Sailing Analytics start page is now available in the smartphone version.
		        This page features some events that are currently interesting as well as showing a
		        quickfinder for a variety of recent and upcoming events.
		        Previously, the start page redirected to the event history.
		    </li>
		</ul>

		<h5 class="articleSubheadline">May 2015</h5>

		<ul class="bulletList">
		    <li>Competitors can have a separate flag image, such as a club flag to be displayed instead of
		        the nationality flag usually displayed with the sail number. This enables national league events
		        to display the club flags consistently when all nation flags would be the same anyway.
		    </li>
		    <li>The wind estimation from the tracked courses over ground has been improved. It now takes into
		        account any polar data available for the boat class concerned. In particular, this helps to rule
		        out very unlikely gybing angles in downwind clusters that otherwise could have led to an incorrect
		        split of the downwind fleet into two clusters where actually all boats were on the same tack.
		    </li>
		    <li>Some significant improvements have been applied to the simulator feature which is embedded in the
		        race viewer since some time now. The simulator now copes with very shifty wind conditions and finds
		        solutions in scenarios where an upwind leg flips to a reach or even into a downwind leg over time.
		    </li>
		</ul>

		<h5 class="articleSubheadline">April 2015</h5>

		<ul class="bulletList">
		    <li>There is a new map setting "Wind-Up (show wind from top of map)". Selecting it will
		  	align the map's top with the combined true wind average direction around the time currently
		   	selected in the time slider. In this new view there are limitations as to how far you can zoom
		   	out. Furthermore, you will not be able to use the Satellite view with this setting. Tip:
		   	if you want to re-align to wind-up after a major wind shift, un-check the setting, confirm
		   	the setting change, then set it again. A compass shows the true north orientation. Clicking
		   	the compass will toggle between wind-up and north-up display.
		    </li>
		    <li>Bug fixes around addition of the "Regatta Rank" column in the leaderboard which could have
		        distorted the leaderboard's column layout under certain conditions.
		    </li>
		    <li>Bug fix for cumulative points in the leaderboard ("Show added scores for each entry in leaderboard").
		        With this setting, scores of competitors not tracked in the current race were not correctly represented
		        and may have stayed blank.
		    </li>
		    <li>Bug fix for the leg counter in the regatta page: when the first boat has finished, the leg counter went
		        to zero (e.g., "0 of 8"). This has now been fixed, and it will show, e.g., "8 of 8" upon the first boat
		        crossing the finish line.
		    </li>
		</ul>

		<h5 class="articleSubheadline">March 2015</h5>

		<ul class="bulletList">
		    <li>Added competitor chart type for Course Over Ground (COG)
		    </li>
		    <li>Added leaderboard column and competitor chart entry for distances considering
		        gate starts. With gate starts, late starters sail a shorter distance in their first
		        leg. To still make distances comparable, a new metric has been introduced that for a gate
		        start adds the distance between the port side of the start line and the position where
		        the competitor started to the distance sailed in the first leg.
		    </li>
		    <li>The weights of the wind measurement units, the wind estimation and manual wind inputs by the
		        race committee are now used properly for the wind streamlet visualization. This fixes issues
		        with exaggerated weights for an estimated wind direction of very low confidence. 
		    </li>
		    <li>The expand/collapse toggle button in the race viewer's time panel has correct arrows now.
		    </li>
		</ul>

		<h5 class="articleSubheadline">February 2015</h5>

		<ul class="bulletList">
		    <li>The leaderboard offers a new column: "Start delay." It shows the number of seconds that passed
		        since the race start and the time the competitor passes the start mark / start line. As usual,
		        you can sort for this column. For line starts, this is a fairly direct measure of start quality
		        except for port starts which may have to be considered differently. For gate starts, you can use
		        this measure to find out about early and late starters and dig into possible correlations between
		        results and start time point.
		    </li>
		</ul>

		<h5 class="articleSubheadline">January 2015</h5>

		<ul class="bulletList">
		    <li>The race viewer ("RaceBoard.html") now offers a new option in the map settings:
			"Show simulation overlay". Checking this feature will simulate the current leader's leg
			using different strategies and using the wind as it has been measured and estimated.
			This feature becomes particularly interesting when combined with the "Show wind streamlets overlay"
			feature that visualizes the spatial distribution of the wind field over the course.
		    </li>
		    <li>The race viewer is now more resilient against exceptional conditions such as the missing
		        of all wind information and the missing of a course with its waypoints. If no wind information
			is available at all (no wind direction indicator is then shown in the upper left corner of
			the map) then all ranking and distances will be based on a projection onto the course instead
			of onto the wind direction, even for upwind and downwind legs.
		    </li>
		</ul>
	
		<h5 class="articleSubheadline">September 2014</h5>

		<ul class="bulletList">
		    <li>The search feature now also includes results from currently ongoing events that may not yet be
		        included in our archive. Search keywords are now properly used in constructing the query.
		    </li>
		</ul>
		
		<h5 class="articleSubheadline">August 2014</h5>

		<ul class="bulletList">
		    <li>The 2D race viewer, also known as the "Race Board," now comes with a fresh, new design. The orange
		        checkbox toggle buttons that open or close views such as the leaderboard or the charts for wind
		        and competitor comparison, have been replaced by tabs with "&gt;&gt;" symbols. Clicking on those
		        will expand or collapse the respective view. The views can now be resized using the handles attached
		        to the dividers separating the views. They work much better on mobile and touch devices than the splitters
		        used previously did. The settings buttons that used to be integrated with the orange toggle
		        checkbox buttons have now been moved into the views that they control. For example, the map settings
		        button is now displayed on the map, below the zoom control on the right map border.
		    </li>
		    <li>The leaderboard now has an improved search and filter control. Above the table displaying the
		        competitors and their figures is a new field with a text input that you can use to filter for
		        competitors, by their sail number or their name. While filtered, use the checkboxes in front of
		        the table row to add the competitor to or remove it from the selection. Use the "X" button to the
		        right of the search input field to clear the search. To the left of the search input field is a
		        filter symbol that you can use to select and create advanced filtering rules, such as filtering
		        by rank or nationality. Left of the filter button is the leaderboard settings button.
		    </li>
			<li>The leaderboard has a new first column: a selection check box. We hope this makes it easier in
			    particular for users on mobile or other touch devices to select more than one competitor at a time.
			    The old-style multi-selection using the Control and Shift keys, as known well from typical desktop
			    file explorers, still work like they did before. Note that it is possible to sort for the checkbox
			    column, putting the selected competitors at the top of the leaderboard.
			</li>
			<li>When using the auto-zoom feature from the map settings, boats and wind streamlets will now
			    continue to move smoothly as long as the map only needs panning. Please also note that auto-zooming
			    to "tails" may slow down the display considerable, particularly when tracking at high frequency.
			</li>
	        <li>When viewing a single race, the leaderboard now by default does no longer show the regatta rank as
			    the first column (and not as the second one either, given that the first column now usually shows
			    the checkboxes used for selecting items). If you'd like to get the regatta rank column back, also when
			    looking at a single race, please choose it from the leaderboard settings dialog where you can find it
			    in the "Overall Details" section. It may still be a nice column to have when following the last race
			    in a regatta. If you're just interested in the relative regatta rank ordering you may as well sort by
			    the right-most total points column which (surprising to some but welcome by most) sorts by the regatta
			    rank and not by the plain points sum (taking into account medal race and gold/silver/... fleet participations).
			</li>
		</ul>

		<h5 class="articleSubheadline">July 2014</h5>

		<ul class="bulletList">
			<li>The advantage line now uses the wind at the position in the middle of the leg that the
			    competitor to which the line is attached is currently sailing in. Before, the "global" wind
			    average was used which is still displayed in the top left corner of the map. You can understand
			    the details by turning on the "Streamlet" wind visualization in the Map Settings.
			</li>
			<li>Faster wind streamlet loading: when you activate the streamlets for wind visualization, they now
			    display much faster.
			</li>
			<li>Faster boat position display: We found that what you're probably the most interested in when
			    you first open a race map or move the time slider to some very different point in time is the
			    position of the boats at that point in time; and you want to know it fast.
			    The tails which show how the boats got there are also interesting, but you won't blame us as much
			    if it takes a little bit to update them. So we've separated the placement of the boats from the
			    drawing of their tails. Now you may blame us for the tails temporarily not being attached to the
			    boats anymore ;-).
			</li>
		</ul>
	    
		<h5 class="articleSubheadline">June 2014</h5>

		<ul class="bulletList">
			<li>In the "Maps" settings in the RaceBoard page there is a new checkbox named
			    "Show wind streamlets overlay." If you select it and wait for about a minute,
			    a complete wind field will be calculated and visualized as an overlay on top
			    of the race course display. It reacts to you moving the time slider and shows
			    how the wind differs at different locations on the course. Stronger and faster-moving
			    streamlets mean stronger breeze.
			</li>
			<li>Wind is now calculated location-based. At locations closer to a sensor, that sensor
			    has a higher influence on the local wind field than sensors further away. The wind
			    estimations based on the courses sailed are assigned a location that corresponds with
			    the "center of gravity" of the field that was used for the estimation. For example,
			    if the fleet is approaching the windward mark and the wind sensor in on the committee
			    boat on the leeward side of the course, the course-based estimation influences the
			    assumed wind field more on the windward side whereas the sensor counts more for
			    the leeward side.
			</li>
			<li>Switched to the latest version of the Highcharts charting framework. This leads to improvements
			    especially on mobile devices. Charts can be zoomed using pinch gestures now.
			</li>
			<li>To support the use of the SAP Sailing Analytics also for live video streaming formats, we
			    introduced a new URL parameter <tt>viewShowMapControls</tt> for the <tt>Spectator.html</tt>
			    and the <tt>RaceBoard.html</tt> pages. Setting this parameter to "false"
			    will suppress the zoom, pan and map type selection
			    controls on the map display. Example:
			    <a href="http://danishleague2014.sapsailing.com/gwt/Spectator.html?leaderboardGroupName=Danish%20League%202014&showRaceDetails=true&viewShowMapControls=false">http://danishleague2014.sapsailing.com/gwt/Spectator.html?leaderboardGroupName=Danish%20League%202014&showRaceDetails=true&viewShowMapControls=false</a>.
			    When used for the <tt>Spectator.html</tt> URL, this will apply
			    to all <tt>RaceBoard.html</tt> pages (all races) reached from there. Of course, the map
			    can still be panned and zoomed using the usual mouse gestures. A left double click zooms
			    in, a right double click zooms out. Zoom can also be controlled using the mouse wheel.
			    And panning works by clicking on the map and dragging the mouse. Without the map type
			    control, switching to satellite view is not possible (keep this in mind when tracking
			    races in China, see below for Google's random coordinate transformations there).
			</li>
		</ul>
		
		<h5 class="articleSubheadline">May 2014</h5>

		<ul class="bulletList">
			<li>Fixed an issue with the wind speed charts. Charts that only had a single, unchanged
			    wind speed crashed the browser. The solution scales the right hand side Y-axis denoting
			    the wind speed such that it always starts at 0kts.
			</li> 
			<li>Analysis of tacks and jibes around mark passings has now been improved. Before,
			    a jibe followed by a tack that turns in the same direction (e.g., to port) so far
			    was always called a penalty maneuver. Now, if a mark passing separates such a tack
			    from such a jibe, no penalty is called anymore, and the two maneuvers are identified
			    correctly.
			</li>
			<li>Another note on maneuver analysis: we received questions regarding the maneuvers
			    involved in clearing an OCS. The SAP Sailing Analytics treat a clearing of
			    an OCS, going back behind the start line and crossing it again, as if the competitor
			    started again. In particular this means that all maneuvers prior to this new start
			    do not count for the metrics; neither does the distance sailed between the first (OCS)
			    start and the clear start.
			</li>
			<li>A hint regarding the "distance to start line" metrics: please keep in mind that currently this
			    measurement is calculated as the distance of the GPS tracker from the line. Unless the tracker
			    is mounted near the bow (or at the bow sprit, if any), the distance calculated this way will
			    be greater than what counts for crossing the line. Ordering, comparing and aggregating over this
			    figure still makes sense as long as you remember this detail.
			</li>
			<li>Introduced a new leaderboard entry "XTE +/-" featuring a signed cross-track error which shows
			    for a leg and also aggregated for an entire race on which side of the leg a competitor stayed on
			    average. Currently, the "side" is defined as viewing in the leg's direction, so "left" for a downwind
			    leg is the same side as "right" for the corresponding upwind leg.
			</li>
		</ul>
		
		<h5 class="articleSubheadline">April 2014</h5>

		<ul class="bulletList">
			<li>China races, such as in Qingdao, may have the map background displayed at slightly wrong locations.
			    This is due to an intentional random transformation that Google applies to GPS locations for
			    China. You can circumvent this issue by switching to satellite view where the map background is displayed
			    correctly. <img src="/images/mapsatellite.png"/>
			</li>
			<li>Fixed a bug that in some cases has caused the wind chart, the advantage line, the wind indicator on the map
			    and the leaderboard to use slightly different wind values. The problem was related to different averaging and
			    damping methods used for these values which has now been aligned.
			</li>
			<li>Fixed a bug that caused the time spent in a leg, race or regatta to always show the time at the end of the leg
			    if the leg has been started by the competitor at the time point queried, e.g., by the time slider. While this
			    did not have any serious effects in live mode, for replay races this left the leg time and race time constant
				at the total time spent so far up to the end of the last leg the competitor had started at that time.
		    </li>
		</ul>
		
		<h5 class="articleSubheadline">March 2014</h5>

		<ul class="bulletList">
			<li>Added a new setting for a leaderboard called "Show added scores". Using this feature one
			can display added scores for each leaderboard entry. An added score is the sum over all scores
			from the first column to the current column. One can describe it as an intermediate overall score.
			This feature can be used to know the score until a specific race while another race is live and
			constantly changes the overall score.</li>
			
			<li>Added tooltips for leaderboard settings.</li>
			
			<li>Fixed HighPointOverall scheme to also break a tie by looking at the ranks of the last regatta.</li>

			<li>Progress indicator when expanding a race in the RaceBoard view</li>

			<li>Leaderboard column "GPS Lag" shows how far a competitor's GPS signal lags behind the average
			    tracking quality. A background color bar classifies into good/ok/bad (green/yellow/red).</li>
		</ul>
		
		<h5 class="articleSubheadline">February 2014</h5>

		<ul class="bulletList">
			<li>Fixed an issue with boat rotation on Safari browsers</li>

			<li>Maneuver analysis now counts tacks and jibes based on wind
			    at boat position and not based on leg type; subsequently,
			    penalty circle analysis is now based on a tack and a jibe
			    in close succession instead of a full circle.</li>

			<li>Regatta rank and overall rank in competitor chart of leaderboard panel
			    has been fixed; it did erroneously display the rank of the particular
			    race, not the regatta/overall rank after that race.</li>

			<li>Regatta overview now also displays all regatta leaderboards</li>

			<li>Boat colors match tail colors</li>
			
			<li>When selecting boats in leaderboard, de-selected boats' tails turn grey</li>

		</ul>


		<h5 class="articleSubheadline">January 2014</h5>

		<ul class="bulletList">
			<li>Boat movement animated smoothly</li>

			<li>Start and Finish line show line parameters (length, angle to wind,
		advantage) when mouse hovers over them</li>

			<li>Start line has a count-down indicator displayed next to it
		before the start. The count-down is also displayed underneath the time
		slider</li>

			<li>Competitor and Wind charts show pre-start data where possible</li>

			<li>Competitors can be assigned a fixed color which they will keep
		for all races in a regatta</li>

			<li>By default, videos are now shown in a moveable, resizable box embedded in
		the web page. For a two screen setup, the embedded box can be popped out to a
		dedicated browser window.</li>

			<li>Official score corrections for historic races are only applied after
		the respective competitor finished the race. Therefore, in-between race
		scores now correspond with tracking, regardless of final corrected score.</li>
		
		    <li>By using negative playback speed (e.g., -1), replays can be run backwards.</li>

		</ul>
	</div>
</div>
</body>
</html><|MERGE_RESOLUTION|>--- conflicted
+++ resolved
@@ -4,6 +4,14 @@
 <div id="mainContent">
     <h4 class="articleHeadline">What's New - SAP Sailing Analytics</h4>
     <div class="innerContent">
+        <h5 class="articleSubheadline">August 2017</h5>
+        <ul class="bulletList">
+           <li>In the list of past events, you can now find some statistics for the current and past years.
+               The statistics can be found at the end of the list of events for a year.
+               To see statistics of a past year, you need to expand the list of events for that year.
+           </li>
+        </ul>
+        
         <h5 class="articleSubheadline">July 2017</h5>
         <ul class="bulletList">
            <li>When using Smartphone Tracking, mark positions obtained by pinging or tracking or manually
@@ -16,13 +24,8 @@
                you need to select the respective option in the map's settings dialog. The option's visibility
                depends on the availability of sufficient polar data for the boat class.
            </li>
-<<<<<<< HEAD
-           <li>In the list of past events, you can now find some statistics for the current and past years. The statistics can be found at the end of the list of events for a year.
-               To see statistics of a past year, you need to expand the list of events for that year.
-=======
            <li>In <code>/gwt/RaceBoard.html</code> it isn't possible anymore to select other races to be shown in the embedded leaderboard.
                This possibility caused several problems in the past. The leaderboard will now always stick to the single race for which the raceboard was opened.
->>>>>>> 10ca6896
            </li>
         </ul>
         
