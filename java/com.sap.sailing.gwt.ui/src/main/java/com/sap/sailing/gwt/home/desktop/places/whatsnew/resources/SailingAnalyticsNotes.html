--- conflicted
+++ resolved
@@ -15,16 +15,14 @@
                the grouping dimension. If that was the last dimension removed, the user is asked to provide a new
                grouping dimension.
            </li>
-<<<<<<< HEAD
            <li>The language preference set in the user profile (if any), now also affects the website's language. Formerly,
                this preference affected the language of notification mails only.
                Be aware of the fact, that signing in will nor force the page to be shown in the user's preferred language.
                It will only take effect when refreshing the page manually or opening a new one, in order to prevent the
                state of the currently opened page to get lost.
                After a sign out (and another page reload) the language preference will stop to take effect.
-=======
+           </li>
            <li>If available, an event description is now shown on event overview pages.
->>>>>>> 285408ba
            </li>
         </ul>
         
