--- conflicted
+++ resolved
@@ -12,14 +12,11 @@
             <li>The race name display in the header bar of the race viewer ("RaceBoard") is
                 now a clickable drop-down menu that allows users to easily navigate to other
                 races of the same regatta.</li>
-<<<<<<< HEAD
             <li>The advantage line, if shown, now extends across the entire size of the map,
                 regardless the zoom level.</li>
-=======
             <li>Event base URLs with trailing slashes no longer produce incorrect race viewer
                 URLs in the REST API. Furthermore, race and regatta names will now be properly
                 URL-encoded when constructing a race viewer URL.</li>
->>>>>>> 5b224dd7
          </ul>
          <h5 class="articleSubheadline">December 2023</h5>
          <ul class="bulletList">
