package com.sap.sailing.gwt.ui.adminconsole;

import java.util.ArrayList;
import java.util.Collections;
import java.util.Date;
import java.util.List;
import java.util.StringJoiner;

import com.google.gwt.event.logical.shared.ValueChangeEvent;
import com.google.gwt.event.logical.shared.ValueChangeHandler;
import com.google.gwt.user.client.ui.FocusWidget;
import com.google.gwt.user.client.ui.Grid;
import com.google.gwt.user.client.ui.Label;
import com.google.gwt.user.client.ui.ListBox;
import com.google.gwt.user.client.ui.TextBox;
import com.google.gwt.user.client.ui.VerticalPanel;
import com.google.gwt.user.client.ui.Widget;
import com.sap.sailing.gwt.ui.adminconsole.FileStorageServiceConnectionTestObservable.FileStorageServiceConnectionTestObserver;
import com.sap.sailing.gwt.ui.client.StringMessages;
import com.sap.sse.common.Util;
import com.sap.sse.common.media.MediaTagConstants;
import com.sap.sse.common.media.MimeType;
import com.sap.sse.gwt.adminconsole.URLFieldWithFileUpload;
import com.sap.sse.gwt.client.GWTLocaleUtil;
import com.sap.sse.gwt.client.IconResources;
import com.sap.sse.gwt.client.controls.IntegerBox;
import com.sap.sse.gwt.client.controls.listedit.GenericStringListInlineEditorComposite;
import com.sap.sse.gwt.client.controls.listedit.StringListInlineEditorComposite;
import com.sap.sse.gwt.client.dialog.DataEntryDialog;
import com.sap.sse.gwt.client.media.VideoDTO;

public abstract class VideoDialog extends DataEntryDialog<List<VideoDTO>> implements FileStorageServiceConnectionTestObserver {
    protected final StringMessages stringMessages;
    protected final URLFieldWithFileUpload videoURLAndUploadComposite;
    protected final Date creationDate;
    protected Label createdAtLabel;
    protected TextBox titleTextBox;
    protected TextBox subtitleTextBox;
    protected TextBox copyrightTextBox;
    protected final ListBox mimeTypeListBox;
    protected final ListBox localeListBox;
    protected IntegerBox lengthIntegerBox;
    protected final URLFieldWithFileUpload thumbnailURLAndUploadComposite;
    protected StringListInlineEditorComposite tagsListEditor;

    protected static class VideoParameterValidator implements Validator<List<VideoDTO>> {
        private StringMessages stringMessages;

        public VideoParameterValidator(StringMessages stringMessages) {
            this.stringMessages = stringMessages;
        }

        @Override
        public String getErrorMessage(List<VideoDTO> videosToValidate) {
            StringJoiner errorJoiner = new StringJoiner("\n");
            for (VideoDTO videoToValidate : videosToValidate) {
                String errorMessage = null;

                if(videoToValidate.getSourceRef() == null || videoToValidate.getSourceRef().isEmpty()) {
                    errorMessage = stringMessages.pleaseEnterNonEmptyUrl();
                } else if (videoToValidate.getMimeType() == null) {
                    errorMessage = "You must select the mime type for the video.";
                }
                if (errorMessage != null) {
                    errorJoiner.add(errorMessage);
                }
            }
            return errorJoiner.toString();
        }
    }

    public VideoDialog(Date createdAtDate, VideoParameterValidator validator, StringMessages stringMessages, FileStorageServiceConnectionTestObservable storageServiceAvailable, DialogCallback<List<VideoDTO>> callback) {
        super(stringMessages.video(), null, stringMessages.ok(), stringMessages.cancel(), validator,
                callback);
        this.stringMessages = stringMessages;
        this.creationDate = createdAtDate;
        getDialogBox().getWidget().setWidth("730px");

        mimeTypeListBox = createListBox(false);
        mimeTypeListBox.addItem(MimeType.unknown.name());
        mimeTypeListBox.addItem(MimeType.aac.name());
        mimeTypeListBox.addItem(MimeType.mp4.name());
        mimeTypeListBox.addItem(MimeType.mp4panorama.name());
        mimeTypeListBox.addItem(MimeType.mp4panoramaflip.name());
        mimeTypeListBox.addItem(MimeType.ogg.name());
        mimeTypeListBox.addItem(MimeType.ogv.name());
        mimeTypeListBox.addItem(MimeType.qt.name());
        mimeTypeListBox.addItem(MimeType.youtube.name());
        mimeTypeListBox.addItem(MimeType.vimeo.name());
        localeListBox = createListBox(false);
        for (String locale : GWTLocaleUtil.getAvailableLocalesAndDefault()) {
            localeListBox.addItem(GWTLocaleUtil.getDecoratedLanguageDisplayNameWithDefaultLocaleSupport(locale), locale == null ? "" : locale);
        }
<<<<<<< HEAD
        videoURLAndUploadComposite = new URLFieldWithFileUpload(stringMessages, false, true);
        videoURLAndUploadComposite.addValueChangeHandler(new ValueChangeHandler<List<String>>() {
=======
        videoURLAndUploadComposite = new URLFieldWithFileUpload(stringMessages, true, true, "audio/*,video/*");
        videoURLAndUploadComposite.addValueChangeHandler(new ValueChangeHandler<String>() {
>>>>>>> d1499ec8
            @Override
            public void onValueChange(ValueChangeEvent<List<String>> event) {
                validateAndUpdate();
            }
        });
<<<<<<< HEAD
        thumbnailURLAndUploadComposite = new URLFieldWithFileUpload(stringMessages, false, false);
=======
        thumbnailURLAndUploadComposite = new URLFieldWithFileUpload(stringMessages, true, true, "audio/*,video/*");
>>>>>>> d1499ec8
        tagsListEditor = new StringListInlineEditorComposite(Collections.<String> emptyList(),
                new GenericStringListInlineEditorComposite.ExpandedUi<String>(stringMessages, IconResources.INSTANCE.removeIcon(), /* suggestValues */
                        MediaTagConstants.videoTagSuggestions, stringMessages.enterTagsForTheVideo(), 50));
        //the observer has to be registered after creating the URLFieldWithFileUpload
        storageServiceAvailable.registerObserver(this);
    }

    @Override
<<<<<<< HEAD
    protected List<VideoDTO> getResult() {
        List<VideoDTO> results = new ArrayList<VideoDTO>(videoURLAndUploadComposite.getURLs().size());
        for (String videoURL : videoURLAndUploadComposite.getURLs()) {
            VideoDTO videoDTO = new VideoDTO(videoURL, getSelectedMimeType(), creationDate);
            videoDTO.setTitle(titleTextBox.getValue());
            videoDTO.setSubtitle(subtitleTextBox.getValue());
            videoDTO.setCopyright(copyrightTextBox.getValue());
            videoDTO.setLocale(getSelectedLocale());
            List<String> tags = new ArrayList<String>();
            for (String tag: tagsListEditor.getValue()) {
                tags.add(tag);
            }
            videoDTO.setTags(tags);
            videoDTO.setThumbnailRef(thumbnailURLAndUploadComposite.getURL());
            results.add(videoDTO);
        }
        return results;
=======
    protected VideoDTO getResult() {
        VideoDTO result = new VideoDTO(videoURLAndUploadComposite.getUri(), getSelectedMimeType(), creationDate);
        result.setTitle(titleTextBox.getValue());
        result.setSubtitle(subtitleTextBox.getValue());
        result.setCopyright(copyrightTextBox.getValue());
        result.setLocale(getSelectedLocale());
        List<String> tags = new ArrayList<String>();
        for (String tag: tagsListEditor.getValue()) {
            tags.add(tag);
        }
        result.setTags(tags);
        result.setThumbnailRef(thumbnailURLAndUploadComposite.getUri());
        return result;
>>>>>>> d1499ec8
    }

    protected void setSelectedMimeType(MimeType mimeType) {
        for(int i = 0; i < mimeTypeListBox.getItemCount(); i++) {
            if(mimeTypeListBox.getItemText(i).equals(mimeType.name())) {
                mimeTypeListBox.setSelectedIndex(i);
                break;
            }
        }
    }

    private MimeType getSelectedMimeType() {
        MimeType result = null;
        int selectedIndex = mimeTypeListBox.getSelectedIndex();
        if(selectedIndex >= 0) {
            result = MimeType.valueOf(mimeTypeListBox.getSelectedValue());
        }
        return result;
    }
    
    protected void setSelectedLocale(String locale) {
        for(int i = 0; i < localeListBox.getItemCount(); i++) {
            if(Util.equalsWithNull(localeListBox.getValue(i), locale)) {
                localeListBox.setSelectedIndex(i);
                return;
            }
        }
        localeListBox.setSelectedIndex(0);
    }
    
    private String getSelectedLocale() {
        return localeListBox.getSelectedValue();
    }
    
    @Override
    protected Widget getAdditionalWidget() {
        final VerticalPanel panel = new VerticalPanel();
        panel.setWidth("100%");
        Widget additionalWidget = super.getAdditionalWidget();
        if (additionalWidget != null) {
            panel.add(additionalWidget);
        }

        Grid formGrid = new Grid(10, 2);
        panel.add(formGrid);

        formGrid.setWidget(0, 0, new Label("Created at:"));
        formGrid.setWidget(0, 1, createdAtLabel);
        formGrid.setWidget(1,  0, new Label("Video URL:"));
        formGrid.setWidget(1, 1, videoURLAndUploadComposite);
        formGrid.setWidget(2,  0, new Label("Mime Type:"));
        formGrid.setWidget(2, 1, mimeTypeListBox);
        
        
        formGrid.setWidget(3,  0, new Label(stringMessages.title() + ":"));
        formGrid.setWidget(3, 1, titleTextBox);
        formGrid.setWidget(4,  0, new Label("Subtitle:"));
        formGrid.setWidget(4, 1, subtitleTextBox);
        formGrid.setWidget(5, 0, new Label("Copyright:"));
        formGrid.setWidget(5, 1, copyrightTextBox);
        formGrid.setWidget(6, 0, new Label("Language:"));
        formGrid.setWidget(6, 1, localeListBox);
        formGrid.setWidget(7, 0, new Label("Tags:"));
        formGrid.setWidget(7, 1, tagsListEditor);

        formGrid.setWidget(8, 0, new Label("Video-Length (s):"));
        formGrid.setWidget(8, 1, lengthIntegerBox);
        formGrid.setWidget(9, 0, new Label("Thumbnail-URL:"));
        formGrid.setWidget(9, 1, thumbnailURLAndUploadComposite);

        return panel;
    }

    @Override
    protected FocusWidget getInitialFocusWidget() {
        return videoURLAndUploadComposite.getInitialFocusWidget();
    }
    
    @Override
    public void onFileStorageServiceTestPassed() {
        videoURLAndUploadComposite.setUploadEnabled(true);
        thumbnailURLAndUploadComposite.setUploadEnabled(true);
    }
}<|MERGE_RESOLUTION|>--- conflicted
+++ resolved
@@ -91,23 +91,14 @@
         for (String locale : GWTLocaleUtil.getAvailableLocalesAndDefault()) {
             localeListBox.addItem(GWTLocaleUtil.getDecoratedLanguageDisplayNameWithDefaultLocaleSupport(locale), locale == null ? "" : locale);
         }
-<<<<<<< HEAD
-        videoURLAndUploadComposite = new URLFieldWithFileUpload(stringMessages, false, true);
+        videoURLAndUploadComposite = new URLFieldWithFileUpload(stringMessages, false, true, true, "audio/*,video/*");
         videoURLAndUploadComposite.addValueChangeHandler(new ValueChangeHandler<List<String>>() {
-=======
-        videoURLAndUploadComposite = new URLFieldWithFileUpload(stringMessages, true, true, "audio/*,video/*");
-        videoURLAndUploadComposite.addValueChangeHandler(new ValueChangeHandler<String>() {
->>>>>>> d1499ec8
             @Override
             public void onValueChange(ValueChangeEvent<List<String>> event) {
                 validateAndUpdate();
             }
         });
-<<<<<<< HEAD
-        thumbnailURLAndUploadComposite = new URLFieldWithFileUpload(stringMessages, false, false);
-=======
-        thumbnailURLAndUploadComposite = new URLFieldWithFileUpload(stringMessages, true, true, "audio/*,video/*");
->>>>>>> d1499ec8
+        thumbnailURLAndUploadComposite = new URLFieldWithFileUpload(stringMessages, false, true, true, "audio/*,video/*");
         tagsListEditor = new StringListInlineEditorComposite(Collections.<String> emptyList(),
                 new GenericStringListInlineEditorComposite.ExpandedUi<String>(stringMessages, IconResources.INSTANCE.removeIcon(), /* suggestValues */
                         MediaTagConstants.videoTagSuggestions, stringMessages.enterTagsForTheVideo(), 50));
@@ -116,11 +107,10 @@
     }
 
     @Override
-<<<<<<< HEAD
     protected List<VideoDTO> getResult() {
-        List<VideoDTO> results = new ArrayList<VideoDTO>(videoURLAndUploadComposite.getURLs().size());
-        for (String videoURL : videoURLAndUploadComposite.getURLs()) {
-            VideoDTO videoDTO = new VideoDTO(videoURL, getSelectedMimeType(), creationDate);
+        List<VideoDTO> results = new ArrayList<VideoDTO>(videoURLAndUploadComposite.getUris().size());
+        for (String videoUri : videoURLAndUploadComposite.getUris()) {
+            VideoDTO videoDTO = new VideoDTO(videoUri, getSelectedMimeType(), creationDate);
             videoDTO.setTitle(titleTextBox.getValue());
             videoDTO.setSubtitle(subtitleTextBox.getValue());
             videoDTO.setCopyright(copyrightTextBox.getValue());
@@ -130,25 +120,10 @@
                 tags.add(tag);
             }
             videoDTO.setTags(tags);
-            videoDTO.setThumbnailRef(thumbnailURLAndUploadComposite.getURL());
+            videoDTO.setThumbnailRef(videoUri);
             results.add(videoDTO);
         }
         return results;
-=======
-    protected VideoDTO getResult() {
-        VideoDTO result = new VideoDTO(videoURLAndUploadComposite.getUri(), getSelectedMimeType(), creationDate);
-        result.setTitle(titleTextBox.getValue());
-        result.setSubtitle(subtitleTextBox.getValue());
-        result.setCopyright(copyrightTextBox.getValue());
-        result.setLocale(getSelectedLocale());
-        List<String> tags = new ArrayList<String>();
-        for (String tag: tagsListEditor.getValue()) {
-            tags.add(tag);
-        }
-        result.setTags(tags);
-        result.setThumbnailRef(thumbnailURLAndUploadComposite.getUri());
-        return result;
->>>>>>> d1499ec8
     }
 
     protected void setSelectedMimeType(MimeType mimeType) {
