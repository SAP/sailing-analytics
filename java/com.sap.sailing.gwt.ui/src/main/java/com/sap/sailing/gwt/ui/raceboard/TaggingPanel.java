package com.sap.sailing.gwt.ui.raceboard;

import java.util.ArrayList;
import java.util.Arrays;
import java.util.Date;
import java.util.List;
import java.util.Map;

import com.google.gwt.cell.client.AbstractCell;
import com.google.gwt.cell.client.FieldUpdater;
import com.google.gwt.cell.client.ValueUpdater;
import com.google.gwt.core.client.Scheduler;
import com.google.gwt.core.shared.GWT;
import com.google.gwt.dom.client.Element;
import com.google.gwt.dom.client.EventTarget;
import com.google.gwt.dom.client.NativeEvent;
import com.google.gwt.dom.client.Style.Unit;
import com.google.gwt.event.dom.client.ClickEvent;
import com.google.gwt.event.dom.client.ClickHandler;
import com.google.gwt.event.logical.shared.ValueChangeEvent;
import com.google.gwt.event.logical.shared.ValueChangeHandler;
import com.google.gwt.event.dom.client.KeyUpEvent;
import com.google.gwt.event.dom.client.KeyUpHandler;
import com.google.gwt.i18n.client.DateTimeFormat;
import com.google.gwt.json.client.JSONObject;
import com.google.gwt.json.client.JSONParser;
import com.google.gwt.json.client.JSONValue;
import com.google.gwt.resources.client.ClientBundle;
import com.google.gwt.resources.client.CssResource;
import com.google.gwt.resources.client.ImageResource;
import com.google.gwt.safehtml.client.SafeHtmlTemplates;
import com.google.gwt.safehtml.shared.SafeHtml;
import com.google.gwt.safehtml.shared.SafeHtmlBuilder;
import com.google.gwt.safehtml.shared.SafeHtmlUtils;
import com.google.gwt.safehtml.shared.SafeUri;
import com.google.gwt.safehtml.shared.UriUtils;
import com.google.gwt.storage.client.Storage;
import com.google.gwt.user.cellview.client.CellList;
import com.google.gwt.user.cellview.client.CellTable;
import com.google.gwt.user.cellview.client.TextColumn;
import com.google.gwt.user.client.rpc.AsyncCallback;
import com.google.gwt.user.client.ui.Button;
import com.google.gwt.user.client.ui.DialogBox;
import com.google.gwt.user.client.ui.FlowPanel;
import com.google.gwt.user.client.ui.HeaderPanel;
import com.google.gwt.user.client.ui.HorizontalPanel;
import com.google.gwt.user.client.ui.Label;
import com.google.gwt.user.client.ui.Panel;
import com.google.gwt.user.client.ui.ScrollPanel;
import com.google.gwt.user.client.ui.TextArea;
import com.google.gwt.user.client.ui.TextBox;
import com.google.gwt.user.client.ui.VerticalPanel;
import com.google.gwt.user.client.ui.Widget;
import com.google.gwt.view.client.SelectionChangeEvent;
import com.google.gwt.view.client.SingleSelectionModel;
import com.sap.sailing.domain.common.RegattaAndRaceIdentifier;
import com.sap.sailing.domain.common.dto.FleetDTO;
import com.sap.sailing.domain.common.dto.RaceColumnDTO;
import com.sap.sailing.gwt.ui.adminconsole.ImagesBarColumn;
import com.sap.sailing.gwt.ui.adminconsole.LeaderboardConfigImagesBarCell;
import com.sap.sailing.gwt.ui.client.RaceTimesInfoProvider;
import com.sap.sailing.gwt.ui.client.RaceTimesInfoProviderListener;
import com.sap.sailing.gwt.ui.client.SailingServiceAsync;
import com.sap.sailing.gwt.ui.client.StringMessages;
import com.sap.sailing.gwt.ui.client.TagListProvider;
import com.sap.sailing.gwt.ui.client.shared.controls.ImagesBarCell;
import com.sap.sailing.gwt.ui.client.shared.filter.FilterUIFactory;
import com.sap.sailing.gwt.ui.client.shared.filter.FilterWithUI;
import com.sap.sailing.gwt.ui.client.shared.filter.TagsFilterSets;
import com.sap.sailing.gwt.ui.client.shared.filter.TagsFilterSetsDialog;
import com.sap.sailing.gwt.ui.client.shared.filter.TagsFilterSetsJsonDeSerializer;
import com.sap.sailing.gwt.ui.raceboard.TaggingPanel.TagPanelResources.TagPanelStyle;
import com.sap.sailing.gwt.ui.shared.RaceTimesInfoDTO;
import com.sap.sailing.gwt.ui.shared.TagDTO;
import com.sap.sse.common.TimePoint;
import com.sap.sse.common.filter.FilterSet;
import com.sap.sse.common.impl.MillisecondsTimePoint;
import com.sap.sse.gwt.client.IconResources;
import com.sap.sse.gwt.client.Notification;
import com.sap.sse.gwt.client.Notification.NotificationType;
import com.sap.sse.gwt.client.dialog.DataEntryDialog.DialogCallback;
import com.sap.sse.gwt.client.player.Timer;
import com.sap.sse.gwt.client.shared.components.Component;
import com.sap.sse.gwt.client.shared.components.ComponentWithoutSettings;
import com.sap.sse.gwt.client.shared.settings.ComponentContext;
import com.sap.sse.security.ui.client.UserService;
import com.sap.sse.security.ui.client.UserStatusEventHandler;
import com.sap.sse.security.ui.shared.SuccessInfo;
import com.sap.sse.security.ui.shared.UserDTO;

public class TaggingPanel extends ComponentWithoutSettings
        implements RaceTimesInfoProviderListener, UserStatusEventHandler {

    public interface TagPanelResources extends ClientBundle {
        public static final TagPanelResources INSTANCE = GWT.create(TagPanelResources.class);

        // TODO image is stored in wrong folder
        @Source("com/sap/sailing/gwt/ui/client/images/edit.png")
        ImageResource editIcon();

<<<<<<< HEAD
        @Source("tagging-panel.css")
        public TagPanelStyle style();

        public interface TagPanelStyle extends CssResource {
            String tagPanel();
            String tag();
            String tagHeading();
            String tagCreated();
            String tagComment();
            String tagImage();
            String button();
            String footerButton();
            String tagButtonTable();
            String inputPanelTag();
            String inputPanelComment();
            String inputPanelImageURL();
            String footerPanel();
            String tagPreviewPanel();
        }
    }

    public interface TagFilterResources extends ClientBundle {
        public static final TagFilterResources INSTANCE = GWT.create(TagFilterResources.class);
        
=======
>>>>>>> f55f8366
        @Source("com/sap/sailing/gwt/ui/client/images/SAP_RV_Clear.png")
        ImageResource clearButton();

        @Source("com/sap/sailing/gwt/ui/client/images/SAP_RV_CompetitorsFilter_INACTIVE.png")
        ImageResource filterInactiveButton();

        @Source("com/sap/sailing/gwt/ui/client/images/SAP_RV_CompetitorsFilter_ACTIVE.png")
        ImageResource filterActiveButton();

        @Source("com/sap/sailing/gwt/ui/client/images/SAP_RV_Search.png")
        ImageResource searchButton();

        @Source("com/sap/sailing/gwt/ui/client/images/SAP_RV_Settings.png")
        ImageResource settingsButton();

        @Source("tagging-panel.css")
        public TagPanelStyle style();

        public interface TagPanelStyle extends CssResource {
            // tags
            String tag();
            String tagPanel();
            String tagHeading();
            String tagCreated();
            String tagComment();
            String tagImage();
            String button();
            String footerButton();
            String tagButtonTable();
            String inputPanelTag();
            String inputPanelComment();
            String inputPanelImageURL();
            String footerPanel();
            
            // filter tags
            String tagFilterButton();
            String tagFilterHiddenButton();
            String tagFilterClearButton();
            String tagFilterSearchButton();
            String tagFilterSettingsButton();
            String tagFilterFilterButton();
            String tagFilterContainer();
            String tagFilterSearchBox();
            String tagFilterSearchInput();
            String filterInactiveButtonBackgroundImage();
            String filterActiveButtonBackgroundImage();
            String clearButtonBackgroundImage();
            String searchButtonBackgroundImage();
            String settingsButtonBackgroundImage();
        }
    }
    
    public interface CellListResources extends CellList.Resources {
        public static final CellListResources INSTANCE = GWT.create(CellListResources.class);

        @Override
        @Source("tagging-celllist.css")
        public CellListStyle cellListStyle();

        public interface CellListStyle extends CellList.Style {
            String cellListEventItem();
            String cellListWidget();
            String cellListEvenItem();
            String cellListOddItem();
            String cellListSelectedItem();
            String cellListKeyboardSelectedItem();
        }
    }

    public interface TagCellTemplate extends SafeHtmlTemplates {
        @Template("<div class='{0}'><div class='{1}'>{3}</div><div class='{2}'>{4}</div>{5}</div>")
        SafeHtml cell(String styleTag, String styleTagHeading, String styleTagCreated, SafeHtml tag, SafeHtml createdAt,
                SafeHtml content);

        @Template("<div class='{0}'><div class='{1}'>{3}<button>X</button></div><div class='{2}'>{4}</div>{5}</div>")
        SafeHtml cellRemovable(String styleTag, String styleTagHeading, String styleTagCreated, SafeHtml tag,
                SafeHtml createdAt, SafeHtml content);

        @Template("<div class='{0}'><img src='{2}'/></div><div class='{1}'>{3}</div>")
        SafeHtml contentWithCommentWithImage(String styleTagImage, String styleTagComment, SafeUri imageURL,
                SafeHtml comment);

        @Template("<div class='{0}'>{1}</div>")
        SafeHtml contentWithCommentWithoutImage(String styleTagComment, SafeHtml comment);

        @Template("<div class='{0}'><img src='{1}'/></div>")
        SafeHtml contentWithoutCommentWithImage(String styleTagImage, SafeUri imageURL);
    }

    private class TagCell extends AbstractCell<TagDTO> {
        private final TagCellTemplate tagCellTemplate = GWT.create(TagCellTemplate.class);
        private final TagPanelResources tagPanelRes = GWT.create(TagPanelResources.class);
        private final TagPanelStyle tagPanelStyle = tagPanelRes.style();

        public TagCell() {
            super("click");
        }

        @Override
        public void render(Context context, TagDTO tag, SafeHtmlBuilder htmlBuilder) {
            if (tag == null) {
                return;
            }

            SafeHtml safeTag = SafeHtmlUtils.fromString(tag.getTag());
            SafeHtml safeCreated = SafeHtmlUtils.fromString(stringMessages.tagCreated(tag.getUsername(), DateTimeFormat.getFormat("E d/M/y, HH:mm").format(tag.getRaceTimepoint().asDate())));
            SafeHtml safeComment = SafeHtmlUtils.fromString(tag.getComment());
            SafeUri trustedImageURL = UriUtils.fromTrustedString(tag.getImageURL());

            SafeHtml content = SafeHtmlUtils.EMPTY_SAFE_HTML;
            if (tag.getComment().length() > 0 && tag.getImageURL().length() <= 0) {
                content = tagCellTemplate.contentWithCommentWithoutImage(tagPanelStyle.tagComment(), safeComment);
            } else if (tag.getComment().length() <= 0 && tag.getImageURL().length() > 0) {
                content = tagCellTemplate.contentWithoutCommentWithImage(tagPanelStyle.tagImage(), trustedImageURL);
            } else if (tag.getComment().length() > 0 && tag.getImageURL().length() > 0) {
                content = tagCellTemplate.contentWithCommentWithImage(tagPanelStyle.tagImage(),
                        tagPanelStyle.tagComment(), trustedImageURL, safeComment);
            }

            SafeHtml cell;
            if (userService.getCurrentUser() != null
                    && tag.getUsername().equals(userService.getCurrentUser().getName())) {
                cell = tagCellTemplate.cellRemovable(tagPanelStyle.tag(), tagPanelStyle.tagHeading(),
                        tagPanelStyle.tagCreated(), safeTag, safeCreated, content);
            } else {
                cell = tagCellTemplate.cell(tagPanelStyle.tag(), tagPanelStyle.tagHeading(), tagPanelStyle.tagCreated(),
                        safeTag, safeCreated, content);
            }
            htmlBuilder.append(cell);
        }

        @Override
        public void onBrowserEvent(Context context, Element parent, TagDTO tag, NativeEvent event,
                ValueUpdater<TagDTO> valueUpdater) {
            super.onBrowserEvent(context, parent, tag, event, valueUpdater);
            if ("click".equals(event.getType())) {
                EventTarget eventTarget = event.getEventTarget();
                if (!Element.is(eventTarget)) {
                    return;
                }
                Element button = parent.getElementsByTagName("button").getItem(0);
                if (button != null && button.isOrHasChild(Element.as(eventTarget))) {
                    removeTagFromRaceLog(tag);
                }
            }
        }
    }

    private class EditTagButtonsImagesBarCell extends ImagesBarCell {
        public static final String ACTION_REMOVE = "ACTION_REMOVE";
        public static final String ACTION_EDIT = "ACTION_EDIT";
        private final StringMessages stringMessages;

        public EditTagButtonsImagesBarCell(StringMessages stringMessages) {
            this.stringMessages = stringMessages;
        }

        @Override
        protected Iterable<ImageSpec> getImageSpecs() {
            return Arrays.asList(
                    new ImageSpec(ACTION_EDIT, stringMessages.actionEdit(),
                            makeImagePrototype(TagPanelResources.INSTANCE.editIcon())),
                    new ImageSpec(ACTION_REMOVE, stringMessages.actionRemove(),
                            makeImagePrototype(IconResources.INSTANCE.removeIcon())));
        }
    }

    private class TagButton extends Button {
        private String tag, imageURL, comment;

        public TagButton(String buttonName, String tag, String imageURL, String comment) {
            super(buttonName);
            this.tag = tag;
            this.imageURL = imageURL;
            this.comment = comment;
            setStyleName(TagPanelResources.INSTANCE.style().button());
            addClickHandler(new ClickHandler() {
                @Override
                public void onClick(ClickEvent event) {
                    addTagToRaceLog(getTag(), getComment(), getImageURL());
                }
            });
        }

        public String getTag() {
            return tag;
        }

        public String getImageURL() {
            return imageURL;
        }

        public String getComment() {
            return comment;
        }

        public void setTag(String tag) {
            this.tag = tag;
        }

        public void setImageURL(String imageURL) {
            this.imageURL = imageURL;
        }

        public void setComment(String comment) {
            this.comment = comment;
        }

    }

    private class TagCreationPanel extends VerticalPanel {
        private final Panel customButtonsPanel;
        private final Panel standardButtonsPanel;
        private final TagCreationInputPanel inputPanel;

        public TagCreationPanel(StringMessages stringMessages) {
            setWidth("100%");
            inputPanel = new TagCreationInputPanel(stringMessages);
            standardButtonsPanel = new FlowPanel();
            standardButtonsPanel.setStyleName(TagPanelResources.INSTANCE.style().footerPanel());
            customButtonsPanel = new FlowPanel();
            customButtonsPanel.setStyleName(TagPanelResources.INSTANCE.style().footerPanel());
            add(inputPanel);
            add(standardButtonsPanel);
            add(customButtonsPanel);

            Button createTagFromTextBoxes = new Button(stringMessages.tagAddTag());
            createTagFromTextBoxes.setStyleName(TagPanelResources.INSTANCE.style().button());
            createTagFromTextBoxes.addClickHandler(new ClickHandler() {
                @Override
                public void onClick(ClickEvent event) {
                    if (isAuthorizedAndRaceLogAvailable()) {
                        addTagToRaceLog(inputPanel.getTagValue(), inputPanel.getCommentValue(),
                                inputPanel.getImageURLValue());
                        inputPanel.clearAllValues();
                    }
                }
            });
            standardButtonsPanel.add(createTagFromTextBoxes);

            Button editCustomTagButtons = new Button(stringMessages.tagEditCustomTagButtons());
            editCustomTagButtons.setStyleName(TagPanelResources.INSTANCE.style().button());
            editCustomTagButtons.addClickHandler(new ClickHandler() {
                @Override
                public void onClick(ClickEvent event) {
                    if (isAuthorizedAndRaceLogAvailable()) {
                        EditCustomTagButtonsDialog editCustomTagButtonsDialog = new EditCustomTagButtonsDialog(
                                customButtonsPanel);

                        // scheduler is used because otherwise DialogBox would not be centered properly
                        Scheduler.get().scheduleDeferred(new Scheduler.ScheduledCommand() {
                            public void execute() {
                                editCustomTagButtonsDialog.show();
                                editCustomTagButtonsDialog.center();
                            }
                        });
                        updateButtons();
                    }
                }
            });
            standardButtonsPanel.add(editCustomTagButtons);
        }

        private void updateButtons() {
            customButtonsPanel.clear();
            customTagButtons.forEach(button -> {
                customButtonsPanel.add(button);
            });
        }
    }

    public class TagPreviewPanel extends VerticalPanel {
        private final CellList<TagDTO> tagPreviewCellList;
        private TagDTO previewTag;
        private List<TagDTO> listContainingPreviewTag;
        private final TagCreationInputPanel inputField;
        private final Label previewLabel;

        public TagPreviewPanel(TagCreationInputPanel inputField) {
            this.inputField = inputField;
            tagPreviewCellList = new CellList<TagDTO>(new TagCell(), CellListResources.INSTANCE);
            tagPreviewCellList.setVisibleRange(0, 1);
            previewLabel = new Label(stringMessages.tagPreview());
            listContainingPreviewTag = new ArrayList<TagDTO>();
            
            setStyleName(TagPanelResources.INSTANCE.style().tagPreviewPanel());
            add(previewLabel);
            add(tagPreviewCellList);
            
            inputField.getTagTextBox().addValueChangeHandler(new ValueChangeHandler<String>() {
                @Override
                public void onValueChange(ValueChangeEvent<String> event) {
                    renderPreview();
                }

            });
            inputField.getImageURLTextBox().addValueChangeHandler(new ValueChangeHandler<String>() {
                @Override
                public void onValueChange(ValueChangeEvent<String> event) {
                    renderPreview();
                }

            });
            inputField.getCommentTextArea().addValueChangeHandler(new ValueChangeHandler<String>() {
                @Override
                public void onValueChange(ValueChangeEvent<String> event) {
                    renderPreview();
                }

            });
            renderPreview();
        }

        public void renderPreview() {
            listContainingPreviewTag.removeAll(listContainingPreviewTag);
            previewTag = new TagDTO(inputField.getTagValue(), inputField.getCommentValue(), inputField.getImageURLValue(), "Author", new MillisecondsTimePoint(timer.getTime()), new MillisecondsTimePoint(timer.getTime()));        
            listContainingPreviewTag.add(previewTag);
            tagPreviewCellList.setRowData(listContainingPreviewTag);
        }
    }

    public class TagCreationInputPanel extends VerticalPanel {
        private TextBox tagTextBox, imageURLTextBox;
        private TextArea commentTextArea;

        public TagCreationInputPanel(StringMessages stringMessages) {
            setWidth("100%");

            tagTextBox = new TextBox();
            tagTextBox.setWidth("100%");
            tagTextBox.setStyleName(TagPanelResources.INSTANCE.style().inputPanelTag());
            tagTextBox.setTitle(stringMessages.tagLabelTag());
            tagTextBox.getElement().setPropertyString("placeholder", stringMessages.tagLabelTag());
            add(tagTextBox);

            imageURLTextBox = new TextBox();
            imageURLTextBox.setWidth("100%");
            imageURLTextBox.setStyleName(TagPanelResources.INSTANCE.style().inputPanelImageURL());
            imageURLTextBox.setTitle(stringMessages.tagLabelImageURL());
            imageURLTextBox.getElement().setPropertyString("placeholder", stringMessages.tagLabelImageURL());
            add(imageURLTextBox);

            commentTextArea = new TextArea();
            commentTextArea.setWidth("100%");
            commentTextArea.setStyleName(TagPanelResources.INSTANCE.style().inputPanelComment());
            commentTextArea.setVisibleLines(4);
            commentTextArea.setTitle(stringMessages.tagLabelComment());
            commentTextArea.getElement().setPropertyString("placeholder", stringMessages.tagLabelComment());
            add(commentTextArea);

        }

        public TextBox getTagTextBox() {
            return tagTextBox;
        }
        
        public TextBox getImageURLTextBox() {
            return imageURLTextBox;
        }
        
        public TextArea getCommentTextArea() {
            return commentTextArea;
        }

        public String getTagValue() {
            return tagTextBox.getValue();
        }

        public String getCommentValue() {
            return commentTextArea.getValue();
        }

        public String getImageURLValue() {
            return imageURLTextBox.getValue();
        }

        public void setTagValue(String tag) {
            tagTextBox.setValue(tag);
        }

        public void setCommentValue(String comment) {
            commentTextArea.setValue(comment);
        }

        public void setImageURLValue(String imageURL) {
            imageURLTextBox.setValue(imageURL);
        }

        public void clearAllValues() {
            tagTextBox.setText("");
            imageURLTextBox.setText("");
            commentTextArea.setText("");
        }
    }

    private class EditCustomTagButtonsDialog extends DialogBox {

        private final Button closeButton;
        private final Panel mainPanel;
        private final CellTable<TagButton> customTagButtonsTable;
        private final TagCreationInputPanel inputPanel;
        private final Button addCustomTagButton;
        private final TagPreviewPanel tagPreviewPanel;

        public EditCustomTagButtonsDialog(Panel customButtonsPanel) {
            TagPanelStyle style = TagPanelResources.INSTANCE.style();
            
            setGlassEnabled(true);
            setText(stringMessages.tagEditCustomTagButtons());

            mainPanel = new VerticalPanel();
            mainPanel.setWidth("100px");

            customTagButtonsTable = new CellTable<TagButton>();
            customTagButtonsTable.setStyleName(TagPanelResources.INSTANCE.style().tagButtonTable());
            TextColumn<TagButton> tagColumn = new TextColumn<TagButton>() {
                @Override
                public String getValue(TagButton button) {
                    return button.getTag();
                }
            };
            TextColumn<TagButton> commentColumn = new TextColumn<TagButton>() {
                @Override
                public String getValue(TagButton button) {
                    return button.getComment();
                }
            };
            TextColumn<TagButton> imageURLColumn = new TextColumn<TagButton>() {
                @Override
                public String getValue(TagButton button) {
                    return button.getImageURL();
                }
            };

            ImagesBarColumn<TagButton, EditTagButtonsImagesBarCell> actionsColumn = new ImagesBarColumn<TagButton, EditTagButtonsImagesBarCell>(
                    new EditTagButtonsImagesBarCell(stringMessages));
            actionsColumn.setFieldUpdater(new FieldUpdater<TagButton, String>() {
                @Override
                public void update(int index, TagButton button, String value) {
                    if (LeaderboardConfigImagesBarCell.ACTION_REMOVE.equals(value)) {
                        customTagButtons.remove(button);
                        customButtonsPanel.remove(button);
                        customTagButtonsTable.setRowData(customTagButtons);
                    } else if (LeaderboardConfigImagesBarCell.ACTION_EDIT.equals(value)) {
                        EditTagButtonDialog editCustomTagButtonDialog = new EditTagButtonDialog(button,
                                customTagButtonsTable, stringMessages);
                        // scheduler is used because otherwise DialogBox would not be centered properly

                        Scheduler.get().scheduleDeferred(new Scheduler.ScheduledCommand() {
                            public void execute() {
                                editCustomTagButtonDialog.show();
                                editCustomTagButtonDialog.center();
                            }
                        });
                    }
                }
            });

            customTagButtonsTable.addColumn(tagColumn, stringMessages.tagLabelTag());
            customTagButtonsTable.addColumn(commentColumn, stringMessages.tagLabelComment());
            customTagButtonsTable.addColumn(imageURLColumn, stringMessages.tagLabelImageURL());
            customTagButtonsTable.addColumn(actionsColumn, stringMessages.tagLabelAction());
            setRowData(customTagButtons);

            inputPanel = new TagCreationInputPanel(stringMessages);

            addCustomTagButton = new Button(stringMessages.tagAddCustomTagButton());
            addCustomTagButton.setStyleName(style.footerButton());
            addCustomTagButton.addClickHandler(new ClickHandler() {
                @Override
                public void onClick(ClickEvent event) {
                    if (inputPanel.getTagValue().length() > 0) {
                        TagButton tagButton = new TagButton(inputPanel.getTagValue(), inputPanel.getTagValue(),
                                inputPanel.getImageURLValue(), inputPanel.getCommentValue());
                        inputPanel.clearAllValues();
                        customTagButtons.add(tagButton);
                        customButtonsPanel.add(tagButton);
                        setRowData(customTagButtons);
                    } else {
                        Notification.notify(stringMessages.tagNotSpecified(), NotificationType.WARNING);
                    }
                }
            });

            closeButton = new Button(stringMessages.close());
            closeButton.setStyleName(TagPanelResources.INSTANCE.style().footerButton());

            closeButton.addClickHandler(new ClickHandler() {
                @Override
                public void onClick(ClickEvent event) {
                    hideDialog();
                }
            });
            
            tagPreviewPanel = new TagPreviewPanel(inputPanel);

            mainPanel.add(customTagButtonsTable);
            mainPanel.add(inputPanel);
            mainPanel.add(addCustomTagButton);
            mainPanel.add(tagPreviewPanel);
            mainPanel.add(closeButton);

            setWidget(mainPanel);
        }

        private void hideDialog() {
            this.hide();
        }
        
        private void setRowData(List<TagButton> buttons) {
            customTagButtonsTable.setRowData(buttons);
            customTagButtonsTable.setVisible(buttons.size() > 0);
        }
    }
    
    private class TagFilterPanel extends FlowPanel implements KeyUpHandler, FilterWithUI<TagDTO> {
        private final static String LOCAL_STORAGE_TAGS_FILTER_SETS_KEY = "sailingAnalytics.raceBoard.tagsFilterSets";

        private final TagPanelStyle css = TagPanelResources.INSTANCE.style();
        private final TextBox searchTextBox;
        private final Button clearTextBoxButton;
        private final Button filterSettingsButton;
        private final TagsFilterSets tagFilterSets;
        private final FlowPanel searchBoxPanel;
        private final StringMessages stringMessages;
        private final TagListProvider tagProvider;

        private FilterSet<TagDTO, FilterWithUI<TagDTO>> lastActiveTagFilterSet;

        public TagFilterPanel(StringMessages stringMessages, TagListProvider tagProvider) {
            css.ensureInjected();
            this.stringMessages = stringMessages;
            this.tagProvider = tagProvider;
            this.setStyleName(css.tagFilterContainer());

            TagsFilterSets loadedTagsFilterSets = loadTagsFilterSets();
            if (loadedTagsFilterSets != null) {
                tagFilterSets = loadedTagsFilterSets;
                tagProvider.setTagsFilterSet(tagFilterSets.getActiveFilterSetWithGeneralizedType());
            } else {
                tagFilterSets = createAndAddDefaultTagsFilter();
                storeTagsFilterSets(tagFilterSets);
            }

            Button submitButton = new Button();
            submitButton.setStyleName(css.tagFilterButton());
            submitButton.addStyleName(css.tagFilterSearchButton());
            submitButton.addStyleName(css.searchButtonBackgroundImage());

            searchTextBox = new TextBox();
            searchTextBox.getElement().setAttribute("placeholder", stringMessages.tagSearchTags());
            searchTextBox.addKeyUpHandler(this);
            searchTextBox.setStyleName(css.tagFilterSearchInput());

            clearTextBoxButton = new Button();
            clearTextBoxButton.setStyleName(css.tagFilterButton());
            clearTextBoxButton.addStyleName(css.tagFilterClearButton());
            clearTextBoxButton.addStyleName(css.clearButtonBackgroundImage());
            clearTextBoxButton.addStyleName(css.tagFilterHiddenButton());
            clearTextBoxButton.addClickHandler(new ClickHandler() {
                @Override
                public void onClick(ClickEvent event) {
                    clearSelection();
                }
            });

            filterSettingsButton = new Button("");
            filterSettingsButton.setStyleName(css.tagFilterButton());
            filterSettingsButton.addStyleName(css.tagFilterFilterButton());
            filterSettingsButton.setTitle(stringMessages.tagsFilter());
            filterSettingsButton.addStyleName(css.filterInactiveButtonBackgroundImage());
            filterSettingsButton.addClickHandler(new ClickHandler() {
                @Override
                public void onClick(ClickEvent event) {
                    showEditTagsFiltersDialog();
                }
            });

            searchBoxPanel = new FlowPanel();
            searchBoxPanel.setStyleName(css.tagFilterSearchBox());
            searchBoxPanel.add(submitButton);
            searchBoxPanel.add(searchTextBox);
            searchBoxPanel.add(clearTextBoxButton);
            add(searchBoxPanel);
            add(filterSettingsButton);
        }

        private void showEditTagsFiltersDialog() {
            TagsFilterSetsDialog tagsFilterSetsDialog = new TagsFilterSetsDialog(tagFilterSets, stringMessages,
                    new DialogCallback<TagsFilterSets>() {
                        @Override
                        public void ok(final TagsFilterSets newTagsFilterSets) {
                            tagFilterSets.getFilterSets().clear();
                            tagFilterSets.getFilterSets().addAll(newTagsFilterSets.getFilterSets());
                            tagFilterSets.setActiveFilterSet(newTagsFilterSets.getActiveFilterSet());

                            tagProvider.setTagsFilterSet(newTagsFilterSets.getActiveFilterSetWithGeneralizedType());
                            tagProvider.updateFilteredTags();
                            tagProvider.refresh();
                            updateTagsFilterControlState(newTagsFilterSets);
                            storeTagsFilterSets(newTagsFilterSets);
                        }

                        @Override
                        public void cancel() {
                        }

                    });

            tagsFilterSetsDialog.show();
        }

        /**
         * Updates the tags filter checkbox state by setting its check mark and updating its label according to the current
         * filter selected
         */
        private void updateTagsFilterControlState(TagsFilterSets filterSets) {
            String tagsFilterTitle = stringMessages.tagsFilter();
            FilterSet<TagDTO, FilterWithUI<TagDTO>> activeFilterSet = filterSets.getActiveFilterSet();
            if (activeFilterSet != null) {
                if (lastActiveTagFilterSet == null) {
                    filterSettingsButton.removeStyleName(css.filterInactiveButtonBackgroundImage());
                    filterSettingsButton.addStyleName(css.filterActiveButtonBackgroundImage());
                }
                lastActiveTagFilterSet = activeFilterSet;
            } else {
                if (lastActiveTagFilterSet != null) {
                    filterSettingsButton.removeStyleName(css.filterActiveButtonBackgroundImage());
                    filterSettingsButton.addStyleName(css.filterInactiveButtonBackgroundImage());
                }
                lastActiveTagFilterSet = null;
            }
            if (lastActiveTagFilterSet != null) {
                filterSettingsButton.setTitle(tagsFilterTitle + " (" + lastActiveTagFilterSet.getName() + ")");
            } else {
                filterSettingsButton.setTitle(tagsFilterTitle);
            }
        }

        private TagsFilterSets loadTagsFilterSets() {
            TagsFilterSets result = null;
            Storage localStorage = Storage.getLocalStorageIfSupported();
            if (localStorage != null) {
                try {
                    String jsonAsLocalStore = localStorage.getItem(LOCAL_STORAGE_TAGS_FILTER_SETS_KEY);
                    if (jsonAsLocalStore != null && !jsonAsLocalStore.isEmpty()) {
                        TagsFilterSetsJsonDeSerializer deserializer = new TagsFilterSetsJsonDeSerializer();
                        JSONValue value = JSONParser.parseStrict(jsonAsLocalStore);
                        if (value.isObject() != null) {
                            result = deserializer.deserialize((JSONObject) value);
                        }
                    }
                } catch (Exception e) {
                    // exception during loading of tag filters from local storage
                }
            }
            return result;
        }

        private void storeTagsFilterSets(TagsFilterSets newTagsFilterSets) {
            Storage localStorage = Storage.getLocalStorageIfSupported();
            if (localStorage != null) {
                // delete old value
                localStorage.removeItem(LOCAL_STORAGE_TAGS_FILTER_SETS_KEY);

                // store the tags filter set
                TagsFilterSetsJsonDeSerializer serializer = new TagsFilterSetsJsonDeSerializer();
                JSONObject jsonObject = serializer.serialize(newTagsFilterSets);
                localStorage.setItem(LOCAL_STORAGE_TAGS_FILTER_SETS_KEY, jsonObject.toString());
            }
        }

        private TagsFilterSets createAndAddDefaultTagsFilter() {
            TagsFilterSets filterSets = new TagsFilterSets();

            //TODO add standard filters here

            return filterSets;
        }

        private void clearSelection() {
            searchTextBox.setText("");
            clearTextBoxButton.addStyleName(css.tagFilterHiddenButton());
            onKeyUp(null);
        }

        @Override
        public boolean matches(TagDTO object) {
            return false;
        }

        @Override
        public String getName() {
            return null;
        }

        @Override
        public String validate(StringMessages stringMessages) {
            return null;
        }

        @Override
        public String getLocalizedName(StringMessages stringMessages) {
            return getName();
        }

        @Override
        public String getLocalizedDescription(StringMessages stringMessages) {
            return getName();
        }

        @Override
        public FilterWithUI<TagDTO> copy() {
            return null;
        }

        @Override
        public FilterUIFactory<TagDTO> createUIFactory() {
            return null;
        }

        @Override
        public void onKeyUp(KeyUpEvent event) {
        }
    }

    private final class EditTagButtonDialog extends DialogBox {
        private final HorizontalPanel mainPanel;
        private final TagPreviewPanel tagPreviewPanel;
        private final VerticalPanel leftPanel;
        private final TagCreationInputPanel inputPanel;
        private final HorizontalPanel saveAndClosePanel;
        private final Button saveButton, cancelButton;


        public EditTagButtonDialog(TagButton tagButton, CellTable<TagButton> customTagButtonsTable, StringMessages stringMessages) {
            setText(stringMessages.tagEditCustomTagButton());
            mainPanel = new HorizontalPanel();
            leftPanel = new VerticalPanel();

            inputPanel = new TagCreationInputPanel(stringMessages);
            inputPanel.setTagValue(tagButton.getTag());
            inputPanel.setCommentValue(tagButton.getComment());
            inputPanel.setImageURLValue(tagButton.getImageURL());

            saveButton = new Button(stringMessages.tagSaveCustomTagButton());
            saveButton.setStyleName(TagPanelResources.INSTANCE.style().footerButton());
            saveButton.addClickHandler(new ClickHandler() {

                @Override
                public void onClick(ClickEvent event) {
                    if(!inputPanel.getTagValue().isEmpty()) {
                        tagButton.setText(inputPanel.getTagValue());
                        tagButton.setTag(inputPanel.getTagValue());
                        tagButton.setComment(inputPanel.getCommentValue());
                        tagButton.setImageURL(inputPanel.getImageURLValue());
                        customTagButtonsTable.redraw();
                        hideDialog();
                    }
                    else {
                        Notification.notify(stringMessages.tagNotSpecified(), NotificationType.WARNING);
                    }
                }
            });

            cancelButton = new Button(stringMessages.cancel());
            cancelButton.setStyleName(TagPanelResources.INSTANCE.style().footerButton());
            cancelButton.addClickHandler(new ClickHandler() {
                @Override
                public void onClick(ClickEvent event) {
                    hideDialog();
                }
            });
            
            tagPreviewPanel = new TagPreviewPanel(inputPanel);

            saveAndClosePanel = new HorizontalPanel();
            saveAndClosePanel.setStyleName(TagPanelResources.INSTANCE.style().footerPanel());
            saveAndClosePanel.add(saveButton);
            saveAndClosePanel.add(cancelButton);

            leftPanel.add(inputPanel);
            leftPanel.add(saveAndClosePanel);
            
            mainPanel.add(leftPanel);
            mainPanel.add(tagPreviewPanel);
            setWidget(mainPanel);
        }

        private void hideDialog() {
            this.hide();
        }
    }

    private final HeaderPanel panel;
    private final TagCreationPanel tagCreationPanel;
    private final Panel filterbarPanel;
    private final Panel contentPanel;
    private final CellList<TagDTO> tagCellList;
    private final SingleSelectionModel<TagDTO> tagSelectionModel;

    private final TagListProvider tagListProvider;
    private final List<TagButton> customTagButtons;

    private final StringMessages stringMessages;
    private final SailingServiceAsync sailingService;
    private final UserService userService;
    private final Timer timer;
    private final RaceTimesInfoProvider raceTimesInfoProvider;

    private String leaderboardName = null;
    private RaceColumnDTO raceColumn = null;
    private FleetDTO fleet = null;

    public TaggingPanel(Component<?> parent, ComponentContext<?> context, StringMessages stringMessages,
            SailingServiceAsync sailingService, UserService userService, Timer timer,
            RaceTimesInfoProvider raceTimesInfoProvider) {
        super(parent, context);

        TagPanelResources.INSTANCE.style().ensureInjected();
        CellListResources.INSTANCE.cellListStyle().ensureInjected();

        tagListProvider = new TagListProvider();
        customTagButtons = new ArrayList<TagButton>();

        panel = new HeaderPanel();
        filterbarPanel = new TagFilterPanel(stringMessages, tagListProvider);
        tagCellList = new CellList<TagDTO>(new TagCell(), CellListResources.INSTANCE);
        tagSelectionModel = new SingleSelectionModel<TagDTO>();

        contentPanel = new ScrollPanel();
        tagCreationPanel = new TagCreationPanel(stringMessages);

        this.stringMessages = stringMessages;
        this.sailingService = sailingService;
        this.userService = userService;
        userService.addUserStatusEventHandler(this);
        this.timer = timer;
        this.raceTimesInfoProvider = raceTimesInfoProvider;
        raceTimesInfoProvider.addRaceTimesInfoProviderListener(this);

        initializePanel();
    }

    public TaggingPanel(Component<?> parent, ComponentContext<?> context, StringMessages stringMessages,
            SailingServiceAsync sailingService, UserService userService, Timer timer,
            RaceTimesInfoProvider raceTimesInfoProvider, String leaderboardName, RaceColumnDTO raceColumn,
            FleetDTO fleet) {
        this(parent, context, stringMessages, sailingService, userService, timer, raceTimesInfoProvider);
        updateRace(leaderboardName, raceColumn, fleet);
    }

    private void initializePanel() {
        // Panel
        panel.setStyleName(TagPanelResources.INSTANCE.style().tagPanel());

        // Searchbar
        panel.setHeaderWidget(filterbarPanel);
        panel.setFooterWidget(tagCreationPanel);

        // Content (tags)
        tagListProvider.addDataDisplay(tagCellList);
        tagCellList.setEmptyListWidget(new Label(stringMessages.tagNoTagsFound()));

        tagCellList.setSelectionModel(tagSelectionModel);
        tagSelectionModel.addSelectionChangeHandler(new SelectionChangeEvent.Handler() {
            @Override
            public void onSelectionChange(SelectionChangeEvent event) {
                // set time slider to corresponding position
                GWT.log(event.getSource().toString());
                timer.setTime(tagSelectionModel.getSelectedObject().getRaceTimepoint().asMillis());
            }
        });

        contentPanel.add(tagCellList);
        contentPanel.getElement().getStyle().setHeight(100, Unit.PCT);
        contentPanel.getElement().getStyle().setPaddingTop(10, Unit.PX);

        panel.setContentWidget(contentPanel);
        updateContent();
    }

    public void updateRace(String leaderboardName, RaceColumnDTO raceColumn, FleetDTO fleet) {
        if (leaderboardName != null && !leaderboardName.equals(this.leaderboardName)) {
            this.leaderboardName = leaderboardName;
        }
        if (fleet != null && !fleet.equals(this.fleet)) {
            this.fleet = fleet;
        }
        if (raceColumn != null && !raceColumn.equals(this.raceColumn)) {
            this.raceColumn = raceColumn;
        }
    }

    private void addTagToRaceLog(String tag, String comment, String imageURL) {
        if (isAuthorizedAndRaceLogAvailable()) {
            if (tag.length() > 0) {
                sailingService.addTagToRaceLog(leaderboardName, raceColumn.getName(), fleet.getName(), tag, comment,
                        imageURL, new MillisecondsTimePoint(timer.getTime()), new AsyncCallback<Void>() {
                            @Override
                            public void onFailure(Throwable caught) {
                                Notification.notify(stringMessages.tagNotAdded(), NotificationType.ERROR);
                            }

                            @Override
                            public void onSuccess(Void result) {
                                Notification.notify(stringMessages.tagAddedSuccessfully(), NotificationType.INFO);
                            }
                        });
            } else {
                Notification.notify(stringMessages.tagNotSpecified(), NotificationType.WARNING);
            }
        }

    }

    private void removeTagFromRaceLog(TagDTO tag) {
        sailingService.removeTagFromRaceLog(leaderboardName, raceColumn.getName(), fleet.getName(), tag,
                new AsyncCallback<SuccessInfo>() {
                    @Override
                    public void onFailure(Throwable caught) {
                        Notification.notify("Could not remove tag!", NotificationType.ERROR);
                    }

                    @Override
                    public void onSuccess(SuccessInfo result) {
                        tagListProvider.getAllTags().remove(tag);
                        updateContent();
                        Notification.notify("Removed tag successfully", NotificationType.SUCCESS);
                    }
                });
    }

    private boolean isAuthorizedAndRaceLogAvailable() {
        return !(userService.getCurrentUser() == null || leaderboardName == null || raceColumn == null && fleet == null);
    }

    private void updateContent() {
        tagCreationPanel.setVisible(userService.getCurrentUser() != null);
        tagListProvider.updateFilteredTags();
        tagCellList.setVisibleRange(0, tagListProvider.getFilteredTagsListSize());
        tagListProvider.refresh();
    }

    @Override
    public void raceTimesInfosReceived(Map<RegattaAndRaceIdentifier, RaceTimesInfoDTO> raceTimesInfo,
            long clientTimeWhenRequestWasSent, Date serverTimeDuringRequest, long clientTimeWhenResponseWasReceived) {
        raceTimesInfo.forEach((raceIdentifier, raceInfo) -> {
            boolean addedTag = false;
            boolean updatedLatestTag = false;
            if (raceIdentifier.equals(raceInfo.getRaceIdentifier())) {
                List<TagDTO> currentTags = tagListProvider.getAllTags();
                TimePoint latestReceivedTagTime = raceTimesInfoProvider.getLatestReceivedTag(raceIdentifier);
                for (TagDTO tag : raceInfo.getTags()) {
                    if (!currentTags.contains(tag)) {
                        currentTags.add(tag);
                        addedTag = true;
                        if (latestReceivedTagTime == null || (latestReceivedTagTime != null
                                && latestReceivedTagTime.before(tag.getCreatedAt()))) {
                            latestReceivedTagTime = tag.getCreatedAt();
                            updatedLatestTag = true;
                        }
                    }
                }
                if (updatedLatestTag) {
                    raceTimesInfoProvider.setLatestReceivedTagTime(raceIdentifier, latestReceivedTagTime);
                }
                if (addedTag) {
                    updateContent();
                }
            }
        });
    }

    @Override
    public void onUserStatusChange(UserDTO user, boolean preAuthenticated) {
        updateContent();
    }

    @Override
    public String getId() {
        return "TaggingPanel";
    }

    @Override
    public String getLocalizedShortName() {
        return stringMessages.tagPanel();
    }

    @Override
    public Widget getEntryWidget() {
        return panel;
    }

    @Override
    public boolean isVisible() {
        return panel.isVisible();
    }

    @Override
    public void setVisible(boolean visibility) {
        panel.setVisible(visibility);
    }

    @Override
    public String getDependentCssClassName() {
        return "tags";
    }
}<|MERGE_RESOLUTION|>--- conflicted
+++ resolved
@@ -98,33 +98,6 @@
         @Source("com/sap/sailing/gwt/ui/client/images/edit.png")
         ImageResource editIcon();
 
-<<<<<<< HEAD
-        @Source("tagging-panel.css")
-        public TagPanelStyle style();
-
-        public interface TagPanelStyle extends CssResource {
-            String tagPanel();
-            String tag();
-            String tagHeading();
-            String tagCreated();
-            String tagComment();
-            String tagImage();
-            String button();
-            String footerButton();
-            String tagButtonTable();
-            String inputPanelTag();
-            String inputPanelComment();
-            String inputPanelImageURL();
-            String footerPanel();
-            String tagPreviewPanel();
-        }
-    }
-
-    public interface TagFilterResources extends ClientBundle {
-        public static final TagFilterResources INSTANCE = GWT.create(TagFilterResources.class);
-        
-=======
->>>>>>> f55f8366
         @Source("com/sap/sailing/gwt/ui/client/images/SAP_RV_Clear.png")
         ImageResource clearButton();
 
@@ -158,6 +131,7 @@
             String inputPanelComment();
             String inputPanelImageURL();
             String footerPanel();
+            String tagPreviewPanel();
             
             // filter tags
             String tagFilterButton();
