--- conflicted
+++ resolved
@@ -620,22 +620,6 @@
                 public void update(int index, TagButton button, String value) {
                     if (LeaderboardConfigImagesBarCell.ACTION_REMOVE.equals(value)) {
                         final int heightOfTagButtonPanel = customButtonsPanel.getOffsetHeight();
-
-<<<<<<< HEAD
-                        customTagButtons.remove(button);
-                        customButtonsPanel.remove(button);
-                        customTagButtonsTable.setRowData(customTagButtons);
-
-                        final int deltaHeight = customButtonsPanel.getOffsetHeight() - heightOfTagButtonPanel;
-                        /*
-                         * If the height of the customButtonsPanel has changed ( delta not equals to 0 ), the
-                         * footerWidget of the TaggingPanel has a different height, which in this case might cause the
-                         * contentWidget to be to small.
-                         */
-                        if (deltaHeight != 0) {
-                            panel.setContentWidget(contentPanel);
-                        }
-=======
                         new ConfirmationDialog(stringMessages.tagButtonConfirmDeletionHeading(), stringMessages.tagButtonConfirmDeletion(button.getTag()), (confirmed) -> {
                             if (confirmed) {
                                 customTagButtons.remove(button);
@@ -653,7 +637,6 @@
                                 }
                             }
                         });
->>>>>>> 855d3493
                     } else if (LeaderboardConfigImagesBarCell.ACTION_EDIT.equals(value)) {
                         selectedTagButton = button;
 
@@ -694,14 +677,8 @@
                 public void onClick(ClickEvent event) {
                     if (inputPanel.getTag().length() > 0) {
                         final int heightOfTagButtonPanel = customButtonsPanel.getOffsetHeight();
-
-<<<<<<< HEAD
                         TagButton tagButton = new TagButton(inputPanel.getTag(), inputPanel.getTag(),
                                 inputPanel.getImageURL(), inputPanel.getComment(), inputPanel.isVisibleForPublic());
-=======
-                        TagButton tagButton = new TagButton(inputPanel.getTagValue(), inputPanel.getTagValue(),
-                                inputPanel.getImageURLValue(), inputPanel.getCommentValue());
->>>>>>> 855d3493
                         inputPanel.clearAllValues();
                         tagPreviewPanel.renderPreview();
 
@@ -790,12 +767,6 @@
             mainPanel.add(controlButttonPanel);
             mainPanel.add(tagPreviewPanel);
             getElement().getStyle().setBackgroundColor("white");
-<<<<<<< HEAD
-
-            setWidget(mainPanel);
-        }
-=======
->>>>>>> 855d3493
 
             setWidget(mainPanel);
             center();
