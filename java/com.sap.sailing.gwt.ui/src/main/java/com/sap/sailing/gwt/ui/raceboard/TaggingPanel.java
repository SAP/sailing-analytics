--- conflicted
+++ resolved
@@ -187,15 +187,8 @@
     private class TagCreationPanel extends VerticalPanel {
         protected Button createTagFromTextBoxes, editCustomTagButtons;
         protected Panel customButtonsPanel = new FlowPanel();
-        private final TagCreationInputPanel inputPanel;
-<<<<<<< HEAD
-        
+        private final TagCreationInputPanel inputPanel;  
         public TagCreationPanel(StringMessages stringMessages) {    
-=======
-
-        public TagCreationPanel(StringMessages stringMessages) {
-            setHeight("4cm");
->>>>>>> 602ade0e
             inputPanel = new TagCreationInputPanel(stringMessages);
             add(inputPanel);
 
@@ -216,13 +209,7 @@
                 @Override
                 public void onClick(ClickEvent event) {
                     if (isAuthorized()) {
-<<<<<<< HEAD
                         new EditCustomTagsDialog(customButtonsPanel).show();
-=======
-                        new EditCustomTagsDialog().show();
-                        customTagButtons.add(new TagButton(inputPanel.getTagValue(), inputPanel.getTagValue(),
-                                inputPanel.getCommentValue(), inputPanel.getImageURLValue()));
->>>>>>> 602ade0e
                         updateButtons();
                     }
                 }
@@ -239,7 +226,6 @@
             });
         }
     }
-<<<<<<< HEAD
     
     private class EditCustomTagsDialog extends DataEntryDialog<List<TagButton>>{
         private final Panel customButtonsPanel;
@@ -247,19 +233,6 @@
         public EditCustomTagsDialog(Panel customButtonsPanel) {
             super(stringMessages.tagEditCustomTagsButtonDialogHeader(), "", stringMessages.ok(), stringMessages.cancel(), null, null);
             this.customButtonsPanel = customButtonsPanel; 
-            
-=======
-
-    private class EditCustomTagsDialog extends DataEntryDialog<List<TagButton>> {
-        private TagCreationInputPanel inputPanel;
-        private Button addCustomTagButton;
-        private CellTable<TagButton> customTagButtonsTable;
-
-        public EditCustomTagsDialog() {
-            super(stringMessages.tagEditCustomTagsButtonDialogHeader(), "", stringMessages.ok(),
-                    stringMessages.cancel(), null, null);
-
->>>>>>> 602ade0e
         }
 
         @Override
@@ -302,7 +275,6 @@
             customTagButtonsTable.setRowData(customTagButtons);
             mainPanel.add(rightPanel);
             mainPanel.add(customTagButtonsTable);
-<<<<<<< HEAD
             
             TagCreationInputPanel inputPanel = new TagCreationInputPanel(stringMessages);
             rightPanel.add(inputPanel);
@@ -319,18 +291,6 @@
                     } else {
                         Notification.notify(stringMessages.tagNotSpecified(), NotificationType.ERROR);
                     }
-=======
-
-            inputPanel = new TagCreationInputPanel(stringMessages);
-            rightPanel.add(inputPanel);
-
-            addCustomTagButton = new Button(stringMessages.tagAddCustomTagButton());
-            addCustomTagButton.addClickHandler(new ClickHandler() {
-                @Override
-                public void onClick(ClickEvent event) {
-                    customTagButtons.add(new TagButton(inputPanel.getTagValue(), inputPanel.getTagValue(),
-                            inputPanel.getCommentValue(), inputPanel.getImageURLValue()));
->>>>>>> 602ade0e
                 }
             });
             rightPanel.add(addCustomTagButton);
