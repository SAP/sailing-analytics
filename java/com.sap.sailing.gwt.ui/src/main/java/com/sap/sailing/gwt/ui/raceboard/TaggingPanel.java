package com.sap.sailing.gwt.ui.raceboard;

import java.util.ArrayList;
import java.util.Comparator;
import java.util.Date;
import java.util.List;

import com.google.gwt.cell.client.AbstractCell;
import com.google.gwt.core.shared.GWT;
import com.google.gwt.dom.client.Style.Unit;
import com.google.gwt.event.dom.client.ClickEvent;
import com.google.gwt.event.dom.client.ClickHandler;
import com.google.gwt.resources.client.ClientBundle;
import com.google.gwt.resources.client.CssResource;
import com.google.gwt.safehtml.client.SafeHtmlTemplates;
import com.google.gwt.safehtml.shared.SafeHtml;
import com.google.gwt.safehtml.shared.SafeHtmlBuilder;
import com.google.gwt.safehtml.shared.SafeHtmlUtils;
import com.google.gwt.safehtml.shared.SafeUri;
import com.google.gwt.safehtml.shared.UriUtils;
import com.google.gwt.user.cellview.client.CellList;
import com.google.gwt.user.client.rpc.AsyncCallback;
import com.google.gwt.user.client.ui.Button;
import com.google.gwt.user.client.ui.FlowPanel;
import com.google.gwt.user.client.ui.HeaderPanel;
import com.google.gwt.user.client.ui.Label;
import com.google.gwt.user.client.ui.Panel;
import com.google.gwt.user.client.ui.ScrollPanel;
import com.google.gwt.user.client.ui.Widget;
import com.google.gwt.view.client.ListDataProvider;
import com.google.gwt.view.client.SelectionChangeEvent;
import com.google.gwt.view.client.SingleSelectionModel;
import com.sap.sailing.domain.common.dto.FleetDTO;
import com.sap.sailing.domain.common.dto.RaceColumnDTO;
import com.sap.sailing.gwt.ui.client.SailingServiceAsync;
import com.sap.sailing.gwt.ui.client.StringMessages;
import com.sap.sailing.gwt.ui.client.TagListProvider;
import com.sap.sailing.gwt.ui.client.shared.filter.TagsFilterSets;
import com.sap.sailing.gwt.ui.common.client.DateAndTimeFormatterUtil;
import com.sap.sailing.gwt.ui.raceboard.TaggingPanel.TagPanelResources.TagPanelStyle;
import com.sap.sailing.gwt.ui.shared.TagDTO;
import com.sap.sse.common.TimePoint;
import com.sap.sse.common.impl.MillisecondsTimePoint;
import com.sap.sse.gwt.client.Notification;
import com.sap.sse.gwt.client.Notification.NotificationType;
import com.sap.sse.gwt.client.player.TimeListener;
import com.sap.sse.gwt.client.player.Timer;
import com.sap.sse.gwt.client.shared.components.Component;
import com.sap.sse.gwt.client.shared.components.ComponentWithoutSettings;
import com.sap.sse.gwt.client.shared.settings.ComponentContext;
import com.sap.sse.security.ui.client.UserService;

public class TaggingPanel extends ComponentWithoutSettings implements TimeListener {

    public interface TagPanelResources extends ClientBundle {
        public static final TagPanelResources INSTANCE = GWT.create(TagPanelResources.class);

        @Source("tagging-panel.css")
        public TagPanelStyle style();

        public interface TagPanelStyle extends CssResource {
            String tagPanel();
            String tag();
            String tagHeading();
            String tagCreated();
            String tagComment();
            String tagImage();
        }
    }

    public interface CellListResources extends CellList.Resources {
        public static final CellListResources INSTANCE = GWT.create(CellListResources.class);

        @Override
        @Source("tagging-celllist.css")
        public CellListStyle cellListStyle();

        public interface CellListStyle extends CellList.Style {
            String cellListEventItem();
            String cellListWidget();
            String cellListEvenItem();
            String cellListOddItem();
            String cellListSelectedItem();
            String cellListKeyboardSelectedItem();
        }
    }

    public interface TagCellTemplate extends SafeHtmlTemplates {
        @Template("<div class='{0}'><div class='{1}'>{5}</div><div class='{2}'>(created by <b>{6}</b> at {7})</div><div class='{3}'><img src='{8}'/></div><div class='{4}'>{9}</div></div>")
        SafeHtml cell(String styleTag, String styleTagHeading, String styleTagCreated, String styleTagImage,
                String styleTagComment, SafeHtml tag, SafeHtml author, SafeHtml createdAt, SafeUri imageURL,
                SafeHtml comment);

        @Template("<div class='{0}'><div class='{1}'>{4}</div><div class='{2}'>(created by <b>{5}</b> at {6})</div><div class='{3}'>{7}</div></div>")
        SafeHtml cellWithCommentWithoutImage(String styleTag, String styleTagHeading, String styleTagCreated,
                String styleTagComment, SafeHtml tag, SafeHtml author, SafeHtml createdAt, SafeHtml comment);

        @Template("<div class='{0}'><div class='{1}'>{4}</div><div class='{2}'>(created by <b>{5}</b> at {6})</div><div class='{3}'><img src='{7}'/></div></div>")
        SafeHtml cellWithoutCommentWithImage(String styleTag, String styleTagHeading, String styleTagCreated,
                String styleTagImage, SafeHtml tag, SafeHtml author, SafeHtml createdAt, SafeUri imageURL);

        @Template("<div class='{0}'><div class='{1}'>{3}</div><div class='{2}'>(created by <b>{4}</b> at {5})</div></div>")
        SafeHtml cellWithoutCommentWithoutImage(String styleTag, String styleTagHeading, String styleTagCreated,
                SafeHtml tag, SafeHtml author, SafeHtml createdAt);
    }

    private class TagCell extends AbstractCell<TagDTO> {
        private final TagCellTemplate tagCellTemplate = GWT.create(TagCellTemplate.class);
        private final TagPanelResources tagPanelRes = GWT.create(TagPanelResources.class);
        private final TagPanelStyle tagPanelStyle = tagPanelRes.style();

        @Override
        public void render(Context context, TagDTO tag, SafeHtmlBuilder htmlBuilder) {
            if (tag == null) {
                return;
            }

            SafeHtml safeTag = SafeHtmlUtils.fromString(tag.getTag());
            SafeHtml safeAuthor = SafeHtmlUtils.fromString(tag.getUsername());
            SafeHtml safeCreatedAt = SafeHtmlUtils
                    .fromString(DateAndTimeFormatterUtil.shortTimeFormatter.render(tag.getRaceTimepoint().asDate()));
            SafeHtml safeComment = SafeHtmlUtils.fromString(tag.getComment());
            SafeUri trustedImageURL = UriUtils.fromTrustedString(tag.getImageURL());

            SafeHtml cell = null;
            if (tag.getComment().length() <= 0 && tag.getImageURL().length() <= 0) {
                // no comment & no image
                cell = tagCellTemplate.cellWithoutCommentWithoutImage(tagPanelStyle.tag(), tagPanelStyle.tagHeading(),
                        tagPanelStyle.tagCreated(), safeTag, safeAuthor, safeCreatedAt);
            } else if (tag.getComment().length() > 0 && tag.getImageURL().length() <= 0) {
                // comment & no image
                cell = tagCellTemplate.cellWithCommentWithoutImage(tagPanelStyle.tag(), tagPanelStyle.tagHeading(),
                        tagPanelStyle.tagCreated(), tagPanelStyle.tagComment(), safeTag, safeAuthor, safeCreatedAt,
                        safeComment);
            } else if (tag.getComment().length() <= 0 && tag.getImageURL().length() > 0) {
                // no comment & image
                cell = tagCellTemplate.cellWithoutCommentWithImage(tagPanelStyle.tag(), tagPanelStyle.tagHeading(),
                        tagPanelStyle.tagCreated(), tagPanelStyle.tagImage(), safeTag, safeAuthor, safeCreatedAt,
                        trustedImageURL);
            } else {
                // comment & image
                cell = tagCellTemplate.cell(tagPanelStyle.tag(), tagPanelStyle.tagHeading(), tagPanelStyle.tagCreated(),
                        tagPanelStyle.tagImage(), tagPanelStyle.tagComment(), safeTag, safeAuthor, safeCreatedAt,
                        trustedImageURL, safeComment);
            }
            htmlBuilder.append(cell);
        }
    }

    private final HeaderPanel panel;
    private final Panel filterbarPanel;
    private final Panel contentPanel;
    private final CellList<TagDTO> tagCellList;
    private final SingleSelectionModel<TagDTO> tagSelectionModel;
    private final Panel buttonsPanel;

    private final List<Button> buttons;
    private final TagListProvider tagListProvider;
    private final TagsFilterSets tagsFilterSet;

    private final StringMessages stringMessages;
    private final SailingServiceAsync sailingService;
    private final UserService userService;
    private final Timer timer;

    private String leaderboardName = null;
    private RaceColumnDTO raceColumn = null;
    private FleetDTO fleet = null;
    private TimePoint lastReceivedTag = null;

    public TaggingPanel(Component<?> parent, ComponentContext<?> context, StringMessages stringMessages,
            SailingServiceAsync sailingService, UserService userService, Timer timer) {
        super(parent, context);

        TagPanelResources.INSTANCE.style().ensureInjected();
        CellListResources.INSTANCE.cellListStyle().ensureInjected();
<<<<<<< HEAD
        
        tagsFilterSet = new TagsFilterSets();
        tagListProvider = new TagListProvider(tagsFilterSet.getActiveFilterSetWithGeneralizedType());
        
=======

>>>>>>> e68a04c8
        panel = new HeaderPanel();
        filterbarPanel = new TagFilterPanel(null, stringMessages, tagListProvider);
        tagCellList = new CellList<TagDTO>(new TagCell(), CellListResources.INSTANCE);
        tagSelectionModel = new SingleSelectionModel<TagDTO>();

        contentPanel = new ScrollPanel();
        buttonsPanel = new FlowPanel();

        buttons = new ArrayList<Button>();        

        this.stringMessages = stringMessages;
        this.sailingService = sailingService;
        this.userService = userService;
        this.timer = timer;
        timer.addTimeListener(this);

        initializePanel();
    }

    public TaggingPanel(Component<?> parent, ComponentContext<?> context, StringMessages stringMessages,
            SailingServiceAsync sailingService, UserService userService, Timer timer, String leaderboardName,
            RaceColumnDTO raceColumn, FleetDTO fleet) {
        this(parent, context, stringMessages, sailingService, userService, timer);
        updateRace(leaderboardName, raceColumn, fleet);
    }

    private void initializePanel() {
        // Panel
        panel.setTitle(stringMessages.tagPanel());
        panel.setStyleName(TagPanelResources.INSTANCE.style().tagPanel());

        // Searchbar
        panel.setHeaderWidget(filterbarPanel);

        // Buttons
        buttons.add(new Button(stringMessages.tagAddButton(), new ClickHandler() {
            @Override
            public void onClick(ClickEvent event) {
                addNewTagButton();
            }
        }));
        panel.setFooterWidget(buttonsPanel);

        // Content (tags)
<<<<<<< HEAD
        tagListProvider.addDataDisplay(tagCellList);
        tagListProvider.setList(new ArrayList<TagDTO>());
        
=======
        tagProvider.addDataDisplay(tagCellList);
        tagProvider.setList(tags);

        tagCellList.setEmptyListWidget(new Label(stringMessages.tagNoTagsFound()));
>>>>>>> e68a04c8
        tagCellList.setSelectionModel(tagSelectionModel);
        tagSelectionModel.addSelectionChangeHandler(new SelectionChangeEvent.Handler() {
            @Override
            public void onSelectionChange(SelectionChangeEvent event) {
                // set time slider to corresponding position
                timer.setTime(tagSelectionModel.getSelectedObject().getRaceTimepoint().asMillis());
            }
        });

        contentPanel.add(tagCellList);
        contentPanel.getElement().getStyle().setHeight(100, Unit.PCT);
        contentPanel.getElement().getStyle().setPaddingTop(10, Unit.PX);

        panel.setContentWidget(contentPanel);
        updateButtons();
        updateContent();
    }

    public void updateRace(String leaderboardName, RaceColumnDTO raceColumn, FleetDTO fleet) {
        if (leaderboardName != null && !leaderboardName.equals(this.leaderboardName)) {
            this.leaderboardName = leaderboardName;
        }
        if (fleet != null && !fleet.equals(this.fleet)) {
            this.fleet = fleet;
        }
        if (raceColumn != null && !raceColumn.equals(this.raceColumn)) {
            this.raceColumn = raceColumn;
        }
    }

    private void addNewTagButton() {
        Button tagButton = new Button("Tag-Button");
        tagButton.addClickHandler(new ClickHandler() {
            @Override
            public void onClick(ClickEvent event) {
                if (leaderboardName == null || raceColumn == null || fleet == null) {
                    Notification.notify(stringMessages.tagNotAdded(), NotificationType.ERROR);
                    return;
                }
                if (userService.getCurrentUser() == null) {
                    Notification.notify(stringMessages.tagNotLoggedIn(), NotificationType.WARNING);
                    return;
                }

                TagDTO tag = new TagDTO("Super Duper Tag!", "Fancy comment...", "https://localhost:8080/image/abc.png",
                        userService.getCurrentUser().getName(), new MillisecondsTimePoint(timer.getTime()));
                sailingService.addTagToRaceLog(leaderboardName, raceColumn.getName(), fleet.getName(), tag.getTag(),
                        tag.getComment(), tag.getImageURL(), tag.getRaceTimepoint(), new AsyncCallback<Void>() {
                            @Override
                            public void onFailure(Throwable caught) {
                                Notification.notify(stringMessages.tagNotAdded(), NotificationType.ERROR);
                            }

                            @Override
                            public void onSuccess(Void result) {
<<<<<<< HEAD
                                Notification.notify("Added new tag successfully", NotificationType.INFO);
                                tagListProvider.addTag(tag);
=======
                                Notification.notify(stringMessages.tagAddedSuccessfully(), NotificationType.INFO);
                                tags.add(tag);
>>>>>>> e68a04c8
                                updateContent();
                            }
                        });
            }
        });

        buttons.add(tagButton);
        updateButtons();
    }

    private void updateContent() {
        tagCellList.setVisibleRange(0, tagListProvider.getFilteredTagsListSize());
        tagListProvider.getAllTags().sort(new Comparator<TagDTO>() {
            @Override
            public int compare(TagDTO tag1, TagDTO tag2) {
                long time1 = tag1.getRaceTimepoint().asMillis();
                long time2 = tag2.getRaceTimepoint().asMillis();
                return time1 < time2 ? -1 : time1 == time2 ? 0 : 1;
            }
        });
        tagListProvider.refresh();
    }

    private void updateButtons() {
        buttonsPanel.clear();
        buttons.forEach(button -> {
            buttonsPanel.add(button);
        });
    }

    @Override
    public void timeChanged(Date newTime, Date oldTime) {
        if (leaderboardName != null && raceColumn != null && fleet != null && panel.isAttached() && panel.isVisible()
                && oldTime != null) {
            // load tags since last received tag => decrease required bandwidth as only difference in tags will be sent
            // over network
            sailingService.getTags(leaderboardName, raceColumn.getName(), fleet.getName(), lastReceivedTag,
                    new MillisecondsTimePoint(newTime.getTime()), new AsyncCallback<List<TagDTO>>() {
                        @Override
                        public void onFailure(Throwable caught) {
                            Notification.notify(stringMessages.tagNotLoaded(), NotificationType.ERROR);
                        }

                        @Override
                        public void onSuccess(List<TagDTO> result) {
                            if (result != null) {
                                List<TagDTO> tags = tagListProvider.getAllTags();
                                for (TagDTO tag : result) {
                                    if (!tagListProvider.getAllTags().contains(tag)) {
                                        tags.add(tag);
                                        lastReceivedTag = tag.getRaceTimepoint();
                                        updateContent();
                                    }
                                }
                            }
                        }
                    });
        }
    }

    @Override
    public String getId() {
        return "TaggingPanel";
    }

    @Override
    public String getLocalizedShortName() {
        return stringMessages.tagPanel();
    }

    @Override
    public Widget getEntryWidget() {
        return panel;
    }

    @Override
    public boolean isVisible() {
        return panel.isVisible();
    }

    @Override
    public void setVisible(boolean visibility) {
        panel.setVisible(visibility);
    }

    @Override
    public String getDependentCssClassName() {
        return "tags";
    }
}<|MERGE_RESOLUTION|>--- conflicted
+++ resolved
@@ -174,14 +174,10 @@
 
         TagPanelResources.INSTANCE.style().ensureInjected();
         CellListResources.INSTANCE.cellListStyle().ensureInjected();
-<<<<<<< HEAD
-        
+
         tagsFilterSet = new TagsFilterSets();
         tagListProvider = new TagListProvider(tagsFilterSet.getActiveFilterSetWithGeneralizedType());
-        
-=======
-
->>>>>>> e68a04c8
+
         panel = new HeaderPanel();
         filterbarPanel = new TagFilterPanel(null, stringMessages, tagListProvider);
         tagCellList = new CellList<TagDTO>(new TagCell(), CellListResources.INSTANCE);
@@ -226,16 +222,10 @@
         panel.setFooterWidget(buttonsPanel);
 
         // Content (tags)
-<<<<<<< HEAD
         tagListProvider.addDataDisplay(tagCellList);
         tagListProvider.setList(new ArrayList<TagDTO>());
-        
-=======
-        tagProvider.addDataDisplay(tagCellList);
-        tagProvider.setList(tags);
-
         tagCellList.setEmptyListWidget(new Label(stringMessages.tagNoTagsFound()));
->>>>>>> e68a04c8
+
         tagCellList.setSelectionModel(tagSelectionModel);
         tagSelectionModel.addSelectionChangeHandler(new SelectionChangeEvent.Handler() {
             @Override
@@ -291,13 +281,8 @@
 
                             @Override
                             public void onSuccess(Void result) {
-<<<<<<< HEAD
-                                Notification.notify("Added new tag successfully", NotificationType.INFO);
+                                Notification.notify(stringMessages.tagAddedSuccessfully(), NotificationType.INFO);
                                 tagListProvider.addTag(tag);
-=======
-                                Notification.notify(stringMessages.tagAddedSuccessfully(), NotificationType.INFO);
-                                tags.add(tag);
->>>>>>> e68a04c8
                                 updateContent();
                             }
                         });
