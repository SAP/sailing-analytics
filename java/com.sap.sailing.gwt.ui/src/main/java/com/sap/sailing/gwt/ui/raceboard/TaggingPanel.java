package com.sap.sailing.gwt.ui.raceboard;

import java.io.Serializable;
import java.util.ArrayList;
import java.util.Arrays;
import java.util.Collections;
import java.util.Comparator;
import java.util.Date;
import java.util.Iterator;
import java.util.List;
import java.util.Map;
import java.util.function.Consumer;

import com.google.gwt.cell.client.AbstractCell;
import com.google.gwt.cell.client.FieldUpdater;
import com.google.gwt.cell.client.ImageResourceCell;
import com.google.gwt.cell.client.ValueUpdater;
import com.google.gwt.core.shared.GWT;
import com.google.gwt.dom.client.Element;
import com.google.gwt.dom.client.EventTarget;
import com.google.gwt.dom.client.NativeEvent;
import com.google.gwt.dom.client.Style.Unit;
import com.google.gwt.event.dom.client.ClickEvent;
import com.google.gwt.event.dom.client.ClickHandler;
import com.google.gwt.event.dom.client.KeyUpEvent;
import com.google.gwt.event.dom.client.KeyUpHandler;
import com.google.gwt.event.logical.shared.ValueChangeEvent;
import com.google.gwt.event.logical.shared.ValueChangeHandler;
import com.google.gwt.i18n.client.DateTimeFormat;
import com.google.gwt.json.client.JSONArray;
import com.google.gwt.json.client.JSONBoolean;
import com.google.gwt.json.client.JSONObject;
import com.google.gwt.json.client.JSONParser;
import com.google.gwt.json.client.JSONString;
import com.google.gwt.json.client.JSONValue;
import com.google.gwt.resources.client.ClientBundle;
import com.google.gwt.resources.client.CssResource;
import com.google.gwt.resources.client.ImageResource;
import com.google.gwt.safehtml.client.SafeHtmlTemplates;
import com.google.gwt.safehtml.shared.SafeHtml;
import com.google.gwt.safehtml.shared.SafeHtmlBuilder;
import com.google.gwt.safehtml.shared.SafeHtmlUtils;
import com.google.gwt.safehtml.shared.SafeUri;
import com.google.gwt.safehtml.shared.UriUtils;
import com.google.gwt.user.cellview.client.CellList;
import com.google.gwt.user.cellview.client.CellTable;
import com.google.gwt.user.cellview.client.Column;
import com.google.gwt.user.cellview.client.TextColumn;
import com.google.gwt.user.client.rpc.AsyncCallback;
import com.google.gwt.user.client.ui.Button;
import com.google.gwt.user.client.ui.CheckBox;
import com.google.gwt.user.client.ui.DialogBox;
import com.google.gwt.user.client.ui.FlowPanel;
import com.google.gwt.user.client.ui.HeaderPanel;
import com.google.gwt.user.client.ui.Label;
import com.google.gwt.user.client.ui.Panel;
import com.google.gwt.user.client.ui.ScrollPanel;
import com.google.gwt.user.client.ui.SimplePanel;
import com.google.gwt.user.client.ui.TextArea;
import com.google.gwt.user.client.ui.TextBox;
import com.google.gwt.user.client.ui.Widget;
import com.google.gwt.view.client.ListDataProvider;
import com.google.gwt.view.client.SelectionChangeEvent;
import com.google.gwt.view.client.SingleSelectionModel;
import com.sap.sailing.domain.common.RegattaAndRaceIdentifier;
import com.sap.sailing.domain.common.dto.FleetDTO;
import com.sap.sailing.domain.common.dto.RaceColumnDTO;
import com.sap.sailing.gwt.ui.adminconsole.ImagesBarColumn;
import com.sap.sailing.gwt.ui.adminconsole.LeaderboardConfigImagesBarCell;
import com.sap.sailing.gwt.ui.client.GwtJsonDeSerializer;
import com.sap.sailing.gwt.ui.client.RaceTimesInfoProvider;
import com.sap.sailing.gwt.ui.client.RaceTimesInfoProviderListener;
import com.sap.sailing.gwt.ui.client.SailingServiceAsync;
import com.sap.sailing.gwt.ui.client.StringMessages;
import com.sap.sailing.gwt.ui.client.shared.controls.ImagesBarCell;
import com.sap.sailing.gwt.ui.client.shared.filter.FilterUIFactory;
import com.sap.sailing.gwt.ui.client.shared.filter.FilterWithUI;
import com.sap.sailing.gwt.ui.client.shared.filter.TagFilterSets;
import com.sap.sailing.gwt.ui.client.shared.filter.TagFilterSetsDialog;
import com.sap.sailing.gwt.ui.client.shared.filter.TagsFilterSetsJsonDeSerializer;
import com.sap.sailing.gwt.ui.raceboard.TaggingPanel.TagCellListResources.TagCellListStyle;
import com.sap.sailing.gwt.ui.raceboard.TaggingPanel.TagPanelResources.TagPanelStyle;
import com.sap.sailing.gwt.ui.shared.RaceTimesInfoDTO;
import com.sap.sailing.gwt.ui.shared.TagDTO;
import com.sap.sse.common.TimePoint;
import com.sap.sse.common.Util;
import com.sap.sse.common.filter.AbstractListFilter;
import com.sap.sse.common.filter.Filter;
import com.sap.sse.common.filter.FilterSet;
import com.sap.sse.common.impl.MillisecondsTimePoint;
import com.sap.sse.gwt.client.IconResources;
import com.sap.sse.gwt.client.Notification;
import com.sap.sse.gwt.client.Notification.NotificationType;
import com.sap.sse.gwt.client.dialog.DataEntryDialog.DialogCallback;
import com.sap.sse.gwt.client.player.Timer;
import com.sap.sse.gwt.client.shared.components.Component;
import com.sap.sse.gwt.client.shared.components.ComponentWithoutSettings;
import com.sap.sse.gwt.client.shared.settings.ComponentContext;
import com.sap.sse.security.ui.client.UserService;
import com.sap.sse.security.ui.client.UserStatusEventHandler;
import com.sap.sse.security.ui.shared.SuccessInfo;
import com.sap.sse.security.ui.shared.UserDTO;

public class TaggingPanel extends ComponentWithoutSettings
        implements RaceTimesInfoProviderListener, UserStatusEventHandler {

    /* Interfaces */
    public interface TagPanelResources extends ClientBundle {
        public static final TagPanelResources INSTANCE = GWT.create(TagPanelResources.class);

        // TODO image is stored in wrong folder
        @Source("com/sap/sailing/gwt/ui/client/images/edit.png")
        ImageResource editIcon();

        @Source("com/sap/sailing/gwt/ui/client/images/lock.png")
        ImageResource privateIcon();

        @Source("com/sap/sailing/gwt/ui/client/images/unlock.png")
        ImageResource publicIcon();

        @Source("com/sap/sailing/gwt/ui/client/images/SAP_RV_Clear.png")
        ImageResource clearButton();

        @Source("com/sap/sailing/gwt/ui/client/images/SAP_RV_CompetitorsFilter_INACTIVE.png")
        ImageResource filterInactiveButton();

        @Source("com/sap/sailing/gwt/ui/client/images/SAP_RV_CompetitorsFilter_ACTIVE.png")
        ImageResource filterActiveButton();

        @Source("com/sap/sailing/gwt/ui/client/images/SAP_RV_Search.png")
        ImageResource searchButton();

        @Source("com/sap/sailing/gwt/ui/client/images/SAP_RV_Settings.png")
        ImageResource settingsButton();

        @Source("tagging-panel.css")
        public TagPanelStyle style();

        public interface TagPanelStyle extends CssResource {
            // general
            String hidden();
            String taggingPanel();
            String buttonsPanel();
            String confirmationDialog();
            String confirmationDialogPanel();

            // tag cells
            String tagCell();
            String tagCellHeading();
            String tagCellCreated();
            String tagCellComment();
            String tagCellImage();
            String tagCellListPanel();

            // tag-buttons
            String tagButtonDialog(); // dialog itself
            String tagButtonDialogPanel();
            String tagDialogButton(); // button in dialog
            String tagButtonTable();
            String tagPreviewPanel();
            
            // tag input / creation
            String tagCreationPanel();
            String tagInputPanel();
            String tagInputPanelTag();
            String tagInputPanelComment();
            String tagInputPanelImageURL();
            String tagInputPanelIsVisibleForPublic();

            // tag filtering
            String tagFilterButton();
            String tagFilterHiddenButton();
            String tagFilterClearButton();
            String tagFilterSearchButton();
            String tagFilterSettingsButton();
            String tagFilterFilterButton();
            String tagFilterPanel();
            String tagFilterSearchBox();
            String tagFilterSearchInput();
            String tagFilterCurrentSelection();
            
            // images
            String imageActiveFilter();
            String imageInactiveFilter();
            String imageSearch();
            String imageClearSearch();
            String imageSettings();
        }
    }

    public interface TagCellListResources extends CellList.Resources {
        public static final TagCellListResources INSTANCE = GWT.create(TagCellListResources.class);

        @Override
        @Source("tagging-celllist.css")
        public TagCellListStyle cellListStyle();

        public interface TagCellListStyle extends CellList.Style {
            String cellListEventItem();
            String cellListWidget();
            String cellListEvenItem();
            String cellListOddItem();
            String cellListSelectedItem();
            String cellListKeyboardSelectedItem();
        }
    }

    public interface TagCellTemplate extends SafeHtmlTemplates {
        @Template("<div class='{0}'><div class='{1}'>{3}</div><div class='{2}'>{4}</div>{5}</div>")
        SafeHtml cell(String styleTag, String styleTagHeading, String styleTagCreated, SafeHtml tag, SafeHtml createdAt,
                SafeHtml content);

        @Template("<div class='{0}'><div class='{1}'>{3}<button>X</button></div><div class='{2}'>{4}</div>{5}</div>")
        SafeHtml cellRemovable(String styleTag, String styleTagHeading, String styleTagCreated, SafeHtml tag,
                SafeHtml createdAt, SafeHtml content);

        @Template("<div class='{0}'><div class='{1}'><img src='{6}'>{3}</div><div class='{2}'>{4}</div>{5}</div>")
        SafeHtml privateCell(String styleTag, String styleTagHeading, String styleTagCreated, SafeHtml tag,
                SafeHtml createdAt, SafeHtml content, SafeUri safeUri);

        @Template("<div class='{0}'><div class='{1}'><img src='{6}'>{3}<button>X</button></div><div class='{2}'>{4}</div>{5}</div>")
        SafeHtml privateCellRemovable(String styleTag, String styleTagHeading, String styleTagCreated, SafeHtml tag,
                SafeHtml createdAt, SafeHtml content, SafeUri safeUri);

        @Template("<div class='{0}'><img src='{2}'/></div><div class='{1}'>{3}</div>")
        SafeHtml contentWithCommentWithImage(String styleTagImage, String styleTagComment, SafeUri imageURL,
                SafeHtml comment);

        @Template("<div class='{0}'>{1}</div>")
        SafeHtml contentWithCommentWithoutImage(String styleTagComment, SafeHtml comment);

        @Template("<div class='{0}'><img src='{1}'/></div>")
        SafeHtml contentWithoutCommentWithImage(String styleTagImage, SafeUri imageURL);
    }

    /* Misc. classes */
    /**
     * Used to display tags in various locations.
     */
    private class TagCell extends AbstractCell<TagDTO> {

        private final TagCellTemplate tagCellTemplate = GWT.create(TagCellTemplate.class);
        private final boolean isPreviewCell;

        public TagCell(boolean isPreviewCell) {
            super("click");
            this.isPreviewCell = isPreviewCell;
        }

        @Override
        public void render(Context context, TagDTO tag, SafeHtmlBuilder htmlBuilder) {
            if (tag == null) {
                return;
            }

            SafeHtml safeTag = SafeHtmlUtils.fromString(tag.getTag());
            SafeHtml safeCreated = SafeHtmlUtils.fromString(stringMessages.tagCreated(tag.getUsername(),
                    DateTimeFormat.getFormat("E d/M/y, HH:mm").format(tag.getRaceTimepoint().asDate())));
            SafeHtml safeComment = SafeHtmlUtils.fromString(tag.getComment());
            SafeUri trustedImageURL = UriUtils.fromTrustedString(tag.getImageURL());

            SafeUri safeIsPrivateImageUri = resources.privateIcon().getSafeUri();

            SafeHtml content = SafeHtmlUtils.EMPTY_SAFE_HTML;

            if (!tag.getComment().isEmpty() && tag.getImageURL().isEmpty()) {
                content = tagCellTemplate.contentWithCommentWithoutImage(style.tagCellComment(), safeComment);
            } else if (tag.getComment().isEmpty() && !tag.getImageURL().isEmpty()) {
                content = tagCellTemplate.contentWithoutCommentWithImage(style.tagCellImage(), trustedImageURL);
            } else if (!tag.getComment().isEmpty() && !tag.getImageURL().isEmpty()) {
                content = tagCellTemplate.contentWithCommentWithImage(style.tagCellImage(), style.tagCellComment(),
                        trustedImageURL, safeComment);
            }

            SafeHtml cell;
            if (!isPreviewCell && userService.getCurrentUser() != null
                    && (tag.getUsername().equals(userService.getCurrentUser().getName())
                            || userService.getCurrentUser().hasRole("admin"))) {
                if (tag.isVisibleForPublic()) {
                    cell = tagCellTemplate.cellRemovable(style.tagCell(), style.tagCellHeading(), style.tagCellCreated(), safeTag,
                            safeCreated, content);
                } else {
                    cell = tagCellTemplate.privateCellRemovable(style.tagCell(), style.tagCellHeading(), style.tagCellCreated(),
                            safeTag, safeCreated, content, safeIsPrivateImageUri);
                }

            } else {
                if (tag.isVisibleForPublic()) {
                    cell = tagCellTemplate.cell(style.tagCell(), style.tagCellHeading(), style.tagCellCreated(), safeTag,
                            safeCreated, content);
                } else {
                    cell = tagCellTemplate.privateCell(style.tagCell(), style.tagCellHeading(), style.tagCellCreated(), safeTag,
                            safeCreated, content, safeIsPrivateImageUri);
                }
            }
            htmlBuilder.append(cell);
        }

        @Override
        public void onBrowserEvent(Context context, Element parent, TagDTO tag, NativeEvent event,
                ValueUpdater<TagDTO> valueUpdater) {
            super.onBrowserEvent(context, parent, tag, event, valueUpdater);
            if ("click".equals(event.getType())) {
                EventTarget eventTarget = event.getEventTarget();
                if (!Element.is(eventTarget)) {
                    return;
                }
                Element button = parent.getElementsByTagName("button").getItem(0);
                if (button != null && button.isOrHasChild(Element.as(eventTarget))) {
                    new ConfirmationDialog(stringMessages.tagConfirmDeletionHeading(),
                            stringMessages.tagConfirmDeletion(tag.getTag()), (confirmed) -> {
                                if (confirmed) {
                                    removeTagFromRaceLog(tag);
                                }
                            });
                }
            }
        }
    }

    private class TagFilterLabel extends Label {
        public TagFilterLabel() {
            addStyleName(style.tagFilterCurrentSelection());
            setText(stringMessages.tagCurrentFilter());
            tagListProvider.addObserveringLabel(this);
        }

        public void update(FilterSet<TagDTO, Filter<TagDTO>> tagsFilterSet) {
            if (tagsFilterSet != null && !tagsFilterSet.getName().isEmpty()) {
                setText(stringMessages.tagCurrentFilter() + " " + tagsFilterSet.getName());
                removeStyleName(style.hidden());
            } else {
                setText("");
                addStyleName(style.hidden());
            }
            panel.setContentWidget(contentPanel);
        }
    }

    /**
     * Used to store tag button data and creates new tag event when clicking the button.
     */
    private class TagButton extends Button implements Serializable {
        /**
         * 
         */
        private static final long serialVersionUID = -722157125410637316L;
        private String tag, imageURL, comment;
        private boolean visibleForPublic;

        public TagButton(String buttonName, String tag, String imageURL, String comment, boolean visibleForPublic) {
            super(buttonName);
            setStyleName(style.tagDialogButton());

            this.tag = tag;
            this.imageURL = imageURL;
            this.comment = comment;
            this.visibleForPublic = visibleForPublic;

            addStyleName("gwt-Button");
            addClickHandler(new ClickHandler() {
                @Override
                public void onClick(ClickEvent event) {
                    addTagToRaceLog(getTag(), getComment(), getImageURL(), isVisibleForPublic());
                }
            });
        }

        public String getTag() {
            return tag;
        }

        public String getImageURL() {
            return imageURL;
        }

        public String getComment() {
            return comment;
        }

        public boolean isVisibleForPublic() {
            return visibleForPublic;
        }

        public void setTag(String tag) {
            this.tag = tag;
        }

        public void setImageURL(String imageURL) {
            this.imageURL = imageURL;
        }

        public void setComment(String comment) {
            this.comment = comment;
        }
    }

    public class TagButtonsJsonDeSerializer implements GwtJsonDeSerializer<List<TagButton>> {

        private static final String FIELD_TAG_BUTTONS = "tagButtons";
        private static final String FIELD_BUTTON_NAME = "buttonName";
        private static final String FIELD_TAG = "tag";
        private static final String FIELD_COMMENT = "comment";
        private static final String FIELD_IMAGE_URL = "imageURL";
        private static final String FIELD_VISIBLE_FOR_PUBLIC = "public";

        @Override
        public JSONObject serialize(List<TagButton> tagButtons) {
            JSONObject result = new JSONObject();

            JSONArray tagButtonsArray = new JSONArray();
            result.put(FIELD_TAG_BUTTONS, tagButtonsArray);

            int i = 0;
            for (TagButton button : tagButtons) {
                JSONObject tagButtonObject = new JSONObject();
                tagButtonsArray.set(i++, tagButtonObject);
                tagButtonObject.put(FIELD_BUTTON_NAME, new JSONString(button.getText()));
                tagButtonObject.put(FIELD_TAG, new JSONString(button.getTag()));
                tagButtonObject.put(FIELD_COMMENT, new JSONString(button.getComment()));
                tagButtonObject.put(FIELD_IMAGE_URL, new JSONString(button.getImageURL()));
                tagButtonObject.put(FIELD_VISIBLE_FOR_PUBLIC, JSONBoolean.getInstance(button.isVisibleForPublic()));
            }
            return result;
        }

        @Override
        public List<TagButton> deserialize(JSONObject rootObject) {
            List<TagButton> result = null;
            if (rootObject != null) {
                result = new ArrayList<TagButton>();
                JSONArray tagButtonsArray = (JSONArray) rootObject.get(FIELD_TAG_BUTTONS);
                for (int i = 0; i < tagButtonsArray.size(); i++) {
                    JSONObject tagButtonValue = (JSONObject) tagButtonsArray.get(i);
                    JSONString tagButtonName = (JSONString) tagButtonValue.get(FIELD_BUTTON_NAME);
                    JSONString tagButtonTag = (JSONString) tagButtonValue.get(FIELD_TAG);
                    JSONString tagButtonComment = (JSONString) tagButtonValue.get(FIELD_COMMENT);
                    JSONString tagButtonImageURL = (JSONString) tagButtonValue.get(FIELD_IMAGE_URL);
                    JSONBoolean tagButtonVisibleForPublic = (JSONBoolean) tagButtonValue.get(FIELD_VISIBLE_FOR_PUBLIC);
                    result.add(new TagButton(tagButtonName.stringValue(), tagButtonTag.stringValue(),
                            tagButtonComment.stringValue(), tagButtonImageURL.stringValue(),
                            tagButtonVisibleForPublic.booleanValue()));
                }
            }
            return result;
        }

    }

    /* Panel */
    /**
     * Panel used to create tags and tag buttons in side menu of RaceBoard.
     */
    private class TagCreationPanel extends FlowPanel {

        private static final String LOCAL_STORAGE_TAG_BUTTONS_KEY = "sailingAnalytics.raceBoard.tagButtons";

        private final Panel tagButtonsPanel;

        public TagCreationPanel(StringMessages stringMessages) {
            setStyleName(style.tagCreationPanel());

            TagInputPanel inputPanel = new TagInputPanel(stringMessages);
            
            tagButtonsPanel = new FlowPanel();
            tagButtonsPanel.setStyleName(style.buttonsPanel());
            loadAllTagButtons();
            updateButtons();

            Button createTagFromTextBoxes = new Button(stringMessages.tagAddTag());
            createTagFromTextBoxes.setStyleName(style.tagDialogButton());
            createTagFromTextBoxes.addStyleName("gwt-Button");
            createTagFromTextBoxes.addClickHandler(new ClickHandler() {
                @Override
                public void onClick(ClickEvent event) {
                    if (isLoggedInAndRaceLogAvailable()) {
                        addTagToRaceLog(inputPanel.getTag(), inputPanel.getComment(), inputPanel.getImageURL(),
                                inputPanel.isVisibleForPublic());
                        inputPanel.clearAllValues();
                    }
                }
            });

            final TagCreationPanel INSTANCE = this;
            Button editCustomTagButtons = new Button(stringMessages.tagEditCustomTagButtons());
            editCustomTagButtons.setStyleName(style.tagDialogButton());
            editCustomTagButtons.addStyleName("gwt-Button");
            editCustomTagButtons.addClickHandler(new ClickHandler() {
                @Override
                public void onClick(ClickEvent event) {
                    if (isLoggedInAndRaceLogAvailable()) {
                        new TagButtonDialog(INSTANCE);
                    }
                }
            });

            Panel standardButtonsPanel = new FlowPanel();
            standardButtonsPanel.setStyleName(style.buttonsPanel());
            standardButtonsPanel.add(editCustomTagButtons);
            standardButtonsPanel.add(createTagFromTextBoxes);

            add(inputPanel);
            add(standardButtonsPanel);
            add(tagButtonsPanel);
        }

        public void updateButtons() {
            /*
             * If the height of the customButtonsPanel has changed after deleting (delta not equals to 0 ), the
             * footerWidget of the TaggingPanel has a different height, which in this case might cause the contentWidget
             * to be to small.
             */
            final int oldHeight = tagButtonsPanel.getOffsetHeight();
            tagButtonsPanel.clear();
            tagButtons.forEach(button -> {
                tagButtonsPanel.add(button);
            });
            if ((tagButtonsPanel.getOffsetHeight() - oldHeight) != 0) {
                panel.setContentWidget(contentPanel);
            }
        }

        public void storeAllTagButtons() {
            TagButtonsJsonDeSerializer serializer = new TagButtonsJsonDeSerializer();
            JSONObject jsonObject = serializer.serialize(tagButtons);
            userService.setPreference(LOCAL_STORAGE_TAG_BUTTONS_KEY, jsonObject.toString(), new AsyncCallback<Void>() {
                @Override
                public void onFailure(Throwable caught) {
                    Notification.notify(stringMessages.tagButtonNotSavable(), NotificationType.WARNING);
                }

                @Override
                public void onSuccess(Void result) {
                }
            });
        }

        public void loadAllTagButtons() {
            tagButtonsPanel.clear();
            if (userService.getCurrentUser() != null) {
                userService.getPreference(LOCAL_STORAGE_TAG_BUTTONS_KEY, new AsyncCallback<String>() {
                    @Override
                    public void onFailure(Throwable caught) {
                        // do nothing
                    }

                    @Override
                    public void onSuccess(String result) {
                        if (result != null && !result.isEmpty()) {
                            final TagButtonsJsonDeSerializer deserializer = new TagButtonsJsonDeSerializer();
                            final JSONValue value = JSONParser.parseStrict(result);
                            if (value.isObject() != null) {
                                tagButtons = deserializer.deserialize((JSONObject) value);
                                updateButtons();
                                return;
                            }
                        }
                        tagButtons = new ArrayList<TagButton>();
                        updateButtons();
                    }
                });
            } else {
                tagButtons = new ArrayList<TagButton>();
                updateButtons();
            }
        }
    }

    /**
     * Panel containing input fields for tag/tag button creation and modification.
     */
    private class TagInputPanel extends FlowPanel {

        // default value for "Visible for public" checkbox
        private static final boolean DEFAULT_VISIBLE_FOR_PUBLIC = true;
<<<<<<< HEAD
=======

        // default textbox or textarea lengths
>>>>>>> ba529acf

        private final TextBox tagTextBox, imageURLTextBox;
        private final TextArea commentTextArea;
        private final CheckBox visibleForPublicCheckBox;

        public TagInputPanel(StringMessages stringMessages) {
            setStyleName(style.tagInputPanel());

            tagTextBox = new TextBox();
            tagTextBox.setStyleName(style.tagInputPanelTag());
            tagTextBox.setTitle(stringMessages.tagLabelTag());
            tagTextBox.getElement().setAttribute("maxlength", Integer.toString(TagDTO.MAX_TAG_LENGTH));
            tagTextBox.getElement().setPropertyString("placeholder", stringMessages.tagLabelTag());
            add(tagTextBox);

            imageURLTextBox = new TextBox();
            imageURLTextBox.setStyleName(style.tagInputPanelImageURL());
            imageURLTextBox.setTitle(stringMessages.tagLabelImageURL());
            imageURLTextBox.getElement().setAttribute("maxlength", Integer.toString(TagDTO.MAX_IMAGE_URL_LENGTH));
            imageURLTextBox.getElement().setPropertyString("placeholder", stringMessages.tagLabelImageURL());
            add(imageURLTextBox);

            commentTextArea = new TextArea();
            commentTextArea.setStyleName(style.tagInputPanelComment());
            commentTextArea.setVisibleLines(4);
            commentTextArea.getElement().setAttribute("maxlength", Integer.toString(TagDTO.MAX_COMMENT_LENGTH));
            commentTextArea.setTitle(stringMessages.tagLabelComment());
            commentTextArea.getElement().setPropertyString("placeholder", stringMessages.tagLabelComment());
            add(commentTextArea);

            SimplePanel checkboxWrapper = new SimplePanel();
            visibleForPublicCheckBox = new CheckBox(stringMessages.tagVisibleForPublicCheckBox());
            visibleForPublicCheckBox.setValue(DEFAULT_VISIBLE_FOR_PUBLIC);
            checkboxWrapper.setStyleName(style.tagInputPanelIsVisibleForPublic());
            checkboxWrapper.setWidget(visibleForPublicCheckBox);
            add(checkboxWrapper);
        }

        public TextBox getTagTextBox() {
            return tagTextBox;
        }

        public TextBox getImageURLTextBox() {
            return imageURLTextBox;
        }

        public TextArea getCommentTextArea() {
            return commentTextArea;
        }

        public CheckBox getVisibleForPublicCheckBox() {
            return visibleForPublicCheckBox;
        }

        public String getTag() {
            return tagTextBox.getValue();
        }

        public String getComment() {
            return commentTextArea.getValue();
        }

        public String getImageURL() {
            return imageURLTextBox.getValue();
        }

        public boolean isVisibleForPublic() {
            return visibleForPublicCheckBox.getValue();
        }

        public void setTag(String tag) {
            tagTextBox.setValue(tag);
        }

        public void setComment(String comment) {
            commentTextArea.setValue(comment);
        }

        public void setImageURL(String imageURL) {
            imageURLTextBox.setValue(imageURL);
        }

        public void setVisibleForPublic(boolean visibleForPublic) {
            visibleForPublicCheckBox.setValue(visibleForPublic);
        }

        public void clearAllValues() {
            tagTextBox.setText("");
            imageURLTextBox.setText("");
            commentTextArea.setText("");
            setVisibleForPublic(DEFAULT_VISIBLE_FOR_PUBLIC);
        }
    }

    /**
     * Panel used to preview a tag.
     */
    private class TagPreviewPanel extends FlowPanel {

        private final CellList<TagDTO> tagPreviewCellList;
        private List<TagDTO> listContainingPreviewTag;

        public TagPreviewPanel(TagInputPanel inputPanel) {
            setStyleName(style.tagPreviewPanel());

            tagPreviewCellList = new CellList<TagDTO>(new TagCell(true), cellResources);
            listContainingPreviewTag = new ArrayList<TagDTO>();

            add(new Label(stringMessages.tagPreview()));
            add(tagPreviewCellList);

            inputPanel.getTagTextBox().addValueChangeHandler(new ValueChangeHandler<String>() {
                @Override
                public void onValueChange(ValueChangeEvent<String> event) {
                    renderPreview(inputPanel);
                }

            });
            inputPanel.getImageURLTextBox().addValueChangeHandler(new ValueChangeHandler<String>() {
                @Override
                public void onValueChange(ValueChangeEvent<String> event) {
                    renderPreview(inputPanel);
                }

            });
            inputPanel.getCommentTextArea().addValueChangeHandler(new ValueChangeHandler<String>() {
                @Override
                public void onValueChange(ValueChangeEvent<String> event) {
                    renderPreview(inputPanel);
                }

            });
            inputPanel.getVisibleForPublicCheckBox().addValueChangeHandler(new ValueChangeHandler<Boolean>() {
                @Override
                public void onValueChange(ValueChangeEvent<Boolean> event) {
                    renderPreview(inputPanel);
                }
            });
            renderPreview(inputPanel);
        }

        public void renderPreview(TagInputPanel inputPanel) {
            listContainingPreviewTag.removeAll(listContainingPreviewTag);
            listContainingPreviewTag.add(new TagDTO(inputPanel.getTag(), inputPanel.getComment(),
                    inputPanel.getImageURL(), userService.getCurrentUser().getName(), inputPanel.isVisibleForPublic(),
                    new MillisecondsTimePoint(timer.getTime()), new MillisecondsTimePoint(timer.getTime())));
            tagPreviewCellList.setRowData(listContainingPreviewTag);

            setVisible(!inputPanel.getTag().isEmpty());
        }
    }

    /**
     * Panel used to select and modify tag filter.
     */
    private class TagFilterPanel extends FlowPanel implements KeyUpHandler, FilterWithUI<TagDTO> {

        private final static String LOCAL_STORAGE_TAGS_FILTER_SETS_KEY = "sailingAnalytics.raceBoard.tagsFilterSets";

        private FilterSet<TagDTO, FilterWithUI<TagDTO>> lastActiveTagFilterSet;
        private TagFilterSets tagFilterSets;
        private TextBox searchTextBox;
        private Button clearTextBoxButton, filterSettingsButton;
        private TagFilterLabel currentFilter;
        private final AbstractListFilter<TagDTO> filter;

        public TagFilterPanel() {
<<<<<<< HEAD
            TagFilterSets loadedTagsFilterSets = loadTagFilterSets();

            if (loadedTagsFilterSets != null) {
                tagFilterSets = loadedTagsFilterSets;
                tagListProvider.setTagsFilterSet(tagFilterSets.getActiveFilterSetWithGeneralizedType());
                lastActiveTagFilterSet = tagFilterSets.getActiveFilterSet();
            } else {
                tagFilterSets = new TagFilterSets();
                storeTagsFilterSets(tagFilterSets);
            }
=======
            setStyleName(style.tagFilterContainer());

            loadTagFilterSets();
>>>>>>> ba529acf

            filter = new AbstractListFilter<TagDTO>() {
                @Override
                public Iterable<String> getStrings(TagDTO tag) {
                    final List<String> result = new ArrayList<>(
                            Arrays.asList(tag.getTag().toLowerCase(), tag.getComment()));
                    return result;
                }
            };
            initializeUI();
        }

        private void initializeUI() {
            setStyleName(style.tagFilterPanel());

            Button submitButton = new Button();
            submitButton.setStyleName(style.tagFilterButton());
            submitButton.addStyleName("gwt-Button");
            submitButton.addStyleName(style.tagFilterSearchButton());
            submitButton.addStyleName(style.imageSearch());

            searchTextBox = new TextBox();
            searchTextBox.getElement().setAttribute("placeholder", stringMessages.tagSearchTags());
            searchTextBox.addKeyUpHandler(this);
            searchTextBox.setStyleName(style.tagFilterSearchInput());

            clearTextBoxButton = new Button();
            clearTextBoxButton.setStyleName(style.tagFilterButton());
            clearTextBoxButton.addStyleName(style.tagFilterClearButton());
            clearTextBoxButton.addStyleName(style.imageClearSearch());
            clearTextBoxButton.addStyleName(style.tagFilterHiddenButton());
            clearTextBoxButton.addStyleName("gwt-Button");
            clearTextBoxButton.addClickHandler(new ClickHandler() {
                @Override
                public void onClick(ClickEvent event) {
                    clearSelection();
                }
            });

            filterSettingsButton = new Button();
            filterSettingsButton.setStyleName(style.tagFilterButton());
            filterSettingsButton.addStyleName(style.tagFilterFilterButton());
            filterSettingsButton.addStyleName(style.imageInactiveFilter());
            filterSettingsButton.addStyleName("gwt-Button");
            filterSettingsButton.setTitle(stringMessages.tagsFilter());
            filterSettingsButton.addClickHandler(new ClickHandler() {
                @Override
                public void onClick(ClickEvent event) {
                    showFilterDialog();
                }
            });

            currentFilter = new TagFilterLabel();

            Panel searchBoxPanel = new FlowPanel();
            searchBoxPanel.setStyleName(style.tagFilterSearchBox());
            searchBoxPanel.add(submitButton);
            searchBoxPanel.add(searchTextBox);
            searchBoxPanel.add(clearTextBoxButton);

            add(searchBoxPanel);
            add(filterSettingsButton);
            add(currentFilter);
        }

        private void showFilterDialog() {
            TagFilterSetsDialog tagsFilterSetsDialog = new TagFilterSetsDialog(tagFilterSets, stringMessages,
                    new DialogCallback<TagFilterSets>() {
                        @Override
                        public void ok(final TagFilterSets newTagFilterSets) {
                            tagFilterSets.getFilterSets().clear();
                            tagFilterSets.getFilterSets().addAll(newTagFilterSets.getFilterSets());
                            tagFilterSets.setActiveFilterSet(newTagFilterSets.getActiveFilterSet());

                            tagListProvider.setTagsFilterSet(newTagFilterSets.getActiveFilterSetWithGeneralizedType());
                            tagListProvider.updateFilteredTags();
                            tagListProvider.refresh();

                            updateTagFilterControlState(newTagFilterSets);
                            if (userService.getCurrentUser() != null) {
                                storeTagFilterSets(newTagFilterSets);
                            }
                            updateContent();
                        }

                        @Override
                        public void cancel() {
                        }
                    }, userService);

            tagsFilterSetsDialog.show();
        }

        /**
         * Updates the tags filter checkbox state by setting its check mark and updating its label according to the
         * current filter selected
         */
        private void updateTagFilterControlState(TagFilterSets filterSets) {
            String tagsFilterTitle = stringMessages.tagsFilter();
            FilterSet<TagDTO, FilterWithUI<TagDTO>> activeFilterSet = filterSets.getActiveFilterSet();
            if (activeFilterSet != null) {
                if (lastActiveTagFilterSet == null) {
                    filterSettingsButton.removeStyleName(style.imageInactiveFilter());
                    filterSettingsButton.addStyleName(style.imageActiveFilter());
                }
                lastActiveTagFilterSet = activeFilterSet;
            } else {
                if (lastActiveTagFilterSet != null) {
                    filterSettingsButton.removeStyleName(style.imageActiveFilter());
                    filterSettingsButton.addStyleName(style.imageInactiveFilter());
                }
                lastActiveTagFilterSet = null;
            }

            if (lastActiveTagFilterSet != null) {
                filterSettingsButton.setTitle(tagsFilterTitle + " (" + lastActiveTagFilterSet.getName() + ")");
            } else {
                filterSettingsButton.setTitle(tagsFilterTitle);
            }
        }

        /*
         * loads users Tag Filter Sets from server and stores it into tagFilterSets
         */
        private void loadTagFilterSets() {
            if (userService.getCurrentUser() != null) {
                userService.getPreference(LOCAL_STORAGE_TAGS_FILTER_SETS_KEY, new AsyncCallback<String>() {
                    @Override
                    public void onFailure(Throwable caught) {
                        // do nothing
                    }

                    @Override
                    public void onSuccess(String result) {
                        if (result != null && !result.isEmpty()) {
                            final TagsFilterSetsJsonDeSerializer deserializer = new TagsFilterSetsJsonDeSerializer();
                            final JSONValue value = JSONParser.parseStrict(result);
                            if (value.isObject() != null) {
                                tagFilterSets = deserializer.deserialize((JSONObject) value);
                                tagListProvider.setTagsFilterSet(tagFilterSets.getActiveFilterSetWithGeneralizedType());
                                return;
                            }
                        }
                        tagFilterSets = new TagFilterSets();
                        tagListProvider.setTagsFilterSet(null);
                    }
                });
            } else {
                tagFilterSets = new TagFilterSets();
                tagListProvider.setTagsFilterSet(null);
            }
        }

        private void storeTagFilterSets(TagFilterSets newTagsFilterSets) {
            TagsFilterSetsJsonDeSerializer serializer = new TagsFilterSetsJsonDeSerializer();
            JSONObject jsonObject = serializer.serialize(newTagsFilterSets);
            userService.setPreference(LOCAL_STORAGE_TAGS_FILTER_SETS_KEY, jsonObject.toString(),
                    new AsyncCallback<Void>() {
                        @Override
                        public void onFailure(Throwable caught) {
                            Notification.notify(stringMessages.tagFilterNotSavable(), NotificationType.WARNING);
                        }

                        @Override
                        public void onSuccess(Void result) {
                        }
                    });
        }

        private void clearSelection() {
            searchTextBox.setText("");
            clearTextBoxButton.addStyleName(style.tagFilterHiddenButton());
            onKeyUp(null);
        }

        private void ensureSetSearchFilter() {
            if (tagListProvider.getTagFilterSet() == null
                    || !Util.contains(tagListProvider.getTagFilterSet().getFilters(), this)) {
                FilterSet<TagDTO, Filter<TagDTO>> newFilterSetWithThis = new FilterSet<>(getName());
                if (tagListProvider.getTagFilterSet() != null) {
                    for (Filter<TagDTO> oldFilter : tagListProvider.getTagFilterSet().getFilters()) {
                        newFilterSetWithThis.addFilter(oldFilter);
                    }
                }
                newFilterSetWithThis.addFilter(this);
                tagListProvider.setTagsFilterSet(newFilterSetWithThis);
            }
        }

        private void removeSearchFilter() {
            if (tagListProvider.getTagFilterSet() != null
                    && Util.contains(tagListProvider.getTagFilterSet().getFilters(), this)) {
                FilterSet<TagDTO, Filter<TagDTO>> newFilterSetWithThis = new FilterSet<>(
                        tagListProvider.getTagFilterSet().getName());
                for (Filter<TagDTO> oldFilter : tagListProvider.getTagFilterSet().getFilters()) {
                    if (oldFilter != this) {
                        newFilterSetWithThis.addFilter(oldFilter);
                    }
                }
                tagListProvider.setTagsFilterSet(newFilterSetWithThis);
            }
        }

        @Override
        public boolean matches(TagDTO tag) {
            final Iterable<String> lowercaseKeywords = Util
                    .splitAlongWhitespaceRespectingDoubleQuotedPhrases(searchTextBox.getText().toLowerCase());
            return !Util.isEmpty(filter.applyFilter(lowercaseKeywords, Collections.singleton(tag)));
        }

        @Override
        public String getName() {
            return null;
        }

        @Override
        public String validate(StringMessages stringMessages) {
            return null;
        }

        @Override
        public String getLocalizedName(StringMessages stringMessages) {
            return getName();
        }

        @Override
        public String getLocalizedDescription(StringMessages stringMessages) {
            return getName();
        }

        @Override
        public FilterWithUI<TagDTO> copy() {
            return null;
        }

        @Override
        public FilterUIFactory<TagDTO> createUIFactory() {
            return null;
        }

        /**
         * @param event
         *            ignored; may be <code>null</code>
         */
        @Override
        public void onKeyUp(KeyUpEvent event) {
            String newValue = searchTextBox.getValue();
            if (newValue.trim().isEmpty()) {
                removeSearchFilter();
                clearTextBoxButton.addStyleName(style.tagFilterHiddenButton());
            } else {
                if (newValue.length() >= 2) {
                    clearTextBoxButton.removeStyleName(style.tagFilterHiddenButton());
                    ensureSetSearchFilter();
                    tagListProvider.setTagsFilterSet(tagListProvider.getTagFilterSet()); //
                }
            }
        }
    }

    /* Dialogs */
    /**
     * Dialog for modifying tag buttons
     */
    private class TagButtonDialog extends DialogBox {

        private class EditTagButtonsImagesBarCell extends ImagesBarCell {
            public static final String ACTION_REMOVE = "ACTION_REMOVE";
            public static final String ACTION_EDIT = "ACTION_EDIT";
            private final StringMessages stringMessages;

            public EditTagButtonsImagesBarCell(StringMessages stringMessages) {
                this.stringMessages = stringMessages;
            }

            @Override
            protected Iterable<ImageSpec> getImageSpecs() {
                return Arrays.asList(
                        new ImageSpec(ACTION_EDIT, stringMessages.actionEdit(),
                                makeImagePrototype(resources.editIcon())),
                        new ImageSpec(ACTION_REMOVE, stringMessages.actionRemove(),
                                makeImagePrototype(IconResources.INSTANCE.removeIcon())));
            }
        }

        private Button closeButton, saveButton, cancelButton, addTagButtonButton;
        private TagButton selectedTagButton;

        public TagButtonDialog(TagCreationPanel tagCreationPanel) {
            setGlassEnabled(true);
            setText(stringMessages.tagEditCustomTagButtons());
            addStyleName(style.tagButtonDialog());

            TagInputPanel inputPanel = new TagInputPanel(stringMessages);
            TagPreviewPanel tagPreviewPanel = new TagPreviewPanel(inputPanel);
            CellTable<TagButton> tagButtonsTable = createTable(tagCreationPanel, inputPanel, tagPreviewPanel);
            Panel controlButtonPanel = createButtonPanel(tagButtonsTable, inputPanel, tagPreviewPanel,
                    tagCreationPanel);

            Panel mainPanel = new FlowPanel();
            mainPanel.setStyleName(style.tagButtonDialogPanel());
            mainPanel.add(tagButtonsTable);
            mainPanel.add(inputPanel);
            mainPanel.add(controlButtonPanel);
            mainPanel.add(tagPreviewPanel);

            setWidget(mainPanel);
            center();
        }

        private CellTable<TagButton> createTable(TagCreationPanel tagCreationPanel, TagInputPanel inputPanel,
                TagPreviewPanel tagPreviewPanel) {
            CellTable<TagButton> tagButtonTable = new CellTable<TagButton>();
            tagButtonTable.setStyleName(style.tagButtonTable());
            TextColumn<TagButton> tagColumn = new TextColumn<TagButton>() {
                @Override
                public String getValue(TagButton button) {
                    return button.getTag();
                }
            };
            TextColumn<TagButton> imageURLColumn = new TextColumn<TagButton>() {
                @Override
                public String getValue(TagButton button) {
                    return button.getImageURL();
                }
            };
            TextColumn<TagButton> commentColumn = new TextColumn<TagButton>() {
                @Override
                public String getValue(TagButton button) {
                    return button.getComment();
                }
            };
            Column<TagButton, ImageResource> visibleForPublicColumn = new Column<TagButton, ImageResource>(
                    new ImageResourceCell()) {
                @Override
                public ImageResource getValue(TagButton tagButton) {
                    if (tagButton.isVisibleForPublic()) {
                        return resources.publicIcon();
                    } else {
                        return resources.privateIcon();
                    }
                }
            };
            ImagesBarColumn<TagButton, EditTagButtonsImagesBarCell> actionsColumn = new ImagesBarColumn<TagButton, EditTagButtonsImagesBarCell>(
                    new EditTagButtonsImagesBarCell(stringMessages));
            actionsColumn.setFieldUpdater(new FieldUpdater<TagButton, String>() {
                @Override
                public void update(int index, TagButton button, String value) {
                    if (LeaderboardConfigImagesBarCell.ACTION_REMOVE.equals(value)) {
                        new ConfirmationDialog(stringMessages.tagButtonConfirmDeletionHeading(),
                                stringMessages.tagButtonConfirmDeletion(button.getTag()), (confirmed) -> {
                                    if (confirmed) {
                                        tagButtons.remove(button);
                                        tagCreationPanel.storeAllTagButtons();
                                        setRowData(tagButtonTable, tagButtons);
                                        tagCreationPanel.updateButtons();
                                    }
                                });
                    } else if (LeaderboardConfigImagesBarCell.ACTION_EDIT.equals(value)) {
                        selectedTagButton = button;

                        inputPanel.setTag(button.getTag());
                        inputPanel.setImageURL(button.getImageURL());
                        inputPanel.setComment(button.getComment());
                        inputPanel.setVisibleForPublic(button.isVisibleForPublic());

                        tagPreviewPanel.renderPreview(inputPanel);

                        saveButton.setVisible(true);
                        cancelButton.setVisible(true);
                        closeButton.setVisible(false);
                        addTagButtonButton.setVisible(false);

                        tagButtonTable.setVisible(false);
                    }
                    center();
                }
            });

            tagButtonTable.addColumn(tagColumn, stringMessages.tagLabelTag());
            tagButtonTable.addColumn(imageURLColumn, stringMessages.tagLabelImageURL());
            tagButtonTable.addColumn(commentColumn, stringMessages.tagLabelComment());
            tagButtonTable.addColumn(visibleForPublicColumn, stringMessages.tagVisibility());
            tagButtonTable.addColumn(actionsColumn, stringMessages.tagLabelAction());

            // set these width values manually as they are not accessable via CSS classes
            tagButtonTable.setColumnWidth(tagColumn, "30%");
            tagButtonTable.setColumnWidth(imageURLColumn, "20%");
            tagButtonTable.setColumnWidth(commentColumn, "30%");
            tagButtonTable.setColumnWidth(visibleForPublicColumn, "10%");
            tagButtonTable.setColumnWidth(actionsColumn, "10%");

            setRowData(tagButtonTable, tagButtons);

            return tagButtonTable;
        }

        private Panel createButtonPanel(CellTable<TagButton> tagButtonTable, TagInputPanel inputPanel,
                TagPreviewPanel tagPreviewPanel, TagCreationPanel tagCreationPanel) {
            addSaveButton(tagCreationPanel, tagButtonTable, inputPanel, tagPreviewPanel);
            addCancelButton(inputPanel, tagPreviewPanel);
            addCloseButton(tagCreationPanel, tagPreviewPanel);
            addTagButtonButton(tagCreationPanel, tagButtonTable, inputPanel, tagPreviewPanel);

            Panel controlButtonPanel = new FlowPanel();
            controlButtonPanel.setStyleName(style.buttonsPanel());
            controlButtonPanel.add(addTagButtonButton);
            controlButtonPanel.add(closeButton);
            controlButtonPanel.add(saveButton);
            controlButtonPanel.add(cancelButton);

            return controlButtonPanel;
        }

        private void addSaveButton(TagCreationPanel tagCreationPanel, CellTable<TagButton> tagButtonTable,
                TagInputPanel inputPanel, TagPreviewPanel tagPreviewPanel) {
            saveButton = new Button(stringMessages.save());
            saveButton.setVisible(false);
            saveButton.setStyleName(style.tagDialogButton());
            saveButton.addStyleName("gwt-Button");
            saveButton.addClickHandler(new ClickHandler() {
                @Override
                public void onClick(ClickEvent event) {
                    if (!inputPanel.getTag().isEmpty()) {
                        selectedTagButton.setText(inputPanel.getTag());
                        selectedTagButton.setTag(inputPanel.getTag());
                        selectedTagButton.setComment(inputPanel.getComment());
                        selectedTagButton.setImageURL(inputPanel.getImageURL());
                        tagCreationPanel.storeAllTagButtons();
                        inputPanel.clearAllValues();
                        tagPreviewPanel.renderPreview(inputPanel);
                        tagButtonTable.redraw();

                        saveButton.setVisible(false);
                        cancelButton.setVisible(false);
                        closeButton.setVisible(true);
                        addTagButtonButton.setVisible(true);
                        selectedTagButton = null;
                        setRowData(tagButtonTable, tagButtons);
                    } else {
                        Notification.notify(stringMessages.tagNotSpecified(), NotificationType.WARNING);
                    }
                    center();
                }
            });
        }

        private void addCancelButton(TagInputPanel inputPanel, TagPreviewPanel tagPreviewPanel) {
            cancelButton = new Button(stringMessages.cancel());
            cancelButton.setVisible(false);
            cancelButton.setStyleName(style.tagDialogButton());
            cancelButton.addStyleName("gwt-Button");
            cancelButton.addClickHandler(new ClickHandler() {
                @Override
                public void onClick(ClickEvent event) {
                    inputPanel.clearAllValues();
                    tagPreviewPanel.renderPreview(inputPanel);
                    saveButton.setVisible(false);
                    cancelButton.setVisible(false);
                    closeButton.setVisible(true);
                    addTagButtonButton.setVisible(true);
                    center();
                }
            });
        }

        private void addCloseButton(TagCreationPanel tagCreationPanel, TagPreviewPanel tagPreviewPanel) {
            closeButton = new Button(stringMessages.close());
            closeButton.setStyleName(style.tagDialogButton());
            closeButton.addStyleName("gwt-Button");
            closeButton.addClickHandler(new ClickHandler() {
                @Override
                public void onClick(ClickEvent event) {
                    hide();
                    tagCreationPanel.updateButtons();
                }
            });
        }

        private void addTagButtonButton(TagCreationPanel tagCreationPanel, CellTable<TagButton> tagButtonTable,
                TagInputPanel inputPanel, TagPreviewPanel tagPreviewPanel) {
            addTagButtonButton = new Button(stringMessages.tagAddCustomTagButton());
            addTagButtonButton.setStyleName(style.tagDialogButton());
            addTagButtonButton.addStyleName("gwt-Button");
            addTagButtonButton.addClickHandler(new ClickHandler() {
                @Override
                public void onClick(ClickEvent event) {
                    if (!inputPanel.getTag().isEmpty()) {
                        TagButton tagButton = new TagButton(inputPanel.getTag(), inputPanel.getTag(),
                                inputPanel.getImageURL(), inputPanel.getComment(), inputPanel.isVisibleForPublic());
                        inputPanel.clearAllValues();
                        tagPreviewPanel.renderPreview(inputPanel);
                        tagButtons.add(tagButton);
                        tagCreationPanel.storeAllTagButtons();
                        setRowData(tagButtonTable, tagButtons);
                    } else {
                        Notification.notify(stringMessages.tagNotSpecified(), NotificationType.WARNING);
                    }
                    center();
                }
            });
        }

        private void setRowData(CellTable<TagButton> tagButtonTable, List<TagButton> buttons) {
            tagButtonTable.setRowData(buttons);
            tagButtonTable.setVisible(!buttons.isEmpty());
        }
    }

    /**
     * Used to store tags and filter sets and to apply these filters on the tags
     */
    private class TagListProvider extends ListDataProvider<TagDTO> {

        private List<TagDTO> allTags;
        private FilterSet<TagDTO, Filter<TagDTO>> currentFilterSet;
        private TagFilterLabel observingLabel;

        public TagListProvider() {
            allTags = new ArrayList<TagDTO>();
        }

        public void addObserveringLabel(TagFilterLabel tagFilterLabel) {
            observingLabel = tagFilterLabel;
        }

        public List<TagDTO> getAllTags() {
            return allTags;
        }

        /**
         * adds new tags, call {@link #updateFilteredTags() updateFilteredTags} afterwards so list of filtered tags can
         * contain new tags
         * 
         * @param list
         *            of tags which shall be added
         */
        public void addTags(final List<TagDTO> tags) {
            if (tags != null) {
                for (TagDTO tag : tags) {
                    addTag(tag);
                }
            }
        }

        /**
         * adds a new tag, call {@link #updateFilteredTags() updateFilteredTags} afterwards so list of filtered tag can
         * contain new tags
         * 
         * @param tag
         *            which shall be added
         */
        public void addTag(final TagDTO tag) {
            if (tag != null) {
                allTags.add(tag);
            }
        }

        public List<TagDTO> getFilteredTags() {
            return getList();
        }

        /**
         * filter all tags by tagsFilterSet
         */
        public void updateFilteredTags() {
            List<TagDTO> currentFilteredList = new ArrayList<TagDTO>(getAllTags());
            if (currentFilterSet != null) {
                for (Filter<TagDTO> filter : currentFilterSet.getFilters()) {
                    for (Iterator<TagDTO> i = currentFilteredList.iterator(); i.hasNext();) {
                        TagDTO tag = i.next();
                        if (!filter.matches(tag)) {
                            i.remove();
                        }
                    }
                }
            }

            currentFilteredList.sort(new Comparator<TagDTO>() {
                @Override
                public int compare(TagDTO tag1, TagDTO tag2) {
                    long time1 = tag1.getRaceTimepoint().asMillis();
                    long time2 = tag2.getRaceTimepoint().asMillis();
                    return time1 < time2 ? -1 : time1 == time2 ? 0 : 1;
                }
            });
            setList(currentFilteredList);
        }

        public FilterSet<TagDTO, Filter<TagDTO>> getTagFilterSet() {
            return currentFilterSet;
        }

        public void setTagsFilterSet(FilterSet<TagDTO, Filter<TagDTO>> tagsFilterSet) {
            currentFilterSet = tagsFilterSet;
            if (observingLabel != null) {
                observingLabel.update(tagsFilterSet);
            }
            updateFilteredTags();
            refresh();
        }

        public int getFilteredTagsListSize() {
            return Util.size(getFilteredTags());
        }
    }

    /**
     * Used to show generic confirmation dialog to ask user for explicit confirmation of an action.
     */
    private class ConfirmationDialog extends DialogBox {

        public ConfirmationDialog(String title, String text, Consumer<Boolean> consumer) {
            Panel mainPanel = new FlowPanel();
            mainPanel.setStyleName(style.confirmationDialogPanel());

            Label label = new Label(text);
            label.getElement().getStyle().setMarginBottom(10, Unit.PX);

            Button confirm = new Button(stringMessages.confirm());
            confirm.setStyleName(style.tagDialogButton());
            confirm.addStyleName("gwt-Button");
            confirm.addClickHandler(new ClickHandler() {
                @Override
                public void onClick(ClickEvent event) {
                    consumer.accept(true);
                    hide();
                }
            });

            Button cancel = new Button(stringMessages.cancel());
            cancel.setStyleName(style.tagDialogButton());
            cancel.addStyleName("gwt-Button");
            cancel.addClickHandler(new ClickHandler() {
                @Override
                public void onClick(ClickEvent event) {
                    consumer.accept(false);
                    hide();
                }
            });

            mainPanel.add(label);
            mainPanel.add(cancel);
            mainPanel.add(confirm);
            setWidget(mainPanel);

            addStyleName(style.confirmationDialog());
            setGlassEnabled(true);
            setText(title);
            center();
        }
    }

    private final TagPanelResources resources;
    private final TagPanelStyle style;

    private final TagCellListResources cellResources;
    private final TagCellListStyle cellStyle;

    private final CellList<TagDTO> tagCellList;
    private final SingleSelectionModel<TagDTO> tagSelectionModel;
    private final TagListProvider tagListProvider;

    private List<TagButton> tagButtons;

    private final HeaderPanel panel;
    private final TagCreationPanel tagCreationPanel;
    private final TagFilterPanel filterbarPanel;
    private final Panel contentPanel;

    private final StringMessages stringMessages;
    private final SailingServiceAsync sailingService;
    private final UserService userService;
    private final Timer timer;
    private final RaceTimesInfoProvider raceTimesInfoProvider;

    private String leaderboardName = null;
    private RaceColumnDTO raceColumn = null;
    private FleetDTO fleet = null;

    public TaggingPanel(Component<?> parent, ComponentContext<?> context, StringMessages stringMessages,
            SailingServiceAsync sailingService, UserService userService, Timer timer,
            RaceTimesInfoProvider raceTimesInfoProvider) {
        super(parent, context);

        this.stringMessages = stringMessages;
        this.sailingService = sailingService;
        this.userService = userService;
        this.timer = timer;
        this.raceTimesInfoProvider = raceTimesInfoProvider;

        resources = TagPanelResources.INSTANCE;
        style = resources.style();
        style.ensureInjected();

        cellResources = TagCellListResources.INSTANCE;
        cellStyle = cellResources.cellListStyle();
        cellStyle.ensureInjected();

        tagCellList = new CellList<TagDTO>(new TagCell(false), cellResources);
        tagSelectionModel = new SingleSelectionModel<TagDTO>();
        tagListProvider = new TagListProvider();

        tagButtons = new ArrayList<TagButton>();

        panel = new HeaderPanel();
        tagCreationPanel = new TagCreationPanel(stringMessages);
        filterbarPanel = new TagFilterPanel();
        contentPanel = new ScrollPanel();

        userService.addUserStatusEventHandler(this);
        raceTimesInfoProvider.addRaceTimesInfoProviderListener(this);

        initializePanel();
    }

    private void initializePanel() {
        // Panel
        panel.setStyleName(style.taggingPanel());

        // Searchbar
        panel.setHeaderWidget(filterbarPanel);
        panel.setFooterWidget(tagCreationPanel);

        // Content (tags)
        tagListProvider.addDataDisplay(tagCellList);
        tagCellList.setEmptyListWidget(new Label(stringMessages.tagNoTagsFound()));

        tagCellList.setSelectionModel(tagSelectionModel);
        tagSelectionModel.addSelectionChangeHandler(new SelectionChangeEvent.Handler() {
            @Override
            public void onSelectionChange(SelectionChangeEvent event) {
                // set time slider to corresponding position
                timer.setTime(tagSelectionModel.getSelectedObject().getRaceTimepoint().asMillis());
            }
        });

        contentPanel.add(tagCellList);
        contentPanel.addStyleName(style.tagCellListPanel());

        panel.setContentWidget(contentPanel);
        updateContent();
    }

    public void updateRace(String leaderboardName, RaceColumnDTO raceColumn, FleetDTO fleet) {
        if (leaderboardName != null && !leaderboardName.equals(this.leaderboardName)) {
            this.leaderboardName = leaderboardName;
        }
        if (fleet != null && !fleet.equals(this.fleet)) {
            this.fleet = fleet;
        }
        if (raceColumn != null && !raceColumn.equals(this.raceColumn)) {
            this.raceColumn = raceColumn;
        }
    }

    private void addTagToRaceLog(String tag, String comment, String imageURL, boolean isPublic) {
        if (isLoggedInAndRaceLogAvailable()) {
            if (!tag.isEmpty()) {
                sailingService.addTagToRaceLog(leaderboardName, raceColumn.getName(), fleet.getName(), tag, comment,
                        imageURL, isPublic, new MillisecondsTimePoint(timer.getTime()),
                        new AsyncCallback<SuccessInfo>() {
                            @Override
                            public void onFailure(Throwable caught) {
                                Notification.notify(stringMessages.tagNotAddedReason(caught.toString()),
                                        NotificationType.ERROR);
                            }

                            @Override
                            public void onSuccess(SuccessInfo result) {
                                if (result.isSuccessful()) {
                                    Notification.notify(stringMessages.tagAddedSuccessfully(), NotificationType.INFO);
                                } else {
                                    Notification.notify(stringMessages.tagNotAddedReason(result.getMessage()),
                                            NotificationType.ERROR);
                                }
                            }
                        });
            } else {
                Notification.notify(stringMessages.tagNotSpecified(), NotificationType.WARNING);
            }
        }
    }

    private void removeTagFromRaceLog(TagDTO tag) {
        sailingService.removeTagFromRaceLog(leaderboardName, raceColumn.getName(), fleet.getName(), tag,
                new AsyncCallback<SuccessInfo>() {
                    @Override
                    public void onFailure(Throwable caught) {
                        Notification.notify(stringMessages.tagNotRemoved(), NotificationType.ERROR);
                        GWT.log(caught.toString());
                    }

                    @Override
                    public void onSuccess(SuccessInfo result) {
                        if (result.isSuccessful()) {
                            tagListProvider.getAllTags().remove(tag);
                            updateContent();
                            Notification.notify(stringMessages.tagRemovedSuccessfully(), NotificationType.SUCCESS);
                        } else {
                            Notification.notify(stringMessages.tagNotRemoved() + " " + result.getMessage(),
                                    NotificationType.ERROR);
                        }
                    }
                });
    }

    private boolean isLoggedInAndRaceLogAvailable() {
        return userService.getCurrentUser() != null && leaderboardName != null && raceColumn != null && fleet != null;
    }

    private void updateContent() {
        tagCreationPanel.setVisible(userService.getCurrentUser() != null);
        tagListProvider.updateFilteredTags();
        tagCellList.setVisibleRange(0, tagListProvider.getFilteredTagsListSize());
        tagListProvider.refresh();
    }

    @Override
    public void raceTimesInfosReceived(Map<RegattaAndRaceIdentifier, RaceTimesInfoDTO> raceTimesInfo,
            long clientTimeWhenRequestWasSent, Date serverTimeDuringRequest, long clientTimeWhenResponseWasReceived) {
        raceTimesInfo.forEach((raceIdentifier, raceInfo) -> {
            // Will be true if local list of tags get modified with new received tags, otherwise false.
            boolean modifiedTags = false;
            // Will be true if latestReceivedTagTime needs to be updated in raceTimesInfoprovider, otherwise false.
            boolean updatedLatestTag = false;
            // local list of already received tags
            List<TagDTO> currentTags = tagListProvider.getAllTags();
            // createdAt or revokedAt timepoint of latest received tag
            TimePoint latestReceivedTagTime = raceTimesInfoProvider.getLatestReceivedTagTime(raceIdentifier);
            // get difference in tags since latestReceivedTagTime
            for (TagDTO tag : raceInfo.getTags()) {
                if (tag.getRevokedAt() != null) {
                    // received tag is revoked => latestReceivedTagTime will be revokedAt if revoke event occured
                    // before latestReceivedTagTime
                    currentTags.remove(tag);
                    modifiedTags = true;
                    if (latestReceivedTagTime == null
                            || (latestReceivedTagTime != null && latestReceivedTagTime.before(tag.getRevokedAt()))) {
                        latestReceivedTagTime = tag.getRevokedAt();
                        updatedLatestTag = true;
                    }
                } else if (!currentTags.contains(tag)) {
                    // received tag is NOT revoked => latestReceivedTagTime will be createdAt if tag event occured
                    // before latestReceivedTagTime
                    currentTags.add(tag);
                    modifiedTags = true;
                    if (latestReceivedTagTime == null
                            || (latestReceivedTagTime != null && latestReceivedTagTime.before(tag.getCreatedAt()))) {
                        latestReceivedTagTime = tag.getCreatedAt();
                        updatedLatestTag = true;
                    }
                }
            }
            // set new latestReceivedTagTime for next data request
            if (updatedLatestTag) {
                raceTimesInfoProvider.setLatestReceivedTagTime(raceIdentifier, latestReceivedTagTime);
            }
            // refresh UI if tags did change
            if (modifiedTags) {
                updateContent();
            }
        });
    }

    @Override
    public void onUserStatusChange(UserDTO user, boolean preAuthenticated) {
        // clear list of local tags to hide private tags of previous user
        tagListProvider.getAllTags().clear();
        raceTimesInfoProvider.getRaceIdentifiers().forEach((raceIdentifier) -> {
            raceTimesInfoProvider.setLatestReceivedTagTime(raceIdentifier, null);
        });
        filterbarPanel.loadTagFilterSets();
        tagCreationPanel.loadAllTagButtons();
        updateContent();
    }

    @Override
    public String getId() {
        return "TaggingPanel";
    }

    @Override
    public String getLocalizedShortName() {
        return stringMessages.tagPanel();
    }

    @Override
    public Widget getEntryWidget() {
        return panel;
    }

    @Override
    public boolean isVisible() {
        return panel.isVisible();
    }

    @Override
    public void setVisible(boolean visibility) {
        panel.setVisible(visibility);
    }

    @Override
    public String getDependentCssClassName() {
        return "tags";
    }
}<|MERGE_RESOLUTION|>--- conflicted
+++ resolved
@@ -158,7 +158,7 @@
             String tagDialogButton(); // button in dialog
             String tagButtonTable();
             String tagPreviewPanel();
-            
+
             // tag input / creation
             String tagCreationPanel();
             String tagInputPanel();
@@ -178,7 +178,7 @@
             String tagFilterSearchBox();
             String tagFilterSearchInput();
             String tagFilterCurrentSelection();
-            
+
             // images
             String imageActiveFilter();
             String imageInactiveFilter();
@@ -277,20 +277,20 @@
                     && (tag.getUsername().equals(userService.getCurrentUser().getName())
                             || userService.getCurrentUser().hasRole("admin"))) {
                 if (tag.isVisibleForPublic()) {
-                    cell = tagCellTemplate.cellRemovable(style.tagCell(), style.tagCellHeading(), style.tagCellCreated(), safeTag,
-                            safeCreated, content);
+                    cell = tagCellTemplate.cellRemovable(style.tagCell(), style.tagCellHeading(),
+                            style.tagCellCreated(), safeTag, safeCreated, content);
                 } else {
-                    cell = tagCellTemplate.privateCellRemovable(style.tagCell(), style.tagCellHeading(), style.tagCellCreated(),
-                            safeTag, safeCreated, content, safeIsPrivateImageUri);
+                    cell = tagCellTemplate.privateCellRemovable(style.tagCell(), style.tagCellHeading(),
+                            style.tagCellCreated(), safeTag, safeCreated, content, safeIsPrivateImageUri);
                 }
 
             } else {
                 if (tag.isVisibleForPublic()) {
-                    cell = tagCellTemplate.cell(style.tagCell(), style.tagCellHeading(), style.tagCellCreated(), safeTag,
-                            safeCreated, content);
+                    cell = tagCellTemplate.cell(style.tagCell(), style.tagCellHeading(), style.tagCellCreated(),
+                            safeTag, safeCreated, content);
                 } else {
-                    cell = tagCellTemplate.privateCell(style.tagCell(), style.tagCellHeading(), style.tagCellCreated(), safeTag,
-                            safeCreated, content, safeIsPrivateImageUri);
+                    cell = tagCellTemplate.privateCell(style.tagCell(), style.tagCellHeading(), style.tagCellCreated(),
+                            safeTag, safeCreated, content, safeIsPrivateImageUri);
                 }
             }
             htmlBuilder.append(cell);
@@ -318,6 +318,9 @@
         }
     }
 
+    /**
+     * Shows current selected filter.
+     */
     private class TagFilterLabel extends Label {
         public TagFilterLabel() {
             addStyleName(style.tagFilterCurrentSelection());
@@ -341,10 +344,9 @@
      * Used to store tag button data and creates new tag event when clicking the button.
      */
     private class TagButton extends Button implements Serializable {
-        /**
-         * 
-         */
+
         private static final long serialVersionUID = -722157125410637316L;
+
         private String tag, imageURL, comment;
         private boolean visibleForPublic;
 
@@ -461,7 +463,7 @@
             setStyleName(style.tagCreationPanel());
 
             TagInputPanel inputPanel = new TagInputPanel(stringMessages);
-            
+
             tagButtonsPanel = new FlowPanel();
             tagButtonsPanel.setStyleName(style.buttonsPanel());
             loadAllTagButtons();
@@ -573,11 +575,6 @@
 
         // default value for "Visible for public" checkbox
         private static final boolean DEFAULT_VISIBLE_FOR_PUBLIC = true;
-<<<<<<< HEAD
-=======
-
-        // default textbox or textarea lengths
->>>>>>> ba529acf
 
         private final TextBox tagTextBox, imageURLTextBox;
         private final TextArea commentTextArea;
@@ -745,23 +742,9 @@
         private final AbstractListFilter<TagDTO> filter;
 
         public TagFilterPanel() {
-<<<<<<< HEAD
-            TagFilterSets loadedTagsFilterSets = loadTagFilterSets();
-
-            if (loadedTagsFilterSets != null) {
-                tagFilterSets = loadedTagsFilterSets;
-                tagListProvider.setTagsFilterSet(tagFilterSets.getActiveFilterSetWithGeneralizedType());
-                lastActiveTagFilterSet = tagFilterSets.getActiveFilterSet();
-            } else {
-                tagFilterSets = new TagFilterSets();
-                storeTagsFilterSets(tagFilterSets);
-            }
-=======
-            setStyleName(style.tagFilterContainer());
+            setStyleName(style.tagFilterPanel());
 
             loadTagFilterSets();
->>>>>>> ba529acf
-
             filter = new AbstractListFilter<TagDTO>() {
                 @Override
                 public Iterable<String> getStrings(TagDTO tag) {
@@ -1289,34 +1272,6 @@
 
         public List<TagDTO> getAllTags() {
             return allTags;
-        }
-
-        /**
-         * adds new tags, call {@link #updateFilteredTags() updateFilteredTags} afterwards so list of filtered tags can
-         * contain new tags
-         * 
-         * @param list
-         *            of tags which shall be added
-         */
-        public void addTags(final List<TagDTO> tags) {
-            if (tags != null) {
-                for (TagDTO tag : tags) {
-                    addTag(tag);
-                }
-            }
-        }
-
-        /**
-         * adds a new tag, call {@link #updateFilteredTags() updateFilteredTags} afterwards so list of filtered tag can
-         * contain new tags
-         * 
-         * @param tag
-         *            which shall be added
-         */
-        public void addTag(final TagDTO tag) {
-            if (tag != null) {
-                allTags.add(tag);
-            }
         }
 
         public List<TagDTO> getFilteredTags() {
