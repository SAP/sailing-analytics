package com.sap.sailing.gwt.ui.raceboard;

import java.io.Serializable;
import java.util.ArrayList;
import java.util.Arrays;
import java.util.Collections;
import java.util.Date;
import java.util.List;
import java.util.Map;
import java.util.function.Consumer;

import com.google.gwt.cell.client.AbstractCell;
import com.google.gwt.cell.client.FieldUpdater;
import com.google.gwt.cell.client.ImageResourceCell;
import com.google.gwt.cell.client.ValueUpdater;
import com.google.gwt.core.shared.GWT;
import com.google.gwt.dom.client.Element;
import com.google.gwt.dom.client.EventTarget;
import com.google.gwt.dom.client.NativeEvent;
import com.google.gwt.dom.client.Style.Unit;
import com.google.gwt.event.dom.client.ClickEvent;
import com.google.gwt.event.dom.client.ClickHandler;
import com.google.gwt.event.dom.client.KeyUpEvent;
import com.google.gwt.event.dom.client.KeyUpHandler;
import com.google.gwt.event.logical.shared.ValueChangeEvent;
import com.google.gwt.event.logical.shared.ValueChangeHandler;
import com.google.gwt.i18n.client.DateTimeFormat;
import com.google.gwt.json.client.JSONArray;
import com.google.gwt.json.client.JSONBoolean;
import com.google.gwt.json.client.JSONObject;
import com.google.gwt.json.client.JSONParser;
import com.google.gwt.json.client.JSONString;
import com.google.gwt.json.client.JSONValue;
import com.google.gwt.resources.client.ClientBundle;
import com.google.gwt.resources.client.CssResource;
import com.google.gwt.resources.client.ImageResource;
import com.google.gwt.safehtml.client.SafeHtmlTemplates;
import com.google.gwt.safehtml.shared.SafeHtml;
import com.google.gwt.safehtml.shared.SafeHtmlBuilder;
import com.google.gwt.safehtml.shared.SafeHtmlUtils;
import com.google.gwt.safehtml.shared.SafeUri;
import com.google.gwt.safehtml.shared.UriUtils;
import com.google.gwt.user.cellview.client.CellList;
import com.google.gwt.user.cellview.client.CellTable;
import com.google.gwt.user.cellview.client.Column;
import com.google.gwt.user.cellview.client.TextColumn;
import com.google.gwt.user.client.rpc.AsyncCallback;
import com.google.gwt.user.client.ui.Button;
import com.google.gwt.user.client.ui.CheckBox;
import com.google.gwt.user.client.ui.DialogBox;
import com.google.gwt.user.client.ui.FlowPanel;
import com.google.gwt.user.client.ui.HeaderPanel;
import com.google.gwt.user.client.ui.Label;
import com.google.gwt.user.client.ui.Panel;
import com.google.gwt.user.client.ui.ScrollPanel;
import com.google.gwt.user.client.ui.TextArea;
import com.google.gwt.user.client.ui.TextBox;
import com.google.gwt.user.client.ui.Widget;
import com.google.gwt.view.client.SelectionChangeEvent;
import com.google.gwt.view.client.SingleSelectionModel;
import com.sap.sailing.domain.common.RegattaAndRaceIdentifier;
import com.sap.sailing.domain.common.dto.FleetDTO;
import com.sap.sailing.domain.common.dto.RaceColumnDTO;
import com.sap.sailing.gwt.ui.adminconsole.ImagesBarColumn;
import com.sap.sailing.gwt.ui.adminconsole.LeaderboardConfigImagesBarCell;
import com.sap.sailing.gwt.ui.client.GwtJsonDeSerializer;
import com.sap.sailing.gwt.ui.client.RaceTimesInfoProvider;
import com.sap.sailing.gwt.ui.client.RaceTimesInfoProviderListener;
import com.sap.sailing.gwt.ui.client.SailingServiceAsync;
import com.sap.sailing.gwt.ui.client.StringMessages;
import com.sap.sailing.gwt.ui.client.TagListProvider;
import com.sap.sailing.gwt.ui.client.shared.controls.ImagesBarCell;
import com.sap.sailing.gwt.ui.client.shared.filter.FilterUIFactory;
import com.sap.sailing.gwt.ui.client.shared.filter.FilterWithUI;
import com.sap.sailing.gwt.ui.client.shared.filter.TagFilterSets;
import com.sap.sailing.gwt.ui.client.shared.filter.TagFilterSetsDialog;
import com.sap.sailing.gwt.ui.client.shared.filter.TagsFilterSetsJsonDeSerializer;
import com.sap.sailing.gwt.ui.raceboard.TaggingPanel.TagCellListResources.TagCellListStyle;
import com.sap.sailing.gwt.ui.raceboard.TaggingPanel.TagPanelResources.TagPanelStyle;
import com.sap.sailing.gwt.ui.shared.RaceTimesInfoDTO;
import com.sap.sailing.gwt.ui.shared.TagDTO;
import com.sap.sse.common.TimePoint;
import com.sap.sse.common.Util;
import com.sap.sse.common.filter.AbstractListFilter;
import com.sap.sse.common.filter.Filter;
import com.sap.sse.common.filter.FilterSet;
import com.sap.sse.common.impl.MillisecondsTimePoint;
import com.sap.sse.gwt.client.IconResources;
import com.sap.sse.gwt.client.Notification;
import com.sap.sse.gwt.client.Notification.NotificationType;
import com.sap.sse.gwt.client.dialog.DataEntryDialog.DialogCallback;
import com.sap.sse.gwt.client.player.Timer;
import com.sap.sse.gwt.client.shared.components.Component;
import com.sap.sse.gwt.client.shared.components.ComponentWithoutSettings;
import com.sap.sse.gwt.client.shared.settings.ComponentContext;
import com.sap.sse.security.ui.client.UserService;
import com.sap.sse.security.ui.client.UserStatusEventHandler;
import com.sap.sse.security.ui.shared.SuccessInfo;
import com.sap.sse.security.ui.shared.UserDTO;

public class TaggingPanel extends ComponentWithoutSettings
        implements RaceTimesInfoProviderListener, UserStatusEventHandler {

    /* Interfaces */
    public interface TagPanelResources extends ClientBundle {
        public static final TagPanelResources INSTANCE = GWT.create(TagPanelResources.class);

        // TODO image is stored in wrong folder
        @Source("com/sap/sailing/gwt/ui/client/images/edit.png")
        ImageResource editIcon();

        @Source("com/sap/sailing/gwt/ui/client/images/lock.png")
        ImageResource privateIcon();

        @Source("com/sap/sailing/gwt/ui/client/images/unlock.png")
        ImageResource publicIcon();

        @Source("com/sap/sailing/gwt/ui/client/images/SAP_RV_Clear.png")
        ImageResource clearButton();

        @Source("com/sap/sailing/gwt/ui/client/images/SAP_RV_CompetitorsFilter_INACTIVE.png")
        ImageResource filterInactiveButton();

        @Source("com/sap/sailing/gwt/ui/client/images/SAP_RV_CompetitorsFilter_ACTIVE.png")
        ImageResource filterActiveButton();

        @Source("com/sap/sailing/gwt/ui/client/images/SAP_RV_Search.png")
        ImageResource searchButton();

        @Source("com/sap/sailing/gwt/ui/client/images/SAP_RV_Settings.png")
        ImageResource settingsButton();

        @Source("tagging-panel.css")
        public TagPanelStyle style();

        public interface TagPanelStyle extends CssResource {
            // tags
            String tag();
            String tagPanel();
            String tagHeading();
            String tagCreated();
            String tagComment();
            String tagImage();
            String button();
            String footerButton();
            String tagButtonTable();
            String inputPanelTag();
            String inputPanelComment();
            String inputPanelImageURL();
            String buttonsPanel();
            String tagPreviewPanel();

            // filter tags
            String tagFilterButton();
            String tagFilterHiddenButton();
            String tagFilterClearButton();
            String tagFilterSearchButton();
            String tagFilterSettingsButton();
            String tagFilterFilterButton();
            String tagFilterContainer();
            String tagFilterSearchBox();
            String tagFilterSearchInput();
            String tagFilterCurrentSelection();
            String filterInactiveButtonBackgroundImage();
            String filterActiveButtonBackgroundImage();
            String clearButtonBackgroundImage();
            String searchButtonBackgroundImage();
            String settingsButtonBackgroundImage();
            String inputPanelIsVisibleForPublic();

            // misc.
            String hidden();
        }
    }

    public interface TagCellListResources extends CellList.Resources {
        public static final TagCellListResources INSTANCE = GWT.create(TagCellListResources.class);

        @Override
        @Source("tagging-celllist.css")
        public TagCellListStyle cellListStyle();

        public interface TagCellListStyle extends CellList.Style {
            String cellListEventItem();
            String cellListWidget();
            String cellListEvenItem();
            String cellListOddItem();
            String cellListSelectedItem();
            String cellListKeyboardSelectedItem();
        }
    }

    public interface TagCellTemplate extends SafeHtmlTemplates {
        @Template("<div class='{0}'><div class='{1}'>{3}</div><div class='{2}'>{4}</div>{5}</div>")
        SafeHtml cell(String styleTag, String styleTagHeading, String styleTagCreated, SafeHtml tag, SafeHtml createdAt,
                SafeHtml content);

        @Template("<div class='{0}'><div class='{1}'>{3}<button>X</button></div><div class='{2}'>{4}</div>{5}</div>")
        SafeHtml cellRemovable(String styleTag, String styleTagHeading, String styleTagCreated, SafeHtml tag,
                SafeHtml createdAt, SafeHtml content);

        @Template("<div class='{0}'><div class='{1}'><img src='{6}'>{3}</div><div class='{2}'>{4}</div>{5}</div>")
        SafeHtml privateCell(String styleTag, String styleTagHeading, String styleTagCreated, SafeHtml tag,
                SafeHtml createdAt, SafeHtml content, SafeUri safeUri);

        @Template("<div class='{0}'><div class='{1}'><img src='{6}'>{3}<button>X</button></div><div class='{2}'>{4}</div>{5}</div>")
        SafeHtml privateCellRemovable(String styleTag, String styleTagHeading, String styleTagCreated, SafeHtml tag,
                SafeHtml createdAt, SafeHtml content, SafeUri safeUri);

        @Template("<div class='{0}'><img src='{2}'/></div><div class='{1}'>{3}</div>")
        SafeHtml contentWithCommentWithImage(String styleTagImage, String styleTagComment, SafeUri imageURL,
                SafeHtml comment);

        @Template("<div class='{0}'>{1}</div>")
        SafeHtml contentWithCommentWithoutImage(String styleTagComment, SafeHtml comment);

        @Template("<div class='{0}'><img src='{1}'/></div>")
        SafeHtml contentWithoutCommentWithImage(String styleTagImage, SafeUri imageURL);
    }

    /* Misc. classes */
    /**
     * Used to display tags in various locations.
     */
    private class TagCell extends AbstractCell<TagDTO> {

        private final TagCellTemplate tagCellTemplate = GWT.create(TagCellTemplate.class);
        private final boolean isPreviewCell;

        public TagCell(boolean isPreviewCell) {
            super("click");
            this.isPreviewCell = isPreviewCell;
        }

        @Override
        public void render(Context context, TagDTO tag, SafeHtmlBuilder htmlBuilder) {
            if (tag == null) {
                return;
            }

            SafeHtml safeTag = SafeHtmlUtils.fromString(tag.getTag());
            SafeHtml safeCreated = SafeHtmlUtils.fromString(stringMessages.tagCreated(tag.getUsername(),
                    DateTimeFormat.getFormat("E d/M/y, HH:mm").format(tag.getRaceTimepoint().asDate())));
            SafeHtml safeComment = SafeHtmlUtils.fromString(tag.getComment());
            SafeUri trustedImageURL = UriUtils.fromTrustedString(tag.getImageURL());

            SafeUri safeIsPrivateImageUri = resources.privateIcon().getSafeUri();

            SafeHtml content = SafeHtmlUtils.EMPTY_SAFE_HTML;

            if (!tag.getComment().isEmpty() && tag.getImageURL().isEmpty()) {
                content = tagCellTemplate.contentWithCommentWithoutImage(style.tagComment(), safeComment);
            } else if (tag.getComment().isEmpty() && !tag.getImageURL().isEmpty()) {
                content = tagCellTemplate.contentWithoutCommentWithImage(style.tagImage(), trustedImageURL);
            } else if (!tag.getComment().isEmpty() && !tag.getImageURL().isEmpty()) {
                content = tagCellTemplate.contentWithCommentWithImage(style.tagImage(), style.tagComment(),
                        trustedImageURL, safeComment);
            }

            SafeHtml cell;
            if (!isPreviewCell && userService.getCurrentUser() != null
                    && (tag.getUsername().equals(userService.getCurrentUser().getName())
                            || userService.getCurrentUser().hasRole("admin"))) {
                if (tag.isVisibleForPublic()) {
                    cell = tagCellTemplate.cellRemovable(style.tag(), style.tagHeading(), style.tagCreated(), safeTag,
                            safeCreated, content);
                } else {
                    cell = tagCellTemplate.privateCellRemovable(style.tag(), style.tagHeading(), style.tagCreated(),
                            safeTag, safeCreated, content, safeIsPrivateImageUri);
                }

            } else {
                if (tag.isVisibleForPublic()) {
                    cell = tagCellTemplate.cell(style.tag(), style.tagHeading(), style.tagCreated(), safeTag,
                            safeCreated, content);
                } else {
                    cell = tagCellTemplate.privateCell(style.tag(), style.tagHeading(), style.tagCreated(), safeTag,
                            safeCreated, content, safeIsPrivateImageUri);
                }
            }
            htmlBuilder.append(cell);
        }

        @Override
        public void onBrowserEvent(Context context, Element parent, TagDTO tag, NativeEvent event,
                ValueUpdater<TagDTO> valueUpdater) {
            super.onBrowserEvent(context, parent, tag, event, valueUpdater);
            if ("click".equals(event.getType())) {
                EventTarget eventTarget = event.getEventTarget();
                if (!Element.is(eventTarget)) {
                    return;
                }
                Element button = parent.getElementsByTagName("button").getItem(0);
                if (button != null && button.isOrHasChild(Element.as(eventTarget))) {
                    new ConfirmationDialog(stringMessages.tagConfirmDeletionHeading(),
                            stringMessages.tagConfirmDeletion(tag.getTag()), (confirmed) -> {
                                if (confirmed) {
                                    removeTagFromRaceLog(tag);
                                }
                            });
                }
            }
        }
    }

    /**
     * Used to store tag button data and creates new tag event when clicking the button.
     */
    private class TagButton extends Button implements Serializable {
        /**
         * 
         */
        private static final long serialVersionUID = -722157125410637316L;
        private String tag, imageURL, comment;
        private boolean visibleForPublic;

        public TagButton(String buttonName, String tag, String imageURL, String comment, boolean visibleForPublic) {
            super(buttonName);
            this.tag = tag;
            this.imageURL = imageURL;
            this.comment = comment;
            this.visibleForPublic = visibleForPublic;
            setStyleName(style.footerButton());
            addStyleName("gwt-Button");
            addClickHandler(new ClickHandler() {
                @Override
                public void onClick(ClickEvent event) {
                    addTagToRaceLog(getTag(), getComment(), getImageURL(), isVisibleForPublic());
                }
            });
        }

        public String getTag() {
            return tag;
        }

        public String getImageURL() {
            return imageURL;
        }

        public String getComment() {
            return comment;
        }

        public boolean isVisibleForPublic() {
            return visibleForPublic;
        }

        public void setTag(String tag) {
            this.tag = tag;
        }

        public void setImageURL(String imageURL) {
            this.imageURL = imageURL;
        }

        public void setComment(String comment) {
            this.comment = comment;
        }
    }

    public class TagButtonsJsonDeSerializer implements GwtJsonDeSerializer<List<TagButton>> {

        private static final String FIELD_TAG_BUTTONS = "tagButtons";
        private static final String FIELD_BUTTON_NAME = "buttonName";
        private static final String FIELD_TAG = "tag";
        private static final String FIELD_COMMENT = "comment";
        private static final String FIELD_IMAGE_URL = "imageURL";
        private static final String FIELD_VISIBLE_FOR_PUBLIC = "public";

        @Override
        public JSONObject serialize(List<TagButton> tagButtons) {
            JSONObject result = new JSONObject();

            JSONArray tagButtonsArray = new JSONArray();
            result.put(FIELD_TAG_BUTTONS, tagButtonsArray);

            int i = 0;
            for (TagButton button : tagButtons) {
                JSONObject tagButtonObject = new JSONObject();
                tagButtonsArray.set(i++, tagButtonObject);
                tagButtonObject.put(FIELD_BUTTON_NAME, new JSONString(button.getText()));
                tagButtonObject.put(FIELD_TAG, new JSONString(button.getTag()));
                tagButtonObject.put(FIELD_COMMENT, new JSONString(button.getComment()));
                tagButtonObject.put(FIELD_IMAGE_URL, new JSONString(button.getImageURL()));
                tagButtonObject.put(FIELD_VISIBLE_FOR_PUBLIC, JSONBoolean.getInstance(button.isVisibleForPublic()));
            }
            return result;
        }

        @Override
        public List<TagButton> deserialize(JSONObject rootObject) {
            List<TagButton> result = null;
            if (rootObject != null) {
                result = new ArrayList<TagButton>();
                JSONArray tagButtonsArray = (JSONArray) rootObject.get(FIELD_TAG_BUTTONS);
                for (int i = 0; i < tagButtonsArray.size(); i++) {
                    JSONObject tagButtonValue = (JSONObject) tagButtonsArray.get(i);
                    JSONString tagButtonName = (JSONString) tagButtonValue.get(FIELD_BUTTON_NAME);
                    JSONString tagButtonTag = (JSONString) tagButtonValue.get(FIELD_TAG);
                    JSONString tagButtonComment = (JSONString) tagButtonValue.get(FIELD_COMMENT);
                    JSONString tagButtonImageURL = (JSONString) tagButtonValue.get(FIELD_IMAGE_URL);
                    JSONBoolean tagButtonVisibleForPublic = (JSONBoolean) tagButtonValue.get(FIELD_VISIBLE_FOR_PUBLIC);
                    result.add(new TagButton(tagButtonName.stringValue(), tagButtonTag.stringValue(),
                            tagButtonComment.stringValue(), tagButtonImageURL.stringValue(),
                            tagButtonVisibleForPublic.booleanValue()));
                }
            }
            return result;
        }

    }

    /* Panel */
    /**
     * Panel used to create tags and tag buttons in side menu of RaceBoard.
     */
    private class TagCreationPanel extends FlowPanel {

        private static final String LOCAL_STORAGE_TAG_BUTTONS_KEY = "sailingAnalytics.raceBoard.tagButtons";

        private final Panel tagButtonsPanel;

        public TagCreationPanel(StringMessages stringMessages) {
            setWidth("100%");

            TagInputPanel inputPanel = new TagInputPanel(stringMessages);

            Panel standardButtonsPanel = new FlowPanel();
            standardButtonsPanel.setStyleName(style.buttonsPanel());

            tagButtonsPanel = new FlowPanel();
            tagButtonsPanel.setStyleName(style.buttonsPanel());
            loadAllTagButtons();
            updateButtons();

            Button createTagFromTextBoxes = new Button(stringMessages.tagAddTag());
            createTagFromTextBoxes.setStyleName(style.footerButton());
            createTagFromTextBoxes.addStyleName("gwt-Button");
            createTagFromTextBoxes.addClickHandler(new ClickHandler() {
                @Override
                public void onClick(ClickEvent event) {
                    if (isLoggedInAndRaceLogAvailable()) {
                        addTagToRaceLog(inputPanel.getTag(), inputPanel.getComment(), inputPanel.getImageURL(),
                                inputPanel.isVisibleForPublic());
                        inputPanel.clearAllValues();
                    }
                }
            });
            standardButtonsPanel.add(createTagFromTextBoxes);

            final TagCreationPanel INSTANCE = this;
            Button editCustomTagButtons = new Button(stringMessages.tagEditCustomTagButtons());
            editCustomTagButtons.setStyleName(style.footerButton());
            editCustomTagButtons.addStyleName("gwt-Button");
            editCustomTagButtons.addClickHandler(new ClickHandler() {
                @Override
                public void onClick(ClickEvent event) {
                    if (isLoggedInAndRaceLogAvailable()) {
                        new TagButtonDialog(INSTANCE);
                    }
                }
            });
            standardButtonsPanel.add(editCustomTagButtons);

            add(inputPanel);
            add(standardButtonsPanel);
            add(tagButtonsPanel);
        }

        public void updateButtons() {
            /*
             * If the height of the customButtonsPanel has changed after deleting (delta not equals to 0 ), the
             * footerWidget of the TaggingPanel has a different height, which in this case might cause the contentWidget
             * to be to small.
             */
            final int oldHeight = tagButtonsPanel.getOffsetHeight();
            tagButtonsPanel.clear();
            tagButtons.forEach(button -> {
                tagButtonsPanel.add(button);
            });
            if ((tagButtonsPanel.getOffsetHeight() - oldHeight) != 0) {
                panel.setContentWidget(contentPanel);
            }
        }

        public void storeAllTagButtons() {
            TagButtonsJsonDeSerializer serializer = new TagButtonsJsonDeSerializer();
            JSONObject jsonObject = serializer.serialize(tagButtons);
            userService.setPreference(LOCAL_STORAGE_TAG_BUTTONS_KEY, jsonObject.toString(), new AsyncCallback<Void>() {
                @Override
                public void onFailure(Throwable caught) {
                    Notification.notify(stringMessages.tagButtonNotSavable(), NotificationType.WARNING);
                }

                @Override
                public void onSuccess(Void result) {
                }
            });
        }

        public void loadAllTagButtons() {
            tagButtonsPanel.clear();
            if (userService.getCurrentUser() != null) {
                userService.getPreference(LOCAL_STORAGE_TAG_BUTTONS_KEY, new AsyncCallback<String>() {
                    @Override
                    public void onFailure(Throwable caught) {
                        // do nothing
                    }

                    @Override
                    public void onSuccess(String result) {
                        if (result != null && !result.isEmpty()) {
                            final TagButtonsJsonDeSerializer deserializer = new TagButtonsJsonDeSerializer();
                            final JSONValue value = JSONParser.parseStrict(result);
                            if (value.isObject() != null) {
                                tagButtons = deserializer.deserialize((JSONObject) value);
                                updateButtons();
                                return;
                            }
                        }
                        tagButtons = new ArrayList<TagButton>();
                        updateButtons();
                    }
                });
            } else {
                tagButtons = new ArrayList<TagButton>();
                updateButtons();
            }
        }
    }

    /**
     * Panel containing input fields for tag/tag button creation and modification.
     */
    private class TagInputPanel extends FlowPanel {

        // default value for "Visible for public" checkbox
        private static final boolean DEFAULT_VISIBLE_FOR_PUBLIC = true;

        // default textbox or textarea lengths

        private final TextBox tagTextBox, imageURLTextBox;
        private final TextArea commentTextArea;
        private final CheckBox visibleForPublicCheckBox;

        public TagInputPanel(StringMessages stringMessages) {
            setWidth("100%");

            tagTextBox = new TextBox();
            tagTextBox.setStyleName(style.inputPanelTag());
            tagTextBox.setTitle(stringMessages.tagLabelTag());
            tagTextBox.getElement().setAttribute("maxlength", Integer.toString(TagDTO.MAX_TAG_LENGTH));
            tagTextBox.getElement().setPropertyString("placeholder", stringMessages.tagLabelTag());
            add(tagTextBox);

            imageURLTextBox = new TextBox();
            imageURLTextBox.setStyleName(style.inputPanelImageURL());
            imageURLTextBox.setTitle(stringMessages.tagLabelImageURL());
            imageURLTextBox.getElement().setAttribute("maxlength", Integer.toString(TagDTO.MAX_IMAGE_URL_LENGTH));
            imageURLTextBox.getElement().setPropertyString("placeholder", stringMessages.tagLabelImageURL());
            add(imageURLTextBox);

            commentTextArea = new TextArea();
            commentTextArea.setStyleName(style.inputPanelComment());
            commentTextArea.setVisibleLines(4);
            commentTextArea.getElement().setAttribute("maxlength", Integer.toString(TagDTO.MAX_COMMENT_LENGTH));
            commentTextArea.setTitle(stringMessages.tagLabelComment());
            commentTextArea.getElement().setPropertyString("placeholder", stringMessages.tagLabelComment());
            add(commentTextArea);

            visibleForPublicCheckBox = new CheckBox(stringMessages.tagVisibleForPublicCheckBox());
            visibleForPublicCheckBox.setStyleName(style.inputPanelIsVisibleForPublic());
            visibleForPublicCheckBox.setValue(DEFAULT_VISIBLE_FOR_PUBLIC);
            add(visibleForPublicCheckBox);
        }

        public TextBox getTagTextBox() {
            return tagTextBox;
        }

        public TextBox getImageURLTextBox() {
            return imageURLTextBox;
        }

        public TextArea getCommentTextArea() {
            return commentTextArea;
        }

        public CheckBox getVisibleForPublicCheckBox() {
            return visibleForPublicCheckBox;
        }

        public String getTag() {
            return tagTextBox.getValue();
        }

        public String getComment() {
            return commentTextArea.getValue();
        }

        public String getImageURL() {
            return imageURLTextBox.getValue();
        }

        public boolean isVisibleForPublic() {
            return visibleForPublicCheckBox.getValue();
        }

        public void setTag(String tag) {
            tagTextBox.setValue(tag);
        }

        public void setComment(String comment) {
            commentTextArea.setValue(comment);
        }

        public void setImageURL(String imageURL) {
            imageURLTextBox.setValue(imageURL);
        }

        public void setVisibleForPublic(boolean visibleForPublic) {
            visibleForPublicCheckBox.setValue(visibleForPublic);
        }

        public void clearAllValues() {
            tagTextBox.setText("");
            imageURLTextBox.setText("");
            commentTextArea.setText("");
            setVisibleForPublic(DEFAULT_VISIBLE_FOR_PUBLIC);
        }
    }

    /**
     * Panel used to preview a tag.
     */
    private class TagPreviewPanel extends FlowPanel {

        private final CellList<TagDTO> tagPreviewCellList;
        private List<TagDTO> listContainingPreviewTag;

        public TagPreviewPanel(TagInputPanel inputPanel) {
            tagPreviewCellList = new CellList<TagDTO>(new TagCell(true), cellResources);
            listContainingPreviewTag = new ArrayList<TagDTO>();

            setStyleName(style.tagPreviewPanel());
            add(new Label(stringMessages.tagPreview()));
            add(tagPreviewCellList);

            inputPanel.getTagTextBox().addValueChangeHandler(new ValueChangeHandler<String>() {
                @Override
                public void onValueChange(ValueChangeEvent<String> event) {
                    renderPreview(inputPanel);
                }

            });
            inputPanel.getImageURLTextBox().addValueChangeHandler(new ValueChangeHandler<String>() {
                @Override
                public void onValueChange(ValueChangeEvent<String> event) {
                    renderPreview(inputPanel);
                }

            });
            inputPanel.getCommentTextArea().addValueChangeHandler(new ValueChangeHandler<String>() {
                @Override
                public void onValueChange(ValueChangeEvent<String> event) {
                    renderPreview(inputPanel);
                }

            });
            inputPanel.getVisibleForPublicCheckBox().addValueChangeHandler(new ValueChangeHandler<Boolean>() {
                @Override
                public void onValueChange(ValueChangeEvent<Boolean> event) {
                    renderPreview(inputPanel);
                }
            });
            renderPreview(inputPanel);
        }

        public void renderPreview(TagInputPanel inputPanel) {
            listContainingPreviewTag.removeAll(listContainingPreviewTag);
            listContainingPreviewTag.add(new TagDTO(inputPanel.getTag(), inputPanel.getComment(),
                    inputPanel.getImageURL(), userService.getCurrentUser().getName(), inputPanel.isVisibleForPublic(),
                    new MillisecondsTimePoint(timer.getTime()), new MillisecondsTimePoint(timer.getTime())));
            tagPreviewCellList.setRowData(listContainingPreviewTag);

            setVisible(!inputPanel.getTag().isEmpty());
        }
    }

    /**
     * Panel used to select and modify tag filter.
     */
    private class TagFilterPanel extends FlowPanel implements KeyUpHandler, FilterWithUI<TagDTO> {

        private final static String LOCAL_STORAGE_TAGS_FILTER_SETS_KEY = "sailingAnalytics.raceBoard.tagsFilterSets";

        private FilterSet<TagDTO, FilterWithUI<TagDTO>> lastActiveTagFilterSet;
        private TagFilterSets tagFilterSets;
        private TextBox searchTextBox;
        private Button clearTextBoxButton, filterSettingsButton;
        private Label currentFilter;
        private final AbstractListFilter<TagDTO> filter;

        public TagFilterPanel() {
            setStyleName(style.tagFilterContainer());

<<<<<<< HEAD
            loadTagFilterSets();
=======
            TagFilterSets loadedTagsFilterSets = loadTagFilterSets();

            if (loadedTagsFilterSets != null) {
                tagFilterSets = loadedTagsFilterSets;
                tagListProvider.setTagsFilterSet(tagFilterSets.getActiveFilterSetWithGeneralizedType());
                lastActiveTagFilterSet = tagFilterSets.getActiveFilterSet();
            } else {
                tagFilterSets = new TagFilterSets();
                storeTagsFilterSets(tagFilterSets);
            }
>>>>>>> 1f059b14

            filter = new AbstractListFilter<TagDTO>() {
                @Override
                public Iterable<String> getStrings(TagDTO tag) {
                    final List<String> result = new ArrayList<>(
                            Arrays.asList(tag.getTag().toLowerCase(), tag.getComment()));
                    return result;
                }
            };
            initializeUI();
        }

        private void initializeUI() {
            Button submitButton = new Button();
            submitButton.setStyleName(style.tagFilterButton());
            submitButton.addStyleName("gwt-Button");
            submitButton.addStyleName(style.tagFilterSearchButton());
            submitButton.addStyleName(style.searchButtonBackgroundImage());

            searchTextBox = new TextBox();
            searchTextBox.getElement().setAttribute("placeholder", stringMessages.tagSearchTags());
            searchTextBox.addKeyUpHandler(this);
            searchTextBox.setStyleName(style.tagFilterSearchInput());

            clearTextBoxButton = new Button();
            clearTextBoxButton.setStyleName(style.tagFilterButton());
            clearTextBoxButton.addStyleName(style.tagFilterClearButton());
            clearTextBoxButton.addStyleName(style.clearButtonBackgroundImage());
            clearTextBoxButton.addStyleName(style.tagFilterHiddenButton());
            clearTextBoxButton.addStyleName("gwt-Button");
            clearTextBoxButton.addClickHandler(new ClickHandler() {
                @Override
                public void onClick(ClickEvent event) {
                    clearSelection();
                }
            });

            filterSettingsButton = new Button();
            filterSettingsButton.setStyleName(style.tagFilterButton());
            filterSettingsButton.addStyleName(style.tagFilterFilterButton());
            filterSettingsButton.addStyleName(style.filterInactiveButtonBackgroundImage());
            filterSettingsButton.addStyleName("gwt-Button");
            filterSettingsButton.setTitle(stringMessages.tagsFilter());
            filterSettingsButton.addClickHandler(new ClickHandler() {
                @Override
                public void onClick(ClickEvent event) {
                    showFilterDialog();
                }
            });

            currentFilter = new Label();
            currentFilter.addStyleName(style.tagFilterCurrentSelection());
            currentFilter.setText(stringMessages.tagCurrentFilter());

            Panel searchBoxPanel = new FlowPanel();
            searchBoxPanel.setStyleName(style.tagFilterSearchBox());
            searchBoxPanel.add(submitButton);
            searchBoxPanel.add(searchTextBox);
            searchBoxPanel.add(clearTextBoxButton);

            add(searchBoxPanel);
            add(filterSettingsButton);
            add(currentFilter);

            updateFilterLabel(lastActiveTagFilterSet);
        }

        private void showFilterDialog() {
            TagFilterSetsDialog tagsFilterSetsDialog = new TagFilterSetsDialog(tagFilterSets, stringMessages,
                    new DialogCallback<TagFilterSets>() {
                        @Override
                        public void ok(final TagFilterSets newTagFilterSets) {
                            tagFilterSets.getFilterSets().clear();
                            tagFilterSets.getFilterSets().addAll(newTagFilterSets.getFilterSets());
                            tagFilterSets.setActiveFilterSet(newTagFilterSets.getActiveFilterSet());

                            tagListProvider.setTagsFilterSet(newTagFilterSets.getActiveFilterSetWithGeneralizedType());
                            tagListProvider.updateFilteredTags();
                            tagListProvider.refresh();

                            updateTagFilterControlState(newTagFilterSets);
                            if (userService.getCurrentUser() != null) {
                                storeTagFilterSets(newTagFilterSets);
                            }
                            updateContent();
                        }

                        @Override
                        public void cancel() {
                        }
<<<<<<< HEAD

                    }, userService);
=======
                    });
>>>>>>> 1f059b14

            tagsFilterSetsDialog.show();
        }

        /**
         * Updates the tags filter checkbox state by setting its check mark and updating its label according to the
         * current filter selected
         */
        private void updateTagFilterControlState(TagFilterSets filterSets) {
            String tagsFilterTitle = stringMessages.tagsFilter();
            FilterSet<TagDTO, FilterWithUI<TagDTO>> activeFilterSet = filterSets.getActiveFilterSet();
            if (activeFilterSet != null) {
                if (lastActiveTagFilterSet == null) {
                    filterSettingsButton.removeStyleName(style.filterInactiveButtonBackgroundImage());
                    filterSettingsButton.addStyleName(style.filterActiveButtonBackgroundImage());
                }
                lastActiveTagFilterSet = activeFilterSet;
            } else {
                if (lastActiveTagFilterSet != null) {
                    filterSettingsButton.removeStyleName(style.filterActiveButtonBackgroundImage());
                    filterSettingsButton.addStyleName(style.filterInactiveButtonBackgroundImage());
                }
                lastActiveTagFilterSet = null;
            }

            if (lastActiveTagFilterSet != null) {
                filterSettingsButton.setTitle(tagsFilterTitle + " (" + lastActiveTagFilterSet.getName() + ")");
            } else {
                filterSettingsButton.setTitle(tagsFilterTitle);
            }
            updateFilterLabel(lastActiveTagFilterSet);
        }

        /*
         * loads users Tag Filter Sets from server and stores it into tagFilterSets
         */
        private void loadTagFilterSets() {
            if (userService.getCurrentUser() != null) {
                userService.getPreference(LOCAL_STORAGE_TAGS_FILTER_SETS_KEY, new AsyncCallback<String>() {
                    @Override
                    public void onFailure(Throwable caught) {
                        // do nothing
                    }

                    @Override
                    public void onSuccess(String result) {
                        if (result != null && !result.isEmpty()) {
                            final TagsFilterSetsJsonDeSerializer deserializer = new TagsFilterSetsJsonDeSerializer();
                            final JSONValue value = JSONParser.parseStrict(result);
                            if (value.isObject() != null) {
                                tagFilterSets = deserializer.deserialize((JSONObject) value);
                                tagListProvider.setTagsFilterSet(tagFilterSets.getActiveFilterSetWithGeneralizedType());
                                return;
                            }
                        }
                        tagFilterSets = new TagFilterSets();
                        tagListProvider.setTagsFilterSet(null);
                    }
                });
            } else {
                tagFilterSets = new TagFilterSets();
                tagListProvider.setTagsFilterSet(null);
            }
        }

        private void storeTagFilterSets(TagFilterSets newTagsFilterSets) {
            TagsFilterSetsJsonDeSerializer serializer = new TagsFilterSetsJsonDeSerializer();
            JSONObject jsonObject = serializer.serialize(newTagsFilterSets);
            userService.setPreference(LOCAL_STORAGE_TAGS_FILTER_SETS_KEY, jsonObject.toString(),
                    new AsyncCallback<Void>() {
                        @Override
                        public void onFailure(Throwable caught) {
                            Notification.notify(stringMessages.tagFilterNotSavable(), NotificationType.WARNING);
                        }

                        @Override
                        public void onSuccess(Void result) {
                        }
                    });
        }

        private void clearSelection() {
            searchTextBox.setText("");
            clearTextBoxButton.addStyleName(style.tagFilterHiddenButton());
            onKeyUp(null);
        }

        private void ensureSetSearchFilter() {
            if (tagListProvider.getTagFilterSet() == null
                    || !Util.contains(tagListProvider.getTagFilterSet().getFilters(), this)) {
                FilterSet<TagDTO, Filter<TagDTO>> newFilterSetWithThis = new FilterSet<>(getName());
                if (tagListProvider.getTagFilterSet() != null) {
                    for (Filter<TagDTO> oldFilter : tagListProvider.getTagFilterSet().getFilters()) {
                        newFilterSetWithThis.addFilter(oldFilter);
                    }
                }
                newFilterSetWithThis.addFilter(this);
                tagListProvider.setTagsFilterSet(newFilterSetWithThis);
            }
        }

        private void removeSearchFilter() {
            if (tagListProvider.getTagFilterSet() != null
                    && Util.contains(tagListProvider.getTagFilterSet().getFilters(), this)) {
                FilterSet<TagDTO, Filter<TagDTO>> newFilterSetWithThis = new FilterSet<>(
                        tagListProvider.getTagFilterSet().getName());
                for (Filter<TagDTO> oldFilter : tagListProvider.getTagFilterSet().getFilters()) {
                    if (oldFilter != this) {
                        newFilterSetWithThis.addFilter(oldFilter);
                    }
                }
                tagListProvider.setTagsFilterSet(newFilterSetWithThis);
            }
        }
        
        private void updateFilterLabel(FilterSet<TagDTO, FilterWithUI<TagDTO>> activeTagFilterSet) {
            if (activeTagFilterSet == null || (activeTagFilterSet != null && activeTagFilterSet.getName().isEmpty())) {
                currentFilter.setText("");
                currentFilter.addStyleName(style.hidden());
            } else {
                currentFilter.setText(stringMessages.tagCurrentFilter() + " " + activeTagFilterSet.getName());
                currentFilter.removeStyleName(style.hidden());
            }
            panel.setContentWidget(contentPanel);
        }

        @Override
        public boolean matches(TagDTO tag) {
            final Iterable<String> lowercaseKeywords = Util
                    .splitAlongWhitespaceRespectingDoubleQuotedPhrases(searchTextBox.getText().toLowerCase());
            return !Util.isEmpty(filter.applyFilter(lowercaseKeywords, Collections.singleton(tag)));
        }

        @Override
        public String getName() {
            return null;
        }

        @Override
        public String validate(StringMessages stringMessages) {
            return null;
        }

        @Override
        public String getLocalizedName(StringMessages stringMessages) {
            return getName();
        }

        @Override
        public String getLocalizedDescription(StringMessages stringMessages) {
            return getName();
        }

        @Override
        public FilterWithUI<TagDTO> copy() {
            return null;
        }

        @Override
        public FilterUIFactory<TagDTO> createUIFactory() {
            return null;
        }

        /**
         * @param event
         *            ignored; may be <code>null</code>
         */
        @Override
        public void onKeyUp(KeyUpEvent event) {
            String newValue = searchTextBox.getValue();
            if (newValue.trim().isEmpty()) {
                removeSearchFilter();
                clearTextBoxButton.addStyleName(style.tagFilterHiddenButton());
            } else {
                if (newValue.length() >= 2) {
                    clearTextBoxButton.removeStyleName(style.tagFilterHiddenButton());
                    ensureSetSearchFilter();
                    tagListProvider.setTagsFilterSet(tagListProvider.getTagFilterSet()); //
                }
            }
        }
    }

    /* Dialogs */
    /**
     * Dialog for modifying tag buttons
     */
    private class TagButtonDialog extends DialogBox {

        private class EditTagButtonsImagesBarCell extends ImagesBarCell {
            public static final String ACTION_REMOVE = "ACTION_REMOVE";
            public static final String ACTION_EDIT = "ACTION_EDIT";
            private final StringMessages stringMessages;

            public EditTagButtonsImagesBarCell(StringMessages stringMessages) {
                this.stringMessages = stringMessages;
            }

            @Override
            protected Iterable<ImageSpec> getImageSpecs() {
                return Arrays.asList(
                        new ImageSpec(ACTION_EDIT, stringMessages.actionEdit(),
                                makeImagePrototype(resources.editIcon())),
                        new ImageSpec(ACTION_REMOVE, stringMessages.actionRemove(),
                                makeImagePrototype(IconResources.INSTANCE.removeIcon())));
            }
        }

        private Button closeButton, saveButton, cancelButton, addTagButtonButton;
        private TagButton selectedTagButton;

        public TagButtonDialog(TagCreationPanel tagCreationPanel) {
            setGlassEnabled(true);
            setText(stringMessages.tagEditCustomTagButtons());
            setWidth("450px");

            TagInputPanel inputPanel = new TagInputPanel(stringMessages);
            TagPreviewPanel tagPreviewPanel = new TagPreviewPanel(inputPanel);
            CellTable<TagButton> tagButtonsTable = createTable(tagCreationPanel, inputPanel, tagPreviewPanel);
            Panel controlButtonPanel = createButtonPanel(tagButtonsTable, inputPanel, tagPreviewPanel,
                    tagCreationPanel);

            Panel mainPanel = new FlowPanel();
            mainPanel.setWidth("100%");
            mainPanel.add(tagButtonsTable);
            mainPanel.add(inputPanel);
            mainPanel.add(controlButtonPanel);
            mainPanel.add(tagPreviewPanel);
            getElement().getStyle().setBackgroundColor("white");

            setWidget(mainPanel);
            center();
        }

        private CellTable<TagButton> createTable(TagCreationPanel tagCreationPanel, TagInputPanel inputPanel,
                TagPreviewPanel tagPreviewPanel) {
            CellTable<TagButton> tagButtonTable = new CellTable<TagButton>();
            tagButtonTable.setStyleName(style.tagButtonTable());
            TextColumn<TagButton> tagColumn = new TextColumn<TagButton>() {
                @Override
                public String getValue(TagButton button) {
                    return button.getTag();
                }
            };
            TextColumn<TagButton> imageURLColumn = new TextColumn<TagButton>() {
                @Override
                public String getValue(TagButton button) {
                    return button.getImageURL();
                }
            };
            TextColumn<TagButton> commentColumn = new TextColumn<TagButton>() {
                @Override
                public String getValue(TagButton button) {
                    return button.getComment();
                }
            };
            Column<TagButton, ImageResource> visibleForPublicColumn = new Column<TagButton, ImageResource>(
                    new ImageResourceCell()) {
                @Override
                public ImageResource getValue(TagButton tagButton) {
                    if (tagButton.isVisibleForPublic()) {
                        return resources.publicIcon();
                    } else {
                        return resources.privateIcon();
                    }
                }
            };
            ImagesBarColumn<TagButton, EditTagButtonsImagesBarCell> actionsColumn = new ImagesBarColumn<TagButton, EditTagButtonsImagesBarCell>(
                    new EditTagButtonsImagesBarCell(stringMessages));
            actionsColumn.setFieldUpdater(new FieldUpdater<TagButton, String>() {
                @Override
                public void update(int index, TagButton button, String value) {
                    if (LeaderboardConfigImagesBarCell.ACTION_REMOVE.equals(value)) {
                        new ConfirmationDialog(stringMessages.tagButtonConfirmDeletionHeading(),
                                stringMessages.tagButtonConfirmDeletion(button.getTag()), (confirmed) -> {
                                    if (confirmed) {
                                        tagButtons.remove(button);
                                        tagCreationPanel.storeAllTagButtons();
                                        setRowData(tagButtonTable, tagButtons);
                                        tagCreationPanel.updateButtons();
                                    }
                                });
                    } else if (LeaderboardConfigImagesBarCell.ACTION_EDIT.equals(value)) {
                        selectedTagButton = button;

                        inputPanel.setTag(button.getTag());
                        inputPanel.setImageURL(button.getImageURL());
                        inputPanel.setComment(button.getComment());
                        inputPanel.setVisibleForPublic(button.isVisibleForPublic());

                        tagPreviewPanel.renderPreview(inputPanel);

                        saveButton.setVisible(true);
                        cancelButton.setVisible(true);
                        closeButton.setVisible(false);
                        addTagButtonButton.setVisible(false);

                        tagButtonTable.setVisible(false);
                    }
                }
            });

            tagButtonTable.addColumn(tagColumn, stringMessages.tagLabelTag());
            tagButtonTable.addColumn(imageURLColumn, stringMessages.tagLabelImageURL());
            tagButtonTable.addColumn(commentColumn, stringMessages.tagLabelComment());
            tagButtonTable.addColumn(visibleForPublicColumn, stringMessages.tagVisibility());
            tagButtonTable.addColumn(actionsColumn, stringMessages.tagLabelAction());
            setRowData(tagButtonTable, tagButtons);

            return tagButtonTable;
        }

        private Panel createButtonPanel(CellTable<TagButton> tagButtonTable, TagInputPanel inputPanel,
                TagPreviewPanel tagPreviewPanel, TagCreationPanel tagCreationPanel) {
            addSaveButton(tagCreationPanel, tagButtonTable, inputPanel, tagPreviewPanel);
            addCancelButton(inputPanel, tagPreviewPanel);
            addCloseButton(tagCreationPanel, tagPreviewPanel);
            addTagButtonButton(tagCreationPanel, tagButtonTable, inputPanel, tagPreviewPanel);

            Panel controlButtonPanel = new FlowPanel();
            controlButtonPanel.setStyleName(style.buttonsPanel());
            controlButtonPanel.add(closeButton);
            controlButtonPanel.add(addTagButtonButton);
            controlButtonPanel.add(cancelButton);
            controlButtonPanel.add(saveButton);

            return controlButtonPanel;
        }

        private void addSaveButton(TagCreationPanel tagCreationPanel, CellTable<TagButton> tagButtonTable,
                TagInputPanel inputPanel, TagPreviewPanel tagPreviewPanel) {
            saveButton = new Button(stringMessages.save());
            saveButton.setVisible(false);
            saveButton.setStyleName(style.footerButton());
            saveButton.addStyleName("gwt-Button");
            saveButton.addClickHandler(new ClickHandler() {
                @Override
                public void onClick(ClickEvent event) {
                    if (!inputPanel.getTag().isEmpty()) {
                        selectedTagButton.setText(inputPanel.getTag());
                        selectedTagButton.setTag(inputPanel.getTag());
                        selectedTagButton.setComment(inputPanel.getComment());
                        selectedTagButton.setImageURL(inputPanel.getImageURL());
                        tagCreationPanel.storeAllTagButtons();
                        inputPanel.clearAllValues();
                        tagPreviewPanel.renderPreview(inputPanel);
                        tagButtonTable.redraw();

                        saveButton.setVisible(false);
                        cancelButton.setVisible(false);
                        closeButton.setVisible(true);
                        addTagButtonButton.setVisible(true);
                        selectedTagButton = null;
                        setRowData(tagButtonTable, tagButtons);
                    } else {
                        Notification.notify(stringMessages.tagNotSpecified(), NotificationType.WARNING);
                    }
                }
            });
        }

        private void addCancelButton(TagInputPanel inputPanel, TagPreviewPanel tagPreviewPanel) {
            cancelButton = new Button(stringMessages.cancel());
            cancelButton.setVisible(false);
            cancelButton.setStyleName(style.footerButton());
            cancelButton.addStyleName("gwt-Button");
            cancelButton.addClickHandler(new ClickHandler() {
                @Override
                public void onClick(ClickEvent event) {
                    inputPanel.clearAllValues();
                    tagPreviewPanel.renderPreview(inputPanel);
                    saveButton.setVisible(false);
                    cancelButton.setVisible(false);
                    closeButton.setVisible(true);
                    addTagButtonButton.setVisible(true);
                }
            });
        }

        private void addCloseButton(TagCreationPanel tagCreationPanel, TagPreviewPanel tagPreviewPanel) {
            closeButton = new Button(stringMessages.close());
            closeButton.setStyleName(style.footerButton());
            closeButton.addStyleName("gwt-Button");
            closeButton.addClickHandler(new ClickHandler() {
                @Override
                public void onClick(ClickEvent event) {
                    hide();
                    tagCreationPanel.updateButtons();
                }
            });
        }

        private void addTagButtonButton(TagCreationPanel tagCreationPanel, CellTable<TagButton> tagButtonTable,
                TagInputPanel inputPanel, TagPreviewPanel tagPreviewPanel) {
            addTagButtonButton = new Button(stringMessages.tagAddCustomTagButton());
            addTagButtonButton.setStyleName(style.footerButton());
            addTagButtonButton.addStyleName("gwt-Button");
            addTagButtonButton.addClickHandler(new ClickHandler() {
                @Override
                public void onClick(ClickEvent event) {
                    if (!inputPanel.getTag().isEmpty()) {
                        TagButton tagButton = new TagButton(inputPanel.getTag(), inputPanel.getTag(),
                                inputPanel.getImageURL(), inputPanel.getComment(), inputPanel.isVisibleForPublic());
                        inputPanel.clearAllValues();
                        tagPreviewPanel.renderPreview(inputPanel);
                        tagButtons.add(tagButton);
                        tagCreationPanel.storeAllTagButtons();
                        setRowData(tagButtonTable, tagButtons);
                    } else {
                        Notification.notify(stringMessages.tagNotSpecified(), NotificationType.WARNING);
                    }
                }
            });
        }

        private void setRowData(CellTable<TagButton> tagButtonTable, List<TagButton> buttons) {
            tagButtonTable.setRowData(buttons);
            tagButtonTable.setVisible(!buttons.isEmpty());
        }
    }

    /**
     * Used to show generic confirmation dialog to ask user for explicit confirmation of an action.
     */
    private class ConfirmationDialog extends DialogBox {

        private final Panel mainPanel;
        private final TagPanelStyle style = TagPanelResources.INSTANCE.style();

        public ConfirmationDialog(String title, String text, Consumer<Boolean> consumer) {
            mainPanel = new FlowPanel();
            setGlassEnabled(true);

            Label label = new Label(text);
            label.getElement().getStyle().setMarginBottom(10, Unit.PX);

            Button confirm = new Button(stringMessages.confirm());
            confirm.setStyleName(style.footerButton());
            confirm.addStyleName("gwt-Button");
            confirm.addClickHandler(new ClickHandler() {
                @Override
                public void onClick(ClickEvent event) {
                    consumer.accept(true);
                    hide();
                }
            });

            Button cancel = new Button(stringMessages.cancel());
            cancel.setStyleName(style.footerButton());
            cancel.addStyleName("gwt-Button");
            cancel.addClickHandler(new ClickHandler() {
                @Override
                public void onClick(ClickEvent event) {
                    consumer.accept(false);
                    hide();
                }
            });

            mainPanel.add(label);
            mainPanel.add(cancel);
            mainPanel.add(confirm);

            setText(title);
            getElement().getStyle().setBackgroundColor("white");
            setWidget(mainPanel);
            center();
        }
    }

    private final TagPanelResources resources;
    private final TagPanelStyle style;

    private final TagCellListResources cellResources;
    private final TagCellListStyle cellStyle;

    private final CellList<TagDTO> tagCellList;
    private final SingleSelectionModel<TagDTO> tagSelectionModel;
    private final TagListProvider tagListProvider;

    private List<TagButton> tagButtons;

    private final HeaderPanel panel;
    private final TagCreationPanel tagCreationPanel;
    private final TagFilterPanel filterbarPanel;
    private final Panel contentPanel;

    private final StringMessages stringMessages;
    private final SailingServiceAsync sailingService;
    private final UserService userService;
    private final Timer timer;
    private final RaceTimesInfoProvider raceTimesInfoProvider;

    private String leaderboardName = null;
    private RaceColumnDTO raceColumn = null;
    private FleetDTO fleet = null;

    public TaggingPanel(Component<?> parent, ComponentContext<?> context, StringMessages stringMessages,
            SailingServiceAsync sailingService, UserService userService, Timer timer,
            RaceTimesInfoProvider raceTimesInfoProvider) {
        super(parent, context);

        this.stringMessages = stringMessages;
        this.sailingService = sailingService;
        this.userService = userService;
        this.timer = timer;
        this.raceTimesInfoProvider = raceTimesInfoProvider;

        resources = TagPanelResources.INSTANCE;
        style = resources.style();
        style.ensureInjected();

        cellResources = TagCellListResources.INSTANCE;
        cellStyle = cellResources.cellListStyle();
        cellStyle.ensureInjected();

        tagCellList = new CellList<TagDTO>(new TagCell(false), cellResources);
        tagSelectionModel = new SingleSelectionModel<TagDTO>();
        tagListProvider = new TagListProvider();

        tagButtons = new ArrayList<TagButton>();

        panel = new HeaderPanel();
        tagCreationPanel = new TagCreationPanel(stringMessages);
        filterbarPanel = new TagFilterPanel();
        contentPanel = new ScrollPanel();

        userService.addUserStatusEventHandler(this);
        raceTimesInfoProvider.addRaceTimesInfoProviderListener(this);

        initializePanel();
    }

    private void initializePanel() {
        // Panel
        panel.setStyleName(style.tagPanel());

        // Searchbar
        panel.setHeaderWidget(filterbarPanel);
        panel.setFooterWidget(tagCreationPanel);

        // Content (tags)
        tagListProvider.addDataDisplay(tagCellList);
        tagCellList.setEmptyListWidget(new Label(stringMessages.tagNoTagsFound()));

        tagCellList.setSelectionModel(tagSelectionModel);
        tagSelectionModel.addSelectionChangeHandler(new SelectionChangeEvent.Handler() {
            @Override
            public void onSelectionChange(SelectionChangeEvent event) {
                // set time slider to corresponding position
                timer.setTime(tagSelectionModel.getSelectedObject().getRaceTimepoint().asMillis());
            }
        });

        contentPanel.add(tagCellList);
        contentPanel.getElement().getStyle().setMarginTop(10, Unit.PX);
        contentPanel.getElement().getStyle().setHeight(100, Unit.PCT);

        panel.setContentWidget(contentPanel);
        updateContent();
    }

    public void updateRace(String leaderboardName, RaceColumnDTO raceColumn, FleetDTO fleet) {
        if (leaderboardName != null && !leaderboardName.equals(this.leaderboardName)) {
            this.leaderboardName = leaderboardName;
        }
        if (fleet != null && !fleet.equals(this.fleet)) {
            this.fleet = fleet;
        }
        if (raceColumn != null && !raceColumn.equals(this.raceColumn)) {
            this.raceColumn = raceColumn;
        }
    }

    private void addTagToRaceLog(String tag, String comment, String imageURL, boolean isPublic) {
        if (isLoggedInAndRaceLogAvailable()) {
            if (!tag.isEmpty()) {
                sailingService.addTagToRaceLog(leaderboardName, raceColumn.getName(), fleet.getName(), tag, comment,
                        imageURL, isPublic, new MillisecondsTimePoint(timer.getTime()),
                        new AsyncCallback<SuccessInfo>() {
                            @Override
                            public void onFailure(Throwable caught) {
                                Notification.notify(stringMessages.tagNotAddedReason(caught.toString()),
                                        NotificationType.ERROR);
                            }

                            @Override
                            public void onSuccess(SuccessInfo result) {
                                if (result.isSuccessful()) {
                                    Notification.notify(stringMessages.tagAddedSuccessfully(), NotificationType.INFO);
                                } else {
                                    Notification.notify(stringMessages.tagNotAddedReason(result.getMessage()),
                                            NotificationType.ERROR);
                                }
                            }
                        });
            } else {
                Notification.notify(stringMessages.tagNotSpecified(), NotificationType.WARNING);
            }
        }
    }

    private void removeTagFromRaceLog(TagDTO tag) {
        sailingService.removeTagFromRaceLog(leaderboardName, raceColumn.getName(), fleet.getName(), tag,
                new AsyncCallback<SuccessInfo>() {
                    @Override
                    public void onFailure(Throwable caught) {
                        Notification.notify(stringMessages.tagNotRemoved(), NotificationType.ERROR);
                        GWT.log(caught.toString());
                    }

                    @Override
                    public void onSuccess(SuccessInfo result) {
                        if (result.isSuccessful()) {
                            tagListProvider.getAllTags().remove(tag);
                            updateContent();
                            Notification.notify(stringMessages.tagRemovedSuccessfully(), NotificationType.SUCCESS);
                        } else {
                            Notification.notify(stringMessages.tagNotRemoved() + " " + result.getMessage(),
                                    NotificationType.ERROR);
                        }
                    }
                });
    }

    private boolean isLoggedInAndRaceLogAvailable() {
        return userService.getCurrentUser() != null && leaderboardName != null && raceColumn != null && fleet != null;
    }

    private void updateContent() {
        tagCreationPanel.setVisible(userService.getCurrentUser() != null);
        tagListProvider.updateFilteredTags();
        tagCellList.setVisibleRange(0, tagListProvider.getFilteredTagsListSize());
        tagListProvider.refresh();
    }

    @Override
    public void raceTimesInfosReceived(Map<RegattaAndRaceIdentifier, RaceTimesInfoDTO> raceTimesInfo,
            long clientTimeWhenRequestWasSent, Date serverTimeDuringRequest, long clientTimeWhenResponseWasReceived) {
        raceTimesInfo.forEach((raceIdentifier, raceInfo) -> {
            // Will be true if local list of tags get modified with new received tags, otherwise false.
            boolean modifiedTags = false;
            // Will be true if latestReceivedTagTime needs to be updated in raceTimesInfoprovider, otherwise false.
            boolean updatedLatestTag = false;
            // local list of already received tags
            List<TagDTO> currentTags = tagListProvider.getAllTags();
            // createdAt or revokedAt timepoint of latest received tag
            TimePoint latestReceivedTagTime = raceTimesInfoProvider.getLatestReceivedTagTime(raceIdentifier);
            // get difference in tags since latestReceivedTagTime
            for (TagDTO tag : raceInfo.getTags()) {
                if (tag.getRevokedAt() != null) {
                    // received tag is revoked => latestReceivedTagTime will be revokedAt if revoke event occured
                    // before latestReceivedTagTime
                    currentTags.remove(tag);
                    modifiedTags = true;
                    if (latestReceivedTagTime == null
                            || (latestReceivedTagTime != null && latestReceivedTagTime.before(tag.getRevokedAt()))) {
                        latestReceivedTagTime = tag.getRevokedAt();
                        updatedLatestTag = true;
                    }
                } else if (!currentTags.contains(tag)) {
                    // received tag is NOT revoked => latestReceivedTagTime will be createdAt if tag event occured
                    // before latestReceivedTagTime
                    currentTags.add(tag);
                    modifiedTags = true;
                    if (latestReceivedTagTime == null
                            || (latestReceivedTagTime != null && latestReceivedTagTime.before(tag.getCreatedAt()))) {
                        latestReceivedTagTime = tag.getCreatedAt();
                        updatedLatestTag = true;
                    }
                }
            }
            // set new latestReceivedTagTime for next data request
            if (updatedLatestTag) {
                raceTimesInfoProvider.setLatestReceivedTagTime(raceIdentifier, latestReceivedTagTime);
            }
            // refresh UI if tags did change
            if (modifiedTags) {
                updateContent();
            }
        });
    }

    @Override
    public void onUserStatusChange(UserDTO user, boolean preAuthenticated) {
        // clear list of local tags to hide private tags of previous user
        tagListProvider.getAllTags().clear();
        raceTimesInfoProvider.getRaceIdentifiers().forEach((raceIdentifier) -> {
            raceTimesInfoProvider.setLatestReceivedTagTime(raceIdentifier, null);
        });
        filterbarPanel.loadTagFilterSets();
        tagCreationPanel.loadAllTagButtons();
        updateContent();
    }

    @Override
    public String getId() {
        return "TaggingPanel";
    }

    @Override
    public String getLocalizedShortName() {
        return stringMessages.tagPanel();
    }

    @Override
    public Widget getEntryWidget() {
        return panel;
    }

    @Override
    public boolean isVisible() {
        return panel.isVisible();
    }

    @Override
    public void setVisible(boolean visibility) {
        panel.setVisible(visibility);
    }

    @Override
    public String getDependentCssClassName() {
        return "tags";
    }
}<|MERGE_RESOLUTION|>--- conflicted
+++ resolved
@@ -705,20 +705,7 @@
         public TagFilterPanel() {
             setStyleName(style.tagFilterContainer());
 
-<<<<<<< HEAD
             loadTagFilterSets();
-=======
-            TagFilterSets loadedTagsFilterSets = loadTagFilterSets();
-
-            if (loadedTagsFilterSets != null) {
-                tagFilterSets = loadedTagsFilterSets;
-                tagListProvider.setTagsFilterSet(tagFilterSets.getActiveFilterSetWithGeneralizedType());
-                lastActiveTagFilterSet = tagFilterSets.getActiveFilterSet();
-            } else {
-                tagFilterSets = new TagFilterSets();
-                storeTagsFilterSets(tagFilterSets);
-            }
->>>>>>> 1f059b14
 
             filter = new AbstractListFilter<TagDTO>() {
                 @Override
@@ -809,12 +796,7 @@
                         @Override
                         public void cancel() {
                         }
-<<<<<<< HEAD
-
                     }, userService);
-=======
-                    });
->>>>>>> 1f059b14
 
             tagsFilterSetsDialog.show();
         }
