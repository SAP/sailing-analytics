package com.sap.sailing.gwt.autoplay.client.place.sixtyinch.orchestrator;

import java.util.ArrayList;
import java.util.List;

import com.google.gwt.core.shared.GWT;
import com.google.web.bindery.event.shared.EventBus;
import com.google.web.bindery.event.shared.ResettableEventBus;
import com.sap.sailing.gwt.autoplay.client.app.AutoPlayClientFactorySixtyInch;
import com.sap.sailing.gwt.autoplay.client.dataloader.AutoPlayDataLoader;
import com.sap.sailing.gwt.autoplay.client.dataloader.EventDTODataLoader;
import com.sap.sailing.gwt.autoplay.client.dataloader.MiniLeaderboardLoader;
import com.sap.sailing.gwt.autoplay.client.dataloader.RaceTimeInfoProviderLoader;
import com.sap.sailing.gwt.autoplay.client.events.AutoplayFailureEvent;
import com.sap.sailing.gwt.autoplay.client.events.DataLoadFailureEvent;
import com.sap.sailing.gwt.autoplay.client.events.FailureEvent;
import com.sap.sailing.gwt.autoplay.client.orchestrator.Orchestrator;
import com.sap.sailing.gwt.autoplay.client.orchestrator.nodes.AutoPlayNode;
import com.sap.sailing.gwt.autoplay.client.orchestrator.nodes.TimedTransitionSimpleNode;
import com.sap.sailing.gwt.autoplay.client.place.sixtyinch.orchestrator.nodes.StartupNode;
import com.sap.sailing.gwt.autoplay.client.place.sixtyinch.slides.slide1.Slide1Place;
import com.sap.sailing.gwt.autoplay.client.place.sixtyinch.slides.slide7.Slide7Place;
import com.sap.sailing.gwt.autoplay.client.place.sixtyinch.slides.slideinit.SlideInitPlace;

public class SixtyInchOrchestrator implements Orchestrator {

    private AutoPlayClientFactorySixtyInch cf;

    private List<AutoPlayDataLoader<AutoPlayClientFactorySixtyInch>> loaders = new ArrayList<>();

    private AutoPlayNodeReference currentNodeRef;
    private AutoPlayNode rootNodeForStartup;

    public SixtyInchOrchestrator(AutoPlayClientFactorySixtyInch cf) {
        this.cf = cf;
        loaders.add(new EventDTODataLoader());
        loaders.add(new MiniLeaderboardLoader());
        loaders.add(new RaceTimeInfoProviderLoader());
        
        StartupNode slideInit = new StartupNode(cf);
        // SlideConfig slide0 = new SlideTimedTransitionConfig(this, new Slide0Place(), 10000);
        TimedTransitionSimpleNode node1 = new TimedTransitionSimpleNode("node1", new Slide1Place(), 10000);
        // SlideConfig slide2 = new SlideTimedTransitionConfig(this, new Slide2Place(), 10000);
        // SlideConfig slide3 = new SlideTimedTransitionConfig(this, new Slide3Place(), 10000);
        // SlideConfig slide4 = new SlideTimedTransitionConfig(this, new Slide4Place(), 10000);
        // SlideConfig slide5 = new SlideTimedTransitionConfig(this, new Slide5Place(), 10000);
        // SlideConfig slide6 = new SlideTimedTransitionConfig(this, new Slide6Place(), 10000);
<<<<<<< HEAD
        TimedTransitionSimpleNode node7 = new TimedTransitionSimpleNode("node7", new Slide7Place(), 15000);
=======
        AutoPlayNode slide7 = new TimedTransitionSimpleNode(this, new Slide7Place(), 100000);
>>>>>>> dc681701
        // SlideConfig slide8 = new SlideTimedTransitionConfig(this, new Slide8Place(), 10000);
        // SlideConfig slide9 = new SlideTimedTransitionConfig(this, new Slide9Place(), 10000);
        // slideInit.setNextSlide(slide0);
        // slide0.setNextSlide(slide1);
        // slide1.setNextSlide(slide2);
        // slide2.setNextSlide(slide3);
        // slide3.setNextSlide(slide4);
        // slide4.setNextSlide(slide5);
        // slide5.setNextSlide(slide6);
        // slide6.setNextSlide(slide7);
        // slide7.setNextSlide(slide8);
        // slide8.setNextSlide(slide9);
        // slide9.setNextSlide(slide0);

        slideInit.setNextNode(node1);
        node1.setNextNode(node7);
        node7.setNextNode(node1);

        rootNodeForStartup = slideInit;
    }


    /* (non-Javadoc)
     * @see com.sap.sailing.gwt.autoplay.client.place.sixtyinch.orchestrator.Orchestrator#start()
     */
    @Override
    public void start() {
        GWT.log("Starting orchestrator");
        cf.getEventBus().addHandler(AutoplayFailureEvent.TYPE, new AutoplayFailureEvent.Handler() {
            @Override
            public void onFailure(AutoplayFailureEvent e) {
                processFailure(e);
            }
        });
        cf.getEventBus().addHandler(DataLoadFailureEvent.TYPE, new DataLoadFailureEvent.Handler() {
            @Override
            public void onLoadFailure(DataLoadFailureEvent e) {
                processFailure(e);
            }
        });
        transitionToNode(null, rootNodeForStartup);
    }

    private void processFailure(FailureEvent event) {
        GWT.log("Captured failure event: " + event);
        if (currentNodeRef != null) {
            currentNodeRef.stop();
        }
        cf.getPlaceController().goTo(new SlideInitPlace(event, currentNodeRef.node));
    }


    /* (non-Javadoc)
     * @see com.sap.sailing.gwt.autoplay.client.place.sixtyinch.orchestrator.Orchestrator#didMoveToSlide(com.sap.sailing.gwt.autoplay.client.orchestrator.AutoPlayNode)
     */
    @Override
    public void transitionToNode(AutoPlayNode source, AutoPlayNode nextNode) {
        if (source == null) {
            GWT.log("transition started by: unknown");
        } else {
            GWT.log("transition started by: " + source);
        }
        if (currentNodeRef != null) {
            currentNodeRef.stop();
        }
        currentNodeRef = new AutoPlayNodeReference(this, cf.getEventBus(), nextNode);
        GWT.log("start orchestrator transition to " + nextNode.toString());
        currentNodeRef.start();
    }

    private static class AutoPlayNodeReference {
        private ResettableEventBus bus;
        private AutoPlayNode node;
        private Orchestrator orchestrator;

        public AutoPlayNodeReference(Orchestrator orchestrator, EventBus bus, AutoPlayNode node) {
            this.orchestrator = orchestrator;
            this.bus = new ResettableEventBus(bus);
            this.node = node;
        }

        public void start() {
            node.start(this.bus, orchestrator);
        }

        public void stop() {
            GWT.log("stop node " + node.toString());
            try {
                node.stop();
            } catch (Exception e) {
                GWT.log("Failed to stop current node", e);
            }
            bus.removeHandlers();
        }
    }

}<|MERGE_RESOLUTION|>--- conflicted
+++ resolved
@@ -1,24 +1,17 @@
 package com.sap.sailing.gwt.autoplay.client.place.sixtyinch.orchestrator;
-
-import java.util.ArrayList;
-import java.util.List;
 
 import com.google.gwt.core.shared.GWT;
 import com.google.web.bindery.event.shared.EventBus;
 import com.google.web.bindery.event.shared.ResettableEventBus;
 import com.sap.sailing.gwt.autoplay.client.app.AutoPlayClientFactorySixtyInch;
-import com.sap.sailing.gwt.autoplay.client.dataloader.AutoPlayDataLoader;
-import com.sap.sailing.gwt.autoplay.client.dataloader.EventDTODataLoader;
-import com.sap.sailing.gwt.autoplay.client.dataloader.MiniLeaderboardLoader;
-import com.sap.sailing.gwt.autoplay.client.dataloader.RaceTimeInfoProviderLoader;
 import com.sap.sailing.gwt.autoplay.client.events.AutoplayFailureEvent;
 import com.sap.sailing.gwt.autoplay.client.events.DataLoadFailureEvent;
 import com.sap.sailing.gwt.autoplay.client.events.FailureEvent;
 import com.sap.sailing.gwt.autoplay.client.orchestrator.Orchestrator;
 import com.sap.sailing.gwt.autoplay.client.orchestrator.nodes.AutoPlayNode;
 import com.sap.sailing.gwt.autoplay.client.orchestrator.nodes.TimedTransitionSimpleNode;
+import com.sap.sailing.gwt.autoplay.client.place.sixtyinch.orchestrator.nodes.Slide1Node;
 import com.sap.sailing.gwt.autoplay.client.place.sixtyinch.orchestrator.nodes.StartupNode;
-import com.sap.sailing.gwt.autoplay.client.place.sixtyinch.slides.slide1.Slide1Place;
 import com.sap.sailing.gwt.autoplay.client.place.sixtyinch.slides.slide7.Slide7Place;
 import com.sap.sailing.gwt.autoplay.client.place.sixtyinch.slides.slideinit.SlideInitPlace;
 
@@ -26,30 +19,21 @@
 
     private AutoPlayClientFactorySixtyInch cf;
 
-    private List<AutoPlayDataLoader<AutoPlayClientFactorySixtyInch>> loaders = new ArrayList<>();
-
     private AutoPlayNodeReference currentNodeRef;
     private AutoPlayNode rootNodeForStartup;
 
     public SixtyInchOrchestrator(AutoPlayClientFactorySixtyInch cf) {
         this.cf = cf;
-        loaders.add(new EventDTODataLoader());
-        loaders.add(new MiniLeaderboardLoader());
-        loaders.add(new RaceTimeInfoProviderLoader());
         
         StartupNode slideInit = new StartupNode(cf);
         // SlideConfig slide0 = new SlideTimedTransitionConfig(this, new Slide0Place(), 10000);
-        TimedTransitionSimpleNode node1 = new TimedTransitionSimpleNode("node1", new Slide1Place(), 10000);
+        Slide1Node node1 = new Slide1Node(cf);
         // SlideConfig slide2 = new SlideTimedTransitionConfig(this, new Slide2Place(), 10000);
         // SlideConfig slide3 = new SlideTimedTransitionConfig(this, new Slide3Place(), 10000);
         // SlideConfig slide4 = new SlideTimedTransitionConfig(this, new Slide4Place(), 10000);
         // SlideConfig slide5 = new SlideTimedTransitionConfig(this, new Slide5Place(), 10000);
         // SlideConfig slide6 = new SlideTimedTransitionConfig(this, new Slide6Place(), 10000);
-<<<<<<< HEAD
         TimedTransitionSimpleNode node7 = new TimedTransitionSimpleNode("node7", new Slide7Place(), 15000);
-=======
-        AutoPlayNode slide7 = new TimedTransitionSimpleNode(this, new Slide7Place(), 100000);
->>>>>>> dc681701
         // SlideConfig slide8 = new SlideTimedTransitionConfig(this, new Slide8Place(), 10000);
         // SlideConfig slide9 = new SlideTimedTransitionConfig(this, new Slide9Place(), 10000);
         // slideInit.setNextSlide(slide0);
