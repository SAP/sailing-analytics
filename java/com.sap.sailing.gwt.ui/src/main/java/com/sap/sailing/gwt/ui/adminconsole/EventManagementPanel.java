--- conflicted
+++ resolved
@@ -17,11 +17,7 @@
 import com.sap.sse.gwt.adminconsole.FilterablePanelProvider;
 import com.sap.sse.gwt.adminconsole.HandleTabSelectable;
 import com.sap.sse.gwt.client.celltable.RefreshableMultiSelectionModel;
-<<<<<<< HEAD
-=======
 import com.sap.sse.gwt.client.panels.AbstractFilterablePanel;
-import com.sap.sse.security.ui.client.UserService;
->>>>>>> f0e7176f
 
 /**
  * Allows administrators to manage a sailing event.
@@ -87,7 +83,7 @@
     public void setupLeaderboardGroups(Map<String, String> params) {
         eventListComposite.setupLeaderboardGroups(params);
     }
-    
+
     @Override
     public AbstractFilterablePanel<EventDTO> getFilterablePanel() {
         return eventListComposite.filterTextbox;
