package com.sap.sailing.gwt.ui.adminconsole;

import java.util.Map;
import java.util.Set;

import com.google.gwt.place.shared.PlaceController;
import com.google.gwt.user.client.ui.CaptionPanel;
import com.google.gwt.user.client.ui.SimplePanel;
import com.google.gwt.user.client.ui.VerticalPanel;
import com.google.gwt.view.client.SelectionChangeEvent;
import com.google.gwt.view.client.SelectionChangeEvent.Handler;
import com.sap.sailing.gwt.ui.adminconsole.places.AdminConsoleView.Presenter;
import com.sap.sailing.gwt.ui.client.EventsRefresher;
import com.sap.sailing.gwt.ui.client.LeaderboardGroupsDisplayer;
import com.sap.sailing.gwt.ui.client.StringMessages;
import com.sap.sailing.gwt.ui.shared.EventDTO;
import com.sap.sailing.gwt.ui.shared.LeaderboardGroupDTO;
import com.sap.sse.gwt.adminconsole.FilterablePanelProvider;
<<<<<<< HEAD
import com.sap.sse.gwt.adminconsole.HandleTabSelectable;
=======
import com.sap.sse.gwt.client.ErrorReporter;
>>>>>>> c2c74350
import com.sap.sse.gwt.client.celltable.RefreshableMultiSelectionModel;
import com.sap.sse.gwt.client.panels.AbstractFilterablePanel;

/**
 * Allows administrators to manage a sailing event.
 * 
 * @author Frank Mittag (C5163974)
 * @author Axel Uhl (d043530)
 */
public class EventManagementPanel extends SimplePanel implements EventsRefresher, LeaderboardGroupsDisplayer, FilterablePanelProvider<EventDTO> {
    private EventListComposite eventListComposite;
    private EventDetailsComposite eventDetailsComposite;
    private final CaptionPanel eventsPanel;
    private final RefreshableMultiSelectionModel<EventDTO> refreshableEventSelectionModel;
    
<<<<<<< HEAD
    public EventManagementPanel(final Presenter presenter, final StringMessages stringMessages, final HandleTabSelectable handleTabSelectable) {
=======
    public EventManagementPanel(final SailingServiceWriteAsync sailingServiceWrite, UserService userService, final ErrorReporter errorReporter,
            RegattaRefresher regattaRefresher, final StringMessages stringMessages, final PlaceController placeController) {
>>>>>>> c2c74350
        VerticalPanel mainPanel = new VerticalPanel();
        setWidget(mainPanel);
        mainPanel.setWidth("100%");
        eventsPanel = new CaptionPanel(stringMessages.events());
        mainPanel.add(eventsPanel);
        VerticalPanel eventsContentPanel = new VerticalPanel();
        eventsPanel.setContentWidget(eventsContentPanel);
<<<<<<< HEAD
        eventListComposite = new EventListComposite(presenter.getSailingService(), presenter.getUserService(),
                presenter.getErrorReporter(), presenter, this, handleTabSelectable, stringMessages);
=======
        eventListComposite = new EventListComposite(sailingServiceWrite, userService, errorReporter, regattaRefresher, this, placeController, stringMessages);
>>>>>>> c2c74350
        eventListComposite.ensureDebugId("EventListComposite");
        eventsContentPanel.add(eventListComposite);
        eventDetailsComposite = new EventDetailsComposite(presenter.getSailingService(), presenter.getErrorReporter(), stringMessages);
        eventDetailsComposite.ensureDebugId("EventDetailsComposite");
        eventDetailsComposite.setVisible(false);
        mainPanel.add(eventDetailsComposite);
        refreshableEventSelectionModel = eventListComposite.getRefreshableMultiSelectionModel();
        refreshableEventSelectionModel.addSelectionChangeHandler(new Handler() {
            @Override
            public void onSelectionChange(SelectionChangeEvent event) {
                final Set<EventDTO> selectedEvents = refreshableEventSelectionModel.getSelectedSet();
                if (selectedEvents.size() == 1 && eventListComposite.getAllEvents() != null) {
                    final EventDTO selectedEvent = selectedEvents.iterator().next();
                        for (EventDTO eventDTO : eventListComposite.getAllEvents()) {
                            if (eventDTO.id.equals(selectedEvent.id)) {
                                eventDetailsComposite.setEvent(eventDTO);
                                eventDetailsComposite.setVisible(true);
                                break;
                            }
                    }
                } else {
                    eventDetailsComposite.setEvent(null);
                    eventDetailsComposite.setVisible(false);
                }
            }
        });
    }

    @Override
    public void fillEvents() {
        eventListComposite.fillEvents();
    }

    @Override
    public void fillLeaderboardGroups(Iterable<LeaderboardGroupDTO> leaderboardGroups) {
        eventListComposite.fillLeaderboardGroups(leaderboardGroups);
    }

    @Override
    public void setupLeaderboardGroups(Map<String, String> params) {
        eventListComposite.setupLeaderboardGroups(params);
    }

    @Override
    public AbstractFilterablePanel<EventDTO> getFilterablePanel() {
        return eventListComposite.filterTextbox;
    }
}<|MERGE_RESOLUTION|>--- conflicted
+++ resolved
@@ -16,11 +16,6 @@
 import com.sap.sailing.gwt.ui.shared.EventDTO;
 import com.sap.sailing.gwt.ui.shared.LeaderboardGroupDTO;
 import com.sap.sse.gwt.adminconsole.FilterablePanelProvider;
-<<<<<<< HEAD
-import com.sap.sse.gwt.adminconsole.HandleTabSelectable;
-=======
-import com.sap.sse.gwt.client.ErrorReporter;
->>>>>>> c2c74350
 import com.sap.sse.gwt.client.celltable.RefreshableMultiSelectionModel;
 import com.sap.sse.gwt.client.panels.AbstractFilterablePanel;
 
@@ -36,12 +31,7 @@
     private final CaptionPanel eventsPanel;
     private final RefreshableMultiSelectionModel<EventDTO> refreshableEventSelectionModel;
     
-<<<<<<< HEAD
-    public EventManagementPanel(final Presenter presenter, final StringMessages stringMessages, final HandleTabSelectable handleTabSelectable) {
-=======
-    public EventManagementPanel(final SailingServiceWriteAsync sailingServiceWrite, UserService userService, final ErrorReporter errorReporter,
-            RegattaRefresher regattaRefresher, final StringMessages stringMessages, final PlaceController placeController) {
->>>>>>> c2c74350
+    public EventManagementPanel(final Presenter presenter, final StringMessages stringMessages, final PlaceController placeController) {
         VerticalPanel mainPanel = new VerticalPanel();
         setWidget(mainPanel);
         mainPanel.setWidth("100%");
@@ -49,12 +39,8 @@
         mainPanel.add(eventsPanel);
         VerticalPanel eventsContentPanel = new VerticalPanel();
         eventsPanel.setContentWidget(eventsContentPanel);
-<<<<<<< HEAD
         eventListComposite = new EventListComposite(presenter.getSailingService(), presenter.getUserService(),
-                presenter.getErrorReporter(), presenter, this, handleTabSelectable, stringMessages);
-=======
-        eventListComposite = new EventListComposite(sailingServiceWrite, userService, errorReporter, regattaRefresher, this, placeController, stringMessages);
->>>>>>> c2c74350
+                presenter.getErrorReporter(), presenter, this, placeController, stringMessages);
         eventListComposite.ensureDebugId("EventListComposite");
         eventsContentPanel.add(eventListComposite);
         eventDetailsComposite = new EventDetailsComposite(presenter.getSailingService(), presenter.getErrorReporter(), stringMessages);
