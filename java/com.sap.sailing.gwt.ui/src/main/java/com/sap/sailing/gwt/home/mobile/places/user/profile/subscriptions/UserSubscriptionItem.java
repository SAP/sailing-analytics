package com.sap.sailing.gwt.home.mobile.places.user.profile.subscriptions;

import static com.sap.sailing.gwt.home.mobile.places.user.profile.subscriptions.UserSubscriptionItemInfo.create;
import static com.sap.sailing.gwt.ui.common.client.DateAndTimeFormatterUtil.formatDateAndTime;

import com.google.gwt.core.client.GWT;
import com.google.gwt.dom.client.Element;
import com.google.gwt.event.dom.client.ClickEvent;
import com.google.gwt.uibinder.client.UiBinder;
import com.google.gwt.uibinder.client.UiField;
import com.google.gwt.uibinder.client.UiHandler;
import com.google.gwt.user.client.ui.Composite;
import com.google.gwt.user.client.ui.HTMLPanel;
import com.google.gwt.user.client.ui.UIObject;
import com.sap.sailing.gwt.common.client.SharedResources;
import com.sap.sailing.gwt.home.mobile.partials.section.MobileSection;
import com.sap.sailing.gwt.home.mobile.partials.sectionHeader.SectionHeaderContent;
import com.sap.sailing.gwt.home.shared.places.user.profile.subscriptions.UserSubscriptionsView;
import com.sap.sailing.gwt.ui.client.StringMessages;
import com.sap.sse.common.TimePoint;
import com.sap.sse.security.ui.client.i18n.subscription.SubscriptionStringConstants;
import com.sap.sse.security.ui.shared.subscription.SubscriptionDTO;

class UserSubscriptionItem extends Composite {

    private static MyUiBinder uiBinder = GWT.create(MyUiBinder.class);

    interface MyUiBinder extends UiBinder<MobileSection, UserSubscriptionItem> {
    }

    @UiField SharedResources res;
    @UiField StringMessages i18n;

    @UiField SectionHeaderContent sectionHeaderUi;
    @UiField HTMLPanel contentContainerUi;
    @UiField Element subscriptionInfoUi;

    private final SubscriptionStringConstants stringConstants = SubscriptionStringConstants.INSTANCE;;
    private final Runnable cancelCallback;

    UserSubscriptionItem(final SubscriptionDTO subscription, final UserSubscriptionsView.Presenter presenter) {
        this.cancelCallback = () -> presenter.cancelSubscription(subscription.getSubscriptionPlanId(), subscription.getProvider());
        final MobileSection mobileSection = uiBinder.createAndBindUi(this);
        mobileSection.setEdgeToEdgeContent(true);
        initWidget(mobileSection);

        sectionHeaderUi.setSectionTitle(getPlanName(subscription, presenter));
        sectionHeaderUi.setSubtitle(getStatus(subscription));
        addInfo(create(i18n.paymentStatus(), getPaymentStatus(subscription))
                .highlightValue(subscription.isPaymentSuccess() && !subscription.isRefunded()));

        if (subscription.isInTrial()) {
            addInfo(create("", i18n.trialText(getTrialRemainingText(subscription),
                    formatDateAndTime(subscription.getCurrentEnd().asDate()))).highlightValue(false));
        }

        sectionHeaderUi.initCollapsibility(contentContainerUi.getElement(), false);
    }

    @UiHandler("cancelControlUi")
    void onCancelControlClicked(final ClickEvent event) {
        this.cancelCallback.run();
    }

    private void addInfo(final UIObject child) {
        subscriptionInfoUi.appendChild(child.getElement());
    }

    private String getPlanName(final SubscriptionDTO subscription, final UserSubscriptionsView.Presenter presenter) {
<<<<<<< HEAD
        final SubscriptionPlanDTO plan = subscription != null ? presenter.getPlanById(subscription.getSubscriptionPlanId()) : null;
        return plan == null ? "-" : stringConstants.getString(plan.getSubscriptionPlanNameMessageKey());
=======
        return subscription != null ? "-" : "[TODO]";
        // FIXME return subscription != null ? "-" : stringConstants.getString(object.getSubscriptionPlanNameMessageKey());
>>>>>>> 8868ec00
    }

    private String getStatus(final SubscriptionDTO object) {
        if (object.isInTrial()) {
            return i18n.inTrial();
        } else if (object.isActive()) {
            return i18n.active();
        } else if (object.isPaused()) {
            return i18n.paused();
        }
        return "-";
    }

    private String getPaymentStatus(final SubscriptionDTO object) {
        if (object.isActive() && object.getPaymentStatus() != null) {
            if (object.isPaymentSuccess()) {
                if (object.isRefunded()) {
                    return i18n.refunded();
                } else {
                    return i18n.paymentStatusSuccess();
                }
            } else {
                return i18n.paymentStatusNoSuccess();
            }
        }
        return "-";
    }

    private String getTrialRemainingText(final SubscriptionDTO subscription) {
        long remainingSecs = Math.round(TimePoint.now().until(subscription.getCurrentEnd()).asSeconds());
        final StringBuilder remainText = new StringBuilder();
        if (remainingSecs <= 0) {
            remainText.append(i18n.numHours(0));
        } else {
            final int days = (int) (remainingSecs / 86400);
            if (days > 0) {
                remainText.append(i18n.numDays(days));
            }
            remainingSecs = remainingSecs % 86400;
            final int hours = (int) (remainingSecs / 3600);
            if (hours > 0) {
                if (remainText.length() > 0) {
                    remainText.append(" ");
                }
                remainText.append(i18n.numHours(hours));
            }
            if (days == 0) {
                remainingSecs = remainingSecs % 3600;
                final int mins = (int) (remainingSecs / 60);
                if (mins > 0) {
                    if (remainText.length() > 0) {
                        remainText.append(" ");
                    }
                    remainText.append(i18n.numMinutes(mins));
                }
            }
        }

        if (remainText.length() == 0) {
            remainText.append(i18n.numHours(0));
        }

        return remainText.toString();
    }

}<|MERGE_RESOLUTION|>--- conflicted
+++ resolved
@@ -20,6 +20,7 @@
 import com.sap.sse.common.TimePoint;
 import com.sap.sse.security.ui.client.i18n.subscription.SubscriptionStringConstants;
 import com.sap.sse.security.ui.shared.subscription.SubscriptionDTO;
+import com.sap.sse.security.ui.shared.subscription.SubscriptionPlanDTO;
 
 class UserSubscriptionItem extends Composite {
 
@@ -67,13 +68,14 @@
     }
 
     private String getPlanName(final SubscriptionDTO subscription, final UserSubscriptionsView.Presenter presenter) {
-<<<<<<< HEAD
-        final SubscriptionPlanDTO plan = subscription != null ? presenter.getPlanById(subscription.getSubscriptionPlanId()) : null;
-        return plan == null ? "-" : stringConstants.getString(plan.getSubscriptionPlanNameMessageKey());
-=======
-        return subscription != null ? "-" : "[TODO]";
-        // FIXME return subscription != null ? "-" : stringConstants.getString(object.getSubscriptionPlanNameMessageKey());
->>>>>>> 8868ec00
+        SubscriptionPlanDTO plan;
+        try {
+            plan = subscription != null ? presenter.getPlanById(subscription.getSubscriptionPlanId()).get() : null;
+            return plan == null ? "-" : stringConstants.getString(plan.getSubscriptionPlanNameMessageKey());
+        } catch (Exception e) {
+            // TODO handle error
+            return null;
+        }
     }
 
     private String getStatus(final SubscriptionDTO object) {
