--- conflicted
+++ resolved
@@ -27,19 +27,8 @@
         getElement().getStyle().setDisplay(Display.NONE);
     }
 
-<<<<<<< HEAD
-    @Override
-    public void setData(LiveRacesDTO data, long nextUpdate, int updateNo) {
-        if(data == null || data.getRaces().isEmpty()) {
-            getElement().getStyle().setDisplay(Display.NONE);
-        } else {
-            getElement().getStyle().clearDisplay();
-            this.raceList.setListData(data);
-        }
-=======
     public RefreshableWidget<CollectionResult<LiveRaceDTO>> getRefreshable() {
         return raceListContainer;
->>>>>>> a6a2f7bc
     }
     
     private class RaceListLiveRaces extends AbstractRaceList<LiveRaceDTO> {
