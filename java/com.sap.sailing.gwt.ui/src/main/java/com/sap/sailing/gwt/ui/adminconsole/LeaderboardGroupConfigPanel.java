--- conflicted
+++ resolved
@@ -603,34 +603,14 @@
                 userService.getUserManagementWriteService(), type,
                 group -> leaderboardGroupsRefresher.fillLeaderboardGroups(), stringMessages);
         actionsColumn.addAction(LeaderboardGroupConfigImagesBarCell.ACTION_CHANGE_OWNERSHIP, CHANGE_OWNERSHIP,
-<<<<<<< HEAD
-                // Explicitly using an anonymous inner class. Using a method reference caused problems with the GWT compiler (see bug 5269)
-                new Consumer<LeaderboardGroupDTO>() {
-                    @Override
-                    public void accept(LeaderboardGroupDTO e) {
-                        config.openOwnershipDialog(e);
-                    }
-                });
+                e -> config.openOwnershipDialog(e));
         
-=======
-                e -> config.openOwnershipDialog(e));
->>>>>>> d16ed4d2
         final EditACLDialog.DialogConfig<LeaderboardGroupDTO> configACL = EditACLDialog.create(
                 userService.getUserManagementWriteService(), type,
                 group -> leaderboardGroupsRefresher.fillLeaderboardGroups(), stringMessages);
         actionsColumn.addAction(LeaderboardGroupConfigImagesBarCell.ACTION_CHANGE_ACL, DefaultActions.CHANGE_ACL,
-<<<<<<< HEAD
-                // Explicitly using an anonymous inner class. Using a method reference caused problems with the GWT compiler (see bug 5269)
-                new Consumer<LeaderboardGroupDTO>() {
-                    @Override
-                    public void accept(LeaderboardGroupDTO e) {
-                        configACL.openACLDialog(e);
-                    }
-                });
+                e -> configACL.openDialog(e));
         
-=======
-                e -> configACL.openDialog(e));
->>>>>>> d16ed4d2
         final MigrateGroupOwnershipDialog.DialogConfig<LeaderboardGroupDTO> migrateDialogConfig = MigrateGroupOwnershipDialog
                 .create(userService.getUserManagementService(), (lg, dto) -> {
                     sailingServiceWrite.updateGroupOwnerForLeaderboardGroupHierarchy(lg.getId(), dto,
@@ -647,18 +627,8 @@
                             });
                 });
         actionsColumn.addAction(EventConfigImagesBarCell.ACTION_MIGRATE_GROUP_OWNERSHIP_HIERARCHY, CHANGE_OWNERSHIP,
-<<<<<<< HEAD
-                // Explicitly using an anonymous inner class. Using a method reference caused problems with the GWT compiler (see bug 5269)
-                new Consumer<LeaderboardGroupDTO>() {
-                    @Override
-                    public void accept(LeaderboardGroupDTO e) {
-                        migrateDialogConfig.openDialog(e);
-                    }
-                });
-
-=======
                 e -> migrateDialogConfig.openDialog(e));
->>>>>>> d16ed4d2
+
         SelectionCheckboxColumn<LeaderboardGroupDTO> leaderboardTableSelectionColumn =
                 new SelectionCheckboxColumn<LeaderboardGroupDTO>(
                 tableResources.cellTableStyle().cellTableCheckboxSelected(),
