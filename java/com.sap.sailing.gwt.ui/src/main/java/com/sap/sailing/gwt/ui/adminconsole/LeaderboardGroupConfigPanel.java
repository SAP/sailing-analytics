package com.sap.sailing.gwt.ui.adminconsole;

import static com.sap.sailing.domain.common.security.SecuredDomainType.LEADERBOARD_GROUP;
import static com.sap.sse.security.shared.HasPermissions.DefaultActions.CHANGE_OWNERSHIP;
import static com.sap.sse.security.shared.HasPermissions.DefaultActions.DELETE;
import static com.sap.sse.security.shared.HasPermissions.DefaultActions.UPDATE;
import static com.sap.sse.security.ui.client.component.AccessControlledActionsColumn.create;

import java.util.ArrayList;
import java.util.Collection;
import java.util.Collections;
import java.util.Comparator;
import java.util.HashSet;
import java.util.List;
import java.util.Map;
import java.util.Set;
import java.util.UUID;
import java.util.function.Consumer;
import java.util.function.Function;
import java.util.stream.Collectors;

import com.google.gwt.core.client.GWT;
import com.google.gwt.dom.client.Style.FontWeight;
import com.google.gwt.dom.client.Style.Unit;
import com.google.gwt.event.dom.client.ClickEvent;
import com.google.gwt.event.dom.client.ClickHandler;
import com.google.gwt.safehtml.client.SafeHtmlTemplates;
import com.google.gwt.safehtml.shared.SafeHtml;
import com.google.gwt.safehtml.shared.SafeUri;
import com.google.gwt.safehtml.shared.UriUtils;
import com.google.gwt.user.cellview.client.AbstractCellTable;
import com.google.gwt.user.cellview.client.CellTable.Resources;
import com.google.gwt.user.cellview.client.Column;
import com.google.gwt.user.cellview.client.ColumnSortEvent.ListHandler;
import com.google.gwt.user.cellview.client.TextColumn;
import com.google.gwt.user.client.Window;
import com.google.gwt.user.client.rpc.AsyncCallback;
import com.google.gwt.user.client.ui.Button;
import com.google.gwt.user.client.ui.CaptionPanel;
import com.google.gwt.user.client.ui.Grid;
import com.google.gwt.user.client.ui.HorizontalPanel;
import com.google.gwt.user.client.ui.Label;
import com.google.gwt.user.client.ui.TextArea;
import com.google.gwt.user.client.ui.VerticalPanel;
import com.google.gwt.user.client.ui.Widget;
import com.google.gwt.view.client.ListDataProvider;
import com.google.gwt.view.client.SelectionChangeEvent;
import com.sap.sailing.domain.common.dto.RaceColumnDTO;
import com.sap.sailing.domain.common.security.SecuredDomainType;
import com.sap.sailing.gwt.settings.client.raceboard.RaceBoardPerspectiveOwnSettings;
import com.sap.sailing.gwt.ui.adminconsole.LeaderboardConfigPanel.AnchorCell;
import com.sap.sailing.gwt.ui.adminconsole.LeaderboardGroupDialog.LeaderboardGroupDescriptor;
import com.sap.sailing.gwt.ui.client.AbstractRegattaPanel;
import com.sap.sailing.gwt.ui.client.LeaderboardGroupsDisplayer;
import com.sap.sailing.gwt.ui.client.LeaderboardGroupsRefresher;
import com.sap.sailing.gwt.ui.client.LeaderboardsDisplayer;
import com.sap.sailing.gwt.ui.client.LeaderboardsRefresher;
import com.sap.sailing.gwt.ui.client.RegattaRefresher;
import com.sap.sailing.gwt.ui.client.SailingServiceWriteAsync;
import com.sap.sailing.gwt.ui.client.StringMessages;
import com.sap.sailing.gwt.ui.leaderboard.ScoringSchemeTypeFormatter;
import com.sap.sailing.gwt.ui.shared.LeaderboardGroupDTO;
import com.sap.sailing.gwt.ui.shared.RegattaDTO;
import com.sap.sailing.gwt.ui.shared.StrippedLeaderboardDTO;
import com.sap.sailing.gwt.ui.shared.StrippedLeaderboardDTOWithSecurity;
import com.sap.sse.common.Util;
import com.sap.sse.common.util.NaturalComparator;
import com.sap.sse.gwt.adminconsole.AdminConsoleTableResources;
import com.sap.sse.gwt.client.ErrorReporter;
import com.sap.sse.gwt.client.Notification;
import com.sap.sse.gwt.client.Notification.NotificationType;
import com.sap.sse.gwt.client.URLEncoder;
import com.sap.sse.gwt.client.async.MarkedAsyncCallback;
import com.sap.sse.gwt.client.celltable.AbstractSortableTextColumn;
import com.sap.sse.gwt.client.celltable.EntityIdentityComparator;
import com.sap.sse.gwt.client.celltable.FlushableCellTable;
import com.sap.sse.gwt.client.celltable.RefreshableMultiSelectionModel;
import com.sap.sse.gwt.client.celltable.SelectionCheckboxColumn;
import com.sap.sse.gwt.client.dialog.DataEntryDialog.DialogCallback;
import com.sap.sse.gwt.client.panels.LabeledAbstractFilterablePanel;
import com.sap.sse.security.shared.HasPermissions;
import com.sap.sse.security.shared.HasPermissions.DefaultActions;
import com.sap.sse.security.ui.client.UserService;
import com.sap.sse.security.ui.client.component.AccessControlledActionsColumn;
import com.sap.sse.security.ui.client.component.AccessControlledButtonPanel;
import com.sap.sse.security.ui.client.component.EditOwnershipDialog;
import com.sap.sse.security.ui.client.component.EditOwnershipDialog.DialogConfig;
import com.sap.sse.security.ui.client.component.SecuredDTOOwnerColumn;
import com.sap.sse.security.ui.client.component.editacl.EditACLDialog;

public class LeaderboardGroupConfigPanel extends AbstractRegattaPanel
        implements LeaderboardGroupsDisplayer, LeaderboardsDisplayer<StrippedLeaderboardDTOWithSecurity> {

    /**
     * The key to put into a params map passed into {@link #setupLeaderboardGroups(Map)} used to identify
     * the leaderboard to select.
     */
    static final String LEADERBOARD_GROUP_ID = "LeaderBoardGroupId";

    interface AnchorTemplates extends SafeHtmlTemplates {
        @SafeHtmlTemplates.Template("<a href=\"{0}\">{1}</a>")
        SafeHtml cell(SafeUri url, String displayName);
    }

    private static AdminConsoleTableResources tableResources = GWT.create(AdminConsoleTableResources.class);

    private static final AnchorTemplates ANCHORTEMPLATE = GWT.create(AnchorTemplates.class);

    private final UserService userService;

    private VerticalPanel mainPanel;
    private HorizontalPanel splitPanel;
    private CaptionPanel groupDetailsCaptionPanel;

    private LabeledAbstractFilterablePanel<LeaderboardGroupDTO> groupsFilterablePanel;
    private Button removeButton;
    private FlushableCellTable<LeaderboardGroupDTO> groupsTable;
    private RefreshableMultiSelectionModel<LeaderboardGroupDTO> refreshableGroupsSelectionModel;
    /**
     * True, if only one group is selected in the {@link #groupsSelectionModel}.
     */
    private boolean isSingleGroupSelected;
    private ListDataProvider<LeaderboardGroupDTO> groupsProvider;

    private FlushableCellTable<StrippedLeaderboardDTO> groupDetailsTable;
    private RefreshableMultiSelectionModel<StrippedLeaderboardDTO> refreshableGroupDetailsSelectionModel;
    private ListDataProvider<StrippedLeaderboardDTO> groupDetailsProvider;
    private Button editDescriptionButton;
    private Button abortDescriptionButton;
    private Button saveDescriptionButton;
    private TextArea descriptionTextArea;
    private Button leaderboardUpButton;
    private Button leaderboardDownButton;

    private LabeledAbstractFilterablePanel<StrippedLeaderboardDTO> leaderboardsFilterablePanel;
    private FlushableCellTable<StrippedLeaderboardDTO> leaderboardsTable;
    private RefreshableMultiSelectionModel<StrippedLeaderboardDTO> refreshableLeaderboardsSelectionModel;
    private ListDataProvider<StrippedLeaderboardDTO> leaderboardsProvider;

    private Button moveToLeaderboardsButton;
    private Button moveToGroupButton;

    private final ArrayList<LeaderboardGroupDTO> availableLeaderboardGroups;
    private final ArrayList<StrippedLeaderboardDTO> availableLeaderboards;
    private final LeaderboardGroupsRefresher leaderboardGroupsRefresher;
    private final LeaderboardsRefresher<StrippedLeaderboardDTOWithSecurity> leaderboardsRefresher;

    private final Set<Widget> permissionRestrictedComponent = new HashSet<>();
    private final Label idLabel = new Label();

    public LeaderboardGroupConfigPanel(SailingServiceWriteAsync sailingServiceWrite, UserService userService,
            RegattaRefresher regattaRefresher, LeaderboardGroupsRefresher leaderboardGroupsRefresher,
            LeaderboardsRefresher<StrippedLeaderboardDTOWithSecurity> leaderboardsRefresher, ErrorReporter errorReporter,
            StringMessages stringMessages) {
        super(sailingServiceWrite, regattaRefresher, errorReporter, stringMessages);
        this.userService = userService;
        AdminConsoleTableResources tableRes = GWT.create(AdminConsoleTableResources.class);
        this.availableLeaderboardGroups = new ArrayList<LeaderboardGroupDTO>();
        this.availableLeaderboards = new ArrayList<StrippedLeaderboardDTO>();
        this.leaderboardGroupsRefresher = leaderboardGroupsRefresher;
        this.leaderboardsRefresher = leaderboardsRefresher;
        // Build GUI
        mainPanel = new VerticalPanel();
        mainPanel.setSpacing(5);
        mainPanel.setWidth("95%");
        add(mainPanel);
        mainPanel.add(createLeaderboardGroupsGUI(tableRes));
        splitPanel = new HorizontalPanel();
        splitPanel.ensureDebugId("LeaderboardGroupDetailsPanel");
        splitPanel.setWidth("100%");
        splitPanel.setVisible(false);
        mainPanel.add(splitPanel);
        splitPanel.setVerticalAlignment(HorizontalPanel.ALIGN_TOP);
        splitPanel.add(createLeaderboardGroupDetailsGUI(tableRes));
        final Widget switchLeaderboardsGUI = createSwitchLeaderboardsGUI();
        this.permissionRestrictedComponent.add(switchLeaderboardsGUI);
        splitPanel.add(switchLeaderboardsGUI);
        final Widget createLeaderboardsGUI = createLeaderboardsGUI(tableRes);
        this.permissionRestrictedComponent.add(createLeaderboardsGUI);
        splitPanel.add(createLeaderboardsGUI);
        //Load Data
        leaderboardGroupsRefresher.fillLeaderboardGroups();
        leaderboardsRefresher.fillLeaderboards();
    }

    private Widget createSwitchLeaderboardsGUI() {
        final VerticalPanel switchLeaderboardsPanel = new VerticalPanel();
        switchLeaderboardsPanel.setSpacing(5);
        switchLeaderboardsPanel.getElement().getStyle().setMarginTop(10, Unit.PX);
        moveToGroupButton = new Button("<-", (ClickHandler) event -> moveToGroup());
        moveToGroupButton.ensureDebugId("AddLeaderboardButton");
        moveToGroupButton.setEnabled(false);
        switchLeaderboardsPanel.add(moveToGroupButton);
        moveToLeaderboardsButton = new Button("->", (ClickHandler) event -> moveToLeaderboards());
        moveToLeaderboardsButton.ensureDebugId("RemoveLeaderboardButton");
        moveToLeaderboardsButton.setEnabled(false);
        switchLeaderboardsPanel.add(moveToLeaderboardsButton);
        return switchLeaderboardsPanel;
    }

    private Widget createLeaderboardsGUI(Resources tableRes) {
        CaptionPanel leaderboardsCaptionPanel = new CaptionPanel(stringMessages.leaderboardsExceptFromSelectedGroup());
        VerticalPanel leaderboardsPanel = new VerticalPanel();
        leaderboardsCaptionPanel.add(leaderboardsPanel);
        //Create leaderboards functional elements
        HorizontalPanel leaderboardsFunctionPanel = new HorizontalPanel();
        leaderboardsFunctionPanel.setSpacing(5);
        leaderboardsPanel.add(leaderboardsFunctionPanel);
        Label filterLeaderboardsLabel = new Label(stringMessages.filterLeaderboardsByName() + ":");
        leaderboardsFunctionPanel.add(filterLeaderboardsLabel);
        // Create leaderboards table
        leaderboardsProvider = new ListDataProvider<StrippedLeaderboardDTO>();
        ListHandler<StrippedLeaderboardDTO> leaderboardsListHandler = new ListHandler<StrippedLeaderboardDTO>(leaderboardsProvider.getList());
        leaderboardsTable = new FlushableCellTable<StrippedLeaderboardDTO>(10000, tableRes);
        leaderboardsTable.ensureDebugId("LeaderboardsCellTable");
        leaderboardsFilterablePanel = new LabeledAbstractFilterablePanel<StrippedLeaderboardDTO>(
                filterLeaderboardsLabel, availableLeaderboards, leaderboardsProvider, stringMessages) {
            @Override
            public Iterable<String> getSearchableStrings(StrippedLeaderboardDTO t) {
                List<String> strings = new ArrayList<String>();
                strings.add(t.getName());
                strings.add(t.getDisplayName());
                return strings;
            }

            @Override
            public AbstractCellTable<StrippedLeaderboardDTO> getCellTable() {
                return leaderboardsTable;
            }
        };
        SelectionCheckboxColumn<StrippedLeaderboardDTO> leaderboardTableSelectionColumn =
                new SelectionCheckboxColumn<StrippedLeaderboardDTO>(
                tableResources.cellTableStyle().cellTableCheckboxSelected(),
                tableResources.cellTableStyle().cellTableCheckboxDeselected(),
                tableResources.cellTableStyle().cellTableCheckboxColumnCell(),
                new EntityIdentityComparator<StrippedLeaderboardDTO>() {
                    @Override
                    public boolean representSameEntity(StrippedLeaderboardDTO dto1, StrippedLeaderboardDTO dto2) {
                        return dto1.getName().equals(dto2.getName());
                    }
                    @Override
                    public int hashCode(StrippedLeaderboardDTO t) {
                        return t.getName().hashCode();
                    }
                }, leaderboardsFilterablePanel.getAllListDataProvider(), leaderboardsTable);
        refreshableLeaderboardsSelectionModel = leaderboardTableSelectionColumn.getSelectionModel();
        leaderboardsTable.setSelectionModel(refreshableLeaderboardsSelectionModel, leaderboardTableSelectionColumn.getSelectionManager());
        leaderboardsFilterablePanel.getTextBox().ensureDebugId("LeaderboardsFilterTextBox");
        leaderboardsFunctionPanel.add(leaderboardsFilterablePanel);
        Button refreshLeaderboardsButton = new Button(stringMessages.refresh());
        refreshLeaderboardsButton.ensureDebugId("RefreshLeaderboardsButton");
        refreshLeaderboardsButton.addClickHandler(new ClickHandler() {
            @Override
            public void onClick(ClickEvent event) {
                refreshLeaderboardsList();
            }
        });
        leaderboardsFunctionPanel.add(refreshLeaderboardsButton);
        TextColumn<StrippedLeaderboardDTO> leaderboardsNameColumn = new TextColumn<StrippedLeaderboardDTO>() {
            @Override
            public String getValue(StrippedLeaderboardDTO leaderboard) {
                return leaderboard.getName();
            }
        };
        leaderboardsNameColumn.setSortable(true);
        leaderboardsListHandler.setComparator(leaderboardsNameColumn, new Comparator<StrippedLeaderboardDTO>() {
            @Override
            public int compare(StrippedLeaderboardDTO l1, StrippedLeaderboardDTO l2) {
                return new NaturalComparator(false).compare(l1.getName(), l2.getName());
            }
        });
        TextColumn<StrippedLeaderboardDTO> leaderboardsRacesColumn = new TextColumn<StrippedLeaderboardDTO>() {
            @Override
            public String getValue(StrippedLeaderboardDTO leaderboard) {
                String result = "";
                boolean first = true;
                for (RaceColumnDTO race : leaderboard.getRaceList()) {
                    if (!first) {
                        result += "; ";
                    }
                    result += race.getRaceColumnName();
                    first = false;
                }
                return result;
            }
        };
        leaderboardsTable.setWidth("100%");
        leaderboardsTable.addColumnSortHandler(leaderboardsListHandler);
        leaderboardsTable.addColumn(leaderboardTableSelectionColumn, leaderboardTableSelectionColumn.getHeader());
        leaderboardsTable.addColumn(leaderboardsNameColumn, stringMessages.leaderboardName());
        leaderboardsTable.addColumn(leaderboardsRacesColumn, stringMessages.races());
        refreshableLeaderboardsSelectionModel.addSelectionChangeHandler(new SelectionChangeEvent.Handler() {
            @Override
            public void onSelectionChange(SelectionChangeEvent event) {
                Set<StrippedLeaderboardDTO> selectedLeaderboards = refreshableLeaderboardsSelectionModel.getSelectedSet();
                moveToGroupButton.setEnabled(selectedLeaderboards != null && selectedLeaderboards.size() > 0);
            }
        });
        leaderboardsProvider.addDataDisplay(leaderboardsTable);
        leaderboardsPanel.add(leaderboardsTable);
        return leaderboardsCaptionPanel;
    }

    private Widget createLeaderboardGroupDetailsGUI(Resources tableRes) {
        groupDetailsCaptionPanel = new CaptionPanel();
        VerticalPanel groupDetailsPanel = new VerticalPanel();
        groupDetailsPanel.setSpacing(7);
        groupDetailsCaptionPanel.add(groupDetailsPanel);
        final Grid leaderboardGroupIdInfo = new Grid(1, 2);
        leaderboardGroupIdInfo.setText(0, 0, stringMessages.id() + ":");
        leaderboardGroupIdInfo.getCellFormatter().getElement(0, 0).getStyle().setFontWeight(FontWeight.BOLD);
        leaderboardGroupIdInfo.setWidget(0, 1, idLabel);
        groupDetailsPanel.add(leaderboardGroupIdInfo);
        // Create description area
        CaptionPanel descriptionCaptionPanel = new CaptionPanel(stringMessages.description());
        groupDetailsPanel.add(descriptionCaptionPanel);
        VerticalPanel descriptionPanel = new VerticalPanel();
        descriptionPanel.setWidth("100%");
        descriptionCaptionPanel.add(descriptionPanel);
        descriptionTextArea = new TextArea();
        descriptionTextArea.setWidth("100%");
        descriptionTextArea.ensureDebugId("DescriptionTextArea");
        descriptionTextArea.setCharacterWidth(60);
        descriptionTextArea.setVisibleLines(8);
        descriptionTextArea.getElement().getStyle().setProperty("resize", "none");
        descriptionTextArea.setReadOnly(true);
        descriptionPanel.add(descriptionTextArea);
        HorizontalPanel descriptionFunctionsPanel = new HorizontalPanel();
        descriptionPanel.add(descriptionFunctionsPanel);
        editDescriptionButton = new Button(stringMessages.edit());
        editDescriptionButton.ensureDebugId("EditDescriptionButton");
        editDescriptionButton.addClickHandler(event -> setDescriptionEditable(true));
        editDescriptionButton.getElement().getStyle().setMarginRight(5, Unit.PX);
        descriptionFunctionsPanel.add(editDescriptionButton);
        abortDescriptionButton = new Button(stringMessages.abort());
        abortDescriptionButton.ensureDebugId("AbortButton");
        abortDescriptionButton.addClickHandler(event -> {
            if (isSingleGroupSelected) {
                LeaderboardGroupDTO selectedGroup = getSelectedGroup();
                setDescriptionEditable(false);
                descriptionTextArea.setText(selectedGroup.getDescription());
            }
        });
        abortDescriptionButton.getElement().getStyle().setMarginRight(5, Unit.PX);
        abortDescriptionButton.setVisible(false);
        abortDescriptionButton.setEnabled(false);
        descriptionFunctionsPanel.add(abortDescriptionButton);
        saveDescriptionButton = new Button(stringMessages.save());
        saveDescriptionButton.ensureDebugId("SaveButton");
        saveDescriptionButton.addClickHandler(event -> saveDescriptionChanges());
        saveDescriptionButton.setEnabled(false);
        saveDescriptionButton.setVisible(false);
        descriptionFunctionsPanel.add(saveDescriptionButton);
        this.permissionRestrictedComponent.add(descriptionFunctionsPanel);
        //Create leaderboard table
        TextColumn<StrippedLeaderboardDTO> groupDetailsNameColumn = new TextColumn<StrippedLeaderboardDTO>() {
            @Override
            public String getValue(StrippedLeaderboardDTO leaderboard) {
                return leaderboard.getName();
            }
        };
        TextColumn<StrippedLeaderboardDTO> groupDetailsRacesColumn = new TextColumn<StrippedLeaderboardDTO>() {
            @Override
            public String getValue(StrippedLeaderboardDTO leaderboard) {
                String result = "";
                boolean first = true;
                for (RaceColumnDTO race : leaderboard.getRaceList()) {
                    if (!first) {
                        result += "; ";
                    }
                    result += race.getRaceColumnName();
                    first = false;
                }
                return result;
            }
        };
        groupDetailsTable = new FlushableCellTable<StrippedLeaderboardDTO>(10000, tableRes);
        groupDetailsTable.ensureDebugId("LeaderboardGroupsCellTable");
        groupDetailsProvider = new ListDataProvider<StrippedLeaderboardDTO>();
        groupDetailsProvider.addDataDisplay(groupDetailsTable);
        SelectionCheckboxColumn<StrippedLeaderboardDTO> groupDetailsTableSelectionColumn =
                new SelectionCheckboxColumn<StrippedLeaderboardDTO>(
                        tableResources.cellTableStyle().cellTableCheckboxSelected(), tableResources.cellTableStyle().cellTableCheckboxDeselected(), 
                        tableResources.cellTableStyle().cellTableCheckboxColumnCell(), new EntityIdentityComparator<StrippedLeaderboardDTO>() {
                            @Override
                            public boolean representSameEntity(StrippedLeaderboardDTO dto1,
                                    StrippedLeaderboardDTO dto2) {
                                return dto1.getName().equals(dto2.getName());
                            }
                            @Override
                            public int hashCode(StrippedLeaderboardDTO t) {
                                return t.getName().hashCode();
                            }
                        }, groupDetailsProvider, groupDetailsTable);
        groupDetailsTable.setWidth("100%");
        groupDetailsTable.addColumn(groupDetailsTableSelectionColumn, groupDetailsTableSelectionColumn.getHeader());
        groupDetailsTable.addColumn(groupDetailsNameColumn, stringMessages.leaderboardName());
        groupDetailsTable.addColumn(groupDetailsRacesColumn, stringMessages.races());
        refreshableGroupDetailsSelectionModel = groupDetailsTableSelectionColumn.getSelectionModel();
        refreshableGroupDetailsSelectionModel.addSelectionChangeHandler(new SelectionChangeEvent.Handler() {
            @Override
            public void onSelectionChange(SelectionChangeEvent event) {
                Set<StrippedLeaderboardDTO> selectedLeaderboardsInGroup = refreshableGroupDetailsSelectionModel.getSelectedSet();
                moveToLeaderboardsButton.setEnabled(selectedLeaderboardsInGroup != null && !selectedLeaderboardsInGroup.isEmpty());
                leaderboardDownButton.setEnabled(selectedLeaderboardsInGroup != null && selectedLeaderboardsInGroup.size() == 1);
                leaderboardUpButton.setEnabled(selectedLeaderboardsInGroup != null && selectedLeaderboardsInGroup.size() == 1);
            }
        });
        groupDetailsTable.setSelectionModel(refreshableGroupDetailsSelectionModel, groupDetailsTableSelectionColumn.getSelectionManager());
        groupDetailsPanel.add(groupDetailsTable);
        //Create details functionality
        HorizontalPanel groupDetailsFunctionPanel = new HorizontalPanel();
        groupDetailsFunctionPanel.setSpacing(5);
        groupDetailsPanel.add(groupDetailsFunctionPanel);
        leaderboardUpButton = new Button(stringMessages.columnMoveUp());
        leaderboardUpButton.ensureDebugId("MoveLeaderboardGroupUpButton");
        leaderboardUpButton.addClickHandler(new ClickHandler() {
            @Override
            public void onClick(ClickEvent event) {
                moveLeaderboardInGroupUp();
            }
        });
        leaderboardUpButton.setEnabled(false);
        groupDetailsFunctionPanel.add(leaderboardUpButton);
        leaderboardDownButton = new Button(stringMessages.columnMoveDown());
        leaderboardDownButton.ensureDebugId("MoveLeaderboardGroupDownButton");
        leaderboardDownButton.addClickHandler(new ClickHandler() {
            @Override
            public void onClick(ClickEvent event) {
                moveLeaderboardInGroupDown();
            }
        });
        leaderboardDownButton.setEnabled(false);
        groupDetailsFunctionPanel.add(leaderboardDownButton);
        permissionRestrictedComponent.add(groupDetailsFunctionPanel);
        return groupDetailsCaptionPanel;
    }

    private Widget createLeaderboardGroupsGUI(final Resources tableRes) {
        final CaptionPanel leaderboardGroupsCaptionPanel = new CaptionPanel(stringMessages.leaderboardGroups());
        final VerticalPanel leaderboardGroupsContentPanel = new VerticalPanel();
        leaderboardGroupsCaptionPanel.add(leaderboardGroupsContentPanel);
        // Create functional elements for the leaderboard groups
        final AccessControlledButtonPanel buttonPanel = new AccessControlledButtonPanel(userService, LEADERBOARD_GROUP);
        leaderboardGroupsContentPanel.add(buttonPanel);
        Label filterLeaderboardGroupsLbl = new Label(stringMessages.filterLeaderboardGroupsByName() + ":");
        //Create table for leaderboard groups
        groupsProvider = new ListDataProvider<LeaderboardGroupDTO>();
        ListHandler<LeaderboardGroupDTO> leaderboardGroupsListHandler = new ListHandler<LeaderboardGroupDTO>(groupsProvider.getList());
        groupsTable = new FlushableCellTable<LeaderboardGroupDTO>(10000, tableRes);
        groupsTable.ensureDebugId("LeaderboardGroupsCellTable");
        groupsFilterablePanel = new LabeledAbstractFilterablePanel<LeaderboardGroupDTO>(filterLeaderboardGroupsLbl,
                availableLeaderboardGroups, groupsProvider, stringMessages) {
            @Override
            public Iterable<String> getSearchableStrings(LeaderboardGroupDTO t) {
<<<<<<< HEAD
                List<String> string = new ArrayList<String>();
                string.add(t.getName());
                string.add(String.valueOf(t.getId()));
                return string;
=======
                List<String> strings = new ArrayList<String>();
                strings.add(t.getName());
                strings.add(t.getDisplayName());
                strings.add(t.getDescription());
                return strings;
>>>>>>> 0cf13fb0
            }

            @Override
            public AbstractCellTable<LeaderboardGroupDTO> getCellTable() {
                return groupsTable;
            }
        };
        groupsFilterablePanel.getTextBox().ensureDebugId("LeaderboardGroupsFilterTextBox");
        leaderboardGroupsContentPanel.add(groupsFilterablePanel);
        groupsFilterablePanel.setUpdatePermissionFilterForCheckbox(
                leaderboardGroup -> userService.hasPermission(leaderboardGroup, DefaultActions.UPDATE));
        final Button createButton = buttonPanel.addCreateAction(stringMessages.createNewLeaderboardGroup(),
                this::addNewGroup);
        createButton.ensureDebugId("CreateLeaderboardGroupButton");
        final Button refreshButton = buttonPanel.addUnsecuredAction(stringMessages.refresh(), () -> {
                leaderboardsRefresher.fillLeaderboards();
                leaderboardGroupsRefresher.fillLeaderboardGroups();
        });
        refreshButton.ensureDebugId("RefreshLeaderboardGroupsButton");
        AnchorCell anchorCell = new AnchorCell();
        final TextColumn<LeaderboardGroupDTO> groupUUidColumn = new AbstractSortableTextColumn<LeaderboardGroupDTO>(
                group -> group.getId() == null ? "<null>" : group.getId().toString());
        Column<LeaderboardGroupDTO, SafeHtml> groupNameColumn = new Column<LeaderboardGroupDTO, SafeHtml>(anchorCell) {
            @Override
            public SafeHtml getValue(LeaderboardGroupDTO group) {
                String debugParam = Window.Location.getParameter("gwt.codesvr");
                String link = URLEncoder.encode("/gwt/Spectator.html?leaderboardGroupId=" + group.getId()
                        + "&leaderboardGroupName=" + group.getName() + "&showRaceDetails=true&"
                        + RaceBoardPerspectiveOwnSettings.PARAM_CAN_REPLAY_DURING_LIVE_RACES + "=true"
                        + (debugParam != null && !debugParam.isEmpty() ? "&gwt.codesvr=" + debugParam : ""));
                return ANCHORTEMPLATE.cell(UriUtils.fromString(link), group.getName());
            }
        };
        groupNameColumn.setSortable(true);
        leaderboardGroupsListHandler.setComparator(groupNameColumn, new Comparator<LeaderboardGroupDTO>() {
            @Override
            public int compare(LeaderboardGroupDTO group1, LeaderboardGroupDTO group2) {
                return new NaturalComparator(false).compare(group1.getName(), group2.getName());
            }
        });
        TextColumn<LeaderboardGroupDTO> groupDescriptionColumn = new TextColumn<LeaderboardGroupDTO>() {
            @Override
            public String getValue(LeaderboardGroupDTO group) {
                return group.getDescription().length() <= 100 ? group.getDescription() : group.getDescription().substring(0, 98) + "...";
            }
        };
        groupDescriptionColumn.setSortable(true);
        leaderboardGroupsListHandler.setComparator(groupDescriptionColumn, new Comparator<LeaderboardGroupDTO>() {
            @Override
            public int compare(LeaderboardGroupDTO group1, LeaderboardGroupDTO group2) {
                return new NaturalComparator(false).compare(group1.getDescription(), group2.getDescription());
            }
        });
        TextColumn<LeaderboardGroupDTO> groupDisplayNameColumn = new TextColumn<LeaderboardGroupDTO>() {
            @Override
            public String getValue(LeaderboardGroupDTO group) {
                return group.getDisplayName() == null ? "" :
                    group.getDisplayName().length() <= 100 ? group.getDisplayName() : group.getDisplayName().substring(0, 98) + "...";
            }
        };
        groupDisplayNameColumn.setSortable(true);
        leaderboardGroupsListHandler.setComparator(groupDisplayNameColumn, new Comparator<LeaderboardGroupDTO>() {
            @Override
            public int compare(LeaderboardGroupDTO group1, LeaderboardGroupDTO group2) {
                return new NaturalComparator(false).compare(group1.getDisplayName(), group2.getDisplayName());
            }
        });
        TextColumn<LeaderboardGroupDTO> hasOverallLeaderboardColumn = new TextColumn<LeaderboardGroupDTO>() {
            @Override
            public String getValue(LeaderboardGroupDTO group) {
                String result = stringMessages.no();
                if(group.hasOverallLeaderboard()) {
                    result =  stringMessages.yes() + " (" + ScoringSchemeTypeFormatter.format(group.getOverallLeaderboardScoringSchemeType(), stringMessages) +")";
                }
                return  result;
            }
        };
        hasOverallLeaderboardColumn.setSortable(true);
        leaderboardGroupsListHandler.setComparator(hasOverallLeaderboardColumn, new Comparator<LeaderboardGroupDTO>() {
            @Override
            public int compare(LeaderboardGroupDTO group1, LeaderboardGroupDTO group2) {
                return new NaturalComparator(false).compare(hasOverallLeaderboardColumn.getValue(group1),
                        hasOverallLeaderboardColumn.getValue(group2));
            }
        });
        final HasPermissions type = SecuredDomainType.LEADERBOARD_GROUP;
        final AccessControlledActionsColumn<LeaderboardGroupDTO, LeaderboardGroupConfigImagesBarCell> actionsColumn = create(
                new LeaderboardGroupConfigImagesBarCell(stringMessages), userService);
        actionsColumn.addAction(LeaderboardGroupConfigImagesBarCell.ACTION_UPDATE, UPDATE,
                this::openEditLeaderboardGroupDialog);
        actionsColumn.addAction(LeaderboardGroupConfigImagesBarCell.ACTION_DELETE, DELETE, group -> {
            if (Window.confirm(stringMessages.doYouReallyWantToRemoveLeaderboardGroup(group.getName()))) {
                removeLeaderboardGroup(group);
            }
        });
        final DialogConfig<LeaderboardGroupDTO> config = EditOwnershipDialog.create(
                userService.getUserManagementService(), type,
                group -> leaderboardGroupsRefresher.fillLeaderboardGroups(), stringMessages);
        actionsColumn.addAction(LeaderboardGroupConfigImagesBarCell.ACTION_CHANGE_OWNERSHIP, CHANGE_OWNERSHIP,
                // Explicitly using an anonymous inner class. Using a method reference caused problems with the GWT compiler (see bug 5269)
                new Consumer<LeaderboardGroupDTO>() {
                    @Override
                    public void accept(LeaderboardGroupDTO e) {
                        config.openOwnershipDialog(e);
                    }
                });
        final EditACLDialog.DialogConfig<LeaderboardGroupDTO> configACL = EditACLDialog.create(
                userService.getUserManagementService(), type,
                group -> leaderboardGroupsRefresher.fillLeaderboardGroups(), stringMessages);
        actionsColumn.addAction(LeaderboardGroupConfigImagesBarCell.ACTION_CHANGE_ACL, DefaultActions.CHANGE_ACL,
                // Explicitly using an anonymous inner class. Using a method reference caused problems with the GWT compiler (see bug 5269)
                new Consumer<LeaderboardGroupDTO>() {
                    @Override
                    public void accept(LeaderboardGroupDTO e) {
                        configACL.openACLDialog(e);
                    }
                });
        final MigrateGroupOwnershipDialog.DialogConfig<LeaderboardGroupDTO> migrateDialogConfig = MigrateGroupOwnershipDialog
                .create(userService.getUserManagementService(), (lg, dto) -> {
                    sailingServiceWrite.updateGroupOwnerForLeaderboardGroupHierarchy(lg.getId(), dto,
                            new AsyncCallback<Void>() {
                                @Override
                                public void onFailure(Throwable caught) {
                                    errorReporter.reportError(stringMessages.errorUpdatingOwnership(lg.getName()));
                                }

                                @Override
                                public void onSuccess(Void result) {
                                    leaderboardGroupsRefresher.fillLeaderboardGroups();
                                }
                            });
                });
        actionsColumn.addAction(EventConfigImagesBarCell.ACTION_MIGRATE_GROUP_OWNERSHIP_HIERARCHY, CHANGE_OWNERSHIP,
                // Explicitly using an anonymous inner class. Using a method reference caused problems with the GWT compiler (see bug 5269)
                new Consumer<LeaderboardGroupDTO>() {
                    @Override
                    public void accept(LeaderboardGroupDTO e) {
                        migrateDialogConfig.openDialog(e);
                    }
                });
        SelectionCheckboxColumn<LeaderboardGroupDTO> leaderboardTableSelectionColumn =
                new SelectionCheckboxColumn<LeaderboardGroupDTO>(
                tableResources.cellTableStyle().cellTableCheckboxSelected(),
                tableResources.cellTableStyle().cellTableCheckboxDeselected(),
                tableResources.cellTableStyle().cellTableCheckboxColumnCell(),
                new EntityIdentityComparator<LeaderboardGroupDTO>() {
                    @Override
                    public boolean representSameEntity(LeaderboardGroupDTO dto1, LeaderboardGroupDTO dto2) {
                        return dto1.getId().equals(dto2.getId());
                    }
                    @Override
                    public int hashCode(LeaderboardGroupDTO t) {
                        return t.getId().hashCode();
                    }
                }, groupsFilterablePanel.getAllListDataProvider(), groupsTable);
        groupsTable.setWidth("100%");
        groupsTable.addColumn(leaderboardTableSelectionColumn, leaderboardTableSelectionColumn.getHeader());
        groupsTable.addColumn(groupNameColumn, stringMessages.name());
        groupsTable.addColumn(groupDescriptionColumn, stringMessages.description());
        groupsTable.addColumn(groupDisplayNameColumn, stringMessages.displayName());
        groupsTable.addColumn(hasOverallLeaderboardColumn, stringMessages.useOverallLeaderboard());
        SecuredDTOOwnerColumn.configureOwnerColumns(groupsTable, leaderboardGroupsListHandler, stringMessages);
        groupsTable.addColumn(groupUUidColumn, stringMessages.id());
        groupsTable.addColumn(actionsColumn, stringMessages.actions());
        groupsTable.addColumnSortHandler(leaderboardGroupsListHandler);
        refreshableGroupsSelectionModel = leaderboardTableSelectionColumn.getSelectionModel();
        removeButton = buttonPanel.addRemoveAction(stringMessages.remove(), refreshableGroupsSelectionModel, true,
                () -> removeLeaderboardGroups(refreshableGroupsSelectionModel.getSelectedSet()));
        removeButton.ensureDebugId("RemoveLeaderboardButton");
        refreshableGroupsSelectionModel.addSelectionChangeHandler(event -> groupSelectionChanged());
        groupsTable.setSelectionModel(refreshableGroupsSelectionModel, leaderboardTableSelectionColumn.getSelectionManager());
        groupsProvider.addDataDisplay(groupsTable);
        leaderboardGroupsContentPanel.add(groupsTable);
        return leaderboardGroupsCaptionPanel;
    }

    private void openEditLeaderboardGroupDialog(final LeaderboardGroupDTO group) {
        final UUID oldGroupId = group.getId();
        final String oldGroupName = group.getName();
        final ArrayList<LeaderboardGroupDTO> otherExistingGroups = new ArrayList<>(availableLeaderboardGroups);
        otherExistingGroups.remove(group);
        final LeaderboardGroupEditDialog dialog = new LeaderboardGroupEditDialog(group, otherExistingGroups,
                stringMessages, new DialogCallback<LeaderboardGroupDescriptor>() {
                    @Override
                    public void cancel() {
                    }

                    @Override
                    public void ok(LeaderboardGroupDescriptor groupDescriptor) {
                        updateGroup(oldGroupId, oldGroupName, group, groupDescriptor);
                    }
                });
        dialog.show();
    }

    @Override
    public void fillLeaderboardGroups(Iterable<LeaderboardGroupDTO> groups) {
        availableLeaderboardGroups.clear();
        if (groups != null) {
            Util.addAll(groups, availableLeaderboardGroups);
        }
        groupsFilterablePanel.updateAll(availableLeaderboardGroups);
    }

    @Override
    public void fillLeaderboards(Iterable<StrippedLeaderboardDTOWithSecurity> leaderboards) {
        availableLeaderboards.clear();
        leaderboardsProvider.getList().clear();
        if (leaderboards != null) {
            Util.addAll(leaderboards, availableLeaderboards);
        }
        final LeaderboardGroupDTO selectedGroup = getSelectedGroup();
        if(selectedGroup != null) {
            this.updateLeaderboardFilterToShowAllLeaderboardsExceptThoseOf(selectedGroup);
            refreshableLeaderboardsSelectionModel.clear();
        }
    }

    /**
     * If no leaderboard group is selected or more than one is selected, this method is a no-op because the leaderboard
     * list displayed is defined to the be list of all leaderboards available, excluding those leaderboards that are
     * already assigned to <em>the</em> selected leaderboard group. In other words, the leaderboard list is only
     * well-defined in case a single leaderboard group is selected.
     */
    private void refreshLeaderboardsList() {
        if (isSingleGroupSelected && getSelectedGroup() != null) {
            sailingServiceWrite.getLeaderboardsWithSecurity(new MarkedAsyncCallback<List<StrippedLeaderboardDTOWithSecurity>>(
                    new AsyncCallback<List<StrippedLeaderboardDTOWithSecurity>>() {
                        @Override
                        public void onFailure(Throwable t) {
                            errorReporter.reportError("Error trying to obtain list of leaderboards: " + t.getMessage());
                        }

                        @Override
                        public void onSuccess(List<StrippedLeaderboardDTOWithSecurity> leaderboards) {
                            fillLeaderboards(leaderboards);
                        }
                    }));
        }
    }

    private void addNewGroup() {
        LeaderboardGroupCreateDialog dialog = new LeaderboardGroupCreateDialog(
                Collections.unmodifiableCollection(availableLeaderboardGroups), stringMessages,
                new DialogCallback<LeaderboardGroupDescriptor>() {
                    @Override
                    public void cancel() {}
                    @Override
                    public void ok(LeaderboardGroupDescriptor newGroup) {
                        createNewGroup(newGroup);
                    }
                });
        dialog.ensureDebugId("LeaderboardGroupCreateDialog");
        dialog.show();
    }

    private void createNewGroup(final LeaderboardGroupDescriptor newGroup) {
        sailingServiceWrite.createLeaderboardGroup(newGroup.getName(), newGroup.getDescription(),
                newGroup.getDisplayName(), newGroup.isDisplayLeaderboardsInReverseOrder(),
                newGroup.getOverallLeaderboardDiscardThresholds(), newGroup.getOverallLeaderboardScoringSchemeType(), new MarkedAsyncCallback<LeaderboardGroupDTO>(
                        new AsyncCallback<LeaderboardGroupDTO>() {
                            @Override
                            public void onFailure(Throwable t) {
                                errorReporter.reportError(stringMessages.errorCreatingLeaderboardGroup(newGroup.getName())
                                                + ": " + t.getMessage());
                            }
                            @Override
                            public void onSuccess(LeaderboardGroupDTO newGroup) {
                                availableLeaderboardGroups.add(newGroup);
                                groupsFilterablePanel.updateAll(availableLeaderboardGroups);
                                refreshableGroupsSelectionModel.clear();
                                refreshableGroupsSelectionModel.setSelected(newGroup, true);
                                leaderboardGroupsRefresher.updateLeaderboardGroups(availableLeaderboardGroups, LeaderboardGroupConfigPanel.this);
                            }
                        }));
    }

    private void updateGroup(final UUID oldGroupId, final String oldGroupName, final LeaderboardGroupDTO groupToUpdate, final LeaderboardGroupDescriptor updateDescriptor) {
        List<String> leaderboardNames = new ArrayList<String>();
        for (StrippedLeaderboardDTO leaderboardDTO : groupToUpdate.leaderboards) {
            leaderboardNames.add(leaderboardDTO.getName());
        }
        sailingServiceWrite.updateLeaderboardGroup(oldGroupId, oldGroupName, updateDescriptor.getName(), updateDescriptor.getDescription(),
                updateDescriptor.getDisplayName(),
                leaderboardNames, updateDescriptor.getOverallLeaderboardDiscardThresholds(),
                updateDescriptor.getOverallLeaderboardScoringSchemeType(), new MarkedAsyncCallback<Void>(
                        new AsyncCallback<Void>() {
                            @Override
                            public void onFailure(Throwable t) {
                                errorReporter.reportError("Error trying to update leaderboard group " + oldGroupName + ": "
                                        + t.getMessage());
                            }
                            @Override
                            public void onSuccess(Void v) {
                                // Update the availableLeaderboardGroups and the list of displayed groups
                                for (int i = 0; i < availableLeaderboardGroups.size(); i++) {
                                    LeaderboardGroupDTO group = availableLeaderboardGroups.get(i);
                                    if (oldGroupName.equals(group.getName())) {
                                        // if the leaderboard is selected, de-select equality/hashCode may change) and select again when done
                                        final boolean wasSelected = Util.equalsWithNull(groupToUpdate, getSelectedGroup());
                                        if (wasSelected) {
                                            refreshableGroupsSelectionModel.setSelected(groupToUpdate, false);
                                        }
                                        groupToUpdate.setName(updateDescriptor.getName());
                                        groupToUpdate.setDescription(updateDescriptor.getDescription());
                                        groupToUpdate.setDisplayName(updateDescriptor.getDisplayName());
                                        groupToUpdate.displayLeaderboardsInReverseOrder = updateDescriptor.isDisplayLeaderboardsInReverseOrder();
                                        groupToUpdate.setOverallLeaderboardDiscardThresholds(updateDescriptor.getOverallLeaderboardDiscardThresholds());
                                        groupToUpdate.setOverallLeaderboardScoringSchemeType(updateDescriptor.getOverallLeaderboardScoringSchemeType());
                                        availableLeaderboardGroups.set(i, groupToUpdate);
                                        int displayedIndex = groupsProvider.getList().indexOf(group);
                                        if (displayedIndex != -1) {
                                            groupsProvider.getList().set(displayedIndex, groupToUpdate);
                                        }
                                        if (wasSelected) {
                                            refreshableGroupsSelectionModel.setSelected(groupToUpdate, true);
                                        }
                                    }
                                }
                                groupsFilterablePanel.updateAll(availableLeaderboardGroups);
                                leaderboardGroupsRefresher.updateLeaderboardGroups(availableLeaderboardGroups, LeaderboardGroupConfigPanel.this);
                                groupsProvider.refresh();
                            }
                        }));
    }

    /**
     * Updates a change in the group's leaderboard list to the server
     */
    private void updateGroup(final LeaderboardGroupDTO group) {
        List<String> leaderboardNames = new ArrayList<String>();
        for (StrippedLeaderboardDTO leaderboardDTO : group.leaderboards) {
            leaderboardNames.add(leaderboardDTO.getName());
        }
        sailingServiceWrite.updateLeaderboardGroup(group.getId(), group.getName(), group.getName(), group.getDescription(),
                group.getDisplayName(),
                leaderboardNames, group.getOverallLeaderboardDiscardThresholds(),
                group.getOverallLeaderboardScoringSchemeType(), new MarkedAsyncCallback<Void>(
                        new AsyncCallback<Void>() {
                            @Override
                            public void onFailure(Throwable t) {
                                errorReporter.reportError("Error trying to update leaderboard group " + group.getName() + ": "
                                        + t.getMessage());
                            }
                            @Override
                            public void onSuccess(Void v) {
                            }
                        }));
    }
    
    private void removeLeaderboardGroups(final Collection<LeaderboardGroupDTO> groups) {
        if (!groups.isEmpty()) {
            final Set<UUID> groupIds = new HashSet<>();
            for (LeaderboardGroupDTO group : groups) {
                groupIds.add(group.getId());
            }
            sailingServiceWrite.removeLeaderboardGroups(groupIds, new MarkedAsyncCallback<Void>(
                    new AsyncCallback<Void>() {
                        @Override
                        public void onFailure(Throwable t) {
                            errorReporter.reportError("Error trying to remove the leaderboard groups: "
                                    + t.getMessage());
                        }
                        @Override
                        public void onSuccess(Void result) {
                            for (LeaderboardGroupDTO group : groups) {
                                removeGroupFromTable(group);
                                leaderboardGroupsRefresher.updateLeaderboardGroups(availableLeaderboardGroups, LeaderboardGroupConfigPanel.this);
                            }
                        }
                    }));
        }
    }

    private void removeLeaderboardGroup(final LeaderboardGroupDTO group) {
        final Set<UUID> groupIds = new HashSet<>();
        groupIds.add(group.getId());
        sailingServiceWrite.removeLeaderboardGroups(groupIds, new MarkedAsyncCallback<Void>(
                new AsyncCallback<Void>() {
                    @Override
                    public void onFailure(Throwable t) {
                        errorReporter.reportError("Error trying to remove leaderboard group " + group.getName() + ": "
                                + t.getMessage());
                    }
                    @Override
                    public void onSuccess(Void v) {
                        removeGroupFromTable(group);
                        leaderboardGroupsRefresher.updateLeaderboardGroups(availableLeaderboardGroups, LeaderboardGroupConfigPanel.this);
                    }
                }));
    }

    private void removeGroupFromTable(final LeaderboardGroupDTO group) {
        availableLeaderboardGroups.remove(group);
        groupsFilterablePanel.updateAll(availableLeaderboardGroups);
        refreshableGroupsSelectionModel.setSelected(group, false);
    }

    private void groupSelectionChanged() {
        Set<LeaderboardGroupDTO> selectedLeaderboardGroups = refreshableGroupsSelectionModel.getSelectedSet();
        isSingleGroupSelected = selectedLeaderboardGroups.size() == 1;

        boolean canDeleteAllSelected = true;
        for (LeaderboardGroupDTO group : selectedLeaderboardGroups) {
            if (!userService.hasPermission(group, DefaultActions.DELETE)) {
                canDeleteAllSelected = false;
            }
        }
        removeButton.setEnabled(!selectedLeaderboardGroups.isEmpty() && canDeleteAllSelected);
        
        splitPanel.setVisible(isSingleGroupSelected);
        if (isSingleGroupSelected) {
            LeaderboardGroupDTO selectedGroup = selectedLeaderboardGroups.iterator().next();
            //Display details of the group
            groupDetailsCaptionPanel.setCaptionText(stringMessages.detailsOfLeaderboardGroup() + " '" + selectedGroup.getName() + "'");
            idLabel.setText(selectedGroup.getId().toString());
            descriptionTextArea.setText(selectedGroup.getDescription());
            setDescriptionEditable(false);

            groupDetailsProvider.getList().clear();
            groupDetailsProvider.getList().addAll(selectedGroup.leaderboards);
            groupDetailsProvider.refresh();
            
            final boolean userHasUpdateGroupPermission = userService.hasPermission(selectedGroup, UPDATE);

            refreshableLeaderboardsSelectionModel.clear();
            leaderboardsProvider.getList().clear();
            permissionRestrictedComponent.forEach(component -> component.setVisible(userHasUpdateGroupPermission));
            if (userHasUpdateGroupPermission) {
                this.updateLeaderboardFilterToShowAllLeaderboardsExceptThoseOf(selectedGroup);
                leaderboardsProvider.refresh();
            }
        }
    }

    private void updateLeaderboardFilterToShowAllLeaderboardsExceptThoseOf(LeaderboardGroupDTO selectedGroup) {
        final Map<String, StrippedLeaderboardDTO> allExceptOf = availableLeaderboards.stream()
                .collect(Collectors.toMap(StrippedLeaderboardDTO::getName, Function.identity()));
        selectedGroup.getLeaderboards().stream().map(StrippedLeaderboardDTO::getName).forEach(allExceptOf::remove);
        leaderboardsFilterablePanel.updateAll(allExceptOf.values());
        // leaderboardsProvider.getList().addAll(allExceptOf);
    }

    private void moveToLeaderboards() {
        LeaderboardGroupDTO selectedGroup = getSelectedGroup();
        Set<StrippedLeaderboardDTO> selectedLeaderboards = refreshableGroupDetailsSelectionModel.getSelectedSet();
        if (isSingleGroupSelected && selectedGroup != null && selectedLeaderboards != null && selectedLeaderboards.size() > 0) {
            for (StrippedLeaderboardDTO leaderboard : selectedLeaderboards) {
                selectedGroup.leaderboards.remove(leaderboard);
                groupDetailsProvider.getList().remove(leaderboard);
                refreshableGroupDetailsSelectionModel.setSelected(leaderboard, false);
                leaderboardsProvider.getList().add(leaderboard);
            }
            updateGroup(selectedGroup);
            //Refilters the leaderboards list (hides the moved leaderboards if they don't fit to the filter) and resorts the list
            leaderboardsFilterablePanel.updateAll(leaderboardsProvider.getList());
        }
    }

    private void moveToGroup() {
        final LeaderboardGroupDTO selectedGroup = getSelectedGroup();
        ArrayList<StrippedLeaderboardDTO> selectedLeaderboards = new ArrayList<StrippedLeaderboardDTO>(refreshableLeaderboardsSelectionModel.getSelectedSet());
        if (isSingleGroupSelected && selectedGroup != null && selectedLeaderboards != null && !selectedLeaderboards.isEmpty()) {
            Collections.sort(selectedLeaderboards, new Comparator<StrippedLeaderboardDTO>() {
                @Override
                public int compare(StrippedLeaderboardDTO l1, StrippedLeaderboardDTO l2) {
                    List<StrippedLeaderboardDTO> leaderboards = leaderboardsProvider.getList();
                    return ((Integer) leaderboards.indexOf(l1)).compareTo(leaderboards.indexOf(l2));
                }
            });
            for (StrippedLeaderboardDTO leaderboard : selectedLeaderboards) {
                if (!selectedGroup.leaderboards.contains(leaderboard)) {
                    selectedGroup.leaderboards.add(leaderboard);
                    groupDetailsProvider.getList().add(leaderboard);
                    leaderboardsProvider.getList().remove(leaderboard);
                    refreshableLeaderboardsSelectionModel.setSelected(leaderboard, false);
                }
            }
            updateGroup(selectedGroup);
        }
    }

    private void moveLeaderboardInGroupUp() {
        LeaderboardGroupDTO selectedGroup = getSelectedGroup(); 
        Set<StrippedLeaderboardDTO> selectedLeaderboards = refreshableGroupDetailsSelectionModel.getSelectedSet();
        if (isSingleGroupSelected && selectedGroup != null && selectedLeaderboards != null && selectedLeaderboards.size() == 1) {
            StrippedLeaderboardDTO selectedLeaderboard = selectedLeaderboards.iterator().next();
            moveLeaderboardInGroup(selectedGroup, selectedLeaderboard, -1);
        }
    }

    private void moveLeaderboardInGroupDown() {
        LeaderboardGroupDTO selectedGroup = getSelectedGroup(); 
        Set<StrippedLeaderboardDTO> selectedLeaderboards = refreshableGroupDetailsSelectionModel.getSelectedSet();
        if (isSingleGroupSelected && selectedGroup != null && selectedLeaderboards != null && selectedLeaderboards.size() == 1) {
            StrippedLeaderboardDTO selectedLeaderboard = selectedLeaderboards.iterator().next();
            moveLeaderboardInGroup(selectedGroup, selectedLeaderboard, 1);
        }
    }

    private void moveLeaderboardInGroup(LeaderboardGroupDTO group, StrippedLeaderboardDTO leaderboard, int direction) {
        int index = group.leaderboards.indexOf(leaderboard);
        int destIndex = index + direction;
        if (destIndex >= 0 && destIndex < group.leaderboards.size()) {
            StrippedLeaderboardDTO temp = group.leaderboards.get(destIndex);
            group.leaderboards.set(destIndex, leaderboard);
            group.leaderboards.set(index, temp);
            groupDetailsProvider.getList().clear();
            groupDetailsProvider.getList().addAll(group.leaderboards);

            updateGroup(group);
        }
    }

    @Override
    public void fillRegattas(Iterable<RegattaDTO> result) {
    }

    private void setDescriptionEditable(boolean isEditable) {
        LeaderboardGroupDTO selectedGroup = getSelectedGroup();
        if (isSingleGroupSelected && selectedGroup != null) {
            editDescriptionButton.setEnabled(!isEditable);
            editDescriptionButton.setVisible(!isEditable);
            abortDescriptionButton.setEnabled(isEditable);
            abortDescriptionButton.setVisible(isEditable);
            saveDescriptionButton.setEnabled(isEditable);
            saveDescriptionButton.setVisible(isEditable);
            descriptionTextArea.setReadOnly(!isEditable);
        }
    }

    private void saveDescriptionChanges() {
        String newDescription = descriptionTextArea.getText();
        LeaderboardGroupDTO selectedGroup = getSelectedGroup();
        if (isSingleGroupSelected && selectedGroup != null) {
            if (newDescription != null && newDescription.length() > 0) {
                selectedGroup.setDescription(newDescription);
                setDescriptionEditable(false);
                updateGroup(selectedGroup);
            } else {
                Notification.notify(stringMessages.pleaseEnterNonEmptyDescription() + ".", NotificationType.ERROR);
                descriptionTextArea.setText(selectedGroup.getDescription());
            }
        }
    }

    private LeaderboardGroupDTO getSelectedGroup() {
        return refreshableGroupsSelectionModel.getSelectedSet().isEmpty() ? null : refreshableGroupsSelectionModel.getSelectedSet().iterator().next();
    }

    @Override
    public void setupLeaderboardGroups(Map<String, String> params) {
        String leaderBoardGroupId = params.get(LEADERBOARD_GROUP_ID);
        if (leaderBoardGroupId != null) {
            // setup filter value to name from params
            groupsFilterablePanel.search(leaderBoardGroupId);
            // deselect all leaderboard groups except one which name is from params
            for (LeaderboardGroupDTO leaderboardGroupDTO : availableLeaderboardGroups) {
                if (leaderBoardGroupId.equals(String.valueOf(leaderboardGroupDTO.getId()))) {
                    groupsTable.getSelectionModel().setSelected(leaderboardGroupDTO, true);
                } else if (groupsTable.getSelectionModel().isSelected(leaderboardGroupDTO)) {
                    groupsTable.getSelectionModel().setSelected(leaderboardGroupDTO, false);
                }
            }
        }
    }
}<|MERGE_RESOLUTION|>--- conflicted
+++ resolved
@@ -453,18 +453,12 @@
                 availableLeaderboardGroups, groupsProvider, stringMessages) {
             @Override
             public Iterable<String> getSearchableStrings(LeaderboardGroupDTO t) {
-<<<<<<< HEAD
-                List<String> string = new ArrayList<String>();
-                string.add(t.getName());
-                string.add(String.valueOf(t.getId()));
-                return string;
-=======
                 List<String> strings = new ArrayList<String>();
                 strings.add(t.getName());
+                string.add(String.valueOf(t.getId()));
                 strings.add(t.getDisplayName());
                 strings.add(t.getDescription());
                 return strings;
->>>>>>> 0cf13fb0
             }
 
             @Override
