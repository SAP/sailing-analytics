--- conflicted
+++ resolved
@@ -91,12 +91,6 @@
 public class LeaderboardGroupConfigPanel extends AbstractRegattaPanel
         implements LeaderboardGroupsDisplayer, LeaderboardsDisplayer<StrippedLeaderboardDTOWithSecurity> {
 
-    /**
-     * The key to put into a params map passed into {@link #setupLeaderboardGroups(Map)} used to identify
-     * the leaderboard to select.
-     */
-    static final String LEADERBOARD_GROUP_ID = "LeaderBoardGroupId";
-
     interface AnchorTemplates extends SafeHtmlTemplates {
         @SafeHtmlTemplates.Template("<a href=\"{0}\">{1}</a>")
         SafeHtml cell(SafeUri url, String displayName);
@@ -154,22 +148,27 @@
             StringMessages stringMessages) {
         super(sailingServiceWrite, regattaRefresher, errorReporter, stringMessages);
         this.userService = userService;
+
         AdminConsoleTableResources tableRes = GWT.create(AdminConsoleTableResources.class);
         this.availableLeaderboardGroups = new ArrayList<LeaderboardGroupDTO>();
         this.availableLeaderboards = new ArrayList<StrippedLeaderboardDTO>();
         this.leaderboardGroupsRefresher = leaderboardGroupsRefresher;
         this.leaderboardsRefresher = leaderboardsRefresher;
-        // Build GUI
+
+        //Build GUI
         mainPanel = new VerticalPanel();
         mainPanel.setSpacing(5);
         mainPanel.setWidth("95%");
         add(mainPanel);
+
         mainPanel.add(createLeaderboardGroupsGUI(tableRes));
+
         splitPanel = new HorizontalPanel();
         splitPanel.ensureDebugId("LeaderboardGroupDetailsPanel");
         splitPanel.setWidth("100%");
         splitPanel.setVisible(false);
         mainPanel.add(splitPanel);
+
         splitPanel.setVerticalAlignment(HorizontalPanel.ALIGN_TOP);
         splitPanel.add(createLeaderboardGroupDetailsGUI(tableRes));
         final Widget switchLeaderboardsGUI = createSwitchLeaderboardsGUI();
@@ -178,6 +177,7 @@
         final Widget createLeaderboardsGUI = createLeaderboardsGUI(tableRes);
         this.permissionRestrictedComponent.add(createLeaderboardsGUI);
         splitPanel.add(createLeaderboardsGUI);
+
         //Load Data
         leaderboardGroupsRefresher.fillLeaderboardGroups();
         leaderboardsRefresher.fillLeaderboards();
@@ -187,27 +187,33 @@
         final VerticalPanel switchLeaderboardsPanel = new VerticalPanel();
         switchLeaderboardsPanel.setSpacing(5);
         switchLeaderboardsPanel.getElement().getStyle().setMarginTop(10, Unit.PX);
+
         moveToGroupButton = new Button("<-", (ClickHandler) event -> moveToGroup());
         moveToGroupButton.ensureDebugId("AddLeaderboardButton");
         moveToGroupButton.setEnabled(false);
         switchLeaderboardsPanel.add(moveToGroupButton);
+
         moveToLeaderboardsButton = new Button("->", (ClickHandler) event -> moveToLeaderboards());
         moveToLeaderboardsButton.ensureDebugId("RemoveLeaderboardButton");
         moveToLeaderboardsButton.setEnabled(false);
         switchLeaderboardsPanel.add(moveToLeaderboardsButton);
+
         return switchLeaderboardsPanel;
     }
 
     private Widget createLeaderboardsGUI(Resources tableRes) {
         CaptionPanel leaderboardsCaptionPanel = new CaptionPanel(stringMessages.leaderboardsExceptFromSelectedGroup());
+
         VerticalPanel leaderboardsPanel = new VerticalPanel();
         leaderboardsCaptionPanel.add(leaderboardsPanel);
+
         //Create leaderboards functional elements
         HorizontalPanel leaderboardsFunctionPanel = new HorizontalPanel();
         leaderboardsFunctionPanel.setSpacing(5);
         leaderboardsPanel.add(leaderboardsFunctionPanel);
         Label filterLeaderboardsLabel = new Label(stringMessages.filterLeaderboardsByName() + ":");
         leaderboardsFunctionPanel.add(filterLeaderboardsLabel);
+        
         // Create leaderboards table
         leaderboardsProvider = new ListDataProvider<StrippedLeaderboardDTO>();
         ListHandler<StrippedLeaderboardDTO> leaderboardsListHandler = new ListHandler<StrippedLeaderboardDTO>(leaderboardsProvider.getList());
@@ -247,6 +253,7 @@
         leaderboardsTable.setSelectionModel(refreshableLeaderboardsSelectionModel, leaderboardTableSelectionColumn.getSelectionManager());
         leaderboardsFilterablePanel.getTextBox().ensureDebugId("LeaderboardsFilterTextBox");
         leaderboardsFunctionPanel.add(leaderboardsFilterablePanel);
+        
         Button refreshLeaderboardsButton = new Button(stringMessages.refresh());
         refreshLeaderboardsButton.ensureDebugId("RefreshLeaderboardsButton");
         refreshLeaderboardsButton.addClickHandler(new ClickHandler() {
@@ -256,6 +263,7 @@
             }
         });
         leaderboardsFunctionPanel.add(refreshLeaderboardsButton);
+        
         TextColumn<StrippedLeaderboardDTO> leaderboardsNameColumn = new TextColumn<StrippedLeaderboardDTO>() {
             @Override
             public String getValue(StrippedLeaderboardDTO leaderboard) {
@@ -269,6 +277,7 @@
                 return new NaturalComparator(false).compare(l1.getName(), l2.getName());
             }
         });
+
         TextColumn<StrippedLeaderboardDTO> leaderboardsRacesColumn = new TextColumn<StrippedLeaderboardDTO>() {
             @Override
             public String getValue(StrippedLeaderboardDTO leaderboard) {
@@ -284,11 +293,13 @@
                 return result;
             }
         };
+
         leaderboardsTable.setWidth("100%");
         leaderboardsTable.addColumnSortHandler(leaderboardsListHandler);
         leaderboardsTable.addColumn(leaderboardTableSelectionColumn, leaderboardTableSelectionColumn.getHeader());
         leaderboardsTable.addColumn(leaderboardsNameColumn, stringMessages.leaderboardName());
         leaderboardsTable.addColumn(leaderboardsRacesColumn, stringMessages.races());
+
         refreshableLeaderboardsSelectionModel.addSelectionChangeHandler(new SelectionChangeEvent.Handler() {
             @Override
             public void onSelectionChange(SelectionChangeEvent event) {
@@ -303,20 +314,25 @@
 
     private Widget createLeaderboardGroupDetailsGUI(Resources tableRes) {
         groupDetailsCaptionPanel = new CaptionPanel();
+
         VerticalPanel groupDetailsPanel = new VerticalPanel();
         groupDetailsPanel.setSpacing(7);
         groupDetailsCaptionPanel.add(groupDetailsPanel);
+
         final Grid leaderboardGroupIdInfo = new Grid(1, 2);
         leaderboardGroupIdInfo.setText(0, 0, stringMessages.id() + ":");
         leaderboardGroupIdInfo.getCellFormatter().getElement(0, 0).getStyle().setFontWeight(FontWeight.BOLD);
         leaderboardGroupIdInfo.setWidget(0, 1, idLabel);
         groupDetailsPanel.add(leaderboardGroupIdInfo);
-        // Create description area
+
+        //Create description area
         CaptionPanel descriptionCaptionPanel = new CaptionPanel(stringMessages.description());
         groupDetailsPanel.add(descriptionCaptionPanel);
+
         VerticalPanel descriptionPanel = new VerticalPanel();
         descriptionPanel.setWidth("100%");
         descriptionCaptionPanel.add(descriptionPanel);
+
         descriptionTextArea = new TextArea();
         descriptionTextArea.setWidth("100%");
         descriptionTextArea.ensureDebugId("DescriptionTextArea");
@@ -325,13 +341,16 @@
         descriptionTextArea.getElement().getStyle().setProperty("resize", "none");
         descriptionTextArea.setReadOnly(true);
         descriptionPanel.add(descriptionTextArea);
+
         HorizontalPanel descriptionFunctionsPanel = new HorizontalPanel();
         descriptionPanel.add(descriptionFunctionsPanel);
+
         editDescriptionButton = new Button(stringMessages.edit());
         editDescriptionButton.ensureDebugId("EditDescriptionButton");
         editDescriptionButton.addClickHandler(event -> setDescriptionEditable(true));
         editDescriptionButton.getElement().getStyle().setMarginRight(5, Unit.PX);
         descriptionFunctionsPanel.add(editDescriptionButton);
+
         abortDescriptionButton = new Button(stringMessages.abort());
         abortDescriptionButton.ensureDebugId("AbortButton");
         abortDescriptionButton.addClickHandler(event -> {
@@ -345,13 +364,16 @@
         abortDescriptionButton.setVisible(false);
         abortDescriptionButton.setEnabled(false);
         descriptionFunctionsPanel.add(abortDescriptionButton);
+
         saveDescriptionButton = new Button(stringMessages.save());
         saveDescriptionButton.ensureDebugId("SaveButton");
         saveDescriptionButton.addClickHandler(event -> saveDescriptionChanges());
         saveDescriptionButton.setEnabled(false);
         saveDescriptionButton.setVisible(false);
         descriptionFunctionsPanel.add(saveDescriptionButton);
+
         this.permissionRestrictedComponent.add(descriptionFunctionsPanel);
+
         //Create leaderboard table
         TextColumn<StrippedLeaderboardDTO> groupDetailsNameColumn = new TextColumn<StrippedLeaderboardDTO>() {
             @Override
@@ -359,6 +381,7 @@
                 return leaderboard.getName();
             }
         };
+
         TextColumn<StrippedLeaderboardDTO> groupDetailsRacesColumn = new TextColumn<StrippedLeaderboardDTO>() {
             @Override
             public String getValue(StrippedLeaderboardDTO leaderboard) {
@@ -374,6 +397,7 @@
                 return result;
             }
         };
+
         groupDetailsTable = new FlushableCellTable<StrippedLeaderboardDTO>(10000, tableRes);
         groupDetailsTable.ensureDebugId("LeaderboardGroupsCellTable");
         groupDetailsProvider = new ListDataProvider<StrippedLeaderboardDTO>();
@@ -392,10 +416,12 @@
                                 return t.getName().hashCode();
                             }
                         }, groupDetailsProvider, groupDetailsTable);
+
         groupDetailsTable.setWidth("100%");
         groupDetailsTable.addColumn(groupDetailsTableSelectionColumn, groupDetailsTableSelectionColumn.getHeader());
         groupDetailsTable.addColumn(groupDetailsNameColumn, stringMessages.leaderboardName());
         groupDetailsTable.addColumn(groupDetailsRacesColumn, stringMessages.races());
+
         refreshableGroupDetailsSelectionModel = groupDetailsTableSelectionColumn.getSelectionModel();
         refreshableGroupDetailsSelectionModel.addSelectionChangeHandler(new SelectionChangeEvent.Handler() {
             @Override
@@ -408,10 +434,12 @@
         });
         groupDetailsTable.setSelectionModel(refreshableGroupDetailsSelectionModel, groupDetailsTableSelectionColumn.getSelectionManager());
         groupDetailsPanel.add(groupDetailsTable);
+
         //Create details functionality
         HorizontalPanel groupDetailsFunctionPanel = new HorizontalPanel();
         groupDetailsFunctionPanel.setSpacing(5);
         groupDetailsPanel.add(groupDetailsFunctionPanel);
+
         leaderboardUpButton = new Button(stringMessages.columnMoveUp());
         leaderboardUpButton.ensureDebugId("MoveLeaderboardGroupUpButton");
         leaderboardUpButton.addClickHandler(new ClickHandler() {
@@ -422,6 +450,7 @@
         });
         leaderboardUpButton.setEnabled(false);
         groupDetailsFunctionPanel.add(leaderboardUpButton);
+
         leaderboardDownButton = new Button(stringMessages.columnMoveDown());
         leaderboardDownButton.ensureDebugId("MoveLeaderboardGroupDownButton");
         leaderboardDownButton.addClickHandler(new ClickHandler() {
@@ -432,7 +461,9 @@
         });
         leaderboardDownButton.setEnabled(false);
         groupDetailsFunctionPanel.add(leaderboardDownButton);
+
         permissionRestrictedComponent.add(groupDetailsFunctionPanel);
+
         return groupDetailsCaptionPanel;
     }
 
@@ -440,10 +471,13 @@
         final CaptionPanel leaderboardGroupsCaptionPanel = new CaptionPanel(stringMessages.leaderboardGroups());
         final VerticalPanel leaderboardGroupsContentPanel = new VerticalPanel();
         leaderboardGroupsCaptionPanel.add(leaderboardGroupsContentPanel);
+
         // Create functional elements for the leaderboard groups
         final AccessControlledButtonPanel buttonPanel = new AccessControlledButtonPanel(userService, LEADERBOARD_GROUP);
         leaderboardGroupsContentPanel.add(buttonPanel);
+
         Label filterLeaderboardGroupsLbl = new Label(stringMessages.filterLeaderboardGroupsByName() + ":");
+
         //Create table for leaderboard groups
         groupsProvider = new ListDataProvider<LeaderboardGroupDTO>();
         ListHandler<LeaderboardGroupDTO> leaderboardGroupsListHandler = new ListHandler<LeaderboardGroupDTO>(groupsProvider.getList());
@@ -453,18 +487,11 @@
                 availableLeaderboardGroups, groupsProvider, stringMessages) {
             @Override
             public Iterable<String> getSearchableStrings(LeaderboardGroupDTO t) {
-<<<<<<< HEAD
-                List<String> string = new ArrayList<String>();
-                string.add(t.getName());
-                string.add(String.valueOf(t.getId()));
-                return string;
-=======
                 List<String> strings = new ArrayList<String>();
                 strings.add(t.getName());
                 strings.add(t.getDisplayName());
                 strings.add(t.getDescription());
                 return strings;
->>>>>>> 230f1f04
             }
 
             @Override
@@ -476,27 +503,31 @@
         leaderboardGroupsContentPanel.add(groupsFilterablePanel);
         groupsFilterablePanel.setUpdatePermissionFilterForCheckbox(
                 leaderboardGroup -> userService.hasPermission(leaderboardGroup, DefaultActions.UPDATE));
+        
         final Button createButton = buttonPanel.addCreateAction(stringMessages.createNewLeaderboardGroup(),
                 this::addNewGroup);
         createButton.ensureDebugId("CreateLeaderboardGroupButton");
+        
         final Button refreshButton = buttonPanel.addUnsecuredAction(stringMessages.refresh(), () -> {
                 leaderboardsRefresher.fillLeaderboards();
                 leaderboardGroupsRefresher.fillLeaderboardGroups();
         });
         refreshButton.ensureDebugId("RefreshLeaderboardGroupsButton");
+        
         AnchorCell anchorCell = new AnchorCell();
+
         final TextColumn<LeaderboardGroupDTO> groupUUidColumn = new AbstractSortableTextColumn<LeaderboardGroupDTO>(
                 group -> group.getId() == null ? "<null>" : group.getId().toString());
+
         Column<LeaderboardGroupDTO, SafeHtml> groupNameColumn = new Column<LeaderboardGroupDTO, SafeHtml>(anchorCell) {
             @Override
             public SafeHtml getValue(LeaderboardGroupDTO group) {
                 String debugParam = Window.Location.getParameter("gwt.codesvr");
-                String link = URLEncoder.encode("/gwt/Spectator.html?leaderboardGroupId=" + group.getId()
-                        + "&leaderboardGroupName=" + group.getName() + "&showRaceDetails=true&"
-                        + RaceBoardPerspectiveOwnSettings.PARAM_CAN_REPLAY_DURING_LIVE_RACES + "=true"
-                        + (debugParam != null && !debugParam.isEmpty() ? "&gwt.codesvr=" + debugParam : ""));
+                String link = URLEncoder.encode("/gwt/Spectator.html?leaderboardGroupName=" + group.getName()
+                        + "&showRaceDetails=true&" + RaceBoardPerspectiveOwnSettings.PARAM_CAN_REPLAY_DURING_LIVE_RACES
+                        + "=true" + (debugParam != null && !debugParam.isEmpty() ? "&gwt.codesvr=" + debugParam : ""));
                 return ANCHORTEMPLATE.cell(UriUtils.fromString(link), group.getName());
-            }
+        }
         };
         groupNameColumn.setSortable(true);
         leaderboardGroupsListHandler.setComparator(groupNameColumn, new Comparator<LeaderboardGroupDTO>() {
@@ -505,6 +536,7 @@
                 return new NaturalComparator(false).compare(group1.getName(), group2.getName());
             }
         });
+
         TextColumn<LeaderboardGroupDTO> groupDescriptionColumn = new TextColumn<LeaderboardGroupDTO>() {
             @Override
             public String getValue(LeaderboardGroupDTO group) {
@@ -518,6 +550,7 @@
                 return new NaturalComparator(false).compare(group1.getDescription(), group2.getDescription());
             }
         });
+
         TextColumn<LeaderboardGroupDTO> groupDisplayNameColumn = new TextColumn<LeaderboardGroupDTO>() {
             @Override
             public String getValue(LeaderboardGroupDTO group) {
@@ -532,6 +565,7 @@
                 return new NaturalComparator(false).compare(group1.getDisplayName(), group2.getDisplayName());
             }
         });
+
         TextColumn<LeaderboardGroupDTO> hasOverallLeaderboardColumn = new TextColumn<LeaderboardGroupDTO>() {
             @Override
             public String getValue(LeaderboardGroupDTO group) {
@@ -550,6 +584,7 @@
                         hasOverallLeaderboardColumn.getValue(group2));
             }
         });
+
         final HasPermissions type = SecuredDomainType.LEADERBOARD_GROUP;
         final AccessControlledActionsColumn<LeaderboardGroupDTO, LeaderboardGroupConfigImagesBarCell> actionsColumn = create(
                 new LeaderboardGroupConfigImagesBarCell(stringMessages), userService);
@@ -571,6 +606,7 @@
                         config.openOwnershipDialog(e);
                     }
                 });
+        
         final EditACLDialog.DialogConfig<LeaderboardGroupDTO> configACL = EditACLDialog.create(
                 userService.getUserManagementService(), type,
                 group -> leaderboardGroupsRefresher.fillLeaderboardGroups(), stringMessages);
@@ -582,6 +618,7 @@
                         configACL.openACLDialog(e);
                     }
                 });
+        
         final MigrateGroupOwnershipDialog.DialogConfig<LeaderboardGroupDTO> migrateDialogConfig = MigrateGroupOwnershipDialog
                 .create(userService.getUserManagementService(), (lg, dto) -> {
                     sailingServiceWrite.updateGroupOwnerForLeaderboardGroupHierarchy(lg.getId(), dto,
@@ -605,6 +642,7 @@
                         migrateDialogConfig.openDialog(e);
                     }
                 });
+
         SelectionCheckboxColumn<LeaderboardGroupDTO> leaderboardTableSelectionColumn =
                 new SelectionCheckboxColumn<LeaderboardGroupDTO>(
                 tableResources.cellTableStyle().cellTableCheckboxSelected(),
@@ -620,6 +658,7 @@
                         return t.getId().hashCode();
                     }
                 }, groupsFilterablePanel.getAllListDataProvider(), groupsTable);
+        
         groupsTable.setWidth("100%");
         groupsTable.addColumn(leaderboardTableSelectionColumn, leaderboardTableSelectionColumn.getHeader());
         groupsTable.addColumn(groupNameColumn, stringMessages.name());
@@ -630,14 +669,19 @@
         groupsTable.addColumn(groupUUidColumn, stringMessages.id());
         groupsTable.addColumn(actionsColumn, stringMessages.actions());
         groupsTable.addColumnSortHandler(leaderboardGroupsListHandler);
+
         refreshableGroupsSelectionModel = leaderboardTableSelectionColumn.getSelectionModel();
+
         removeButton = buttonPanel.addRemoveAction(stringMessages.remove(), refreshableGroupsSelectionModel, true,
                 () -> removeLeaderboardGroups(refreshableGroupsSelectionModel.getSelectedSet()));
         removeButton.ensureDebugId("RemoveLeaderboardButton");
+
         refreshableGroupsSelectionModel.addSelectionChangeHandler(event -> groupSelectionChanged());
+
         groupsTable.setSelectionModel(refreshableGroupsSelectionModel, leaderboardTableSelectionColumn.getSelectionManager());
         groupsProvider.addDataDisplay(groupsTable);
         leaderboardGroupsContentPanel.add(groupsTable);
+
         return leaderboardGroupsCaptionPanel;
     }
 
@@ -817,11 +861,11 @@
     
     private void removeLeaderboardGroups(final Collection<LeaderboardGroupDTO> groups) {
         if (!groups.isEmpty()) {
-            final Set<UUID> groupIds = new HashSet<>();
+            Set<String> groupNames = new HashSet<String>();
             for (LeaderboardGroupDTO group : groups) {
-                groupIds.add(group.getId());
-            }
-            sailingServiceWrite.removeLeaderboardGroups(groupIds, new MarkedAsyncCallback<Void>(
+                groupNames.add(group.getName());
+            }
+            sailingServiceWrite.removeLeaderboardGroups(groupNames, new MarkedAsyncCallback<Void>(
                     new AsyncCallback<Void>() {
                         @Override
                         public void onFailure(Throwable t) {
@@ -840,9 +884,9 @@
     }
 
     private void removeLeaderboardGroup(final LeaderboardGroupDTO group) {
-        final Set<UUID> groupIds = new HashSet<>();
-        groupIds.add(group.getId());
-        sailingServiceWrite.removeLeaderboardGroups(groupIds, new MarkedAsyncCallback<Void>(
+        Set<String> groups = new HashSet<String>();
+        groups.add(group.getName());
+        sailingServiceWrite.removeLeaderboardGroups(groups, new MarkedAsyncCallback<Void>(
                 new AsyncCallback<Void>() {
                     @Override
                     public void onFailure(Throwable t) {
@@ -1017,17 +1061,19 @@
 
     @Override
     public void setupLeaderboardGroups(Map<String, String> params) {
-        String leaderBoardGroupId = params.get(LEADERBOARD_GROUP_ID);
-        if (leaderBoardGroupId != null) {
-            // setup filter value to name from params
-            groupsFilterablePanel.search(leaderBoardGroupId);
-            // deselect all leaderboard groups except one which name is from params
-            for (LeaderboardGroupDTO leaderboardGroupDTO : availableLeaderboardGroups) {
-                if (leaderBoardGroupId.equals(String.valueOf(leaderboardGroupDTO.getId()))) {
-                    groupsTable.getSelectionModel().setSelected(leaderboardGroupDTO, true);
-                } else if (groupsTable.getSelectionModel().isSelected(leaderboardGroupDTO)) {
-                    groupsTable.getSelectionModel().setSelected(leaderboardGroupDTO, false);
-                }
+        String nameLeaderBoardGroup = params.get("LeaderBoardGroupName");
+        if (nameLeaderBoardGroup == null) {
+            return;
+        }
+        //setup filter value to name from params
+        groupsFilterablePanel.search(nameLeaderBoardGroup);
+
+        //deselect all leaderboard groups except one which name is from params
+        for (LeaderboardGroupDTO leaderboardGroupDTO : availableLeaderboardGroups) {
+            if (nameLeaderBoardGroup.equals(leaderboardGroupDTO.getName())) {
+                groupsTable.getSelectionModel().setSelected(leaderboardGroupDTO, true);
+            } else if(groupsTable.getSelectionModel().isSelected(leaderboardGroupDTO)){
+                groupsTable.getSelectionModel().setSelected(leaderboardGroupDTO, false);
             }
         }
     }
