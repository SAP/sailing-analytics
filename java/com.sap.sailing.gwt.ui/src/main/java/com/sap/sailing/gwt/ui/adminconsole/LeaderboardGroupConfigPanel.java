--- conflicted
+++ resolved
@@ -78,12 +78,8 @@
 import com.sap.sse.security.ui.client.component.AccessControlledButtonPanel;
 import com.sap.sse.security.ui.client.component.EditOwnershipDialog;
 import com.sap.sse.security.ui.client.component.EditOwnershipDialog.DialogConfig;
-<<<<<<< HEAD
 import com.sap.sse.security.ui.client.component.SecuredDTOOwnerColumn;
-=======
-import com.sap.sse.security.ui.client.component.SecuredObjectOwnerColumn;
 import com.sap.sse.security.ui.client.component.editacl.EditACLDialog;
->>>>>>> 54d28ee6
 
 public class LeaderboardGroupConfigPanel extends AbstractRegattaPanel implements LeaderboardGroupsDisplayer, LeaderboardsDisplayer {
 
@@ -500,23 +496,23 @@
         };
         groupsFilterablePanel.getTextBox().ensureDebugId("LeaderboardGroupsFilterTextBox");
         leaderboardGroupsContentPanel.add(groupsFilterablePanel);
-
+        
         final Button createButton = buttonPanel.addCreateAction(stringMessages.createNewLeaderboardGroup(),
                 this::addNewGroup);
         createButton.ensureDebugId("CreateLeaderboardGroupButton");
         
         final Button refreshButton = buttonPanel.addUnsecuredAction(stringMessages.refresh(), () -> {
-            leaderboardsRefresher.fillLeaderboards();
-            leaderboardGroupsRefresher.fillLeaderboardGroups();
+                leaderboardsRefresher.fillLeaderboards();
+                leaderboardGroupsRefresher.fillLeaderboardGroups();
         });
         refreshButton.ensureDebugId("RefreshLeaderboardGroupsButton");
-
+        
         removeButton = buttonPanel.addRemoveAction(stringMessages.remove(), new Command() {
-
+        
             @Override
             public void execute() {
-                if (askUserForConfirmation()) {
-                    removeLeaderboardGroups(refreshableGroupsSelectionModel.getSelectedSet());
+                if(askUserForConfirmation()){
+                    removeLeaderboardGroups(refreshableGroupsSelectionModel.getSelectedSet()); 
                 }
             }
 
@@ -526,7 +522,7 @@
                             .map(LeaderboardGroupDTO::getName).collect(Collectors.joining("\n"));
                     return Window.confirm(
                             stringMessages.doYouReallyWantToRemoveNonVisibleLeaderboardGroups(leaderboardGroupNames));
-                }
+                } 
                 return Window.confirm(stringMessages.doYouReallyWantToRemoveLeaderboardGroups());
             }
         });
@@ -542,7 +538,7 @@
                         + "&showRaceDetails=true&" + RaceBoardPerspectiveOwnSettings.PARAM_CAN_REPLAY_DURING_LIVE_RACES
                         + "=true" + (debugParam != null && !debugParam.isEmpty() ? "&gwt.codesvr=" + debugParam : ""));
                 return ANCHORTEMPLATE.cell(UriUtils.fromString(link), group.getName());
-            }
+        }
         };
         groupNameColumn.setSortable(true);
         leaderboardGroupsListHandler.setComparator(groupNameColumn, new Comparator<LeaderboardGroupDTO>() {
@@ -622,7 +618,7 @@
                 group -> leaderboardGroupsRefresher.fillLeaderboardGroups(), stringMessages);
         actionsColumn.addAction(LeaderboardGroupConfigImagesBarCell.ACTION_CHANGE_ACL, DefaultActions.CHANGE_ACL,
                 e -> configACL.openDialog(e));
-
+        
         final MigrateGroupOwnershipDialog.DialogConfig<LeaderboardGroupDTO> migrateDialogConfig = MigrateGroupOwnershipDialog
                 .create(userService.getUserManagementService(), (lg, dto) -> {
                     sailingService.updateGroupOwnerForLeaderboardGroupHierarchy(lg.getId(), dto,
