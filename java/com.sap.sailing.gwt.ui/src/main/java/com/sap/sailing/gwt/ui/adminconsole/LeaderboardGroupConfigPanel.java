package com.sap.sailing.gwt.ui.adminconsole;

import static com.sap.sailing.domain.common.security.SecuredDomainType.LEADERBOARD_GROUP;
import static com.sap.sse.security.shared.HasPermissions.DefaultActions.CHANGE_OWNERSHIP;
import static com.sap.sse.security.shared.HasPermissions.DefaultActions.DELETE;
import static com.sap.sse.security.shared.HasPermissions.DefaultActions.UPDATE;
import static com.sap.sse.security.ui.client.component.AccessControlledActionsColumn.create;

import java.util.ArrayList;
import java.util.Collection;
import java.util.Collections;
import java.util.Comparator;
import java.util.HashSet;
import java.util.List;
import java.util.Map;
import java.util.Set;
import java.util.UUID;
import java.util.function.Function;
import java.util.stream.Collectors;

import com.google.gwt.core.client.GWT;
import com.google.gwt.dom.client.Style.FontWeight;
import com.google.gwt.dom.client.Style.Unit;
import com.google.gwt.event.dom.client.ClickEvent;
import com.google.gwt.event.dom.client.ClickHandler;
import com.google.gwt.safehtml.client.SafeHtmlTemplates;
import com.google.gwt.safehtml.shared.SafeHtml;
import com.google.gwt.safehtml.shared.SafeUri;
import com.google.gwt.safehtml.shared.UriUtils;
import com.google.gwt.user.cellview.client.AbstractCellTable;
import com.google.gwt.user.cellview.client.CellTable.Resources;
import com.google.gwt.user.cellview.client.Column;
import com.google.gwt.user.cellview.client.ColumnSortEvent.ListHandler;
import com.google.gwt.user.cellview.client.TextColumn;
import com.google.gwt.user.client.Window;
import com.google.gwt.user.client.rpc.AsyncCallback;
import com.google.gwt.user.client.ui.Button;
import com.google.gwt.user.client.ui.CaptionPanel;
import com.google.gwt.user.client.ui.Grid;
import com.google.gwt.user.client.ui.HorizontalPanel;
import com.google.gwt.user.client.ui.Label;
import com.google.gwt.user.client.ui.TextArea;
import com.google.gwt.user.client.ui.VerticalPanel;
import com.google.gwt.user.client.ui.Widget;
import com.google.gwt.view.client.ListDataProvider;
import com.google.gwt.view.client.SelectionChangeEvent;
import com.sap.sailing.domain.common.dto.RaceColumnDTO;
import com.sap.sailing.domain.common.security.SecuredDomainType;
import com.sap.sailing.gwt.settings.client.raceboard.RaceBoardPerspectiveOwnSettings;
import com.sap.sailing.gwt.ui.adminconsole.LeaderboardConfigPanel.AnchorCell;
import com.sap.sailing.gwt.ui.adminconsole.LeaderboardGroupDialog.LeaderboardGroupDescriptor;
import com.sap.sailing.gwt.ui.adminconsole.places.AdminConsoleView.Presenter;
import com.sap.sailing.gwt.ui.client.AbstractRegattaPanel;
import com.sap.sailing.gwt.ui.client.LeaderboardGroupsDisplayer;
import com.sap.sailing.gwt.ui.client.LeaderboardGroupsRefresher;
import com.sap.sailing.gwt.ui.client.LeaderboardsDisplayer;
import com.sap.sailing.gwt.ui.client.LeaderboardsRefresher;
import com.sap.sailing.gwt.ui.client.StringMessages;
import com.sap.sailing.gwt.ui.leaderboard.ScoringSchemeTypeFormatter;
import com.sap.sailing.gwt.ui.shared.LeaderboardGroupDTO;
import com.sap.sailing.gwt.ui.shared.RegattaDTO;
import com.sap.sailing.gwt.ui.shared.StrippedLeaderboardDTO;
import com.sap.sailing.gwt.ui.shared.StrippedLeaderboardDTOWithSecurity;
import com.sap.sse.common.Util;
import com.sap.sse.common.util.NaturalComparator;
import com.sap.sse.gwt.adminconsole.AdminConsoleTableResources;
<<<<<<< HEAD
=======
import com.sap.sse.gwt.adminconsole.FilterablePanelProvider;
import com.sap.sse.gwt.client.ErrorReporter;
>>>>>>> f0e7176f
import com.sap.sse.gwt.client.Notification;
import com.sap.sse.gwt.client.Notification.NotificationType;
import com.sap.sse.gwt.client.URLEncoder;
import com.sap.sse.gwt.client.async.MarkedAsyncCallback;
import com.sap.sse.gwt.client.celltable.AbstractSortableTextColumn;
import com.sap.sse.gwt.client.celltable.EntityIdentityComparator;
import com.sap.sse.gwt.client.celltable.FlushableCellTable;
import com.sap.sse.gwt.client.celltable.RefreshableMultiSelectionModel;
import com.sap.sse.gwt.client.celltable.SelectionCheckboxColumn;
import com.sap.sse.gwt.client.dialog.DataEntryDialog.DialogCallback;
import com.sap.sse.gwt.client.panels.AbstractFilterablePanel;
import com.sap.sse.gwt.client.panels.LabeledAbstractFilterablePanel;
import com.sap.sse.security.shared.HasPermissions;
import com.sap.sse.security.shared.HasPermissions.DefaultActions;
import com.sap.sse.security.ui.client.UserService;
import com.sap.sse.security.ui.client.component.AccessControlledActionsColumn;
import com.sap.sse.security.ui.client.component.AccessControlledButtonPanel;
import com.sap.sse.security.ui.client.component.EditOwnershipDialog;
import com.sap.sse.security.ui.client.component.EditOwnershipDialog.DialogConfig;
import com.sap.sse.security.ui.client.component.SecuredDTOOwnerColumn;
import com.sap.sse.security.ui.client.component.editacl.EditACLDialog;

public class LeaderboardGroupConfigPanel extends AbstractRegattaPanel
        implements LeaderboardGroupsDisplayer, LeaderboardsDisplayer<StrippedLeaderboardDTOWithSecurity>, FilterablePanelProvider<LeaderboardGroupDTO> {

    /**
     * The key to put into a params map passed into {@link #setupLeaderboardGroups(Map)} used to identify
     * the leaderboard to select.
     */
    static final String LEADERBOARD_GROUP_ID = "LeaderBoardGroupId";

    interface AnchorTemplates extends SafeHtmlTemplates {
        @SafeHtmlTemplates.Template("<a href=\"{0}\">{1}</a>")
        SafeHtml cell(SafeUri url, String displayName);
    }

    private static AdminConsoleTableResources tableResources = GWT.create(AdminConsoleTableResources.class);

    private static final AnchorTemplates ANCHORTEMPLATE = GWT.create(AnchorTemplates.class);

    private final UserService userService;

    private VerticalPanel mainPanel;
    private HorizontalPanel splitPanel;
    private CaptionPanel groupDetailsCaptionPanel;

    private LabeledAbstractFilterablePanel<LeaderboardGroupDTO> groupsFilterablePanel;
    private Button removeButton;
    private FlushableCellTable<LeaderboardGroupDTO> groupsTable;
    private RefreshableMultiSelectionModel<LeaderboardGroupDTO> refreshableGroupsSelectionModel;
    /**
     * True, if only one group is selected in the {@link #groupsSelectionModel}.
     */
    private boolean isSingleGroupSelected;
    private ListDataProvider<LeaderboardGroupDTO> groupsProvider;

    private FlushableCellTable<StrippedLeaderboardDTO> groupDetailsTable;
    private RefreshableMultiSelectionModel<StrippedLeaderboardDTO> refreshableGroupDetailsSelectionModel;
    private ListDataProvider<StrippedLeaderboardDTO> groupDetailsProvider;
    private Button editDescriptionButton;
    private Button abortDescriptionButton;
    private Button saveDescriptionButton;
    private TextArea descriptionTextArea;
    private Button leaderboardUpButton;
    private Button leaderboardDownButton;

    private LabeledAbstractFilterablePanel<StrippedLeaderboardDTO> leaderboardsFilterablePanel;
    private FlushableCellTable<StrippedLeaderboardDTO> leaderboardsTable;
    private RefreshableMultiSelectionModel<StrippedLeaderboardDTO> refreshableLeaderboardsSelectionModel;
    private ListDataProvider<StrippedLeaderboardDTO> leaderboardsProvider;

    private Button moveToLeaderboardsButton;
    private Button moveToGroupButton;

    private final ArrayList<LeaderboardGroupDTO> availableLeaderboardGroups;
    private final ArrayList<StrippedLeaderboardDTO> availableLeaderboards;
    private final LeaderboardGroupsRefresher leaderboardGroupsRefresher;
    private final LeaderboardsRefresher<StrippedLeaderboardDTOWithSecurity> leaderboardsRefresher;

    private final Set<Widget> permissionRestrictedComponent = new HashSet<>();
    private final Label idLabel = new Label();

    public LeaderboardGroupConfigPanel(Presenter presenter, StringMessages stringMessages) {
        super(presenter.getSailingService(), presenter, presenter.getErrorReporter(), stringMessages);
        this.userService = presenter.getUserService();
        AdminConsoleTableResources tableRes = GWT.create(AdminConsoleTableResources.class);
        this.availableLeaderboardGroups = new ArrayList<LeaderboardGroupDTO>();
        this.availableLeaderboards = new ArrayList<StrippedLeaderboardDTO>();
        this.leaderboardGroupsRefresher = presenter;
        this.leaderboardsRefresher = presenter;
        // Build GUI
        mainPanel = new VerticalPanel();
        mainPanel.setSpacing(5);
        mainPanel.setWidth("95%");
        add(mainPanel);
        mainPanel.add(createLeaderboardGroupsGUI(tableRes));
        splitPanel = new HorizontalPanel();
        splitPanel.ensureDebugId("LeaderboardGroupDetailsPanel");
        splitPanel.setWidth("100%");
        splitPanel.setVisible(false);
        mainPanel.add(splitPanel);
        splitPanel.setVerticalAlignment(HorizontalPanel.ALIGN_TOP);
        splitPanel.add(createLeaderboardGroupDetailsGUI(tableRes));
        final Widget switchLeaderboardsGUI = createSwitchLeaderboardsGUI();
        this.permissionRestrictedComponent.add(switchLeaderboardsGUI);
        splitPanel.add(switchLeaderboardsGUI);
        final Widget createLeaderboardsGUI = createLeaderboardsGUI(tableRes);
        this.permissionRestrictedComponent.add(createLeaderboardsGUI);
        splitPanel.add(createLeaderboardsGUI);
        //Load Data
        leaderboardGroupsRefresher.fillLeaderboardGroups();
        leaderboardsRefresher.fillLeaderboards();
    }

    private Widget createSwitchLeaderboardsGUI() {
        final VerticalPanel switchLeaderboardsPanel = new VerticalPanel();
        switchLeaderboardsPanel.setSpacing(5);
        switchLeaderboardsPanel.getElement().getStyle().setMarginTop(10, Unit.PX);
        moveToGroupButton = new Button("<-", (ClickHandler) event -> moveToGroup());
        moveToGroupButton.ensureDebugId("AddLeaderboardButton");
        moveToGroupButton.setEnabled(false);
        switchLeaderboardsPanel.add(moveToGroupButton);
        moveToLeaderboardsButton = new Button("->", (ClickHandler) event -> moveToLeaderboards());
        moveToLeaderboardsButton.ensureDebugId("RemoveLeaderboardButton");
        moveToLeaderboardsButton.setEnabled(false);
        switchLeaderboardsPanel.add(moveToLeaderboardsButton);
        return switchLeaderboardsPanel;
    }

    private Widget createLeaderboardsGUI(Resources tableRes) {
        CaptionPanel leaderboardsCaptionPanel = new CaptionPanel(stringMessages.leaderboardsExceptFromSelectedGroup());
        VerticalPanel leaderboardsPanel = new VerticalPanel();
        leaderboardsCaptionPanel.add(leaderboardsPanel);
        //Create leaderboards functional elements
        HorizontalPanel leaderboardsFunctionPanel = new HorizontalPanel();
        leaderboardsFunctionPanel.setSpacing(5);
        leaderboardsPanel.add(leaderboardsFunctionPanel);
        Label filterLeaderboardsLabel = new Label(stringMessages.filterLeaderboardsByName() + ":");
        leaderboardsFunctionPanel.add(filterLeaderboardsLabel);
        // Create leaderboards table
        leaderboardsProvider = new ListDataProvider<StrippedLeaderboardDTO>();
        ListHandler<StrippedLeaderboardDTO> leaderboardsListHandler = new ListHandler<StrippedLeaderboardDTO>(leaderboardsProvider.getList());
        leaderboardsTable = new FlushableCellTable<StrippedLeaderboardDTO>(10000, tableRes);
        leaderboardsTable.ensureDebugId("LeaderboardsCellTable");
        leaderboardsFilterablePanel = new LabeledAbstractFilterablePanel<StrippedLeaderboardDTO>(
                filterLeaderboardsLabel, availableLeaderboards, leaderboardsProvider, stringMessages) {
            @Override
            public Iterable<String> getSearchableStrings(StrippedLeaderboardDTO t) {
                List<String> strings = new ArrayList<String>();
                strings.add(t.getName());
                strings.add(t.getDisplayName());
                return strings;
            }

            @Override
            public AbstractCellTable<StrippedLeaderboardDTO> getCellTable() {
                return leaderboardsTable;
            }
        };
        SelectionCheckboxColumn<StrippedLeaderboardDTO> leaderboardTableSelectionColumn =
                new SelectionCheckboxColumn<StrippedLeaderboardDTO>(
                tableResources.cellTableStyle().cellTableCheckboxSelected(),
                tableResources.cellTableStyle().cellTableCheckboxDeselected(),
                tableResources.cellTableStyle().cellTableCheckboxColumnCell(),
                new EntityIdentityComparator<StrippedLeaderboardDTO>() {
                    @Override
                    public boolean representSameEntity(StrippedLeaderboardDTO dto1, StrippedLeaderboardDTO dto2) {
                        return dto1.getName().equals(dto2.getName());
                    }
                    @Override
                    public int hashCode(StrippedLeaderboardDTO t) {
                        return t.getName().hashCode();
                    }
                }, leaderboardsFilterablePanel.getAllListDataProvider(), leaderboardsTable);
        refreshableLeaderboardsSelectionModel = leaderboardTableSelectionColumn.getSelectionModel();
        leaderboardsTable.setSelectionModel(refreshableLeaderboardsSelectionModel, leaderboardTableSelectionColumn.getSelectionManager());
        leaderboardsFilterablePanel.getTextBox().ensureDebugId("LeaderboardsFilterTextBox");
        leaderboardsFunctionPanel.add(leaderboardsFilterablePanel);
        Button refreshLeaderboardsButton = new Button(stringMessages.refresh());
        refreshLeaderboardsButton.ensureDebugId("RefreshLeaderboardsButton");
        refreshLeaderboardsButton.addClickHandler(new ClickHandler() {
            @Override
            public void onClick(ClickEvent event) {
                refreshLeaderboardsList();
            }
        });
        leaderboardsFunctionPanel.add(refreshLeaderboardsButton);
        TextColumn<StrippedLeaderboardDTO> leaderboardsNameColumn = new TextColumn<StrippedLeaderboardDTO>() {
            @Override
            public String getValue(StrippedLeaderboardDTO leaderboard) {
                return leaderboard.getName();
            }
        };
        leaderboardsNameColumn.setSortable(true);
        leaderboardsListHandler.setComparator(leaderboardsNameColumn, new Comparator<StrippedLeaderboardDTO>() {
            @Override
            public int compare(StrippedLeaderboardDTO l1, StrippedLeaderboardDTO l2) {
                return new NaturalComparator(false).compare(l1.getName(), l2.getName());
            }
        });
        TextColumn<StrippedLeaderboardDTO> leaderboardsRacesColumn = new TextColumn<StrippedLeaderboardDTO>() {
            @Override
            public String getValue(StrippedLeaderboardDTO leaderboard) {
                String result = "";
                boolean first = true;
                for (RaceColumnDTO race : leaderboard.getRaceList()) {
                    if (!first) {
                        result += "; ";
                    }
                    result += race.getRaceColumnName();
                    first = false;
                }
                return result;
            }
        };
        leaderboardsTable.setWidth("100%");
        leaderboardsTable.addColumnSortHandler(leaderboardsListHandler);
        leaderboardsTable.addColumn(leaderboardTableSelectionColumn, leaderboardTableSelectionColumn.getHeader());
        leaderboardsTable.addColumn(leaderboardsNameColumn, stringMessages.leaderboardName());
        leaderboardsTable.addColumn(leaderboardsRacesColumn, stringMessages.races());
        refreshableLeaderboardsSelectionModel.addSelectionChangeHandler(new SelectionChangeEvent.Handler() {
            @Override
            public void onSelectionChange(SelectionChangeEvent event) {
                Set<StrippedLeaderboardDTO> selectedLeaderboards = refreshableLeaderboardsSelectionModel.getSelectedSet();
                moveToGroupButton.setEnabled(selectedLeaderboards != null && selectedLeaderboards.size() > 0);
            }
        });
        leaderboardsProvider.addDataDisplay(leaderboardsTable);
        leaderboardsPanel.add(leaderboardsTable);
        return leaderboardsCaptionPanel;
    }

    private Widget createLeaderboardGroupDetailsGUI(Resources tableRes) {
        groupDetailsCaptionPanel = new CaptionPanel();
        VerticalPanel groupDetailsPanel = new VerticalPanel();
        groupDetailsPanel.setSpacing(7);
        groupDetailsCaptionPanel.add(groupDetailsPanel);
        final Grid leaderboardGroupIdInfo = new Grid(1, 2);
        leaderboardGroupIdInfo.setText(0, 0, stringMessages.id() + ":");
        leaderboardGroupIdInfo.getCellFormatter().getElement(0, 0).getStyle().setFontWeight(FontWeight.BOLD);
        leaderboardGroupIdInfo.setWidget(0, 1, idLabel);
        groupDetailsPanel.add(leaderboardGroupIdInfo);
        // Create description area
        CaptionPanel descriptionCaptionPanel = new CaptionPanel(stringMessages.description());
        groupDetailsPanel.add(descriptionCaptionPanel);
        VerticalPanel descriptionPanel = new VerticalPanel();
        descriptionPanel.setWidth("100%");
        descriptionCaptionPanel.add(descriptionPanel);
        descriptionTextArea = new TextArea();
        descriptionTextArea.setWidth("100%");
        descriptionTextArea.ensureDebugId("DescriptionTextArea");
        descriptionTextArea.setCharacterWidth(60);
        descriptionTextArea.setVisibleLines(8);
        descriptionTextArea.getElement().getStyle().setProperty("resize", "none");
        descriptionTextArea.setReadOnly(true);
        descriptionPanel.add(descriptionTextArea);
        HorizontalPanel descriptionFunctionsPanel = new HorizontalPanel();
        descriptionPanel.add(descriptionFunctionsPanel);
        editDescriptionButton = new Button(stringMessages.edit());
        editDescriptionButton.ensureDebugId("EditDescriptionButton");
        editDescriptionButton.addClickHandler(event -> setDescriptionEditable(true));
        editDescriptionButton.getElement().getStyle().setMarginRight(5, Unit.PX);
        descriptionFunctionsPanel.add(editDescriptionButton);
        abortDescriptionButton = new Button(stringMessages.abort());
        abortDescriptionButton.ensureDebugId("AbortButton");
        abortDescriptionButton.addClickHandler(event -> {
            if (isSingleGroupSelected) {
                LeaderboardGroupDTO selectedGroup = getSelectedGroup();
                setDescriptionEditable(false);
                descriptionTextArea.setText(selectedGroup.getDescription());
            }
        });
        abortDescriptionButton.getElement().getStyle().setMarginRight(5, Unit.PX);
        abortDescriptionButton.setVisible(false);
        abortDescriptionButton.setEnabled(false);
        descriptionFunctionsPanel.add(abortDescriptionButton);
        saveDescriptionButton = new Button(stringMessages.save());
        saveDescriptionButton.ensureDebugId("SaveButton");
        saveDescriptionButton.addClickHandler(event -> saveDescriptionChanges());
        saveDescriptionButton.setEnabled(false);
        saveDescriptionButton.setVisible(false);
        descriptionFunctionsPanel.add(saveDescriptionButton);
        this.permissionRestrictedComponent.add(descriptionFunctionsPanel);
        //Create leaderboard table
        TextColumn<StrippedLeaderboardDTO> groupDetailsNameColumn = new TextColumn<StrippedLeaderboardDTO>() {
            @Override
            public String getValue(StrippedLeaderboardDTO leaderboard) {
                return leaderboard.getName();
            }
        };
        TextColumn<StrippedLeaderboardDTO> groupDetailsRacesColumn = new TextColumn<StrippedLeaderboardDTO>() {
            @Override
            public String getValue(StrippedLeaderboardDTO leaderboard) {
                String result = "";
                boolean first = true;
                for (RaceColumnDTO race : leaderboard.getRaceList()) {
                    if (!first) {
                        result += "; ";
                    }
                    result += race.getRaceColumnName();
                    first = false;
                }
                return result;
            }
        };
        groupDetailsTable = new FlushableCellTable<StrippedLeaderboardDTO>(10000, tableRes);
        groupDetailsTable.ensureDebugId("LeaderboardGroupsCellTable");
        groupDetailsProvider = new ListDataProvider<StrippedLeaderboardDTO>();
        groupDetailsProvider.addDataDisplay(groupDetailsTable);
        SelectionCheckboxColumn<StrippedLeaderboardDTO> groupDetailsTableSelectionColumn =
                new SelectionCheckboxColumn<StrippedLeaderboardDTO>(
                        tableResources.cellTableStyle().cellTableCheckboxSelected(), tableResources.cellTableStyle().cellTableCheckboxDeselected(), 
                        tableResources.cellTableStyle().cellTableCheckboxColumnCell(), new EntityIdentityComparator<StrippedLeaderboardDTO>() {
                            @Override
                            public boolean representSameEntity(StrippedLeaderboardDTO dto1,
                                    StrippedLeaderboardDTO dto2) {
                                return dto1.getName().equals(dto2.getName());
                            }
                            @Override
                            public int hashCode(StrippedLeaderboardDTO t) {
                                return t.getName().hashCode();
                            }
                        }, groupDetailsProvider, groupDetailsTable);
        groupDetailsTable.setWidth("100%");
        groupDetailsTable.addColumn(groupDetailsTableSelectionColumn, groupDetailsTableSelectionColumn.getHeader());
        groupDetailsTable.addColumn(groupDetailsNameColumn, stringMessages.leaderboardName());
        groupDetailsTable.addColumn(groupDetailsRacesColumn, stringMessages.races());
        refreshableGroupDetailsSelectionModel = groupDetailsTableSelectionColumn.getSelectionModel();
        refreshableGroupDetailsSelectionModel.addSelectionChangeHandler(new SelectionChangeEvent.Handler() {
            @Override
            public void onSelectionChange(SelectionChangeEvent event) {
                Set<StrippedLeaderboardDTO> selectedLeaderboardsInGroup = refreshableGroupDetailsSelectionModel.getSelectedSet();
                moveToLeaderboardsButton.setEnabled(selectedLeaderboardsInGroup != null && !selectedLeaderboardsInGroup.isEmpty());
                leaderboardDownButton.setEnabled(selectedLeaderboardsInGroup != null && selectedLeaderboardsInGroup.size() == 1);
                leaderboardUpButton.setEnabled(selectedLeaderboardsInGroup != null && selectedLeaderboardsInGroup.size() == 1);
            }
        });
        groupDetailsTable.setSelectionModel(refreshableGroupDetailsSelectionModel, groupDetailsTableSelectionColumn.getSelectionManager());
        groupDetailsPanel.add(groupDetailsTable);
        //Create details functionality
        HorizontalPanel groupDetailsFunctionPanel = new HorizontalPanel();
        groupDetailsFunctionPanel.setSpacing(5);
        groupDetailsPanel.add(groupDetailsFunctionPanel);
        leaderboardUpButton = new Button(stringMessages.columnMoveUp());
        leaderboardUpButton.ensureDebugId("MoveLeaderboardGroupUpButton");
        leaderboardUpButton.addClickHandler(new ClickHandler() {
            @Override
            public void onClick(ClickEvent event) {
                moveLeaderboardInGroupUp();
            }
        });
        leaderboardUpButton.setEnabled(false);
        groupDetailsFunctionPanel.add(leaderboardUpButton);
        leaderboardDownButton = new Button(stringMessages.columnMoveDown());
        leaderboardDownButton.ensureDebugId("MoveLeaderboardGroupDownButton");
        leaderboardDownButton.addClickHandler(new ClickHandler() {
            @Override
            public void onClick(ClickEvent event) {
                moveLeaderboardInGroupDown();
            }
        });
        leaderboardDownButton.setEnabled(false);
        groupDetailsFunctionPanel.add(leaderboardDownButton);
        permissionRestrictedComponent.add(groupDetailsFunctionPanel);
        return groupDetailsCaptionPanel;
    }

    private Widget createLeaderboardGroupsGUI(final Resources tableRes) {
        final CaptionPanel leaderboardGroupsCaptionPanel = new CaptionPanel(stringMessages.leaderboardGroups());
        final VerticalPanel leaderboardGroupsContentPanel = new VerticalPanel();
        leaderboardGroupsCaptionPanel.add(leaderboardGroupsContentPanel);
        // Create functional elements for the leaderboard groups
        final AccessControlledButtonPanel buttonPanel = new AccessControlledButtonPanel(userService, LEADERBOARD_GROUP);
        leaderboardGroupsContentPanel.add(buttonPanel);
        Label filterLeaderboardGroupsLbl = new Label(stringMessages.filterLeaderboardGroupsByName() + ":");
        //Create table for leaderboard groups
        groupsProvider = new ListDataProvider<LeaderboardGroupDTO>();
        ListHandler<LeaderboardGroupDTO> leaderboardGroupsListHandler = new ListHandler<LeaderboardGroupDTO>(groupsProvider.getList());
        groupsTable = new FlushableCellTable<LeaderboardGroupDTO>(10000, tableRes);
        groupsTable.ensureDebugId("LeaderboardGroupsCellTable");
        groupsFilterablePanel = new LabeledAbstractFilterablePanel<LeaderboardGroupDTO>(filterLeaderboardGroupsLbl,
                availableLeaderboardGroups, groupsProvider, stringMessages) {
            @Override
            public Iterable<String> getSearchableStrings(LeaderboardGroupDTO t) {
                List<String> strings = new ArrayList<String>();
                strings.add(t.getName());
                strings.add(String.valueOf(t.getId()));
                strings.add(t.getDisplayName());
                strings.add(t.getDescription());
                return strings;
            }

            @Override
            public AbstractCellTable<LeaderboardGroupDTO> getCellTable() {
                return groupsTable;
            }
        };
        groupsFilterablePanel.getTextBox().ensureDebugId("LeaderboardGroupsFilterTextBox");
        leaderboardGroupsContentPanel.add(groupsFilterablePanel);
        groupsFilterablePanel.setUpdatePermissionFilterForCheckbox(
                leaderboardGroup -> userService.hasPermission(leaderboardGroup, DefaultActions.UPDATE));
        final Button createButton = buttonPanel.addCreateAction(stringMessages.createNewLeaderboardGroup(),
                this::addNewGroup);
        createButton.ensureDebugId("CreateLeaderboardGroupButton");
        final Button refreshButton = buttonPanel.addUnsecuredAction(stringMessages.refresh(), () -> {
                leaderboardsRefresher.fillLeaderboards();
                leaderboardGroupsRefresher.fillLeaderboardGroups();
        });
        refreshButton.ensureDebugId("RefreshLeaderboardGroupsButton");
        AnchorCell anchorCell = new AnchorCell();
        final TextColumn<LeaderboardGroupDTO> groupUUidColumn = new AbstractSortableTextColumn<LeaderboardGroupDTO>(
                group -> group.getId() == null ? "<null>" : group.getId().toString());
        Column<LeaderboardGroupDTO, SafeHtml> groupNameColumn = new Column<LeaderboardGroupDTO, SafeHtml>(anchorCell) {
            @Override
            public SafeHtml getValue(LeaderboardGroupDTO group) {
                String debugParam = Window.Location.getParameter("gwt.codesvr");
                String link = URLEncoder.encode("/gwt/Spectator.html?leaderboardGroupId=" + group.getId()+"&showRaceDetails=true&"
                        + RaceBoardPerspectiveOwnSettings.PARAM_CAN_REPLAY_DURING_LIVE_RACES + "=true"
                        + (debugParam != null && !debugParam.isEmpty() ? "&gwt.codesvr=" + debugParam : ""));
                return ANCHORTEMPLATE.cell(UriUtils.fromString(link), group.getName());
            }
        };
        groupNameColumn.setSortable(true);
        leaderboardGroupsListHandler.setComparator(groupNameColumn, new Comparator<LeaderboardGroupDTO>() {
            @Override
            public int compare(LeaderboardGroupDTO group1, LeaderboardGroupDTO group2) {
                return new NaturalComparator(false).compare(group1.getName(), group2.getName());
            }
        });
        TextColumn<LeaderboardGroupDTO> groupDescriptionColumn = new TextColumn<LeaderboardGroupDTO>() {
            @Override
            public String getValue(LeaderboardGroupDTO group) {
                return group.getDescription().length() <= 100 ? group.getDescription() : group.getDescription().substring(0, 98) + "...";
            }
        };
        groupDescriptionColumn.setSortable(true);
        leaderboardGroupsListHandler.setComparator(groupDescriptionColumn, new Comparator<LeaderboardGroupDTO>() {
            @Override
            public int compare(LeaderboardGroupDTO group1, LeaderboardGroupDTO group2) {
                return new NaturalComparator(false).compare(group1.getDescription(), group2.getDescription());
            }
        });
        TextColumn<LeaderboardGroupDTO> groupDisplayNameColumn = new TextColumn<LeaderboardGroupDTO>() {
            @Override
            public String getValue(LeaderboardGroupDTO group) {
                return group.getDisplayName() == null ? "" :
                    group.getDisplayName().length() <= 100 ? group.getDisplayName() : group.getDisplayName().substring(0, 98) + "...";
            }
        };
        groupDisplayNameColumn.setSortable(true);
        leaderboardGroupsListHandler.setComparator(groupDisplayNameColumn, new Comparator<LeaderboardGroupDTO>() {
            @Override
            public int compare(LeaderboardGroupDTO group1, LeaderboardGroupDTO group2) {
                return new NaturalComparator(false).compare(group1.getDisplayName(), group2.getDisplayName());
            }
        });
        TextColumn<LeaderboardGroupDTO> hasOverallLeaderboardColumn = new TextColumn<LeaderboardGroupDTO>() {
            @Override
            public String getValue(LeaderboardGroupDTO group) {
                String result = stringMessages.no();
                if(group.hasOverallLeaderboard()) {
                    result =  stringMessages.yes() + " (" + ScoringSchemeTypeFormatter.format(group.getOverallLeaderboardScoringSchemeType(), stringMessages) +")";
                }
                return  result;
            }
        };
        hasOverallLeaderboardColumn.setSortable(true);
        leaderboardGroupsListHandler.setComparator(hasOverallLeaderboardColumn, new Comparator<LeaderboardGroupDTO>() {
            @Override
            public int compare(LeaderboardGroupDTO group1, LeaderboardGroupDTO group2) {
                return new NaturalComparator(false).compare(hasOverallLeaderboardColumn.getValue(group1),
                        hasOverallLeaderboardColumn.getValue(group2));
            }
        });
        final HasPermissions type = SecuredDomainType.LEADERBOARD_GROUP;
        final AccessControlledActionsColumn<LeaderboardGroupDTO, LeaderboardGroupConfigImagesBarCell> actionsColumn = create(
                new LeaderboardGroupConfigImagesBarCell(stringMessages), userService);
        actionsColumn.addAction(LeaderboardGroupConfigImagesBarCell.ACTION_UPDATE, UPDATE,
                this::openEditLeaderboardGroupDialog);
        actionsColumn.addAction(LeaderboardGroupConfigImagesBarCell.ACTION_DELETE, DELETE, group -> {
            if (Window.confirm(stringMessages.doYouReallyWantToRemoveLeaderboardGroup(group.getName()))) {
                removeLeaderboardGroup(group);
            }
        });
        final DialogConfig<LeaderboardGroupDTO> config = EditOwnershipDialog.create(
                userService.getUserManagementWriteService(), type,
                group -> leaderboardGroupsRefresher.fillLeaderboardGroups(), stringMessages);
        actionsColumn.addAction(LeaderboardGroupConfigImagesBarCell.ACTION_CHANGE_OWNERSHIP, CHANGE_OWNERSHIP,
                e -> config.openOwnershipDialog(e));
        final EditACLDialog.DialogConfig<LeaderboardGroupDTO> configACL = EditACLDialog.create(
                userService.getUserManagementWriteService(), type,
                group -> leaderboardGroupsRefresher.fillLeaderboardGroups(), stringMessages);
        actionsColumn.addAction(LeaderboardGroupConfigImagesBarCell.ACTION_CHANGE_ACL, DefaultActions.CHANGE_ACL,
                e -> configACL.openDialog(e));
        final MigrateGroupOwnershipDialog.DialogConfig<LeaderboardGroupDTO> migrateDialogConfig = MigrateGroupOwnershipDialog
                .create(userService.getUserManagementService(), (lg, dto) -> {
                    sailingServiceWrite.updateGroupOwnerForLeaderboardGroupHierarchy(lg.getId(), dto,
                            new AsyncCallback<Void>() {
                                @Override
                                public void onFailure(Throwable caught) {
                                    errorReporter.reportError(stringMessages.errorUpdatingOwnership(lg.getName()));
                                }

                                @Override
                                public void onSuccess(Void result) {
                                    leaderboardGroupsRefresher.fillLeaderboardGroups();
                                }
                            });
                });
        actionsColumn.addAction(EventConfigImagesBarCell.ACTION_MIGRATE_GROUP_OWNERSHIP_HIERARCHY, CHANGE_OWNERSHIP,
                e -> migrateDialogConfig.openDialog(e));
        SelectionCheckboxColumn<LeaderboardGroupDTO> leaderboardTableSelectionColumn =
                new SelectionCheckboxColumn<LeaderboardGroupDTO>(
                tableResources.cellTableStyle().cellTableCheckboxSelected(),
                tableResources.cellTableStyle().cellTableCheckboxDeselected(),
                tableResources.cellTableStyle().cellTableCheckboxColumnCell(),
                new EntityIdentityComparator<LeaderboardGroupDTO>() {
                    @Override
                    public boolean representSameEntity(LeaderboardGroupDTO dto1, LeaderboardGroupDTO dto2) {
                        return dto1.getId().equals(dto2.getId());
                    }
                    @Override
                    public int hashCode(LeaderboardGroupDTO t) {
                        return t.getId().hashCode();
                    }
                }, groupsFilterablePanel.getAllListDataProvider(), groupsTable);
        groupsTable.setWidth("100%");
        groupsTable.addColumn(leaderboardTableSelectionColumn, leaderboardTableSelectionColumn.getHeader());
        groupsTable.addColumn(groupNameColumn, stringMessages.name());
        groupsTable.addColumn(groupDescriptionColumn, stringMessages.description());
        groupsTable.addColumn(groupDisplayNameColumn, stringMessages.displayName());
        groupsTable.addColumn(hasOverallLeaderboardColumn, stringMessages.useOverallLeaderboard());
        SecuredDTOOwnerColumn.configureOwnerColumns(groupsTable, leaderboardGroupsListHandler, stringMessages);
        groupsTable.addColumn(groupUUidColumn, stringMessages.id());
        groupsTable.addColumn(actionsColumn, stringMessages.actions());
        groupsTable.addColumnSortHandler(leaderboardGroupsListHandler);
        refreshableGroupsSelectionModel = leaderboardTableSelectionColumn.getSelectionModel();
        removeButton = buttonPanel.addRemoveAction(stringMessages.remove(), refreshableGroupsSelectionModel, true,
                () -> removeLeaderboardGroups(refreshableGroupsSelectionModel.getSelectedSet()));
        removeButton.ensureDebugId("RemoveLeaderboardButton");
        refreshableGroupsSelectionModel.addSelectionChangeHandler(event -> groupSelectionChanged());
        groupsTable.setSelectionModel(refreshableGroupsSelectionModel, leaderboardTableSelectionColumn.getSelectionManager());
        groupsProvider.addDataDisplay(groupsTable);
        leaderboardGroupsContentPanel.add(groupsTable);
        return leaderboardGroupsCaptionPanel;
    }

    private void openEditLeaderboardGroupDialog(final LeaderboardGroupDTO group) {
        final UUID oldGroupId = group.getId();
        final String oldGroupName = group.getName();
        final ArrayList<LeaderboardGroupDTO> otherExistingGroups = new ArrayList<>(availableLeaderboardGroups);
        otherExistingGroups.remove(group);
        final LeaderboardGroupEditDialog dialog = new LeaderboardGroupEditDialog(group, otherExistingGroups,
                stringMessages, new DialogCallback<LeaderboardGroupDescriptor>() {
                    @Override
                    public void cancel() {
                    }

                    @Override
                    public void ok(LeaderboardGroupDescriptor groupDescriptor) {
                        updateGroup(oldGroupId, oldGroupName, group, groupDescriptor);
                    }
                });
        dialog.show();
    }

    @Override
    public void fillLeaderboardGroups(Iterable<LeaderboardGroupDTO> groups) {
        availableLeaderboardGroups.clear();
        if (groups != null) {
            Util.addAll(groups, availableLeaderboardGroups);
        }
        groupsFilterablePanel.updateAll(availableLeaderboardGroups);
    }

    @Override
    public void fillLeaderboards(Iterable<StrippedLeaderboardDTOWithSecurity> leaderboards) {
        availableLeaderboards.clear();
        leaderboardsProvider.getList().clear();
        if (leaderboards != null) {
            Util.addAll(leaderboards, availableLeaderboards);
        }
        final LeaderboardGroupDTO selectedGroup = getSelectedGroup();
        if(selectedGroup != null) {
            this.updateLeaderboardFilterToShowAllLeaderboardsExceptThoseOf(selectedGroup);
            refreshableLeaderboardsSelectionModel.clear();
        }
    }

    /**
     * If no leaderboard group is selected or more than one is selected, this method is a no-op because the leaderboard
     * list displayed is defined to the be list of all leaderboards available, excluding those leaderboards that are
     * already assigned to <em>the</em> selected leaderboard group. In other words, the leaderboard list is only
     * well-defined in case a single leaderboard group is selected.
     */
    private void refreshLeaderboardsList() {
        if (isSingleGroupSelected && getSelectedGroup() != null) {
            sailingServiceWrite.getLeaderboardsWithSecurity(new MarkedAsyncCallback<List<StrippedLeaderboardDTOWithSecurity>>(
                    new AsyncCallback<List<StrippedLeaderboardDTOWithSecurity>>() {
                        @Override
                        public void onFailure(Throwable t) {
                            errorReporter.reportError("Error trying to obtain list of leaderboards: " + t.getMessage());
                        }

                        @Override
                        public void onSuccess(List<StrippedLeaderboardDTOWithSecurity> leaderboards) {
                            fillLeaderboards(leaderboards);
                        }
                    }));
        }
    }

    private void addNewGroup() {
        LeaderboardGroupCreateDialog dialog = new LeaderboardGroupCreateDialog(
                Collections.unmodifiableCollection(availableLeaderboardGroups), stringMessages,
                new DialogCallback<LeaderboardGroupDescriptor>() {
                    @Override
                    public void cancel() {}
                    @Override
                    public void ok(LeaderboardGroupDescriptor newGroup) {
                        createNewGroup(newGroup);
                    }
                });
        dialog.ensureDebugId("LeaderboardGroupCreateDialog");
        dialog.show();
    }

    private void createNewGroup(final LeaderboardGroupDescriptor newGroup) {
        sailingServiceWrite.createLeaderboardGroup(newGroup.getName(), newGroup.getDescription(),
                newGroup.getDisplayName(), newGroup.isDisplayLeaderboardsInReverseOrder(),
                newGroup.getOverallLeaderboardDiscardThresholds(), newGroup.getOverallLeaderboardScoringSchemeType(), new MarkedAsyncCallback<LeaderboardGroupDTO>(
                        new AsyncCallback<LeaderboardGroupDTO>() {
                            @Override
                            public void onFailure(Throwable t) {
                                errorReporter.reportError(stringMessages.errorCreatingLeaderboardGroup(newGroup.getName())
                                                + ": " + t.getMessage());
                            }
                            @Override
                            public void onSuccess(LeaderboardGroupDTO newGroup) {
                                availableLeaderboardGroups.add(newGroup);
                                groupsFilterablePanel.updateAll(availableLeaderboardGroups);
                                refreshableGroupsSelectionModel.clear();
                                refreshableGroupsSelectionModel.setSelected(newGroup, true);
                                leaderboardGroupsRefresher.updateLeaderboardGroups(availableLeaderboardGroups, LeaderboardGroupConfigPanel.this);
                            }
                        }));
    }

    private void updateGroup(final UUID oldGroupId, final String oldGroupName, final LeaderboardGroupDTO groupToUpdate, final LeaderboardGroupDescriptor updateDescriptor) {
        List<String> leaderboardNames = new ArrayList<String>();
        for (StrippedLeaderboardDTO leaderboardDTO : groupToUpdate.leaderboards) {
            leaderboardNames.add(leaderboardDTO.getName());
        }
        sailingServiceWrite.updateLeaderboardGroup(oldGroupId, oldGroupName, updateDescriptor.getName(), updateDescriptor.getDescription(),
                updateDescriptor.getDisplayName(),
                leaderboardNames, updateDescriptor.getOverallLeaderboardDiscardThresholds(),
                updateDescriptor.getOverallLeaderboardScoringSchemeType(), new MarkedAsyncCallback<Void>(
                        new AsyncCallback<Void>() {
                            @Override
                            public void onFailure(Throwable t) {
                                errorReporter.reportError("Error trying to update leaderboard group " + oldGroupName + ": "
                                        + t.getMessage());
                            }
                            @Override
                            public void onSuccess(Void v) {
                                // Update the availableLeaderboardGroups and the list of displayed groups
                                for (int i = 0; i < availableLeaderboardGroups.size(); i++) {
                                    LeaderboardGroupDTO group = availableLeaderboardGroups.get(i);
                                    if (oldGroupName.equals(group.getName())) {
                                        // if the leaderboard is selected, de-select equality/hashCode may change) and select again when done
                                        final boolean wasSelected = Util.equalsWithNull(groupToUpdate, getSelectedGroup());
                                        if (wasSelected) {
                                            refreshableGroupsSelectionModel.setSelected(groupToUpdate, false);
                                        }
                                        groupToUpdate.setName(updateDescriptor.getName());
                                        groupToUpdate.setDescription(updateDescriptor.getDescription());
                                        groupToUpdate.setDisplayName(updateDescriptor.getDisplayName());
                                        groupToUpdate.displayLeaderboardsInReverseOrder = updateDescriptor.isDisplayLeaderboardsInReverseOrder();
                                        groupToUpdate.setOverallLeaderboardDiscardThresholds(updateDescriptor.getOverallLeaderboardDiscardThresholds());
                                        groupToUpdate.setOverallLeaderboardScoringSchemeType(updateDescriptor.getOverallLeaderboardScoringSchemeType());
                                        availableLeaderboardGroups.set(i, groupToUpdate);
                                        int displayedIndex = groupsProvider.getList().indexOf(group);
                                        if (displayedIndex != -1) {
                                            groupsProvider.getList().set(displayedIndex, groupToUpdate);
                                        }
                                        if (wasSelected) {
                                            refreshableGroupsSelectionModel.setSelected(groupToUpdate, true);
                                        }
                                    }
                                }
                                groupsFilterablePanel.updateAll(availableLeaderboardGroups);
                                leaderboardGroupsRefresher.updateLeaderboardGroups(availableLeaderboardGroups, LeaderboardGroupConfigPanel.this);
                                groupsProvider.refresh();
                            }
                        }));
    }

    /**
     * Updates a change in the group's leaderboard list to the server
     */
    private void updateGroup(final LeaderboardGroupDTO group) {
        List<String> leaderboardNames = new ArrayList<String>();
        for (StrippedLeaderboardDTO leaderboardDTO : group.leaderboards) {
            leaderboardNames.add(leaderboardDTO.getName());
        }
        sailingServiceWrite.updateLeaderboardGroup(group.getId(), group.getName(), group.getName(), group.getDescription(),
                group.getDisplayName(),
                leaderboardNames, group.getOverallLeaderboardDiscardThresholds(),
                group.getOverallLeaderboardScoringSchemeType(), new MarkedAsyncCallback<Void>(
                        new AsyncCallback<Void>() {
                            @Override
                            public void onFailure(Throwable t) {
                                errorReporter.reportError("Error trying to update leaderboard group " + group.getName() + ": "
                                        + t.getMessage());
                            }
                            @Override
                            public void onSuccess(Void v) {
                            }
                        }));
    }
    
    private void removeLeaderboardGroups(final Collection<LeaderboardGroupDTO> groups) {
        if (!groups.isEmpty()) {
            final Set<UUID> groupIds = new HashSet<>();
            for (LeaderboardGroupDTO group : groups) {
                groupIds.add(group.getId());
            }
            sailingServiceWrite.removeLeaderboardGroups(groupIds, new MarkedAsyncCallback<Void>(
                    new AsyncCallback<Void>() {
                        @Override
                        public void onFailure(Throwable t) {
                            errorReporter.reportError("Error trying to remove the leaderboard groups: "
                                    + t.getMessage());
                        }
                        @Override
                        public void onSuccess(Void result) {
                            for (LeaderboardGroupDTO group : groups) {
                                removeGroupFromTable(group);
                                leaderboardGroupsRefresher.updateLeaderboardGroups(availableLeaderboardGroups, LeaderboardGroupConfigPanel.this);
                            }
                        }
                    }));
        }
    }

    private void removeLeaderboardGroup(final LeaderboardGroupDTO group) {
        final Set<UUID> groupIds = new HashSet<>();
        groupIds.add(group.getId());
        sailingServiceWrite.removeLeaderboardGroups(groupIds, new MarkedAsyncCallback<Void>(
                new AsyncCallback<Void>() {
                    @Override
                    public void onFailure(Throwable t) {
                        errorReporter.reportError("Error trying to remove leaderboard group " + group.getName() + ": "
                                + t.getMessage());
                    }
                    @Override
                    public void onSuccess(Void v) {
                        removeGroupFromTable(group);
                        leaderboardGroupsRefresher.updateLeaderboardGroups(availableLeaderboardGroups, LeaderboardGroupConfigPanel.this);
                    }
                }));
    }

    private void removeGroupFromTable(final LeaderboardGroupDTO group) {
        availableLeaderboardGroups.remove(group);
        groupsFilterablePanel.updateAll(availableLeaderboardGroups);
        refreshableGroupsSelectionModel.setSelected(group, false);
    }

    private void groupSelectionChanged() {
        Set<LeaderboardGroupDTO> selectedLeaderboardGroups = refreshableGroupsSelectionModel.getSelectedSet();
        isSingleGroupSelected = selectedLeaderboardGroups.size() == 1;

        boolean canDeleteAllSelected = true;
        for (LeaderboardGroupDTO group : selectedLeaderboardGroups) {
            if (!userService.hasPermission(group, DefaultActions.DELETE)) {
                canDeleteAllSelected = false;
            }
        }
        removeButton.setEnabled(!selectedLeaderboardGroups.isEmpty() && canDeleteAllSelected);
        
        splitPanel.setVisible(isSingleGroupSelected);
        if (isSingleGroupSelected) {
            LeaderboardGroupDTO selectedGroup = selectedLeaderboardGroups.iterator().next();
            //Display details of the group
            groupDetailsCaptionPanel.setCaptionText(stringMessages.detailsOfLeaderboardGroup() + " '" + selectedGroup.getName() + "'");
            idLabel.setText(selectedGroup.getId().toString());
            descriptionTextArea.setText(selectedGroup.getDescription());
            setDescriptionEditable(false);

            groupDetailsProvider.getList().clear();
            groupDetailsProvider.getList().addAll(selectedGroup.leaderboards);
            groupDetailsProvider.refresh();
            
            final boolean userHasUpdateGroupPermission = userService.hasPermission(selectedGroup, UPDATE);

            refreshableLeaderboardsSelectionModel.clear();
            leaderboardsProvider.getList().clear();
            permissionRestrictedComponent.forEach(component -> component.setVisible(userHasUpdateGroupPermission));
            if (userHasUpdateGroupPermission) {
                this.updateLeaderboardFilterToShowAllLeaderboardsExceptThoseOf(selectedGroup);
                leaderboardsProvider.refresh();
            }
        }
    }

    private void updateLeaderboardFilterToShowAllLeaderboardsExceptThoseOf(LeaderboardGroupDTO selectedGroup) {
        final Map<String, StrippedLeaderboardDTO> allExceptOf = availableLeaderboards.stream()
                .collect(Collectors.toMap(StrippedLeaderboardDTO::getName, Function.identity()));
        selectedGroup.getLeaderboards().stream().map(StrippedLeaderboardDTO::getName).forEach(allExceptOf::remove);
        leaderboardsFilterablePanel.updateAll(allExceptOf.values());
        // leaderboardsProvider.getList().addAll(allExceptOf);
    }

    private void moveToLeaderboards() {
        LeaderboardGroupDTO selectedGroup = getSelectedGroup();
        Set<StrippedLeaderboardDTO> selectedLeaderboards = refreshableGroupDetailsSelectionModel.getSelectedSet();
        if (isSingleGroupSelected && selectedGroup != null && selectedLeaderboards != null && selectedLeaderboards.size() > 0) {
            for (StrippedLeaderboardDTO leaderboard : selectedLeaderboards) {
                selectedGroup.leaderboards.remove(leaderboard);
                groupDetailsProvider.getList().remove(leaderboard);
                refreshableGroupDetailsSelectionModel.setSelected(leaderboard, false);
                leaderboardsProvider.getList().add(leaderboard);
            }
            updateGroup(selectedGroup);
            //Refilters the leaderboards list (hides the moved leaderboards if they don't fit to the filter) and resorts the list
            leaderboardsFilterablePanel.updateAll(leaderboardsProvider.getList());
        }
    }

    private void moveToGroup() {
        final LeaderboardGroupDTO selectedGroup = getSelectedGroup();
        ArrayList<StrippedLeaderboardDTO> selectedLeaderboards = new ArrayList<StrippedLeaderboardDTO>(refreshableLeaderboardsSelectionModel.getSelectedSet());
        if (isSingleGroupSelected && selectedGroup != null && selectedLeaderboards != null && !selectedLeaderboards.isEmpty()) {
            Collections.sort(selectedLeaderboards, new Comparator<StrippedLeaderboardDTO>() {
                @Override
                public int compare(StrippedLeaderboardDTO l1, StrippedLeaderboardDTO l2) {
                    List<StrippedLeaderboardDTO> leaderboards = leaderboardsProvider.getList();
                    return ((Integer) leaderboards.indexOf(l1)).compareTo(leaderboards.indexOf(l2));
                }
            });
            for (StrippedLeaderboardDTO leaderboard : selectedLeaderboards) {
                if (!selectedGroup.leaderboards.contains(leaderboard)) {
                    selectedGroup.leaderboards.add(leaderboard);
                    groupDetailsProvider.getList().add(leaderboard);
                    leaderboardsProvider.getList().remove(leaderboard);
                    refreshableLeaderboardsSelectionModel.setSelected(leaderboard, false);
                }
            }
            updateGroup(selectedGroup);
        }
    }

    private void moveLeaderboardInGroupUp() {
        LeaderboardGroupDTO selectedGroup = getSelectedGroup(); 
        Set<StrippedLeaderboardDTO> selectedLeaderboards = refreshableGroupDetailsSelectionModel.getSelectedSet();
        if (isSingleGroupSelected && selectedGroup != null && selectedLeaderboards != null && selectedLeaderboards.size() == 1) {
            StrippedLeaderboardDTO selectedLeaderboard = selectedLeaderboards.iterator().next();
            moveLeaderboardInGroup(selectedGroup, selectedLeaderboard, -1);
        }
    }

    private void moveLeaderboardInGroupDown() {
        LeaderboardGroupDTO selectedGroup = getSelectedGroup(); 
        Set<StrippedLeaderboardDTO> selectedLeaderboards = refreshableGroupDetailsSelectionModel.getSelectedSet();
        if (isSingleGroupSelected && selectedGroup != null && selectedLeaderboards != null && selectedLeaderboards.size() == 1) {
            StrippedLeaderboardDTO selectedLeaderboard = selectedLeaderboards.iterator().next();
            moveLeaderboardInGroup(selectedGroup, selectedLeaderboard, 1);
        }
    }

    private void moveLeaderboardInGroup(LeaderboardGroupDTO group, StrippedLeaderboardDTO leaderboard, int direction) {
        int index = group.leaderboards.indexOf(leaderboard);
        int destIndex = index + direction;
        if (destIndex >= 0 && destIndex < group.leaderboards.size()) {
            StrippedLeaderboardDTO temp = group.leaderboards.get(destIndex);
            group.leaderboards.set(destIndex, leaderboard);
            group.leaderboards.set(index, temp);
            groupDetailsProvider.getList().clear();
            groupDetailsProvider.getList().addAll(group.leaderboards);

            updateGroup(group);
        }
    }

    @Override
    public void fillRegattas(Iterable<RegattaDTO> result) {
    }

    private void setDescriptionEditable(boolean isEditable) {
        LeaderboardGroupDTO selectedGroup = getSelectedGroup();
        if (isSingleGroupSelected && selectedGroup != null) {
            editDescriptionButton.setEnabled(!isEditable);
            editDescriptionButton.setVisible(!isEditable);
            abortDescriptionButton.setEnabled(isEditable);
            abortDescriptionButton.setVisible(isEditable);
            saveDescriptionButton.setEnabled(isEditable);
            saveDescriptionButton.setVisible(isEditable);
            descriptionTextArea.setReadOnly(!isEditable);
        }
    }

    private void saveDescriptionChanges() {
        String newDescription = descriptionTextArea.getText();
        LeaderboardGroupDTO selectedGroup = getSelectedGroup();
        if (isSingleGroupSelected && selectedGroup != null) {
            if (newDescription != null && newDescription.length() > 0) {
                selectedGroup.setDescription(newDescription);
                setDescriptionEditable(false);
                updateGroup(selectedGroup);
            } else {
                Notification.notify(stringMessages.pleaseEnterNonEmptyDescription() + ".", NotificationType.ERROR);
                descriptionTextArea.setText(selectedGroup.getDescription());
            }
        }
    }

    private LeaderboardGroupDTO getSelectedGroup() {
        return refreshableGroupsSelectionModel.getSelectedSet().isEmpty() ? null : refreshableGroupsSelectionModel.getSelectedSet().iterator().next();
    }

    @Override
    public void setupLeaderboardGroups(Map<String, String> params) {
        String leaderBoardGroupId = params.get(LEADERBOARD_GROUP_ID);
        if (leaderBoardGroupId != null) {
            // setup filter value to name from params
            groupsFilterablePanel.search(leaderBoardGroupId);
            // deselect all leaderboard groups except one which name is from params
            for (LeaderboardGroupDTO leaderboardGroupDTO : availableLeaderboardGroups) {
                if (leaderBoardGroupId.equals(String.valueOf(leaderboardGroupDTO.getId()))) {
                    groupsTable.getSelectionModel().setSelected(leaderboardGroupDTO, true);
                } else if (groupsTable.getSelectionModel().isSelected(leaderboardGroupDTO)) {
                    groupsTable.getSelectionModel().setSelected(leaderboardGroupDTO, false);
                }
            }
        }
    }
    
    @Override
    public AbstractFilterablePanel<LeaderboardGroupDTO> getFilterablePanel() {
        return groupsFilterablePanel;
    }
}<|MERGE_RESOLUTION|>--- conflicted
+++ resolved
@@ -64,11 +64,7 @@
 import com.sap.sse.common.Util;
 import com.sap.sse.common.util.NaturalComparator;
 import com.sap.sse.gwt.adminconsole.AdminConsoleTableResources;
-<<<<<<< HEAD
-=======
 import com.sap.sse.gwt.adminconsole.FilterablePanelProvider;
-import com.sap.sse.gwt.client.ErrorReporter;
->>>>>>> f0e7176f
 import com.sap.sse.gwt.client.Notification;
 import com.sap.sse.gwt.client.Notification.NotificationType;
 import com.sap.sse.gwt.client.URLEncoder;
@@ -1006,7 +1002,7 @@
             }
         }
     }
-    
+
     @Override
     public AbstractFilterablePanel<LeaderboardGroupDTO> getFilterablePanel() {
         return groupsFilterablePanel;
