package com.sap.sailing.gwt.ui.adminconsole;

import static com.sap.sailing.domain.common.security.SecuredDomainType.LEADERBOARD_GROUP;
import static com.sap.sse.security.shared.HasPermissions.DefaultActions.CHANGE_OWNERSHIP;
import static com.sap.sse.security.shared.HasPermissions.DefaultActions.DELETE;
import static com.sap.sse.security.shared.HasPermissions.DefaultActions.UPDATE;
import static com.sap.sse.security.ui.client.component.AccessControlledActionsColumn.create;

import java.util.ArrayList;
import java.util.Collection;
import java.util.Collections;
import java.util.Comparator;
import java.util.HashSet;
import java.util.List;
import java.util.Map;
import java.util.Set;
import java.util.UUID;
import java.util.function.Function;
import java.util.stream.Collectors;

import com.google.gwt.core.client.GWT;
import com.google.gwt.dom.client.Style.FontWeight;
import com.google.gwt.dom.client.Style.Unit;
import com.google.gwt.event.dom.client.ClickEvent;
import com.google.gwt.event.dom.client.ClickHandler;
import com.google.gwt.safehtml.client.SafeHtmlTemplates;
import com.google.gwt.safehtml.shared.SafeHtml;
import com.google.gwt.safehtml.shared.SafeUri;
import com.google.gwt.safehtml.shared.UriUtils;
import com.google.gwt.user.cellview.client.AbstractCellTable;
import com.google.gwt.user.cellview.client.CellTable.Resources;
import com.google.gwt.user.cellview.client.Column;
import com.google.gwt.user.cellview.client.ColumnSortEvent.ListHandler;
import com.google.gwt.user.cellview.client.TextColumn;
import com.google.gwt.user.client.Window;
import com.google.gwt.user.client.rpc.AsyncCallback;
import com.google.gwt.user.client.ui.Button;
import com.google.gwt.user.client.ui.CaptionPanel;
import com.google.gwt.user.client.ui.Grid;
import com.google.gwt.user.client.ui.HorizontalPanel;
import com.google.gwt.user.client.ui.Label;
import com.google.gwt.user.client.ui.TextArea;
import com.google.gwt.user.client.ui.VerticalPanel;
import com.google.gwt.user.client.ui.Widget;
import com.google.gwt.view.client.ListDataProvider;
import com.google.gwt.view.client.SelectionChangeEvent;
import com.sap.sailing.domain.common.dto.RaceColumnDTO;
import com.sap.sailing.domain.common.security.SecuredDomainType;
import com.sap.sailing.gwt.settings.client.raceboard.RaceBoardPerspectiveOwnSettings;
import com.sap.sailing.gwt.ui.adminconsole.LeaderboardConfigPanel.AnchorCell;
import com.sap.sailing.gwt.ui.adminconsole.LeaderboardGroupDialog.LeaderboardGroupDescriptor;
import com.sap.sailing.gwt.ui.adminconsole.places.AdminConsoleView.Presenter;
import com.sap.sailing.gwt.ui.client.AbstractRegattaPanel;
import com.sap.sailing.gwt.ui.client.Displayer;
import com.sap.sailing.gwt.ui.client.StringMessages;
import com.sap.sailing.gwt.ui.leaderboard.ScoringSchemeTypeFormatter;
import com.sap.sailing.gwt.ui.shared.LeaderboardGroupDTO;
import com.sap.sailing.gwt.ui.shared.RegattaDTO;
import com.sap.sailing.gwt.ui.shared.StrippedLeaderboardDTO;
import com.sap.sailing.gwt.ui.shared.StrippedLeaderboardDTOWithSecurity;
import com.sap.sse.common.Util;
import com.sap.sse.common.util.NaturalComparator;
import com.sap.sse.gwt.adminconsole.AdminConsoleTableResources;
import com.sap.sse.gwt.adminconsole.FilterablePanelProvider;
import com.sap.sse.gwt.client.Notification;
import com.sap.sse.gwt.client.Notification.NotificationType;
import com.sap.sse.gwt.client.URLEncoder;
import com.sap.sse.gwt.client.async.MarkedAsyncCallback;
import com.sap.sse.gwt.client.celltable.AbstractSortableTextColumn;
import com.sap.sse.gwt.client.celltable.EntityIdentityComparator;
import com.sap.sse.gwt.client.celltable.FlushableCellTable;
import com.sap.sse.gwt.client.celltable.RefreshableMultiSelectionModel;
import com.sap.sse.gwt.client.celltable.SelectionCheckboxColumn;
import com.sap.sse.gwt.client.dialog.DataEntryDialog.DialogCallback;
import com.sap.sse.gwt.client.panels.AbstractFilterablePanel;
import com.sap.sse.gwt.client.panels.LabeledAbstractFilterablePanel;
import com.sap.sse.security.shared.HasPermissions;
import com.sap.sse.security.shared.HasPermissions.DefaultActions;
import com.sap.sse.security.ui.client.UserService;
import com.sap.sse.security.ui.client.component.AccessControlledActionsColumn;
import com.sap.sse.security.ui.client.component.AccessControlledButtonPanel;
import com.sap.sse.security.ui.client.component.EditOwnershipDialog;
import com.sap.sse.security.ui.client.component.EditOwnershipDialog.DialogConfig;
import com.sap.sse.security.ui.client.component.SecuredDTOOwnerColumn;
import com.sap.sse.security.ui.client.component.editacl.EditACLDialog;

public class LeaderboardGroupConfigPanel extends AbstractRegattaPanel
        implements FilterablePanelProvider<LeaderboardGroupDTO> {
    
    /**
     * The key to put into a params map passed into {@link #setupLeaderboardGroups(Map)} used to identify
     * the leaderboard to select.
     */
    static final String LEADERBOARD_GROUP_ID = "LeaderBoardGroupId";
    
    private final Displayer<StrippedLeaderboardDTOWithSecurity> leaderboardsDisplayer = new Displayer<StrippedLeaderboardDTOWithSecurity>() {

        @Override
        public void fill(Iterable<StrippedLeaderboardDTOWithSecurity> result) {
            fillLeaderboards(result);
        }
    };

    private final Displayer<LeaderboardGroupDTO> leaderboardGroupsDisplayer = new Displayer<LeaderboardGroupDTO>() {

        @Override
        public void fill(Iterable<LeaderboardGroupDTO> result) {
            fillLeaderboardGroups(result);
        }
    };
<<<<<<< HEAD

=======
    
>>>>>>> 63c0b7b3
    interface AnchorTemplates extends SafeHtmlTemplates {
        @SafeHtmlTemplates.Template("<a href=\"{0}\">{1}</a>")
        SafeHtml cell(SafeUri url, String displayName);
    }

    private static AdminConsoleTableResources tableResources = GWT.create(AdminConsoleTableResources.class);

    private static final AnchorTemplates ANCHORTEMPLATE = GWT.create(AnchorTemplates.class);

    private final UserService userService;

    private VerticalPanel mainPanel;
    private HorizontalPanel splitPanel;
    private CaptionPanel groupDetailsCaptionPanel;

    private LabeledAbstractFilterablePanel<LeaderboardGroupDTO> groupsFilterablePanel;
    private Button removeButton;
    private FlushableCellTable<LeaderboardGroupDTO> groupsTable;
    private RefreshableMultiSelectionModel<LeaderboardGroupDTO> refreshableGroupsSelectionModel;
    /**
     * True, if only one group is selected in the {@link #groupsSelectionModel}.
     */
    private boolean isSingleGroupSelected;
    private ListDataProvider<LeaderboardGroupDTO> groupsProvider;

    private FlushableCellTable<StrippedLeaderboardDTO> groupDetailsTable;
    private RefreshableMultiSelectionModel<StrippedLeaderboardDTO> refreshableGroupDetailsSelectionModel;
    private ListDataProvider<StrippedLeaderboardDTO> groupDetailsProvider;
    private Button editDescriptionButton;
    private Button abortDescriptionButton;
    private Button saveDescriptionButton;
    private TextArea descriptionTextArea;
    private Button leaderboardUpButton;
    private Button leaderboardDownButton;

    private LabeledAbstractFilterablePanel<StrippedLeaderboardDTO> leaderboardsFilterablePanel;
    private FlushableCellTable<StrippedLeaderboardDTO> leaderboardsTable;
    private RefreshableMultiSelectionModel<StrippedLeaderboardDTO> refreshableLeaderboardsSelectionModel;
    private ListDataProvider<StrippedLeaderboardDTO> leaderboardsProvider;

    private Button moveToLeaderboardsButton;
    private Button moveToGroupButton;

    private final ArrayList<LeaderboardGroupDTO> availableLeaderboardGroups;
    private final ArrayList<StrippedLeaderboardDTO> availableLeaderboards;
    private final Presenter presenter;

    private final Set<Widget> permissionRestrictedComponent = new HashSet<>();
    private final Label idLabel = new Label();

    public LeaderboardGroupConfigPanel(Presenter presenter, StringMessages stringMessages) {
        super(presenter, stringMessages);
        this.userService = presenter.getUserService();

        AdminConsoleTableResources tableRes = GWT.create(AdminConsoleTableResources.class);
        this.availableLeaderboardGroups = new ArrayList<LeaderboardGroupDTO>();
        this.availableLeaderboards = new ArrayList<StrippedLeaderboardDTO>();
        this.presenter = presenter;

        //Build GUI
        mainPanel = new VerticalPanel();
        mainPanel.setSpacing(5);
        mainPanel.setWidth("95%");
        add(mainPanel);

        mainPanel.add(createLeaderboardGroupsGUI(tableRes));

        splitPanel = new HorizontalPanel();
        splitPanel.ensureDebugId("LeaderboardGroupDetailsPanel");
        splitPanel.setWidth("100%");
        splitPanel.setVisible(false);
        mainPanel.add(splitPanel);

        splitPanel.setVerticalAlignment(HorizontalPanel.ALIGN_TOP);
        splitPanel.add(createLeaderboardGroupDetailsGUI(tableRes));
        final Widget switchLeaderboardsGUI = createSwitchLeaderboardsGUI();
        this.permissionRestrictedComponent.add(switchLeaderboardsGUI);
        splitPanel.add(switchLeaderboardsGUI);
        final Widget createLeaderboardsGUI = createLeaderboardsGUI(tableRes);
        this.permissionRestrictedComponent.add(createLeaderboardsGUI);
        splitPanel.add(createLeaderboardsGUI);

        //Load Data
        //leaderboardGroupsRefresher.loadLeaderboardGroups();
    }

    private Widget createSwitchLeaderboardsGUI() {
        final VerticalPanel switchLeaderboardsPanel = new VerticalPanel();
        switchLeaderboardsPanel.setSpacing(5);
        switchLeaderboardsPanel.getElement().getStyle().setMarginTop(10, Unit.PX);

        moveToGroupButton = new Button("<-", (ClickHandler) event -> moveToGroup());
        moveToGroupButton.ensureDebugId("AddLeaderboardButton");
        moveToGroupButton.setEnabled(false);
        switchLeaderboardsPanel.add(moveToGroupButton);

        moveToLeaderboardsButton = new Button("->", (ClickHandler) event -> moveToLeaderboards());
        moveToLeaderboardsButton.ensureDebugId("RemoveLeaderboardButton");
        moveToLeaderboardsButton.setEnabled(false);
        switchLeaderboardsPanel.add(moveToLeaderboardsButton);

        return switchLeaderboardsPanel;
    }

    private Widget createLeaderboardsGUI(Resources tableRes) {
        CaptionPanel leaderboardsCaptionPanel = new CaptionPanel(stringMessages.leaderboardsExceptFromSelectedGroup());

        VerticalPanel leaderboardsPanel = new VerticalPanel();
        leaderboardsCaptionPanel.add(leaderboardsPanel);

        //Create leaderboards functional elements
        HorizontalPanel leaderboardsFunctionPanel = new HorizontalPanel();
        leaderboardsFunctionPanel.setSpacing(5);
        leaderboardsPanel.add(leaderboardsFunctionPanel);
        Label filterLeaderboardsLabel = new Label(stringMessages.filterLeaderboardsByName() + ":");
        leaderboardsFunctionPanel.add(filterLeaderboardsLabel);
        
        // Create leaderboards table
        leaderboardsProvider = new ListDataProvider<StrippedLeaderboardDTO>();
        ListHandler<StrippedLeaderboardDTO> leaderboardsListHandler = new ListHandler<StrippedLeaderboardDTO>(leaderboardsProvider.getList());
        leaderboardsTable = new FlushableCellTable<StrippedLeaderboardDTO>(10000, tableRes);
        leaderboardsTable.ensureDebugId("LeaderboardsCellTable");
        leaderboardsFilterablePanel = new LabeledAbstractFilterablePanel<StrippedLeaderboardDTO>(
                filterLeaderboardsLabel, availableLeaderboards, leaderboardsProvider, stringMessages) {
            @Override
            public Iterable<String> getSearchableStrings(StrippedLeaderboardDTO t) {
                List<String> strings = new ArrayList<String>();
                strings.add(t.getName());
                strings.add(t.getDisplayName());
                return strings;
            }

            @Override
            public AbstractCellTable<StrippedLeaderboardDTO> getCellTable() {
                return leaderboardsTable;
            }
        };
        SelectionCheckboxColumn<StrippedLeaderboardDTO> leaderboardTableSelectionColumn =
                new SelectionCheckboxColumn<StrippedLeaderboardDTO>(
                tableResources.cellTableStyle().cellTableCheckboxSelected(),
                tableResources.cellTableStyle().cellTableCheckboxDeselected(),
                tableResources.cellTableStyle().cellTableCheckboxColumnCell(),
                new EntityIdentityComparator<StrippedLeaderboardDTO>() {
                    @Override
                    public boolean representSameEntity(StrippedLeaderboardDTO dto1, StrippedLeaderboardDTO dto2) {
                        return dto1.getName().equals(dto2.getName());
                    }
                    @Override
                    public int hashCode(StrippedLeaderboardDTO t) {
                        return t.getName().hashCode();
                    }
                }, leaderboardsFilterablePanel.getAllListDataProvider(), leaderboardsTable);
        refreshableLeaderboardsSelectionModel = leaderboardTableSelectionColumn.getSelectionModel();
        leaderboardsTable.setSelectionModel(refreshableLeaderboardsSelectionModel, leaderboardTableSelectionColumn.getSelectionManager());
        leaderboardsFilterablePanel.getTextBox().ensureDebugId("LeaderboardsFilterTextBox");
        leaderboardsFunctionPanel.add(leaderboardsFilterablePanel);
        
        Button refreshLeaderboardsButton = new Button(stringMessages.refresh());
        refreshLeaderboardsButton.ensureDebugId("RefreshLeaderboardsButton");
        refreshLeaderboardsButton.addClickHandler(new ClickHandler() {
            @Override
            public void onClick(ClickEvent event) {
                refreshLeaderboardsList();
            }
        });
        leaderboardsFunctionPanel.add(refreshLeaderboardsButton);
        
        TextColumn<StrippedLeaderboardDTO> leaderboardsNameColumn = new TextColumn<StrippedLeaderboardDTO>() {
            @Override
            public String getValue(StrippedLeaderboardDTO leaderboard) {
                return leaderboard.getName();
            }
        };
        leaderboardsNameColumn.setSortable(true);
        leaderboardsListHandler.setComparator(leaderboardsNameColumn, new Comparator<StrippedLeaderboardDTO>() {
            @Override
            public int compare(StrippedLeaderboardDTO l1, StrippedLeaderboardDTO l2) {
                return new NaturalComparator(false).compare(l1.getName(), l2.getName());
            }
        });

        TextColumn<StrippedLeaderboardDTO> leaderboardsRacesColumn = new TextColumn<StrippedLeaderboardDTO>() {
            @Override
            public String getValue(StrippedLeaderboardDTO leaderboard) {
                String result = "";
                boolean first = true;
                for (RaceColumnDTO race : leaderboard.getRaceList()) {
                    if (!first) {
                        result += "; ";
                    }
                    result += race.getRaceColumnName();
                    first = false;
                }
                return result;
            }
        };

        leaderboardsTable.setWidth("100%");
        leaderboardsTable.addColumnSortHandler(leaderboardsListHandler);
        leaderboardsTable.addColumn(leaderboardTableSelectionColumn, leaderboardTableSelectionColumn.getHeader());
        leaderboardsTable.addColumn(leaderboardsNameColumn, stringMessages.leaderboardName());
        leaderboardsTable.addColumn(leaderboardsRacesColumn, stringMessages.races());

        refreshableLeaderboardsSelectionModel.addSelectionChangeHandler(new SelectionChangeEvent.Handler() {
            @Override
            public void onSelectionChange(SelectionChangeEvent event) {
                Set<StrippedLeaderboardDTO> selectedLeaderboards = refreshableLeaderboardsSelectionModel.getSelectedSet();
                moveToGroupButton.setEnabled(selectedLeaderboards != null && selectedLeaderboards.size() > 0);
            }
        });
        leaderboardsProvider.addDataDisplay(leaderboardsTable);
        leaderboardsPanel.add(leaderboardsTable);
        return leaderboardsCaptionPanel;
    }

    private Widget createLeaderboardGroupDetailsGUI(Resources tableRes) {
        groupDetailsCaptionPanel = new CaptionPanel();

        VerticalPanel groupDetailsPanel = new VerticalPanel();
        groupDetailsPanel.setSpacing(7);
        groupDetailsCaptionPanel.add(groupDetailsPanel);

        final Grid leaderboardGroupIdInfo = new Grid(1, 2);
        leaderboardGroupIdInfo.setText(0, 0, stringMessages.id() + ":");
        leaderboardGroupIdInfo.getCellFormatter().getElement(0, 0).getStyle().setFontWeight(FontWeight.BOLD);
        leaderboardGroupIdInfo.setWidget(0, 1, idLabel);
        groupDetailsPanel.add(leaderboardGroupIdInfo);

        //Create description area
        CaptionPanel descriptionCaptionPanel = new CaptionPanel(stringMessages.description());
        groupDetailsPanel.add(descriptionCaptionPanel);

        VerticalPanel descriptionPanel = new VerticalPanel();
        descriptionPanel.setWidth("100%");
        descriptionCaptionPanel.add(descriptionPanel);

        descriptionTextArea = new TextArea();
        descriptionTextArea.setWidth("100%");
        descriptionTextArea.ensureDebugId("DescriptionTextArea");
        descriptionTextArea.setCharacterWidth(60);
        descriptionTextArea.setVisibleLines(8);
        descriptionTextArea.getElement().getStyle().setProperty("resize", "none");
        descriptionTextArea.setReadOnly(true);
        descriptionPanel.add(descriptionTextArea);

        HorizontalPanel descriptionFunctionsPanel = new HorizontalPanel();
        descriptionPanel.add(descriptionFunctionsPanel);

        editDescriptionButton = new Button(stringMessages.edit());
        editDescriptionButton.ensureDebugId("EditDescriptionButton");
        editDescriptionButton.addClickHandler(event -> setDescriptionEditable(true));
        editDescriptionButton.getElement().getStyle().setMarginRight(5, Unit.PX);
        descriptionFunctionsPanel.add(editDescriptionButton);

        abortDescriptionButton = new Button(stringMessages.abort());
        abortDescriptionButton.ensureDebugId("AbortButton");
        abortDescriptionButton.addClickHandler(event -> {
            if (isSingleGroupSelected) {
                LeaderboardGroupDTO selectedGroup = getSelectedGroup();
                setDescriptionEditable(false);
                descriptionTextArea.setText(selectedGroup.getDescription());
            }
        });
        abortDescriptionButton.getElement().getStyle().setMarginRight(5, Unit.PX);
        abortDescriptionButton.setVisible(false);
        abortDescriptionButton.setEnabled(false);
        descriptionFunctionsPanel.add(abortDescriptionButton);

        saveDescriptionButton = new Button(stringMessages.save());
        saveDescriptionButton.ensureDebugId("SaveButton");
        saveDescriptionButton.addClickHandler(event -> saveDescriptionChanges());
        saveDescriptionButton.setEnabled(false);
        saveDescriptionButton.setVisible(false);
        descriptionFunctionsPanel.add(saveDescriptionButton);

        this.permissionRestrictedComponent.add(descriptionFunctionsPanel);

        //Create leaderboard table
        TextColumn<StrippedLeaderboardDTO> groupDetailsNameColumn = new TextColumn<StrippedLeaderboardDTO>() {
            @Override
            public String getValue(StrippedLeaderboardDTO leaderboard) {
                return leaderboard.getName();
            }
        };

        TextColumn<StrippedLeaderboardDTO> groupDetailsRacesColumn = new TextColumn<StrippedLeaderboardDTO>() {
            @Override
            public String getValue(StrippedLeaderboardDTO leaderboard) {
                String result = "";
                boolean first = true;
                for (RaceColumnDTO race : leaderboard.getRaceList()) {
                    if (!first) {
                        result += "; ";
                    }
                    result += race.getRaceColumnName();
                    first = false;
                }
                return result;
            }
        };

        groupDetailsTable = new FlushableCellTable<StrippedLeaderboardDTO>(10000, tableRes);
        groupDetailsTable.ensureDebugId("LeaderboardGroupsCellTable");
        groupDetailsProvider = new ListDataProvider<StrippedLeaderboardDTO>();
        groupDetailsProvider.addDataDisplay(groupDetailsTable);
        SelectionCheckboxColumn<StrippedLeaderboardDTO> groupDetailsTableSelectionColumn =
                new SelectionCheckboxColumn<StrippedLeaderboardDTO>(
                        tableResources.cellTableStyle().cellTableCheckboxSelected(), tableResources.cellTableStyle().cellTableCheckboxDeselected(), 
                        tableResources.cellTableStyle().cellTableCheckboxColumnCell(), new EntityIdentityComparator<StrippedLeaderboardDTO>() {
                            @Override
                            public boolean representSameEntity(StrippedLeaderboardDTO dto1,
                                    StrippedLeaderboardDTO dto2) {
                                return dto1.getName().equals(dto2.getName());
                            }
                            @Override
                            public int hashCode(StrippedLeaderboardDTO t) {
                                return t.getName().hashCode();
                            }
                        }, groupDetailsProvider, groupDetailsTable);

        groupDetailsTable.setWidth("100%");
        groupDetailsTable.addColumn(groupDetailsTableSelectionColumn, groupDetailsTableSelectionColumn.getHeader());
        groupDetailsTable.addColumn(groupDetailsNameColumn, stringMessages.leaderboardName());
        groupDetailsTable.addColumn(groupDetailsRacesColumn, stringMessages.races());

        refreshableGroupDetailsSelectionModel = groupDetailsTableSelectionColumn.getSelectionModel();
        refreshableGroupDetailsSelectionModel.addSelectionChangeHandler(new SelectionChangeEvent.Handler() {
            @Override
            public void onSelectionChange(SelectionChangeEvent event) {
                Set<StrippedLeaderboardDTO> selectedLeaderboardsInGroup = refreshableGroupDetailsSelectionModel.getSelectedSet();
                moveToLeaderboardsButton.setEnabled(selectedLeaderboardsInGroup != null && !selectedLeaderboardsInGroup.isEmpty());
                leaderboardDownButton.setEnabled(selectedLeaderboardsInGroup != null && selectedLeaderboardsInGroup.size() == 1);
                leaderboardUpButton.setEnabled(selectedLeaderboardsInGroup != null && selectedLeaderboardsInGroup.size() == 1);
            }
        });
        groupDetailsTable.setSelectionModel(refreshableGroupDetailsSelectionModel, groupDetailsTableSelectionColumn.getSelectionManager());
        groupDetailsPanel.add(groupDetailsTable);

        //Create details functionality
        HorizontalPanel groupDetailsFunctionPanel = new HorizontalPanel();
        groupDetailsFunctionPanel.setSpacing(5);
        groupDetailsPanel.add(groupDetailsFunctionPanel);

        leaderboardUpButton = new Button(stringMessages.columnMoveUp());
        leaderboardUpButton.ensureDebugId("MoveLeaderboardGroupUpButton");
        leaderboardUpButton.addClickHandler(new ClickHandler() {
            @Override
            public void onClick(ClickEvent event) {
                moveLeaderboardInGroupUp();
            }
        });
        leaderboardUpButton.setEnabled(false);
        groupDetailsFunctionPanel.add(leaderboardUpButton);

        leaderboardDownButton = new Button(stringMessages.columnMoveDown());
        leaderboardDownButton.ensureDebugId("MoveLeaderboardGroupDownButton");
        leaderboardDownButton.addClickHandler(new ClickHandler() {
            @Override
            public void onClick(ClickEvent event) {
                moveLeaderboardInGroupDown();
            }
        });
        leaderboardDownButton.setEnabled(false);
        groupDetailsFunctionPanel.add(leaderboardDownButton);

        permissionRestrictedComponent.add(groupDetailsFunctionPanel);

        return groupDetailsCaptionPanel;
    }

    private Widget createLeaderboardGroupsGUI(final Resources tableRes) {
        final CaptionPanel leaderboardGroupsCaptionPanel = new CaptionPanel(stringMessages.leaderboardGroups());
        final VerticalPanel leaderboardGroupsContentPanel = new VerticalPanel();
        leaderboardGroupsCaptionPanel.add(leaderboardGroupsContentPanel);

        // Create functional elements for the leaderboard groups
        final AccessControlledButtonPanel buttonPanel = new AccessControlledButtonPanel(userService, LEADERBOARD_GROUP);
        leaderboardGroupsContentPanel.add(buttonPanel);

        Label filterLeaderboardGroupsLbl = new Label(stringMessages.filterLeaderboardGroupsByName() + ":");

        //Create table for leaderboard groups
        groupsProvider = new ListDataProvider<LeaderboardGroupDTO>();
        ListHandler<LeaderboardGroupDTO> leaderboardGroupsListHandler = new ListHandler<LeaderboardGroupDTO>(groupsProvider.getList());
        groupsTable = new FlushableCellTable<LeaderboardGroupDTO>(10000, tableRes);
        groupsTable.ensureDebugId("LeaderboardGroupsCellTable");
        groupsFilterablePanel = new LabeledAbstractFilterablePanel<LeaderboardGroupDTO>(filterLeaderboardGroupsLbl,
                availableLeaderboardGroups, groupsProvider, stringMessages) {
            @Override
            public Iterable<String> getSearchableStrings(LeaderboardGroupDTO t) {
                List<String> strings = new ArrayList<String>();
                strings.add(t.getName());
                strings.add(String.valueOf(t.getId()));
                strings.add(t.getDisplayName());
                strings.add(t.getDescription());
                return strings;
            }

            @Override
            public AbstractCellTable<LeaderboardGroupDTO> getCellTable() {
                return groupsTable;
            }
        };
        groupsFilterablePanel.getTextBox().ensureDebugId("LeaderboardGroupsFilterTextBox");
        leaderboardGroupsContentPanel.add(groupsFilterablePanel);
        groupsFilterablePanel.setUpdatePermissionFilterForCheckbox(
                leaderboardGroup -> userService.hasPermission(leaderboardGroup, DefaultActions.UPDATE));
        final Button createButton = buttonPanel.addCreateAction(stringMessages.createNewLeaderboardGroup(),
                this::addNewGroup);
        createButton.ensureDebugId("CreateLeaderboardGroupButton");
        final Button refreshButton = buttonPanel.addUnsecuredAction(stringMessages.refresh(), () -> {
            presenter.getLeaderboardsRefresher().reloadAndCallFillAll();
            presenter.getLeaderboardGroupsRefresher().reloadAndCallFillAll();
        });
        refreshButton.ensureDebugId("RefreshLeaderboardGroupsButton");
        
        AnchorCell anchorCell = new AnchorCell();

        final TextColumn<LeaderboardGroupDTO> groupUUidColumn = new AbstractSortableTextColumn<LeaderboardGroupDTO>(
                group -> group.getId() == null ? "<null>" : group.getId().toString());

        Column<LeaderboardGroupDTO, SafeHtml> groupNameColumn = new Column<LeaderboardGroupDTO, SafeHtml>(anchorCell) {
            @Override
            public SafeHtml getValue(LeaderboardGroupDTO group) {
                String debugParam = Window.Location.getParameter("gwt.codesvr");
                String link = URLEncoder.encode("/gwt/Spectator.html?leaderboardGroupId=" + group.getId()+"&showRaceDetails=true&"
                        + RaceBoardPerspectiveOwnSettings.PARAM_CAN_REPLAY_DURING_LIVE_RACES + "=true"
                        + (debugParam != null && !debugParam.isEmpty() ? "&gwt.codesvr=" + debugParam : ""));
                return ANCHORTEMPLATE.cell(UriUtils.fromString(link), group.getName());
            }
        };
        groupNameColumn.setSortable(true);
        leaderboardGroupsListHandler.setComparator(groupNameColumn, new Comparator<LeaderboardGroupDTO>() {
            @Override
            public int compare(LeaderboardGroupDTO group1, LeaderboardGroupDTO group2) {
                return new NaturalComparator(false).compare(group1.getName(), group2.getName());
            }
        });

        TextColumn<LeaderboardGroupDTO> groupDescriptionColumn = new TextColumn<LeaderboardGroupDTO>() {
            @Override
            public String getValue(LeaderboardGroupDTO group) {
                return group.getDescription().length() <= 100 ? group.getDescription() : group.getDescription().substring(0, 98) + "...";
            }
        };
        groupDescriptionColumn.setSortable(true);
        leaderboardGroupsListHandler.setComparator(groupDescriptionColumn, new Comparator<LeaderboardGroupDTO>() {
            @Override
            public int compare(LeaderboardGroupDTO group1, LeaderboardGroupDTO group2) {
                return new NaturalComparator(false).compare(group1.getDescription(), group2.getDescription());
            }
        });

        TextColumn<LeaderboardGroupDTO> groupDisplayNameColumn = new TextColumn<LeaderboardGroupDTO>() {
            @Override
            public String getValue(LeaderboardGroupDTO group) {
                return group.getDisplayName() == null ? "" :
                    group.getDisplayName().length() <= 100 ? group.getDisplayName() : group.getDisplayName().substring(0, 98) + "...";
            }
        };
        groupDisplayNameColumn.setSortable(true);
        leaderboardGroupsListHandler.setComparator(groupDisplayNameColumn, new Comparator<LeaderboardGroupDTO>() {
            @Override
            public int compare(LeaderboardGroupDTO group1, LeaderboardGroupDTO group2) {
                return new NaturalComparator(false).compare(group1.getDisplayName(), group2.getDisplayName());
            }
        });

        TextColumn<LeaderboardGroupDTO> hasOverallLeaderboardColumn = new TextColumn<LeaderboardGroupDTO>() {
            @Override
            public String getValue(LeaderboardGroupDTO group) {
                String result = stringMessages.no();
                if(group.hasOverallLeaderboard()) {
                    result =  stringMessages.yes() + " (" + ScoringSchemeTypeFormatter.format(group.getOverallLeaderboardScoringSchemeType(), stringMessages) +")";
                }
                return  result;
            }
        };
        hasOverallLeaderboardColumn.setSortable(true);
        leaderboardGroupsListHandler.setComparator(hasOverallLeaderboardColumn, new Comparator<LeaderboardGroupDTO>() {
            @Override
            public int compare(LeaderboardGroupDTO group1, LeaderboardGroupDTO group2) {
                return new NaturalComparator(false).compare(hasOverallLeaderboardColumn.getValue(group1),
                        hasOverallLeaderboardColumn.getValue(group2));
            }
        });

        final HasPermissions type = SecuredDomainType.LEADERBOARD_GROUP;
        final AccessControlledActionsColumn<LeaderboardGroupDTO, LeaderboardGroupConfigImagesBarCell> actionsColumn = create(
                new LeaderboardGroupConfigImagesBarCell(stringMessages), userService);
        actionsColumn.addAction(LeaderboardGroupConfigImagesBarCell.ACTION_UPDATE, UPDATE,
                this::openEditLeaderboardGroupDialog);
        actionsColumn.addAction(LeaderboardGroupConfigImagesBarCell.ACTION_DELETE, DELETE, group -> {
            if (Window.confirm(stringMessages.doYouReallyWantToRemoveLeaderboardGroup(group.getName()))) {
                removeLeaderboardGroup(group);
            }
        });
        final DialogConfig<LeaderboardGroupDTO> config = EditOwnershipDialog.create(
                userService.getUserManagementWriteService(), type,
                group -> {}, stringMessages);
        actionsColumn.addAction(LeaderboardGroupConfigImagesBarCell.ACTION_CHANGE_OWNERSHIP, CHANGE_OWNERSHIP,
                e -> config.openOwnershipDialog(e));
        
        final EditACLDialog.DialogConfig<LeaderboardGroupDTO> configACL = EditACLDialog.create(
                userService.getUserManagementWriteService(), type,
                group -> {}, stringMessages);
        actionsColumn.addAction(LeaderboardGroupConfigImagesBarCell.ACTION_CHANGE_ACL, DefaultActions.CHANGE_ACL,
                e -> configACL.openDialog(e));
        
        final MigrateGroupOwnershipDialog.DialogConfig<LeaderboardGroupDTO> migrateDialogConfig = MigrateGroupOwnershipDialog
                .create(userService.getUserManagementService(), (lg, dto) -> {
                    sailingServiceWrite.updateGroupOwnerForLeaderboardGroupHierarchy(lg.getId(), dto,
                            new AsyncCallback<Void>() {
                                @Override
                                public void onFailure(Throwable caught) {
                                    errorReporter.reportError(stringMessages.errorUpdatingOwnership(lg.getName()));
                                }

                                @Override
                                public void onSuccess(Void result) {
                                    presenter.getLeaderboardGroupsRefresher().reloadAndCallFillAll();
                                }
                            });
                });
        actionsColumn.addAction(EventConfigImagesBarCell.ACTION_MIGRATE_GROUP_OWNERSHIP_HIERARCHY, CHANGE_OWNERSHIP,
                e -> migrateDialogConfig.openDialog(e));

        SelectionCheckboxColumn<LeaderboardGroupDTO> leaderboardTableSelectionColumn =
                new SelectionCheckboxColumn<LeaderboardGroupDTO>(
                tableResources.cellTableStyle().cellTableCheckboxSelected(),
                tableResources.cellTableStyle().cellTableCheckboxDeselected(),
                tableResources.cellTableStyle().cellTableCheckboxColumnCell(),
                new EntityIdentityComparator<LeaderboardGroupDTO>() {
                    @Override
                    public boolean representSameEntity(LeaderboardGroupDTO dto1, LeaderboardGroupDTO dto2) {
                        return dto1.getId().equals(dto2.getId());
                    }
                    @Override
                    public int hashCode(LeaderboardGroupDTO t) {
                        return t.getId().hashCode();
                    }
                }, groupsFilterablePanel.getAllListDataProvider(), groupsTable);
        
        groupsTable.setWidth("100%");
        groupsTable.addColumn(leaderboardTableSelectionColumn, leaderboardTableSelectionColumn.getHeader());
        groupsTable.addColumn(groupNameColumn, stringMessages.name());
        groupsTable.addColumn(groupDescriptionColumn, stringMessages.description());
        groupsTable.addColumn(groupDisplayNameColumn, stringMessages.displayName());
        groupsTable.addColumn(hasOverallLeaderboardColumn, stringMessages.useOverallLeaderboard());
        SecuredDTOOwnerColumn.configureOwnerColumns(groupsTable, leaderboardGroupsListHandler, stringMessages);
        groupsTable.addColumn(groupUUidColumn, stringMessages.id());
        groupsTable.addColumn(actionsColumn, stringMessages.actions());
        groupsTable.addColumnSortHandler(leaderboardGroupsListHandler);

        refreshableGroupsSelectionModel = leaderboardTableSelectionColumn.getSelectionModel();

        removeButton = buttonPanel.addRemoveAction(stringMessages.remove(), refreshableGroupsSelectionModel, true,
                () -> removeLeaderboardGroups(refreshableGroupsSelectionModel.getSelectedSet()));
        removeButton.ensureDebugId("RemoveLeaderboardButton");

        refreshableGroupsSelectionModel.addSelectionChangeHandler(event -> groupSelectionChanged());

        groupsTable.setSelectionModel(refreshableGroupsSelectionModel, leaderboardTableSelectionColumn.getSelectionManager());
        groupsProvider.addDataDisplay(groupsTable);
        leaderboardGroupsContentPanel.add(groupsTable);

        return leaderboardGroupsCaptionPanel;
    }

    private void openEditLeaderboardGroupDialog(final LeaderboardGroupDTO group) {
        final UUID oldGroupId = group.getId();
        final String oldGroupName = group.getName();
        final ArrayList<LeaderboardGroupDTO> otherExistingGroups = new ArrayList<>(availableLeaderboardGroups);
        otherExistingGroups.remove(group);
        final LeaderboardGroupEditDialog dialog = new LeaderboardGroupEditDialog(group, otherExistingGroups,
                stringMessages, new DialogCallback<LeaderboardGroupDescriptor>() {
                    @Override
                    public void cancel() {
                    }

                    @Override
                    public void ok(LeaderboardGroupDescriptor groupDescriptor) {
                        updateGroup(oldGroupId, oldGroupName, group, groupDescriptor);
                    }
                });
        dialog.show();
    }

    public void fillLeaderboardGroups(Iterable<LeaderboardGroupDTO> groups) {
        availableLeaderboardGroups.clear();
        if (groups != null) {
            Util.addAll(groups, availableLeaderboardGroups);
        }
        groupsFilterablePanel.updateAll(availableLeaderboardGroups);
    }

    public void fillLeaderboards(Iterable<StrippedLeaderboardDTOWithSecurity> leaderboards) {
        availableLeaderboards.clear();
        leaderboardsProvider.getList().clear();
        if (leaderboards != null) {
            Util.addAll(leaderboards, availableLeaderboards);
        }
        final LeaderboardGroupDTO selectedGroup = getSelectedGroup();
        if(selectedGroup != null) {
            this.updateLeaderboardFilterToShowAllLeaderboardsExceptThoseOf(selectedGroup);
            refreshableLeaderboardsSelectionModel.clear();
        }
    }

    /**
     * If no leaderboard group is selected or more than one is selected, this method is a no-op because the leaderboard
     * list displayed is defined to the be list of all leaderboards available, excluding those leaderboards that are
     * already assigned to <em>the</em> selected leaderboard group. In other words, the leaderboard list is only
     * well-defined in case a single leaderboard group is selected.
     */
    private void refreshLeaderboardsList() {
        if (isSingleGroupSelected && getSelectedGroup() != null) {
            presenter.getLeaderboardsRefresher().reloadAndCallFillAll();
        }
    }

    private void addNewGroup() {
        LeaderboardGroupCreateDialog dialog = new LeaderboardGroupCreateDialog(
                Collections.unmodifiableCollection(availableLeaderboardGroups), stringMessages,
                new DialogCallback<LeaderboardGroupDescriptor>() {
                    @Override
                    public void cancel() {}
                    @Override
                    public void ok(LeaderboardGroupDescriptor newGroup) {
                        createNewGroup(newGroup);
                    }
                });
        dialog.ensureDebugId("LeaderboardGroupCreateDialog");
        dialog.show();
    }

    private void createNewGroup(final LeaderboardGroupDescriptor newGroup) {
        sailingServiceWrite.createLeaderboardGroup(newGroup.getName(), newGroup.getDescription(),
                newGroup.getDisplayName(), newGroup.isDisplayLeaderboardsInReverseOrder(),
                newGroup.getOverallLeaderboardDiscardThresholds(), newGroup.getOverallLeaderboardScoringSchemeType(), new MarkedAsyncCallback<LeaderboardGroupDTO>(
                        new AsyncCallback<LeaderboardGroupDTO>() {
                            @Override
                            public void onFailure(Throwable t) {
                                errorReporter.reportError(stringMessages.errorCreatingLeaderboardGroup(newGroup.getName())
                                                + ": " + t.getMessage());
                            }
                            @Override
                            public void onSuccess(LeaderboardGroupDTO newGroup) {
                                availableLeaderboardGroups.add(newGroup);
                                groupsFilterablePanel.updateAll(availableLeaderboardGroups);
                                refreshableGroupsSelectionModel.clear();
                                refreshableGroupsSelectionModel.setSelected(newGroup, true);
                                presenter.getLeaderboardGroupsRefresher().updateAndCallFillForAll(
                                        availableLeaderboardGroups,
                                        LeaderboardGroupConfigPanel.this.getLeaderboardGroupsDisplayer());
                            }
                        }));
    }

    private void updateGroup(final UUID oldGroupId, final String oldGroupName, final LeaderboardGroupDTO groupToUpdate, final LeaderboardGroupDescriptor updateDescriptor) {
        List<String> leaderboardNames = new ArrayList<String>();
        for (StrippedLeaderboardDTO leaderboardDTO : groupToUpdate.leaderboards) {
            leaderboardNames.add(leaderboardDTO.getName());
        }
        sailingServiceWrite.updateLeaderboardGroup(oldGroupId, oldGroupName, updateDescriptor.getName(), updateDescriptor.getDescription(),
                updateDescriptor.getDisplayName(),
                leaderboardNames, updateDescriptor.getOverallLeaderboardDiscardThresholds(),
                updateDescriptor.getOverallLeaderboardScoringSchemeType(), new MarkedAsyncCallback<Void>(
                        new AsyncCallback<Void>() {
                            @Override
                            public void onFailure(Throwable t) {
                                errorReporter.reportError("Error trying to update leaderboard group " + oldGroupName + ": "
                                        + t.getMessage());
                            }
                            @Override
                            public void onSuccess(Void v) {
                                // Update the availableLeaderboardGroups and the list of displayed groups
                                for (int i = 0; i < availableLeaderboardGroups.size(); i++) {
                                    LeaderboardGroupDTO group = availableLeaderboardGroups.get(i);
                                    if (oldGroupName.equals(group.getName())) {
                                        // if the leaderboard is selected, de-select equality/hashCode may change) and select again when done
                                        final boolean wasSelected = Util.equalsWithNull(groupToUpdate, getSelectedGroup());
                                        if (wasSelected) {
                                            refreshableGroupsSelectionModel.setSelected(groupToUpdate, false);
                                        }
                                        groupToUpdate.setName(updateDescriptor.getName());
                                        groupToUpdate.setDescription(updateDescriptor.getDescription());
                                        groupToUpdate.setDisplayName(updateDescriptor.getDisplayName());
                                        groupToUpdate.displayLeaderboardsInReverseOrder = updateDescriptor.isDisplayLeaderboardsInReverseOrder();
                                        groupToUpdate.setOverallLeaderboardDiscardThresholds(updateDescriptor.getOverallLeaderboardDiscardThresholds());
                                        groupToUpdate.setOverallLeaderboardScoringSchemeType(updateDescriptor.getOverallLeaderboardScoringSchemeType());
                                        availableLeaderboardGroups.set(i, groupToUpdate);
                                        int displayedIndex = groupsProvider.getList().indexOf(group);
                                        if (displayedIndex != -1) {
                                            groupsProvider.getList().set(displayedIndex, groupToUpdate);
                                        }
                                        if (wasSelected) {
                                            refreshableGroupsSelectionModel.setSelected(groupToUpdate, true);
                                        }
                                    }
                                }
                                groupsFilterablePanel.updateAll(availableLeaderboardGroups);
                                presenter.getLeaderboardGroupsRefresher().updateAndCallFillForAll(
                                        availableLeaderboardGroups,
                                        LeaderboardGroupConfigPanel.this.getLeaderboardGroupsDisplayer());
                                groupsProvider.refresh();
                            }
                        }));
    }

    /**
     * Updates a change in the group's leaderboard list to the server
     */
    private void updateGroup(final LeaderboardGroupDTO group) {
        List<String> leaderboardNames = new ArrayList<String>();
        for (StrippedLeaderboardDTO leaderboardDTO : group.leaderboards) {
            leaderboardNames.add(leaderboardDTO.getName());
        }
        sailingServiceWrite.updateLeaderboardGroup(group.getId(), group.getName(), group.getName(), group.getDescription(),
                group.getDisplayName(),
                leaderboardNames, group.getOverallLeaderboardDiscardThresholds(),
                group.getOverallLeaderboardScoringSchemeType(), new MarkedAsyncCallback<Void>(
                        new AsyncCallback<Void>() {
                            @Override
                            public void onFailure(Throwable t) {
                                errorReporter.reportError("Error trying to update leaderboard group " + group.getName() + ": "
                                        + t.getMessage());
                            }
                            @Override
                            public void onSuccess(Void v) {
                            }
                        }));
    }
    
    private void removeLeaderboardGroups(final Collection<LeaderboardGroupDTO> groups) {
        if (!groups.isEmpty()) {
            final Set<UUID> groupIds = new HashSet<>();
            for (LeaderboardGroupDTO group : groups) {
                groupIds.add(group.getId());
            }
            sailingServiceWrite.removeLeaderboardGroups(groupIds, new MarkedAsyncCallback<Void>(
                    new AsyncCallback<Void>() {
                        @Override
                        public void onFailure(Throwable t) {
                            errorReporter.reportError("Error trying to remove the leaderboard groups: "
                                    + t.getMessage());
                        }
                        @Override
                        public void onSuccess(Void result) {
                            for (LeaderboardGroupDTO group : groups) {
                                removeGroupFromTable(group);
                                presenter.getLeaderboardGroupsRefresher().updateAndCallFillForAll(
                                        availableLeaderboardGroups,
                                        LeaderboardGroupConfigPanel.this.getLeaderboardGroupsDisplayer());
                            }
                        }
                    }));
        }
    }

    private void removeLeaderboardGroup(final LeaderboardGroupDTO group) {
        final Set<UUID> groupIds = new HashSet<>();
        groupIds.add(group.getId());
        sailingServiceWrite.removeLeaderboardGroups(groupIds, new MarkedAsyncCallback<Void>(
                new AsyncCallback<Void>() {
                    @Override
                    public void onFailure(Throwable t) {
                        errorReporter.reportError("Error trying to remove leaderboard group " + group.getName() + ": "
                                + t.getMessage());
                    }
                    @Override
                    public void onSuccess(Void v) {
                        removeGroupFromTable(group);
                        presenter.getLeaderboardGroupsRefresher().updateAndCallFillForAll(availableLeaderboardGroups,
                                LeaderboardGroupConfigPanel.this.getLeaderboardGroupsDisplayer());
                    }
                }));
    }


    private void removeGroupFromTable(final LeaderboardGroupDTO group) {
        availableLeaderboardGroups.remove(group);
        groupsFilterablePanel.updateAll(availableLeaderboardGroups);
        refreshableGroupsSelectionModel.setSelected(group, false);
    }

    private void groupSelectionChanged() {
        Set<LeaderboardGroupDTO> selectedLeaderboardGroups = refreshableGroupsSelectionModel.getSelectedSet();
        isSingleGroupSelected = selectedLeaderboardGroups.size() == 1;

        boolean canDeleteAllSelected = true;
        for (LeaderboardGroupDTO group : selectedLeaderboardGroups) {
            if (!userService.hasPermission(group, DefaultActions.DELETE)) {
                canDeleteAllSelected = false;
            }
        }
        removeButton.setEnabled(!selectedLeaderboardGroups.isEmpty() && canDeleteAllSelected);
        
        splitPanel.setVisible(isSingleGroupSelected);
        if (isSingleGroupSelected) {
            LeaderboardGroupDTO selectedGroup = selectedLeaderboardGroups.iterator().next();
            //Display details of the group
            groupDetailsCaptionPanel.setCaptionText(stringMessages.detailsOfLeaderboardGroup() + " '" + selectedGroup.getName() + "'");
            idLabel.setText(selectedGroup.getId().toString());
            descriptionTextArea.setText(selectedGroup.getDescription());
            setDescriptionEditable(false);

            groupDetailsProvider.getList().clear();
            groupDetailsProvider.getList().addAll(selectedGroup.leaderboards);
            groupDetailsProvider.refresh();
            
            final boolean userHasUpdateGroupPermission = userService.hasPermission(selectedGroup, UPDATE);

            refreshableLeaderboardsSelectionModel.clear();
            leaderboardsProvider.getList().clear();
            permissionRestrictedComponent.forEach(component -> component.setVisible(userHasUpdateGroupPermission));
            if (userHasUpdateGroupPermission) {
                this.updateLeaderboardFilterToShowAllLeaderboardsExceptThoseOf(selectedGroup);
                leaderboardsProvider.refresh();
            }
        }
    }

    private void updateLeaderboardFilterToShowAllLeaderboardsExceptThoseOf(LeaderboardGroupDTO selectedGroup) {
        final Map<String, StrippedLeaderboardDTO> allExceptOf = availableLeaderboards.stream()
                .collect(Collectors.toMap(StrippedLeaderboardDTO::getName, Function.identity()));
        selectedGroup.getLeaderboards().stream().map(StrippedLeaderboardDTO::getName).forEach(allExceptOf::remove);
        leaderboardsFilterablePanel.updateAll(allExceptOf.values());
        // leaderboardsProvider.getList().addAll(allExceptOf);
    }

    private void moveToLeaderboards() {
        LeaderboardGroupDTO selectedGroup = getSelectedGroup();
        Set<StrippedLeaderboardDTO> selectedLeaderboards = refreshableGroupDetailsSelectionModel.getSelectedSet();
        if (isSingleGroupSelected && selectedGroup != null && selectedLeaderboards != null && selectedLeaderboards.size() > 0) {
            for (StrippedLeaderboardDTO leaderboard : selectedLeaderboards) {
                selectedGroup.leaderboards.remove(leaderboard);
                groupDetailsProvider.getList().remove(leaderboard);
                refreshableGroupDetailsSelectionModel.setSelected(leaderboard, false);
                leaderboardsProvider.getList().add(leaderboard);
            }
            updateGroup(selectedGroup);
            //Refilters the leaderboards list (hides the moved leaderboards if they don't fit to the filter) and resorts the list
            leaderboardsFilterablePanel.updateAll(leaderboardsProvider.getList());
        }
    }

    private void moveToGroup() {
        final LeaderboardGroupDTO selectedGroup = getSelectedGroup();
        ArrayList<StrippedLeaderboardDTO> selectedLeaderboards = new ArrayList<StrippedLeaderboardDTO>(refreshableLeaderboardsSelectionModel.getSelectedSet());
        if (isSingleGroupSelected && selectedGroup != null && selectedLeaderboards != null && !selectedLeaderboards.isEmpty()) {
            Collections.sort(selectedLeaderboards, new Comparator<StrippedLeaderboardDTO>() {
                @Override
                public int compare(StrippedLeaderboardDTO l1, StrippedLeaderboardDTO l2) {
                    List<StrippedLeaderboardDTO> leaderboards = leaderboardsProvider.getList();
                    return ((Integer) leaderboards.indexOf(l1)).compareTo(leaderboards.indexOf(l2));
                }
            });
            for (StrippedLeaderboardDTO leaderboard : selectedLeaderboards) {
                if (!selectedGroup.leaderboards.contains(leaderboard)) {
                    selectedGroup.leaderboards.add(leaderboard);
                    groupDetailsProvider.getList().add(leaderboard);
                    leaderboardsProvider.getList().remove(leaderboard);
                    refreshableLeaderboardsSelectionModel.setSelected(leaderboard, false);
                }
            }
            updateGroup(selectedGroup);
        }
    }

    private void moveLeaderboardInGroupUp() {
        LeaderboardGroupDTO selectedGroup = getSelectedGroup(); 
        Set<StrippedLeaderboardDTO> selectedLeaderboards = refreshableGroupDetailsSelectionModel.getSelectedSet();
        if (isSingleGroupSelected && selectedGroup != null && selectedLeaderboards != null && selectedLeaderboards.size() == 1) {
            StrippedLeaderboardDTO selectedLeaderboard = selectedLeaderboards.iterator().next();
            moveLeaderboardInGroup(selectedGroup, selectedLeaderboard, -1);
        }
    }

    private void moveLeaderboardInGroupDown() {
        LeaderboardGroupDTO selectedGroup = getSelectedGroup(); 
        Set<StrippedLeaderboardDTO> selectedLeaderboards = refreshableGroupDetailsSelectionModel.getSelectedSet();
        if (isSingleGroupSelected && selectedGroup != null && selectedLeaderboards != null && selectedLeaderboards.size() == 1) {
            StrippedLeaderboardDTO selectedLeaderboard = selectedLeaderboards.iterator().next();
            moveLeaderboardInGroup(selectedGroup, selectedLeaderboard, 1);
        }
    }

    private void moveLeaderboardInGroup(LeaderboardGroupDTO group, StrippedLeaderboardDTO leaderboard, int direction) {
        int index = group.leaderboards.indexOf(leaderboard);
        int destIndex = index + direction;
        if (destIndex >= 0 && destIndex < group.leaderboards.size()) {
            StrippedLeaderboardDTO temp = group.leaderboards.get(destIndex);
            group.leaderboards.set(destIndex, leaderboard);
            group.leaderboards.set(index, temp);
            groupDetailsProvider.getList().clear();
            groupDetailsProvider.getList().addAll(group.leaderboards);

            updateGroup(group);
        }
    }

    @Override
    public void fillRegattas(Iterable<RegattaDTO> result) {
    }

    private void setDescriptionEditable(boolean isEditable) {
        LeaderboardGroupDTO selectedGroup = getSelectedGroup();
        if (isSingleGroupSelected && selectedGroup != null) {
            editDescriptionButton.setEnabled(!isEditable);
            editDescriptionButton.setVisible(!isEditable);
            abortDescriptionButton.setEnabled(isEditable);
            abortDescriptionButton.setVisible(isEditable);
            saveDescriptionButton.setEnabled(isEditable);
            saveDescriptionButton.setVisible(isEditable);
            descriptionTextArea.setReadOnly(!isEditable);
        }
    }

    private void saveDescriptionChanges() {
        String newDescription = descriptionTextArea.getText();
        LeaderboardGroupDTO selectedGroup = getSelectedGroup();
        if (isSingleGroupSelected && selectedGroup != null) {
            if (newDescription != null && newDescription.length() > 0) {
                selectedGroup.setDescription(newDescription);
                setDescriptionEditable(false);
                updateGroup(selectedGroup);
            } else {
                Notification.notify(stringMessages.pleaseEnterNonEmptyDescription() + ".", NotificationType.ERROR);
                descriptionTextArea.setText(selectedGroup.getDescription());
            }
        }
    }

    private LeaderboardGroupDTO getSelectedGroup() {
        return refreshableGroupsSelectionModel.getSelectedSet().isEmpty() ? null : refreshableGroupsSelectionModel.getSelectedSet().iterator().next();
    }

    @Override
    public AbstractFilterablePanel<LeaderboardGroupDTO> getFilterablePanel() {
        return groupsFilterablePanel;
    }
    
    public Displayer<StrippedLeaderboardDTOWithSecurity> getLeaderboardsDisplayer() {
        return leaderboardsDisplayer;
    }
    
    public Displayer<LeaderboardGroupDTO> getLeaderboardGroupsDisplayer() {
        return leaderboardGroupsDisplayer;
    }
    
}<|MERGE_RESOLUTION|>--- conflicted
+++ resolved
@@ -108,11 +108,7 @@
             fillLeaderboardGroups(result);
         }
     };
-<<<<<<< HEAD
-
-=======
     
->>>>>>> 63c0b7b3
     interface AnchorTemplates extends SafeHtmlTemplates {
         @SafeHtmlTemplates.Template("<a href=\"{0}\">{1}</a>")
         SafeHtml cell(SafeUri url, String displayName);
