--- conflicted
+++ resolved
@@ -651,31 +651,8 @@
 
         refreshableGroupsSelectionModel = leaderboardTableSelectionColumn.getSelectionModel();
 
-<<<<<<< HEAD
-        removeButton = buttonPanel.addRemoveAction(refreshableGroupsSelectionModel, stringMessages.remove(),
-                new Command() {
-                    @Override
-                    public void execute() {
-                        if (askUserForConfirmation()) {
-                            removeLeaderboardGroups(refreshableGroupsSelectionModel.getSelectedSet());
-                        }
-                    }
-
-                    private boolean askUserForConfirmation() {
-                        if (refreshableGroupsSelectionModel
-                                .itemIsSelectedButNotVisible(groupsTable.getVisibleItems())) {
-                            final String leaderboardGroupNames = refreshableGroupsSelectionModel.getSelectedSet()
-                                    .stream().map(LeaderboardGroupDTO::getName).collect(Collectors.joining("\n"));
-                            return Window.confirm(stringMessages
-                                    .doYouReallyWantToRemoveNonVisibleLeaderboardGroups(leaderboardGroupNames));
-                        }
-                        return Window.confirm(stringMessages.doYouReallyWantToRemoveLeaderboardGroups());
-                    }
-                });
-=======
         removeButton = buttonPanel.addRemoveAction(stringMessages.remove(), refreshableGroupsSelectionModel, true,
                 () -> removeLeaderboardGroups(refreshableGroupsSelectionModel.getSelectedSet()));
->>>>>>> ef388716
         removeButton.ensureDebugId("RemoveLeaderboardButton");
 
         refreshableGroupsSelectionModel.addSelectionChangeHandler(event -> groupSelectionChanged());
