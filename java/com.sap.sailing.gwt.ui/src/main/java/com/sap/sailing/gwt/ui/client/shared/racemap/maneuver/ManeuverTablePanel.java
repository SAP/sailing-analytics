package com.sap.sailing.gwt.ui.client.shared.racemap.maneuver;

import java.util.ArrayList;
import java.util.Date;
import java.util.HashMap;
import java.util.List;
import java.util.Map;
import java.util.Map.Entry;

import com.google.gwt.cell.client.Cell.Context;
import com.google.gwt.cell.client.TextCell;
import com.google.gwt.core.shared.GWT;
import com.google.gwt.dom.client.Style.Overflow;
import com.google.gwt.i18n.client.NumberFormat;
import com.google.gwt.i18n.shared.DateTimeFormat;
import com.google.gwt.safehtml.shared.SafeHtmlBuilder;
import com.google.gwt.user.cellview.client.Column;
import com.google.gwt.user.cellview.client.Header;
import com.google.gwt.user.cellview.client.TextHeader;
import com.google.gwt.user.client.Window;
import com.google.gwt.user.client.rpc.AsyncCallback;
import com.google.gwt.user.client.ui.Button;
import com.google.gwt.user.client.ui.FlowPanel;
import com.google.gwt.user.client.ui.Label;
import com.google.gwt.user.client.ui.SimplePanel;
import com.google.gwt.user.client.ui.Widget;
import com.sap.sailing.domain.common.Bearing;
import com.sap.sailing.domain.common.DurationFormatter;
import com.sap.sailing.domain.common.InvertibleComparator;
import com.sap.sailing.domain.common.RegattaAndRaceIdentifier;
import com.sap.sailing.domain.common.SortingOrder;
import com.sap.sailing.domain.common.dto.CompetitorDTO;
import com.sap.sailing.domain.common.impl.InvertibleComparatorAdapter;
import com.sap.sailing.gwt.ui.client.CompetitorSelectionChangeListener;
import com.sap.sailing.gwt.ui.client.CompetitorSelectionProvider;
import com.sap.sailing.gwt.ui.client.ManeuverTypeFormatter;
import com.sap.sailing.gwt.ui.client.NumberFormatterFactory;
import com.sap.sailing.gwt.ui.client.SailingServiceAsync;
import com.sap.sailing.gwt.ui.client.StringMessages;
import com.sap.sailing.gwt.ui.client.shared.controls.AbstractSortableColumnWithMinMax;
import com.sap.sailing.gwt.ui.client.shared.controls.SortableColumn;
import com.sap.sailing.gwt.ui.leaderboard.HasStringAndDoubleValue;
import com.sap.sailing.gwt.ui.leaderboard.LeaderboardPanel.LeaderBoardStyle;
import com.sap.sailing.gwt.ui.leaderboard.MinMaxRenderer;
import com.sap.sailing.gwt.ui.leaderboard.SortedCellTableWithStylableHeaders;
import com.sap.sailing.gwt.ui.shared.ManeuverDTO;
import com.sap.sailing.gwt.ui.shared.SpeedWithBearingDTO;
import com.sap.sse.common.Util;
import com.sap.sse.common.filter.Filter;
import com.sap.sse.common.filter.FilterSet;
import com.sap.sse.gwt.client.ErrorReporter;
import com.sap.sse.gwt.client.player.TimeListener;
import com.sap.sse.gwt.client.player.TimeRangeWithZoomModel;
import com.sap.sse.gwt.client.player.Timer;
import com.sap.sse.gwt.client.shared.components.AbstractCompositeComponent;
import com.sap.sse.gwt.client.shared.components.Component;
import com.sap.sse.gwt.client.shared.components.SettingsDialog;
import com.sap.sse.gwt.client.shared.components.SettingsDialogComponent;
import com.sap.sse.gwt.client.shared.settings.ComponentContext;

public class ManeuverTablePanel extends AbstractCompositeComponent<ManeuverTableSettings>
        implements CompetitorSelectionChangeListener, TimeListener {

    private final ManeuverTablePanelResources resources = GWT.create(ManeuverTablePanelResources.class);

    private final SailingServiceAsync sailingService;
    private final RegattaAndRaceIdentifier raceIdentifier;
    private final StringMessages stringMessages;
    private final CompetitorSelectionProvider competitorSelectionModel;

    private final NumberFormat towDigitAccuracy = NumberFormatterFactory.getDecimalFormat(2);
    private final DateTimeFormat dateformat = DateTimeFormat.getFormat("HH:mm:ss");
    
    private final SimplePanel contentPanel = new SimplePanel();
    private final Label selectCompetitorLabel;
    private final SortedCellTableWithStylableHeaders<SingleManeuverDTO> maneuverCellTable;
    private Timer timer;
    private TimeRangeWithZoomModel timeRangeWithZoomProvider;
    private Long timeOfEarliestRequestInMillis;
    private Long timeOfLatestRequestInMillis;
    protected Map<CompetitorDTO, List<ManeuverDTO>> lastResult;
    private Date fromTime;
    private Date newTime;
    private SortableColumn<SingleManeuverDTO, String> turnRateColumn;
<<<<<<< HEAD
    private ManeuverTableSettings settings;
=======
    private SortableColumn<SingleManeuverDTO, String> competitorColumn;
>>>>>>> bfd79dc7

    public ManeuverTablePanel(Component<?> parent, ComponentContext<?> context,
            final SailingServiceAsync sailingService, final RegattaAndRaceIdentifier raceIdentifier,
            final StringMessages stringMessages, final CompetitorSelectionProvider competitorSelectionModel,
            final ErrorReporter errorReporter, final Timer timer, ManeuverTableSettings initialSettings,
            TimeRangeWithZoomModel timeRangeWithZoomProvider, LeaderBoardStyle style) {
        super(parent, context);
        this.resources.css().ensureInjected();
        this.settings = initialSettings;
        this.sailingService = sailingService;
        this.raceIdentifier = raceIdentifier;
        this.competitorSelectionModel = competitorSelectionModel;
        this.stringMessages = stringMessages;
        this.timer = timer;
        this.timeRangeWithZoomProvider = timeRangeWithZoomProvider;

        competitorSelectionModel.addCompetitorSelectionChangeListener(this);

        final FlowPanel rootPanel = new FlowPanel();
        rootPanel.addStyleName(resources.css().maneuverPanel());
        this.contentPanel.addStyleName(resources.css().contentContainer());
        rootPanel.add(contentPanel);
        final Button settingsButton = SettingsDialog.createSettingsButton(this, stringMessages);
        settingsButton.setStyleName(resources.css().settingsButton());
        rootPanel.add(settingsButton);

        this.selectCompetitorLabel = new Label(stringMessages.selectCompetitor());
        this.selectCompetitorLabel.addStyleName(resources.css().importantMessage());

        maneuverCellTable = new SortedCellTableWithStylableHeaders<>(Integer.MAX_VALUE, style.getTableresources());
        maneuverCellTable.addStyleName(resources.css().maneuverTable());

        competitorColumn = createCompetitorColumn();
        maneuverCellTable.addColumn(competitorColumn);

        SortableColumn<SingleManeuverDTO, String> maneuvertypeColumn = createManeuverTypeColumn();
        maneuverCellTable.addColumn(maneuvertypeColumn);

        SortableColumn<SingleManeuverDTO, String> timeColumn = createTimeColumn();
        maneuverCellTable.addColumn(timeColumn);

        SortableColumn<SingleManeuverDTO, String> durationColumn = createDurationColumn();
        maneuverCellTable.addColumn(durationColumn);

        SortableColumn<SingleManeuverDTO, String> speedInColumn = createSpeedInColumn();
        maneuverCellTable.addColumn(speedInColumn);

        SortableColumn<SingleManeuverDTO, String> speedOutColumn = createSpeedOutColumn();
        maneuverCellTable.addColumn(speedOutColumn);

        SortableColumn<SingleManeuverDTO, String> minSpeedColumn = createMinSpeedColumn();
        maneuverCellTable.addColumn(minSpeedColumn);

        turnRateColumn = createTurnRateColumn();
        maneuverCellTable.addColumn(turnRateColumn);

        SortableColumn<SingleManeuverDTO, String> lossColumn = createLossColumn();
        maneuverCellTable.addColumn(lossColumn);

        SortableColumn<SingleManeuverDTO, String> directionColumn = createDirectionColumn();
        maneuverCellTable.addColumn(directionColumn);

        // maneuverCellTable.setVisible(false);
        rootPanel.getElement().getStyle().setOverflow(Overflow.AUTO);
        initWidget(rootPanel);
        setVisible(false);
        clearCacheAndReload();
    }

    private void clearCacheAndReload() {
        timeOfEarliestRequestInMillis = null;
        timeOfLatestRequestInMillis = null;
        refresh(timeRangeWithZoomProvider.getFromTime(), timeRangeWithZoomProvider.getToTime());
    }

    private SortableColumn<SingleManeuverDTO, String> createDirectionColumn() {
        return new SortableColumn<SingleManeuverDTO, String>(new TextCell(), SortingOrder.ASCENDING) {

            @Override
            public InvertibleComparator<SingleManeuverDTO> getComparator() {
                return new InvertibleComparatorAdapter<SingleManeuverDTO>() {
                    @Override
                    public int compare(SingleManeuverDTO o1, SingleManeuverDTO o2) {
                        return o1.direction.compareTo(o2.direction);
                    }
                };
            }

            @Override
            public Header<?> getHeader() {
                return new TextHeader("i18n direction");
            }

            @Override
            public String getValue(SingleManeuverDTO object) {
                return String.valueOf(object.direction);
            }
        };
    }

    private SortableColumn<SingleManeuverDTO, String> createLossColumn() {
        return new SortableColumn<SingleManeuverDTO, String>(new TextCell(), SortingOrder.ASCENDING) {

            @Override
            public InvertibleComparator<SingleManeuverDTO> getComparator() {
                return new InvertibleComparatorAdapter<SingleManeuverDTO>() {
                    @Override
                    public int compare(SingleManeuverDTO o1, SingleManeuverDTO o2) {
                        if(o1.loss == null && o2.loss == null){
                            return 0;
                        }
                        if(o1.loss != null && o2.loss == null){
                            return 1;
                        }
                        if(o1.loss == null && o2.loss != null){
                            return -1;
                        }
                        return Double.compare(o1.loss, o2.loss);
                    }
                };
            }

            @Override
            public Header<?> getHeader() {
                return new TextHeader(stringMessages.maneuverLoss());
            }

            @Override
            public String getValue(SingleManeuverDTO object) {
                return object.loss == null ? "" : towDigitAccuracy.format(object.loss) + stringMessages.meters();
            }
        };
    }

    private SortableColumn<SingleManeuverDTO, String> createTurnRateColumn() {
        return new AbstractSortableColumnWithMinMax<SingleManeuverDTO, String>(new TextCell(), SortingOrder.ASCENDING) {
            InvertibleComparatorAdapter<SingleManeuverDTO> comparator = new InvertibleComparatorAdapter<SingleManeuverDTO>() {
                @Override
                public int compare(SingleManeuverDTO o1, SingleManeuverDTO o2) {
                    return Double.compare(o1.turnRate, o2.turnRate);
                }
            };
            
            HasStringAndDoubleValue<SingleManeuverDTO> dataProvider = new HasStringAndDoubleValue<SingleManeuverDTO>() {
                
                @Override
                public String getStringValueToRender(SingleManeuverDTO row) {
                    return towDigitAccuracy.format(row.turnRate);
                }

                @Override
                public Double getDoubleValue(SingleManeuverDTO row) {
                    return row.turnRate;
                }
            };
            
            MinMaxRenderer<SingleManeuverDTO> renderer = new MinMaxRenderer<SingleManeuverDTO>(dataProvider, comparator);
            
            @Override
            public InvertibleComparator<SingleManeuverDTO> getComparator() {
                return comparator;
            }
            
            @Override
            public void render(Context context, SingleManeuverDTO object, SafeHtmlBuilder sb) {
                renderer.render(context, object, "i18n turnratet", sb);
            }

            @Override
            public Header<?> getHeader() {
                return new TextHeader("i18n turnRate");
            }

            @Override
            public String getValue(SingleManeuverDTO object) {
                return String.valueOf(object.turnRate);
            }

            @Override
            public void updateMinMax() {
                renderer.updateMinMax(maneuverCellTable.getVisibleItems());
            }
        };
    }

    private SortableColumn<SingleManeuverDTO, String> createMinSpeedColumn() {
        return new SortableColumn<SingleManeuverDTO, String>(new TextCell(), SortingOrder.ASCENDING) {

            @Override
            public InvertibleComparator<SingleManeuverDTO> getComparator() {
                return new InvertibleComparatorAdapter<SingleManeuverDTO>() {
                    @Override
                    public int compare(SingleManeuverDTO o1, SingleManeuverDTO o2) {
                        return Double.compare(o1.minSpeed.speedInKnots, o2.minSpeed.speedInKnots);
                    }
                };
            }

            @Override
            public Header<?> getHeader() {
                return new TextHeader("i18n minSpeed");
            }

            @Override
            public String getValue(SingleManeuverDTO object) {
                return String.valueOf(object.minSpeed.speedInKnots);
            }
        };
    }

    private SortableColumn<SingleManeuverDTO, String> createSpeedOutColumn() {
        return new SortableColumn<SingleManeuverDTO, String>(new TextCell(), SortingOrder.ASCENDING) {

            @Override
            public InvertibleComparator<SingleManeuverDTO> getComparator() {
                return new InvertibleComparatorAdapter<SingleManeuverDTO>() {
                    @Override
                    public int compare(SingleManeuverDTO o1, SingleManeuverDTO o2) {
                        return Double.compare(o1.speedOut.speedInKnots, o2.speedOut.speedInKnots);
                    }
                };
            }

            @Override
            public Header<?> getHeader() {
                return new TextHeader("i18n speedOut");
            }

            @Override
            public String getValue(SingleManeuverDTO object) {
                return String.valueOf(stringMessages.knotsValue(object.speedOut.speedInKnots));
            }
        };
    }

    private SortableColumn<SingleManeuverDTO, String> createSpeedInColumn() {
        return new SortableColumn<SingleManeuverDTO, String>(new TextCell(), SortingOrder.ASCENDING) {

            @Override
            public InvertibleComparator<SingleManeuverDTO> getComparator() {
                return new InvertibleComparatorAdapter<SingleManeuverDTO>() {
                    @Override
                    public int compare(SingleManeuverDTO o1, SingleManeuverDTO o2) {
                        return Double.compare(o1.speedIn.speedInKnots, o2.speedIn.speedInKnots);
                    }
                };
            }

            @Override
            public Header<?> getHeader() {
                return new TextHeader("i18n speedIn");
            }

            @Override
            public String getValue(SingleManeuverDTO object) {
                return String.valueOf(stringMessages.knotsValue(object.speedIn.speedInKnots));
            }
        };
    }

    private SortableColumn<SingleManeuverDTO, String> createDurationColumn() {
        return new SortableColumn<SingleManeuverDTO, String>(new TextCell(), SortingOrder.ASCENDING) {

            DurationFormatter duration = DurationFormatter.getInstance(true, true);

            @Override
            public InvertibleComparator<SingleManeuverDTO> getComparator() {
                return new InvertibleComparatorAdapter<SingleManeuverDTO>() {
                    @Override
                    public int compare(SingleManeuverDTO o1, SingleManeuverDTO o2) {
                        return o1.duration.compareTo(o2.duration);
                    }
                };
            }

            @Override
            public Header<?> getHeader() {
                return new TextHeader(stringMessages.durationPlain());
            }

            @Override
            public String getValue(SingleManeuverDTO object) {
                return duration.format(object.duration) + " " + stringMessages.secondsUnit();
            }
        };
    }

    private SortableColumn<SingleManeuverDTO, String> createManeuverTypeColumn() {
        return new SortableColumn<SingleManeuverDTO, String>(new TextCell(), SortingOrder.ASCENDING) {

            @Override
            public InvertibleComparator<SingleManeuverDTO> getComparator() {
                return new InvertibleComparatorAdapter<SingleManeuverDTO>() {
                    @Override
                    public int compare(SingleManeuverDTO o1, SingleManeuverDTO o2) {
                        return o1.maneuverType.compareTo(o2.maneuverType);
                    }
                };
            }

            @Override
            public Header<?> getHeader() {
                return new TextHeader("i18n Type");
            }

            @Override
            public String getValue(SingleManeuverDTO object) {
                return ManeuverTypeFormatter.format(object.maneuverType, stringMessages);
            }
        };
    }

    private SortableColumn<SingleManeuverDTO, String> createTimeColumn() {
        return new SortableColumn<SingleManeuverDTO, String>(new TextCell(), SortingOrder.ASCENDING) {

            @Override
            public InvertibleComparator<SingleManeuverDTO> getComparator() {
                return new InvertibleComparatorAdapter<SingleManeuverDTO>() {
                    @Override
                    public int compare(SingleManeuverDTO o1, SingleManeuverDTO o2) {
                        return o1.time.compareTo(o2.time);
                    }
                };
            }

            @Override
            public Header<?> getHeader() {
                return new TextHeader("i18n Time");
            }

            @Override
            public String getValue(SingleManeuverDTO object) {
                return dateformat.format(object.time);
            }
        };
    }

    private SortableColumn<SingleManeuverDTO, String> createCompetitorColumn() {
        return new SortableColumn<SingleManeuverDTO, String>(new TextCell(), SortingOrder.ASCENDING) {

            @Override
            public InvertibleComparator<SingleManeuverDTO> getComparator() {
                return new InvertibleComparatorAdapter<SingleManeuverDTO>() {
                    @Override
                    public int compare(SingleManeuverDTO o1, SingleManeuverDTO o2) {
                        return o1.competitor.getName().compareTo(o2.competitor.getName());
                    }
                };
            }

            @Override
            public Header<?> getHeader() {
                return new TextHeader(stringMessages.competitor());
            }

            @Override
            public String getValue(SingleManeuverDTO object) {
                return object.competitor.getName();
            }
        };
    }
    
    private void showCompetitorColumn(boolean b) {
        if(b){
            maneuverCellTable.insertColumn(0, competitorColumn);
        }else{
            maneuverCellTable.removeColumn(competitorColumn);
        }
    }

    /**
     * Recreate the view, this is meant to save us a remote call if only competitor is changed
     */
    private void rerender(){
        if (lastResult == null || fromTime == null || newTime == null) {
            refresh(fromTime, newTime);
        } else {
            ArrayList<SingleManeuverDTO> data = convertToTableFormat();
            maneuverCellTable.setList(data);
            for (int i = 0; i < maneuverCellTable.getColumnCount(); i++) {
                Column<SingleManeuverDTO, ?> column = maneuverCellTable.getColumn(i);
                if(column instanceof AbstractSortableColumnWithMinMax){
                    AbstractSortableColumnWithMinMax<SingleManeuverDTO, ?> c = (AbstractSortableColumnWithMinMax<SingleManeuverDTO, ?>) column;
                    c.updateMinMax();
                }
            }
        }
    }

    private ArrayList<SingleManeuverDTO> convertToTableFormat() {
        ArrayList<SingleManeuverDTO> data = new ArrayList<>();
        for (Entry<CompetitorDTO, List<ManeuverDTO>> res : lastResult.entrySet()) {
            if (competitorSelectionModel.isSelected(res.getKey())) {
                for (ManeuverDTO maneuver : res.getValue()) {
                    if (settings.getSelectedManeuverTypes().contains(maneuver.type)) {
                        data.add(new SingleManeuverDTO(res.getKey(), maneuver.timepoint, maneuver.type,
                                maneuver.duration, maneuver.speedWithBearingBefore, maneuver.speedWithBearingAfter,
                                new SpeedWithBearingDTO(0, 0), maneuver.directionChangeInDegrees, maneuver.maneuverLossInMeters,
                                Bearing.NORTH));
                    }
                }
            }
        }
        return data;
    }
    
    /**
     * Load new remote data 
     */
    private void refresh(Date fromTime, Date newTime) {
        if(!isVisible()){
            return;
        }
        this.fromTime = fromTime;
        this.newTime = newTime;
        Map<CompetitorDTO, Date> from = new HashMap<>();
        Map<CompetitorDTO, Date> to = new HashMap<>();
        for (CompetitorDTO comp : competitorSelectionModel.getAllCompetitors()) {
            from.put(comp, fromTime);
            to.put(comp, newTime);
        }

        sailingService.getManeuvers(raceIdentifier, from, to,
                new AsyncCallback<Map<CompetitorDTO, List<ManeuverDTO>>>() {

                    @Override
                    public void onSuccess(Map<CompetitorDTO, List<ManeuverDTO>> result) {
                        lastResult = result;
                        rerender();
                    }

                    @Override
                    public void onFailure(Throwable caught) {
                        caught.printStackTrace();
                        Window.alert("Could not do stuff");
                    }
                });
    }

    @Override
    public void setVisible(boolean visible) {
        processCompetitorSelectionChange(visible);
        super.setVisible(visible);
    }

    @Override
    public void addedToSelection(CompetitorDTO competitor) {
        processCompetitorSelectionChange(isVisible());
    }

    @Override
    public void removedFromSelection(CompetitorDTO competitor) {
        processCompetitorSelectionChange(isVisible());
    }

    private void processCompetitorSelectionChange(boolean visible) {
<<<<<<< HEAD
        if (visible && !Util.isEmpty(competitorSelectionModel.getSelectedCompetitors())) {
            this.contentPanel.setWidget(maneuverCellTable);
            this.rerender();
=======
        if (visible && Util.size(competitorSelectionModel.getSelectedCompetitors()) > 0) {
            selectCompetitorLabel.setText("");
            maneuverCellTable.setVisible(true);
            showCompetitorColumn(Util.size(competitorSelectionModel.getSelectedCompetitors()) != 1);
            rerender();
>>>>>>> bfd79dc7
        } else {
            this.contentPanel.setWidget(selectCompetitorLabel);
        }
    }

    @Override
    public Widget getEntryWidget() {
        return this;
    }

    @Override
    public boolean hasSettings() {
        return true;
    }

    @Override
    public String getLocalizedShortName() {
        return null;
    }

    @Override
    public String getDependentCssClassName() {
        return null;
    }

    @Override
    public void filterChanged(FilterSet<CompetitorDTO, ? extends Filter<CompetitorDTO>> oldFilterSet,
            FilterSet<CompetitorDTO, ? extends Filter<CompetitorDTO>> newFilterSet) {
    }

    @Override
    public void competitorsListChanged(Iterable<CompetitorDTO> competitors) {
    }

    @Override
    public void filteredCompetitorsListChanged(Iterable<CompetitorDTO> filteredCompetitors) {
    }

    @Override
    public ManeuverTableSettings getSettings() {
        return settings;
    }

    @Override
    public String getId() {
        return ManeuverTableLifecycle.ID;
    }

    @Override
    public SettingsDialogComponent<ManeuverTableSettings> getSettingsDialogComponent(
            ManeuverTableSettings useTheseSettings) {
        return new ManeuverTableSettingsDialogComponent(settings, stringMessages);
    }

    @Override
    public void updateSettings(ManeuverTableSettings newSettings) {
        settings = newSettings;
        rerender();
    }

    /**
     * If in live mode, fetches what's missing since the last fix and <code>date</code>. If nothing has been loaded yet,
     * loads from the beginning up to <code>date</code>. If in replay mode, checks if anything has been loaded at all.
     * If not, everything for the currently selected race is loaded; otherwise, no-op.
     */
    @Override
    public void timeChanged(Date newTime, Date oldTime) {
        if (isVisible()) {
            switch (timer.getPlayMode()) {
            case Live: {
                // is date before first cache entry or is cache empty?
                if (timeOfEarliestRequestInMillis == null || newTime.getTime() < timeOfEarliestRequestInMillis) {
                    refresh(timeRangeWithZoomProvider.getFromTime(), newTime);
                } else if (newTime.getTime() > timeOfLatestRequestInMillis) {
                    refresh(new Date(timeOfLatestRequestInMillis), timeRangeWithZoomProvider.getToTime());
                }
                // otherwise the cache spans across date and so we don't need to load anything
                break;
            }
            case Replay: {
                if (timeOfLatestRequestInMillis == null) {
                    // pure replay mode
                    refresh(timeRangeWithZoomProvider.getFromTime(), timeRangeWithZoomProvider.getToTime());
                } else {
                    // replay mode during live play
                    if (timeOfEarliestRequestInMillis == null || newTime.getTime() < timeOfEarliestRequestInMillis) {
                        refresh(timeRangeWithZoomProvider.getFromTime(), newTime);
                    } else if (newTime.getTime() > timeOfLatestRequestInMillis) {
                        refresh(new Date(timeOfLatestRequestInMillis), newTime);
                    }
                }
                break;
            }
            }
        }
    }

}<|MERGE_RESOLUTION|>--- conflicted
+++ resolved
@@ -82,11 +82,8 @@
     private Date fromTime;
     private Date newTime;
     private SortableColumn<SingleManeuverDTO, String> turnRateColumn;
-<<<<<<< HEAD
+    private SortableColumn<SingleManeuverDTO, String> competitorColumn;
     private ManeuverTableSettings settings;
-=======
-    private SortableColumn<SingleManeuverDTO, String> competitorColumn;
->>>>>>> bfd79dc7
 
     public ManeuverTablePanel(Component<?> parent, ComponentContext<?> context,
             final SailingServiceAsync sailingService, final RegattaAndRaceIdentifier raceIdentifier,
@@ -543,17 +540,10 @@
     }
 
     private void processCompetitorSelectionChange(boolean visible) {
-<<<<<<< HEAD
         if (visible && !Util.isEmpty(competitorSelectionModel.getSelectedCompetitors())) {
             this.contentPanel.setWidget(maneuverCellTable);
+            this.showCompetitorColumn(Util.size(competitorSelectionModel.getSelectedCompetitors()) != 1);
             this.rerender();
-=======
-        if (visible && Util.size(competitorSelectionModel.getSelectedCompetitors()) > 0) {
-            selectCompetitorLabel.setText("");
-            maneuverCellTable.setVisible(true);
-            showCompetitorColumn(Util.size(competitorSelectionModel.getSelectedCompetitors()) != 1);
-            rerender();
->>>>>>> bfd79dc7
         } else {
             this.contentPanel.setWidget(selectCompetitorLabel);
         }
