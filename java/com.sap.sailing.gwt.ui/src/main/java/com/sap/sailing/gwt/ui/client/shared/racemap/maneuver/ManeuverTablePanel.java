package com.sap.sailing.gwt.ui.client.shared.racemap.maneuver;

import java.util.ArrayList;
import java.util.Date;
import java.util.List;
import java.util.Map;
import java.util.Map.Entry;
import java.util.function.Function;
import java.util.function.Supplier;

import com.google.gwt.cell.client.AbstractCell;
import com.google.gwt.cell.client.DateCell;
import com.google.gwt.cell.client.TextCell;
import com.google.gwt.core.shared.GWT;
import com.google.gwt.i18n.shared.DateTimeFormat;
import com.google.gwt.i18n.shared.DateTimeFormat.PredefinedFormat;
import com.google.gwt.safehtml.shared.SafeHtmlBuilder;
import com.google.gwt.safehtml.shared.SafeHtmlUtils;
import com.google.gwt.user.cellview.client.Column;
import com.google.gwt.user.cellview.client.Header;
import com.google.gwt.user.cellview.client.TextHeader;
import com.google.gwt.user.client.rpc.AsyncCallback;
import com.google.gwt.user.client.ui.Button;
import com.google.gwt.user.client.ui.FlowPanel;
import com.google.gwt.user.client.ui.HasHorizontalAlignment;
import com.google.gwt.user.client.ui.Label;
import com.google.gwt.user.client.ui.SimplePanel;
import com.google.gwt.user.client.ui.Widget;
import com.google.gwt.view.client.SelectionChangeEvent;
import com.google.gwt.view.client.SelectionChangeEvent.Handler;
import com.google.gwt.view.client.SingleSelectionModel;
import com.sap.sailing.domain.common.InvertibleComparator;
import com.sap.sailing.domain.common.RegattaAndRaceIdentifier;
import com.sap.sailing.domain.common.SortingOrder;
import com.sap.sailing.domain.common.dto.CompetitorDTO;
import com.sap.sailing.domain.common.impl.InvertibleComparatorAdapter;
import com.sap.sailing.domain.common.security.Permission;
import com.sap.sailing.domain.common.security.SailingPermissionsForRoleProvider;
import com.sap.sailing.gwt.ui.actions.GetManeuversForCompetitorsAction;
import com.sap.sailing.gwt.ui.client.CompetitorSelectionChangeListener;
import com.sap.sailing.gwt.ui.client.CompetitorSelectionProvider;
import com.sap.sailing.gwt.ui.client.ManeuverTypeFormatter;
import com.sap.sailing.gwt.ui.client.SailingServiceAsync;
import com.sap.sailing.gwt.ui.client.StringMessages;
import com.sap.sailing.gwt.ui.client.shared.controls.AbstractSortableColumnWithMinMax;
import com.sap.sailing.gwt.ui.client.shared.controls.SortableColumn;
import com.sap.sailing.gwt.ui.leaderboard.LeaderboardPanel.LeaderBoardStyle;
import com.sap.sailing.gwt.ui.leaderboard.SortedCellTableWithStylableHeaders;
import com.sap.sailing.gwt.ui.shared.ManeuverDTO;
import com.sap.sse.common.TimeRange;
import com.sap.sse.common.Util;
import com.sap.sse.common.filter.Filter;
import com.sap.sse.common.filter.FilterSet;
import com.sap.sse.gwt.client.ErrorReporter;
import com.sap.sse.gwt.client.async.AsyncActionsExecutor;
import com.sap.sse.gwt.client.player.TimeListener;
import com.sap.sse.gwt.client.player.TimeRangeProvider;
import com.sap.sse.gwt.client.player.TimeRangeWithZoomModel;
import com.sap.sse.gwt.client.player.Timer;
import com.sap.sse.gwt.client.player.Timer.PlayModes;
import com.sap.sse.gwt.client.shared.components.AbstractCompositeComponent;
import com.sap.sse.gwt.client.shared.components.Component;
import com.sap.sse.gwt.client.shared.components.SettingsDialog;
import com.sap.sse.gwt.client.shared.components.SettingsDialogComponent;
import com.sap.sse.gwt.client.shared.settings.ComponentContext;
import com.sap.sse.security.ui.client.UserService;
import com.sap.sse.security.ui.client.UserStatusEventHandler;
import com.sap.sse.security.ui.shared.UserDTO;

public class ManeuverTablePanel extends AbstractCompositeComponent<ManeuverTableSettings>
        implements CompetitorSelectionChangeListener, TimeListener {

    private static final Supplier<Long> LOADING_OFFSET_TO_NEXT_MANEUVER_PROVIDER = () -> 2500L;

    private final ManeuverTablePanelResources resources = GWT.create(ManeuverTablePanelResources.class);

    private final StringMessages stringMessages;
    private final CompetitorSelectionProvider competitorSelectionModel;

    private final SimplePanel contentPanel = new SimplePanel();
    private final Label importantMessageLabel = new Label();
    private final SortedCellTableWithStylableHeaders<ManeuverTableData> maneuverCellTable;
    private final SortableColumn<ManeuverTableData, ?> competitorColumn, timeColumn;
    private final CachedRaceDataProvider<CompetitorDTO, ManeuverDTO> competitorDataProvider;

    private ManeuverTableSettings settings;
    private boolean hasCanReplayDuringLiveRacesPermission;

    public ManeuverTablePanel(final Component<?> parent, ComponentContext<?> context,
            final SailingServiceAsync sailingService, final AsyncActionsExecutor asyncActionsExecutor,
            final RegattaAndRaceIdentifier raceIdentifier, final StringMessages stringMessages,
            final CompetitorSelectionProvider competitorSelectionModel, final ErrorReporter errorReporter,
            final Timer timer, final ManeuverTableSettings initialSettings,
            final TimeRangeWithZoomModel timeRangeWithZoomProvider, final LeaderBoardStyle style,
            final UserService userService) {
        super(parent, context);
        final UserStatusEventHandler userStatusChangeHandler = new UserStatusEventHandler() {
            @Override
            public void onUserStatusChange(UserDTO user, boolean preAuthenticated) {
                hasCanReplayDuringLiveRacesPermission = user != null
                        && user.hasPermission(Permission.CAN_REPLAY_DURING_LIVE_RACES.getStringPermission(),
                                SailingPermissionsForRoleProvider.INSTANCE);
            }
        };
        userService.addUserStatusEventHandler(userStatusChangeHandler);
        userStatusChangeHandler.onUserStatusChange(userService.getCurrentUser(), /* preAuthenticated */ true);
        this.resources.css().ensureInjected();
        this.settings = initialSettings;
        this.competitorSelectionModel = competitorSelectionModel;
        this.stringMessages = stringMessages;
        this.competitorDataProvider = new CachedManeuverTableDataProvider(timeRangeWithZoomProvider, timer,
                raceIdentifier, sailingService, asyncActionsExecutor);
        this.competitorSelectionModel.addCompetitorSelectionChangeListener(this);
        timer.addTimeListener(this);
        final FlowPanel rootPanel = new FlowPanel();
        rootPanel.addStyleName(resources.css().maneuverPanel());
        this.contentPanel.addStyleName(resources.css().contentContainer());
        rootPanel.add(contentPanel);
        final Button settingsButton = SettingsDialog.createSettingsButton(this, stringMessages);
        settingsButton.setStyleName(resources.css().settingsButton());
        rootPanel.add(settingsButton);
        this.importantMessageLabel.addStyleName(resources.css().importantMessage());
        this.maneuverCellTable = new SortedCellTableWithStylableHeaders<>(Integer.MAX_VALUE, style.getTableresources());
        this.maneuverCellTable.addStyleName(resources.css().maneuverTable());
        final SingleSelectionModel<ManeuverTableData> selectionModel = new SingleSelectionModel<>();
        this.maneuverCellTable.setSelectionModel(selectionModel);
        selectionModel.addSelectionChangeHandler(new Handler() {
            @Override
            public void onSelectionChange(SelectionChangeEvent event) {
                final ManeuverTableData selected = selectionModel.getSelectedObject();
                if (selected != null) {
                    if (timer.getPlayMode() == PlayModes.Live && !hasCanReplayDuringLiveRacesPermission) {
                        timer.pause();
                    }
                    timer.setPlayMode(PlayModes.Replay);
                    timer.setTime(selected.getTimePointBefore().getTime());
                }
            }
        });
        this.maneuverCellTable.addColumn(competitorColumn = createCompetitorColumn());
        this.maneuverCellTable.addColumn(createManeuverTypeColumn());
        this.maneuverCellTable.addColumn(createMarkPassingColumn());
        this.maneuverCellTable.addColumn(timeColumn = createTimeColumn());
        this.maneuverCellTable.addColumn(createSortableAbsMinMaxColumn(ManeuverTableData::getSpeedBeforeInKnots,
                this.stringMessages.speedIn(), this.stringMessages.knotsUnit()));
        this.maneuverCellTable.addColumn(createSortableAbsMinMaxColumn(ManeuverTableData::getSpeedAfterInKnots,
                this.stringMessages.speedOut(), this.stringMessages.knotsUnit()));
        this.maneuverCellTable.addColumn(createSortableMinMaxColumn(ManeuverTableData::getSpeedChangeInKnots,
                this.stringMessages.speedChange(), this.stringMessages.knotsUnit()));
        this.maneuverCellTable.addColumn(createSortableAbsMinMaxColumn(ManeuverTableData::getLowestSpeedInKnots,
                this.stringMessages.lowestSpeed(), this.stringMessages.knotsUnit()));
        this.maneuverCellTable.addColumn(createSortableAbsMinMaxColumn(ManeuverTableData::getMaximumTurningRate,
                this.stringMessages.maxTurningRate(), this.stringMessages.degreesPerSecondUnit()));
        this.maneuverCellTable.addColumn(createSortableAbsMinMaxColumn(ManeuverTableData::getAverageTurningRate,
                this.stringMessages.avgTurningRate(), this.stringMessages.degreesPerSecondUnit()));
        this.maneuverCellTable.addColumn(createSortableMinMaxColumn(ManeuverTableData::getManeuverLoss,
                this.stringMessages.maneuverLoss(), stringMessages.metersUnit()));
        this.maneuverCellTable.addColumn(createSortableAbsMinMaxColumn(ManeuverTableData::getDirectionChange,
                stringMessages.directionChange(), this.stringMessages.degreesShort()));
        initWidget(rootPanel);
        setVisible(false);
    }
<<<<<<< HEAD
/**
 * Creates a sortable column with the absolute value.
 * Whereas {@link #createSortableMinMaxColumn()} creates a sortable column with signed values.
 */
    private SortableColumn<ManeuverTableData, String> createSortableAbsMinMaxColumn(
=======

    /**
     * Creates a sortable column with the absolute value. Whereas {@link #createSortableMinMaxColumn()} creates a
     * sortable column with signed values.
     */
    private SortableColumn<ManeuverTableData, String> createSortableAbsMinMaxColumn(
            Function<ManeuverTableData, Double> extractor, String title, String unit) {
        return new SortableMinMaxColumn(extractor, title, unit, maneuverCellTable.getDataProvider(), /* absolute */ true);
    }
    
    /**
     * Creates a sortable column with signed values. 
     */
    private SortableColumn<ManeuverTableData, String> createSortableMinMaxColumn(
>>>>>>> 1d61ab61
            Function<ManeuverTableData, Double> extractor, String title, String unit) {
        return new SortableMinMaxColumn(extractor, title, unit, maneuverCellTable.getDataProvider(), /* absolute */ false);
    }
    /**
     * Creates a sortable column with signed values. 
     */
    private SortableColumn<ManeuverTableData, String> createSortableMinMaxColumn(
            Function<ManeuverTableData, Double> extractor, String title, String unit) {
        final SortableColumn<ManeuverTableData, String> col = new AbstractSortableColumnWithMinMax<ManeuverTableData, String>(
                new TextCell(), SortingOrder.ASCENDING) {
            final InvertibleComparator<ManeuverTableData> comparator = new InvertibleComparatorAdapter<ManeuverTableData>() {
                @Override
                public int compare(ManeuverTableData o1, ManeuverTableData o2) {
                    Double o1v = extractor.apply(o1);
                    Double o2v = extractor.apply(o2);
                    if (o1v == null && o2v == null) {
                        return 0;
                    }
                    if (o1v == null && o2v != null) {
                        return -1;
                    }
                    if (o1v != null && o2v == null) {
                        return 1;
                    }
                    return Double.compare(o1v, o2v);
                }
            };
            final HasStringAndDoubleValue<ManeuverTableData> dataProvider = new HasStringAndDoubleValue<ManeuverTableData>() {
                @Override
                public String getStringValueToRender(ManeuverTableData row) {
                    Double value = extractor.apply(row);
                    if (value == null) {
                        return null;
                    }
                    return towDigitAccuracy.format(value);
                }

                @Override
                public Double getDoubleValue(ManeuverTableData row) {
                    Double value = extractor.apply(row);
                    return value == null ? null : value;
                }
            };

            final MinMaxRenderer<ManeuverTableData> renderer = new MinMaxRenderer<ManeuverTableData>(dataProvider, comparator);

            @Override
            public InvertibleComparator<ManeuverTableData> getComparator() {
                return comparator;
            }

            @Override
            public void render(Context context, ManeuverTableData object, SafeHtmlBuilder sb) {
                renderer.render(context, object, title, sb);
            }

            @Override
            public Header<?> getHeader() {
                return new TextHeader(title + " [" + unit + "]");
            }

            @Override
            public String getValue(ManeuverTableData object) {
                return dataProvider.getStringValueToRender(object);
            }

            @Override
            public void updateMinMax() {
                renderer.updateMinMax(maneuverCellTable.getDataProvider().getList());
            }
        };
        col.setHorizontalAlignment(HasHorizontalAlignment.ALIGN_CENTER);
        return col;
    }

    private SortableColumn<ManeuverTableData, String> createManeuverTypeColumn() {
        return new SortableColumn<ManeuverTableData, String>(new TextCell(), SortingOrder.ASCENDING) {
            @Override
            public InvertibleComparator<ManeuverTableData> getComparator() {
                return new InvertibleComparatorAdapter<ManeuverTableData>() {
                    @Override
                    public int compare(ManeuverTableData o1, ManeuverTableData o2) {
                        return o1.getManeuverType().compareTo(o2.getManeuverType());
                    }
                };
            }

            @Override
            public Header<?> getHeader() {
                return new TextHeader(stringMessages.maneuverType());
            }

            @Override
            public String getValue(ManeuverTableData object) {
                return ManeuverTypeFormatter.format(object.getManeuverType(), stringMessages);
            }
        };
    }

    private SortableColumn<ManeuverTableData, Date> createTimeColumn() {
        final InvertibleComparator<ManeuverTableData> comparator = new InvertibleComparatorAdapter<ManeuverTableData>() {
            @Override
            public int compare(ManeuverTableData o1, ManeuverTableData o2) {
                return o1.getTimePoint().compareTo(o2.getTimePoint());
            }
        };
        final SortableColumn<ManeuverTableData, Date> col = new SortableColumn<ManeuverTableData, Date>(
                new DateCell(DateTimeFormat.getFormat(PredefinedFormat.TIME_LONG)), SortingOrder.ASCENDING) {
            @Override
            public InvertibleComparator<ManeuverTableData> getComparator() {
                return comparator;
            }

            @Override
            public Header<?> getHeader() {
                return new TextHeader(stringMessages.time());
            }

            @Override
            public Date getValue(ManeuverTableData object) {
                return object.getTimePoint();
            }
        };
        col.setHorizontalAlignment(HasHorizontalAlignment.ALIGN_CENTER);
        return col;
    }

    private SortableColumn<ManeuverTableData, Boolean> createMarkPassingColumn() {
        final InvertibleComparator<ManeuverTableData> comparator = new InvertibleComparatorAdapter<ManeuverTableData>() {
            public int compare(ManeuverTableData o1, ManeuverTableData o2) {
                return -Boolean.compare(o1.isMarkPassing(), o2.isMarkPassing());
            }
        };
        final SortableColumn<ManeuverTableData, Boolean> column = new SortableColumn<ManeuverTableData, Boolean>(
                new AbstractCell<Boolean>() {
                    @Override
                    public void render(Context context, Boolean value, SafeHtmlBuilder sb) {
                        sb.append(value ? SafeHtmlUtils.fromTrustedString("&#10004;") : SafeHtmlUtils.EMPTY_SAFE_HTML);
                    }
                }, SortingOrder.ASCENDING) {

            @Override
            public InvertibleComparator<ManeuverTableData> getComparator() {
                return comparator;
            }

            @Override
            public Header<?> getHeader() {
                return new TextHeader(stringMessages.markPassing());
            }

            @Override
            public Boolean getValue(ManeuverTableData object) {
                return object.isMarkPassing();
            }
        };
        column.setHorizontalAlignment(HasHorizontalAlignment.ALIGN_CENTER);
        return column;
    }

    private SortableColumn<ManeuverTableData, String> createCompetitorColumn() {
        InvertibleComparator<ManeuverTableData> comparator = new InvertibleComparatorAdapter<ManeuverTableData>() {
            @Override
            public int compare(ManeuverTableData o1, ManeuverTableData o2) {
                return o1.getCompetitorName().compareTo(o2.getCompetitorName());
            }
        };
        return new SortableColumn<ManeuverTableData, String>(new TextCell(), SortingOrder.ASCENDING) {
            @Override
            public InvertibleComparator<ManeuverTableData> getComparator() {
                return comparator;
            }

            @Override
            public Header<?> getHeader() {
                return new TextHeader(stringMessages.competitor());
            }

            @Override
            public String getValue(ManeuverTableData object) {
                return object.getCompetitorName();
            }
        };
    }

    private void rerender() {
        if (isVisible()) {
            if (Util.isEmpty(competitorSelectionModel.getSelectedCompetitors())) {
                this.importantMessageLabel.setText(stringMessages.selectAtLeastOneCompetitorManeuver());
                this.contentPanel.setWidget(importantMessageLabel);
            } else if (!competitorDataProvider.hasCachedData()) {
                this.importantMessageLabel.setText(stringMessages.noDataFound());
                this.contentPanel.setWidget(importantMessageLabel);
            } else {
                this.contentPanel.setWidget(maneuverCellTable);
                this.showCompetitorColumn(Util.size(competitorSelectionModel.getSelectedCompetitors()) != 1);
                this.updateManeuverTableData();
                this.updateManeuverTableColumnsWithMinMax();
                this.maneuverCellTable.restoreColumnSortInfos(timeColumn);
                this.maneuverCellTable.redraw();
            }
        }
    }

    private void showCompetitorColumn(boolean show) {
        if (show && maneuverCellTable.getColumnIndex(competitorColumn) == -1) {
            maneuverCellTable.insertColumn(0, competitorColumn);
        } else if (!show && maneuverCellTable.getColumnIndex(competitorColumn) > -1) {
            maneuverCellTable.removeColumn(competitorColumn);
        }
    }

    private void updateManeuverTableData() {
        final ArrayList<ManeuverTableData> data = new ArrayList<>();
        final Map<CompetitorDTO, Iterable<ManeuverDTO>> cachedData = competitorDataProvider.getCachedData();
        for (final Entry<CompetitorDTO, Iterable<ManeuverDTO>> entry : cachedData.entrySet()) {
            for (ManeuverDTO maneuver : entry.getValue()) {
                if (settings.getSelectedManeuverTypes().contains(maneuver.type)) {
                    data.add(new ManeuverTableData(entry.getKey(), maneuver));
                }
            }
        }
        this.maneuverCellTable.setList(data);
    }

    private void updateManeuverTableColumnsWithMinMax() {
        for (int i = 0; i < maneuverCellTable.getColumnCount(); i++) {
            final Column<ManeuverTableData, ?> column = maneuverCellTable.getColumn(i);
            if (column instanceof AbstractSortableColumnWithMinMax) {
                ((AbstractSortableColumnWithMinMax<ManeuverTableData, ?>) column).updateMinMax();
            }
        }
    }

    @Override
    public void setVisible(boolean visible) {
        final boolean wasVisible = isVisible();
        super.setVisible(visible);
        if (wasVisible && !visible) {
            this.competitorDataProvider.removeAllEntries();
        } else if (!wasVisible && visible) {
            this.rerender();
            this.competitorDataProvider.ensureEntries(competitorSelectionModel.getSelectedCompetitors());
        }
    }

    @Override
    public void addedToSelection(CompetitorDTO competitor) {
        if (isVisible()) {
            this.competitorDataProvider.ensureEntry(competitor);
            this.rerender();
        }
    }

    @Override
    public void removedFromSelection(CompetitorDTO competitor) {
        if (isVisible()) {
            this.competitorDataProvider.removeEntry(competitor);
            this.rerender();
        }
    }

    @Override
    public Widget getEntryWidget() {
        return this;
    }

    @Override
    public boolean hasSettings() {
        return true;
    }

    @Override
    public String getLocalizedShortName() {
        return stringMessages.maneuverTable();
    }

    @Override
    public String getDependentCssClassName() {
        return "table";
    }

    @Override
    public void filterChanged(FilterSet<CompetitorDTO, ? extends Filter<CompetitorDTO>> oldFilterSet,
            FilterSet<CompetitorDTO, ? extends Filter<CompetitorDTO>> newFilterSet) {
    }

    @Override
    public void competitorsListChanged(Iterable<CompetitorDTO> competitors) {
    }

    @Override
    public void filteredCompetitorsListChanged(Iterable<CompetitorDTO> filteredCompetitors) {
    }

    @Override
    public ManeuverTableSettings getSettings() {
        return settings;
    }

    @Override
    public String getId() {
        return ManeuverTableLifecycle.ID;
    }

    @Override
    public SettingsDialogComponent<ManeuverTableSettings> getSettingsDialogComponent(
            ManeuverTableSettings useTheseSettings) {
        return new ManeuverTableSettingsDialogComponent(useTheseSettings, stringMessages);
    }

    @Override
    public void updateSettings(ManeuverTableSettings newSettings) {
        settings = newSettings;
        rerender();
    }

    @Override
    public void timeChanged(Date newTime, Date oldTime) {
        if (isVisible()) {
            this.competitorDataProvider.updateEntryData();
        }
    }

    private class CachedManeuverTableDataProvider extends CachedRaceDataProvider<CompetitorDTO, ManeuverDTO> {
        private final AsyncActionsExecutor asyncActionsExecutor;
        private final RegattaAndRaceIdentifier raceIdentifier;
        private final SailingServiceAsync sailingService;

        private CachedManeuverTableDataProvider(final TimeRangeProvider timeRangeProvider, final Timer timer,
                final RegattaAndRaceIdentifier raceIdentifier, final SailingServiceAsync sailingService,
                final AsyncActionsExecutor asyncActionsExecutor) {
            super(timeRangeProvider, timer, m -> m.timePoint, LOADING_OFFSET_TO_NEXT_MANEUVER_PROVIDER, true);
            this.asyncActionsExecutor = asyncActionsExecutor;
            this.raceIdentifier = raceIdentifier;
            this.sailingService = sailingService;
        }

        @Override
        protected void loadData(final Map<CompetitorDTO, TimeRange> competitorTimeRanges,
                final boolean incremental,
                final AsyncCallback<Map<CompetitorDTO, List<ManeuverDTO>>> callback) {
            if (incremental) {
                asyncActionsExecutor.execute(
                        new GetManeuversForCompetitorsAction(sailingService, raceIdentifier, competitorTimeRanges),
                        callback);
            } else {
                // AsyncActionExecutor is explicitly not used here, to ensure full updates are always executed.
                // Because full updates are triggered in specific situations only, this shouldn't cause server overload.
                sailingService.getManeuvers(raceIdentifier, competitorTimeRanges, callback);
            }
        }

        @Override
        protected void onEntriesDataChange(final Iterable<CompetitorDTO> updatedCompetitors) {
            ManeuverTablePanel.this.rerender();
        }
    }
}<|MERGE_RESOLUTION|>--- conflicted
+++ resolved
@@ -160,13 +160,6 @@
         initWidget(rootPanel);
         setVisible(false);
     }
-<<<<<<< HEAD
-/**
- * Creates a sortable column with the absolute value.
- * Whereas {@link #createSortableMinMaxColumn()} creates a sortable column with signed values.
- */
-    private SortableColumn<ManeuverTableData, String> createSortableAbsMinMaxColumn(
-=======
 
     /**
      * Creates a sortable column with the absolute value. Whereas {@link #createSortableMinMaxColumn()} creates a
@@ -181,80 +174,8 @@
      * Creates a sortable column with signed values. 
      */
     private SortableColumn<ManeuverTableData, String> createSortableMinMaxColumn(
->>>>>>> 1d61ab61
             Function<ManeuverTableData, Double> extractor, String title, String unit) {
         return new SortableMinMaxColumn(extractor, title, unit, maneuverCellTable.getDataProvider(), /* absolute */ false);
-    }
-    /**
-     * Creates a sortable column with signed values. 
-     */
-    private SortableColumn<ManeuverTableData, String> createSortableMinMaxColumn(
-            Function<ManeuverTableData, Double> extractor, String title, String unit) {
-        final SortableColumn<ManeuverTableData, String> col = new AbstractSortableColumnWithMinMax<ManeuverTableData, String>(
-                new TextCell(), SortingOrder.ASCENDING) {
-            final InvertibleComparator<ManeuverTableData> comparator = new InvertibleComparatorAdapter<ManeuverTableData>() {
-                @Override
-                public int compare(ManeuverTableData o1, ManeuverTableData o2) {
-                    Double o1v = extractor.apply(o1);
-                    Double o2v = extractor.apply(o2);
-                    if (o1v == null && o2v == null) {
-                        return 0;
-                    }
-                    if (o1v == null && o2v != null) {
-                        return -1;
-                    }
-                    if (o1v != null && o2v == null) {
-                        return 1;
-                    }
-                    return Double.compare(o1v, o2v);
-                }
-            };
-            final HasStringAndDoubleValue<ManeuverTableData> dataProvider = new HasStringAndDoubleValue<ManeuverTableData>() {
-                @Override
-                public String getStringValueToRender(ManeuverTableData row) {
-                    Double value = extractor.apply(row);
-                    if (value == null) {
-                        return null;
-                    }
-                    return towDigitAccuracy.format(value);
-                }
-
-                @Override
-                public Double getDoubleValue(ManeuverTableData row) {
-                    Double value = extractor.apply(row);
-                    return value == null ? null : value;
-                }
-            };
-
-            final MinMaxRenderer<ManeuverTableData> renderer = new MinMaxRenderer<ManeuverTableData>(dataProvider, comparator);
-
-            @Override
-            public InvertibleComparator<ManeuverTableData> getComparator() {
-                return comparator;
-            }
-
-            @Override
-            public void render(Context context, ManeuverTableData object, SafeHtmlBuilder sb) {
-                renderer.render(context, object, title, sb);
-            }
-
-            @Override
-            public Header<?> getHeader() {
-                return new TextHeader(title + " [" + unit + "]");
-            }
-
-            @Override
-            public String getValue(ManeuverTableData object) {
-                return dataProvider.getStringValueToRender(object);
-            }
-
-            @Override
-            public void updateMinMax() {
-                renderer.updateMinMax(maneuverCellTable.getDataProvider().getList());
-            }
-        };
-        col.setHorizontalAlignment(HasHorizontalAlignment.ALIGN_CENTER);
-        return col;
     }
 
     private SortableColumn<ManeuverTableData, String> createManeuverTypeColumn() {
