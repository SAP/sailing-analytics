--- conflicted
+++ resolved
@@ -381,12 +381,8 @@
 
     private void updateManeuverTableData() {
         final ArrayList<ManeuverTableData> data = new ArrayList<>();
-<<<<<<< HEAD
-        final Map<CompetitorWithBoatDTO, Iterable<ManeuverDTO>> cachedData = competitorDataProvider.getCachedData();
-        for (final Entry<CompetitorWithBoatDTO, Iterable<ManeuverDTO>> entry : cachedData.entrySet()) {
-=======
-        for (final Entry<CompetitorDTO, List<ManeuverDTO>> entry : competitorDataProvider.getCachedData().entrySet()) {
->>>>>>> 81503959
+        final Map<CompetitorDTO, Iterable<ManeuverDTO>> cachedData = competitorDataProvider.getCachedData();
+        for (final Entry<CompetitorDTO, Iterable<ManeuverDTO>> entry : cachedData.entrySet()) {
             for (ManeuverDTO maneuver : entry.getValue()) {
                 if (settings.getSelectedManeuverTypes().contains(maneuver.type)) {
                     data.add(new ManeuverTableData(entry.getKey(), maneuver));
