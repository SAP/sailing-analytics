--- conflicted
+++ resolved
@@ -152,19 +152,12 @@
         this.assignedRaces.add(raceIdentifier);
         this.mediaService = mediaService;
 
-<<<<<<< HEAD
-        urlBox = new URLFieldWithFileUpload(stringMessages, false, false);
+        urlBox = new URLFieldWithFileUpload(stringMessages, false, true, false, "audio/*,video/*");
         urlBox.addValueChangeHandler(new ValueChangeHandler<List<String>>() {
             @Override
             public void onValueChange(ValueChangeEvent<List<String>> event) {
-=======
-        urlBox = new URLFieldWithFileUpload(stringMessages, true, false, "audio/*,video/*");
-        urlBox.addValueChangeHandler(new ValueChangeHandler<String>() {
-            @Override
-            public void onValueChange(ValueChangeEvent<String> event) {
                 nameBox.setValue(urlBox.getName());
                 mediaTrack.title = nameBox.getValue();
->>>>>>> d1499ec8
                 validateAndUpdate();
             }
         });
@@ -265,7 +258,7 @@
     }
 
     protected void updateFromUrl() {
-        String url = urlBox.getURL();
+        String url = urlBox.getUri();
         if (url != null && !url.isEmpty()) {
             boolean urlChanged = !url.equals(lastCheckedUrl);
             lastCheckedUrl = url;
