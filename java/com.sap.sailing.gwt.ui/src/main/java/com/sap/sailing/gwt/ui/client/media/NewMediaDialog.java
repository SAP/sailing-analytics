package com.sap.sailing.gwt.ui.client.media;

import java.util.Date;
import java.util.HashSet;
<<<<<<< HEAD
import java.util.Map;
=======
>>>>>>> acc953d8
import java.util.Set;
import java.util.logging.Level;
import java.util.logging.Logger;

import com.google.gwt.core.client.GWT;
import com.google.gwt.dom.client.AnchorElement;
import com.google.gwt.dom.client.Document;
import com.google.gwt.dom.client.MediaElement;
import com.google.gwt.dom.client.Style.Unit;
import com.google.gwt.event.dom.client.ChangeEvent;
import com.google.gwt.event.dom.client.ChangeHandler;
import com.google.gwt.event.dom.client.ClickEvent;
import com.google.gwt.event.dom.client.ClickHandler;
import com.google.gwt.event.logical.shared.ValueChangeEvent;
import com.google.gwt.event.logical.shared.ValueChangeHandler;
import com.google.gwt.http.client.Request;
import com.google.gwt.http.client.RequestBuilder;
import com.google.gwt.http.client.RequestCallback;
import com.google.gwt.http.client.RequestException;
import com.google.gwt.http.client.Response;
import com.google.gwt.json.client.JSONException;
import com.google.gwt.json.client.JSONParser;
import com.google.gwt.json.client.JSONValue;
import com.google.gwt.media.client.Audio;
import com.google.gwt.media.client.MediaBase;
import com.google.gwt.regexp.shared.MatchResult;
import com.google.gwt.regexp.shared.RegExp;
import com.google.gwt.typedarrays.shared.Int8Array;
import com.google.gwt.user.client.Timer;
import com.google.gwt.user.client.rpc.AsyncCallback;
import com.google.gwt.user.client.ui.Button;
import com.google.gwt.user.client.ui.DialogBox;
import com.google.gwt.user.client.ui.FlowPanel;
import com.google.gwt.user.client.ui.FocusWidget;
import com.google.gwt.user.client.ui.Grid;
import com.google.gwt.user.client.ui.Label;
import com.google.gwt.user.client.ui.ListBox;
import com.google.gwt.user.client.ui.SimplePanel;
import com.google.gwt.user.client.ui.TextBox;
import com.google.gwt.user.client.ui.VerticalPanel;
import com.google.gwt.user.client.ui.Widget;
import com.sap.sailing.domain.common.RegattaAndRaceIdentifier;
import com.sap.sailing.domain.common.dto.VideoMetadataDTO;
import com.sap.sailing.domain.common.media.MediaTrack;
import com.sap.sailing.gwt.ui.adminconsole.FileStorageServiceConnectionTestObservable;
import com.sap.sailing.gwt.ui.adminconsole.FileStorageServiceConnectionTestObservable.FileStorageServiceConnectionTestObserver;
import com.sap.sailing.gwt.ui.client.MediaServiceAsync;
import com.sap.sailing.gwt.ui.client.StringMessages;
import com.sap.sailing.gwt.ui.client.media.JSDownloadUtils.JSDownloadCallback;
import com.sap.sailing.gwt.ui.common.client.YoutubeApi;
import com.sap.sse.common.Duration;
import com.sap.sse.common.HttpRequestHeaderConstants;
import com.sap.sse.common.TimePoint;
import com.sap.sse.common.fileupload.FileUploadConstants;
import com.sap.sse.common.impl.MillisecondsDurationImpl;
import com.sap.sse.common.impl.MillisecondsTimePoint;
import com.sap.sse.common.media.MediaSubType;
import com.sap.sse.common.media.MimeType;
import com.sap.sse.gwt.adminconsole.EndUploadEvent;
import com.sap.sse.gwt.adminconsole.StartUploadEvent;
import com.sap.sse.gwt.adminconsole.URLFieldWithFileUpload;
import com.sap.sse.gwt.client.Notification;
import com.sap.sse.gwt.client.Notification.NotificationType;
import com.sap.sse.gwt.client.controls.busyindicator.SimpleBusyIndicator;
import com.sap.sse.gwt.client.controls.datetime.DateAndTimeInput;
import com.sap.sse.gwt.client.controls.datetime.DateTimeInput.Accuracy;
import com.sap.sse.gwt.client.dialog.DataEntryDialog;
import com.sap.sse.gwt.client.formfactor.DeviceDetector;

public class NewMediaDialog extends DataEntryDialog<MediaTrack> implements FileStorageServiceConnectionTestObserver {
    
    private final Logger logger = Logger.getLogger(getClass().getName());

    private static final boolean DONT_FIRE_EVENTS = false;
    private static final Duration DEFAULT_DURATION = new MillisecondsDurationImpl(0L);
    private static final NewMediaDialogResources RESOURCES = NewMediaDialogResources.INSTANCE;
    private static final String PROGRESS_STATUS_URL = "/sailingserver/fileupload/progress";

    protected static class MediaTrackValidator implements Validator<MediaTrack> {
        private final StringMessages stringMessages;

        public MediaTrackValidator(StringMessages stringMessages) {
            this.stringMessages = stringMessages;
        }

        @Override
        public String getErrorMessage(MediaTrack media) {
            String errorMessage = null;
            if (media.url == null || media.url.trim().isEmpty()) {
                errorMessage = stringMessages.pleaseEnterNonEmptyUrl();
            } else if (media.title == null || media.title.trim().isEmpty()) {
                errorMessage = stringMessages.pleaseEnterA(stringMessages.name());
            } else if (media.mimeType == null && media.url != null && !isMediaTypeSupported(media.url)) {
                errorMessage = stringMessages.fileTypeNotSupported();
            } else if (media.mimeType == null) {
                errorMessage = stringMessages.pleaseEnterA(stringMessages.mimeType());
            } else if (media.startTime == null) {
                errorMessage = stringMessages.pleaseEnterA(stringMessages.startTime());
            } else if (media.duration == null) {
                errorMessage = stringMessages.pleaseEnterA(stringMessages.duration());
            }
            return errorMessage;
        }
        
        private boolean isMediaTypeSupported(String url) {
            return MimeType.byExtension(url) != MimeType.unknown;
        }
    }

    protected final StringMessages stringMessages;

    protected MediaTrack mediaTrack = new MediaTrack();

    private URLFieldWithFileUpload urlBox;

    private TextBox nameBox;

    protected DateAndTimeInput startTimeBox;

    private SimplePanel infoLabel; // showing either mime type or youtube id

    private TextBox durationBox;

    private TimePoint defaultStartTime;

    private ListBox mimeTypeListBox;

    private Label infoLabelLabel;

    final private RegattaAndRaceIdentifier raceIdentifier;
    final private Set<RegattaAndRaceIdentifier> assignedRaces;

    final private MediaServiceAsync mediaService;

    private boolean remoteMp4WasStarted;
    private boolean remoteMp4WasFinished;

    private Button defaultTimeButton;
    private Button resetNameButton;

    private SimpleBusyIndicator busyIndicator;

    private String lastCheckedUrl;

    private boolean manuallyEditedStartTime = false;

    public NewMediaDialog(MediaServiceAsync mediaService, TimePoint defaultStartTime, StringMessages stringMessages,
            RegattaAndRaceIdentifier raceIdentifier, FileStorageServiceConnectionTestObservable storageServiceConnection,
            DialogCallback<MediaTrack> dialogCallback) {
        super(stringMessages.addMediaTrack(), "", stringMessages.ok(), stringMessages.cancel(),
                new MediaTrackValidator(stringMessages), dialogCallback);
        RESOURCES.css().ensureInjected();
        this.defaultStartTime = defaultStartTime != null ? defaultStartTime : MillisecondsTimePoint.now();
        this.stringMessages = stringMessages;
        this.raceIdentifier = raceIdentifier;
        this.assignedRaces = new HashSet<RegattaAndRaceIdentifier>();
        this.assignedRaces.add(raceIdentifier);
        this.mediaService = mediaService;

        urlBox = new URLFieldWithFileUpload(stringMessages, false, true, false, "audio/*,video/*");
        urlBox.addValueChangeHandler(new ValueChangeHandler<Map<String, String>>() {
            @Override
            public void onValueChange(ValueChangeEvent<Map<String, String>> event) {
                nameBox.setValue(urlBox.getName());
                mediaTrack.title = nameBox.getValue();
                validateAndUpdate();
            }
        });
        getCancelButton().addClickHandler(clickEvent-> urlBox.deleteCurrentFile());
        
        nameBox = createTextBox(null);
        nameBox.addStyleName(RESOURCES.css().nameBoxClass());
        nameBox.addValueChangeHandler(new ValueChangeHandler<String>() {
            @Override
            public void onValueChange(ValueChangeEvent<String> event) {
                mediaTrack.title = nameBox.getValue();
                validateAndUpdate();
            }
        });
        resetNameButton = new Button();
        resetNameButton.addStyleName("btn-primary");
        resetNameButton.addStyleName(RESOURCES.css().resetNameButtonClass());
        resetNameButton.addClickHandler(new ClickHandler() {
            @Override
            public void onClick(ClickEvent event) {
                mediaTrack.title = "";
                nameBox.setValue("");
                validateAndUpdate();
            }
        });
        startTimeBox = new DateAndTimeInput(Accuracy.MILLISECONDS);
        startTimeBox.addStyleName(RESOURCES.css().startTimeTextboxClass());
        startTimeBox.addValueChangeHandler(new ValueChangeHandler<Date>() {
            @Override
            public void onValueChange(ValueChangeEvent<Date> event) {
                manuallyEditedStartTime = true;
                mediaTrack.startTime = new MillisecondsTimePoint(event.getValue());
                validateAndUpdate();
            }
        });
        
        defaultTimeButton = new Button();
        defaultTimeButton.addStyleName("btn-primary");
        defaultTimeButton.setTitle(StringMessages.INSTANCE.resetStartTimeToDefault());
        defaultTimeButton.addStyleName(RESOURCES.css().resetButtonClass());
        defaultTimeButton.addClickHandler(new ClickHandler() {
            @Override
            public void onClick(ClickEvent event) {
                manuallyEditedStartTime = true;
                mediaTrack.startTime = defaultStartTime;
                refreshUI(); // Force UI update
                validateAndUpdate();
            }
        });
        durationBox = createTextBox(null);
        durationBox.setValue(DEFAULT_DURATION.toString());
        durationBox.addValueChangeHandler(new ValueChangeHandler<String>() {
            @Override
            public void onValueChange(ValueChangeEvent<String> event) {
                String duration = durationBox.getValue();
                if (duration != null && !duration.trim().isEmpty()) {
                    try {
                        mediaTrack.duration = TimeFormatUtil.hrsMinSecToMilliSeconds(duration);
                    } catch (NumberFormatException e) {
                        mediaTrack.duration = DEFAULT_DURATION;
                    }
                } else {
                    mediaTrack.duration = DEFAULT_DURATION;
                }
                validateAndUpdate();
            }
        });
        storageServiceConnection.registerObserver(this);
    }

    @Override
    protected void validateAndUpdate() {
        super.validateAndUpdate();
        if (urlBox.getUri() == null || urlBox.getUri().isEmpty()) {
            getOkButton().setEnabled(false);
        }
    }

    @Override
    protected MediaTrack getResult() {
        updateFromUrl();
        connectMediaWithRace();
        return mediaTrack;
    }
    
    protected void connectMediaWithRace() {
        mediaTrack.assignedRaces = assignedRaces;
    }

    private void updateBoxByMimeType() {
        if (mimeTypeListBox != null) {
            for (int i = 0; i < mimeTypeListBox.getItemCount(); i++) {
                String value = mimeTypeListBox.getValue(i);
                if (value != null && !value.isEmpty() && mediaTrack.mimeType == MimeType.valueOf(value)) {
                    mimeTypeListBox.setSelectedIndex(i);
                    break;
                }
            }
        }
        if (mimeTypeListBox.getSelectedIndex() < 1) {
            mediaTrack.mimeType = null;
        }
    }

    protected void updateFromUrl() {
        String url = urlBox.getUri();
        if (url != null && !url.isEmpty()) {
            boolean urlChanged = !url.equals(lastCheckedUrl);
            lastCheckedUrl = url;
            if (urlChanged) {
                remoteMp4WasStarted = false;
                remoteMp4WasFinished = false;
                manuallyEditedStartTime = false;

                if (mediaTrack.startTime == null) {
                    mediaTrack.startTime = defaultStartTime;
                }

                
                boolean isVimeoUrl = isVimeoUrl(url);
                String youtubeId = YoutubeApi.getIdByUrl(url);
                if (youtubeId != null) {
                    mediaTrack.url = youtubeId;
                    mediaTrack.mimeType = MimeType.youtube;
                    mediaService.checkYoutubeMetadata(youtubeId, new AsyncCallback<VideoMetadataDTO>() {
                        @Override
                        public void onFailure(Throwable caught) {
                            infoLabel.setWidget(new Label(caught.getMessage()));
                        }
                        @Override
                        public void onSuccess(VideoMetadataDTO result) {
                            if (result.isDownloadable()) {
                                if (result.getDuration() != null) {
                                    mediaTrack.duration = result.getDuration();
                                } else {
                                    mediaTrack.duration = DEFAULT_DURATION;
                                }
                                mediaTrack.title = result.getMessage();
                                refreshUI();
                                validateAndUpdate();
                            } else {
                                infoLabel.setWidget(new Label(result.getMessage()));
                            }
                        }
                    });
                } else if (isVimeoUrl) {
                    mediaTrack.url = url;
                    mediaTrack.mimeType = MimeType.vimeo;
                } else {
                    mediaTrack.url = url;
                    AnchorElement anchor = Document.get().createAnchorElement();
                    anchor.setHref(url);
                    //remove trailing / as well
                    String lastPathSegment = anchor.getPropertyString("pathname").substring(1);
<<<<<<< HEAD
                    int dotPos = lastPathSegment.lastIndexOf('.');
                    if (dotPos >= 0) {
                        String fileEnding = lastPathSegment.substring(dotPos + 1).toLowerCase();
                        MimeType extractedMimeType = MimeType.byExtension(fileEnding);
                        if (extractedMimeType == MimeType.unknown) {
                            mediaTrack.mimeType = null;
                        } else {
                            mediaTrack.mimeType = extractedMimeType;
                        }
                        if (mediaTrack.mimeType != null && MediaSubType.mp4 == mediaTrack.mimeType.getMediaSubType()) {
                            processMp4(mediaTrack);
                        } else {
                            loadMediaDuration();
                        }
=======
                    MimeType mimeType = MimeType.byExtension(lastPathSegment);
                    GWT.log("found mimeType: " + mimeType);
                    if (mimeType != MimeType.unknown) {
                        mediaTrack.mimeType = mimeType;
>>>>>>> acc953d8
                    } else {
                        mediaTrack.mimeType = null;
                    }
                }
                refreshUI();
            }
        }
    }

    private boolean isVimeoUrl(String url) {
        try {
            RegExp urlPattern = RegExp.compile("^(.*:)//([A-Za-z0-9\\-\\.]+)(:[0-9]+)?(.*)$");
            MatchResult matchResult = urlPattern.exec(url);
            String host = matchResult.getGroup(2);
            return host.contains("vimeo.com");
        } catch (Exception e) {
            return false;
        }
    }

    //used for audio only tracks, using native mediaelement to determine time
    private void loadMediaDuration() {
        MediaBase mediaBase = Audio.createIfSupported();
        if (mediaBase != null) {
            addLoadMetadataHandler(mediaBase.getMediaElement());
            mediaBase.setPreload(MediaElement.PRELOAD_METADATA);
            mediaBase.setSrc(mediaTrack.url);
            mediaBase.load();
        }
    }

    native void addLoadMetadataHandler(MediaElement mediaElement) /*-{
        var that = this;
        mediaElement.addEventListener('loadedmetadata',
            function() {
                that.@com.sap.sailing.gwt.ui.client.media.NewMediaDialog::loadedmetadata(Lcom/google/gwt/dom/client/MediaElement;)(mediaElement);
            });
    }-*/;

    public void loadedmetadata(MediaElement mediaElement) {
        if (!manuallyEditedStartTime) {
            mediaTrack.startTime = defaultStartTime;
        }
        double duration = mediaElement.getDuration();
        if (duration > 0) {
            mediaTrack.duration = new MillisecondsDurationImpl((long) Math.round(duration * 1000));
        } else {
            mediaTrack.duration = DEFAULT_DURATION;
        }
        refreshUI();
        validateAndUpdate();
    }

    @Override
    protected Widget getAdditionalWidget() {
        NewMediaDialogResources.INSTANCE.css().ensureInjected();
        VerticalPanel mainPanel = new VerticalPanel();
        mainPanel.addStyleName(NewMediaDialogResources.INSTANCE.css().textfieldSizeClass());
        mainPanel.addStyleName(NewMediaDialogResources.INSTANCE.css().datePickerClass());
        
        Grid formGrid = new Grid(6, 2);
        formGrid.setCellSpacing(3);
        formGrid.setWidget(0, 0, new Label(stringMessages.fileUpload() + ":"));
        formGrid.setWidget(0, 1, urlBox);
        formGrid.setWidget(1, 0, new Label(stringMessages.name() + ":"));
        FlowPanel namePanel = new FlowPanel();
        namePanel.addStyleName(NewMediaDialogResources.INSTANCE.css().fieldGroup());
        namePanel.add(nameBox);
        namePanel.add(resetNameButton);
        formGrid.setWidget(1, 1, namePanel);

        infoLabelLabel = new Label();
        formGrid.setWidget(2, 0, infoLabelLabel);
        infoLabel = new SimplePanel();
        infoLabel.setWidget(new Label(""));
        formGrid.setWidget(2, 1, infoLabel);
        formGrid.setWidget(3, 0, new Label(stringMessages.startTime() + ":"));

        FlowPanel startTimePanel = new FlowPanel();
        startTimePanel.addStyleName(NewMediaDialogResources.INSTANCE.css().fieldGroup());
        startTimePanel.add(startTimeBox);
        startTimePanel.add(defaultTimeButton);
        formGrid.setWidget(3, 1, startTimePanel);

        formGrid.setWidget(4, 0, new Label(stringMessages.duration() + ":"));
        formGrid.setWidget(4, 1, durationBox);
        busyIndicator = new SimpleBusyIndicator();
        formGrid.setWidget(5, 0, busyIndicator);
        mainPanel.add(formGrid);
        FlowPanel progressOverlay = new FlowPanel();
        progressOverlay.addStyleName(NewMediaDialogResources.INSTANCE.css().progressOverlay());
        FlowPanel progressSpinner = new FlowPanel();
        progressSpinner.addStyleName(NewMediaDialogResources.INSTANCE.css().progressSpinner());
        final Label counter = new Label("0%");
        counter.addStyleName(NewMediaDialogResources.INSTANCE.css().progressCounter());
        progressOverlay.add(progressSpinner);
        progressOverlay.add(counter);
        progressOverlay.setVisible(false);
        final Timer t = new Timer() {
            public void run() {
                requestProgressPercentage(this, counter);
            }
        };
        urlBox.setStartUploadEvent(new StartUploadEvent() {
            @Override
            public void startUpload() {
                progressOverlay.setVisible(true);
                t.scheduleRepeating(1000);
            }
        });
        urlBox.setEndUploadEvent(new EndUploadEvent() {
            @Override
            public void endUpload() {
                progressOverlay.setVisible(false);
                t.cancel();
            }
        });
        mainPanel.add(progressOverlay);
        return mainPanel;
    }
    
    private void requestProgressPercentage(final Timer t, final Label counter) {
        RequestBuilder builder = new RequestBuilder(RequestBuilder.GET, PROGRESS_STATUS_URL);
        builder.setHeader(HttpRequestHeaderConstants.HEADER_FORWARD_TO_MASTER.getA(), HttpRequestHeaderConstants.HEADER_FORWARD_TO_MASTER.getB());
        try {
            builder.sendRequest(null, new RequestCallback() {
                @Override
                public void onResponseReceived(Request request, Response response) {
                    try {
                        String result = response.getText().trim();
                        JSONValue resultJsonValue = JSONParser.parseStrict(result);
                        if (resultJsonValue.isObject().get(FileUploadConstants.PROGRESS_PERCENTAGE) != null) {
                            int percentage = (int) resultJsonValue.isObject()
                                    .get(FileUploadConstants.PROGRESS_PERCENTAGE).isNumber().doubleValue();
                            long theBytesRead = (long) resultJsonValue.isObject()
                                    .get(FileUploadConstants.PROGRESS_BYTE_DONE).isNumber().doubleValue();
                            long theContentLength = (long) resultJsonValue.isObject()
                                    .get(FileUploadConstants.PROGRESS_BYTE_TOTAL).isNumber().doubleValue();
                            if (percentage > 99) {
                                logger.info("Upload complete.");
                                t.cancel();
                            }
                            counter.setText(percentage + "%");
                            if (theContentLength == -1) {
                                counter.setTitle(theBytesRead + " bytes");
                            } else {
                                counter.setTitle(theBytesRead + " / " + theContentLength + " bytes.");
                            }
                        } else {
                            logger.severe("Cannot read result from progress request");
                            t.cancel();
                        }
                    } catch (JSONException e) {
                        logger.log(Level.SEVERE, "Cannot read result from progress request", e);
                        t.cancel();
                    }
                }
                @Override
                public void onError(Request request, Throwable exception) {
                    logger.log(Level.SEVERE, "Error occured while requesting upload status. (1)", exception);
                    t.cancel();
                }
            });
        } catch (RequestException e) {
            logger.log(Level.SEVERE, "Error occured while requesting upload status. (2)", e);
            t.cancel();
        }
    }

    private String sliceBefore(String lastPathSegment, String slicer) {
        int paramSegment = lastPathSegment.indexOf(slicer);
        if (paramSegment > 0) {
            return lastPathSegment.substring(0, paramSegment);
        }
        return lastPathSegment;
    }

    public void setBusy(boolean busy) {
        busyIndicator.setBusy(busy);
    }

    protected void refreshUI() {
        nameBox.setValue(mediaTrack.title, DONT_FIRE_EVENTS);
        if (mediaTrack.isYoutube()) {
            infoLabelLabel.setText(stringMessages.youtubeId() + ":");
            infoLabel.setWidget(new Label(mediaTrack.url));
        } else {
            infoLabelLabel.setText(stringMessages.mimeType() + ":");
            if (mediaTrack.mimeType != null && mediaTrack.mimeType.getMediaSubType() == MediaSubType.mp4) {
                if (!remoteMp4WasStarted) {
                    processMp4(mediaTrack);
                } else if (remoteMp4WasFinished) {
                    manualMimeTypeSelection(null, mediaTrack, MimeType.mp4MimeTypes());
                } else {
                    infoLabel.setWidget(new Label(stringMessages.processingMP4()));
                }
            } else if (mediaTrack.mimeType == MimeType.vimeo) {
              infoLabel.setWidget(new Label(mediaTrack.typeToString()));
            } else {
                manualMimeTypeSelection(null, mediaTrack, new MimeType[] { MimeType.mp4, MimeType.mp4panorama,
                        MimeType.mp4panoramaflip, MimeType.youtube, MimeType.vimeo, MimeType.mov, MimeType.ogg, MimeType.aac, MimeType.mp3 });
            }
        }
        startTimeBox.setValue(mediaTrack.startTime == null ? null : mediaTrack.startTime.asDate(), DONT_FIRE_EVENTS);
        if (mediaTrack.duration != null) {
            durationBox.setValue(TimeFormatUtil.durationToHrsMinSec(mediaTrack.duration), DONT_FIRE_EVENTS);
        } else {
            durationBox.setValue(DEFAULT_DURATION.toString(), DONT_FIRE_EVENTS);
        }
        refreshPopupPosition();
    }

    @Override
    public void show() {
        super.show();
        refreshPopupPosition();
    }

    private void refreshPopupPosition() {
        if (!DeviceDetector.isDesktop()) {
            final DialogBox popup = super.getDialogBox();
            popup.setPopupPositionAndShow((width, height) -> {
                popup.getElement().getStyle().clearTop();
                popup.getElement().getStyle().setBottom(0, Unit.PX);
            });
        }
    }

    @Override
    public void onFileStorageServiceTestPassed() {
        urlBox.setUploadEnabled(true);
    }

    private void processMp4(MediaTrack mediaTrack) {
        this.busyIndicator.setBusy(true);
        remoteMp4WasStarted = true;
        remoteMp4WasFinished = false;
        Label infoLbl = new Label(stringMessages.processingMP4());
        infoLabel.setWidget(infoLbl);
        checkMetadata(mediaTrack.url, infoLbl, new AsyncCallback<VideoMetadataDTO>() {
            @Override
            public void onSuccess(VideoMetadataDTO result) {
                busyIndicator.setBusy(false);
                remoteMp4WasFinished = true;
                mp4MetadataResult(result);
            }
            @Override
            public void onFailure(Throwable caught) {
                GWT.log("Error in backend", caught);
                busyIndicator.setBusy(false);
                remoteMp4WasFinished = true;
                manualMimeTypeSelection(caught.getMessage(), mediaTrack, MimeType.mp4MimeTypes());
            }
        });
    }

    /**
     * For a given url that points to an mp4 video, attempts are made to parse the header, to determine the actual
     * starttime of the video and to check for a 360° flag. The video will be analyzed by the backendserver, either via
     * direct download, or proxied by the client, if a video is only available locally. If the video header cannot be
     * read, default values are used instead.
     */
    private void checkMetadata(String url, Label lbl, AsyncCallback<VideoMetadataDTO> asyncCallback) {
        // check on server first
        mediaService.checkMetadata(mediaTrack.url, new AsyncCallback<VideoMetadataDTO>() {
            @Override
            public void onSuccess(VideoMetadataDTO result) {
                remoteMp4WasFinished = true;
                if (result.isDownloadable()) {
                    busyIndicator.setBusy(false);
                    mp4MetadataResult(result);
                } else {
                    checkMetadataOnClient(url, lbl, asyncCallback);
                }
            }

            @Override
            public void onFailure(Throwable caught) {
                // try on client instead
                checkMetadataOnClient(url, lbl, asyncCallback);
            }

            private void checkMetadataOnClient(String url, Label lbl, AsyncCallback<VideoMetadataDTO> asyncCallback) {
                JSDownloadUtils.getData(url, new JSDownloadCallback() {
                    @Override
                    public void progress(Double current, Double total) {
                        lbl.setText(stringMessages.transferStarted() + " " + Math.round(current / 1024 / 1024) + "/"
                                + Math.round(total / 1024 / 1024) + " MB");
                        infoLabel.setWidget(lbl);
                    }

                    @Override
                    public void error(Object msg) {
                        asyncCallback
                                .onSuccess(new VideoMetadataDTO(false, null, false, null, msg == null ? "" : msg.toString()));
                    }

                    @Override
                    public void complete(Int8Array start, Int8Array end, Double skipped) {
                        lbl.setText(stringMessages.analyze());
                        infoLabel.setWidget(lbl);
                        byte[] jStart = new byte[start.byteLength()];
                        for (int i = 0; i < start.byteLength(); i++) {
                            jStart[i] = start.get(i);
                        }
                        byte[] jEnd = new byte[end.byteLength()];
                        for (int i = 0; i < end.byteLength(); i++) {
                            jEnd[i] = end.get(i);
                        }
                        // Due to js represeting everything as 64double, the max safe file is around 4 petabytes
                        mediaService.checkMetadata(jStart, jEnd, skipped.longValue(), asyncCallback);
                    }
                });
            }
        });
    }

    protected void mp4MetadataResult(VideoMetadataDTO result) {
        if (!result.isDownloadable()) {
            Notification.notify(stringMessages.couldNotDownload(mediaTrack.url), NotificationType.ERROR);
            manualMimeTypeSelection(result.getMessage(), mediaTrack, MimeType.mp4MimeTypes());
        } else {
            mediaTrack.duration = result.getDuration();
            if (mediaTrack.duration == null) {
                loadMediaDuration(); // Attempt duration detection with audio channel
            } else {
                mediaTrack.duration = DEFAULT_DURATION;
            }
            mediaTrack.mimeType = result.isSpherical() ? MimeType.mp4panorama : MimeType.mp4;
            if (result.getRecordStartedTime() != null && !manuallyEditedStartTime) {
                mediaTrack.startTime = new MillisecondsTimePoint(result.getRecordStartedTime());
            }
            refreshUI();
            validateAndUpdate();
        }
    }

    private void manualMimeTypeSelection(String message, MediaTrack mediaTrack, MimeType[] proposedMimeTypes) {
        FlowPanel fp = new FlowPanel();
        if (message != null) {
            fp.add(new Label(message));
        }
        mimeTypeListBox = createListBox(false);
        // add empty default value to enable validation
        mimeTypeListBox.addItem(stringMessages.pleaseSelect(), "");
        for (int i = 0; i < proposedMimeTypes.length; i++) {
            mimeTypeListBox.addItem(proposedMimeTypes[i].name());
        }
        mimeTypeListBox.addChangeHandler(new ChangeHandler() {
            
            @Override
            public void onChange(ChangeEvent event) {
                mediaTrack.mimeType = MimeType.byName(mimeTypeListBox.getSelectedValue());
                validateAndUpdate();
            }
        });
        fp.add(mimeTypeListBox);
        infoLabel.setWidget(fp);
        updateBoxByMimeType();
    }

    @Override
    protected FocusWidget getInitialFocusWidget() {
        return urlBox.getInitialFocusWidget();
    }

    public void openFileChooserDialog() {
        this.urlBox.fireClickToFileUploadField();
    }
}<|MERGE_RESOLUTION|>--- conflicted
+++ resolved
@@ -2,10 +2,7 @@
 
 import java.util.Date;
 import java.util.HashSet;
-<<<<<<< HEAD
 import java.util.Map;
-=======
->>>>>>> acc953d8
 import java.util.Set;
 import java.util.logging.Level;
 import java.util.logging.Logger;
@@ -109,7 +106,7 @@
             }
             return errorMessage;
         }
-        
+
         private boolean isMediaTypeSupported(String url) {
             return MimeType.byExtension(url) != MimeType.unknown;
         }
@@ -325,27 +322,9 @@
                     anchor.setHref(url);
                     //remove trailing / as well
                     String lastPathSegment = anchor.getPropertyString("pathname").substring(1);
-<<<<<<< HEAD
-                    int dotPos = lastPathSegment.lastIndexOf('.');
-                    if (dotPos >= 0) {
-                        String fileEnding = lastPathSegment.substring(dotPos + 1).toLowerCase();
-                        MimeType extractedMimeType = MimeType.byExtension(fileEnding);
-                        if (extractedMimeType == MimeType.unknown) {
-                            mediaTrack.mimeType = null;
-                        } else {
-                            mediaTrack.mimeType = extractedMimeType;
-                        }
-                        if (mediaTrack.mimeType != null && MediaSubType.mp4 == mediaTrack.mimeType.getMediaSubType()) {
-                            processMp4(mediaTrack);
-                        } else {
-                            loadMediaDuration();
-                        }
-=======
                     MimeType mimeType = MimeType.byExtension(lastPathSegment);
-                    GWT.log("found mimeType: " + mimeType);
                     if (mimeType != MimeType.unknown) {
                         mediaTrack.mimeType = mimeType;
->>>>>>> acc953d8
                     } else {
                         mediaTrack.mimeType = null;
                     }
@@ -695,7 +674,7 @@
             mimeTypeListBox.addItem(proposedMimeTypes[i].name());
         }
         mimeTypeListBox.addChangeHandler(new ChangeHandler() {
-            
+
             @Override
             public void onChange(ChangeEvent event) {
                 mediaTrack.mimeType = MimeType.byName(mimeTypeListBox.getSelectedValue());
