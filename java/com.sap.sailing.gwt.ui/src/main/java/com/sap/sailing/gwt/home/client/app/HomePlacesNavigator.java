package com.sap.sailing.gwt.home.client.app;

import com.google.gwt.place.shared.PlaceController;
import com.google.gwt.place.shared.PlaceTokenizer;
import com.sap.sailing.gwt.home.client.place.aboutus.AboutUsPlace;
import com.sap.sailing.gwt.home.client.place.contact.ContactPlace;
import com.sap.sailing.gwt.home.client.place.event2.AbstractEventPlace;
import com.sap.sailing.gwt.home.client.place.event2.EventDefaultPlace;
import com.sap.sailing.gwt.home.client.place.event2.multiregatta.tabs.MultiregattaRegattasPlace;
import com.sap.sailing.gwt.home.client.place.event2.regatta.AbstractEventRegattaPlace;
import com.sap.sailing.gwt.home.client.place.event2.regatta.tabs.RegattaCompetitorAnalyticsPlace;
import com.sap.sailing.gwt.home.client.place.event2.regatta.tabs.RegattaLeaderboardPlace;
import com.sap.sailing.gwt.home.client.place.event2.regatta.tabs.RegattaRacesPlace;
import com.sap.sailing.gwt.home.client.place.events.EventsPlace;
import com.sap.sailing.gwt.home.client.place.fakeseries.SeriesDefaultPlace;
import com.sap.sailing.gwt.home.client.place.searchresult.SearchResultPlace;
import com.sap.sailing.gwt.home.client.place.series.SeriesPlace;
import com.sap.sailing.gwt.home.client.place.series.SeriesPlace.SeriesNavigationTabs;
import com.sap.sailing.gwt.home.client.place.solutions.SolutionsPlace;
import com.sap.sailing.gwt.home.client.place.solutions.SolutionsPlace.SolutionsNavigationTabs;
import com.sap.sailing.gwt.home.client.place.sponsoring.SponsoringPlace;
import com.sap.sailing.gwt.home.client.place.start.StartPlace;
import com.sap.sailing.gwt.home.client.place.whatsnew.WhatsNewPlace;
import com.sap.sailing.gwt.home.client.place.whatsnew.WhatsNewPlace.WhatsNewNavigationTabs;

public class HomePlacesNavigator extends AbstractPlaceNavigator {

    protected HomePlacesNavigator(PlaceController placeController) {
        super(placeController);
    }

    public PlaceNavigation<StartPlace> getHomeNavigation() {
        return createGlobalPlaceNavigation(new StartPlace());
    }

    public PlaceNavigation<EventsPlace> getEventsNavigation() {
        return createGlobalPlaceNavigation(new EventsPlace());
    }

    public PlaceNavigation<SolutionsPlace> getSolutionsNavigation(SolutionsNavigationTabs navigationTab) {
        return createLocalPlaceNavigation(new SolutionsPlace(navigationTab), new SolutionsPlace.Tokenizer());
    }

    public PlaceNavigation<WhatsNewPlace> getWhatsNewNavigation(WhatsNewNavigationTabs navigationTab) {
        return createLocalPlaceNavigation(new WhatsNewPlace(navigationTab), new WhatsNewPlace.Tokenizer());
    }

    public PlaceNavigation<SponsoringPlace> getSponsoringNavigation() {
        return createGlobalPlaceNavigation(new SponsoringPlace());
    }

    public PlaceNavigation<AboutUsPlace> getAboutUsNavigation() {
        return createGlobalPlaceNavigation(new AboutUsPlace());
    }

    public PlaceNavigation<ContactPlace> getContactNavigation() {
        return createGlobalPlaceNavigation(new ContactPlace());
    }
    
    public PlaceNavigation<MultiregattaRegattasPlace> getEventRegattasNavigation(String eventUuidAsString, String baseUrl, boolean isOnRemoteServer) {
        MultiregattaRegattasPlace eventPlace = new MultiregattaRegattasPlace(eventUuidAsString);
        return createPlaceNavigation(baseUrl, isOnRemoteServer, eventPlace, new MultiregattaRegattasPlace.Tokenizer());
    }
    
    public PlaceNavigation<SeriesDefaultPlace> getEventSeriesNavigation(String seriesId, String baseUrl, boolean isOnRemoteServer) {
        SeriesDefaultPlace place = new SeriesDefaultPlace(seriesId);
        return createPlaceNavigation(baseUrl, isOnRemoteServer, place, new SeriesDefaultPlace.Tokenizer());
    }

<<<<<<< HEAD
    public PlaceNavigation<EventDefaultPlace> getEventNavigation(String eventUuidAsString, String baseUrl, boolean isOnRemoteServer) {
        EventDefaultPlace eventPlace = new EventDefaultPlace(eventUuidAsString);
        return createPlaceNavigation(baseUrl, isOnRemoteServer, eventPlace, new EventDefaultPlace.Tokenizer());
    }
    
    public <P extends AbstractEventPlace> PlaceNavigation<P> getEventNavigation(P place, PlaceTokenizer<P> tokenizer, String baseUrl, boolean isOnRemoteServer) {
        return createPlaceNavigation(baseUrl, isOnRemoteServer, place, tokenizer);
    }

    @SuppressWarnings({ "unchecked", "rawtypes" })
    public PlaceNavigation<AbstractEventRegattaPlace> getRegattaNavigation(String eventUuidAsString, String leaderboardIdAsNameString, String baseUrl, boolean isOnRemoteServer) {
        // TODO RegattaOverviewPlace not implemented yet
        RegattaRacesPlace eventPlace = new RegattaRacesPlace(eventUuidAsString, leaderboardIdAsNameString);
        return createPlaceNavigation(baseUrl, isOnRemoteServer, eventPlace, (PlaceTokenizer)new RegattaRacesPlace.Tokenizer());
    }

    public PlaceNavigation<RegattaCompetitorAnalyticsPlace> getCompetitorAnalyticsNavigation(String eventUuidAsString, String regattaId, String baseUrl, boolean isOnRemoteServer) {
        RegattaCompetitorAnalyticsPlace regattaPlace = new RegattaCompetitorAnalyticsPlace(eventUuidAsString, regattaId);
        return createPlaceNavigation(baseUrl, isOnRemoteServer, regattaPlace, new RegattaCompetitorAnalyticsPlace.Tokenizer());
    }
    
    public PlaceNavigation<RegattaLeaderboardPlace> getLeaderboardNavigation(String eventUuidAsString, String regattaId, String baseUrl, boolean isOnRemoteServer) {
        RegattaLeaderboardPlace regattaPlace = new RegattaLeaderboardPlace(eventUuidAsString, regattaId);
        return createPlaceNavigation(baseUrl, isOnRemoteServer, regattaPlace, new RegattaLeaderboardPlace.Tokenizer());
=======
    public PlaceNavigation<EventPlace> getEventNavigation(String eventUuidAsString, String baseUrl,
            boolean isOnRemoteServer) {
        EventPlace eventPlace = new EventPlace(eventUuidAsString, EventNavigationTabs.Regattas, null);
        return createPlaceNavigation(baseUrl, isOnRemoteServer, eventPlace);
    }

    public PlaceNavigation<EventPlace> getRegattaNavigation(String eventUuidAsString, String leaderboardIdAsNameString,
            String baseUrl, boolean isOnRemoteServer) {
        EventPlace eventPlace = new EventPlace(eventUuidAsString, EventNavigationTabs.Regatta,
                leaderboardIdAsNameString);
        return createPlaceNavigation(baseUrl, isOnRemoteServer, eventPlace);
    }

    /** this place will be merged into the common regatta view as tab later on */
    public PlaceNavigation<RegattaPlace> getRegattaAnalyticsNavigation(String eventUuidAsString,
            RegattaNavigationTabs navigationTab, String leaderboardIdAsNameString, String baseUrl,
            boolean isOnRemoteServer) {
        RegattaPlace regattaPlace = new RegattaPlace(eventUuidAsString, navigationTab, leaderboardIdAsNameString, true,
                true);
        return createPlaceNavigation(baseUrl, isOnRemoteServer, regattaPlace);
>>>>>>> 12122084
    }

    // TODO replace with the new places / remove when the code that calls this is gone
    /** this place will be merged into the common series event view as tab later on */
    public PlaceNavigation<SeriesPlace> getSeriesAnalyticsNavigation(String eventUuidAsString,
            SeriesNavigationTabs navigationTab, String leaderboardIdAsNameString, String baseUrl,
            boolean isOnRemoteServer) {
        SeriesPlace seriesPlace = new SeriesPlace(eventUuidAsString, navigationTab, leaderboardIdAsNameString, true,
                true);
        return createPlaceNavigation(baseUrl, isOnRemoteServer, seriesPlace);
    }

    public PlaceNavigation<SearchResultPlace> getSearchResultNavigation(String searchQuery) {
        return createGlobalPlaceNavigation(new SearchResultPlace(searchQuery));
    }
}<|MERGE_RESOLUTION|>--- conflicted
+++ resolved
@@ -1,7 +1,6 @@
 package com.sap.sailing.gwt.home.client.app;
 
 import com.google.gwt.place.shared.PlaceController;
-import com.google.gwt.place.shared.PlaceTokenizer;
 import com.sap.sailing.gwt.home.client.place.aboutus.AboutUsPlace;
 import com.sap.sailing.gwt.home.client.place.contact.ContactPlace;
 import com.sap.sailing.gwt.home.client.place.event2.AbstractEventPlace;
@@ -38,11 +37,11 @@
     }
 
     public PlaceNavigation<SolutionsPlace> getSolutionsNavigation(SolutionsNavigationTabs navigationTab) {
-        return createLocalPlaceNavigation(new SolutionsPlace(navigationTab), new SolutionsPlace.Tokenizer());
+        return createLocalPlaceNavigation(new SolutionsPlace(navigationTab));
     }
 
     public PlaceNavigation<WhatsNewPlace> getWhatsNewNavigation(WhatsNewNavigationTabs navigationTab) {
-        return createLocalPlaceNavigation(new WhatsNewPlace(navigationTab), new WhatsNewPlace.Tokenizer());
+        return createLocalPlaceNavigation(new WhatsNewPlace(navigationTab));
     }
 
     public PlaceNavigation<SponsoringPlace> getSponsoringNavigation() {
@@ -59,70 +58,45 @@
     
     public PlaceNavigation<MultiregattaRegattasPlace> getEventRegattasNavigation(String eventUuidAsString, String baseUrl, boolean isOnRemoteServer) {
         MultiregattaRegattasPlace eventPlace = new MultiregattaRegattasPlace(eventUuidAsString);
-        return createPlaceNavigation(baseUrl, isOnRemoteServer, eventPlace, new MultiregattaRegattasPlace.Tokenizer());
+        return createPlaceNavigation(baseUrl, isOnRemoteServer, eventPlace);
     }
     
     public PlaceNavigation<SeriesDefaultPlace> getEventSeriesNavigation(String seriesId, String baseUrl, boolean isOnRemoteServer) {
         SeriesDefaultPlace place = new SeriesDefaultPlace(seriesId);
-        return createPlaceNavigation(baseUrl, isOnRemoteServer, place, new SeriesDefaultPlace.Tokenizer());
+        return createPlaceNavigation(baseUrl, isOnRemoteServer, place);
     }
 
-<<<<<<< HEAD
     public PlaceNavigation<EventDefaultPlace> getEventNavigation(String eventUuidAsString, String baseUrl, boolean isOnRemoteServer) {
         EventDefaultPlace eventPlace = new EventDefaultPlace(eventUuidAsString);
-        return createPlaceNavigation(baseUrl, isOnRemoteServer, eventPlace, new EventDefaultPlace.Tokenizer());
+        return createPlaceNavigation(baseUrl, isOnRemoteServer, eventPlace);
     }
     
-    public <P extends AbstractEventPlace> PlaceNavigation<P> getEventNavigation(P place, PlaceTokenizer<P> tokenizer, String baseUrl, boolean isOnRemoteServer) {
-        return createPlaceNavigation(baseUrl, isOnRemoteServer, place, tokenizer);
+    public <P extends AbstractEventPlace> PlaceNavigation<P> getEventNavigation(P place, String baseUrl,
+            boolean isOnRemoteServer) {
+        return createPlaceNavigation(baseUrl, isOnRemoteServer, place);
     }
 
     @SuppressWarnings({ "unchecked", "rawtypes" })
     public PlaceNavigation<AbstractEventRegattaPlace> getRegattaNavigation(String eventUuidAsString, String leaderboardIdAsNameString, String baseUrl, boolean isOnRemoteServer) {
         // TODO RegattaOverviewPlace not implemented yet
         RegattaRacesPlace eventPlace = new RegattaRacesPlace(eventUuidAsString, leaderboardIdAsNameString);
-        return createPlaceNavigation(baseUrl, isOnRemoteServer, eventPlace, (PlaceTokenizer)new RegattaRacesPlace.Tokenizer());
+        return (PlaceNavigation) createPlaceNavigation(baseUrl, isOnRemoteServer, eventPlace);
     }
 
     public PlaceNavigation<RegattaCompetitorAnalyticsPlace> getCompetitorAnalyticsNavigation(String eventUuidAsString, String regattaId, String baseUrl, boolean isOnRemoteServer) {
         RegattaCompetitorAnalyticsPlace regattaPlace = new RegattaCompetitorAnalyticsPlace(eventUuidAsString, regattaId);
-        return createPlaceNavigation(baseUrl, isOnRemoteServer, regattaPlace, new RegattaCompetitorAnalyticsPlace.Tokenizer());
+        return createPlaceNavigation(baseUrl, isOnRemoteServer, regattaPlace);
     }
     
     public PlaceNavigation<RegattaLeaderboardPlace> getLeaderboardNavigation(String eventUuidAsString, String regattaId, String baseUrl, boolean isOnRemoteServer) {
         RegattaLeaderboardPlace regattaPlace = new RegattaLeaderboardPlace(eventUuidAsString, regattaId);
-        return createPlaceNavigation(baseUrl, isOnRemoteServer, regattaPlace, new RegattaLeaderboardPlace.Tokenizer());
-=======
-    public PlaceNavigation<EventPlace> getEventNavigation(String eventUuidAsString, String baseUrl,
-            boolean isOnRemoteServer) {
-        EventPlace eventPlace = new EventPlace(eventUuidAsString, EventNavigationTabs.Regattas, null);
-        return createPlaceNavigation(baseUrl, isOnRemoteServer, eventPlace);
-    }
-
-    public PlaceNavigation<EventPlace> getRegattaNavigation(String eventUuidAsString, String leaderboardIdAsNameString,
-            String baseUrl, boolean isOnRemoteServer) {
-        EventPlace eventPlace = new EventPlace(eventUuidAsString, EventNavigationTabs.Regatta,
-                leaderboardIdAsNameString);
-        return createPlaceNavigation(baseUrl, isOnRemoteServer, eventPlace);
-    }
-
-    /** this place will be merged into the common regatta view as tab later on */
-    public PlaceNavigation<RegattaPlace> getRegattaAnalyticsNavigation(String eventUuidAsString,
-            RegattaNavigationTabs navigationTab, String leaderboardIdAsNameString, String baseUrl,
-            boolean isOnRemoteServer) {
-        RegattaPlace regattaPlace = new RegattaPlace(eventUuidAsString, navigationTab, leaderboardIdAsNameString, true,
-                true);
         return createPlaceNavigation(baseUrl, isOnRemoteServer, regattaPlace);
->>>>>>> 12122084
     }
 
     // TODO replace with the new places / remove when the code that calls this is gone
     /** this place will be merged into the common series event view as tab later on */
-    public PlaceNavigation<SeriesPlace> getSeriesAnalyticsNavigation(String eventUuidAsString,
-            SeriesNavigationTabs navigationTab, String leaderboardIdAsNameString, String baseUrl,
-            boolean isOnRemoteServer) {
-        SeriesPlace seriesPlace = new SeriesPlace(eventUuidAsString, navigationTab, leaderboardIdAsNameString, true,
-                true);
+    public PlaceNavigation<SeriesPlace> getSeriesAnalyticsNavigation(String eventUuidAsString, SeriesNavigationTabs navigationTab, String leaderboardIdAsNameString, String baseUrl, boolean isOnRemoteServer) {
+        SeriesPlace seriesPlace = new SeriesPlace(eventUuidAsString, navigationTab, leaderboardIdAsNameString, true, true);
         return createPlaceNavigation(baseUrl, isOnRemoteServer, seriesPlace);
     }
 
