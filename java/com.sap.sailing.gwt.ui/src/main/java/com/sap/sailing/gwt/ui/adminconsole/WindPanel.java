package com.sap.sailing.gwt.ui.adminconsole;

import static com.sap.sse.security.shared.HasPermissions.DefaultActions.UPDATE;
import static com.sap.sse.security.ui.client.component.AccessControlledActionsColumn.create;

import java.util.ArrayList;
import java.util.Collections;
import java.util.Comparator;
import java.util.Date;
import java.util.HashSet;
import java.util.List;
import java.util.Map;
import java.util.Map.Entry;
import java.util.Set;
import java.util.function.Predicate;

import com.google.gwt.core.client.GWT;
import com.google.gwt.core.client.JsArray;
import com.google.gwt.event.dom.client.ChangeEvent;
import com.google.gwt.event.dom.client.ChangeHandler;
import com.google.gwt.event.dom.client.ClickEvent;
import com.google.gwt.event.dom.client.ClickHandler;
import com.google.gwt.i18n.client.NumberFormat;
import com.google.gwt.json.client.JSONArray;
import com.google.gwt.json.client.JSONObject;
import com.google.gwt.json.client.JSONString;
import com.google.gwt.regexp.shared.MatchResult;
import com.google.gwt.regexp.shared.RegExp;
import com.google.gwt.safehtml.shared.SafeHtmlBuilder;
import com.google.gwt.user.cellview.client.CellTable;
import com.google.gwt.user.cellview.client.ColumnSortEvent.Handler;
import com.google.gwt.user.cellview.client.ColumnSortEvent.ListHandler;
import com.google.gwt.user.cellview.client.TextColumn;
import com.google.gwt.user.client.Window;
import com.google.gwt.user.client.rpc.AsyncCallback;
import com.google.gwt.user.client.ui.Button;
import com.google.gwt.user.client.ui.CaptionPanel;
import com.google.gwt.user.client.ui.CheckBox;
import com.google.gwt.user.client.ui.FileUpload;
import com.google.gwt.user.client.ui.FormPanel;
import com.google.gwt.user.client.ui.HTML;
import com.google.gwt.user.client.ui.HasVerticalAlignment;
import com.google.gwt.user.client.ui.Hidden;
import com.google.gwt.user.client.ui.HorizontalPanel;
import com.google.gwt.user.client.ui.Label;
import com.google.gwt.user.client.ui.Panel;
import com.google.gwt.user.client.ui.TabPanel;
import com.google.gwt.user.client.ui.TextBox;
import com.google.gwt.user.client.ui.VerticalPanel;
import com.google.gwt.view.client.ListDataProvider;
import com.google.gwt.view.client.SelectionChangeEvent;
import com.sap.sailing.domain.common.RegattaAndRaceIdentifier;
import com.sap.sailing.domain.common.WindImportConstants;
import com.sap.sailing.domain.common.WindSource;
import com.sap.sailing.domain.common.WindSourceType;
import com.sap.sailing.domain.common.dto.RaceDTO;
import com.sap.sailing.domain.common.impl.WindSourceImpl;
import com.sap.sailing.domain.common.security.SecuredDomainType;
import com.sap.sailing.gwt.ui.adminconsole.WindImportResult.RaceEntry;
import com.sap.sailing.gwt.ui.adminconsole.places.AdminConsoleView.Presenter;
<<<<<<< HEAD
import com.sap.sailing.gwt.ui.client.RegattaRefresher;
import com.sap.sailing.gwt.ui.client.RegattasDisplayer;
=======
import com.sap.sailing.gwt.ui.client.Displayer;
>>>>>>> 3e347363
import com.sap.sailing.gwt.ui.client.SailingServiceWriteAsync;
import com.sap.sailing.gwt.ui.client.StringMessages;
import com.sap.sailing.gwt.ui.common.client.DateAndTimeFormatterUtil;
import com.sap.sailing.gwt.ui.shared.CoursePositionsDTO;
import com.sap.sailing.gwt.ui.shared.RegattaDTO;
import com.sap.sailing.gwt.ui.shared.WindDTO;
import com.sap.sailing.gwt.ui.shared.WindInfoForRaceDTO;
import com.sap.sailing.gwt.ui.shared.WindTrackInfoDTO;
import com.sap.sse.common.Util;
import com.sap.sse.common.Util.Pair;
import com.sap.sse.gwt.adminconsole.AdminConsoleTableResources;
import com.sap.sse.gwt.adminconsole.FilterablePanelProvider;
import com.sap.sse.gwt.client.ErrorReporter;
import com.sap.sse.gwt.client.celltable.BaseCelltable;
import com.sap.sse.gwt.client.celltable.RefreshableMultiSelectionModel;
import com.sap.sse.gwt.client.dialog.DataEntryDialog.DialogCallback;
import com.sap.sse.gwt.client.panels.AbstractFilterablePanel;
import com.sap.sse.security.shared.dto.UserDTO;
import com.sap.sse.security.ui.client.UserService;
import com.sap.sse.security.ui.client.UserStatusEventHandler;
import com.sap.sse.security.ui.client.component.AccessControlledActionsColumn;
import com.sap.sse.security.ui.client.component.DefaultActionsImagesBarCell;

/**
 * Displays a table of currently tracked races. The user can configure whether a race
 * is assumed to start with an upwind leg and exclude specific
 * wind sources from the overall (combined) wind computation, e.g., for performance reasons.
 * 
 * @author Axel Uhl (d043530)
 *
 */
<<<<<<< HEAD
public class WindPanel extends FormPanel implements RegattasDisplayer, FilterablePanelProvider<RaceDTO> {
=======
public class WindPanel extends FormPanel implements FilterablePanelProvider<RaceDTO> {
>>>>>>> 3e347363
    private static final String URL_SAILINGSERVER_EXPEDITION_IMPORT = "/../../sailingserver/expedition-import";
    private static final String URL_SAILINGSERVER_GRIB_IMPORT = "/../../sailingserver/grib-wind-import";
    private static final String URL_SAILINGSERVER_NMEA_IMPORT = "/../../sailingserver/nmea-wind-import";
    private static final String URL_SAILINGSERVER_BRAVO_IMPORT = "/../../sailingserver/bravo-wind-import";

    private final SailingServiceWriteAsync sailingServiceWrite;
    private final UserService userService;
    private final ErrorReporter errorReporter;
    private final StringMessages stringMessages;
    private final TextColumn<WindDTO> timeColumn;
    private final TextColumn<WindDTO> speedInKnotsColumn;
    private final TextColumn<WindDTO> windDirectionInDegColumn;
    private final TextColumn<WindDTO> positionColumn;
    private final TrackedRacesListComposite trackedRacesListComposite;
    private final RefreshableMultiSelectionModel<RaceDTO> refreshableRaceSelectionModel;
    private final WindSourcesToExcludeSelectorPanel windSourcesToExcludeSelectorPanel;
    private final CheckBox raceIsKnownToStartUpwindBox;
    private final CaptionPanel windCaptionPanel;
    private final Button addWindFixButton;
    private final VerticalPanel windFixesDisplayPanel;
    private final Label windSourceLabel;
    private final ListDataProvider<WindDTO> rawWindFixesDataProvider;
    private final CellTable<WindDTO> rawWindFixesTable;
    private final VerticalPanel windFixPanel;
    private final Predicate<RaceDTO> userPermission;
    
    /**
     * Composite pattern over the {@link RegattasDisplayer} interface. Calls to {@link #fillRegattas(Iterable)}
     * will be forwarded to those objects contained in this collection.
     */
    private final Set<Displayer<RegattaDTO>> containedRegattaDisplayers;
    private CaptionPanel expeditionImportPanel;
    private CaptionPanel gribImportPanel;
    private CaptionPanel nmeaImportPanel;
    private CaptionPanel bravoImportPanel;
    private CaptionPanel igtimiImportPanel;
    private CaptionPanel expeditionAllInOneImporterPanel;
    
    public WindPanel(final Presenter presenter, final StringMessages stringMessages) {
        this.ensureDebugId("WindPanel");
        this.userPermission = race -> presenter.getUserService().hasPermission(race, UPDATE);
        this.sailingServiceWrite = presenter.getSailingService();
        this.userService = presenter.getUserService();
        this.containedRegattaDisplayers = new HashSet<>();
        this.errorReporter = presenter.getErrorReporter();
        this.stringMessages = stringMessages;
        this.windSourcesToExcludeSelectorPanel = new WindSourcesToExcludeSelectorPanel(sailingServiceWrite, stringMessages,
                errorReporter);
        VerticalPanel mainPanel = new VerticalPanel();
        mainPanel.setSize("100%", "100%");
        this.setWidget(mainPanel);
<<<<<<< HEAD
        trackedRacesListComposite = new TrackedRacesListComposite(null, null, sailingServiceWrite, userService,
                errorReporter, presenter, stringMessages, /* multiselection */true,
=======
        trackedRacesListComposite = new TrackedRacesListComposite(null, null, presenter, stringMessages, /* multiselection */true,
>>>>>>> 3e347363
                /* actionButtonsEnabled */ false);
        containedRegattaDisplayers.add(trackedRacesListComposite.getRegattasDisplayer());
        trackedRacesListComposite.ensureDebugId("TrackedRacesListComposite");
        mainPanel.add(trackedRacesListComposite);
        refreshableRaceSelectionModel = (RefreshableMultiSelectionModel<RaceDTO>) trackedRacesListComposite.getSelectionModel();
        refreshableRaceSelectionModel.addSelectionChangeHandler(new SelectionChangeEvent.Handler() {
            @Override
            public void onSelectionChange(SelectionChangeEvent event) {
                updateWindDisplay();
                updateVisibilityStateForPanels();
            }
        });
        windCaptionPanel = new CaptionPanel(stringMessages.wind());
        windCaptionPanel.setVisible(false);
        mainPanel.add(windCaptionPanel);
        TabPanel tabPanel = new TabPanel();
        tabPanel.setAnimationEnabled(true);
        windCaptionPanel.add(tabPanel);
        tabPanel.setWidth("100%");
        windFixesDisplayPanel = new VerticalPanel();
        addWindFixButton = new Button(stringMessages.actionAddWindData() + "...");
        addWindFixButton.addClickHandler(new ClickHandler() {
            @Override
            public void onClick(ClickEvent event) {
                RegattaAndRaceIdentifier selectedRace = getSelectedRace();
                if (selectedRace != null) {
                    final RaceDTO race = trackedRacesListComposite.getRaceByIdentifier(selectedRace);
                    sailingServiceWrite.getCoursePositions(selectedRace, race.trackedRace.startOfTracking, new AsyncCallback<CoursePositionsDTO>() {
                        @Override
                        public void onFailure(Throwable caught) {
                            showWindSettingDialog(race, null);
                        }

                        @Override
                        public void onSuccess(final CoursePositionsDTO result) {
                            showWindSettingDialog(race, result);
                        }
                    });
                }
            }
        });
        windFixesDisplayPanel.add(addWindFixButton);
        final VerticalPanel windSourcesPanel = new VerticalPanel();
        windSourcesPanel.setSpacing(10);
        tabPanel.add(windSourcesPanel, stringMessages.windSourcesUsed());
        tabPanel.add(windFixesDisplayPanel, stringMessages.windFixes());
        tabPanel.selectTab(0);
        raceIsKnownToStartUpwindBox = new CheckBox(stringMessages.raceIsKnownToStartUpwind());
        windSourcesPanel.add(raceIsKnownToStartUpwindBox);
        windSourcesPanel.add(windSourcesToExcludeSelectorPanel);
        raceIsKnownToStartUpwindBox.addValueChangeHandler(event -> setRaceIsKnownToStartUpwind());
        windFixPanel = new VerticalPanel();
        windSourcesPanel.add(windFixPanel);
        windSourceLabel = new Label();
        windFixesDisplayPanel.add(windSourceLabel);
        // table for the raw wind fixes
        final AccessControlledActionsColumn<WindDTO, DefaultActionsImagesBarCell> actionsColumn = create(
                new DefaultActionsImagesBarCell(stringMessages), userService,
                item -> trackedRacesListComposite.getRaceByIdentifier(getSelectedRace()));
        actionsColumn.addAction(DefaultActionsImagesBarCell.ACTION_DELETE, UPDATE, wind -> {
            List<RaceDTO> selectedRaces = new ArrayList<>(refreshableRaceSelectionModel.getSelectedSet());
            final RegattaAndRaceIdentifier raceIdentifier = selectedRaces.get(selectedRaces.size() - 1)
                    .getRaceIdentifier();
            sailingServiceWrite.removeWind(raceIdentifier, wind, new AsyncCallback<Void>() {
                @Override
                public void onSuccess(Void result) {
                    // remove row from underlying list:
                    rawWindFixesDataProvider.getList().remove(wind);
                }

                @Override
                public void onFailure(Throwable caught) {
                    WindPanel.this.errorReporter.reportError(WindPanel.this.stringMessages.errorSettingWindForRace()
                            + " " + raceIdentifier + ": " + caught.getMessage());
                }
            });
        });

        timeColumn = new TextColumn<WindDTO>() {
            @Override
            public String getValue(WindDTO object) {
                return DateAndTimeFormatterUtil.formatDateAndTime(new Date(object.measureTimepoint));
            }
        };
        speedInKnotsColumn = new TextColumn<WindDTO>() {
            @Override
            public String getValue(WindDTO object) {
                return "" + object.trueWindSpeedInKnots;
            }
        };
        windDirectionInDegColumn = new TextColumn<WindDTO>() {
            @Override
            public String getValue(WindDTO object) {
                return "" + object.trueWindFromDeg;
            }
        };
        positionColumn = new TextColumn<WindDTO>() {
            @Override
            public String getValue(WindDTO object) {
                String result = "";
                if (object.position != null) {
                    result = "Lat: " + object.position.getLatDeg() + ", Lon: " + object.position.getLngDeg();
                }
                return result;
            }
        };
        timeColumn.setSortable(true);
        speedInKnotsColumn.setSortable(true);
        windDirectionInDegColumn.setSortable(true);
        AdminConsoleTableResources tableRes = GWT.create(AdminConsoleTableResources.class);
        rawWindFixesTable = new BaseCelltable<WindDTO>(/* pageSize */10000, tableRes);
        rawWindFixesTable.addColumn(timeColumn, stringMessages.time());
        rawWindFixesTable.addColumn(speedInKnotsColumn, stringMessages.speedInKnots());
        rawWindFixesTable.addColumn(windDirectionInDegColumn, stringMessages.fromDeg());
        rawWindFixesTable.addColumn(positionColumn, stringMessages.position());
        rawWindFixesTable.addColumn(actionsColumn, stringMessages.actions());
        rawWindFixesDataProvider = new ListDataProvider<WindDTO>();
        rawWindFixesDataProvider.addDataDisplay(rawWindFixesTable);
        Handler columnSortHandler = getWindTableColumnSortHandler(rawWindFixesDataProvider.getList(), timeColumn, speedInKnotsColumn, windDirectionInDegColumn);
        rawWindFixesTable.addColumnSortHandler(columnSortHandler);
        rawWindFixesTable.getColumnSortList().push(timeColumn);
        windFixesDisplayPanel.add(rawWindFixesTable);

        expeditionImportPanel = createExpeditionWindImportPanel();
        gribImportPanel = createGribWindImportPanel();
        nmeaImportPanel = createNmeaWindImportPanel();
        bravoImportPanel = createBravoWindImportPanel();
        igtimiImportPanel = igtimiImportPanel(mainPanel);
        mainPanel.add(expeditionImportPanel);
        mainPanel.add(gribImportPanel);
        mainPanel.add(nmeaImportPanel);
        mainPanel.add(bravoImportPanel);
        mainPanel.add(igtimiImportPanel);

        final Pair<CaptionPanel, ExpeditionAllInOneImportPanel> expeditionAllInOneRootAndImportPanel = createExpeditionAllInOneImportPanel(presenter);
        expeditionAllInOneImporterPanel = expeditionAllInOneRootAndImportPanel.getA();
        mainPanel.add(expeditionAllInOneImporterPanel);
        containedRegattaDisplayers.add(expeditionAllInOneRootAndImportPanel.getB().getRegattasDisplayer());

        updateVisibilityStateForPanels();

        this.userService.addUserStatusEventHandler(new UserStatusEventHandler() {
            @Override
            public void onUserStatusChange(UserDTO user, boolean preAuthenticated) {
                updateVisibilityStateForPanels();
            }
        });
    }

    private void updateVisibilityStateForPanels() {
        Set<RaceDTO> selectedRaces = refreshableRaceSelectionModel.getSelectedSet();
        if (selectedRaces.isEmpty()) {
            // they could potentially hit all races, we don't have enough information to check here
            expeditionImportPanel.setVisible(true);
            gribImportPanel.setVisible(true);
            nmeaImportPanel.setVisible(true);
            bravoImportPanel.setVisible(true);
            igtimiImportPanel.setVisible(true);
        } else {
            boolean canUpdateAll = true;
            for (RaceDTO race : refreshableRaceSelectionModel.getSelectedSet()) {
                if (!userPermission.test(race)) {
                    canUpdateAll = false;
                }
            }
            expeditionImportPanel.setVisible(canUpdateAll);
            gribImportPanel.setVisible(canUpdateAll);
            nmeaImportPanel.setVisible(canUpdateAll);
            bravoImportPanel.setVisible(canUpdateAll);
            igtimiImportPanel.setVisible(canUpdateAll);
        }

        boolean canCreateEvent = userService.hasCurrentUserPermissionToCreateObjectOfType(SecuredDomainType.EVENT);
        boolean canCreateRegatta = userService.hasCurrentUserPermissionToCreateObjectOfType(SecuredDomainType.REGATTA);
        boolean canCreateRace = userService
                .hasCurrentUserPermissionToCreateObjectOfType(SecuredDomainType.TRACKED_RACE);
        boolean canCreateLeaderboard = userService
                .hasCurrentUserPermissionToCreateObjectOfType(SecuredDomainType.LEADERBOARD);
        expeditionAllInOneImporterPanel
                .setVisible(canCreateEvent && canCreateLeaderboard && canCreateRace && canCreateRegatta);
    }

    private CaptionPanel igtimiImportPanel(VerticalPanel mainPanel) {
        return createIgtimiWindImportPanel(mainPanel);
    }

    private CaptionPanel createIgtimiWindImportPanel(VerticalPanel mainPanel) {
        CaptionPanel igtimiWindImportRootPanel = new CaptionPanel(stringMessages.igtimiWindImport());
        VerticalPanel contentPanel = new VerticalPanel();
        igtimiWindImportRootPanel.add(contentPanel);
        contentPanel.add(new Label(stringMessages.seeIgtimiTabForAccountSettings()));
        final CheckBox correctByDeclination = new CheckBox(stringMessages.declinationCheckbox());
        correctByDeclination.setValue(true); // by default this is desirable because the Igtimi connector reads uncorrected magnetic values
        final Button importButton = new Button(stringMessages.importWindFromIgtimi());
        importButton.ensureDebugId("ImportWindFromIgtimi");
        final HTML resultReport = new HTML();
        resultReport.ensureDebugId("IgtimiImportResultReport");
        importButton.addClickHandler(new ClickHandler() {
            @Override
            public void onClick(ClickEvent event) {
                final String warningMessage;
                if (refreshableRaceSelectionModel.getSelectedSet().isEmpty()) {
                    warningMessage = stringMessages.windImport_AllRacesWarning();
                } else {
                    warningMessage = stringMessages.windImport_SelectedRacesWarning(refreshableRaceSelectionModel.getSelectedSet().size());
                }
                if (Window.confirm(warningMessage)) {
                    resultReport.setText(stringMessages.loading());
                    sailingServiceWrite.importWindFromIgtimi(new ArrayList<>(refreshableRaceSelectionModel.getSelectedSet()),
                            correctByDeclination.getValue(), new AsyncCallback<Map<RegattaAndRaceIdentifier, Integer>>() {
                        @Override
                        public void onFailure(Throwable caught) {
                            errorReporter.reportError(stringMessages.errorImportingIgtimiWind(caught.getMessage()));
                            resultReport.setText(stringMessages.errorImportingIgtimiWind(caught.getMessage()));
                        }

                        @Override
                        public void onSuccess(Map<RegattaAndRaceIdentifier, Integer> result) {
                            StringBuilder sb = new StringBuilder();
                            sb.append("\n");
                            for (Entry<RegattaAndRaceIdentifier, Integer> e : result.entrySet()) {
                                sb.append(e.getKey().getRegattaName());
                                sb.append('/');
                                sb.append(e.getKey().getRaceName());
                                sb.append(": ");
                                sb.append(e.getValue());
                                sb.append("\n");
                            }
                            resultReport.setHTML(new SafeHtmlBuilder().appendEscapedLines(stringMessages.resultFromIgtimiWindImport(sb.toString())).toSafeHtml());
                        }
                    });
                }
            }
        });
        contentPanel.add(correctByDeclination);
        contentPanel.add(importButton);
        contentPanel.add(resultReport);
        return igtimiWindImportRootPanel;
    }
    
    private static class WindImportFileUploadForm {
        private final FormPanel formPanel;
        private final VerticalPanel formContentPanel;
        private final FileUpload fileUpload;
        private final Button submitButton;
        public WindImportFileUploadForm(FormPanel formPanel, VerticalPanel formContentPanel, FileUpload fileUpload, Button submitButton) {
            super();
            this.formPanel = formPanel;
            this.formContentPanel = formContentPanel;
            this.fileUpload = fileUpload;
            this.submitButton = submitButton;
        }
        public FormPanel getFormPanel() {
            return formPanel;
        }
        public FileUpload getFileUpload() {
            return fileUpload;
        }
        public Button getSubmitButton() {
            return submitButton;
        }
        public VerticalPanel getFormContentPanel() {
            return formContentPanel;
        }
    }
    /**
     * Creates a file upload form that works with {@code AbstractWindImportServlet} on the server side. In particular,
     * the race selection is managed in a hidden field named {@link #WIND_IMPORT_PARAMETER_RACES}, and the
     * {@code upload} element is the MIME multipart file upload form element. The form uses {@code POST} as its method.
     * 
     * The submit button is initially disabled. Callers can implement their own logic based, e.g., on event handlers they
     * add to the form panel or other elements that enable it.
     */
    private WindImportFileUploadForm createWindImportFileUploadForm(String relativeUploadUrl, boolean multi) {
        /*
         * To style the "browse" button of the file upload widget
         * see http://www.shauninman.com/archive/2007/09/10/styling_file_inputs_with_css_and_the_dom  
         */
        final FormPanel form = new FormPanel();
        VerticalPanel formContentPanel = new VerticalPanel();
        form.add(formContentPanel);
        final Panel importResultPanel = new VerticalPanel();
        formContentPanel.add(importResultPanel);
        form.setMethod(FormPanel.METHOD_POST);
        form.setEncoding(FormPanel.ENCODING_MULTIPART);
        form.setAction(GWT.getHostPageBaseURL() + relativeUploadUrl);
        final Button submitButton = new Button(stringMessages.windImport_Upload(), new ClickHandler() {
            @Override
            public void onClick(ClickEvent event) {
                importResultPanel.clear();
                form.submit();
            }
        });
        submitButton.setEnabled(false);
        final FileUpload fileUpload = new FileUpload();
        fileUpload.setName("upload");
        if (multi) {
            fileUpload.getElement().setAttribute("multiple", "multiple");
        }
        final Hidden hiddenRacesField = new Hidden(WindImportConstants.WIND_IMPORT_PARAMETER_RACES);
        formContentPanel.add(hiddenRacesField);
        formContentPanel.add(fileUpload);
        formContentPanel.add(submitButton);
        form.addSubmitHandler(new FormPanel.SubmitHandler() {
            public void onSubmit(SubmitEvent event) {
                if ((fileUpload.getFilename() != null) && (fileUpload.getFilename().trim().length() > 0)) {
                    Set<RaceDTO> selectedRaces = refreshableRaceSelectionModel.getSelectedSet();
                    String warningMessage;
                    if (!selectedRaces.isEmpty()) {
                        warningMessage = stringMessages.windImport_SelectedRacesWarning(selectedRaces.size());
                        JSONArray raceSelection = new JSONArray();
                        for (RaceDTO race : selectedRaces) {
                            RegattaAndRaceIdentifier raceIdentifier = race.getRaceIdentifier();
                            JSONObject raceEntry = new JSONObject();
                            raceEntry.put(WindImportConstants.WIND_IMPORT_PARAMETER_RACE_NAME, new JSONString(raceIdentifier.getRaceName()));
                            raceEntry.put(WindImportConstants.WIND_IMPORT_PARAMETER_REGATTA_NAME, new JSONString(raceIdentifier.getRegattaName()));
                            raceSelection.set(raceSelection.size(), raceEntry);
                        }
                        hiddenRacesField.setValue(raceSelection.toString());
                    } else {
                        warningMessage = stringMessages.windImport_AllRacesWarning();
                        hiddenRacesField.setValue(null);
                    }
                    if (!Window.confirm(warningMessage)) {
                        event.cancel();
                    }
                } else {
                    event.cancel();
                }
            }
        });
        form.addSubmitCompleteHandler(new FormPanel.SubmitCompleteHandler() {
            public void onSubmitComplete(SubmitCompleteEvent event) {
                importResultPanel.clear();
                String windImportResultJson = event.getResults();
                try {
                    WindImportResult windImportResult = WindImportResult.fromJson(windImportResultJson);
                    JsArray<RaceEntry> raceEntries = windImportResult.getRaceEntries();
                    Label resultHeader = new Label(stringMessages.windImport_ResultHeader(String.valueOf(windImportResult.getFirst()), 
                            String.valueOf(windImportResult.getLast()), raceEntries.length()));
                    importResultPanel.add(resultHeader);
                    if (windImportResult.getError() != null) {
                        Label errorText = new Label(stringMessages.windImport_ResultError(windImportResult.getError()));
                        importResultPanel.add(errorText);
                    }
                    for (int i = 0; i < raceEntries.length(); i++) {
                        RaceEntry raceEntry = raceEntries.get(i);
                        Label entryText = new Label(stringMessages.windImport_ResultEntry(raceEntry.getRaceName(), raceEntry.getRegattaName(), 
                                raceEntry.getCount(), String.valueOf(raceEntry.getFirst()), String.valueOf(raceEntry.getLast())));
                        importResultPanel.add(entryText);
                    }
                } catch (Exception e) {
                    errorReporter.reportError(stringMessages.windImport_ResultError(e.getMessage()));
                }
            }
        });
        return new WindImportFileUploadForm(form, formContentPanel, fileUpload, submitButton);
    }

    private Pair<CaptionPanel, ExpeditionAllInOneImportPanel> createExpeditionAllInOneImportPanel(Presenter presenter) {
        final CaptionPanel rootPanel = new CaptionPanel(stringMessages.importFullExpeditionData());
        final ExpeditionAllInOneImportPanel expeditionAllInOneImportPanel = new ExpeditionAllInOneImportPanel(stringMessages, presenter);
        rootPanel.add(expeditionAllInOneImportPanel);
        return new Pair<>(rootPanel, expeditionAllInOneImportPanel);
    }

    private CaptionPanel createExpeditionWindImportPanel() {
        /*
         * To style the "browse" button of the file upload widget
         * see http://www.shauninman.com/archive/2007/09/10/styling_file_inputs_with_css_and_the_dom  
         */
        final WindImportFileUploadForm formAndFileUploadAndSubmitButton = createWindImportFileUploadForm(URL_SAILINGSERVER_EXPEDITION_IMPORT, /* multi */ true);
        CaptionPanel windImportRootPanel = new CaptionPanel(stringMessages.windImport_Title());
        VerticalPanel windImportContentPanel = new VerticalPanel();
        windImportRootPanel.add(windImportContentPanel);
        final FormPanel form = formAndFileUploadAndSubmitButton.getFormPanel();
        windImportContentPanel.add(form);
        VerticalPanel formContentPanel = formAndFileUploadAndSubmitButton.getFormContentPanel();
        HorizontalPanel inputPanel = new HorizontalPanel();
        formContentPanel.add(inputPanel);
        final Panel importResultPanel = new VerticalPanel();
        windImportContentPanel.add(importResultPanel);

        final TextBox boatIdTextBox = new TextBox();
        boatIdTextBox.setName(WindImportConstants.EXPEDITON_IMPORT_PARAMETER_BOAT_ID);
        final Button submitButton = formAndFileUploadAndSubmitButton.getSubmitButton();

        final FileUpload fileUpload = formAndFileUploadAndSubmitButton.getFileUpload();
        fileUpload.addChangeHandler(new ChangeHandler() {
            @Override
            public void onChange(ChangeEvent event) {
                importResultPanel.clear();
                String fileName = fileUpload.getFilename();
                boolean isValidFileName = (fileName != null) && (fileUpload.getFilename().trim().length() > 0);
                submitButton.setEnabled(isValidFileName);
                String boatId = "";
                if (isValidFileName) {
                    RegExp EXPEDITION_EXPORT_FILE_PATTERN = RegExp.compile("^.*_([0-9]+)\\.csv"); //matches typical expedition log file names like "2013Jun26_0.csv" where 0 as group[1] indicates the boat id. 
                    MatchResult match = EXPEDITION_EXPORT_FILE_PATTERN.exec(fileName);
                    if (match != null && match.getGroupCount() > 0) {
                        boatId = match.getGroup(1);
                    }
                }
                boatIdTextBox.setText(boatId);
            }
        });
        Label boatIdLabel = new Label(stringMessages.windImport_BoatId());
        inputPanel.add(boatIdLabel);
        inputPanel.add(boatIdTextBox);
        boatIdLabel.setWordWrap(false);
        inputPanel.setSpacing(5);
        inputPanel.setCellVerticalAlignment(fileUpload, HasVerticalAlignment.ALIGN_MIDDLE);
        inputPanel.setCellVerticalAlignment(boatIdLabel, HasVerticalAlignment.ALIGN_MIDDLE);
        inputPanel.setCellVerticalAlignment(boatIdTextBox, HasVerticalAlignment.ALIGN_MIDDLE);
        return windImportRootPanel;
    }

    private CaptionPanel createNmeaWindImportPanel() {
        final String importServletUrl = URL_SAILINGSERVER_NMEA_IMPORT;
        final String title = stringMessages.nmeaWindImport_Title();
        return createWindImportPanel(title, importServletUrl);
    }

    private CaptionPanel createGribWindImportPanel() {
        return createWindImportPanel(stringMessages.gribWindImport_Title(), URL_SAILINGSERVER_GRIB_IMPORT);
    }

    private CaptionPanel createBravoWindImportPanel() {
        return createWindImportPanel(stringMessages.bravoWindImport_Title(), URL_SAILINGSERVER_BRAVO_IMPORT);
    }

    private CaptionPanel createWindImportPanel(final String title, final String importServletUrl) {
        final WindImportFileUploadForm formAndFileUploadAndSubmitButton = createWindImportFileUploadForm(importServletUrl, /* multi */ true);
        CaptionPanel windImportRootPanel = new CaptionPanel(title);
        VerticalPanel windImportContentPanel = new VerticalPanel();
        windImportRootPanel.add(windImportContentPanel);
        final FormPanel form = formAndFileUploadAndSubmitButton.getFormPanel();
        windImportContentPanel.add(form);
        VerticalPanel formContentPanel = formAndFileUploadAndSubmitButton.getFormContentPanel();
        HorizontalPanel inputPanel = new HorizontalPanel();
        formContentPanel.add(inputPanel);
        final Panel importResultPanel = new VerticalPanel();
        windImportContentPanel.add(importResultPanel);
        formAndFileUploadAndSubmitButton.getSubmitButton().setEnabled(true);
        final FileUpload fileUpload = formAndFileUploadAndSubmitButton.getFileUpload();
        inputPanel.setSpacing(5);
        inputPanel.setCellVerticalAlignment(fileUpload, HasVerticalAlignment.ALIGN_MIDDLE);
        return windImportRootPanel;
    }
    
    private void showWindSettingDialog(RaceDTO race, CoursePositionsDTO course) {
        AddWindFixDialog windSettingDialog = new AddWindFixDialog(race, course, stringMessages, new DialogCallback<WindDTO>() {
            @Override
            public void cancel() {
            }

            @Override
            public void ok(final WindDTO result) {
                        addWindFix(result, race);
            }
        });
        windSettingDialog.show();
    }

    private void addWindFix(final WindDTO wind, final RaceDTO race) {
        final RegattaAndRaceIdentifier raceIdentifier = getSelectedRace();
        sailingServiceWrite.setWind(raceIdentifier, wind, new AsyncCallback<Void>() {
            @Override
            public void onSuccess(Void result) {
                showWind(raceIdentifier, race);
            }

            @Override
            public void onFailure(Throwable caught) {
                errorReporter.reportError(stringMessages.errorAddingWindFixForRace(Util.toStringOrNull(raceIdentifier), caught.getMessage()));
            }
        });
    }
    
    private final Displayer<RegattaDTO> regattasDisplayer = new Displayer<RegattaDTO>() {

        @Override
        public void fill(Iterable<RegattaDTO> result) {
            fillRegattas(result);
        }
        
    };
    
    public Displayer<RegattaDTO> getRegattasDisplayer() {
        return regattasDisplayer;
    }

    public void fillRegattas(Iterable<RegattaDTO> result) {
        for (final Displayer<RegattaDTO> containedRegattaDisplayer : containedRegattaDisplayers) {
            containedRegattaDisplayer.fill(result);
        }
    }

    public void showWind(final RegattaAndRaceIdentifier raceIdentifier, final RaceDTO race) {
        sailingServiceWrite.getWindSourcesInfo(raceIdentifier, new AsyncCallback<WindInfoForRaceDTO>() {
            @Override
            public void onSuccess(final WindInfoForRaceDTO result) {
                if (result != null) {
                    updateWindSourcesToExclude(result, raceIdentifier);
                    raceIsKnownToStartUpwindBox.setValue(result.raceIsKnownToStartUpwind);
                    final boolean userHasPermission = userPermission.test(race);
                    addWindFixButton.setVisible(userHasPermission);
                    raceIsKnownToStartUpwindBox.setEnabled(userHasPermission);
                    windSourcesToExcludeSelectorPanel.setEnabled(userHasPermission);

                    // load the raw wind fixes
                    sailingServiceWrite.getRawWindFixes(raceIdentifier, null, new AsyncCallback<WindInfoForRaceDTO>() {
                        @Override
                        public void onSuccess(WindInfoForRaceDTO result) {
                            if (result != null) {
                                udapteRawWindFixes(result);
                            } else {
                                // no wind fixes known for untracked race
                                clearWindSources();
                                clearWindFixes();
                            }
                        }

                        @Override
                        public void onFailure(Throwable caught) {
                            errorReporter.reportError(stringMessages.errorReadingWindFixes(caught.getMessage()));
                        }
                    });

                } else {
                    // no wind sources known for untracked race
                    clearWindSources();
                    clearWindFixes();
                }
            }

            @Override
            public void onFailure(Throwable caught) {
                errorReporter.reportError("Error reading wind source information: " + caught.getMessage());
            }
        });
    }

    private void updateWindSourcesToExclude(WindInfoForRaceDTO result, RegattaAndRaceIdentifier raceIdentifier) {
        windSourcesToExcludeSelectorPanel.update(raceIdentifier, result.windTrackInfoByWindSource.keySet(), result.windSourcesToExclude);
    }

    private void udapteRawWindFixes(WindInfoForRaceDTO result) {
        for (Map.Entry<WindSource, WindTrackInfoDTO> e : result.windTrackInfoByWindSource.entrySet()) {
            if (e.getKey().getType() == WindSourceType.WEB || e.getKey().getType() == WindSourceType.EXPEDITION) {
                windSourceLabel.setText(stringMessages.windSource() + ": " + e.getKey());
                if (e.getKey().getType() == WindSourceType.WEB) {
                    // only the WEB wind source is editable, hence has a "Remove" column
                    // rawWindFixesTable.removeColumn(col);
                }
                rawWindFixesDataProvider.getList().clear();
                rawWindFixesDataProvider.getList().addAll(e.getValue().windFixes);
            }
        }
    }

    private Handler getWindTableColumnSortHandler(List<WindDTO> list, TextColumn<WindDTO> timeColumn, TextColumn<WindDTO> speedInKnotsColumn, TextColumn<WindDTO> windDirectionInDegColumn) {
        ListHandler<WindDTO> result = new ListHandler<WindDTO>(list);
        result.setComparator(timeColumn, new Comparator<WindDTO>() {
            @Override
            public int compare(WindDTO o1, WindDTO o2) {
                return o1.measureTimepoint < o2.measureTimepoint ? -1 : o1.measureTimepoint == o2.measureTimepoint ? 0 : 1;
            }
        });
        result.setComparator(speedInKnotsColumn, new Comparator<WindDTO>() {
            @Override
            public int compare(WindDTO o1, WindDTO o2) {
                return o1.trueWindSpeedInKnots < o2.trueWindSpeedInKnots ? -1 : o1.trueWindSpeedInKnots == o2.trueWindSpeedInKnots ? 0 : 1;
            }
        });
        result.setComparator(windDirectionInDegColumn, new Comparator<WindDTO>() {
            @Override
            public int compare(WindDTO o1, WindDTO o2) {
                return o1.trueWindFromDeg < o2.trueWindFromDeg ? -1 : o1.trueWindFromDeg == o2.trueWindFromDeg ? 0 : 1;
            }
        });
        return result;
    }

    private void setRaceIsKnownToStartUpwind() {
        final RegattaAndRaceIdentifier selectedRace = getSelectedRace();
        sailingServiceWrite.setRaceIsKnownToStartUpwind(selectedRace, raceIsKnownToStartUpwindBox.getValue(), new AsyncCallback<Void>() {
            @Override
            public void onFailure(Throwable caught) {
                errorReporter.reportError(WindPanel.this.stringMessages.errorWhileTryingToSetWindSourceForRace() + " " + selectedRace + ": " + caught.getMessage());
            }

            @Override
            public void onSuccess(Void result) {
            }
        });
    }

    private RegattaAndRaceIdentifier getSelectedRace() {
        Set<RaceDTO> selectedRaces = refreshableRaceSelectionModel.getSelectedSet();
        if (selectedRaces.isEmpty() || selectedRaces.size() > 1) {
            return null;
        }

        return selectedRaces.iterator().next().getRaceIdentifier();
    }

    private void clearWindSources() {
        final Set<WindSource> emptySet = Collections.emptySet();
        windSourcesToExcludeSelectorPanel.update(null, emptySet, emptySet);
    }

    private void clearWindFixes() {
    }

    private void showWindFixesList(final RegattaAndRaceIdentifier raceIdentifier, final RaceDTO race) {
        List<String> windSourceTypeNames = new ArrayList<String>();
        windSourceTypeNames.add(WindSourceType.COMBINED.name());
        addWindFixButton.setVisible(userPermission.test(race));
        if (race.startOfRace != null) {
            sailingServiceWrite.getAveragedWindInfo(raceIdentifier, race.startOfRace, 30000L, 100, windSourceTypeNames,
                    /* onlyUpToNewestEvent==true means to only use data "based on facts" */ true, /* includeCombinedWindForAllLegMiddles */ false, new AsyncCallback<WindInfoForRaceDTO>() {
                @Override
                public void onFailure(Throwable caught) {
                }
    
                @Override
                public void onSuccess(WindInfoForRaceDTO result) {
                    windFixPanel.clear();
                    for (WindSourceType input : new WindSourceType[] { WindSourceType.COMBINED }) {
                        windFixPanel.add(new HTML("&nbsp;"));
                        windFixPanel.add(new Label(stringMessages.windFixListingDescription() + " " + input.name()));
                        WindTrackInfoDTO windTrackInfo = result.windTrackInfoByWindSource.get(new WindSourceImpl(input));
                        if (windTrackInfo != null && windTrackInfo.windFixes.size() >= 7) {
                            NumberFormat formatter = NumberFormat.getFormat(".##");
                            for (WindDTO windFix : windTrackInfo.windFixes.subList(0, 3)) {
                                windFixPanel.add(new Label("" + formatter.format(windFix.trueWindFromDeg) + " (deg) " + formatter.format(windFix.trueWindSpeedInKnots) + " (kt) " + formatter.format(windFix.position.getLatDeg()) + " (lat) " + formatter.format(windFix.position.getLngDeg()) + " (lng) " + new Date(windFix.measureTimepoint)));
                            }
                            // These fixes must not necessarily be the real last ones. This especially holds for long races.
                            for (WindDTO windFix : windTrackInfo.windFixes.subList(windTrackInfo.windFixes.size() - 4, windTrackInfo.windFixes.size() - 1)) {
                                windFixPanel.add(new Label("" + formatter.format(windFix.trueWindFromDeg) + " (deg) " + formatter.format(windFix.trueWindSpeedInKnots) + " (kt) " + formatter.format(windFix.position.getLatDeg()) + " (lat) " + formatter.format(windFix.position.getLngDeg()) + " (lng) " + new Date(windFix.measureTimepoint)));
                            }
                        } else {
                            windFixPanel.add(new Label(stringMessages.noWindFixesAvailable()));
                        }
                    }
                }
            });
        }
    }

    private void updateWindDisplay() {
        final RegattaAndRaceIdentifier selectedRace = getSelectedRace();
        final RaceDTO race = selectedRace != null ? trackedRacesListComposite.getRaceByIdentifier(selectedRace) : null;

        if (selectedRace != null && race != null && race.trackedRace != null) {
            windCaptionPanel.setVisible(true);
            windCaptionPanel.setCaptionText(stringMessages.wind() + ": " + race.getName());

            showWind(selectedRace, race);
            showWindFixesList(selectedRace, race);
        } else {
            windCaptionPanel.setVisible(false);
            windCaptionPanel.setCaptionText(stringMessages.wind());

            clearWindSources();
            clearWindFixes();
        }
    }

    @Override
    public AbstractFilterablePanel<RaceDTO> getFilterablePanel() {
        return trackedRacesListComposite.filterablePanelRaces;
    }
}<|MERGE_RESOLUTION|>--- conflicted
+++ resolved
@@ -58,12 +58,7 @@
 import com.sap.sailing.domain.common.security.SecuredDomainType;
 import com.sap.sailing.gwt.ui.adminconsole.WindImportResult.RaceEntry;
 import com.sap.sailing.gwt.ui.adminconsole.places.AdminConsoleView.Presenter;
-<<<<<<< HEAD
-import com.sap.sailing.gwt.ui.client.RegattaRefresher;
-import com.sap.sailing.gwt.ui.client.RegattasDisplayer;
-=======
 import com.sap.sailing.gwt.ui.client.Displayer;
->>>>>>> 3e347363
 import com.sap.sailing.gwt.ui.client.SailingServiceWriteAsync;
 import com.sap.sailing.gwt.ui.client.StringMessages;
 import com.sap.sailing.gwt.ui.common.client.DateAndTimeFormatterUtil;
@@ -95,11 +90,7 @@
  * @author Axel Uhl (d043530)
  *
  */
-<<<<<<< HEAD
-public class WindPanel extends FormPanel implements RegattasDisplayer, FilterablePanelProvider<RaceDTO> {
-=======
 public class WindPanel extends FormPanel implements FilterablePanelProvider<RaceDTO> {
->>>>>>> 3e347363
     private static final String URL_SAILINGSERVER_EXPEDITION_IMPORT = "/../../sailingserver/expedition-import";
     private static final String URL_SAILINGSERVER_GRIB_IMPORT = "/../../sailingserver/grib-wind-import";
     private static final String URL_SAILINGSERVER_NMEA_IMPORT = "/../../sailingserver/nmea-wind-import";
@@ -151,12 +142,7 @@
         VerticalPanel mainPanel = new VerticalPanel();
         mainPanel.setSize("100%", "100%");
         this.setWidget(mainPanel);
-<<<<<<< HEAD
-        trackedRacesListComposite = new TrackedRacesListComposite(null, null, sailingServiceWrite, userService,
-                errorReporter, presenter, stringMessages, /* multiselection */true,
-=======
         trackedRacesListComposite = new TrackedRacesListComposite(null, null, presenter, stringMessages, /* multiselection */true,
->>>>>>> 3e347363
                 /* actionButtonsEnabled */ false);
         containedRegattaDisplayers.add(trackedRacesListComposite.getRegattasDisplayer());
         trackedRacesListComposite.ensureDebugId("TrackedRacesListComposite");
