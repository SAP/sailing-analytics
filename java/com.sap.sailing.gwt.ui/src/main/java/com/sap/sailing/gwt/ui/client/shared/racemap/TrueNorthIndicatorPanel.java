package com.sap.sailing.gwt.ui.client.shared.racemap;

import com.google.gwt.canvas.client.Canvas;
import com.google.gwt.event.dom.client.ClickEvent;
import com.google.gwt.event.dom.client.ClickHandler;
import com.google.gwt.i18n.client.NumberFormat;
import com.google.gwt.user.client.ui.FlowPanel;
import com.google.gwt.user.client.ui.Label;
import com.sap.sailing.gwt.ui.client.StringMessages;
import com.sap.sse.gwt.client.shared.settings.DummyOnSettingsStoredCallback;

/**
 * A true north indicator that can be added as a control to the map. Clicking / tapping the control toggles
 * the {@link RaceMapSettings#isWindUp() wind-up} setting for the map.
 * 
 * @author Axel Uhl (D043530)
 *
 */
public class TrueNorthIndicatorPanel extends FlowPanel {
    
    private final ImageTransformer transformer;
    private final StringMessages stringMessages;
    
    private final RaceMapImageManager raceMapResources;
    private final Label textLabel;
    private final RaceMap map;

    private Canvas canvas;
    
    private RaceMapStyle raceMapStyle;
    private final CoordinateSystem coordinateSystem;
    
    public TrueNorthIndicatorPanel(final RaceMap map, RaceMapImageManager theRaceMapResources, RaceMapStyle raceMapStyle,
            final StringMessages stringMessages, CoordinateSystem coordinateSystem) {
        this.stringMessages = stringMessages;
        this.coordinateSystem = coordinateSystem;
        this.raceMapResources = theRaceMapResources;
        this.raceMapStyle = raceMapStyle;
        this.map = map;
        addStyleName(raceMapStyle.raceMapIndicatorPanel());
        addStyleName(raceMapStyle.trueNorthIndicatorPanel());
        transformer = raceMapResources.getTrueNorthIndicatorIconTransformer();
        canvas = transformer.getCanvas();
        canvas.addStyleName(this.raceMapStyle.raceMapIndicatorPanelCanvas());
        add(canvas);
        canvas.addClickHandler(new ClickHandler() {
            @Override
            public void onClick(ClickEvent event) {
<<<<<<< HEAD
                toggle();
=======
                RaceMapSettings oldRaceMapSettings = map.getSettings();
                boolean newWindUpSettings = !oldRaceMapSettings.isWindUp();
                final RaceMapSettings newRaceMapSettings = new RaceMapSettings(oldRaceMapSettings.getZoomSettings(),
                        oldRaceMapSettings.getHelpLinesSettings(), oldRaceMapSettings.getTransparentHoverlines(), 
                        oldRaceMapSettings.getHoverlineStrokeWeight(), oldRaceMapSettings.getTailLengthInMilliseconds(), newWindUpSettings,
                        oldRaceMapSettings.getBuoyZoneRadius(), oldRaceMapSettings.isShowOnlySelectedCompetitors(),
                        oldRaceMapSettings.isShowSelectedCompetitorsInfo(), oldRaceMapSettings.isShowWindStreamletColors(),
                        oldRaceMapSettings.isShowWindStreamletOverlay(), oldRaceMapSettings.isShowSimulationOverlay(),
                        oldRaceMapSettings.isShowMapControls(), oldRaceMapSettings.getManeuverTypesToShow(),
                        oldRaceMapSettings.isShowDouglasPeuckerPoints(), oldRaceMapSettings.isShowEstimatedDuration(),
                        oldRaceMapSettings.getStartCountDownFontSizeScaling(), oldRaceMapSettings.isShowManeuverLossVisualization(),
                        oldRaceMapSettings.isShowSatelliteLayer());
                if (map.getComponentContext() != null
                        && map.getComponentContext().isStorageSupported(map)) {
                    map.getComponentContext().storeSettingsForContext(map, newRaceMapSettings,
                            new DummyOnSettingsStoredCallback());
                }
                map.updateSettings(newRaceMapSettings);
>>>>>>> c131aa7e
            }
        });
        textLabel = new Label("");
        textLabel.addStyleName(this.raceMapStyle.raceMapIndicatorPanelTextLabel());
        add(textLabel);
    }
    
    public void toggle() {
        RaceMapSettings oldRaceMapSettings = map.getSettings();
        boolean newWindUpSettings = !oldRaceMapSettings.isWindUp();
        
        final RaceMapSettings newRaceMapSettings = new RaceMapSettings(oldRaceMapSettings.getZoomSettings(),
                oldRaceMapSettings.getHelpLinesSettings(), oldRaceMapSettings.getTransparentHoverlines(), 
                oldRaceMapSettings.getHoverlineStrokeWeight(), oldRaceMapSettings.getTailLengthInMilliseconds(), newWindUpSettings,
                oldRaceMapSettings.getBuoyZoneRadius(), oldRaceMapSettings.isShowOnlySelectedCompetitors(),
                oldRaceMapSettings.isShowSelectedCompetitorsInfo(), oldRaceMapSettings.isShowWindStreamletColors(),
                oldRaceMapSettings.isShowWindStreamletOverlay(), oldRaceMapSettings.isShowSimulationOverlay(),
                oldRaceMapSettings.isShowMapControls(), oldRaceMapSettings.getManeuverTypesToShow(),
                oldRaceMapSettings.isShowDouglasPeuckerPoints(), oldRaceMapSettings.isShowEstimatedDuration(),
                oldRaceMapSettings.getStartCountDownFontSizeScaling(), oldRaceMapSettings.isShowManeuverLossVisualization(),
                oldRaceMapSettings.isShowSatelliteLayer());
        map.updateSettings(newRaceMapSettings);
    }

    protected void redraw() {
        final double mappedTrueNorthDeg = coordinateSystem.mapDegreeBearing(0);
        transformer.drawTransformedImage(mappedTrueNorthDeg, 1.0);
        String title = stringMessages.rotatedFromTrueNorth(Math.round(mappedTrueNorthDeg)) + '\n' +
                stringMessages.clickToToggleWindUp();
        canvas.setTitle(title);
        NumberFormat numberFormat = NumberFormat.getFormat("0.0");
        final double windDirection;
        if (mappedTrueNorthDeg >= 0) {
            windDirection = 360 - mappedTrueNorthDeg;
        } else {
            windDirection = mappedTrueNorthDeg * -1;
        }
        textLabel.setText(mappedTrueNorthDeg == 0 ? "N" : numberFormat.format(windDirection) + "°");
        if (!isVisible()) {
            setVisible(true);
        }
    }
}<|MERGE_RESOLUTION|>--- conflicted
+++ resolved
@@ -46,41 +46,20 @@
         canvas.addClickHandler(new ClickHandler() {
             @Override
             public void onClick(ClickEvent event) {
-<<<<<<< HEAD
                 toggle();
-=======
-                RaceMapSettings oldRaceMapSettings = map.getSettings();
-                boolean newWindUpSettings = !oldRaceMapSettings.isWindUp();
-                final RaceMapSettings newRaceMapSettings = new RaceMapSettings(oldRaceMapSettings.getZoomSettings(),
-                        oldRaceMapSettings.getHelpLinesSettings(), oldRaceMapSettings.getTransparentHoverlines(), 
-                        oldRaceMapSettings.getHoverlineStrokeWeight(), oldRaceMapSettings.getTailLengthInMilliseconds(), newWindUpSettings,
-                        oldRaceMapSettings.getBuoyZoneRadius(), oldRaceMapSettings.isShowOnlySelectedCompetitors(),
-                        oldRaceMapSettings.isShowSelectedCompetitorsInfo(), oldRaceMapSettings.isShowWindStreamletColors(),
-                        oldRaceMapSettings.isShowWindStreamletOverlay(), oldRaceMapSettings.isShowSimulationOverlay(),
-                        oldRaceMapSettings.isShowMapControls(), oldRaceMapSettings.getManeuverTypesToShow(),
-                        oldRaceMapSettings.isShowDouglasPeuckerPoints(), oldRaceMapSettings.isShowEstimatedDuration(),
-                        oldRaceMapSettings.getStartCountDownFontSizeScaling(), oldRaceMapSettings.isShowManeuverLossVisualization(),
-                        oldRaceMapSettings.isShowSatelliteLayer());
-                if (map.getComponentContext() != null
-                        && map.getComponentContext().isStorageSupported(map)) {
-                    map.getComponentContext().storeSettingsForContext(map, newRaceMapSettings,
-                            new DummyOnSettingsStoredCallback());
-                }
-                map.updateSettings(newRaceMapSettings);
->>>>>>> c131aa7e
             }
         });
         textLabel = new Label("");
         textLabel.addStyleName(this.raceMapStyle.raceMapIndicatorPanelTextLabel());
         add(textLabel);
     }
-    
+
     public void toggle() {
         RaceMapSettings oldRaceMapSettings = map.getSettings();
         boolean newWindUpSettings = !oldRaceMapSettings.isWindUp();
-        
+
         final RaceMapSettings newRaceMapSettings = new RaceMapSettings(oldRaceMapSettings.getZoomSettings(),
-                oldRaceMapSettings.getHelpLinesSettings(), oldRaceMapSettings.getTransparentHoverlines(), 
+                oldRaceMapSettings.getHelpLinesSettings(), oldRaceMapSettings.getTransparentHoverlines(),
                 oldRaceMapSettings.getHoverlineStrokeWeight(), oldRaceMapSettings.getTailLengthInMilliseconds(), newWindUpSettings,
                 oldRaceMapSettings.getBuoyZoneRadius(), oldRaceMapSettings.isShowOnlySelectedCompetitors(),
                 oldRaceMapSettings.isShowSelectedCompetitorsInfo(), oldRaceMapSettings.isShowWindStreamletColors(),
@@ -88,7 +67,11 @@
                 oldRaceMapSettings.isShowMapControls(), oldRaceMapSettings.getManeuverTypesToShow(),
                 oldRaceMapSettings.isShowDouglasPeuckerPoints(), oldRaceMapSettings.isShowEstimatedDuration(),
                 oldRaceMapSettings.getStartCountDownFontSizeScaling(), oldRaceMapSettings.isShowManeuverLossVisualization(),
-                oldRaceMapSettings.isShowSatelliteLayer());
+                oldRaceMapSettings.isShowSatelliteLayer());if (map.getComponentContext() != null
+                        && map.getComponentContext().isStorageSupported(map)) {
+                    map.getComponentContext().storeSettingsForContext(map, newRaceMapSettings,
+                            new DummyOnSettingsStoredCallback());
+                }
         map.updateSettings(newRaceMapSettings);
     }
 
