package com.sap.sailing.gwt.ui.client.shared.racemap;

import com.google.gwt.canvas.client.Canvas;
import com.google.gwt.event.dom.client.ClickEvent;
import com.google.gwt.event.dom.client.ClickHandler;
import com.google.gwt.user.client.ui.FlowPanel;
import com.sap.sailing.gwt.ui.client.StringMessages;
import com.sap.sse.gwt.client.shared.settings.DummyOnSettingsStoredCallback;

/**
 * A true north indicator that can be added as a control to the map. Clicking / tapping the control toggles
 * the {@link RaceMapSettings#isWindUp() wind-up} setting for the map.
 * 
 * @author Axel Uhl (D043530)
 *
 */
public class TrueNorthIndicatorPanel extends FlowPanel {
    
    private final ImageTransformer transformer;
    private final StringMessages stringMessages;
    
    private final RaceMapImageManager raceMapResources;
    private final RaceMap map;

    private Canvas canvas;
    
    private RaceMapStyle raceMapStyle;
    private final CoordinateSystem coordinateSystem;
    
    public TrueNorthIndicatorPanel(final RaceMap map, RaceMapImageManager theRaceMapResources, RaceMapStyle raceMapStyle,
            final StringMessages stringMessages, CoordinateSystem coordinateSystem) {
        this.stringMessages = stringMessages;
        this.coordinateSystem = coordinateSystem;
        this.raceMapResources = theRaceMapResources;
        this.raceMapStyle = raceMapStyle;
        this.map = map;
        addStyleName(raceMapStyle.raceMapIndicatorPanel());
        addStyleName(raceMapStyle.trueNorthIndicatorPanel());
        transformer = raceMapResources.getTrueNorthIndicatorIconTransformer();
        canvas = transformer.getCanvas();
        canvas.addStyleName(this.raceMapStyle.raceMapIndicatorPanelCanvas());
        add(canvas);
        canvas.addClickHandler(new ClickHandler() {
            @Override
            public void onClick(ClickEvent event) {
<<<<<<< HEAD
                RaceMapSettings oldRaceMapSettings = map.getSettings();
                boolean newWindUpSettings = !oldRaceMapSettings.isWindUp();
                
                final RaceMapSettings newRaceMapSettings = new RaceMapSettings(oldRaceMapSettings.getZoomSettings(),
                        oldRaceMapSettings.getHelpLinesSettings(), oldRaceMapSettings.getTransparentHoverlines(), 
                        oldRaceMapSettings.getHoverlineStrokeWeight(), oldRaceMapSettings.getTailLengthInMilliseconds(), newWindUpSettings,
                        oldRaceMapSettings.getBuoyZoneRadius(), oldRaceMapSettings.isShowOnlySelectedCompetitors(),
                        oldRaceMapSettings.isShowSelectedCompetitorsInfo(), oldRaceMapSettings.isShowWindStreamletColors(),
                        oldRaceMapSettings.isShowWindStreamletOverlay(), oldRaceMapSettings.isShowSimulationOverlay(),
                        oldRaceMapSettings.isShowMapControls(), oldRaceMapSettings.getManeuverTypesToShow(),
                        oldRaceMapSettings.isShowDouglasPeuckerPoints(), oldRaceMapSettings.isShowEstimatedDuration(),
                        oldRaceMapSettings.getStartCountDownFontSizeScaling(), oldRaceMapSettings.isShowManeuverLossVisualization(),
                        oldRaceMapSettings.isShowSatelliteLayer(), oldRaceMapSettings.isShowWindLadder(),
                        oldRaceMapSettings.isWindLadderOverride(), oldRaceMapSettings.getWindLadderManeuverAngle());
                map.updateSettings(newRaceMapSettings);
=======
                toggle();
>>>>>>> 4cc8e34c
            }
        });
    }

    public void toggle() {
        RaceMapSettings oldRaceMapSettings = map.getSettings();
        boolean newWindUpSettings = !oldRaceMapSettings.isWindUp();
        final RaceMapSettings newRaceMapSettings = new RaceMapSettings(oldRaceMapSettings.getZoomSettings(),
                oldRaceMapSettings.getHelpLinesSettings(), oldRaceMapSettings.getTransparentHoverlines(),
                oldRaceMapSettings.getHoverlineStrokeWeight(), oldRaceMapSettings.getTailLengthInMilliseconds(), newWindUpSettings,
                oldRaceMapSettings.getBuoyZoneRadius(), oldRaceMapSettings.isShowOnlySelectedCompetitors(),
                oldRaceMapSettings.isShowSelectedCompetitorsInfo(), oldRaceMapSettings.isShowWindStreamletColors(),
                oldRaceMapSettings.isShowWindStreamletOverlay(), oldRaceMapSettings.isShowSimulationOverlay(),
                oldRaceMapSettings.isShowMapControls(), oldRaceMapSettings.getManeuverTypesToShow(),
                oldRaceMapSettings.isShowDouglasPeuckerPoints(), oldRaceMapSettings.isShowEstimatedDuration(),
                oldRaceMapSettings.getStartCountDownFontSizeScaling(), oldRaceMapSettings.isShowManeuverLossVisualization(),
                oldRaceMapSettings.isShowSatelliteLayer());if (map.getComponentContext() != null
                        && map.getComponentContext().isStorageSupported(map)) {
                    map.getComponentContext().storeSettingsForContext(map, newRaceMapSettings,
                            new DummyOnSettingsStoredCallback());
                }
        map.updateSettings(newRaceMapSettings);
    }

    protected void redraw() {
        final double mappedTrueNorthDeg = coordinateSystem.mapDegreeBearing(0);
        transformer.drawTransformedImage(mappedTrueNorthDeg, 1.0);
        String title = stringMessages.rotatedFromTrueNorth(Math.round(mappedTrueNorthDeg)) + '\n' +
                stringMessages.clickToToggleWindUp();
        canvas.setTitle(title);
        if (!isVisible()) {
            setVisible(true);
        }
    }
}<|MERGE_RESOLUTION|>--- conflicted
+++ resolved
@@ -43,25 +43,7 @@
         canvas.addClickHandler(new ClickHandler() {
             @Override
             public void onClick(ClickEvent event) {
-<<<<<<< HEAD
-                RaceMapSettings oldRaceMapSettings = map.getSettings();
-                boolean newWindUpSettings = !oldRaceMapSettings.isWindUp();
-                
-                final RaceMapSettings newRaceMapSettings = new RaceMapSettings(oldRaceMapSettings.getZoomSettings(),
-                        oldRaceMapSettings.getHelpLinesSettings(), oldRaceMapSettings.getTransparentHoverlines(), 
-                        oldRaceMapSettings.getHoverlineStrokeWeight(), oldRaceMapSettings.getTailLengthInMilliseconds(), newWindUpSettings,
-                        oldRaceMapSettings.getBuoyZoneRadius(), oldRaceMapSettings.isShowOnlySelectedCompetitors(),
-                        oldRaceMapSettings.isShowSelectedCompetitorsInfo(), oldRaceMapSettings.isShowWindStreamletColors(),
-                        oldRaceMapSettings.isShowWindStreamletOverlay(), oldRaceMapSettings.isShowSimulationOverlay(),
-                        oldRaceMapSettings.isShowMapControls(), oldRaceMapSettings.getManeuverTypesToShow(),
-                        oldRaceMapSettings.isShowDouglasPeuckerPoints(), oldRaceMapSettings.isShowEstimatedDuration(),
-                        oldRaceMapSettings.getStartCountDownFontSizeScaling(), oldRaceMapSettings.isShowManeuverLossVisualization(),
-                        oldRaceMapSettings.isShowSatelliteLayer(), oldRaceMapSettings.isShowWindLadder(),
-                        oldRaceMapSettings.isWindLadderOverride(), oldRaceMapSettings.getWindLadderManeuverAngle());
-                map.updateSettings(newRaceMapSettings);
-=======
                 toggle();
->>>>>>> 4cc8e34c
             }
         });
     }
@@ -78,7 +60,9 @@
                 oldRaceMapSettings.isShowMapControls(), oldRaceMapSettings.getManeuverTypesToShow(),
                 oldRaceMapSettings.isShowDouglasPeuckerPoints(), oldRaceMapSettings.isShowEstimatedDuration(),
                 oldRaceMapSettings.getStartCountDownFontSizeScaling(), oldRaceMapSettings.isShowManeuverLossVisualization(),
-                oldRaceMapSettings.isShowSatelliteLayer());if (map.getComponentContext() != null
+                oldRaceMapSettings.isShowSatelliteLayer(), oldRaceMapSettings.isShowWindLadder(),
+                oldRaceMapSettings.isWindLadderOverride(), oldRaceMapSettings.getWindLadderManeuverAngle());
+                if (map.getComponentContext() != null
                         && map.getComponentContext().isStorageSupported(map)) {
                     map.getComponentContext().storeSettingsForContext(map, newRaceMapSettings,
                             new DummyOnSettingsStoredCallback());
