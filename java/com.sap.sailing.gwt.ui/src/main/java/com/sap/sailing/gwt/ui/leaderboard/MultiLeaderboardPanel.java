--- conflicted
+++ resolved
@@ -1,296 +1,3 @@
-<<<<<<< HEAD
-package com.sap.sailing.gwt.ui.leaderboard;
-
-import java.util.ArrayList;
-import java.util.Date;
-import java.util.HashMap;
-import java.util.HashSet;
-import java.util.List;
-import java.util.Map;
-import java.util.Set;
-
-import com.google.gwt.core.shared.GWT;
-import com.google.gwt.dom.client.Style.FontWeight;
-import com.google.gwt.dom.client.Style.Unit;
-import com.google.gwt.event.logical.shared.SelectionEvent;
-import com.google.gwt.event.logical.shared.SelectionHandler;
-import com.google.gwt.user.client.rpc.AsyncCallback;
-import com.google.gwt.user.client.ui.FlowPanel;
-import com.google.gwt.user.client.ui.Label;
-import com.google.gwt.user.client.ui.TabPanel;
-import com.google.gwt.user.client.ui.VerticalPanel;
-import com.google.gwt.user.client.ui.Widget;
-import com.sap.sailing.domain.common.RaceIdentifier;
-import com.sap.sailing.gwt.ui.client.CompetitorSelectionModel;
-import com.sap.sailing.gwt.ui.client.LeaderboardUpdateListener;
-import com.sap.sailing.gwt.ui.client.SailingServiceAsync;
-import com.sap.sailing.gwt.ui.client.StringMessages;
-import com.sap.sse.common.Util;
-import com.sap.sse.gwt.client.ErrorReporter;
-import com.sap.sse.gwt.client.async.AsyncActionsExecutor;
-import com.sap.sse.gwt.client.player.TimeListener;
-import com.sap.sse.gwt.client.player.Timer;
-import com.sap.sse.gwt.client.shared.components.AbstractLazyComponent;
-import com.sap.sse.gwt.client.shared.components.SettingsDialogComponent;
-import com.sap.sse.gwt.client.useragent.UserAgentDetails;
-
-/**
- * A panel managing multiple {@link LeaderboardPanel}s (e.g. from a meta leaderboard) so that the user can switch between them. 
- * @author Frank
- */
-public class MultiLeaderboardPanel extends AbstractLazyComponent<LeaderboardSettings> implements TimeListener, SelectedLeaderboardChangeProvider {
-
-    private LeaderboardPanel selectedLeaderboardPanel;
-    private FlowPanel selectedLeaderboardFlowPanel;
-
-    private final StringMessages stringMessages;
-    private final ErrorReporter errorReporter;
-    private final SailingServiceAsync sailingService;
-
-    private String selectedLeaderboardName;
-    
-    private final AsyncActionsExecutor asyncActionsExecutor;
-    private final UserAgentDetails userAgent;
-    private final boolean showRaceDetails;
-    private final Timer timer;
-
-    private VerticalPanel mainPanel;
-    private final List<Util.Pair<String, String>> leaderboardNamesAndDisplayNames;
-    private final Map<String, LeaderboardSettings> leaderboardNamesAndSettings;
-
-    private TabPanel leaderboardsTabPanel;
-    private Label leaderboardsLabel;
-    private final String metaLeaderboardName;
-    private final boolean isEmbedded;
-
-    private final Set<LeaderboardUpdateListener> leaderboardUpdateListeners;
-    private final Set<SelectedLeaderboardChangeListener> selectedLeaderboardChangeListeners;
-
-    public MultiLeaderboardPanel(SailingServiceAsync sailingService, String metaLeaderboardName, AsyncActionsExecutor asyncActionsExecutor,
-            Timer timer, boolean isEmbedded, String preselectedLeaderboardName, RaceIdentifier preselectedRace, 
-            ErrorReporter errorReporter, StringMessages stringMessages,
-            UserAgentDetails userAgent, boolean showRaceDetails, boolean autoExpandLastRaceColumn) {
-        this.stringMessages = stringMessages;
-        this.errorReporter = errorReporter;
-        this.sailingService = sailingService;
-        this.metaLeaderboardName = metaLeaderboardName;
-        this.asyncActionsExecutor = asyncActionsExecutor;
-        this.userAgent = userAgent;
-        this.showRaceDetails = showRaceDetails;
-        this.timer = timer;
-        this.isEmbedded = isEmbedded;
-        this.selectedLeaderboardName = preselectedLeaderboardName;
-        
-        selectedLeaderboardFlowPanel = null;
-        selectedLeaderboardPanel = null;
-        leaderboardNamesAndDisplayNames = new ArrayList<Util.Pair<String, String>>();
-        leaderboardNamesAndSettings = new HashMap<String, LeaderboardSettings>();
-        leaderboardUpdateListeners = new HashSet<LeaderboardUpdateListener>();
-        selectedLeaderboardChangeListeners = new HashSet<SelectedLeaderboardChangeListener>();
-    }
-
-    private LeaderboardSettings getOrCreateLeaderboardSettings(String leaderboardName, LeaderboardSettings currentLeaderboardSettings) {
-        LeaderboardSettings newLeaderboardSettings = leaderboardNamesAndSettings.get(leaderboardName);
-        if(newLeaderboardSettings == null) {
-            newLeaderboardSettings = LeaderboardSettingsFactory.getInstance().createNewDefaultSettings(null, null, null, false,
-                    /* showRegattaRank */ true, /* showCompetitorSailIdColumn */ true,
-                    /* showCompetitorFullNameColumn */ true, /* showCompetitorNationalityColumn */ false);
-        }
-        if(currentLeaderboardSettings != null) {
-            newLeaderboardSettings = LeaderboardSettingsFactory.getInstance().mergeLeaderboardSettings(newLeaderboardSettings, currentLeaderboardSettings);
-        }
-        leaderboardNamesAndSettings.put(leaderboardName, newLeaderboardSettings);
-            
-        return newLeaderboardSettings;
-    }
-    
-    @Override
-    public Widget createWidget() {
-        mainPanel = new VerticalPanel();
-        
-        if(!isEmbedded) {
-            leaderboardsLabel = new Label(stringMessages.regattaLeaderboards());
-            leaderboardsLabel.setVisible(false);
-            leaderboardsLabel.getElement().getStyle().setFontWeight(FontWeight.BOLD);
-            leaderboardsLabel.getElement().getStyle().setMargin(5, Unit.PX);
-            mainPanel.add(leaderboardsLabel);
-        }
-
-        leaderboardsTabPanel = new TabPanel();
-        leaderboardsTabPanel.setVisible(false);
-        leaderboardsTabPanel.setAnimationEnabled(false);
-        leaderboardsTabPanel.setWidth("100%");
-        leaderboardsTabPanel.addSelectionHandler(new SelectionHandler<Integer>() {
-            @Override
-            public void onSelection(SelectionEvent<Integer> event) {
-                Integer tabIndex = event.getSelectedItem();
-                if(tabIndex >= 0) {
-                    updateSelectedLeaderboard(leaderboardNamesAndDisplayNames.get(tabIndex).getA(), tabIndex);
-                }
-            }
-        });
-        
-        mainPanel.add(leaderboardsTabPanel);
-        
-        updateLeaderboardSelection();
-
-        return mainPanel;
-    }
-
-    @Override
-    public String getLocalizedShortName() {
-        return stringMessages.leaderboards();
-    }
-
-    @Override 
-    public LeaderboardSettings getSettings() {
-        // TODO: Where do we get the LeaderboardSettings from?
-        return null;
-    }
-    
-    @Override
-    public boolean hasSettings() {
-        return true;
-    }
-
-    @Override
-    public SettingsDialogComponent<LeaderboardSettings> getSettingsDialogComponent() {
-        return selectedLeaderboardPanel.getSettingsDialogComponent();
-    }
-
-    @Override
-    public void updateSettings(LeaderboardSettings newSettings) {
-        leaderboardNamesAndSettings.put(selectedLeaderboardName, newSettings);
-        selectedLeaderboardPanel.updateSettings(newSettings);
-    }
-
-    public void addLeaderboardUpdateListener(LeaderboardUpdateListener listener) {
-        this.leaderboardUpdateListeners.add(listener);
-    }
-
-    public void setLeaderboardNames(List<Util.Pair<String, String>> newLeaderboardNamesAndDisplayNames) {
-        leaderboardNamesAndDisplayNames.clear();
-        leaderboardNamesAndDisplayNames.addAll(newLeaderboardNamesAndDisplayNames);
-        
-        updateLeaderboardSelection();
-    }
-
-    private void readAndUpdateLeaderboardsOfMetaleaderboard() {
-        sailingService.getLeaderboardsNamesOfMetaLeaderboard(metaLeaderboardName, new AsyncCallback<List<Util.Pair<String, String>>>() {
-            
-            @Override
-            public void onSuccess(List<Util.Pair<String, String>> leaderboardNamesAndDisplayNames) {
-                setLeaderboardNames(leaderboardNamesAndDisplayNames);
-            }
-            
-            @Override
-            public void onFailure(Throwable caught) {
-                        GWT.log("Exception loading data", caught);
-            }
-        });
-    }
-    
-    private void updateLeaderboardSelection() {
-        if (leaderboardsTabPanel != null) {
-            leaderboardsTabPanel.clear();
-            int index = 0;
-            int leaderboardCount = leaderboardNamesAndDisplayNames.size();
-            for (Util.Pair<String, String> leaderboardNameAndDisplayName : leaderboardNamesAndDisplayNames) {
-                FlowPanel tabFlowPanel = new FlowPanel();
-                leaderboardsTabPanel.add(tabFlowPanel, leaderboardNameAndDisplayName.getB(), false);
-
-                if (selectedLeaderboardName != null
-                        && selectedLeaderboardName.equals(leaderboardNameAndDisplayName.getA())) {
-                    leaderboardsTabPanel.selectTab(index);
-                }
-                index++;
-            }
-            // show the last leaderboard when no leaderboard is selected yet
-            if (selectedLeaderboardName == null && leaderboardCount > 0) {
-                leaderboardsTabPanel.selectTab(leaderboardCount - 1);
-            }
-            leaderboardsTabPanel.setVisible(leaderboardCount > 0);
-            if (!isEmbedded) {
-                leaderboardsLabel.setVisible(leaderboardCount > 0);
-            }
-        }
-    }
-
-    private void updateSelectedLeaderboard(String newSelectedLeaderboardName, int newTabIndex) {
-        if (newSelectedLeaderboardName != null) {
-            if (selectedLeaderboardPanel != null && selectedLeaderboardFlowPanel != null) {
-                selectedLeaderboardPanel.removeAllListeners();
-                selectedLeaderboardFlowPanel.remove(selectedLeaderboardPanel);
-                selectedLeaderboardPanel = null;
-                selectedLeaderboardFlowPanel = null;
-            }
-            
-            selectedLeaderboardFlowPanel = (FlowPanel) leaderboardsTabPanel.getWidget(newTabIndex);
-            LeaderboardSettings newLeaderboardSettings = getOrCreateLeaderboardSettings(newSelectedLeaderboardName, leaderboardNamesAndSettings.get(selectedLeaderboardName));
-            LeaderboardPanel newSelectedLeaderboardPanel = new LeaderboardPanel(sailingService, asyncActionsExecutor, newLeaderboardSettings, isEmbedded,
-                    /* preselectedRace*/ null, new CompetitorSelectionModel(true), timer,
-                    null, newSelectedLeaderboardName, errorReporter, stringMessages, userAgent,
-                    showRaceDetails, /* competitorSearchTextBox */ null, /* showSelectionCheckbox */ true,  /* raceTimesInfoProvider */null, 
-                    false, /* adjustTimerDelay */ true, /* autoApplyTopNFilter */ false,
-                    /* showCompetitorFilterStatus */ false, /* enableSyncScroller */ false);
-            selectedLeaderboardFlowPanel.add(newSelectedLeaderboardPanel);
-            for (LeaderboardUpdateListener listener : leaderboardUpdateListeners) {
-                newSelectedLeaderboardPanel.addLeaderboardUpdateListener(listener);
-            }
-            setSelectedLeaderboard(newSelectedLeaderboardPanel);
-        } else {
-            if (selectedLeaderboardPanel != null && selectedLeaderboardFlowPanel != null) {
-                selectedLeaderboardPanel.removeAllListeners();
-                selectedLeaderboardFlowPanel.remove(selectedLeaderboardPanel);
-                selectedLeaderboardPanel = null;
-                selectedLeaderboardFlowPanel = null;
-            }
-        }
-        this.selectedLeaderboardName = newSelectedLeaderboardName;
-    }
-
-    @Override
-    public void setVisible(boolean visible) {
-        super.setVisible(visible);
-        if (visible) {
-            readAndUpdateLeaderboardsOfMetaleaderboard();
-        } else {
-            updateSelectedLeaderboard(null, -1);
-        }
-    }
-
-    @Override
-    public void timeChanged(Date newTime, Date oldTime) {
-        if (selectedLeaderboardPanel != null) {
-            selectedLeaderboardPanel.timeChanged(newTime, oldTime);
-        }
-    }
-
-    @Override
-    public void addSelectedLeaderboardChangeListener(SelectedLeaderboardChangeListener listener) {
-        selectedLeaderboardChangeListeners.add(listener);
-    }
-
-    @Override
-    public void removeSelectedLeaderboardChangeListener(SelectedLeaderboardChangeListener listener) {
-        selectedLeaderboardChangeListeners.remove(listener);
-    }
-
-    @Override
-    public void setSelectedLeaderboard(LeaderboardPanel selectedLeaderboard) {
-        if (this.selectedLeaderboardPanel != selectedLeaderboard) {
-            this.selectedLeaderboardPanel = selectedLeaderboard;
-            for (SelectedLeaderboardChangeListener listener : selectedLeaderboardChangeListeners) {
-                listener.onSelectedLeaderboardChanged(selectedLeaderboardPanel);
-            }
-        }
-    }
-
-    public void removeLeaderboardUpdateListener(LeaderboardUpdateListener leaderboardUpdateListener) {
-        leaderboardUpdateListeners.remove(leaderboardUpdateListener);
-    }
-}
-=======
 package com.sap.sailing.gwt.ui.leaderboard;
 
 import com.sap.sailing.domain.common.RegattaAndRaceIdentifier;
@@ -327,5 +34,4 @@
     }
 
 
-}
->>>>>>> d7ff36eb
+}