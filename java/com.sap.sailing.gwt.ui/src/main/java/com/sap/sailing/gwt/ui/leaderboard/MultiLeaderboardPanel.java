package com.sap.sailing.gwt.ui.leaderboard;

import java.util.ArrayList;
import java.util.Date;
import java.util.HashMap;
import java.util.List;
import java.util.Map;

import com.google.gwt.dom.client.Style.FontWeight;
import com.google.gwt.dom.client.Style.Unit;
import com.google.gwt.event.logical.shared.SelectionEvent;
import com.google.gwt.event.logical.shared.SelectionHandler;
import com.google.gwt.user.client.rpc.AsyncCallback;
import com.google.gwt.user.client.ui.FlowPanel;
import com.google.gwt.user.client.ui.Label;
import com.google.gwt.user.client.ui.TabPanel;
import com.google.gwt.user.client.ui.VerticalPanel;
import com.google.gwt.user.client.ui.Widget;
import com.sap.sailing.domain.common.RaceIdentifier;
import com.sap.sailing.gwt.ui.client.CompetitorSelectionModel;
import com.sap.sailing.gwt.ui.client.ErrorReporter;
import com.sap.sailing.gwt.ui.client.SailingServiceAsync;
import com.sap.sailing.gwt.ui.client.StringMessages;
import com.sap.sailing.gwt.ui.client.shared.components.AbstractLazyComponent;
import com.sap.sailing.gwt.ui.client.shared.components.SettingsDialogComponent;
import com.sap.sse.common.Util;
import com.sap.sse.gwt.client.async.AsyncActionsExecutor;
import com.sap.sse.gwt.client.player.TimeListener;
import com.sap.sse.gwt.client.player.Timer;
import com.sap.sse.gwt.client.useragent.UserAgentDetails;

/**
 * A panel managing multiple {@link LeaderboardPanel}s (e.g. from a meta leaderboard) so that the user can switch between them. 
 * @author Frank
 */
public class MultiLeaderboardPanel extends AbstractLazyComponent<LeaderboardSettings> implements TimeListener {

    private LeaderboardPanel selectedLeaderboardPanel;
    private FlowPanel selectedLeaderboardFlowPanel;

    private final StringMessages stringMessages;
    private final ErrorReporter errorReporter;
    private final SailingServiceAsync sailingService;

    private String selectedLeaderboardName;
    
    private final AsyncActionsExecutor asyncActionsExecutor;
    private final UserAgentDetails userAgent;
    private final boolean showRaceDetails;
    private final Timer timer;

    private VerticalPanel mainPanel;
    private final List<Util.Pair<String, String>> leaderboardNamesAndDisplayNames;
    private final Map<String, LeaderboardSettings> leaderboardNamesAndSettings;

    private TabPanel leaderboardsTabPanel;
    private Label leaderboardsLabel;
    private final String metaLeaderboardName;
    
    public MultiLeaderboardPanel(SailingServiceAsync sailingService, String metaLeaderboardName, AsyncActionsExecutor asyncActionsExecutor, Timer timer,
            String preselectedLeaderboardName, RaceIdentifier preselectedRace, 
            ErrorReporter errorReporter, StringMessages stringMessages,
            UserAgentDetails userAgent, boolean showRaceDetails, boolean autoExpandLastRaceColumn) {
        this.stringMessages = stringMessages;
        this.errorReporter = errorReporter;
        this.sailingService = sailingService;
        this.metaLeaderboardName = metaLeaderboardName;
        this.asyncActionsExecutor = asyncActionsExecutor;
        this.userAgent = userAgent;
        this.showRaceDetails = showRaceDetails;
        this.timer = timer;
        this.selectedLeaderboardName = preselectedLeaderboardName;
        
        selectedLeaderboardFlowPanel = null;
        selectedLeaderboardPanel = null;
        leaderboardNamesAndDisplayNames = new ArrayList<Util.Pair<String, String>>();
        leaderboardNamesAndSettings = new HashMap<String, LeaderboardSettings>();
    }

    private LeaderboardSettings getOrCreateLeaderboardSettings(String leaderboardName, LeaderboardSettings currentLeaderboardSettings) {
        LeaderboardSettings newLeaderboardSettings = leaderboardNamesAndSettings.get(leaderboardName);
        if(newLeaderboardSettings == null) {
            newLeaderboardSettings = LeaderboardSettingsFactory.getInstance().createNewDefaultSettings(null, null, null, false, /* showRegattaRank */ true);
        }
        if(currentLeaderboardSettings != null) {
            newLeaderboardSettings = LeaderboardSettingsFactory.getInstance().mergeLeaderboardSettings(newLeaderboardSettings, currentLeaderboardSettings);
        }
        leaderboardNamesAndSettings.put(leaderboardName, newLeaderboardSettings);
            
        return newLeaderboardSettings;
    }
    
    @Override
    public Widget createWidget() {
        mainPanel = new VerticalPanel();
        
        leaderboardsLabel = new Label(stringMessages.regattaLeaderboards());
        leaderboardsLabel.setVisible(false);
        leaderboardsLabel.getElement().getStyle().setFontWeight(FontWeight.BOLD);
        leaderboardsLabel.getElement().getStyle().setMargin(5, Unit.PX);
        mainPanel.add(leaderboardsLabel);

        leaderboardsTabPanel = new TabPanel();
        leaderboardsTabPanel.setVisible(false);
        leaderboardsTabPanel.setAnimationEnabled(false);
        leaderboardsTabPanel.setWidth("100%");
        leaderboardsTabPanel.addSelectionHandler(new SelectionHandler<Integer>() {
            @Override
            public void onSelection(SelectionEvent<Integer> event) {
                Integer tabIndex = event.getSelectedItem();
                if(tabIndex >= 0) {
                    updateSelectedLeaderboard(leaderboardNamesAndDisplayNames.get(tabIndex).getA(), tabIndex);
                }
            }
        });
        
        mainPanel.add(leaderboardsTabPanel);
        
        updateLeaderboardSelection();

        return mainPanel;
    }

    @Override
    public String getLocalizedShortName() {
        return stringMessages.leaderboards();
    }

    @Override
    public boolean hasSettings() {
        return true;
    }

    @Override
    public SettingsDialogComponent<LeaderboardSettings> getSettingsDialogComponent() {
        return selectedLeaderboardPanel.getSettingsDialogComponent();
    }

    @Override
    public void updateSettings(LeaderboardSettings newSettings) {
        leaderboardNamesAndSettings.put(selectedLeaderboardName, newSettings);
        selectedLeaderboardPanel.updateSettings(newSettings);
    }

    public void setLeaderboardNames(List<Util.Pair<String, String>> newLeaderboardNamesAndDisplayNames) {
        leaderboardNamesAndDisplayNames.clear();
        leaderboardNamesAndDisplayNames.addAll(newLeaderboardNamesAndDisplayNames);
        
        updateLeaderboardSelection();
    }

    private void readAndUpdateLeaderboardsOfMetaleaderboard() {
        sailingService.getLeaderboardsNamesOfMetaLeaderboard(metaLeaderboardName, new AsyncCallback<List<Util.Pair<String, String>>>() {
            
            @Override
            public void onSuccess(List<Util.Pair<String, String>> leaderboardNamesAndDisplayNames) {
                setLeaderboardNames(leaderboardNamesAndDisplayNames);
            }
            
            @Override
            public void onFailure(Throwable caught) {
            }
        });
    }
    
    private void updateLeaderboardSelection() {
        if(leaderboardsTabPanel != null) {
            leaderboardsTabPanel.clear();
            
            int index = 0;
            int leaderboardCount = leaderboardNamesAndDisplayNames.size();
            for (Util.Pair<String, String> leaderboardNameAndDisplayName : leaderboardNamesAndDisplayNames) {
                FlowPanel tabFlowPanel = new FlowPanel();
                leaderboardsTabPanel.add(tabFlowPanel, leaderboardNameAndDisplayName.getB(), false);

                if(selectedLeaderboardName != null && selectedLeaderboardName.equals(leaderboardNameAndDisplayName.getA())) {
                    leaderboardsTabPanel.selectTab(index);
                }
                index++;
            }
            // show the last leaderboard when no leaderboard is selected yet 
            if(selectedLeaderboardName == null && leaderboardCount > 0) {
                leaderboardsTabPanel.selectTab(leaderboardCount-1);
            }
            
            leaderboardsTabPanel.setVisible(leaderboardCount > 0);
            leaderboardsLabel.setVisible(leaderboardCount > 0);
        }
    }

    private void updateSelectedLeaderboard(String newSelectedLeaderboardName, int newTabIndex) {
        if(newSelectedLeaderboardName != null) {
            if(selectedLeaderboardPanel != null && selectedLeaderboardFlowPanel != null) {
                selectedLeaderboardPanel.removeAllListeners();
                selectedLeaderboardFlowPanel.remove(selectedLeaderboardPanel);
                selectedLeaderboardPanel = null;
                selectedLeaderboardFlowPanel = null;
            }
            
            selectedLeaderboardFlowPanel = (FlowPanel) leaderboardsTabPanel.getWidget(newTabIndex);
            LeaderboardSettings newLeaderboardSettings = getOrCreateLeaderboardSettings(newSelectedLeaderboardName, leaderboardNamesAndSettings.get(selectedLeaderboardName));
            selectedLeaderboardPanel = new LeaderboardPanel(sailingService, asyncActionsExecutor, newLeaderboardSettings,
                    /* preselectedRace*/ null, new CompetitorSelectionModel(true), timer,
                    null, newSelectedLeaderboardName, errorReporter, stringMessages, userAgent,
<<<<<<< HEAD
                    showRaceDetails, /* competitorSearchTextBox */ null, /* showSelectionCheckbox */ true,  /* raceTimesInfoProvider */null, false, /* adjustTimerDelay */ true);
=======
                    showRaceDetails, /* competitorSearchTextBox */ null, /* showSelectionCheckbox */ true,  /* raceTimesInfoProvider */null, 
                    false, /* adjustTimerDelay */ true, /*autoApplyTopNFilter*/ false, false);
>>>>>>> 81bf2ed1
            selectedLeaderboardFlowPanel.add(selectedLeaderboardPanel);
        } else {
            if(selectedLeaderboardPanel != null && selectedLeaderboardFlowPanel != null) {
                selectedLeaderboardPanel.removeAllListeners();
                selectedLeaderboardFlowPanel.remove(selectedLeaderboardPanel);
                selectedLeaderboardPanel = null;
                selectedLeaderboardFlowPanel = null;
            }
        }
        this.selectedLeaderboardName = newSelectedLeaderboardName;
    }

    @Override
    public void setVisible(boolean visible) {
        super.setVisible(visible);
        
        if(visible) {
            readAndUpdateLeaderboardsOfMetaleaderboard();
        } else {
            updateSelectedLeaderboard(null, -1);
        }
    }

    @Override
    public void timeChanged(Date newTime, Date oldTime) {
        if(selectedLeaderboardPanel != null) {
            selectedLeaderboardPanel.timeChanged(newTime, oldTime);
        }
    }

}<|MERGE_RESOLUTION|>--- conflicted
+++ resolved
@@ -202,12 +202,8 @@
             selectedLeaderboardPanel = new LeaderboardPanel(sailingService, asyncActionsExecutor, newLeaderboardSettings,
                     /* preselectedRace*/ null, new CompetitorSelectionModel(true), timer,
                     null, newSelectedLeaderboardName, errorReporter, stringMessages, userAgent,
-<<<<<<< HEAD
-                    showRaceDetails, /* competitorSearchTextBox */ null, /* showSelectionCheckbox */ true,  /* raceTimesInfoProvider */null, false, /* adjustTimerDelay */ true);
-=======
                     showRaceDetails, /* competitorSearchTextBox */ null, /* showSelectionCheckbox */ true,  /* raceTimesInfoProvider */null, 
                     false, /* adjustTimerDelay */ true, /*autoApplyTopNFilter*/ false, false);
->>>>>>> 81bf2ed1
             selectedLeaderboardFlowPanel.add(selectedLeaderboardPanel);
         } else {
             if(selectedLeaderboardPanel != null && selectedLeaderboardFlowPanel != null) {
