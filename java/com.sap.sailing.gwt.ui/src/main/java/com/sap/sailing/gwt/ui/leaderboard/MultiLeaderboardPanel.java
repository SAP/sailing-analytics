package com.sap.sailing.gwt.ui.leaderboard;

import java.util.ArrayList;
import java.util.Date;
import java.util.HashMap;
import java.util.List;
import java.util.Map;

import com.google.gwt.dom.client.Style.FontWeight;
import com.google.gwt.dom.client.Style.Unit;
import com.google.gwt.event.logical.shared.SelectionEvent;
import com.google.gwt.event.logical.shared.SelectionHandler;
import com.google.gwt.user.client.rpc.AsyncCallback;
import com.google.gwt.user.client.ui.FlowPanel;
import com.google.gwt.user.client.ui.Label;
import com.google.gwt.user.client.ui.TabPanel;
import com.google.gwt.user.client.ui.VerticalPanel;
import com.google.gwt.user.client.ui.Widget;
import com.sap.sailing.domain.common.RaceIdentifier;
import com.sap.sailing.gwt.ui.client.CompetitorSelectionModel;
import com.sap.sailing.gwt.ui.client.ErrorReporter;
import com.sap.sailing.gwt.ui.client.SailingServiceAsync;
import com.sap.sailing.gwt.ui.client.StringMessages;
import com.sap.sailing.gwt.ui.client.shared.components.AbstractLazyComponent;
import com.sap.sailing.gwt.ui.client.shared.components.SettingsDialogComponent;
import com.sap.sse.common.Util;
import com.sap.sse.gwt.client.async.AsyncActionsExecutor;
import com.sap.sse.gwt.client.player.TimeListener;
import com.sap.sse.gwt.client.player.Timer;
import com.sap.sse.gwt.client.useragent.UserAgentDetails;

/**
 * A panel managing multiple {@link LeaderboardPanel}s (e.g. from a meta leaderboard) so that the user can switch between them. 
 * @author Frank
 */
public class MultiLeaderboardPanel extends AbstractLazyComponent<LeaderboardSettings> implements TimeListener {

    private LeaderboardPanel selectedLeaderboardPanel;
    private FlowPanel selectedLeaderboardFlowPanel;

    private final StringMessages stringMessages;
    private final ErrorReporter errorReporter;
    private final SailingServiceAsync sailingService;

    private String selectedLeaderboardName;
    
    private final AsyncActionsExecutor asyncActionsExecutor;
    private final UserAgentDetails userAgent;
    private final boolean showRaceDetails;
    private final Timer timer;

    private VerticalPanel mainPanel;
    private final List<Util.Pair<String, String>> leaderboardNamesAndDisplayNames;
    private final Map<String, LeaderboardSettings> leaderboardNamesAndSettings;

    private TabPanel leaderboardsTabPanel;
    private Label leaderboardsLabel;
    private final String metaLeaderboardName;
    
    public MultiLeaderboardPanel(SailingServiceAsync sailingService, String metaLeaderboardName, AsyncActionsExecutor asyncActionsExecutor, Timer timer,
            String preselectedLeaderboardName, RaceIdentifier preselectedRace, 
            ErrorReporter errorReporter, StringMessages stringMessages,
            UserAgentDetails userAgent, boolean showRaceDetails, boolean autoExpandLastRaceColumn) {
        this.stringMessages = stringMessages;
        this.errorReporter = errorReporter;
        this.sailingService = sailingService;
        this.metaLeaderboardName = metaLeaderboardName;
        this.asyncActionsExecutor = asyncActionsExecutor;
        this.userAgent = userAgent;
        this.showRaceDetails = showRaceDetails;
        this.timer = timer;
        this.selectedLeaderboardName = preselectedLeaderboardName;
        
        selectedLeaderboardFlowPanel = null;
        selectedLeaderboardPanel = null;
        leaderboardNamesAndDisplayNames = new ArrayList<Util.Pair<String, String>>();
        leaderboardNamesAndSettings = new HashMap<String, LeaderboardSettings>();
    }

    private LeaderboardSettings getOrCreateLeaderboardSettings(String leaderboardName, LeaderboardSettings currentLeaderboardSettings) {
        LeaderboardSettings newLeaderboardSettings = leaderboardNamesAndSettings.get(leaderboardName);
        if(newLeaderboardSettings == null) {
            newLeaderboardSettings = LeaderboardSettingsFactory.getInstance().createNewDefaultSettings(null, null, null, false, /* showRegattaRank */ true);
        }
        if(currentLeaderboardSettings != null) {
            newLeaderboardSettings = LeaderboardSettingsFactory.getInstance().mergeLeaderboardSettings(newLeaderboardSettings, currentLeaderboardSettings);
        }
        leaderboardNamesAndSettings.put(leaderboardName, newLeaderboardSettings);
            
        return newLeaderboardSettings;
    }
    
    @Override
    public Widget createWidget() {
        mainPanel = new VerticalPanel();
        
        leaderboardsLabel = new Label(stringMessages.regattaLeaderboards());
        leaderboardsLabel.setVisible(false);
        leaderboardsLabel.getElement().getStyle().setFontWeight(FontWeight.BOLD);
        leaderboardsLabel.getElement().getStyle().setMargin(5, Unit.PX);
        mainPanel.add(leaderboardsLabel);

        leaderboardsTabPanel = new TabPanel();
        leaderboardsTabPanel.setVisible(false);
        leaderboardsTabPanel.setAnimationEnabled(false);
        leaderboardsTabPanel.setWidth("100%");
        leaderboardsTabPanel.addSelectionHandler(new SelectionHandler<Integer>() {
            @Override
            public void onSelection(SelectionEvent<Integer> event) {
                Integer tabIndex = event.getSelectedItem();
                if(tabIndex >= 0) {
                    updateSelectedLeaderboard(leaderboardNamesAndDisplayNames.get(tabIndex).getA(), tabIndex);
                }
            }
        });
        
        mainPanel.add(leaderboardsTabPanel);
        
        updateLeaderboardSelection();

        return mainPanel;
    }

    @Override
    public String getLocalizedShortName() {
        return stringMessages.leaderboards();
    }

    @Override
    public boolean hasSettings() {
        return true;
    }

    @Override
    public SettingsDialogComponent<LeaderboardSettings> getSettingsDialogComponent() {
        return selectedLeaderboardPanel.getSettingsDialogComponent();
    }

    @Override
    public void updateSettings(LeaderboardSettings newSettings) {
        leaderboardNamesAndSettings.put(selectedLeaderboardName, newSettings);
        selectedLeaderboardPanel.updateSettings(newSettings);
    }

    public void setLeaderboardNames(List<Util.Pair<String, String>> newLeaderboardNamesAndDisplayNames) {
        leaderboardNamesAndDisplayNames.clear();
        leaderboardNamesAndDisplayNames.addAll(newLeaderboardNamesAndDisplayNames);
        
        updateLeaderboardSelection();
    }

    private void readAndUpdateLeaderboardsOfMetaleaderboard() {
        sailingService.getLeaderboardsNamesOfMetaleaderboard(metaLeaderboardName, new AsyncCallback<List<Util.Pair<String, String>>>() {
            
            @Override
            public void onSuccess(List<Util.Pair<String, String>> leaderboardNamesAndDisplayNames) {
                setLeaderboardNames(leaderboardNamesAndDisplayNames);
            }
            
            @Override
            public void onFailure(Throwable caught) {
            }
        });
    }
    
    private void updateLeaderboardSelection() {
        if(leaderboardsTabPanel != null) {
            leaderboardsTabPanel.clear();
            
            int index = 0;
            int leaderboardCount = leaderboardNamesAndDisplayNames.size();
            for (Util.Pair<String, String> leaderboardNameAndDisplayName : leaderboardNamesAndDisplayNames) {
                FlowPanel tabFlowPanel = new FlowPanel();
                leaderboardsTabPanel.add(tabFlowPanel, leaderboardNameAndDisplayName.getB(), false);

                if(selectedLeaderboardName != null && selectedLeaderboardName.equals(leaderboardNameAndDisplayName.getA())) {
                    leaderboardsTabPanel.selectTab(index);
                }
                index++;
            }
            // show the last leaderboard when no leaderboard is selected yet 
            if(selectedLeaderboardName == null && leaderboardCount > 0) {
                leaderboardsTabPanel.selectTab(leaderboardCount-1);
            }
            
            leaderboardsTabPanel.setVisible(leaderboardCount > 0);
            leaderboardsLabel.setVisible(leaderboardCount > 0);
        }
    }

    private void updateSelectedLeaderboard(String newSelectedLeaderboardName, int newTabIndex) {
        if(newSelectedLeaderboardName != null) {
            if(selectedLeaderboardPanel != null && selectedLeaderboardFlowPanel != null) {
                selectedLeaderboardPanel.removeAllListeners();
                selectedLeaderboardFlowPanel.remove(selectedLeaderboardPanel);
                selectedLeaderboardPanel = null;
                selectedLeaderboardFlowPanel = null;
            }
            
            selectedLeaderboardFlowPanel = (FlowPanel) leaderboardsTabPanel.getWidget(newTabIndex);
            LeaderboardSettings newLeaderboardSettings = getOrCreateLeaderboardSettings(newSelectedLeaderboardName, leaderboardNamesAndSettings.get(selectedLeaderboardName));
            selectedLeaderboardPanel = new LeaderboardPanel(sailingService, asyncActionsExecutor, newLeaderboardSettings,
                    /* preselectedRace*/ null, new CompetitorSelectionModel(true), timer,
                    null, newSelectedLeaderboardName, errorReporter, stringMessages, userAgent,
<<<<<<< HEAD
                    showRaceDetails, /* showCompetitorSearchBox */ false, /* raceTimesInfoProvider */null,  false, /* adjustTimerDelay */ true);
=======
                    showRaceDetails, /* showCompetitorSearchBox */ false, /* showSelectionCheckbox */ true,  /* raceTimesInfoProvider */null, false, /* adjustTimerDelay */ true);
>>>>>>> 4af4828b
            selectedLeaderboardFlowPanel.add(selectedLeaderboardPanel);
        } else {
            if(selectedLeaderboardPanel != null && selectedLeaderboardFlowPanel != null) {
                selectedLeaderboardPanel.removeAllListeners();
                selectedLeaderboardFlowPanel.remove(selectedLeaderboardPanel);
                selectedLeaderboardPanel = null;
                selectedLeaderboardFlowPanel = null;
            }
        }
        this.selectedLeaderboardName = newSelectedLeaderboardName;
    }

    @Override
    public void setVisible(boolean visible) {
        super.setVisible(visible);
        
        if(visible) {
            readAndUpdateLeaderboardsOfMetaleaderboard();
        } else {
            updateSelectedLeaderboard(null, -1);
        }
    }

    @Override
    public void timeChanged(Date newTime, Date oldTime) {
        if(selectedLeaderboardPanel != null) {
            selectedLeaderboardPanel.timeChanged(newTime, oldTime);
        }
    }

}<|MERGE_RESOLUTION|>--- conflicted
+++ resolved
@@ -202,11 +202,7 @@
             selectedLeaderboardPanel = new LeaderboardPanel(sailingService, asyncActionsExecutor, newLeaderboardSettings,
                     /* preselectedRace*/ null, new CompetitorSelectionModel(true), timer,
                     null, newSelectedLeaderboardName, errorReporter, stringMessages, userAgent,
-<<<<<<< HEAD
-                    showRaceDetails, /* showCompetitorSearchBox */ false, /* raceTimesInfoProvider */null,  false, /* adjustTimerDelay */ true);
-=======
                     showRaceDetails, /* showCompetitorSearchBox */ false, /* showSelectionCheckbox */ true,  /* raceTimesInfoProvider */null, false, /* adjustTimerDelay */ true);
->>>>>>> 4af4828b
             selectedLeaderboardFlowPanel.add(selectedLeaderboardPanel);
         } else {
             if(selectedLeaderboardPanel != null && selectedLeaderboardFlowPanel != null) {
