package com.sap.sailing.gwt.home.mobile.app;

import com.google.gwt.activity.shared.Activity;
import com.google.gwt.activity.shared.ActivityMapper;
import com.google.gwt.core.client.GWT;
import com.google.gwt.place.shared.Place;
import com.sap.sailing.gwt.home.mobile.places.error.ErrorActivityProxy;
import com.sap.sailing.gwt.home.mobile.places.event.EventActivityProxy;
import com.sap.sailing.gwt.home.mobile.places.events.EventsActivityProxy;
import com.sap.sailing.gwt.home.mobile.places.series.SeriesActivityProxy;
import com.sap.sailing.gwt.home.mobile.places.series.minileaderboard.SeriesMiniOverallLeaderboardActivityProxy;
import com.sap.sailing.gwt.home.mobile.places.series.minileaderboard.SeriesMiniOverallLeaderboardPlace;
import com.sap.sailing.gwt.home.mobile.places.solutions.SolutionsActivityProxy;
import com.sap.sailing.gwt.home.mobile.places.start.StartActivityProxy;
import com.sap.sailing.gwt.home.mobile.places.user.authentication.AuthenticationActivityProxy;
import com.sap.sailing.gwt.home.mobile.places.user.authentication.AuthenticationPlace;
import com.sap.sailing.gwt.home.mobile.places.user.profile.UserProfileActivityProxy;
import com.sap.sailing.gwt.home.shared.ExperimentalFeatures;
import com.sap.sailing.gwt.home.shared.SwitchingEntryPoint;
import com.sap.sailing.gwt.home.shared.app.ApplicationPlaceUpdater;
import com.sap.sailing.gwt.home.shared.places.error.ErrorPlace;
import com.sap.sailing.gwt.home.shared.places.event.AbstractEventPlace;
import com.sap.sailing.gwt.home.shared.places.events.EventsPlace;
import com.sap.sailing.gwt.home.shared.places.fakeseries.AbstractSeriesPlace;
import com.sap.sailing.gwt.home.shared.places.imprint.ImprintActivityProxy;
import com.sap.sailing.gwt.home.shared.places.imprint.ImprintPlace;
import com.sap.sailing.gwt.home.shared.places.searchresult.SearchResultActivityProxy;
import com.sap.sailing.gwt.home.shared.places.searchresult.SearchResultPlace;
import com.sap.sailing.gwt.home.shared.places.solutions.SolutionsPlace;
import com.sap.sailing.gwt.home.shared.places.start.StartPlace;
import com.sap.sailing.gwt.home.shared.places.user.confirmation.ConfirmationActivityProxy;
import com.sap.sailing.gwt.home.shared.places.user.confirmation.ConfirmationPlace;
import com.sap.sailing.gwt.home.shared.places.user.passwordreset.PasswordResetActivityProxy;
import com.sap.sailing.gwt.home.shared.places.user.passwordreset.PasswordResetPlace;
import com.sap.sailing.gwt.home.shared.places.user.profile.AbstractUserProfilePlace;

public class MobileActivityMapper implements ActivityMapper {
    private final MobileApplicationClientFactory clientFactory;
    private final ApplicationPlaceUpdater placeUpdater = new ApplicationPlaceUpdater();

    public MobileActivityMapper(MobileApplicationClientFactory clientFactory) {
        super();
        this.clientFactory = clientFactory;
    }

    @Override
    public Activity getActivity(Place rawPlace) {
        Place place = placeUpdater.getRealPlace(rawPlace);
        if (!SwitchingEntryPoint.hasMobileVersion(place)) {
            GWT.log("Place has no mobile view: " + place.getClass().getName());
            SwitchingEntryPoint.reloadApp();
            return null;
        }
        if (place instanceof ErrorPlace) {
            return new ErrorActivityProxy((ErrorPlace) place, clientFactory);
        } else if (place instanceof StartPlace) {
            return new StartActivityProxy((StartPlace) place, clientFactory);
        } else if (place instanceof EventsPlace) {
            return new EventsActivityProxy((EventsPlace) place, clientFactory);
        } else if (place instanceof AbstractEventPlace) {
            return new EventActivityProxy((AbstractEventPlace) place, clientFactory);
        } else if (place instanceof SeriesMiniOverallLeaderboardPlace) {
            return new SeriesMiniOverallLeaderboardActivityProxy((SeriesMiniOverallLeaderboardPlace) place, clientFactory);
        } else if (place instanceof AbstractSeriesPlace) {
            return new SeriesActivityProxy((AbstractSeriesPlace) place, clientFactory);
        } else if (place instanceof SearchResultPlace) {
            return new SearchResultActivityProxy((SearchResultPlace) place, clientFactory);
        } else if (place instanceof SolutionsPlace) {
            return new SolutionsActivityProxy((SolutionsPlace) place, clientFactory);
<<<<<<< HEAD
        } else if (place instanceof ImprintPlace) {
            return new ImprintActivityProxy((ImprintPlace) place);
=======
        } else if (place instanceof AbstractUserProfilePlace) {
            if (!ExperimentalFeatures.SHOW_USER_MANAGEMENT_ON_MOBILE) {
                return new StartActivityProxy(new StartPlace(), clientFactory);
            }
            return new UserProfileActivityProxy((AbstractUserProfilePlace) place, clientFactory);
        } else if (place instanceof AuthenticationPlace) {
            return new AuthenticationActivityProxy((AuthenticationPlace) place, clientFactory);
        } else if (place instanceof ConfirmationPlace) {
            return new ConfirmationActivityProxy((ConfirmationPlace) place, clientFactory);
        } else if (place instanceof PasswordResetPlace) {
            return new PasswordResetActivityProxy((PasswordResetPlace) place, clientFactory);
>>>>>>> 48b11771
        } else {
            return null;
        }
    }
}<|MERGE_RESOLUTION|>--- conflicted
+++ resolved
@@ -67,10 +67,6 @@
             return new SearchResultActivityProxy((SearchResultPlace) place, clientFactory);
         } else if (place instanceof SolutionsPlace) {
             return new SolutionsActivityProxy((SolutionsPlace) place, clientFactory);
-<<<<<<< HEAD
-        } else if (place instanceof ImprintPlace) {
-            return new ImprintActivityProxy((ImprintPlace) place);
-=======
         } else if (place instanceof AbstractUserProfilePlace) {
             if (!ExperimentalFeatures.SHOW_USER_MANAGEMENT_ON_MOBILE) {
                 return new StartActivityProxy(new StartPlace(), clientFactory);
@@ -82,7 +78,19 @@
             return new ConfirmationActivityProxy((ConfirmationPlace) place, clientFactory);
         } else if (place instanceof PasswordResetPlace) {
             return new PasswordResetActivityProxy((PasswordResetPlace) place, clientFactory);
->>>>>>> 48b11771
+        } else if (place instanceof AbstractUserProfilePlace) {
+            if (!ExperimentalFeatures.SHOW_USER_MANAGEMENT_ON_MOBILE) {
+                return new StartActivityProxy(new StartPlace(), clientFactory);
+            }
+            return new UserProfileActivityProxy((AbstractUserProfilePlace) place, clientFactory);
+        } else if (place instanceof AuthenticationPlace) {
+            return new AuthenticationActivityProxy((AuthenticationPlace) place, clientFactory);
+        } else if (place instanceof ConfirmationPlace) {
+            return new ConfirmationActivityProxy((ConfirmationPlace) place, clientFactory);
+        } else if (place instanceof PasswordResetPlace) {
+            return new PasswordResetActivityProxy((PasswordResetPlace) place, clientFactory);
+        } else if (place instanceof ImprintPlace) {
+            return new ImprintActivityProxy((ImprintPlace) place);
         } else {
             return null;
         }
