package com.sap.sailing.gwt.home.mobile.app;

import com.google.gwt.activity.shared.Activity;
import com.google.gwt.activity.shared.ActivityMapper;
import com.google.gwt.core.client.GWT;
import com.google.gwt.place.shared.Place;
import com.sap.sailing.gwt.home.mobile.places.error.ErrorActivityProxy;
import com.sap.sailing.gwt.home.mobile.places.event.EventActivityProxy;
import com.sap.sailing.gwt.home.mobile.places.events.EventsActivityProxy;
import com.sap.sailing.gwt.home.mobile.places.series.SeriesActivityProxy;
import com.sap.sailing.gwt.home.mobile.places.series.minileaderboard.SeriesMiniOverallLeaderboardActivityProxy;
import com.sap.sailing.gwt.home.mobile.places.series.minileaderboard.SeriesMiniOverallLeaderboardPlace;
import com.sap.sailing.gwt.home.mobile.places.solutions.SolutionsActivityProxy;
import com.sap.sailing.gwt.home.mobile.places.start.StartActivityProxy;
import com.sap.sailing.gwt.home.mobile.places.user.profile.UserProfileActivityProxy;
import com.sap.sailing.gwt.home.shared.SwitchingEntryPoint;
import com.sap.sailing.gwt.home.shared.app.ApplicationPlaceUpdater;
import com.sap.sailing.gwt.home.shared.places.error.ErrorPlace;
import com.sap.sailing.gwt.home.shared.places.event.AbstractEventPlace;
import com.sap.sailing.gwt.home.shared.places.events.EventsPlace;
import com.sap.sailing.gwt.home.shared.places.fakeseries.AbstractSeriesPlace;
import com.sap.sailing.gwt.home.shared.places.searchresult.SearchResultActivityProxy;
import com.sap.sailing.gwt.home.shared.places.searchresult.SearchResultPlace;
import com.sap.sailing.gwt.home.shared.places.solutions.SolutionsPlace;
import com.sap.sailing.gwt.home.shared.places.start.StartPlace;
import com.sap.sailing.gwt.home.shared.places.user.confirmation.ConfirmationActivityProxy;
import com.sap.sailing.gwt.home.shared.places.user.confirmation.ConfirmationPlace;
import com.sap.sailing.gwt.home.shared.places.user.profile.AbstractUserProfilePlace;
import com.sap.sailing.gwt.home.shared.usermanagement.create.CreateAccountActivity;
import com.sap.sailing.gwt.home.shared.usermanagement.create.CreateAccountPlace;
import com.sap.sailing.gwt.home.shared.usermanagement.recovery.PasswordRecoveryActivity;
import com.sap.sailing.gwt.home.shared.usermanagement.recovery.PasswordRecoveryPlace;
import com.sap.sailing.gwt.home.shared.usermanagement.signin.SignInActivity;
import com.sap.sailing.gwt.home.shared.usermanagement.signin.SignInPlace;

public class MobileActivityMapper implements ActivityMapper {
    private final MobileApplicationClientFactory clientFactory;
    private final ApplicationPlaceUpdater placeUpdater = new ApplicationPlaceUpdater();

    public MobileActivityMapper(MobileApplicationClientFactory clientFactory) {
        super();
        this.clientFactory = clientFactory;
    }

    @Override
    public Activity getActivity(Place rawPlace) {
        Place place = placeUpdater.getRealPlace(rawPlace);
        if (!SwitchingEntryPoint.hasMobileVersion(place)) {
            GWT.log("Place has no mobile view: " + place.getClass().getName());
            SwitchingEntryPoint.reloadApp();
            return null;
        }
        if (place instanceof ErrorPlace) {
            return new ErrorActivityProxy((ErrorPlace) place, clientFactory);
        } else if (place instanceof StartPlace) {
            return new StartActivityProxy((StartPlace) place, clientFactory);
        } else if (place instanceof EventsPlace) {
            return new EventsActivityProxy((EventsPlace) place, clientFactory);
        } else if (place instanceof AbstractEventPlace) {
            return new EventActivityProxy((AbstractEventPlace) place, clientFactory);
        } else if (place instanceof SeriesMiniOverallLeaderboardPlace) {
            return new SeriesMiniOverallLeaderboardActivityProxy((SeriesMiniOverallLeaderboardPlace) place, clientFactory);
        } else if (place instanceof AbstractSeriesPlace) {
            return new SeriesActivityProxy((AbstractSeriesPlace) place, clientFactory);
        } else if (place instanceof SearchResultPlace) {
            return new SearchResultActivityProxy((SearchResultPlace) place, clientFactory);
        } else if (place instanceof SolutionsPlace) {
            return new SolutionsActivityProxy((SolutionsPlace) place, clientFactory);
        } else if (place instanceof AbstractUserProfilePlace) {
            return new UserProfileActivityProxy((AbstractUserProfilePlace) place, clientFactory);
        } else if (place instanceof SignInPlace) {
            return new SignInActivity((SignInPlace) place, clientFactory, clientFactory.getPlaceController());
        } else if (place instanceof CreateAccountPlace) {
            return new CreateAccountActivity((CreateAccountPlace) place, clientFactory, 
            		clientFactory.getNavigator().getCreateConfirmationNavigation(), clientFactory.getPlaceController());
        } else if (place instanceof PasswordRecoveryPlace) {
<<<<<<< HEAD
            return new PasswordRecoveryActivity<MobileApplicationClientFactory>(
                    (PasswordRecoveryPlace) place, clientFactory, clientFactory.getPlaceController());
=======
            return new PasswordRecoveryActivity<MobileApplicationClientFactory>(clientFactory, clientFactory.getPlaceController());
        } else if (place instanceof ConfirmationPlace) {
            return new ConfirmationActivityProxy((ConfirmationPlace) place, clientFactory);
>>>>>>> 59ca2da3
        } else {
            return null;
        }
    }
}<|MERGE_RESOLUTION|>--- conflicted
+++ resolved
@@ -74,14 +74,10 @@
             return new CreateAccountActivity((CreateAccountPlace) place, clientFactory, 
             		clientFactory.getNavigator().getCreateConfirmationNavigation(), clientFactory.getPlaceController());
         } else if (place instanceof PasswordRecoveryPlace) {
-<<<<<<< HEAD
             return new PasswordRecoveryActivity<MobileApplicationClientFactory>(
                     (PasswordRecoveryPlace) place, clientFactory, clientFactory.getPlaceController());
-=======
-            return new PasswordRecoveryActivity<MobileApplicationClientFactory>(clientFactory, clientFactory.getPlaceController());
         } else if (place instanceof ConfirmationPlace) {
             return new ConfirmationActivityProxy((ConfirmationPlace) place, clientFactory);
->>>>>>> 59ca2da3
         } else {
             return null;
         }
