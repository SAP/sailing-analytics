package com.sap.sailing.gwt.ui.adminconsole.coursecreation;

import static com.sap.sse.security.shared.HasPermissions.DefaultActions.CHANGE_OWNERSHIP;
import static com.sap.sse.security.shared.HasPermissions.DefaultActions.DELETE;
import static com.sap.sse.security.shared.HasPermissions.DefaultActions.UPDATE;
import static com.sap.sse.security.ui.client.component.AccessControlledActionsColumn.create;
import static com.sap.sse.security.ui.client.component.DefaultActionsImagesBarCell.ACTION_CHANGE_OWNERSHIP;
import static com.sap.sse.security.ui.client.component.DefaultActionsImagesBarCell.ACTION_DELETE;
import static com.sap.sse.security.ui.client.component.DefaultActionsImagesBarCell.ACTION_UPDATE;

import java.util.ArrayList;
import java.util.Arrays;
import java.util.Collection;
import java.util.Collections;
import java.util.Comparator;
import java.util.List;
import java.util.UUID;
import java.util.stream.Collectors;

import com.google.gwt.cell.client.AbstractCell;
import com.google.gwt.cell.client.TextCell;
import com.google.gwt.core.client.GWT;
import com.google.gwt.dom.client.BrowserEvents;
import com.google.gwt.dom.client.NativeEvent;
import com.google.gwt.dom.client.Style.Unit;
import com.google.gwt.safehtml.shared.SafeHtmlBuilder;
import com.google.gwt.safehtml.shared.SafeHtmlUtils;
import com.google.gwt.user.cellview.client.AbstractCellTable;
import com.google.gwt.user.cellview.client.CellTable;
import com.google.gwt.user.cellview.client.Column;
import com.google.gwt.user.cellview.client.ColumnSortEvent.ListHandler;
import com.google.gwt.user.client.Window;
import com.google.gwt.user.client.rpc.AsyncCallback;
import com.google.gwt.user.client.ui.AbstractImagePrototype;
import com.google.gwt.user.client.ui.FlowPanel;
import com.google.gwt.user.client.ui.Label;
import com.google.gwt.view.client.CellPreviewEvent;
import com.google.gwt.view.client.DefaultSelectionEventManager;
import com.google.gwt.view.client.DefaultSelectionEventManager.SelectAction;
import com.google.gwt.view.client.ListDataProvider;
import com.sap.sailing.domain.common.Position;
import com.sap.sailing.domain.common.security.SecuredDomainType;
import com.sap.sailing.gwt.ui.adminconsole.AdminConsoleResources;
import com.sap.sailing.gwt.ui.client.SailingServiceWriteAsync;
import com.sap.sailing.gwt.ui.client.StringMessages;
import com.sap.sailing.gwt.ui.shared.DeviceIdentifierDTO;
import com.sap.sailing.gwt.ui.shared.courseCreation.MarkPropertiesDTO;
import com.sap.sse.common.Util;
import com.sap.sse.gwt.adminconsole.AdminConsoleTableResources;
import com.sap.sse.gwt.client.ErrorReporter;
import com.sap.sse.gwt.client.celltable.BaseCelltable;
import com.sap.sse.gwt.client.celltable.EntityIdentityComparator;
import com.sap.sse.gwt.client.celltable.RefreshableMultiSelectionModel;
import com.sap.sse.gwt.client.controls.BetterCheckboxCell;
import com.sap.sse.gwt.client.dialog.DataEntryDialog.DialogCallback;
import com.sap.sse.gwt.client.panels.LabeledAbstractFilterablePanel;
import com.sap.sse.security.shared.HasPermissions;
import com.sap.sse.security.shared.HasPermissions.DefaultActions;
import com.sap.sse.security.ui.client.UserService;
import com.sap.sse.security.ui.client.component.AccessControlledActionsColumn;
import com.sap.sse.security.ui.client.component.AccessControlledButtonPanel;
import com.sap.sse.security.ui.client.component.DefaultActionsImagesBarCell;
import com.sap.sse.security.ui.client.component.EditOwnershipDialog;
import com.sap.sse.security.ui.client.component.SecuredDTOOwnerColumn;
import com.sap.sse.security.ui.client.component.editacl.EditACLDialog;

public class MarkPropertiesPanel extends FlowPanel {
    private static AdminConsoleResources resources = GWT.create(AdminConsoleResources.class);
    private static AdminConsoleTableResources tableResources = GWT.create(AdminConsoleTableResources.class);
    private static final AbstractImagePrototype positionImagePrototype = AbstractImagePrototype
            .create(resources.ping());
    private static final AbstractImagePrototype setDeviceIdentifierImagePrototype = AbstractImagePrototype
            .create(resources.mapDevices());

    private final SailingServiceWriteAsync sailingServiceWrite;
    private final LabeledAbstractFilterablePanel<MarkPropertiesDTO> filterableMarkProperties;
    private List<MarkPropertiesDTO> allMarkProperties;
    private final ErrorReporter errorReporter;
    private final StringMessages stringMessages;
    private CellTable<MarkPropertiesDTO> markPropertiesTable;
    private ListDataProvider<MarkPropertiesDTO> markPropertiesListDataProvider = new ListDataProvider<>();
    private RefreshableMultiSelectionModel<MarkPropertiesDTO> refreshableSelectionModel;

    public MarkPropertiesPanel(SailingServiceWriteAsync sailingServiceWrite, ErrorReporter errorReporter,
            StringMessages stringMessages, final UserService userService) {
        this.sailingServiceWrite = sailingServiceWrite;
        this.stringMessages = stringMessages;
        this.errorReporter = errorReporter;
        AccessControlledButtonPanel buttonAndFilterPanel = new AccessControlledButtonPanel(userService,
                SecuredDomainType.MARK_TEMPLATE);
        add(buttonAndFilterPanel);
        allMarkProperties = new ArrayList<>();
        Label lblFilterRaces = new Label(stringMessages.filterMarkPropertiesByName() + ":");
        lblFilterRaces.setWordWrap(false);
        this.filterableMarkProperties = new LabeledAbstractFilterablePanel<MarkPropertiesDTO>(lblFilterRaces,
                allMarkProperties, markPropertiesListDataProvider, stringMessages) {
            @Override
            public List<String> getSearchableStrings(MarkPropertiesDTO t) {
                List<String> strings = new ArrayList<String>();
                strings.add(t.getName());
                strings.add(t.getCommonMarkProperties().getShortName());
                strings.add(t.getUuid().toString());
                Util.addAll(t.getTags(), strings);
                return strings;
            }

            @Override
            public AbstractCellTable<MarkPropertiesDTO> getCellTable() {
                return markPropertiesTable;
            }
        };
        createMarkPropertiesTable(userService);
        buttonAndFilterPanel.addUnsecuredAction(stringMessages.refresh(), this::loadMarkProperties);
        buttonAndFilterPanel.addCreateAction(stringMessages.add(),
                () -> openEditMarkPropertiesDialog(new MarkPropertiesDTO()));
        buttonAndFilterPanel.addRemoveAction(stringMessages.remove(), refreshableSelectionModel, true,
                () -> removeMarkProperties(refreshableSelectionModel.getSelectedSet().stream()
                        .map(markPropertiesDTO -> markPropertiesDTO.getUuid()).collect(Collectors.toList())));
        buttonAndFilterPanel.addUnsecuredWidget(lblFilterRaces);
        filterableMarkProperties.getTextBox().ensureDebugId("MarkPropertiesFilterTextBox");
        buttonAndFilterPanel.addUnsecuredWidget(filterableMarkProperties);
        filterableMarkProperties
                .setUpdatePermissionFilterForCheckbox(event -> userService.hasPermission(event, DefaultActions.UPDATE));
    }

    private void removeMarkProperties(Collection<UUID> markPropertiesUuids) {
        if (!markPropertiesUuids.isEmpty()) {
            sailingService.removeMarkProperties(markPropertiesUuids, new AsyncCallback<Void>() {
                @Override
                public void onFailure(Throwable caught) {
                    errorReporter.reportError("Error trying to remove mark properties:" + caught.getMessage());
                }

                @Override
                public void onSuccess(Void result) {
                    refreshMarkProperties();
                }
            });
        }
    }

    public void loadMarkProperties() {
        markPropertiesListDataProvider.getList().clear();
        sailingServiceWrite.getMarkProperties(new AsyncCallback<List<MarkPropertiesDTO>>() {
            @Override
            public void onFailure(Throwable caught) {
                errorReporter.reportError(caught.toString());
            }

            @Override
            public void onSuccess(List<MarkPropertiesDTO> result) {
                markPropertiesListDataProvider.getList().clear();
                Util.addAll(result, markPropertiesListDataProvider.getList());
                filterableMarkProperties.updateAll(markPropertiesListDataProvider.getList());
                markPropertiesListDataProvider.refresh();
            }
        });
    }

    private void createMarkPropertiesTable(final UserService userService) {
        // Create a CellTable.
        // Set a key provider that provides a unique key for each contact. If key is
        // used to identify contacts when fields (such as the name and address)
        // change.
        markPropertiesTable = new BaseCelltable<>(1000, tableResources);
        markPropertiesTable.setWidth("100%");
        // Attach a column sort handler to the ListDataProvider to sort the list.
        ListHandler<MarkPropertiesDTO> sortHandler = new ListHandler<>(markPropertiesListDataProvider.getList());
        markPropertiesTable.addColumnSortHandler(sortHandler);
        // Add a selection model so we can select cells.
        refreshableSelectionModel = new RefreshableMultiSelectionModel<>(
                new EntityIdentityComparator<MarkPropertiesDTO>() {
                    @Override
                    public boolean representSameEntity(MarkPropertiesDTO dto1, MarkPropertiesDTO dto2) {
                        return dto1.getUuid().equals(dto2.getUuid());
                    }

                    @Override
                    public int hashCode(MarkPropertiesDTO t) {
                        return t.getUuid().hashCode();
                    }
                }, filterableMarkProperties.getAllListDataProvider());
        markPropertiesTable.setSelectionModel(refreshableSelectionModel, DefaultSelectionEventManager
                .createCustomManager(new DefaultSelectionEventManager.CheckboxEventTranslator<MarkPropertiesDTO>() {
                    @Override
                    public boolean clearCurrentSelection(CellPreviewEvent<MarkPropertiesDTO> event) {
                        return !isCheckboxColumn(event.getColumn());
                    }

                    @Override
                    public SelectAction translateSelectionEvent(CellPreviewEvent<MarkPropertiesDTO> event) {
                        NativeEvent nativeEvent = event.getNativeEvent();
                        if (BrowserEvents.CLICK.equals(nativeEvent.getType())) {
                            if (nativeEvent.getCtrlKey()) {
                                MarkPropertiesDTO value = event.getValue();
                                refreshableSelectionModel.setSelected(value,
                                        !refreshableSelectionModel.isSelected(value));
                                return SelectAction.IGNORE;
                            }
                            if (!refreshableSelectionModel.getSelectedSet().isEmpty()
                                    && !isCheckboxColumn(event.getColumn())) {
                                return SelectAction.DEFAULT;
                            }
                        }
                        return SelectAction.TOGGLE;
                    }

                    private boolean isCheckboxColumn(int columnIndex) {
                        return columnIndex == 0;
                    }
                }));

        // Initialize the columns.
        initTableColumns(sortHandler, userService);
        markPropertiesListDataProvider.addDataDisplay(markPropertiesTable);
        add(markPropertiesTable);
        allMarkProperties.clear();
        allMarkProperties.addAll(markPropertiesListDataProvider.getList());
    }

    /**
     * Add the columns to the table.
     */
    private void initTableColumns(final ListHandler<MarkPropertiesDTO> sortHandler, final UserService userService) {
        Column<MarkPropertiesDTO, Boolean> checkColumn = new Column<MarkPropertiesDTO, Boolean>(
                new BetterCheckboxCell(tableResources.cellTableStyle().cellTableCheckboxSelected(),
                        tableResources.cellTableStyle().cellTableCheckboxDeselected())) {
            @Override
            public Boolean getValue(MarkPropertiesDTO object) {
                // Get the value from the selection model.
                return refreshableSelectionModel.isSelected(object);
            }
        };
        markPropertiesTable.addColumn(checkColumn, SafeHtmlUtils.fromSafeConstant("<br/>"));
        markPropertiesTable.setColumnWidth(checkColumn, 40, Unit.PX);

        // id
        Column<MarkPropertiesDTO, String> idColumn = new Column<MarkPropertiesDTO, String>(new TextCell()) {
            @Override
            public String getValue(MarkPropertiesDTO markProperties) {
                return markProperties.getUuid().toString();
            }
        };
        // name
        Column<MarkPropertiesDTO, String> nameColumn = new Column<MarkPropertiesDTO, String>(new TextCell()) {
            @Override
            public String getValue(MarkPropertiesDTO markProperties) {
                return markProperties.getName();
            }
        };
        // short name
        Column<MarkPropertiesDTO, String> shortNameColumn = new Column<MarkPropertiesDTO, String>(new TextCell()) {
            @Override
            public String getValue(MarkPropertiesDTO markProperties) {
                return markProperties.getCommonMarkProperties().getShortName();
            }
        };
        // color
        Column<MarkPropertiesDTO, String> colorColumn = new Column<MarkPropertiesDTO, String>(new TextCell()) {
            @Override
            public String getValue(MarkPropertiesDTO markProperties) {
                return markProperties.getCommonMarkProperties().getColor() != null
                        ? markProperties.getCommonMarkProperties().getColor().getAsHtml()
                        : "";
            }
        };
        // shape
        Column<MarkPropertiesDTO, String> shapeColumn = new Column<MarkPropertiesDTO, String>(new TextCell()) {
            @Override
            public String getValue(MarkPropertiesDTO markProperties) {
                return markProperties.getCommonMarkProperties().getShape();
            }
        };
        // pattern
        Column<MarkPropertiesDTO, String> patternColumn = new Column<MarkPropertiesDTO, String>(new TextCell()) {
            @Override
            public String getValue(MarkPropertiesDTO markProperties) {
                return markProperties.getCommonMarkProperties().getPattern();
            }
        };
        // mark type
        Column<MarkPropertiesDTO, String> typeColumn = new Column<MarkPropertiesDTO, String>(new TextCell()) {
            @Override
            public String getValue(MarkPropertiesDTO markProperties) {
                return markProperties.getCommonMarkProperties().getType() != null
                        ? markProperties.getCommonMarkProperties().getType().name()
                        : "";
            }
        };
        // tags
        Column<MarkPropertiesDTO, String> tagsColumn = new Column<MarkPropertiesDTO, String>(new TextCell()) {
            @Override
            public String getValue(MarkPropertiesDTO markProperties) {
                return String.join(", ", markProperties.getTags());
            }
        };

        Column<MarkPropertiesDTO, AbstractImagePrototype> positioningColumn = new Column<MarkPropertiesDTO, AbstractImagePrototype>(
                new AbstractCell<AbstractImagePrototype>() {

                    @Override
                    public void render(Context context, AbstractImagePrototype image, SafeHtmlBuilder sb) {
                        if (image != null) sb.append(image.getSafeHtml());
                    }
                }) {
            @Override
            public AbstractImagePrototype getValue(MarkPropertiesDTO markProperties) {
                switch (markProperties.getPositioningType()) {
                case "FIXED_POSITION":
                    return positionImagePrototype;
                case "DEVICE":
                    return setDeviceIdentifierImagePrototype;
                default:
                    return null;
                }
            }
        };

        nameColumn.setSortable(true);
        sortHandler.setComparator(nameColumn, new Comparator<MarkPropertiesDTO>() {
            public int compare(MarkPropertiesDTO markProperties1, MarkPropertiesDTO markProperties2) {
                return markProperties1.getName().compareTo(markProperties2.getName());
            }
        });

        markPropertiesTable.addColumn(nameColumn, stringMessages.name());
        markPropertiesTable.addColumn(shortNameColumn, stringMessages.shortName());
        markPropertiesTable.addColumn(colorColumn, stringMessages.color());
        markPropertiesTable.addColumn(shapeColumn, stringMessages.shape());
        markPropertiesTable.addColumn(patternColumn, stringMessages.pattern());
        markPropertiesTable.addColumn(typeColumn, stringMessages.type());
        markPropertiesTable.addColumn(positioningColumn, stringMessages.position());
        markPropertiesTable.addColumn(tagsColumn, stringMessages.tags());

        SecuredDTOOwnerColumn.configureOwnerColumns(markPropertiesTable, sortHandler, stringMessages);

        final HasPermissions type = SecuredDomainType.MARK_PROPERTIES;

        final AccessControlledActionsColumn<MarkPropertiesDTO, MarkPropertiesImagesbarCell> actionsColumn = create(
                new MarkPropertiesImagesbarCell(stringMessages), userService);
        final EditOwnershipDialog.DialogConfig<MarkPropertiesDTO> configOwnership = EditOwnershipDialog
                .create(userService.getUserManagementService(), type, markProperties -> {
                    /* no refresh action */}, stringMessages);

        final EditACLDialog.DialogConfig<MarkPropertiesDTO> configACL = EditACLDialog.create(
                userService.getUserManagementService(), type, markProperties -> markProperties.getAccessControlList(),
                stringMessages);
        actionsColumn.addAction(ACTION_DELETE, DELETE, e -> {
            if (Window.confirm(stringMessages.doYouReallyWantToRemoveMarkProperties(e.getName()))) {
<<<<<<< HEAD
                sailingServiceWrite.removeMarkProperties(e.getUuid(), new AsyncCallback<Void>() {
=======
                sailingService.removeMarkProperties(Collections.singletonList(e.getUuid()), new AsyncCallback<Void>() {
>>>>>>> a42d6824
                    @Override
                    public void onFailure(Throwable caught) {
                        errorReporter.reportError(stringMessages.couldNotRemoveMarkProperties(caught.getMessage()));
                    }

                    @Override
                    public void onSuccess(Void result) {
                        refreshMarkProperties();
                    }
                });
            }
        });
        actionsColumn.addAction(ACTION_UPDATE, UPDATE, this::openEditMarkPropertiesDialog);
        actionsColumn.addAction(MarkPropertiesImagesbarCell.ACTION_SET_DEVICE_IDENTIFIER,
                this::openEditMarkPropertiesDeviceIdentifierDialog);
        actionsColumn.addAction(MarkPropertiesImagesbarCell.ACTION_SET_POSITION,
                this::openEditMarkPropertiesPositionDialog);
        actionsColumn.addAction(MarkPropertiesImagesbarCell.ACTION_UNSET_POSITION,
                this::unsetPosition);
        actionsColumn.addAction(ACTION_CHANGE_OWNERSHIP, CHANGE_OWNERSHIP, configOwnership::openOwnershipDialog);
        actionsColumn.addAction(DefaultActionsImagesBarCell.ACTION_CHANGE_ACL, DefaultActions.CHANGE_ACL,
                markProperties -> configACL.openACLDialog(markProperties));
        markPropertiesTable.addColumn(idColumn, stringMessages.id());
        markPropertiesTable.addColumn(actionsColumn, stringMessages.actions());
    }

    public void refreshMarkProperties() {
        loadMarkProperties();
    }

    void openEditMarkPropertiesDialog(final MarkPropertiesDTO originalMarkProperties) {
        final MarkPropertiesEditDialog dialog = new MarkPropertiesEditDialog(stringMessages, originalMarkProperties,
                new DialogCallback<MarkPropertiesDTO>() {
                    @Override
                    public void ok(MarkPropertiesDTO markProperties) {
                        sailingServiceWrite.addOrUpdateMarkProperties(markProperties,
                                new AsyncCallback<MarkPropertiesDTO>() {
                                    @Override
                                    public void onFailure(Throwable caught) {
                                        errorReporter.reportError(
                                                "Error trying to update mark properties: " + caught.getMessage());
                                    }

                                    @Override
                                    public void onSuccess(MarkPropertiesDTO updatedMarkProperties) {
                                        int editedMarkPropertiesIndex = filterableMarkProperties
                                                .indexOf(originalMarkProperties);
                                        filterableMarkProperties.remove(originalMarkProperties);
                                        if (editedMarkPropertiesIndex >= 0) {
                                            filterableMarkProperties.add(editedMarkPropertiesIndex,
                                                    updatedMarkProperties);
                                        } else {
                                            filterableMarkProperties.add(updatedMarkProperties);
                                        }
                                        markPropertiesListDataProvider.refresh();
                                    }
                                });
                    }

                    @Override
                    public void cancel() {
                    }
                });
        dialog.ensureDebugId("MarkPropertiesEditDialog");
        dialog.show();
    }

    void openEditMarkPropertiesDeviceIdentifierDialog(final MarkPropertiesDTO originalMarkProperties) {
        final MarkPropertiesDeviceIdentifierEditDialog dialog = new MarkPropertiesDeviceIdentifierEditDialog(
                stringMessages, null, new DialogCallback<DeviceIdentifierDTO>() {
                    @Override
                    public void ok(DeviceIdentifierDTO deviceIdentifier) {
                        sailingServiceWrite.updateMarkPropertiesPositioning(originalMarkProperties.getUuid(),
                                deviceIdentifier, null, new AsyncCallback<MarkPropertiesDTO>() {
                                    @Override
                                    public void onFailure(Throwable caught) {
                                        errorReporter.reportError(stringMessages.errorTryingToUpdateMarkProperties(caught.getMessage()));
                                    }

                                    @Override
                                    public void onSuccess(MarkPropertiesDTO updatedMarkProperties) {
                                        int editedMarkPropertiesIndex = filterableMarkProperties
                                                .indexOf(originalMarkProperties);
                                        filterableMarkProperties.remove(originalMarkProperties);
                                        if (editedMarkPropertiesIndex >= 0) {
                                            filterableMarkProperties.add(editedMarkPropertiesIndex,
                                                    updatedMarkProperties);
                                        } else {
                                            filterableMarkProperties.add(updatedMarkProperties);
                                        }
                                        markPropertiesListDataProvider.refresh();
                                    }
                                });
                    }

                    @Override
                    public void cancel() {
                    }
                });
        dialog.ensureDebugId("MarkPropertiesDeviceIdentifierEditDialog");
        dialog.show();
    }

    private void unsetPosition(final MarkPropertiesDTO originalMarkProperties) {
        if (Window.confirm(stringMessages.confirmUnsettingPositionForMarkProperties(originalMarkProperties.getName()))) {
            sailingService.updateMarkPropertiesPositioning(originalMarkProperties.getUuid(), /* no tracking device */ null,
                    /* and no fixed position either */ null, new AsyncCallback<MarkPropertiesDTO>() {
                        @Override
                        public void onFailure(Throwable caught) {
                            errorReporter.reportError(stringMessages.errorTryingToUpdateMarkProperties(caught.getMessage()));
                        }

                        @Override
                        public void onSuccess(MarkPropertiesDTO updatedMarkProperties) {
                            int editedMarkPropertiesIndex = filterableMarkProperties
                                    .indexOf(originalMarkProperties);
                            filterableMarkProperties.remove(originalMarkProperties);
                            if (editedMarkPropertiesIndex >= 0) {
                                filterableMarkProperties.add(editedMarkPropertiesIndex,
                                        updatedMarkProperties);
                            } else {
                                filterableMarkProperties.add(updatedMarkProperties);
                            }
                            markPropertiesListDataProvider.refresh();
                        }
                    });
        }
    }
    
    void openEditMarkPropertiesPositionDialog(final MarkPropertiesDTO originalMarkProperties) {
        final MarkPropertiesPositionEditDialog dialog = new MarkPropertiesPositionEditDialog(stringMessages, null,
                new DialogCallback<Position>() {
                    @Override
                    public void ok(Position fixedPosition) {
                        sailingServiceWrite.updateMarkPropertiesPositioning(originalMarkProperties.getUuid(), null,
                                fixedPosition, new AsyncCallback<MarkPropertiesDTO>() {
                                    @Override
                                    public void onFailure(Throwable caught) {
                                        errorReporter.reportError(stringMessages.errorTryingToUpdateMarkProperties(caught.getMessage()));
                                    }

                                    @Override
                                    public void onSuccess(MarkPropertiesDTO updatedMarkProperties) {
                                        int editedMarkPropertiesIndex = filterableMarkProperties
                                                .indexOf(originalMarkProperties);
                                        filterableMarkProperties.remove(originalMarkProperties);
                                        if (editedMarkPropertiesIndex >= 0) {
                                            filterableMarkProperties.add(editedMarkPropertiesIndex,
                                                    updatedMarkProperties);
                                        } else {
                                            filterableMarkProperties.add(updatedMarkProperties);
                                        }
                                        markPropertiesListDataProvider.refresh();
                                    }
                                });
                    }

                    @Override
                    public void cancel() {
                    }
                });
        dialog.ensureDebugId("MarkPropertiesPositionEditDialog");
        dialog.show();
    }

    private static class MarkPropertiesImagesbarCell extends DefaultActionsImagesBarCell {
        public static final String ACTION_SET_DEVICE_IDENTIFIER = "ACTION_SET_DEVICE_IDENTIFIER";
        public static final String ACTION_SET_POSITION = "ACTION_SET_POSITION";
        public static final String ACTION_UNSET_POSITION = "ACTION_UNSET_POSITION";
        private final StringMessages stringMessages;

        public MarkPropertiesImagesbarCell(StringMessages stringMessages) {
            super(stringMessages);
            this.stringMessages = stringMessages;
        }

        @Override
        protected Iterable<ImageSpec> getImageSpecs() {
            return Arrays.asList(getUpdateImageSpec(),
                    new ImageSpec(ACTION_SET_DEVICE_IDENTIFIER, stringMessages.setDeviceIdentifier(),
                            resources.mapDevices()),
                    new ImageSpec(ACTION_SET_POSITION, stringMessages.setPosition(), resources.ping()),
                    new ImageSpec(ACTION_UNSET_POSITION, stringMessages.unsetPosition(), resources.removePing()),
                    getDeleteImageSpec(), getChangeOwnershipImageSpec(), getChangeACLImageSpec());
        }
    }
}<|MERGE_RESOLUTION|>--- conflicted
+++ resolved
@@ -347,11 +347,7 @@
                 stringMessages);
         actionsColumn.addAction(ACTION_DELETE, DELETE, e -> {
             if (Window.confirm(stringMessages.doYouReallyWantToRemoveMarkProperties(e.getName()))) {
-<<<<<<< HEAD
-                sailingServiceWrite.removeMarkProperties(e.getUuid(), new AsyncCallback<Void>() {
-=======
-                sailingService.removeMarkProperties(Collections.singletonList(e.getUuid()), new AsyncCallback<Void>() {
->>>>>>> a42d6824
+                sailingServiceWrite.removeMarkProperties(Collections.singletonList(e.getUuid()), new AsyncCallback<Void>() {
                     @Override
                     public void onFailure(Throwable caught) {
                         errorReporter.reportError(stringMessages.couldNotRemoveMarkProperties(caught.getMessage()));
