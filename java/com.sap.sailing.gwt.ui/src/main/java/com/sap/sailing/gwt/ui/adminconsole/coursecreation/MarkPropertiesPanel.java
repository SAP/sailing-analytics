--- conflicted
+++ resolved
@@ -122,50 +122,9 @@
                 openEditMarkPropertiesDialog(new MarkPropertiesDTO());
             }
         });
-<<<<<<< HEAD
-        buttonAndFilterPanel.addRemoveAction(refreshableSelectionModel, stringMessages.remove(), new Command() {
-            @Override
-            public void execute() {
-                if (askUserForConfirmation()) {
-                    removeMarkProperties(refreshableSelectionModel.getSelectedSet().stream().map(
-                            markPropertiesDTO -> markPropertiesDTO.getUuid()).collect(Collectors.toList()));
-                }
-            }
-
-            private void removeMarkProperties(Collection<UUID> markPropertiesUuids) {
-                if (!markPropertiesUuids.isEmpty()) {
-                    sailingService.removeMarkProperties(markPropertiesUuids, new AsyncCallback<Void>() {
-                        @Override
-                        public void onFailure(Throwable caught) {
-                            errorReporter.reportError("Error trying to remove mark properties:" + caught.getMessage());
-                        }
-
-                        @Override
-                        public void onSuccess(Void result) {
-                            refreshMarkProperties();
-                        }
-                    });
-                }
-            }
-
-            private boolean askUserForConfirmation() {
-                final boolean result;
-                if (refreshableSelectionModel.itemIsSelectedButNotVisible(markPropertiesTable.getVisibleItems())) {
-                    final String markPropertiesNames = refreshableSelectionModel.getSelectedSet().stream()
-                            .map(MarkPropertiesDTO::getName).collect(Collectors.joining("\n"));
-                    result = Window.confirm(
-                            stringMessages.doYouReallyWantToRemoveNonVisibleMarkProperties(markPropertiesNames));
-                } else {
-                    result = Window.confirm(stringMessages.doYouReallyWantToRemoveSeveralMarkProperties());
-                }
-                return result;
-            }
-        });
-=======
         buttonAndFilterPanel.addRemoveAction(stringMessages.remove(), refreshableSelectionModel, true,
                 () -> removeMarkProperties(refreshableSelectionModel.getSelectedSet().stream()
                         .map(markPropertiesDTO -> markPropertiesDTO.getUuid()).collect(Collectors.toList())));
->>>>>>> ef388716
         buttonAndFilterPanel.addUnsecuredWidget(lblFilterRaces);
         filterableMarkProperties.getTextBox().ensureDebugId("MarkPropertiesFilterTextBox");
         buttonAndFilterPanel.addUnsecuredWidget(filterableMarkProperties);
