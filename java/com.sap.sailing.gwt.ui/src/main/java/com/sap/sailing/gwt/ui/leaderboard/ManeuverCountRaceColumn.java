<<<<<<< HEAD
package com.sap.sailing.gwt.ui.leaderboard;

import java.util.HashMap;
import java.util.List;
import java.util.Map;

import com.google.gwt.cell.client.Cell.Context;
import com.google.gwt.cell.client.TextCell;
import com.google.gwt.safehtml.shared.SafeHtml;
import com.google.gwt.safehtml.shared.SafeHtmlBuilder;
import com.google.gwt.user.cellview.client.Header;
import com.sap.sailing.domain.common.DetailType;
import com.sap.sailing.domain.common.InvertibleComparator;
import com.sap.sailing.domain.common.ManeuverType;
import com.sap.sailing.domain.common.dto.LeaderboardEntryDTO;
import com.sap.sailing.domain.common.dto.LeaderboardRowDTO;
import com.sap.sailing.domain.common.dto.LegEntryDTO;
import com.sap.sailing.domain.common.impl.InvertibleComparatorAdapter;
import com.sap.sailing.gwt.ui.client.StringMessages;
import com.sap.sailing.gwt.ui.client.shared.controls.AbstractSortableColumnWithMinMax;
import com.sap.sailing.gwt.ui.leaderboard.DetailTypeColumn.LegDetailField;

public class ManeuverCountRaceColumn extends ExpandableSortableColumn<String> implements HasStringAndDoubleValue {
    private final StringMessages stringMessages;
    private final RaceNameProvider raceNameProvider;

    private final String headerStyle;
    private final String columnStyle;

    private final MinMaxRenderer minmaxRenderer;

    private abstract class AbstractManeuverDetailField<T extends Comparable<?>> implements LegDetailField<T> {
        public T get(LeaderboardRowDTO row) {
            LeaderboardEntryDTO fieldsForRace = row.fieldsByRaceColumnName.get(getRaceName());
            if (fieldsForRace == null) {
                return null;
            } else {
                T value = getFromNonNullEntry(fieldsForRace);
                return value;
            }
        }

        protected abstract T getFromNonNullEntry(LeaderboardEntryDTO entry);
    }

    private class NumberOfTacks extends AbstractManeuverDetailField<Double> {
        @Override
        protected Double getFromNonNullEntry(LeaderboardEntryDTO entry) {
            return ManeuverCountRaceColumn.this.getTotalNumberOfManeuvers(entry, ManeuverType.TACK);
        }
    }

    private class AverageTackLossInMeters extends AbstractManeuverDetailField<Double> {
        @Override
        protected Double getFromNonNullEntry(LeaderboardEntryDTO entry) {
            return ManeuverCountRaceColumn.this.getAverageManeuverLossInMeters(entry, ManeuverType.TACK);
        }
    }

    private class NumberOfJibes extends AbstractManeuverDetailField<Double> {
        @Override
        protected Double getFromNonNullEntry(LeaderboardEntryDTO entry) {
            return ManeuverCountRaceColumn.this.getTotalNumberOfManeuvers(entry, ManeuverType.JIBE);
        }
    }

    private class AverageJibeLossInMeters extends AbstractManeuverDetailField<Double> {
        @Override
        protected Double getFromNonNullEntry(LeaderboardEntryDTO entry) {
            return ManeuverCountRaceColumn.this.getAverageManeuverLossInMeters(entry, ManeuverType.JIBE);
        }
    }

    private class NumberOfPenaltyCircles extends AbstractManeuverDetailField<Double> {
        @Override
        protected Double getFromNonNullEntry(LeaderboardEntryDTO entry) {
            return ManeuverCountRaceColumn.this.getTotalNumberOfManeuvers(entry, ManeuverType.PENALTY_CIRCLE);
        }
    }

    private class AverageManeuverLossInMeters extends AbstractManeuverDetailField<Double> {
        @Override
        protected Double getFromNonNullEntry(LeaderboardEntryDTO entry) {
            return ManeuverCountRaceColumn.this.getAverageManeuverLossInMeters(entry, ManeuverType.TACK, ManeuverType.JIBE);
        }
    }

    public ManeuverCountRaceColumn(UnStyledLeaderboardPanel leaderboardPanel, RaceNameProvider raceNameProvider,
            StringMessages stringConstants, List<DetailType> maneuverDetailSelection, String headerStyle,
            String columnStylee, String detailHeaderStyle, String detailColumnStyle, DisplayedLeaderboardRowsProvider displayedLeaderboardRowsProvider) {
        super(leaderboardPanel, /* expandable */true /* all legs have details */, new TextCell(), DetailType.NUMBER_OF_MANEUVERS.getDefaultSortingOrder(), 
                stringConstants, detailHeaderStyle, detailColumnStyle, maneuverDetailSelection, displayedLeaderboardRowsProvider);
        setHorizontalAlignment(ALIGN_CENTER);
        this.stringMessages = stringConstants;
        this.raceNameProvider = raceNameProvider;
        this.headerStyle = headerStyle;
        this.columnStyle = columnStylee;
        this.minmaxRenderer = new MinMaxRenderer(this, getComparator());
    }

    private Double getAverageManeuverLossInMeters(LeaderboardEntryDTO row, ManeuverType... maneuverTypes) {
        int count = 0;
        double totalLossInMeters = 0.0;
        if (row != null && row.legDetails != null) {
            for (LegEntryDTO legDetail : row.legDetails) {
                if (legDetail != null) {
                    if (legDetail.averageManeuverLossInMeters != null) {
                        for (ManeuverType maneuverType : maneuverTypes) {
                            final Integer maneuverCount = legDetail.numberOfManeuvers==null?null:legDetail.numberOfManeuvers.get(maneuverType);
                            if (maneuverCount != null && maneuverCount != 0) {
                                totalLossInMeters += legDetail.averageManeuverLossInMeters.get(maneuverType) * maneuverCount;
                                count += maneuverCount;
                            }
                        }
                    }
                }
            }
        }
        return count == 0 ? null : totalLossInMeters / count;
    }

    private Double getTotalNumberOfManeuvers(LeaderboardEntryDTO row, ManeuverType maneuverType) {
        Double totalNumberOfManeuvers = null;
        if (row != null && row.legDetails != null) {
            for (LegEntryDTO legDetail : row.legDetails) {
                if (legDetail != null) {
                    if (legDetail.numberOfManeuvers != null && legDetail.numberOfManeuvers.get(maneuverType) != null) {
                        if (totalNumberOfManeuvers == null) {
                            totalNumberOfManeuvers = (double) legDetail.numberOfManeuvers.get(maneuverType);
                        } else {
                            totalNumberOfManeuvers += (double) legDetail.numberOfManeuvers.get(maneuverType);
                        }
                    }
                }
            }
        }
        return totalNumberOfManeuvers;
    }

    private Map<ManeuverType, Double> getTotalNumberOfTacksJibesAndPenaltyCircles(LeaderboardRowDTO row) {
        LeaderboardEntryDTO fieldsForRace = row.fieldsByRaceColumnName.get(getRaceName());
        return getTotalNumberOfTacksJibesAndPenaltyCircles(fieldsForRace);
    }

    private Map<ManeuverType, Double> getTotalNumberOfTacksJibesAndPenaltyCircles(LeaderboardEntryDTO fieldsForRace) {
        Map<ManeuverType, Double> totalNumberOfManeuvers = new HashMap<ManeuverType, Double>();
        for (ManeuverType maneuverType : new ManeuverType[] { ManeuverType.TACK, ManeuverType.JIBE, ManeuverType.PENALTY_CIRCLE }) {
            totalNumberOfManeuvers.put(maneuverType, 0.0);
        }
        if (fieldsForRace != null && fieldsForRace.legDetails != null) {
            for (LegEntryDTO legDetail : fieldsForRace.legDetails) {
                if (legDetail != null) {
                    for (ManeuverType maneuverType : new ManeuverType[] { ManeuverType.TACK, ManeuverType.JIBE, ManeuverType.PENALTY_CIRCLE }) {
                        if (legDetail.numberOfManeuvers != null && legDetail.numberOfManeuvers.get(maneuverType) != null) {
                            totalNumberOfManeuvers.put(maneuverType,
                                    totalNumberOfManeuvers.get(maneuverType) + (double) legDetail.numberOfManeuvers.get(maneuverType));
                        }
                    }
                }
            }
        }
        return totalNumberOfManeuvers;
    }

    private String getRaceName() {
        return raceNameProvider.getRaceColumnName();
    }

    @Override
    public Header<SafeHtml> getHeader() {
        SortableExpandableColumnHeader result = new SortableExpandableColumnHeader(
        /* title */stringMessages.maneuverTypes(), /* tooltip */ stringMessages.numberOfManeuversInRaceTooltip(),
        /* iconURL */null, getLeaderboardPanel(), this, stringMessages);
        return result;
    }

    @Override
    public InvertibleComparator<LeaderboardRowDTO> getComparator() {
        return new InvertibleComparatorAdapter<LeaderboardRowDTO>(getPreferredSortingOrder().isAscending()) {
            @Override
            public int compare(LeaderboardRowDTO o1, LeaderboardRowDTO o2) {
                Double val1 = getDoubleValue(o1);
                Double val2 = getDoubleValue(o2);
                return val1 == null ? val2 == null ? 0 : isAscending() ? 1 : -1 : val2 == null ? isAscending() ? -1 : 1 : val1
                        .compareTo(val2);
            }
        };
    }

    @Override
    public String getValue(LeaderboardRowDTO object) {
        Double result = getDoubleValue(object);
        if (result == null) {
            return "";
        } else {
            Integer intResult = ((int) (double) result);
            return intResult.toString();
        }
    }

    @Override
    public void render(Context context, LeaderboardRowDTO row, SafeHtmlBuilder sb) {
        minmaxRenderer.render(context, row, getTitle(row), sb);
    }

    /**
     * Computes a tool-tip text to add to the table cell's content as rendered by
     * {@link #render(Context, LeaderboardRowDTO, SafeHtmlBuilder)}.
     * 
     * @return This default implementation returns <code>null</code> for no tool tip / title
     */
    protected String getTitle(LeaderboardRowDTO row) {
        return null;
    }

    public Double getDoubleValue(LeaderboardRowDTO row) {
        Double result = null;
        Map<ManeuverType, Double> tacksJibesAndPenalties = getTotalNumberOfTacksJibesAndPenaltyCircles(row);
        for (Double maneuverCount : tacksJibesAndPenalties.values()) {
            if (maneuverCount != null) {
                if (result == null) {
                    result = maneuverCount;
                } else {
                    result += maneuverCount;
                }
            }
        }
        return result;
    }

    @Override
    public void updateMinMax() {
        minmaxRenderer.updateMinMax(getDisplayedLeaderboardRowsProvider());
    }

    @Override
    protected Map<DetailType, AbstractSortableColumnWithMinMax<LeaderboardRowDTO, ?>> getDetailColumnMap(
            UnStyledLeaderboardPanel leaderboardPanel, StringMessages stringMessages, String detailHeaderStyle,
            String detailColumnStyle) {
        Map<DetailType, AbstractSortableColumnWithMinMax<LeaderboardRowDTO, ?>> result = new HashMap<>();
        result.put(DetailType.TACK, new FormattedDoubleDetailTypeColumn(DetailType.TACK, new NumberOfTacks(), detailHeaderStyle, detailColumnStyle, leaderboardPanel));
        
        result.put(DetailType.JIBE, new FormattedDoubleDetailTypeColumn(DetailType.JIBE, new NumberOfJibes(), detailHeaderStyle, detailColumnStyle, leaderboardPanel));
        
        result.put(DetailType.PENALTY_CIRCLE,
                new FormattedDoubleDetailTypeColumn(DetailType.PENALTY_CIRCLE, new NumberOfPenaltyCircles(), detailHeaderStyle, detailColumnStyle, leaderboardPanel));
        
        result.put(DetailType.AVERAGE_TACK_LOSS_IN_METERS,
                new FormattedDoubleDetailTypeColumn(DetailType.AVERAGE_TACK_LOSS_IN_METERS, new AverageTackLossInMeters(),
                        detailHeaderStyle, detailColumnStyle, leaderboardPanel));
        
        result.put(DetailType.AVERAGE_JIBE_LOSS_IN_METERS,
                new FormattedDoubleDetailTypeColumn(DetailType.AVERAGE_JIBE_LOSS_IN_METERS, new AverageJibeLossInMeters(),
                        detailHeaderStyle, detailColumnStyle, leaderboardPanel));
        
        result.put(DetailType.AVERAGE_MANEUVER_LOSS_IN_METERS,
                new FormattedDoubleDetailTypeColumn(DetailType.AVERAGE_MANEUVER_LOSS_IN_METERS, new AverageManeuverLossInMeters(),
                        detailHeaderStyle, detailColumnStyle, leaderboardPanel));
        
        return result;
    }

    public static DetailType[] getAvailableManeuverDetailColumnTypes() {
        return new DetailType[] { DetailType.TACK, DetailType.AVERAGE_TACK_LOSS_IN_METERS,
                DetailType.JIBE, DetailType.AVERAGE_JIBE_LOSS_IN_METERS, DetailType.PENALTY_CIRCLE, DetailType.AVERAGE_MANEUVER_LOSS_IN_METERS };
    }

    @Override
    public String getColumnStyle() {
        return columnStyle;
    }

    @Override
    public String getHeaderStyle() {
        return headerStyle;
    }

    @Override
    public String getStringValueToRender(LeaderboardRowDTO object) {
        String result = getValue(object);
        if (!result.equals("")) {
            return getValue(object);
        } else {
            return null;
        }
    }
}
=======
package com.sap.sailing.gwt.ui.leaderboard;

import java.util.HashMap;
import java.util.List;
import java.util.Map;

import com.google.gwt.cell.client.Cell.Context;
import com.google.gwt.cell.client.TextCell;
import com.google.gwt.safehtml.shared.SafeHtml;
import com.google.gwt.safehtml.shared.SafeHtmlBuilder;
import com.google.gwt.user.cellview.client.Header;
import com.sap.sailing.domain.common.DetailType;
import com.sap.sailing.domain.common.InvertibleComparator;
import com.sap.sailing.domain.common.ManeuverType;
import com.sap.sailing.domain.common.dto.LeaderboardEntryDTO;
import com.sap.sailing.domain.common.dto.LeaderboardRowDTO;
import com.sap.sailing.domain.common.dto.LegEntryDTO;
import com.sap.sailing.domain.common.impl.InvertibleComparatorAdapter;
import com.sap.sailing.gwt.ui.client.StringMessages;
import com.sap.sailing.gwt.ui.client.shared.controls.AbstractSortableColumnWithMinMax;
import com.sap.sailing.gwt.ui.leaderboard.DetailTypeColumn.LegDetailField;

public class ManeuverCountRaceColumn extends ExpandableSortableColumn<String> implements HasStringAndDoubleValue {
    private final StringMessages stringMessages;
    private final RaceNameProvider raceNameProvider;

    private final String headerStyle;
    private final String columnStyle;

    private final MinMaxRenderer minmaxRenderer;

    private abstract class AbstractManeuverDetailField<T extends Comparable<?>> implements LegDetailField<T> {
        public T get(LeaderboardRowDTO row) {
            LeaderboardEntryDTO fieldsForRace = row.fieldsByRaceColumnName.get(getRaceName());
            if (fieldsForRace == null) {
                return null;
            } else {
                T value = getFromNonNullEntry(fieldsForRace);
                return value;
            }
        }

        protected abstract T getFromNonNullEntry(LeaderboardEntryDTO entry);
    }

    private class NumberOfTacks extends AbstractManeuverDetailField<Double> {
        @Override
        protected Double getFromNonNullEntry(LeaderboardEntryDTO entry) {
            return ManeuverCountRaceColumn.this.getTotalNumberOfManeuvers(entry, ManeuverType.TACK);
        }
    }

    private class AverageTackLossInMeters extends AbstractManeuverDetailField<Double> {
        @Override
        protected Double getFromNonNullEntry(LeaderboardEntryDTO entry) {
            return ManeuverCountRaceColumn.this.getAverageManeuverLossInMeters(entry, ManeuverType.TACK);
        }
    }

    private class NumberOfJibes extends AbstractManeuverDetailField<Double> {
        @Override
        protected Double getFromNonNullEntry(LeaderboardEntryDTO entry) {
            return ManeuverCountRaceColumn.this.getTotalNumberOfManeuvers(entry, ManeuverType.JIBE);
        }
    }

    private class AverageJibeLossInMeters extends AbstractManeuverDetailField<Double> {
        @Override
        protected Double getFromNonNullEntry(LeaderboardEntryDTO entry) {
            return ManeuverCountRaceColumn.this.getAverageManeuverLossInMeters(entry, ManeuverType.JIBE);
        }
    }

    private class NumberOfPenaltyCircles extends AbstractManeuverDetailField<Double> {
        @Override
        protected Double getFromNonNullEntry(LeaderboardEntryDTO entry) {
            return ManeuverCountRaceColumn.this.getTotalNumberOfManeuvers(entry, ManeuverType.PENALTY_CIRCLE);
        }
    }

    private class AverageManeuverLossInMeters extends AbstractManeuverDetailField<Double> {
        @Override
        protected Double getFromNonNullEntry(LeaderboardEntryDTO entry) {
            return ManeuverCountRaceColumn.this.getAverageManeuverLossInMeters(entry, ManeuverType.TACK, ManeuverType.JIBE);
        }
    }

    public ManeuverCountRaceColumn(LeaderboardPanel leaderboardPanel, RaceNameProvider raceNameProvider,
            StringMessages stringConstants, List<DetailType> maneuverDetailSelection, String headerStyle,
            String columnStylee, String detailHeaderStyle, String detailColumnStyle, DisplayedLeaderboardRowsProvider displayedLeaderboardRowsProvider) {
        super(leaderboardPanel, /* expandable */true /* all legs have details */, new TextCell(), DetailType.NUMBER_OF_MANEUVERS.getDefaultSortingOrder(), 
                stringConstants, detailHeaderStyle, detailColumnStyle, maneuverDetailSelection, displayedLeaderboardRowsProvider);
        setHorizontalAlignment(ALIGN_CENTER);
        this.stringMessages = stringConstants;
        this.raceNameProvider = raceNameProvider;
        this.headerStyle = headerStyle;
        this.columnStyle = columnStylee;
        this.minmaxRenderer = new MinMaxRenderer(this, getComparator());
    }

    private Double getAverageManeuverLossInMeters(LeaderboardEntryDTO row, ManeuverType... maneuverTypes) {
        int count = 0;
        double totalLossInMeters = 0.0;
        if (row != null && row.legDetails != null) {
            for (LegEntryDTO legDetail : row.legDetails) {
                if (legDetail != null) {
                    if (legDetail.averageManeuverLossInMeters != null) {
                        for (ManeuverType maneuverType : maneuverTypes) {
                            final Integer maneuverCount = legDetail.numberOfManeuvers==null?null:legDetail.numberOfManeuvers.get(maneuverType);
                            if (maneuverCount != null && maneuverCount != 0) {
                                totalLossInMeters += legDetail.averageManeuverLossInMeters.get(maneuverType) * maneuverCount;
                                count += maneuverCount;
                            }
                        }
                    }
                }
            }
        }
        return count == 0 ? null : totalLossInMeters / count;
    }

    private Double getTotalNumberOfManeuvers(LeaderboardEntryDTO row, ManeuverType maneuverType) {
        Double totalNumberOfManeuvers = null;
        if (row != null && row.legDetails != null) {
            for (LegEntryDTO legDetail : row.legDetails) {
                if (legDetail != null) {
                    if (legDetail.numberOfManeuvers != null && legDetail.numberOfManeuvers.get(maneuverType) != null) {
                        if (totalNumberOfManeuvers == null) {
                            totalNumberOfManeuvers = (double) legDetail.numberOfManeuvers.get(maneuverType);
                        } else {
                            totalNumberOfManeuvers += (double) legDetail.numberOfManeuvers.get(maneuverType);
                        }
                    }
                }
            }
        }
        return totalNumberOfManeuvers;
    }

    private Map<ManeuverType, Double> getTotalNumberOfTacksJibesAndPenaltyCircles(LeaderboardRowDTO row) {
        LeaderboardEntryDTO fieldsForRace = row.fieldsByRaceColumnName.get(getRaceName());
        return getTotalNumberOfTacksJibesAndPenaltyCircles(fieldsForRace);
    }

    private Map<ManeuverType, Double> getTotalNumberOfTacksJibesAndPenaltyCircles(LeaderboardEntryDTO fieldsForRace) {
        Map<ManeuverType, Double> totalNumberOfManeuvers = new HashMap<ManeuverType, Double>();
        for (ManeuverType maneuverType : new ManeuverType[] { ManeuverType.TACK, ManeuverType.JIBE, ManeuverType.PENALTY_CIRCLE }) {
            totalNumberOfManeuvers.put(maneuverType, 0.0);
        }
        if (fieldsForRace != null && fieldsForRace.legDetails != null) {
            for (LegEntryDTO legDetail : fieldsForRace.legDetails) {
                if (legDetail != null) {
                    for (ManeuverType maneuverType : new ManeuverType[] { ManeuverType.TACK, ManeuverType.JIBE, ManeuverType.PENALTY_CIRCLE }) {
                        if (legDetail.numberOfManeuvers != null && legDetail.numberOfManeuvers.get(maneuverType) != null) {
                            totalNumberOfManeuvers.put(maneuverType,
                                    totalNumberOfManeuvers.get(maneuverType) + (double) legDetail.numberOfManeuvers.get(maneuverType));
                        }
                    }
                }
            }
        }
        return totalNumberOfManeuvers;
    }

    private String getRaceName() {
        return raceNameProvider.getRaceColumnName();
    }

    @Override
    public Header<SafeHtml> getHeader() {
        SortableExpandableColumnHeader result = new SortableExpandableColumnHeader(
        /* title */stringMessages.maneuverTypes(), /* tooltip */ stringMessages.numberOfManeuversInRaceTooltip(),
        /* iconURL */null, getLeaderboardPanel(), this, stringMessages);
        return result;
    }

    @Override
    public InvertibleComparator<LeaderboardRowDTO> getComparator() {
        return new InvertibleComparatorAdapter<LeaderboardRowDTO>(getPreferredSortingOrder().isAscending()) {
            @Override
            public int compare(LeaderboardRowDTO o1, LeaderboardRowDTO o2) {
                Double val1 = getDoubleValue(o1);
                Double val2 = getDoubleValue(o2);
                return val1 == null ? val2 == null ? 0 : isAscending() ? 1 : -1 : val2 == null ? isAscending() ? -1 : 1 : val1
                        .compareTo(val2);
            }
        };
    }

    @Override
    public String getValue(LeaderboardRowDTO object) {
        Double result = getDoubleValue(object);
        if (result == null) {
            return "";
        } else {
            Integer intResult = ((int) (double) result);
            return intResult.toString();
        }
    }

    @Override
    public void render(Context context, LeaderboardRowDTO row, SafeHtmlBuilder sb) {
        minmaxRenderer.render(context, row, getTitle(row), sb);
    }

    /**
     * Computes a tool-tip text to add to the table cell's content as rendered by
     * {@link #render(Context, LeaderboardRowDTO, SafeHtmlBuilder)}.
     * 
     * @return This default implementation returns <code>null</code> for no tool tip / title
     */
    protected String getTitle(LeaderboardRowDTO row) {
        return null;
    }

    public Double getDoubleValue(LeaderboardRowDTO row) {
        Double result = null;
        Map<ManeuverType, Double> tacksJibesAndPenalties = getTotalNumberOfTacksJibesAndPenaltyCircles(row);
        for (Double maneuverCount : tacksJibesAndPenalties.values()) {
            if (maneuverCount != null) {
                if (result == null) {
                    result = maneuverCount;
                } else {
                    result += maneuverCount;
                }
            }
        }
        return result;
    }

    @Override
    public void updateMinMax() {
        minmaxRenderer.updateMinMax(getDisplayedLeaderboardRowsProvider());
    }

    @Override
    protected Map<DetailType, AbstractSortableColumnWithMinMax<LeaderboardRowDTO, ?>> getDetailColumnMap(
            LeaderboardPanel leaderboardPanel, StringMessages stringMessages, String detailHeaderStyle,
            String detailColumnStyle) {
        Map<DetailType, AbstractSortableColumnWithMinMax<LeaderboardRowDTO, ?>> result = new HashMap<>();
        result.put(DetailType.TACK, new FormattedDoubleDetailTypeColumn(DetailType.TACK, new NumberOfTacks(), detailHeaderStyle, detailColumnStyle, leaderboardPanel));
        
        result.put(DetailType.JIBE, new FormattedDoubleDetailTypeColumn(DetailType.JIBE, new NumberOfJibes(), detailHeaderStyle, detailColumnStyle, leaderboardPanel));
        
        result.put(DetailType.PENALTY_CIRCLE,
                new FormattedDoubleDetailTypeColumn(DetailType.PENALTY_CIRCLE, new NumberOfPenaltyCircles(), detailHeaderStyle, detailColumnStyle, leaderboardPanel));
        
        result.put(DetailType.AVERAGE_TACK_LOSS_IN_METERS,
                new FormattedDoubleDetailTypeColumn(DetailType.AVERAGE_TACK_LOSS_IN_METERS, new AverageTackLossInMeters(),
                        detailHeaderStyle, detailColumnStyle, leaderboardPanel));
        
        result.put(DetailType.AVERAGE_JIBE_LOSS_IN_METERS,
                new FormattedDoubleDetailTypeColumn(DetailType.AVERAGE_JIBE_LOSS_IN_METERS, new AverageJibeLossInMeters(),
                        detailHeaderStyle, detailColumnStyle, leaderboardPanel));
        
        result.put(DetailType.AVERAGE_MANEUVER_LOSS_IN_METERS,
                new FormattedDoubleDetailTypeColumn(DetailType.AVERAGE_MANEUVER_LOSS_IN_METERS, new AverageManeuverLossInMeters(),
                        detailHeaderStyle, detailColumnStyle, leaderboardPanel));
        
        return result;
    }

    public static DetailType[] getAvailableManeuverDetailColumnTypes() {
        return new DetailType[] { DetailType.TACK, DetailType.AVERAGE_TACK_LOSS_IN_METERS,
                DetailType.JIBE, DetailType.AVERAGE_JIBE_LOSS_IN_METERS, DetailType.PENALTY_CIRCLE, DetailType.AVERAGE_MANEUVER_LOSS_IN_METERS };
    }

    @Override
    public String getColumnStyle() {
        return columnStyle;
    }

    @Override
    public String getHeaderStyle() {
        return headerStyle;
    }

    @Override
    public String getStringValueToRender(LeaderboardRowDTO object) {
        String result = getValue(object);
        if (!result.equals("")) {
            return getValue(object);
        } else {
            return null;
        }
    }
}
>>>>>>> 9123771f
<|MERGE_RESOLUTION|>--- conflicted
+++ resolved
@@ -1,4 +1,3 @@
-<<<<<<< HEAD
 package com.sap.sailing.gwt.ui.leaderboard;
 
 import java.util.HashMap;
@@ -285,293 +284,4 @@
             return null;
         }
     }
-}
-=======
-package com.sap.sailing.gwt.ui.leaderboard;
-
-import java.util.HashMap;
-import java.util.List;
-import java.util.Map;
-
-import com.google.gwt.cell.client.Cell.Context;
-import com.google.gwt.cell.client.TextCell;
-import com.google.gwt.safehtml.shared.SafeHtml;
-import com.google.gwt.safehtml.shared.SafeHtmlBuilder;
-import com.google.gwt.user.cellview.client.Header;
-import com.sap.sailing.domain.common.DetailType;
-import com.sap.sailing.domain.common.InvertibleComparator;
-import com.sap.sailing.domain.common.ManeuverType;
-import com.sap.sailing.domain.common.dto.LeaderboardEntryDTO;
-import com.sap.sailing.domain.common.dto.LeaderboardRowDTO;
-import com.sap.sailing.domain.common.dto.LegEntryDTO;
-import com.sap.sailing.domain.common.impl.InvertibleComparatorAdapter;
-import com.sap.sailing.gwt.ui.client.StringMessages;
-import com.sap.sailing.gwt.ui.client.shared.controls.AbstractSortableColumnWithMinMax;
-import com.sap.sailing.gwt.ui.leaderboard.DetailTypeColumn.LegDetailField;
-
-public class ManeuverCountRaceColumn extends ExpandableSortableColumn<String> implements HasStringAndDoubleValue {
-    private final StringMessages stringMessages;
-    private final RaceNameProvider raceNameProvider;
-
-    private final String headerStyle;
-    private final String columnStyle;
-
-    private final MinMaxRenderer minmaxRenderer;
-
-    private abstract class AbstractManeuverDetailField<T extends Comparable<?>> implements LegDetailField<T> {
-        public T get(LeaderboardRowDTO row) {
-            LeaderboardEntryDTO fieldsForRace = row.fieldsByRaceColumnName.get(getRaceName());
-            if (fieldsForRace == null) {
-                return null;
-            } else {
-                T value = getFromNonNullEntry(fieldsForRace);
-                return value;
-            }
-        }
-
-        protected abstract T getFromNonNullEntry(LeaderboardEntryDTO entry);
-    }
-
-    private class NumberOfTacks extends AbstractManeuverDetailField<Double> {
-        @Override
-        protected Double getFromNonNullEntry(LeaderboardEntryDTO entry) {
-            return ManeuverCountRaceColumn.this.getTotalNumberOfManeuvers(entry, ManeuverType.TACK);
-        }
-    }
-
-    private class AverageTackLossInMeters extends AbstractManeuverDetailField<Double> {
-        @Override
-        protected Double getFromNonNullEntry(LeaderboardEntryDTO entry) {
-            return ManeuverCountRaceColumn.this.getAverageManeuverLossInMeters(entry, ManeuverType.TACK);
-        }
-    }
-
-    private class NumberOfJibes extends AbstractManeuverDetailField<Double> {
-        @Override
-        protected Double getFromNonNullEntry(LeaderboardEntryDTO entry) {
-            return ManeuverCountRaceColumn.this.getTotalNumberOfManeuvers(entry, ManeuverType.JIBE);
-        }
-    }
-
-    private class AverageJibeLossInMeters extends AbstractManeuverDetailField<Double> {
-        @Override
-        protected Double getFromNonNullEntry(LeaderboardEntryDTO entry) {
-            return ManeuverCountRaceColumn.this.getAverageManeuverLossInMeters(entry, ManeuverType.JIBE);
-        }
-    }
-
-    private class NumberOfPenaltyCircles extends AbstractManeuverDetailField<Double> {
-        @Override
-        protected Double getFromNonNullEntry(LeaderboardEntryDTO entry) {
-            return ManeuverCountRaceColumn.this.getTotalNumberOfManeuvers(entry, ManeuverType.PENALTY_CIRCLE);
-        }
-    }
-
-    private class AverageManeuverLossInMeters extends AbstractManeuverDetailField<Double> {
-        @Override
-        protected Double getFromNonNullEntry(LeaderboardEntryDTO entry) {
-            return ManeuverCountRaceColumn.this.getAverageManeuverLossInMeters(entry, ManeuverType.TACK, ManeuverType.JIBE);
-        }
-    }
-
-    public ManeuverCountRaceColumn(LeaderboardPanel leaderboardPanel, RaceNameProvider raceNameProvider,
-            StringMessages stringConstants, List<DetailType> maneuverDetailSelection, String headerStyle,
-            String columnStylee, String detailHeaderStyle, String detailColumnStyle, DisplayedLeaderboardRowsProvider displayedLeaderboardRowsProvider) {
-        super(leaderboardPanel, /* expandable */true /* all legs have details */, new TextCell(), DetailType.NUMBER_OF_MANEUVERS.getDefaultSortingOrder(), 
-                stringConstants, detailHeaderStyle, detailColumnStyle, maneuverDetailSelection, displayedLeaderboardRowsProvider);
-        setHorizontalAlignment(ALIGN_CENTER);
-        this.stringMessages = stringConstants;
-        this.raceNameProvider = raceNameProvider;
-        this.headerStyle = headerStyle;
-        this.columnStyle = columnStylee;
-        this.minmaxRenderer = new MinMaxRenderer(this, getComparator());
-    }
-
-    private Double getAverageManeuverLossInMeters(LeaderboardEntryDTO row, ManeuverType... maneuverTypes) {
-        int count = 0;
-        double totalLossInMeters = 0.0;
-        if (row != null && row.legDetails != null) {
-            for (LegEntryDTO legDetail : row.legDetails) {
-                if (legDetail != null) {
-                    if (legDetail.averageManeuverLossInMeters != null) {
-                        for (ManeuverType maneuverType : maneuverTypes) {
-                            final Integer maneuverCount = legDetail.numberOfManeuvers==null?null:legDetail.numberOfManeuvers.get(maneuverType);
-                            if (maneuverCount != null && maneuverCount != 0) {
-                                totalLossInMeters += legDetail.averageManeuverLossInMeters.get(maneuverType) * maneuverCount;
-                                count += maneuverCount;
-                            }
-                        }
-                    }
-                }
-            }
-        }
-        return count == 0 ? null : totalLossInMeters / count;
-    }
-
-    private Double getTotalNumberOfManeuvers(LeaderboardEntryDTO row, ManeuverType maneuverType) {
-        Double totalNumberOfManeuvers = null;
-        if (row != null && row.legDetails != null) {
-            for (LegEntryDTO legDetail : row.legDetails) {
-                if (legDetail != null) {
-                    if (legDetail.numberOfManeuvers != null && legDetail.numberOfManeuvers.get(maneuverType) != null) {
-                        if (totalNumberOfManeuvers == null) {
-                            totalNumberOfManeuvers = (double) legDetail.numberOfManeuvers.get(maneuverType);
-                        } else {
-                            totalNumberOfManeuvers += (double) legDetail.numberOfManeuvers.get(maneuverType);
-                        }
-                    }
-                }
-            }
-        }
-        return totalNumberOfManeuvers;
-    }
-
-    private Map<ManeuverType, Double> getTotalNumberOfTacksJibesAndPenaltyCircles(LeaderboardRowDTO row) {
-        LeaderboardEntryDTO fieldsForRace = row.fieldsByRaceColumnName.get(getRaceName());
-        return getTotalNumberOfTacksJibesAndPenaltyCircles(fieldsForRace);
-    }
-
-    private Map<ManeuverType, Double> getTotalNumberOfTacksJibesAndPenaltyCircles(LeaderboardEntryDTO fieldsForRace) {
-        Map<ManeuverType, Double> totalNumberOfManeuvers = new HashMap<ManeuverType, Double>();
-        for (ManeuverType maneuverType : new ManeuverType[] { ManeuverType.TACK, ManeuverType.JIBE, ManeuverType.PENALTY_CIRCLE }) {
-            totalNumberOfManeuvers.put(maneuverType, 0.0);
-        }
-        if (fieldsForRace != null && fieldsForRace.legDetails != null) {
-            for (LegEntryDTO legDetail : fieldsForRace.legDetails) {
-                if (legDetail != null) {
-                    for (ManeuverType maneuverType : new ManeuverType[] { ManeuverType.TACK, ManeuverType.JIBE, ManeuverType.PENALTY_CIRCLE }) {
-                        if (legDetail.numberOfManeuvers != null && legDetail.numberOfManeuvers.get(maneuverType) != null) {
-                            totalNumberOfManeuvers.put(maneuverType,
-                                    totalNumberOfManeuvers.get(maneuverType) + (double) legDetail.numberOfManeuvers.get(maneuverType));
-                        }
-                    }
-                }
-            }
-        }
-        return totalNumberOfManeuvers;
-    }
-
-    private String getRaceName() {
-        return raceNameProvider.getRaceColumnName();
-    }
-
-    @Override
-    public Header<SafeHtml> getHeader() {
-        SortableExpandableColumnHeader result = new SortableExpandableColumnHeader(
-        /* title */stringMessages.maneuverTypes(), /* tooltip */ stringMessages.numberOfManeuversInRaceTooltip(),
-        /* iconURL */null, getLeaderboardPanel(), this, stringMessages);
-        return result;
-    }
-
-    @Override
-    public InvertibleComparator<LeaderboardRowDTO> getComparator() {
-        return new InvertibleComparatorAdapter<LeaderboardRowDTO>(getPreferredSortingOrder().isAscending()) {
-            @Override
-            public int compare(LeaderboardRowDTO o1, LeaderboardRowDTO o2) {
-                Double val1 = getDoubleValue(o1);
-                Double val2 = getDoubleValue(o2);
-                return val1 == null ? val2 == null ? 0 : isAscending() ? 1 : -1 : val2 == null ? isAscending() ? -1 : 1 : val1
-                        .compareTo(val2);
-            }
-        };
-    }
-
-    @Override
-    public String getValue(LeaderboardRowDTO object) {
-        Double result = getDoubleValue(object);
-        if (result == null) {
-            return "";
-        } else {
-            Integer intResult = ((int) (double) result);
-            return intResult.toString();
-        }
-    }
-
-    @Override
-    public void render(Context context, LeaderboardRowDTO row, SafeHtmlBuilder sb) {
-        minmaxRenderer.render(context, row, getTitle(row), sb);
-    }
-
-    /**
-     * Computes a tool-tip text to add to the table cell's content as rendered by
-     * {@link #render(Context, LeaderboardRowDTO, SafeHtmlBuilder)}.
-     * 
-     * @return This default implementation returns <code>null</code> for no tool tip / title
-     */
-    protected String getTitle(LeaderboardRowDTO row) {
-        return null;
-    }
-
-    public Double getDoubleValue(LeaderboardRowDTO row) {
-        Double result = null;
-        Map<ManeuverType, Double> tacksJibesAndPenalties = getTotalNumberOfTacksJibesAndPenaltyCircles(row);
-        for (Double maneuverCount : tacksJibesAndPenalties.values()) {
-            if (maneuverCount != null) {
-                if (result == null) {
-                    result = maneuverCount;
-                } else {
-                    result += maneuverCount;
-                }
-            }
-        }
-        return result;
-    }
-
-    @Override
-    public void updateMinMax() {
-        minmaxRenderer.updateMinMax(getDisplayedLeaderboardRowsProvider());
-    }
-
-    @Override
-    protected Map<DetailType, AbstractSortableColumnWithMinMax<LeaderboardRowDTO, ?>> getDetailColumnMap(
-            LeaderboardPanel leaderboardPanel, StringMessages stringMessages, String detailHeaderStyle,
-            String detailColumnStyle) {
-        Map<DetailType, AbstractSortableColumnWithMinMax<LeaderboardRowDTO, ?>> result = new HashMap<>();
-        result.put(DetailType.TACK, new FormattedDoubleDetailTypeColumn(DetailType.TACK, new NumberOfTacks(), detailHeaderStyle, detailColumnStyle, leaderboardPanel));
-        
-        result.put(DetailType.JIBE, new FormattedDoubleDetailTypeColumn(DetailType.JIBE, new NumberOfJibes(), detailHeaderStyle, detailColumnStyle, leaderboardPanel));
-        
-        result.put(DetailType.PENALTY_CIRCLE,
-                new FormattedDoubleDetailTypeColumn(DetailType.PENALTY_CIRCLE, new NumberOfPenaltyCircles(), detailHeaderStyle, detailColumnStyle, leaderboardPanel));
-        
-        result.put(DetailType.AVERAGE_TACK_LOSS_IN_METERS,
-                new FormattedDoubleDetailTypeColumn(DetailType.AVERAGE_TACK_LOSS_IN_METERS, new AverageTackLossInMeters(),
-                        detailHeaderStyle, detailColumnStyle, leaderboardPanel));
-        
-        result.put(DetailType.AVERAGE_JIBE_LOSS_IN_METERS,
-                new FormattedDoubleDetailTypeColumn(DetailType.AVERAGE_JIBE_LOSS_IN_METERS, new AverageJibeLossInMeters(),
-                        detailHeaderStyle, detailColumnStyle, leaderboardPanel));
-        
-        result.put(DetailType.AVERAGE_MANEUVER_LOSS_IN_METERS,
-                new FormattedDoubleDetailTypeColumn(DetailType.AVERAGE_MANEUVER_LOSS_IN_METERS, new AverageManeuverLossInMeters(),
-                        detailHeaderStyle, detailColumnStyle, leaderboardPanel));
-        
-        return result;
-    }
-
-    public static DetailType[] getAvailableManeuverDetailColumnTypes() {
-        return new DetailType[] { DetailType.TACK, DetailType.AVERAGE_TACK_LOSS_IN_METERS,
-                DetailType.JIBE, DetailType.AVERAGE_JIBE_LOSS_IN_METERS, DetailType.PENALTY_CIRCLE, DetailType.AVERAGE_MANEUVER_LOSS_IN_METERS };
-    }
-
-    @Override
-    public String getColumnStyle() {
-        return columnStyle;
-    }
-
-    @Override
-    public String getHeaderStyle() {
-        return headerStyle;
-    }
-
-    @Override
-    public String getStringValueToRender(LeaderboardRowDTO object) {
-        String result = getValue(object);
-        if (!result.equals("")) {
-            return getValue(object);
-        } else {
-            return null;
-        }
-    }
-}
->>>>>>> 9123771f
+}