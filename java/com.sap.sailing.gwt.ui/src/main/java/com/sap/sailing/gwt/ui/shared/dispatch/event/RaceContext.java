package com.sap.sailing.gwt.ui.shared.dispatch.event;

<<<<<<< HEAD
=======
import java.util.Arrays;
>>>>>>> a6a2f7bc
import java.util.Date;
import java.util.List;
import java.util.logging.Level;
import java.util.logging.Logger;

import com.google.gwt.core.shared.GwtIncompatible;
import com.sap.sailing.domain.abstractlog.race.RaceLog;
import com.sap.sailing.domain.abstractlog.race.RaceLogFlagEvent;
import com.sap.sailing.domain.abstractlog.race.analyzing.impl.AbortingFlagFinder;
import com.sap.sailing.domain.abstractlog.race.analyzing.impl.RaceLogResolver;
import com.sap.sailing.domain.abstractlog.race.analyzing.impl.WindFixesFinder;
import com.sap.sailing.domain.abstractlog.race.state.ReadonlyRaceState;
import com.sap.sailing.domain.abstractlog.race.state.impl.ReadonlyRaceStateImpl;
import com.sap.sailing.domain.abstractlog.race.state.racingprocedure.FlagPoleState;
<<<<<<< HEAD
import com.sap.sailing.domain.base.CourseArea;
=======
import com.sap.sailing.domain.base.Competitor;
>>>>>>> a6a2f7bc
import com.sap.sailing.domain.base.CourseBase;
import com.sap.sailing.domain.base.Event;
import com.sap.sailing.domain.base.Fleet;
import com.sap.sailing.domain.base.RaceColumn;
import com.sap.sailing.domain.base.RaceColumnInSeries;
import com.sap.sailing.domain.base.RaceDefinition;
import com.sap.sailing.domain.base.Regatta;
import com.sap.sailing.domain.common.LeaderboardNameConstants;
import com.sap.sailing.domain.common.NoWindException;
import com.sap.sailing.domain.common.Position;
import com.sap.sailing.domain.common.RegattaAndRaceIdentifier;
import com.sap.sailing.domain.common.TimingConstants;
import com.sap.sailing.domain.common.Wind;
import com.sap.sailing.domain.common.WindSourceType;
import com.sap.sailing.domain.common.confidence.BearingWithConfidence;
import com.sap.sailing.domain.common.confidence.BearingWithConfidenceCluster;
import com.sap.sailing.domain.common.confidence.Weigher;
import com.sap.sailing.domain.common.confidence.impl.BearingWithConfidenceImpl;
import com.sap.sailing.domain.common.impl.WindSourceImpl;
import com.sap.sailing.domain.common.media.MediaTrack;
import com.sap.sailing.domain.common.racelog.FlagPole;
import com.sap.sailing.domain.common.racelog.Flags;
import com.sap.sailing.domain.common.racelog.RaceLogRaceStatus;
import com.sap.sailing.domain.leaderboard.Leaderboard;
import com.sap.sailing.domain.leaderboard.RegattaLeaderboard;
import com.sap.sailing.domain.leaderboard.ScoreCorrection;
import com.sap.sailing.domain.tracking.TrackedRace;
import com.sap.sailing.domain.tracking.WindTrack;
import com.sap.sailing.domain.tracking.WindWithConfidence;
import com.sap.sailing.gwt.server.HomeServiceUtil;
import com.sap.sailing.gwt.ui.shared.race.FlagStateDTO;
import com.sap.sailing.gwt.ui.shared.race.FleetMetadataDTO;
import com.sap.sailing.gwt.ui.shared.race.RaceMetadataDTO;
import com.sap.sailing.gwt.ui.shared.race.RaceMetadataDTO.RaceTrackingState;
import com.sap.sailing.gwt.ui.shared.race.RaceMetadataDTO.RaceViewState;
import com.sap.sailing.gwt.ui.shared.race.RaceProgressDTO;
import com.sap.sailing.gwt.ui.shared.race.wind.SimpleWindDTO;
import com.sap.sailing.gwt.ui.shared.race.wind.WindStatisticsDTO;
import com.sap.sailing.server.RacingEventService;
import com.sap.sse.common.Duration;
import com.sap.sse.common.TimePoint;
import com.sap.sse.common.Util;
import com.sap.sse.common.impl.MillisecondsTimePoint;
import com.sap.sse.common.media.MediaType;

@GwtIncompatible
public class RaceContext {
<<<<<<< HEAD
    private static final long TIME_BEFORE_START_TO_SHOW_RACES_AS_LIVE = 15 * 60 * 1000; // 15 min
    private static final long TIME_TO_SHOW_CANCELED_RACES_AS_LIVE = 5 * 60 * 1000; // 5 min
    
=======
    private static final Logger logger = Logger.getLogger(RaceContext.class.getName());
    private static final long TIME_BEFORE_START_TO_SHOW_RACES_AS_LIVE = 60 * 60 * 1000; // 1 hour
    private static final long TIME_TO_SHOW_CANCELED_RACES_AS_LIVE = 5 * 60 * 1000; // 5 min
>>>>>>> a6a2f7bc
    private final TimePoint now = MillisecondsTimePoint.now();
    private final Leaderboard leaderboard;
    private final RaceColumn raceColumn;
    private final Fleet fleet;
    private final RaceDefinition raceDefinition;
    private final TrackedRace trackedRace;
    private final RaceLog raceLog;
    private final ReadonlyRaceState state;
    private final Event event;
<<<<<<< HEAD
    
=======
    private final RacingEventService service;
>>>>>>> a6a2f7bc
    private TimePoint startTime;
    private boolean startTimeCalculated = false;
    private TimePoint finishTime;
    private boolean finishTimeCalculated = false;
    private RaceViewState raceViewState;
<<<<<<< HEAD
    
    public RaceContext(Event event, Leaderboard leaderboard, RaceColumn raceColumn, Fleet fleet, RaceLogResolver raceLogResolver) {
=======
    private List<Competitor> competitors;

    public RaceContext(RacingEventService service, Event event, Leaderboard leaderboard, RaceColumn raceColumn,
            Fleet fleet, RaceLogResolver raceLogResolver) {
        this.service = service;
>>>>>>> a6a2f7bc
        this.event = event;
        this.leaderboard = leaderboard;
        this.raceColumn = raceColumn;
        this.raceDefinition = raceColumn.getRaceDefinition(fleet);
        this.fleet = fleet;
        trackedRace = raceColumn.getTrackedRace(fleet);
        raceLog = raceColumn.getRaceLog(fleet);
        state = ReadonlyRaceStateImpl.create(raceLogResolver, raceLog);
    }

    private boolean isShowFleetData() {
        return !LeaderboardNameConstants.DEFAULT_FLEET_NAME.equals(fleet.getName());
    }

    public String getRegattaName() {
        if (leaderboard instanceof RegattaLeaderboard) {
            Regatta regatta = ((RegattaLeaderboard) leaderboard).getRegatta();
            return regatta.getName();
        }
        return leaderboard.getName();
    }

    private String getRegattaDisplayName() {
        String displayName = leaderboard.getDisplayName();
        if (displayName != null && !displayName.isEmpty()) {
            return displayName;
        }
        return leaderboard.getName();
    }

    private FleetMetadataDTO getFleetMetadataOrNull() {
        if (!isShowFleetData()) {
            return null;
        }
        return getFleetMetadata();
    }

    public FleetMetadataDTO getFleetMetadata() {
        return new FleetMetadataDTO(fleet.getName(), fleet.getColor() == null ? null : fleet.getColor().getAsHtml(),
                fleet.getOrdering());
    }

    private SimpleWindDTO getWindOrNull() {
        if (trackedRace != null) {
            TimePoint toTimePoint = trackedRace.getEndOfRace() == null ? MillisecondsTimePoint.now().minus(
                    trackedRace.getDelayToLiveInMillis()) : trackedRace.getEndOfRace();
            TimePoint newestEvent = trackedRace.getTimePointOfNewestEvent();
            if (newestEvent != null && newestEvent.before(toTimePoint)) {
                toTimePoint = newestEvent;
            }
            WindTrack windTrack = trackedRace.getOrCreateWindTrack(new WindSourceImpl(WindSourceType.COMBINED));
            if (windTrack != null) {
                WindWithConfidence<com.sap.sse.common.Util.Pair<Position, TimePoint>> averagedWindWithConfidence = windTrack
                        .getAveragedWindWithConfidence(trackedRace.getCenterOfCourse(toTimePoint), toTimePoint);
                if (averagedWindWithConfidence != null) {
                    Wind wind = averagedWindWithConfidence.getObject();
                    if (wind.getKnots() >= 0.05d) {
                        return new SimpleWindDTO(wind.getFrom().getDegrees(), wind.getKnots());
                    }
                }
            }
        }
        Wind wind = checkForWindFixesFromRaceLog();
        if (wind != null) {
            return new SimpleWindDTO(wind.getFrom().getDegrees(), wind.getKnots());
        }
        return null;
    }

    private WindStatisticsDTO getWindStatisticsOrNull() {
        if (trackedRace != null) {
            TimePoint toTimePoint = trackedRace.getEndOfRace() == null ? MillisecondsTimePoint.now().minus(
                    trackedRace.getDelayToLiveInMillis()) : trackedRace.getEndOfRace();
            TimePoint newestEvent = trackedRace.getTimePointOfNewestEvent();
            if (newestEvent != null && newestEvent.before(toTimePoint)) {
                toTimePoint = newestEvent;
            }
            final BearingWithConfidenceCluster<TimePoint> bwcc = new BearingWithConfidenceCluster<TimePoint>(
                    new Weigher<TimePoint>() {
                        private static final long serialVersionUID = -5779398785058438328L;
                        @Override
                        public double getConfidence(TimePoint fix, TimePoint request) {
                            return 1;
                        }
                    });
            WindTrack windTrack = trackedRace.getOrCreateWindTrack(new WindSourceImpl(WindSourceType.COMBINED));
            if (windTrack != null) {
                TimePoint startTime = getStartTime();
                if (startTime == null) {
                    startTime = toTimePoint;
                }
                TimePoint middleOfRace = startTime.plus(startTime.until(toTimePoint).divide(2));
                List<TimePoint> pointsToGetWind = Arrays.asList(startTime, middleOfRace, toTimePoint);
                Double lowerBoundWindInKnots = null;
                Double upperBoundWindInKnots = null;
                for (TimePoint timePoint : pointsToGetWind) {
                    WindWithConfidence<com.sap.sse.common.Util.Pair<Position, TimePoint>> averagedWindWithConfidence = windTrack
                            .getAveragedWindWithConfidence(trackedRace.getCenterOfCourse(timePoint), timePoint);
                    if (averagedWindWithConfidence != null) {
                        Wind wind = averagedWindWithConfidence.getObject();
                        
                        bwcc.add(new BearingWithConfidenceImpl<TimePoint>(wind.getBearing(), averagedWindWithConfidence
                                .getConfidence(), timePoint));
                        double currentWindInKnots = wind.getKnots();
                        if (currentWindInKnots >= 0.05d) {
                            if (lowerBoundWindInKnots == null) {
                                lowerBoundWindInKnots = currentWindInKnots;
                                upperBoundWindInKnots = currentWindInKnots;
                            } else {
                                lowerBoundWindInKnots = Math.min(lowerBoundWindInKnots, currentWindInKnots);
                                upperBoundWindInKnots = Math.max(upperBoundWindInKnots, currentWindInKnots);
                            }
                        }
                    }
                }
                if (lowerBoundWindInKnots != null && upperBoundWindInKnots != null) {
                    BearingWithConfidence<TimePoint> average = bwcc.getAverage(middleOfRace);
                    return new WindStatisticsDTO(average.getObject().reverse().getDegrees(), lowerBoundWindInKnots,
                            upperBoundWindInKnots);
                }
            }
        }
        Wind wind = checkForWindFixesFromRaceLog();
        if (wind != null) {
            return new WindStatisticsDTO(wind.getFrom().getDegrees(), wind.getKnots(), wind.getKnots());
        }
        return null;
    }

    private FlagStateDTO getFlagStateOrNull() {
        // Code extracted from SailingServiceImpl.createRaceInfoDTO
        // TODO: extract to to util to be used from both places
        TimePoint startTime = state.getStartTime();
        Flags lastUpperFlag = null;
        Flags lastLowerFlag = null;
        boolean lastFlagsAreDisplayed = false;
        boolean lastFlagsDisplayedStateChanged = false;
        if (startTime != null) {
            FlagPoleState activeFlagState = state.getRacingProcedure().getActiveFlags(startTime, now);
            List<FlagPole> activeFlags = activeFlagState.getCurrentState();
            FlagPoleState previousFlagState = activeFlagState.getPreviousState(state.getRacingProcedure(), startTime);
            List<FlagPole> previousFlags = previousFlagState.getCurrentState();
            FlagPole mostInterestingFlagPole = FlagPoleState.getMostInterestingFlagPole(previousFlags, activeFlags);
            // TODO: adapt the LastFlagFinder#getMostRecent method!
            if (mostInterestingFlagPole != null) {
                lastUpperFlag = mostInterestingFlagPole.getUpperFlag();
                lastLowerFlag = mostInterestingFlagPole.getLowerFlag();
                lastFlagsAreDisplayed = mostInterestingFlagPole.isDisplayed();
                lastFlagsDisplayedStateChanged = previousFlagState.hasPoleChanged(mostInterestingFlagPole);
            }
        }
        switch (state.getStatus()) {
        case FINISHED:
            TimePoint protestStartTime = state.getProtestTime();
            if (protestStartTime != null) {
                lastUpperFlag = Flags.BRAVO;
                lastLowerFlag = Flags.NONE;
                lastFlagsAreDisplayed = true;
                lastFlagsDisplayedStateChanged = true;
            }
            break;
        case UNSCHEDULED:
            // search for race aborting in last pass
            AbortingFlagFinder abortingFlagFinder = new AbortingFlagFinder(raceLog);
            RaceLogFlagEvent abortingFlagEvent = abortingFlagFinder.analyze();
            if (abortingFlagEvent != null) {
                lastUpperFlag = abortingFlagEvent.getUpperFlag();
                lastLowerFlag = abortingFlagEvent.getLowerFlag();
                lastFlagsAreDisplayed = abortingFlagEvent.isDisplayed();
                lastFlagsDisplayedStateChanged = true;
            }
            break;
        case FINISHING:
        case RUNNING:
        case SCHEDULED:
        case STARTPHASE:
        case UNKNOWN:
            break;
        }
        ;
        if (lastUpperFlag != null || lastLowerFlag != null) {
            return new FlagStateDTO(lastUpperFlag, lastLowerFlag, lastFlagsAreDisplayed, lastFlagsDisplayedStateChanged);
        }
        return null;
    }
    
<<<<<<< HEAD
    private Regatta getRegatta() {
        final Regatta regatta;
        if (leaderboard instanceof RegattaLeaderboard) {
            regatta = ((RegattaLeaderboard) leaderboard).getRegatta();
        } else {
            regatta = null;
        }
        return regatta;
    }
    
=======
>>>>>>> a6a2f7bc
    private String getCourseAreaOrNull() {
        return HomeServiceUtil.getCourseAreaNameForRegattaIdThereIsMoreThanOne(event, leaderboard);
    }

    private RaceProgressDTO getProgressOrNull() {
        RaceProgressDTO raceProgress = null;
        if (raceDefinition != null && raceDefinition.getCourse() != null && trackedRace != null) {
            int totalLegsCount = raceDefinition.getCourse().getLegs().size();
            int currentLegNo = trackedRace.getLastLegStarted(MillisecondsTimePoint.now());
            if (currentLegNo > 0 && totalLegsCount > 0) {
                raceProgress = new RaceProgressDTO(currentLegNo, totalLegsCount);
            }
        }
        return raceProgress;
    }

    private String getCourseNameOrNull() {
        CourseBase lastCourse = state.getCourseDesign();
        if (lastCourse != null) {
            return lastCourse.getName();
        }
        return null;
    }
<<<<<<< HEAD
    
=======

>>>>>>> a6a2f7bc
    public Date getStartTimeAsDate() {
        TimePoint startTime = getStartTime();
        return startTime == null ? null : startTime.asDate();
    }
<<<<<<< HEAD
    
    public TimePoint getStartTime() {
        if(!startTimeCalculated) {
            if (trackedRace != null) {
                startTime = trackedRace.getStartOfRace();
            }
            if (startTime == null && state != null) {
                startTime = state.getStartTime();
            }
=======

    public TimePoint getStartTime() {
        if (!startTimeCalculated) {
            if (state != null) {
                startTime = state.getStartTime();
            }
            if (startTime == null && trackedRace != null) {
                startTime = trackedRace.getStartOfRace();
            }
>>>>>>> a6a2f7bc
            startTimeCalculated = true;
        }
        return startTime;
    }

    private TimePoint getFinishTime() {
<<<<<<< HEAD
        if(!finishTimeCalculated) {
            if (trackedRace != null) {
                finishTime = trackedRace.getEndOfRace();
            } else if (state != null) {
                finishTime = state.getFinishedTime();
            }
=======
        if (!finishTimeCalculated) {
            if (state != null) {
                finishTime = state.getFinishedTime();
            }
            if (finishTime == null && trackedRace != null) {
                finishTime = trackedRace.getEndOfRace();
            }
>>>>>>> a6a2f7bc
            finishTimeCalculated = true;
        }
        return finishTime;
    }

<<<<<<< HEAD
    public void addLiveRace(LiveRacesDTO result) {
        LiveRaceDTO liveRaceDTO = getLiveRaceOrNull();
        if(liveRaceDTO != null) {
            result.addRace(liveRaceDTO);        
        }
    }
    
    public LiveRaceDTO getLiveRaceOrNull() {
        // a race is of 'public interest' of a race is a combination of it's 'live' state
        // and special flags states indicating how the postponed/canceled races will be continued
        if(isLiveOrOfPublicInterest()) {
            // the start time is always given for live races
            LiveRaceDTO liveRaceDTO = new LiveRaceDTO(getRegattaName(), raceColumn.getName());
            liveRaceDTO.setViewState(getLiveRaceViewState());
            liveRaceDTO.setRegattaDisplayName(getRegattaDisplayName());
            liveRaceDTO.setTrackedRaceName(trackedRace != null ? trackedRace.getRaceIdentifier().getRaceName() : null);
            liveRaceDTO.setTrackingState(getRaceTrackingState());
            liveRaceDTO.setFleet(getFleetMetadataOrNull());
            liveRaceDTO.setStart(getStartTimeAsDate());
            liveRaceDTO.setBoatClass(HomeServiceUtil.getBoatClassName(leaderboard));
            liveRaceDTO.setCourseArea(getCourseAreaOrNull());
            liveRaceDTO.setCourse(getCourseNameOrNull());
            liveRaceDTO.setFlagState(getFlagStateOrNull());
            liveRaceDTO.setProgress(getProgressOrNull());
            liveRaceDTO.setWind(getWindOrNull());
            
=======
    public LiveRaceDTO getLiveRaceOrNull() {
        // a race is of 'public interest' of a race is a combination of it's 'live' state
        // and special flags states indicating how the postponed/canceled races will be continued
        if (isLiveOrOfPublicInterest()) {
            // the start time is always given for live races
            LiveRaceDTO liveRaceDTO = new LiveRaceDTO(getRegattaName(), raceColumn.getName());
            fillRaceData(liveRaceDTO);
            liveRaceDTO.setFlagState(getFlagStateOrNull());
            liveRaceDTO.setProgress(getProgressOrNull());
            liveRaceDTO.setWind(getWindOrNull());
>>>>>>> a6a2f7bc
            return liveRaceDTO;
        }
        return null;
    }
<<<<<<< HEAD
    
=======

    public RaceListRaceDTO getFinishedRaceOrNull() {
        // a race is of 'public interest' of a race is a combination of it's 'live' state
        // and special flags states indicating how the postponed/canceled races will be continued
        if (getLiveRaceViewState() == RaceViewState.FINISHED) {
            // the start time is always given for live races
            RaceListRaceDTO liveRaceDTO = new RaceListRaceDTO(getRegattaName(), raceColumn.getName());
            fillRaceData(liveRaceDTO);
            liveRaceDTO.setDuration(getDurationOrNull());
            liveRaceDTO.setWinner(getWinnerOrNull());
            liveRaceDTO.setWindSourcesCount(getWindSourceCount());
            liveRaceDTO.setVideoCount(getVideoCount());
            liveRaceDTO.setAudioCount(getAudioCount());
            liveRaceDTO.setWind(getWindStatisticsOrNull());
            return liveRaceDTO;
        }
        return null;
    }

    private int getAudioCount() {
        return getMediaCount(MediaType.audio);
    }

    private int getVideoCount() {
        return getMediaCount(MediaType.video);
    }

    private int getMediaCount(MediaType mediaType) {
        int mediaCount = 0;
        if (trackedRace != null) {
            for (MediaTrack mediaTrack : service.getMediaTracksForRace(trackedRace.getRaceIdentifier())) {
                if (mediaTrack.mimeType != null && mediaTrack.mimeType.mediaType == mediaType) {
                    mediaCount++;
                }
            }
        }
        return mediaCount;
    }

    private int getWindSourceCount() {
        if (trackedRace != null) {
            return Util.size(trackedRace.getWindSources(WindSourceType.EXPEDITION));
        }
        return 0;
    }

    private SimpleCompetitorDTO getWinnerOrNull() {
        if (getLiveRaceViewState() != RaceViewState.FINISHED) {
            // We can't reliably calculate the winner for non finished races
            return null;
        }
        // TODO do not calculate the winner if the blue flag is currently shown.
        try {
            TimePoint finishTime = getFinishTime();
            if(finishTime == null) {
                finishTime = HomeServiceUtil.getLiveTimePoint();
            }
            competitors = leaderboard.getCompetitorsFromBestToWorst(raceColumn, finishTime);
            if (competitors == null || competitors.isEmpty()) {
                return null;
            }
            if (Util.size(raceColumn.getFleets()) == 1) {
                return new SimpleCompetitorDTO(competitors.get(0));
            }
            if (trackedRace == null) {
                return null;
            }
            for (Competitor competitor : competitors) {
                Fleet fleetOfCompetitor = raceColumn.getFleetOfCompetitor(competitor);
                if (fleetOfCompetitor == null) {
                    continue;
                }
                if (Util.equalsWithNull(fleet.getName(), fleetOfCompetitor.getName())) {
                    return new SimpleCompetitorDTO(competitor);
                }
            }
        } catch (NoWindException e) {
            logger.log(Level.WARNING, "Error while calculating winner for race.", e);
        }
        return null;
    }

    private Duration getDurationOrNull() {
        TimePoint startTime = getStartTime();
        TimePoint finishTime = getFinishTime();
        if (startTime != null && finishTime != null) {
            return startTime.until(finishTime);
        }
        return null;
    }

    private void fillRaceData(RaceMetadataDTO<?> dto) {
        dto.setViewState(getLiveRaceViewState());
        dto.setRegattaDisplayName(getRegattaDisplayName());
        dto.setTrackedRaceName(trackedRace != null ? trackedRace.getRaceIdentifier().getRaceName() : null);
        dto.setTrackingState(getRaceTrackingState());
        dto.setFleet(getFleetMetadataOrNull());
        dto.setStart(getStartTimeAsDate());
        dto.setBoatClass(HomeServiceUtil.getBoatClassName(leaderboard));
        dto.setCourseArea(getCourseAreaOrNull());
        dto.setCourse(getCourseNameOrNull());
    }

>>>>>>> a6a2f7bc
    public boolean isLiveOrOfPublicInterest() {
        TimePoint startTime = getStartTime();
        boolean result = false;
        if (startTime != null) {
            if (trackedRace != null && trackedRace.hasGPSData() && trackedRace.hasWindData()) {
                result = trackedRace.isLive(now);
            } else {
                TimePoint finishTime = getFinishTime();
                // no data from tracking but maybe a manual setting of the start and finish time
                TimePoint startOfLivePeriod = startTime.minus(TIME_BEFORE_START_TO_SHOW_RACES_AS_LIVE);
                TimePoint endOfLivePeriod = finishTime != null ? finishTime
                        .plus(TimingConstants.IS_LIVE_GRACE_PERIOD_IN_MILLIS) : null;
                if (now.after(startOfLivePeriod) && (endOfLivePeriod == null || now.before(endOfLivePeriod))) {
                    result = true;
                }
            }
        } else if (raceLog != null) {
            // in case there is not start time set it could be an postponed or abandoned race
            RaceLogFlagEvent abortingFlagEvent = checkForAbortFlagEvent();
            if (abortingFlagEvent != null) {
                TimePoint abortingTimeInPassBefore = abortingFlagEvent.getLogicalTimePoint();
                if (now.minus(abortingTimeInPassBefore.asMillis()).asMillis() < TIME_TO_SHOW_CANCELED_RACES_AS_LIVE) {
                    result = true;
                    // TODO: Problem: This causes the race added to the live races list without having a start time!!!
                    // This does not work right now -> consider using a start time of the last pass.
                }
            }
        }
        return result;
    }

    public RaceTrackingState getRaceTrackingState() {
        RaceTrackingState trackingState = RaceTrackingState.NOT_TRACKED;
        if (trackedRace != null) {
            trackingState = RaceTrackingState.TRACKED_NO_VALID_DATA;
            if (trackedRace.hasWindData() && trackedRace.hasGPSData()) {
                trackingState = RaceTrackingState.TRACKED_VALID_DATA;
            }
        }
        return trackingState;
    }
<<<<<<< HEAD
    
    private RaceViewState getLiveRaceViewState() {
        if(raceViewState == null) {
            raceViewState = calculateLiveRaceViewState();
        }
        return raceViewState;
    }
    
    private RaceViewState calculateLiveRaceViewState() {
        TimePoint startTime = getStartTime();
        TimePoint finishTime = getFinishTime();
        RaceViewState raceState = RaceViewState.RUNNING;
=======

    public RaceViewState getLiveRaceViewState() {
        if (raceViewState == null) {
            raceViewState = calculateRaceViewState();
        }
        return raceViewState;
    }

    private RaceViewState calculateRaceViewState() {
        TimePoint startTime = getStartTime();
        TimePoint finishTime = getFinishTime();
>>>>>>> a6a2f7bc
        if (startTime != null && now.before(startTime)) {
            return RaceViewState.SCHEDULED;
        }
        if (finishTime != null && now.after(finishTime)) {
            return RaceViewState.FINISHED;
        }
        if(raceLog != null) {
            RaceLogFlagEvent abortingFlagEvent = checkForAbortFlagEvent();
            if (abortingFlagEvent != null) {
                Flags upperFlag = abortingFlagEvent.getUpperFlag();
                if(upperFlag.equals(Flags.AP)) {
                    return RaceViewState.POSTPONED;
                }
                if(upperFlag.equals(Flags.NOVEMBER)) {
                    return RaceViewState.ABANDONED;
                }
                if(upperFlag.equals(Flags.FIRSTSUBSTITUTE)) {
                    return RaceViewState.ABANDONED;
                }
            }
        }
        ScoreCorrection scoreCorrection = leaderboard.getScoreCorrection();
        if(trackedRace == null && scoreCorrection != null && scoreCorrection.hasCorrectionForNonTrackedFleet(raceColumn)) {
            return RaceViewState.FINISHED;
        }
        if(startTime != null) {
            return RaceViewState.RUNNING;
        }
        return RaceViewState.PLANNED;
    }

    private Wind checkForWindFixesFromRaceLog() {
        WindFixesFinder windFixesFinder = new WindFixesFinder(raceLog);
        List<Wind> windList = windFixesFinder.analyze();
        if (windList.size() > 0) {
            return windList.get(windList.size() - 1);
        }
        return null;
    }

    private RaceLogFlagEvent checkForAbortFlagEvent() {
        RaceLogFlagEvent result = null;
        if (raceLog != null) {
            AbortingFlagFinder abortingFlagFinder = new AbortingFlagFinder(raceLog);
            RaceLogFlagEvent abortingFlagEvent = abortingFlagFinder.analyze();
            if (abortingFlagEvent != null) {
                RaceLogRaceStatus lastStatus = state.getStatus();
                if (lastStatus.equals(RaceLogRaceStatus.UNSCHEDULED)) {
                    result = abortingFlagEvent;
                }
            }
        }
        return result;
    }

    public String getStageText() {
        // TODO fleet
        return getRegattaDisplayName() + " - " + raceColumn.getName();
    }

    public RegattaAndRaceIdentifier getRaceIdentifier() {
        return trackedRace.getRaceIdentifier();
    }

    public String getSeriesName() {
        if (raceColumn instanceof RaceColumnInSeries) {
            return ((RaceColumnInSeries) raceColumn).getSeries().getName();
        }
        return "";
    }

    public String getRaceName() {
        return raceColumn.getName();
    }

    public String getFleetName() {
        return fleet.getName();
    }

    public boolean isFinished() {
        return getLiveRaceViewState() == RaceViewState.FINISHED;
    }
    
    public boolean isLive() {
        return getLiveRaceViewState() == RaceViewState.RUNNING;
    }
}<|MERGE_RESOLUTION|>--- conflicted
+++ resolved
@@ -1,9 +1,6 @@
 package com.sap.sailing.gwt.ui.shared.dispatch.event;
 
-<<<<<<< HEAD
-=======
 import java.util.Arrays;
->>>>>>> a6a2f7bc
 import java.util.Date;
 import java.util.List;
 import java.util.logging.Level;
@@ -18,11 +15,7 @@
 import com.sap.sailing.domain.abstractlog.race.state.ReadonlyRaceState;
 import com.sap.sailing.domain.abstractlog.race.state.impl.ReadonlyRaceStateImpl;
 import com.sap.sailing.domain.abstractlog.race.state.racingprocedure.FlagPoleState;
-<<<<<<< HEAD
-import com.sap.sailing.domain.base.CourseArea;
-=======
 import com.sap.sailing.domain.base.Competitor;
->>>>>>> a6a2f7bc
 import com.sap.sailing.domain.base.CourseBase;
 import com.sap.sailing.domain.base.Event;
 import com.sap.sailing.domain.base.Fleet;
@@ -70,15 +63,9 @@
 
 @GwtIncompatible
 public class RaceContext {
-<<<<<<< HEAD
-    private static final long TIME_BEFORE_START_TO_SHOW_RACES_AS_LIVE = 15 * 60 * 1000; // 15 min
-    private static final long TIME_TO_SHOW_CANCELED_RACES_AS_LIVE = 5 * 60 * 1000; // 5 min
-    
-=======
     private static final Logger logger = Logger.getLogger(RaceContext.class.getName());
     private static final long TIME_BEFORE_START_TO_SHOW_RACES_AS_LIVE = 60 * 60 * 1000; // 1 hour
     private static final long TIME_TO_SHOW_CANCELED_RACES_AS_LIVE = 5 * 60 * 1000; // 5 min
->>>>>>> a6a2f7bc
     private final TimePoint now = MillisecondsTimePoint.now();
     private final Leaderboard leaderboard;
     private final RaceColumn raceColumn;
@@ -88,26 +75,17 @@
     private final RaceLog raceLog;
     private final ReadonlyRaceState state;
     private final Event event;
-<<<<<<< HEAD
-    
-=======
     private final RacingEventService service;
->>>>>>> a6a2f7bc
     private TimePoint startTime;
     private boolean startTimeCalculated = false;
     private TimePoint finishTime;
     private boolean finishTimeCalculated = false;
     private RaceViewState raceViewState;
-<<<<<<< HEAD
-    
-    public RaceContext(Event event, Leaderboard leaderboard, RaceColumn raceColumn, Fleet fleet, RaceLogResolver raceLogResolver) {
-=======
     private List<Competitor> competitors;
 
     public RaceContext(RacingEventService service, Event event, Leaderboard leaderboard, RaceColumn raceColumn,
             Fleet fleet, RaceLogResolver raceLogResolver) {
         this.service = service;
->>>>>>> a6a2f7bc
         this.event = event;
         this.leaderboard = leaderboard;
         this.raceColumn = raceColumn;
@@ -294,19 +272,6 @@
         return null;
     }
     
-<<<<<<< HEAD
-    private Regatta getRegatta() {
-        final Regatta regatta;
-        if (leaderboard instanceof RegattaLeaderboard) {
-            regatta = ((RegattaLeaderboard) leaderboard).getRegatta();
-        } else {
-            regatta = null;
-        }
-        return regatta;
-    }
-    
-=======
->>>>>>> a6a2f7bc
     private String getCourseAreaOrNull() {
         return HomeServiceUtil.getCourseAreaNameForRegattaIdThereIsMoreThanOne(event, leaderboard);
     }
@@ -330,26 +295,11 @@
         }
         return null;
     }
-<<<<<<< HEAD
-    
-=======
-
->>>>>>> a6a2f7bc
+
     public Date getStartTimeAsDate() {
         TimePoint startTime = getStartTime();
         return startTime == null ? null : startTime.asDate();
     }
-<<<<<<< HEAD
-    
-    public TimePoint getStartTime() {
-        if(!startTimeCalculated) {
-            if (trackedRace != null) {
-                startTime = trackedRace.getStartOfRace();
-            }
-            if (startTime == null && state != null) {
-                startTime = state.getStartTime();
-            }
-=======
 
     public TimePoint getStartTime() {
         if (!startTimeCalculated) {
@@ -359,21 +309,12 @@
             if (startTime == null && trackedRace != null) {
                 startTime = trackedRace.getStartOfRace();
             }
->>>>>>> a6a2f7bc
             startTimeCalculated = true;
         }
         return startTime;
     }
 
     private TimePoint getFinishTime() {
-<<<<<<< HEAD
-        if(!finishTimeCalculated) {
-            if (trackedRace != null) {
-                finishTime = trackedRace.getEndOfRace();
-            } else if (state != null) {
-                finishTime = state.getFinishedTime();
-            }
-=======
         if (!finishTimeCalculated) {
             if (state != null) {
                 finishTime = state.getFinishedTime();
@@ -381,40 +322,11 @@
             if (finishTime == null && trackedRace != null) {
                 finishTime = trackedRace.getEndOfRace();
             }
->>>>>>> a6a2f7bc
             finishTimeCalculated = true;
         }
         return finishTime;
     }
 
-<<<<<<< HEAD
-    public void addLiveRace(LiveRacesDTO result) {
-        LiveRaceDTO liveRaceDTO = getLiveRaceOrNull();
-        if(liveRaceDTO != null) {
-            result.addRace(liveRaceDTO);        
-        }
-    }
-    
-    public LiveRaceDTO getLiveRaceOrNull() {
-        // a race is of 'public interest' of a race is a combination of it's 'live' state
-        // and special flags states indicating how the postponed/canceled races will be continued
-        if(isLiveOrOfPublicInterest()) {
-            // the start time is always given for live races
-            LiveRaceDTO liveRaceDTO = new LiveRaceDTO(getRegattaName(), raceColumn.getName());
-            liveRaceDTO.setViewState(getLiveRaceViewState());
-            liveRaceDTO.setRegattaDisplayName(getRegattaDisplayName());
-            liveRaceDTO.setTrackedRaceName(trackedRace != null ? trackedRace.getRaceIdentifier().getRaceName() : null);
-            liveRaceDTO.setTrackingState(getRaceTrackingState());
-            liveRaceDTO.setFleet(getFleetMetadataOrNull());
-            liveRaceDTO.setStart(getStartTimeAsDate());
-            liveRaceDTO.setBoatClass(HomeServiceUtil.getBoatClassName(leaderboard));
-            liveRaceDTO.setCourseArea(getCourseAreaOrNull());
-            liveRaceDTO.setCourse(getCourseNameOrNull());
-            liveRaceDTO.setFlagState(getFlagStateOrNull());
-            liveRaceDTO.setProgress(getProgressOrNull());
-            liveRaceDTO.setWind(getWindOrNull());
-            
-=======
     public LiveRaceDTO getLiveRaceOrNull() {
         // a race is of 'public interest' of a race is a combination of it's 'live' state
         // and special flags states indicating how the postponed/canceled races will be continued
@@ -425,14 +337,10 @@
             liveRaceDTO.setFlagState(getFlagStateOrNull());
             liveRaceDTO.setProgress(getProgressOrNull());
             liveRaceDTO.setWind(getWindOrNull());
->>>>>>> a6a2f7bc
             return liveRaceDTO;
         }
         return null;
     }
-<<<<<<< HEAD
-    
-=======
 
     public RaceListRaceDTO getFinishedRaceOrNull() {
         // a race is of 'public interest' of a race is a combination of it's 'live' state
@@ -536,7 +444,6 @@
         dto.setCourse(getCourseNameOrNull());
     }
 
->>>>>>> a6a2f7bc
     public boolean isLiveOrOfPublicInterest() {
         TimePoint startTime = getStartTime();
         boolean result = false;
@@ -578,20 +485,6 @@
         }
         return trackingState;
     }
-<<<<<<< HEAD
-    
-    private RaceViewState getLiveRaceViewState() {
-        if(raceViewState == null) {
-            raceViewState = calculateLiveRaceViewState();
-        }
-        return raceViewState;
-    }
-    
-    private RaceViewState calculateLiveRaceViewState() {
-        TimePoint startTime = getStartTime();
-        TimePoint finishTime = getFinishTime();
-        RaceViewState raceState = RaceViewState.RUNNING;
-=======
 
     public RaceViewState getLiveRaceViewState() {
         if (raceViewState == null) {
@@ -603,7 +496,6 @@
     private RaceViewState calculateRaceViewState() {
         TimePoint startTime = getStartTime();
         TimePoint finishTime = getFinishTime();
->>>>>>> a6a2f7bc
         if (startTime != null && now.before(startTime)) {
             return RaceViewState.SCHEDULED;
         }
