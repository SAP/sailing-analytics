package com.sap.sailing.gwt.ui.shared.dispatch.event;

import java.util.Arrays;
import java.util.Date;
import java.util.List;
import java.util.logging.Level;
import java.util.logging.Logger;

import com.google.gwt.core.shared.GwtIncompatible;
import com.sap.sailing.domain.abstractlog.race.RaceLog;
import com.sap.sailing.domain.abstractlog.race.RaceLogFlagEvent;
import com.sap.sailing.domain.abstractlog.race.analyzing.impl.AbortingFlagFinder;
import com.sap.sailing.domain.abstractlog.race.analyzing.impl.RaceLogResolver;
import com.sap.sailing.domain.abstractlog.race.analyzing.impl.WindFixesFinder;
import com.sap.sailing.domain.abstractlog.race.state.ReadonlyRaceState;
import com.sap.sailing.domain.abstractlog.race.state.impl.ReadonlyRaceStateImpl;
import com.sap.sailing.domain.abstractlog.race.state.racingprocedure.FlagPoleState;
import com.sap.sailing.domain.base.Competitor;
import com.sap.sailing.domain.base.CourseBase;
import com.sap.sailing.domain.base.Event;
import com.sap.sailing.domain.base.Fleet;
import com.sap.sailing.domain.base.RaceColumn;
import com.sap.sailing.domain.base.RaceColumnInSeries;
import com.sap.sailing.domain.base.RaceDefinition;
import com.sap.sailing.domain.base.Regatta;
import com.sap.sailing.domain.common.LeaderboardNameConstants;
import com.sap.sailing.domain.common.NoWindException;
import com.sap.sailing.domain.common.Position;
import com.sap.sailing.domain.common.RegattaAndRaceIdentifier;
import com.sap.sailing.domain.common.TimingConstants;
import com.sap.sailing.domain.common.Wind;
import com.sap.sailing.domain.common.WindSourceType;
import com.sap.sailing.domain.common.confidence.BearingWithConfidence;
import com.sap.sailing.domain.common.confidence.BearingWithConfidenceCluster;
import com.sap.sailing.domain.common.confidence.Weigher;
import com.sap.sailing.domain.common.confidence.impl.BearingWithConfidenceImpl;
import com.sap.sailing.domain.common.impl.WindSourceImpl;
import com.sap.sailing.domain.common.media.MediaTrack;
import com.sap.sailing.domain.common.racelog.FlagPole;
import com.sap.sailing.domain.common.racelog.Flags;
import com.sap.sailing.domain.common.racelog.RaceLogRaceStatus;
import com.sap.sailing.domain.leaderboard.Leaderboard;
import com.sap.sailing.domain.leaderboard.RegattaLeaderboard;
import com.sap.sailing.domain.leaderboard.ScoreCorrection;
import com.sap.sailing.domain.tracking.TrackedRace;
import com.sap.sailing.domain.tracking.WindTrack;
import com.sap.sailing.domain.tracking.WindWithConfidence;
import com.sap.sailing.gwt.server.HomeServiceUtil;
import com.sap.sailing.gwt.ui.shared.race.FlagStateDTO;
import com.sap.sailing.gwt.ui.shared.race.FleetMetadataDTO;
import com.sap.sailing.gwt.ui.shared.race.RaceMetadataDTO;
import com.sap.sailing.gwt.ui.shared.race.RaceMetadataDTO.RaceTrackingState;
import com.sap.sailing.gwt.ui.shared.race.RaceMetadataDTO.RaceViewState;
import com.sap.sailing.gwt.ui.shared.race.RaceProgressDTO;
import com.sap.sailing.gwt.ui.shared.race.wind.SimpleWindDTO;
import com.sap.sailing.gwt.ui.shared.race.wind.WindStatisticsDTO;
import com.sap.sailing.server.RacingEventService;
import com.sap.sse.common.Duration;
import com.sap.sse.common.TimePoint;
import com.sap.sse.common.Util;
import com.sap.sse.common.impl.MillisecondsTimePoint;
import com.sap.sse.common.media.MediaType;

@GwtIncompatible
public class RaceContext {
    private static final Logger logger = Logger.getLogger(RaceContext.class.getName());
    private static final long TIME_BEFORE_START_TO_SHOW_RACES_AS_LIVE = 60 * 60 * 1000; // 1 hour
    private static final long TIME_TO_SHOW_CANCELED_RACES_AS_LIVE = 5 * 60 * 1000; // 5 min
    private final TimePoint now = MillisecondsTimePoint.now();
    private final Leaderboard leaderboard;
    private final RaceColumn raceColumn;
    private final Fleet fleet;
    private final RaceDefinition raceDefinition;
    private final TrackedRace trackedRace;
    private final RaceLog raceLog;
    private final ReadonlyRaceState state;
    private final Event event;
    private final RacingEventService service;
    private TimePoint startTime;
    private boolean startTimeCalculated = false;
    private TimePoint finishTime;
    private boolean finishTimeCalculated = false;
    private RaceViewState raceViewState;
    private List<Competitor> competitors;

    public RaceContext(RacingEventService service, Event event, Leaderboard leaderboard, RaceColumn raceColumn,
            Fleet fleet, RaceLogResolver raceLogResolver) {
        this.service = service;
        this.event = event;
        this.leaderboard = leaderboard;
        this.raceColumn = raceColumn;
        this.raceDefinition = raceColumn.getRaceDefinition(fleet);
        this.fleet = fleet;
        trackedRace = raceColumn.getTrackedRace(fleet);
        raceLog = raceColumn.getRaceLog(fleet);
        state = ReadonlyRaceStateImpl.create(raceLogResolver, raceLog);
    }

    private boolean isShowFleetData() {
        return !LeaderboardNameConstants.DEFAULT_FLEET_NAME.equals(fleet.getName());
    }

    public String getRegattaName() {
        if (leaderboard instanceof RegattaLeaderboard) {
            Regatta regatta = ((RegattaLeaderboard) leaderboard).getRegatta();
            return regatta.getName();
        }
        return leaderboard.getName();
    }

    private String getRegattaDisplayName() {
        String displayName = leaderboard.getDisplayName();
        if (displayName != null && !displayName.isEmpty()) {
            return displayName;
        }
        return leaderboard.getName();
    }

    private FleetMetadataDTO getFleetMetadataOrNull() {
        if (!isShowFleetData()) {
            return null;
        }
        return getFleetMetadata();
    }

    public FleetMetadataDTO getFleetMetadata() {
        return new FleetMetadataDTO(fleet.getName(), fleet.getColor() == null ? null : fleet.getColor().getAsHtml(),
                fleet.getOrdering());
    }

    private SimpleWindDTO getWindOrNull() {
        if (trackedRace != null) {
            TimePoint toTimePoint = trackedRace.getEndOfRace() == null ? MillisecondsTimePoint.now().minus(
                    trackedRace.getDelayToLiveInMillis()) : trackedRace.getEndOfRace();
            TimePoint newestEvent = trackedRace.getTimePointOfNewestEvent();
            if (newestEvent != null && newestEvent.before(toTimePoint)) {
                toTimePoint = newestEvent;
            }
            WindTrack windTrack = trackedRace.getOrCreateWindTrack(new WindSourceImpl(WindSourceType.COMBINED));
            if (windTrack != null) {
                WindWithConfidence<com.sap.sse.common.Util.Pair<Position, TimePoint>> averagedWindWithConfidence = windTrack
                        .getAveragedWindWithConfidence(trackedRace.getCenterOfCourse(toTimePoint), toTimePoint);
                if (averagedWindWithConfidence != null) {
                    Wind wind = averagedWindWithConfidence.getObject();
                    if (wind.getKnots() >= 0.05d) {
                        return new SimpleWindDTO(wind.getFrom().getDegrees(), wind.getKnots());
                    }
                }
            }
        }
        Wind wind = checkForWindFixesFromRaceLog();
        if (wind != null) {
            return new SimpleWindDTO(wind.getFrom().getDegrees(), wind.getKnots());
        }
        return null;
    }

    private WindStatisticsDTO getWindStatisticsOrNull() {
        if (trackedRace != null) {
            TimePoint toTimePoint = trackedRace.getEndOfRace() == null ? MillisecondsTimePoint.now().minus(
                    trackedRace.getDelayToLiveInMillis()) : trackedRace.getEndOfRace();
            TimePoint newestEvent = trackedRace.getTimePointOfNewestEvent();
            if (newestEvent != null && newestEvent.before(toTimePoint)) {
                toTimePoint = newestEvent;
            }
            final BearingWithConfidenceCluster<TimePoint> bwcc = new BearingWithConfidenceCluster<TimePoint>(
                    new Weigher<TimePoint>() {
                        private static final long serialVersionUID = -5779398785058438328L;
                        @Override
                        public double getConfidence(TimePoint fix, TimePoint request) {
                            return 1;
                        }
                    });
            WindTrack windTrack = trackedRace.getOrCreateWindTrack(new WindSourceImpl(WindSourceType.COMBINED));
            if (windTrack != null) {
                TimePoint startTime = getStartTime();
                if (startTime == null) {
                    startTime = toTimePoint;
                }
                TimePoint middleOfRace = startTime.plus(startTime.until(toTimePoint).divide(2));
                List<TimePoint> pointsToGetWind = Arrays.asList(startTime, middleOfRace, toTimePoint);
                Double lowerBoundWindInKnots = null;
                Double upperBoundWindInKnots = null;
                for (TimePoint timePoint : pointsToGetWind) {
                    WindWithConfidence<com.sap.sse.common.Util.Pair<Position, TimePoint>> averagedWindWithConfidence = windTrack
                            .getAveragedWindWithConfidence(trackedRace.getCenterOfCourse(timePoint), timePoint);
                    if (averagedWindWithConfidence != null) {
                        Wind wind = averagedWindWithConfidence.getObject();
                        
                        bwcc.add(new BearingWithConfidenceImpl<TimePoint>(wind.getBearing(), averagedWindWithConfidence
                                .getConfidence(), timePoint));
                        double currentWindInKnots = wind.getKnots();
                        if (currentWindInKnots >= 0.05d) {
                            if (lowerBoundWindInKnots == null) {
                                lowerBoundWindInKnots = currentWindInKnots;
                                upperBoundWindInKnots = currentWindInKnots;
                            } else {
                                lowerBoundWindInKnots = Math.min(lowerBoundWindInKnots, currentWindInKnots);
                                upperBoundWindInKnots = Math.max(upperBoundWindInKnots, currentWindInKnots);
                            }
                        }
                    }
                }
                if (lowerBoundWindInKnots != null && upperBoundWindInKnots != null) {
                    BearingWithConfidence<TimePoint> average = bwcc.getAverage(middleOfRace);
                    return new WindStatisticsDTO(average.getObject().reverse().getDegrees(), lowerBoundWindInKnots,
                            upperBoundWindInKnots);
                }
            }
        }
        Wind wind = checkForWindFixesFromRaceLog();
        if (wind != null) {
            return new WindStatisticsDTO(wind.getFrom().getDegrees(), wind.getKnots(), wind.getKnots());
        }
        return null;
    }

    private FlagStateDTO getFlagStateOrNull() {
        // Code extracted from SailingServiceImpl.createRaceInfoDTO
        // TODO: extract to to util to be used from both places
        TimePoint startTime = state.getStartTime();
        Flags lastUpperFlag = null;
        Flags lastLowerFlag = null;
        boolean lastFlagsAreDisplayed = false;
        boolean lastFlagsDisplayedStateChanged = false;
        if (startTime != null) {
            FlagPoleState activeFlagState = state.getRacingProcedure().getActiveFlags(startTime, now);
            List<FlagPole> activeFlags = activeFlagState.getCurrentState();
            FlagPoleState previousFlagState = activeFlagState.getPreviousState(state.getRacingProcedure(), startTime);
            List<FlagPole> previousFlags = previousFlagState.getCurrentState();
            FlagPole mostInterestingFlagPole = FlagPoleState.getMostInterestingFlagPole(previousFlags, activeFlags);
            // TODO: adapt the LastFlagFinder#getMostRecent method!
            if (mostInterestingFlagPole != null) {
                lastUpperFlag = mostInterestingFlagPole.getUpperFlag();
                lastLowerFlag = mostInterestingFlagPole.getLowerFlag();
                lastFlagsAreDisplayed = mostInterestingFlagPole.isDisplayed();
                lastFlagsDisplayedStateChanged = previousFlagState.hasPoleChanged(mostInterestingFlagPole);
            }
        }
<<<<<<< HEAD
        switch (state.getStatus()) {
        case FINISHED:
            TimePoint protestStartTime = state.getProtestTime();
            if (protestStartTime != null) {
                lastUpperFlag = Flags.BRAVO;
                lastLowerFlag = Flags.NONE;
                lastFlagsAreDisplayed = true;
                lastFlagsDisplayedStateChanged = true;
            }
            break;
        case UNSCHEDULED:
            // search for race aborting in last pass
            AbortingFlagFinder abortingFlagFinder = new AbortingFlagFinder(raceLog);
            RaceLogFlagEvent abortingFlagEvent = abortingFlagFinder.analyze();
            if (abortingFlagEvent != null) {
                lastUpperFlag = abortingFlagEvent.getUpperFlag();
                lastLowerFlag = abortingFlagEvent.getLowerFlag();
                lastFlagsAreDisplayed = abortingFlagEvent.isDisplayed();
                lastFlagsDisplayedStateChanged = true;
            }
            break;
        case FINISHING:
        case RUNNING:
        case SCHEDULED:
        case STARTPHASE:
        case UNKNOWN:
            break;
        }
        ;
        if (lastUpperFlag != null || lastLowerFlag != null) {
=======
        
        switch(state.getStatus()) {
            case FINISHED:
                TimePoint protestStartTime = state.getProtestTime();
                if (protestStartTime != null) {
                    lastUpperFlag = Flags.BRAVO;
                    lastLowerFlag = Flags.NONE;
                    lastFlagsAreDisplayed = true;
                    lastFlagsDisplayedStateChanged = true;
                }
                break;
            case UNSCHEDULED:
                // search for race aborting in last pass
                AbortingFlagFinder abortingFlagFinder = new AbortingFlagFinder(raceLog);
                RaceLogFlagEvent abortingFlagEvent = abortingFlagFinder.analyze();
                if (abortingFlagEvent != null) {
                    lastUpperFlag = abortingFlagEvent.getUpperFlag();
                    lastLowerFlag = abortingFlagEvent.getLowerFlag();
                    lastFlagsAreDisplayed = abortingFlagEvent.isDisplayed();
                    lastFlagsDisplayedStateChanged = true;
                }
                break;
            case FINISHING:
            case RUNNING:
            case SCHEDULED:
            case PRESCHEDULED:
            case STARTPHASE:
            case UNKNOWN:
                break;
        };
        
        if(lastUpperFlag != null || lastLowerFlag != null) {
>>>>>>> b0261afc
            return new FlagStateDTO(lastUpperFlag, lastLowerFlag, lastFlagsAreDisplayed, lastFlagsDisplayedStateChanged);
        }
        return null;
    }
    
    private String getCourseAreaOrNull() {
        return HomeServiceUtil.getCourseAreaNameForRegattaIdThereIsMoreThanOne(event, leaderboard);
    }

    private RaceProgressDTO getProgressOrNull() {
        RaceProgressDTO raceProgress = null;
        if (raceDefinition != null && raceDefinition.getCourse() != null && trackedRace != null) {
            int totalLegsCount = raceDefinition.getCourse().getLegs().size();
            int currentLegNo = trackedRace.getLastLegStarted(MillisecondsTimePoint.now());
            if (currentLegNo > 0 && totalLegsCount > 0) {
                raceProgress = new RaceProgressDTO(currentLegNo, totalLegsCount);
            }
        }
        return raceProgress;
    }

    private String getCourseNameOrNull() {
        CourseBase lastCourse = state.getCourseDesign();
        if (lastCourse != null) {
            return lastCourse.getName();
        }
        return null;
    }

    public Date getStartTimeAsDate() {
        TimePoint startTime = getStartTime();
        return startTime == null ? null : startTime.asDate();
    }

    public TimePoint getStartTime() {
        if (!startTimeCalculated) {
            if (state != null) {
                startTime = state.getStartTime();
            }
            if (startTime == null && trackedRace != null) {
                startTime = trackedRace.getStartOfRace();
            }
            startTimeCalculated = true;
        }
        return startTime;
    }

    private TimePoint getFinishTime() {
        if (!finishTimeCalculated) {
            if (state != null) {
                finishTime = state.getFinishedTime();
            }
            if (finishTime == null && trackedRace != null) {
                finishTime = trackedRace.getEndOfRace();
            }
            finishTimeCalculated = true;
        }
        return finishTime;
    }

    public LiveRaceDTO getLiveRaceOrNull() {
        // a race is of 'public interest' of a race is a combination of it's 'live' state
        // and special flags states indicating how the postponed/canceled races will be continued
        if (isLiveOrOfPublicInterest()) {
            // the start time is always given for live races
            LiveRaceDTO liveRaceDTO = new LiveRaceDTO(getRegattaName(), raceColumn.getName());
            fillRaceData(liveRaceDTO);
            liveRaceDTO.setFlagState(getFlagStateOrNull());
            liveRaceDTO.setProgress(getProgressOrNull());
            liveRaceDTO.setWind(getWindOrNull());
            return liveRaceDTO;
        }
        return null;
    }

    public RaceListRaceDTO getFinishedRaceOrNull() {
        // a race is of 'public interest' of a race is a combination of it's 'live' state
        // and special flags states indicating how the postponed/canceled races will be continued
        if (getLiveRaceViewState() == RaceViewState.FINISHED) {
            // the start time is always given for live races
            RaceListRaceDTO liveRaceDTO = new RaceListRaceDTO(getRegattaName(), raceColumn.getName());
            fillRaceData(liveRaceDTO);
            liveRaceDTO.setDuration(getDurationOrNull());
            liveRaceDTO.setWinner(getWinnerOrNull());
            liveRaceDTO.setWindSourcesCount(getWindSourceCount());
            liveRaceDTO.setVideoCount(getVideoCount());
            liveRaceDTO.setAudioCount(getAudioCount());
            liveRaceDTO.setWind(getWindStatisticsOrNull());
            return liveRaceDTO;
        }
        return null;
    }

    private int getAudioCount() {
        return getMediaCount(MediaType.audio);
    }

    private int getVideoCount() {
        return getMediaCount(MediaType.video);
    }

    private int getMediaCount(MediaType mediaType) {
        int mediaCount = 0;
        if (trackedRace != null) {
            for (MediaTrack mediaTrack : service.getMediaTracksForRace(trackedRace.getRaceIdentifier())) {
                if (mediaTrack.mimeType != null && mediaTrack.mimeType.mediaType == mediaType) {
                    mediaCount++;
                }
            }
        }
        return mediaCount;
    }

    private int getWindSourceCount() {
        if (trackedRace != null) {
            return Util.size(trackedRace.getWindSources(WindSourceType.EXPEDITION));
        }
        return 0;
    }

    private SimpleCompetitorDTO getWinnerOrNull() {
        if (getLiveRaceViewState() != RaceViewState.FINISHED) {
            // We can't reliably calculate the winner for non finished races
            return null;
        }
        // TODO do not calculate the winner if the blue flag is currently shown.
        try {
            TimePoint finishTime = getFinishTime();
            if(finishTime == null) {
                finishTime = HomeServiceUtil.getLiveTimePoint();
            }
            competitors = leaderboard.getCompetitorsFromBestToWorst(raceColumn, finishTime);
            if (competitors == null || competitors.isEmpty()) {
                return null;
            }
            if (Util.size(raceColumn.getFleets()) == 1) {
                return new SimpleCompetitorDTO(competitors.get(0));
            }
            if (trackedRace == null) {
                return null;
            }
            for (Competitor competitor : competitors) {
                Fleet fleetOfCompetitor = raceColumn.getFleetOfCompetitor(competitor);
                if (fleetOfCompetitor == null) {
                    continue;
                }
                if (Util.equalsWithNull(fleet.getName(), fleetOfCompetitor.getName())) {
                    return new SimpleCompetitorDTO(competitor);
                }
            }
        } catch (NoWindException e) {
            logger.log(Level.WARNING, "Error while calculating winner for race.", e);
        }
        return null;
    }

    private Duration getDurationOrNull() {
        TimePoint startTime = getStartTime();
        TimePoint finishTime = getFinishTime();
        if (startTime != null && finishTime != null) {
            return startTime.until(finishTime);
        }
        return null;
    }

    private void fillRaceData(RaceMetadataDTO<?> dto) {
        dto.setViewState(getLiveRaceViewState());
        dto.setRegattaDisplayName(getRegattaDisplayName());
        dto.setTrackedRaceName(trackedRace != null ? trackedRace.getRaceIdentifier().getRaceName() : null);
        dto.setTrackingState(getRaceTrackingState());
        dto.setFleet(getFleetMetadataOrNull());
        dto.setStart(getStartTimeAsDate());
        dto.setBoatClass(HomeServiceUtil.getBoatClassName(leaderboard));
        dto.setCourseArea(getCourseAreaOrNull());
        dto.setCourse(getCourseNameOrNull());
    }

    public boolean isLiveOrOfPublicInterest() {
        TimePoint startTime = getStartTime();
        boolean result = false;
        if (startTime != null) {
            if (trackedRace != null && trackedRace.hasGPSData() && trackedRace.hasWindData()) {
                result = trackedRace.isLive(now);
            } else {
                TimePoint finishTime = getFinishTime();
                // no data from tracking but maybe a manual setting of the start and finish time
                TimePoint startOfLivePeriod = startTime.minus(TIME_BEFORE_START_TO_SHOW_RACES_AS_LIVE);
                TimePoint endOfLivePeriod = finishTime != null ? finishTime
                        .plus(TimingConstants.IS_LIVE_GRACE_PERIOD_IN_MILLIS) : null;
                if (now.after(startOfLivePeriod) && (endOfLivePeriod == null || now.before(endOfLivePeriod))) {
                    result = true;
                }
            }
        } else if (raceLog != null) {
            // in case there is not start time set it could be an postponed or abandoned race
            RaceLogFlagEvent abortingFlagEvent = checkForAbortFlagEvent();
            if (abortingFlagEvent != null) {
                TimePoint abortingTimeInPassBefore = abortingFlagEvent.getLogicalTimePoint();
                if (now.minus(abortingTimeInPassBefore.asMillis()).asMillis() < TIME_TO_SHOW_CANCELED_RACES_AS_LIVE) {
                    result = true;
                    // TODO: Problem: This causes the race added to the live races list without having a start time!!!
                    // This does not work right now -> consider using a start time of the last pass.
                }
            }
        }
        return result;
    }

    public RaceTrackingState getRaceTrackingState() {
        RaceTrackingState trackingState = RaceTrackingState.NOT_TRACKED;
        if (trackedRace != null) {
            trackingState = RaceTrackingState.TRACKED_NO_VALID_DATA;
            if (trackedRace.hasWindData() && trackedRace.hasGPSData()) {
                trackingState = RaceTrackingState.TRACKED_VALID_DATA;
            }
        }
        return trackingState;
    }

    public RaceViewState getLiveRaceViewState() {
        if (raceViewState == null) {
            raceViewState = calculateRaceViewState();
        }
        return raceViewState;
    }

    private RaceViewState calculateRaceViewState() {
        TimePoint startTime = getStartTime();
        TimePoint finishTime = getFinishTime();
        if (startTime != null && now.before(startTime)) {
            return RaceViewState.SCHEDULED;
        }
        if (finishTime != null && now.after(finishTime)) {
            return RaceViewState.FINISHED;
        }
        if(raceLog != null) {
            RaceLogFlagEvent abortingFlagEvent = checkForAbortFlagEvent();
            if (abortingFlagEvent != null) {
                Flags upperFlag = abortingFlagEvent.getUpperFlag();
                if(upperFlag.equals(Flags.AP)) {
                    return RaceViewState.POSTPONED;
                }
                if(upperFlag.equals(Flags.NOVEMBER)) {
                    return RaceViewState.ABANDONED;
                }
                if(upperFlag.equals(Flags.FIRSTSUBSTITUTE)) {
                    return RaceViewState.ABANDONED;
                }
            }
        }
        ScoreCorrection scoreCorrection = leaderboard.getScoreCorrection();
        if(trackedRace == null && scoreCorrection != null && scoreCorrection.hasCorrectionForNonTrackedFleet(raceColumn)) {
            return RaceViewState.FINISHED;
        }
        if(startTime != null) {
            return RaceViewState.RUNNING;
        }
        return RaceViewState.PLANNED;
    }

    private Wind checkForWindFixesFromRaceLog() {
        WindFixesFinder windFixesFinder = new WindFixesFinder(raceLog);
        List<Wind> windList = windFixesFinder.analyze();
        if (windList.size() > 0) {
            return windList.get(windList.size() - 1);
        }
        return null;
    }

    private RaceLogFlagEvent checkForAbortFlagEvent() {
        RaceLogFlagEvent result = null;
        if (raceLog != null) {
            AbortingFlagFinder abortingFlagFinder = new AbortingFlagFinder(raceLog);
            RaceLogFlagEvent abortingFlagEvent = abortingFlagFinder.analyze();
            if (abortingFlagEvent != null) {
                RaceLogRaceStatus lastStatus = state.getStatus();
                if (lastStatus.equals(RaceLogRaceStatus.UNSCHEDULED)) {
                    result = abortingFlagEvent;
                }
            }
        }
        return result;
    }

    public String getStageText() {
        // TODO fleet
        return getRegattaDisplayName() + " - " + raceColumn.getName();
    }

    public RegattaAndRaceIdentifier getRaceIdentifier() {
        return trackedRace.getRaceIdentifier();
    }

    public String getSeriesName() {
        if (raceColumn instanceof RaceColumnInSeries) {
            return ((RaceColumnInSeries) raceColumn).getSeries().getName();
        }
        return "";
    }

    public String getRaceName() {
        return raceColumn.getName();
    }

    public String getFleetName() {
        return fleet.getName();
    }

    public boolean isFinished() {
        return getLiveRaceViewState() == RaceViewState.FINISHED;
    }
    
    public boolean isLive() {
        return getLiveRaceViewState() == RaceViewState.RUNNING;
    }
}<|MERGE_RESOLUTION|>--- conflicted
+++ resolved
@@ -237,7 +237,6 @@
                 lastFlagsDisplayedStateChanged = previousFlagState.hasPoleChanged(mostInterestingFlagPole);
             }
         }
-<<<<<<< HEAD
         switch (state.getStatus()) {
         case FINISHED:
             TimePoint protestStartTime = state.getProtestTime();
@@ -262,46 +261,13 @@
         case FINISHING:
         case RUNNING:
         case SCHEDULED:
+            case PRESCHEDULED:
         case STARTPHASE:
         case UNKNOWN:
             break;
         }
         ;
         if (lastUpperFlag != null || lastLowerFlag != null) {
-=======
-        
-        switch(state.getStatus()) {
-            case FINISHED:
-                TimePoint protestStartTime = state.getProtestTime();
-                if (protestStartTime != null) {
-                    lastUpperFlag = Flags.BRAVO;
-                    lastLowerFlag = Flags.NONE;
-                    lastFlagsAreDisplayed = true;
-                    lastFlagsDisplayedStateChanged = true;
-                }
-                break;
-            case UNSCHEDULED:
-                // search for race aborting in last pass
-                AbortingFlagFinder abortingFlagFinder = new AbortingFlagFinder(raceLog);
-                RaceLogFlagEvent abortingFlagEvent = abortingFlagFinder.analyze();
-                if (abortingFlagEvent != null) {
-                    lastUpperFlag = abortingFlagEvent.getUpperFlag();
-                    lastLowerFlag = abortingFlagEvent.getLowerFlag();
-                    lastFlagsAreDisplayed = abortingFlagEvent.isDisplayed();
-                    lastFlagsDisplayedStateChanged = true;
-                }
-                break;
-            case FINISHING:
-            case RUNNING:
-            case SCHEDULED:
-            case PRESCHEDULED:
-            case STARTPHASE:
-            case UNKNOWN:
-                break;
-        };
-        
-        if(lastUpperFlag != null || lastLowerFlag != null) {
->>>>>>> b0261afc
             return new FlagStateDTO(lastUpperFlag, lastLowerFlag, lastFlagsAreDisplayed, lastFlagsDisplayedStateChanged);
         }
         return null;
