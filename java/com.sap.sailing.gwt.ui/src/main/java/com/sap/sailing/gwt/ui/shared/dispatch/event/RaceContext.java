--- conflicted
+++ resolved
@@ -261,10 +261,7 @@
         case FINISHING:
         case RUNNING:
         case SCHEDULED:
-<<<<<<< HEAD
-=======
             case PRESCHEDULED:
->>>>>>> 8ad72109
         case STARTPHASE:
         case UNKNOWN:
             break;
