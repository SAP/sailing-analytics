package com.sap.sailing.gwt.ui.shared.dispatch.event;

import java.util.List;

import com.google.gwt.core.shared.GwtIncompatible;
import com.sap.sailing.domain.abstractlog.race.RaceLog;
import com.sap.sailing.domain.abstractlog.race.RaceLogFlagEvent;
import com.sap.sailing.domain.abstractlog.race.analyzing.impl.AbortingFlagFinder;
import com.sap.sailing.domain.abstractlog.race.analyzing.impl.RaceLogResolver;
import com.sap.sailing.domain.abstractlog.race.analyzing.impl.WindFixesFinder;
import com.sap.sailing.domain.abstractlog.race.state.ReadonlyRaceState;
import com.sap.sailing.domain.abstractlog.race.state.impl.ReadonlyRaceStateImpl;
import com.sap.sailing.domain.abstractlog.race.state.racingprocedure.FlagPoleState;
import com.sap.sailing.domain.base.BoatClass;
import com.sap.sailing.domain.base.CourseArea;
import com.sap.sailing.domain.base.CourseBase;
import com.sap.sailing.domain.base.Event;
import com.sap.sailing.domain.base.Fleet;
import com.sap.sailing.domain.base.RaceColumn;
import com.sap.sailing.domain.base.RaceDefinition;
import com.sap.sailing.domain.base.Regatta;
import com.sap.sailing.domain.common.LeaderboardNameConstants;
import com.sap.sailing.domain.common.Position;
import com.sap.sailing.domain.common.RegattaAndRaceIdentifier;
import com.sap.sailing.domain.common.TimingConstants;
import com.sap.sailing.domain.common.Wind;
import com.sap.sailing.domain.common.WindSourceType;
import com.sap.sailing.domain.common.impl.WindSourceImpl;
import com.sap.sailing.domain.common.racelog.FlagPole;
import com.sap.sailing.domain.common.racelog.Flags;
import com.sap.sailing.domain.common.racelog.RaceLogRaceStatus;
import com.sap.sailing.domain.leaderboard.FlexibleLeaderboard;
import com.sap.sailing.domain.leaderboard.Leaderboard;
import com.sap.sailing.domain.leaderboard.RegattaLeaderboard;
import com.sap.sailing.domain.racelog.analyzing.ServerSideRaceLogResolver;
import com.sap.sailing.domain.regattalike.HasRegattaLike;
import com.sap.sailing.domain.tracking.TrackedRace;
import com.sap.sailing.domain.tracking.WindTrack;
import com.sap.sailing.domain.tracking.WindWithConfidence;
import com.sap.sailing.gwt.ui.shared.race.FlagStateDTO;
import com.sap.sailing.gwt.ui.shared.race.FleetMetadataDTO;
import com.sap.sailing.gwt.ui.shared.race.RaceMetadataDTO.RaceTrackingState;
import com.sap.sailing.gwt.ui.shared.race.RaceMetadataDTO.RaceViewState;
import com.sap.sailing.gwt.ui.shared.race.RaceProgressDTO;
import com.sap.sailing.gwt.ui.shared.race.SimpleWindDTO;
import com.sap.sse.common.TimePoint;
import com.sap.sse.common.Util;
import com.sap.sse.common.impl.MillisecondsTimePoint;

@GwtIncompatible
public class RaceContext {
    private final MillisecondsTimePoint now = MillisecondsTimePoint.now();
    private final Leaderboard leaderboard;
    private final RaceColumn raceColumn;
    private final Fleet fleet;
    private final RaceDefinition raceDefinition;
    private final TrackedRace trackedRace;
    private final RaceLog raceLog;
    private final ReadonlyRaceState state;
    private final Event event;
    private final long TIME_BEFORE_START_TO_SHOW_RACES_AS_LIVE = 15 * 60 * 1000; // 15 min
    private final long TIME_TO_SHOW_CANCELED_RACES_AS_LIVE = 5 * 60 * 1000; // 5 min
    
    public RaceContext(Event event, Leaderboard leaderboard, RaceColumn raceColumn, Fleet fleet, RaceLogResolver raceLogResolver) {
        this.event = event;
        this.leaderboard = leaderboard;
        this.raceColumn = raceColumn;
        this.raceDefinition = raceColumn.getRaceDefinition(fleet);
        this.fleet = fleet;
        trackedRace = raceColumn.getTrackedRace(fleet);
        raceLog = raceColumn.getRaceLog(fleet);
<<<<<<< HEAD
        state = ReadonlyRaceStateImpl.create(new ServerSideRaceLogResolver((HasRegattaLike) leaderboard), raceLog);
=======
        state = ReadonlyRaceStateImpl.create(raceLogResolver, raceLog);
>>>>>>> a3b5689f
    }

    private boolean isShowFleetData() {
        return !LeaderboardNameConstants.DEFAULT_FLEET_NAME.equals(fleet.getName());
    }

    private String getRegattaName() {
        if (leaderboard instanceof RegattaLeaderboard) {
            Regatta regatta = ((RegattaLeaderboard) leaderboard).getRegatta();
            return regatta.getName();
        }
        return leaderboard.getName();
    }

    private String getRegattaDisplayName() {
        String displayName = leaderboard.getDisplayName();
        if (displayName != null && !displayName.isEmpty()) {
            return displayName;
        }
        return leaderboard.getName();
    }

    private FleetMetadataDTO getFleetMetadataOrNull() {
        if (!isShowFleetData()) {
            return null;
        }
        return new FleetMetadataDTO(fleet.getName(), fleet.getColor() == null ? null : fleet.getColor().getAsHtml());
    }

    private SimpleWindDTO getWindOrNull() {
        if(trackedRace != null) {
            TimePoint toTimePoint = trackedRace.getEndOfRace() == null ? MillisecondsTimePoint.now().minus(trackedRace.getDelayToLiveInMillis()) : trackedRace.getEndOfRace();
            TimePoint newestEvent = trackedRace.getTimePointOfNewestEvent();
            if(newestEvent != null && newestEvent.before(toTimePoint)) {
                toTimePoint = newestEvent;
            }
            
            WindTrack windTrack = trackedRace.getOrCreateWindTrack(new WindSourceImpl(WindSourceType.COMBINED));
            
            if(windTrack != null) {
                WindWithConfidence<com.sap.sse.common.Util.Pair<Position, TimePoint>> averagedWindWithConfidence =
                        windTrack.getAveragedWindWithConfidence(trackedRace.getCenterOfCourse(toTimePoint), toTimePoint);
                if(averagedWindWithConfidence != null) {
                    Wind wind = averagedWindWithConfidence.getObject();
                    if (wind.getKnots() >= 0.05d) {
                        return new SimpleWindDTO(wind.getFrom().getDegrees(), wind.getKnots());
                    }
                }
            }
        } else {
            Wind wind = checkForWindFixesFromRaceLog();
            if(wind != null) {
                return new SimpleWindDTO(wind.getFrom().getDegrees(), wind.getKnots());
            }
        }
        return null;
    }

    private FlagStateDTO getFlagStateOrNull() {
        // Code extracted from SailingServiceImpl.createRaceInfoDTO
        // TODO: extract to to util to be used from both places
        TimePoint startTime = state.getStartTime();
        
        Flags lastUpperFlag = null;
        Flags lastLowerFlag = null;
        boolean lastFlagsAreDisplayed = false;
        boolean lastFlagsDisplayedStateChanged = false;
        
        if (startTime != null) {
            FlagPoleState activeFlagState = state.getRacingProcedure().getActiveFlags(startTime, now);
            List<FlagPole> activeFlags = activeFlagState.getCurrentState();
            FlagPoleState previousFlagState = activeFlagState.getPreviousState(state.getRacingProcedure(), startTime);
            List<FlagPole> previousFlags = previousFlagState.getCurrentState();
            FlagPole mostInterestingFlagPole = FlagPoleState.getMostInterestingFlagPole(previousFlags, activeFlags);

            // TODO: adapt the LastFlagFinder#getMostRecent method!
            if (mostInterestingFlagPole != null) {
                lastUpperFlag = mostInterestingFlagPole.getUpperFlag();
                lastLowerFlag = mostInterestingFlagPole.getLowerFlag();
                lastFlagsAreDisplayed = mostInterestingFlagPole.isDisplayed();
                lastFlagsDisplayedStateChanged = previousFlagState.hasPoleChanged(mostInterestingFlagPole);
            }
        }
        
        switch(state.getStatus()) {
            case FINISHED:
                TimePoint protestStartTime = state.getProtestTime();
                if (protestStartTime != null) {
                    lastUpperFlag = Flags.BRAVO;
                    lastLowerFlag = Flags.NONE;
                    lastFlagsAreDisplayed = true;
                    lastFlagsDisplayedStateChanged = true;
                }
                break;
            case UNSCHEDULED:
                // search for race aborting in last pass
                AbortingFlagFinder abortingFlagFinder = new AbortingFlagFinder(raceLog);
                RaceLogFlagEvent abortingFlagEvent = abortingFlagFinder.analyze();
                if (abortingFlagEvent != null) {
                    lastUpperFlag = abortingFlagEvent.getUpperFlag();
                    lastLowerFlag = abortingFlagEvent.getLowerFlag();
                    lastFlagsAreDisplayed = abortingFlagEvent.isDisplayed();
                    lastFlagsDisplayedStateChanged = true;
                }
                break;
            case FINISHING:
            case RUNNING:
            case SCHEDULED:
            case STARTPHASE:
            case UNKNOWN:
                break;
        };
        
        if(lastUpperFlag != null || lastLowerFlag != null) {
            return new FlagStateDTO(lastUpperFlag, lastLowerFlag, lastFlagsAreDisplayed, lastFlagsDisplayedStateChanged);
        }
        
        return null;
    }
    
    private Regatta getRegatta() {
        final Regatta regatta;
        if (leaderboard instanceof RegattaLeaderboard) {
            regatta = ((RegattaLeaderboard) leaderboard).getRegatta();
        } else {
            regatta = null;
        }
        return regatta;
    }
    
    private String getBoatClassName() {
        BoatClass boatClass = getBoatClass();
        return boatClass == null ? null : boatClass.getName();
    }

    private BoatClass getBoatClass() {
        final BoatClass boatClass;
        if (getRegatta() != null) {
            boatClass = getRegatta().getBoatClass();
        } else {
            boatClass = getBoatClassFromTrackedRaces();
        }
        return boatClass;
    }

    private BoatClass getBoatClassFromTrackedRaces() {
        for (TrackedRace trackedRace : leaderboard.getTrackedRaces()) {
            return trackedRace.getRace().getBoatClass();
        }
        return null;
    }

    private String getCourseAreaOrNull() {
        /** The course area will not be shown if there is only one course area defined for the event */
        if(Util.size(event.getVenue().getCourseAreas()) <= 1) {
            return null;
        }
        CourseArea courseArea = null;
        if(leaderboard instanceof FlexibleLeaderboard) {
            courseArea = ((FlexibleLeaderboard)leaderboard).getDefaultCourseArea();
        }
        Regatta regatta = getRegatta();
        if(regatta != null) {
            courseArea = regatta.getDefaultCourseArea();
        }
        return courseArea == null ? null : regatta.getDefaultCourseArea().getName();
    }

    private RaceProgressDTO getProgressOrNull() {
        RaceProgressDTO raceProgress = null;
        if(raceDefinition != null && raceDefinition.getCourse() != null && trackedRace != null) {
            int totalLegsCount = raceDefinition.getCourse().getLegs().size();
            int currentLegNo = trackedRace.getLastLegStarted(MillisecondsTimePoint.now());
            if (currentLegNo > 0 && totalLegsCount > 0) {
                raceProgress = new RaceProgressDTO(currentLegNo, totalLegsCount);
            }
        }
        return raceProgress;
    }

    private String getCourseNameOrNull() {
        CourseBase lastCourse = state.getCourseDesign();
        if (lastCourse != null) {
            return lastCourse.getName();
        }
        return null;
    }
    
    public TimePoint getStartTime() {
        TimePoint startTime = null;
        if (trackedRace != null) {
            startTime = trackedRace.getStartOfRace();
        }
        if (startTime == null && state != null) {
            startTime = state.getStartTime();
        }
        return startTime;
    }

    private TimePoint getFinishTime() {
        TimePoint finishTime = null;
        if (trackedRace != null) {
            finishTime = trackedRace.getEndOfRace();
        } else if (state != null) {
            finishTime = state.getFinishedTime();
        } 
        return finishTime;
    }

    public void addLiveRace(LiveRacesDTO result) {
        TimePoint startTime = getStartTime();
        TimePoint finishTime = getFinishTime();
            // a race is of 'public interest' of a race is a combination of it's 'live' state
        // and special flags states indicating how the postponed/canceled races will be continued
        if(isLiveOrOfPublicInterest(startTime, finishTime)) {
            // the start time is always given for live races
            LiveRaceDTO liveRaceDTO = new LiveRaceDTO(getRegattaName(), raceColumn.getName());
            liveRaceDTO.setViewState(getLiveRaceViewState(startTime, finishTime));
            liveRaceDTO.setRegattaDisplayName(getRegattaDisplayName());
            liveRaceDTO.setTrackedRaceName(trackedRace != null ? trackedRace.getRaceIdentifier().getRaceName() : null);
            liveRaceDTO.setTrackingState(getRaceTrackingState());
            liveRaceDTO.setFleet(getFleetMetadataOrNull());
            liveRaceDTO.setStart(startTime == null ? null : startTime.asDate());
            liveRaceDTO.setBoatClass(getBoatClassName());
            liveRaceDTO.setCourseArea(getCourseAreaOrNull());
            liveRaceDTO.setCourse(getCourseNameOrNull());
            liveRaceDTO.setFlagState(getFlagStateOrNull());
            liveRaceDTO.setProgress(getProgressOrNull());
            liveRaceDTO.setWind(getWindOrNull());
            
            result.addRace(liveRaceDTO);        
        }
    }
    
    private boolean isLiveOrOfPublicInterest(TimePoint startTime, TimePoint finishTime) {
        boolean result = false;
        if(startTime != null) {
            if(trackedRace != null && trackedRace.hasGPSData() && trackedRace.hasWindData()) {
                result = trackedRace.isLive(now);
            } else {
                // no data from tracking but maybe a manual setting of the start and finish time
                TimePoint startOfLivePeriod = startTime.minus(TIME_BEFORE_START_TO_SHOW_RACES_AS_LIVE);
                TimePoint endOfLivePeriod = finishTime != null ? finishTime.plus(TimingConstants.IS_LIVE_GRACE_PERIOD_IN_MILLIS) : null; 
                if(now.after(startOfLivePeriod) && (endOfLivePeriod == null || now.before(endOfLivePeriod))) {
                    result = true;
                }
            }

        } else if (raceLog != null) {
            // in case there is not start time set it could be an postponed or abandoned race
            RaceLogFlagEvent abortingFlagEvent = checkForAbortFlagEvent();
            if(abortingFlagEvent != null) {
                TimePoint abortingTimeInPassBefore = abortingFlagEvent.getLogicalTimePoint();
                if (now.minus(abortingTimeInPassBefore.asMillis()).asMillis() < TIME_TO_SHOW_CANCELED_RACES_AS_LIVE) {
                    result = true;
                    // TODO: Problem: This causes the race added to the live races list without having a start time!!!
                    // This does not work right now -> consider using a start time of the last pass. 
                }
            }
        }

        return result;
    }

    public RaceTrackingState getRaceTrackingState() {
        RaceTrackingState trackingState = RaceTrackingState.NOT_TRACKED;
        if(trackedRace != null) {
            trackingState = RaceTrackingState.TRACKED_NO_VALID_DATA;
            if(trackedRace.hasWindData() && trackedRace.hasGPSData()) {
                trackingState = RaceTrackingState.TRACKED_VALID_DATA;
            }
        }
        return trackingState;
    }
    
    private RaceViewState getLiveRaceViewState(TimePoint startTime, TimePoint finishTime) {
        RaceViewState raceState = RaceViewState.RUNNING;
        if (startTime != null && now.before(startTime)) {
            raceState = RaceViewState.SCHEDULED;
        } else if (finishTime != null && now.after(finishTime)) {
            raceState = RaceViewState.FINISHED;
        } else if(raceLog != null) {
            RaceLogFlagEvent abortingFlagEvent = checkForAbortFlagEvent();
            if (abortingFlagEvent != null) {
                Flags upperFlag = abortingFlagEvent.getUpperFlag();
                if(upperFlag.equals(Flags.AP)) {
                    raceState = RaceViewState.POSTPONED;
                } else if(upperFlag.equals(Flags.NOVEMBER)) {
                    raceState = RaceViewState.ABANDONED;
                } else if(upperFlag.equals(Flags.FIRSTSUBSTITUTE)) {
                    raceState = RaceViewState.ABANDONED;
                }
            }
        }
        return raceState;
    }
    
    private Wind checkForWindFixesFromRaceLog() {
        WindFixesFinder windFixesFinder = new WindFixesFinder(raceLog);
        List<Wind> windList = windFixesFinder.analyze();
        if(windList.size() > 0) {
            return windList.get(windList.size()-1);
        }
        return null;
    }
    
    private RaceLogFlagEvent checkForAbortFlagEvent() {
        RaceLogFlagEvent result = null;
        if(raceLog != null) {
            AbortingFlagFinder abortingFlagFinder = new AbortingFlagFinder(raceLog);
            RaceLogFlagEvent abortingFlagEvent = abortingFlagFinder.analyze();
            if (abortingFlagEvent != null) {
                RaceLogRaceStatus lastStatus = state.getStatus();
                if (lastStatus.equals(RaceLogRaceStatus.UNSCHEDULED)) {
                    result = abortingFlagEvent;
                }
            }
        }
        return result;
    }

    public String getStageText() {
        // TODO fleet
        return getRegattaDisplayName() + " - " + raceColumn.getName();
    }

    public RegattaAndRaceIdentifier getRaceIdentifier() {
        return trackedRace.getRaceIdentifier();
    }
}<|MERGE_RESOLUTION|>--- conflicted
+++ resolved
@@ -32,8 +32,6 @@
 import com.sap.sailing.domain.leaderboard.FlexibleLeaderboard;
 import com.sap.sailing.domain.leaderboard.Leaderboard;
 import com.sap.sailing.domain.leaderboard.RegattaLeaderboard;
-import com.sap.sailing.domain.racelog.analyzing.ServerSideRaceLogResolver;
-import com.sap.sailing.domain.regattalike.HasRegattaLike;
 import com.sap.sailing.domain.tracking.TrackedRace;
 import com.sap.sailing.domain.tracking.WindTrack;
 import com.sap.sailing.domain.tracking.WindWithConfidence;
@@ -69,11 +67,7 @@
         this.fleet = fleet;
         trackedRace = raceColumn.getTrackedRace(fleet);
         raceLog = raceColumn.getRaceLog(fleet);
-<<<<<<< HEAD
-        state = ReadonlyRaceStateImpl.create(new ServerSideRaceLogResolver((HasRegattaLike) leaderboard), raceLog);
-=======
         state = ReadonlyRaceStateImpl.create(raceLogResolver, raceLog);
->>>>>>> a3b5689f
     }
 
     private boolean isShowFleetData() {
