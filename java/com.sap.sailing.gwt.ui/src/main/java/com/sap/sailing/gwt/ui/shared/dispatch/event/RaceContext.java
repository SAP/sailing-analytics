--- conflicted
+++ resolved
@@ -523,8 +523,6 @@
         return RaceViewState.PLANNED;
     }
 
-<<<<<<< HEAD
-=======
     private boolean hasTrackingForRaceColumn() {
         for(Fleet fleetOfRaceColumn : raceColumn.getFleets()) {
             if(raceColumn.getTrackedRace(fleetOfRaceColumn) != null) {
@@ -533,8 +531,7 @@
         }
         return false;
     }
-    
->>>>>>> c40f36cd
+
     private Wind checkForWindFixesFromRaceLog() {
         WindFixesFinder windFixesFinder = new WindFixesFinder(raceLog);
         List<Wind> windList = windFixesFinder.analyze();
