--- conflicted
+++ resolved
@@ -280,11 +280,6 @@
     }
     
     public LiveRaceDTO getLiveRaceOrNull() {
-<<<<<<< HEAD
-        TimePoint startTime = getStartTime();
-        TimePoint finishTime = getFinishTime();
-=======
->>>>>>> 559d05dd
         // a race is of 'public interest' of a race is a combination of it's 'live' state
         // and special flags states indicating how the postponed/canceled races will be continued
         if(isLiveOrOfPublicInterest()) {
@@ -295,11 +290,7 @@
             liveRaceDTO.setTrackedRaceName(trackedRace != null ? trackedRace.getRaceIdentifier().getRaceName() : null);
             liveRaceDTO.setTrackingState(getRaceTrackingState());
             liveRaceDTO.setFleet(getFleetMetadataOrNull());
-<<<<<<< HEAD
-            liveRaceDTO.setStart(startTime == null ? null : startTime.asDate());
-=======
             liveRaceDTO.setStart(getStartTimeAsDate());
->>>>>>> 559d05dd
             liveRaceDTO.setBoatClass(HomeServiceUtil.getBoatClassName(leaderboard));
             liveRaceDTO.setCourseArea(getCourseAreaOrNull());
             liveRaceDTO.setCourse(getCourseNameOrNull());
