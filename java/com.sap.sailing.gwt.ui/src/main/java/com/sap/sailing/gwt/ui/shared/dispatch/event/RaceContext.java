--- conflicted
+++ resolved
@@ -526,20 +526,7 @@
         }
         return RaceViewState.PLANNED;
     }
-<<<<<<< HEAD
-
-    private boolean hasTrackingForRaceColumn() {
-        for(Fleet fleetOfRaceColumn : raceColumn.getFleets()) {
-            if(raceColumn.getTrackedRace(fleetOfRaceColumn) != null) {
-                return true;
-            }
-        }
-        return false;
-    }
-
-=======
-    
->>>>>>> d20f6eae
+
     private Wind checkForWindFixesFromRaceLog() {
         WindFixesFinder windFixesFinder = new WindFixesFinder(raceLog);
         List<Wind> windList = windFixesFinder.analyze();
