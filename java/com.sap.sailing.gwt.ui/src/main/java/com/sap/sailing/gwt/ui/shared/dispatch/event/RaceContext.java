--- conflicted
+++ resolved
@@ -15,11 +15,7 @@
 import com.sap.sailing.domain.abstractlog.race.state.ReadonlyRaceState;
 import com.sap.sailing.domain.abstractlog.race.state.impl.ReadonlyRaceStateImpl;
 import com.sap.sailing.domain.abstractlog.race.state.racingprocedure.FlagPoleState;
-<<<<<<< HEAD
 import com.sap.sailing.domain.base.Competitor;
-import com.sap.sailing.domain.base.CourseArea;
-=======
->>>>>>> 23f77a96
 import com.sap.sailing.domain.base.CourseBase;
 import com.sap.sailing.domain.base.Event;
 import com.sap.sailing.domain.base.Fleet;
@@ -60,6 +56,7 @@
 import com.sap.sailing.server.RacingEventService;
 import com.sap.sse.common.Duration;
 import com.sap.sse.common.TimePoint;
+import com.sap.sse.common.Util;
 import com.sap.sse.common.impl.MillisecondsTimePoint;
 import com.sap.sse.common.media.MediaType;
 
@@ -273,37 +270,9 @@
         }
         return null;
     }
-<<<<<<< HEAD
-
-    private Regatta getRegatta() {
-        final Regatta regatta;
-        if (leaderboard instanceof RegattaLeaderboard) {
-            regatta = ((RegattaLeaderboard) leaderboard).getRegatta();
-        } else {
-            regatta = null;
-        }
-        return regatta;
-    }
-
-    private String getCourseAreaOrNull() {
-        /** The course area will not be shown if there is only one course area defined for the event */
-        if (Util.size(event.getVenue().getCourseAreas()) <= 1) {
-            return null;
-        }
-        CourseArea courseArea = null;
-        if (leaderboard instanceof FlexibleLeaderboard) {
-            courseArea = ((FlexibleLeaderboard) leaderboard).getDefaultCourseArea();
-        }
-        Regatta regatta = getRegatta();
-        if (regatta != null) {
-            courseArea = regatta.getDefaultCourseArea();
-        }
-        return courseArea == null ? null : regatta.getDefaultCourseArea().getName();
-=======
     
     private String getCourseAreaOrNull() {
         return HomeServiceUtil.getCourseAreaNameForRegattaIdThereIsMoreThanOne(event, leaderboard);
->>>>>>> 23f77a96
     }
 
     private RaceProgressDTO getProgressOrNull() {
