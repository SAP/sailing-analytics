package com.sap.sailing.gwt.ui.server;

import java.util.ArrayList;
import java.util.Collection;
import java.util.stream.Collectors;
import java.util.stream.StreamSupport;

import org.apache.shiro.authz.AuthorizationException;

import com.sap.sailing.server.impl.preferences.model.SailingPreferences;
import com.sap.sailing.server.impl.preferences.model.StoredDataMiningQueryPreference;
import com.sap.sailing.server.impl.preferences.model.StoredDataMiningQueryPreferences;
import com.sap.sse.common.Util;
import com.sap.sse.datamining.shared.DataMiningQuerySerializer;
import com.sap.sse.datamining.shared.dto.StatisticQueryDefinitionDTO;
import com.sap.sse.datamining.shared.dto.StoredDataMiningQueryDTO;
import com.sap.sse.datamining.shared.impl.dto.StoredDataMiningQueryDTOImpl;
import com.sap.sse.gwt.dispatch.shared.exceptions.ServerDispatchException;
import com.sap.sse.security.SecurityService;
<<<<<<< HEAD
import com.sap.sse.security.UserStore;
import com.sap.sse.security.shared.User;
=======
import com.sap.sse.security.User;
>>>>>>> 61e0f6aa

/** Implementation of {@link StoredDataMiningQueryPersister}. */
public class StoredDataMiningQueryPersisterImpl implements StoredDataMiningQueryPersister {

    private final SecurityService securityService;

    public StoredDataMiningQueryPersisterImpl(SecurityService securityService) {
        this.securityService = securityService;
    }

    /** @return all {@link StoredDataMiningQueryDTO}s the user has stored in his user store. */
    @Override
    public ArrayList<StoredDataMiningQueryDTO> retrieveStoredQueries() {

        StoredDataMiningQueryPreferences prefs = getPreferenceForCurrentUser(
                SailingPreferences.STORED_DATAMINING_QUERY_PREFERENCES);
        if (prefs == null) {
            return new ArrayList<>();
        }
        return new ArrayList<>(StreamSupport.stream(prefs.getStoredQueries().spliterator(), false).map(this::transform)
                .collect(Collectors.toList()));
    }

    /** Updates or creates a new stored query and returns it. */
    @Override
    public StoredDataMiningQueryDTO updateOrCreateStoredQuery(StoredDataMiningQueryDTO query) {
        StoredDataMiningQueryPreferences prefs = getPreferenceForCurrentUser(
                SailingPreferences.STORED_DATAMINING_QUERY_PREFERENCES);

        // remove query
        Collection<StoredDataMiningQueryPreference> updatedQueries = removeQueryFromIterable(query, prefs);

        updatedQueries.add(transform(query));
        prefs = new StoredDataMiningQueryPreferences();
        prefs.setStoredQueries(updatedQueries);
        setPreferenceForCurrentUser(SailingPreferences.STORED_DATAMINING_QUERY_PREFERENCES, prefs);
        return query;
    }

    /** Removes a stored query from the user store and returns it. */
    @Override
    public StoredDataMiningQueryDTO removeStoredQuery(StoredDataMiningQueryDTO query) {
        StoredDataMiningQueryPreferences prefs = getPreferenceForCurrentUser(
                SailingPreferences.STORED_DATAMINING_QUERY_PREFERENCES);

        // remove query
        Collection<StoredDataMiningQueryPreference> updatedQueries = removeQueryFromIterable(query, prefs);

        // update preferences
        prefs = new StoredDataMiningQueryPreferences();
        prefs.setStoredQueries(updatedQueries);
        setPreferenceForCurrentUser(SailingPreferences.STORED_DATAMINING_QUERY_PREFERENCES, prefs);
        return query;
    }

    /** Remove a query from an iterable by filtering the UUIDs of all queries in the iterable. */
    private Collection<StoredDataMiningQueryPreference> removeQueryFromIterable(StoredDataMiningQueryDTO query,
            StoredDataMiningQueryPreferences prefs) {
        if (prefs != null) {
            // copy existing preferences
            Iterable<StoredDataMiningQueryPreference> storedPrefs = prefs.getStoredQueries();

            // remove existing preference with the same UUID if it exists
            storedPrefs = StreamSupport.stream(storedPrefs.spliterator(), false)
                    .filter(q -> !q.getId().equals(query.getId())).collect(Collectors.toList());

            Collection<StoredDataMiningQueryPreference> updatedEntries = new ArrayList<>();
            Util.addAll(storedPrefs, updatedEntries);
            return updatedEntries;
        }
        return new ArrayList<>();
    }

    /** Sets a preference for the current user. */
    private void setPreferenceForCurrentUser(String preferenceKey, Object preference) {
        User currentUser = securityService.getCurrentUser();
        if (currentUser != null) {
            try {
                securityService.setPreferenceObject(currentUser.getName(), preferenceKey, preference);
            } catch (AuthorizationException e) {
                throw new ServerDispatchException(e);
            }
        }
    }

    /** Converts a {@link StoredDataMiningQueryPreference} to a {@link StoredDataMiningQueryDTO}. */
    private StoredDataMiningQueryDTO transform(StoredDataMiningQueryPreference pref) {
        StatisticQueryDefinitionDTO query = DataMiningQuerySerializer.fromBase64String(pref.getSerializedQuery());
        return new StoredDataMiningQueryDTOImpl(pref.getName(), pref.getId(), query);
    }

    /** Converts a {@link StoredDataMiningQueryDTO} to a {@link StoredDataMiningQueryPreference}. */
    private StoredDataMiningQueryPreference transform(StoredDataMiningQueryDTO dto) {
        String serializedQuery = DataMiningQuerySerializer.toBase64String(dto.getQuery());
        return new StoredDataMiningQueryPreference(dto.getName(), dto.getId(), serializedQuery);
    }

    /** @return the preference for the current user associated with {@link preferenceKey} */
    private <T> T getPreferenceForCurrentUser(String preferenceKey) {
        User currentUser = securityService.getCurrentUser();
        if (currentUser != null) {
            return securityService.getPreferenceObject(currentUser.getName(), preferenceKey);
        }
        return null;
    }
}<|MERGE_RESOLUTION|>--- conflicted
+++ resolved
@@ -17,12 +17,7 @@
 import com.sap.sse.datamining.shared.impl.dto.StoredDataMiningQueryDTOImpl;
 import com.sap.sse.gwt.dispatch.shared.exceptions.ServerDispatchException;
 import com.sap.sse.security.SecurityService;
-<<<<<<< HEAD
-import com.sap.sse.security.UserStore;
-import com.sap.sse.security.shared.User;
-=======
-import com.sap.sse.security.User;
->>>>>>> 61e0f6aa
+import com.sap.sse.security.shared.SecurityUser;
 
 /** Implementation of {@link StoredDataMiningQueryPersister}. */
 public class StoredDataMiningQueryPersisterImpl implements StoredDataMiningQueryPersister {
@@ -31,6 +26,7 @@
 
     public StoredDataMiningQueryPersisterImpl(SecurityService securityService) {
         this.securityService = securityService;
+
     }
 
     /** @return all {@link StoredDataMiningQueryDTO}s the user has stored in his user store. */
@@ -98,7 +94,7 @@
 
     /** Sets a preference for the current user. */
     private void setPreferenceForCurrentUser(String preferenceKey, Object preference) {
-        User currentUser = securityService.getCurrentUser();
+        SecurityUser currentUser = securityService.getCurrentUser();
         if (currentUser != null) {
             try {
                 securityService.setPreferenceObject(currentUser.getName(), preferenceKey, preference);
@@ -122,7 +118,7 @@
 
     /** @return the preference for the current user associated with {@link preferenceKey} */
     private <T> T getPreferenceForCurrentUser(String preferenceKey) {
-        User currentUser = securityService.getCurrentUser();
+        SecurityUser currentUser = securityService.getCurrentUser();
         if (currentUser != null) {
             return securityService.getPreferenceObject(currentUser.getName(), preferenceKey);
         }
