--- conflicted
+++ resolved
@@ -5,11 +5,7 @@
 
 import com.sap.sailing.domain.common.dto.AbstractLeaderboardDTO;
 import com.sap.sailing.gwt.ui.client.StringMessages;
-<<<<<<< HEAD
-import com.sap.sse.common.settings.util.SettingsDefaultValuesUtils;
-=======
 import com.sap.sse.common.settings.generic.support.SettingsUtil;
->>>>>>> 5a5623e5
 import com.sap.sse.gwt.client.shared.components.ComponentLifecycle;
 
 public class LeaderboardPanelLifecycle
@@ -52,11 +48,7 @@
 
     @Override
     public LeaderboardSettings extractUserSettings(LeaderboardSettings currentLeaderboardSettings) {
-<<<<<<< HEAD
-        LeaderboardSettings defaultLeaderboardSettings = SettingsDefaultValuesUtils.getDefaultSettings(new LeaderboardSettings(), currentLeaderboardSettings);
-=======
         LeaderboardSettings defaultLeaderboardSettings = createDefaultSettings();
->>>>>>> 5a5623e5
         LeaderboardSettings globalLeaderboardSettings = new LeaderboardSettings(
                 currentLeaderboardSettings.getManeuverDetailsToShow(), currentLeaderboardSettings.getLegDetailsToShow(),
                 currentLeaderboardSettings.getRaceDetailsToShow(), currentLeaderboardSettings.getOverallDetailsToShow(),
@@ -74,12 +66,7 @@
                 currentLeaderboardSettings.isShowCompetitorFullNameColumn(),
                 defaultLeaderboardSettings.isShowRaceRankColumn(),
                 currentLeaderboardSettings.isShowCompetitorNationality());
-<<<<<<< HEAD
-        SettingsDefaultValuesUtils.keepDefaults(currentLeaderboardSettings, globalLeaderboardSettings);
-        return globalLeaderboardSettings;
-=======
         return SettingsUtil.copyValues(globalLeaderboardSettings, defaultLeaderboardSettings);
->>>>>>> 5a5623e5
     }
 
     @Override
