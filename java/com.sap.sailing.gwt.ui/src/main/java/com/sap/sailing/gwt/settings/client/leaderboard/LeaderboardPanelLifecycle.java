--- conflicted
+++ resolved
@@ -5,11 +5,7 @@
 
 import com.sap.sailing.domain.common.dto.AbstractLeaderboardDTO;
 import com.sap.sailing.gwt.ui.client.StringMessages;
-<<<<<<< HEAD
-import com.sap.sse.common.settings.util.SettingsDefaultValuesUtils;
-=======
 import com.sap.sse.common.settings.generic.support.SettingsUtil;
->>>>>>> 7d359c47
 import com.sap.sse.gwt.client.shared.components.ComponentLifecycle;
 
 public class LeaderboardPanelLifecycle
@@ -52,11 +48,7 @@
 
     @Override
     public LeaderboardSettings extractUserSettings(LeaderboardSettings currentLeaderboardSettings) {
-<<<<<<< HEAD
-        LeaderboardSettings defaultLeaderboardSettings = SettingsDefaultValuesUtils.getDefaultSettings(new LeaderboardSettings(), currentLeaderboardSettings);
-=======
         LeaderboardSettings defaultLeaderboardSettings = createDefaultSettings();
->>>>>>> 7d359c47
         LeaderboardSettings globalLeaderboardSettings = new LeaderboardSettings(
                 currentLeaderboardSettings.getManeuverDetailsToShow(), currentLeaderboardSettings.getLegDetailsToShow(),
                 currentLeaderboardSettings.getRaceDetailsToShow(), currentLeaderboardSettings.getOverallDetailsToShow(),
@@ -73,12 +65,7 @@
                 currentLeaderboardSettings.isShowCompetitorSailIdColumn(),
                 currentLeaderboardSettings.isShowCompetitorFullNameColumn(),
                 currentLeaderboardSettings.isShowCompetitorNationality());
-<<<<<<< HEAD
-        SettingsDefaultValuesUtils.keepDefaults(currentLeaderboardSettings, globalLeaderboardSettings);
-        return globalLeaderboardSettings;
-=======
         return SettingsUtil.copyValues(globalLeaderboardSettings, defaultLeaderboardSettings);
->>>>>>> 7d359c47
     }
 
     @Override
