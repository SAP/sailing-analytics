<<<<<<< HEAD
package com.sap.sailing.gwt.ui.adminconsole;

import java.util.ArrayList;
import java.util.Collection;
import java.util.List;

import com.google.gwt.event.dom.client.ChangeEvent;
import com.google.gwt.event.dom.client.ChangeHandler;
import com.google.gwt.user.client.ui.ListBox;
import com.google.gwt.user.client.ui.LongBox;
import com.google.gwt.user.client.ui.TextBox;
import com.sap.sailing.domain.common.ScoringSchemeType;
import com.sap.sailing.gwt.ui.client.DataEntryDialog;
import com.sap.sailing.gwt.ui.client.StringMessages;
import com.sap.sailing.gwt.ui.leaderboard.ScoringSchemeTypeFormatter;
import com.sap.sailing.gwt.ui.shared.CourseAreaDTO;
import com.sap.sailing.gwt.ui.shared.EventDTO;

public abstract class AbstractLeaderboardDialog extends DataEntryDialog<LeaderboardDescriptor> {
    protected final StringMessages stringMessages;
    protected TextBox nameTextBox;
    protected TextBox displayNameTextBox;
    protected LeaderboardDescriptor leaderboard;
    protected ListBox sailingEventsListBox;
    protected Collection<EventDTO> existingEvents;
    protected ListBox courseAreaListBox;
    
    protected LongBox[] discardThresholdBoxes;
    protected static final int MAX_NUMBER_OF_DISCARDED_RESULTS = 4;

    public AbstractLeaderboardDialog(String title, LeaderboardDescriptor leaderboardDTO, StringMessages stringConstants,
    		Collection<EventDTO> existingEvents, Validator<LeaderboardDescriptor> validator,  DialogCallback<LeaderboardDescriptor> callback) {
        super(title, null, stringConstants.ok(), stringConstants.cancel(), validator, callback);
        this.stringMessages = stringConstants;
        this.leaderboard = leaderboardDTO;
        this.existingEvents = existingEvents;
        courseAreaListBox = createListBox(false);
        courseAreaListBox.setEnabled(false);
    }
    
    @Override
    protected LeaderboardDescriptor getResult() {
        int[] discardThresholdsBoxContents = getDiscardThresholds(discardThresholdBoxes);
        leaderboard.setName(nameTextBox.getValue());
        leaderboard.setDisplayName(displayNameTextBox.getValue());
        leaderboard.setDiscardThresholds(discardThresholdsBoxContents);
        CourseAreaDTO courseArea = getSelectedCourseArea();
        if (courseArea == null) {
        	leaderboard.setCourseAreaId(null);
        } else {
        	leaderboard.setCourseAreaId(getSelectedCourseArea().id);
        }
        return leaderboard;
    }

    protected static int[] getDiscardThresholds(LongBox[] discardThresholdBoxes) {
        List<Integer> discardThresholds = new ArrayList<Integer>();
        // go backwards; starting from first non-zero element, add them; take over leading zeroes which validator shall discard
        for (int i = discardThresholdBoxes.length-1; i>=0; i--) {
            if ((discardThresholdBoxes[i].getValue() != null
                    && discardThresholdBoxes[i].getValue().toString().length() > 0) || !discardThresholds.isEmpty()) {
                if (discardThresholdBoxes[i].getValue() == null) {
                    discardThresholds.add(0, 0);
                } else {
                    discardThresholds.add(0, discardThresholdBoxes[i].getValue().intValue());
                }
            }
        }
        int[] discardThresholdsBoxContents = new int[discardThresholds.size()];
        for (int i = 0; i < discardThresholds.size(); i++) {
            discardThresholdsBoxContents[i] = discardThresholds.get(i);
        }
        return discardThresholdsBoxContents;
    }

    @Override
    public void show() {
        super.show();
        nameTextBox.setFocus(true);
    }

    protected static LongBox[] initEmptyDiscardThresholdBoxes(DataEntryDialog<?> dialog) {
        LongBox[] result = new LongBox[MAX_NUMBER_OF_DISCARDED_RESULTS];
        for (int i = 0; i < result.length; i++) {
            result[i] = dialog.createLongBoxWithOptionalValue(null, 2);
            result[i].setVisibleLength(2);
        }
        return result;
    }

    protected static LongBox[] initPrefilledDiscardThresholdBoxes(int[] valuesToShow, DataEntryDialog<?> dialog) {
        LongBox[] result = new LongBox[MAX_NUMBER_OF_DISCARDED_RESULTS];
        for (int i = 0; i < result.length; i++) {
            if (i < valuesToShow.length) {
                result[i] = dialog.createLongBox(valuesToShow[i], 2);
            } else {
                result[i] = dialog.createLongBoxWithOptionalValue(null, 2);
            }
            result[i].setVisibleLength(2);
        }
        return result;
    }    

    protected ListBox createSailingEventListBox(DataEntryDialog<?> dialog, StringMessages stringMessages) {
        ListBox eventListBox = dialog.createListBox(false);
        eventListBox.addItem("Please select a sailing event...");
        for (EventDTO event: existingEvents) {
        	eventListBox.addItem(event.name);
        }
        eventListBox.addChangeHandler(new ChangeHandler() {
            @Override
            public void onChange(ChangeEvent event) {
                onEventSelectionChanged();
            }
        });
        return eventListBox;
    }
    
    protected void onEventSelectionChanged() {
		EventDTO selectedEvent = getSelectedEvent();
		courseAreaListBox.clear();
		courseAreaListBox.addItem("Please select a course area...");
		for (CourseAreaDTO courseArea : selectedEvent.venue.getCourseAreas()) {
			courseAreaListBox.addItem(courseArea.name);
		}
		courseAreaListBox.setEnabled(true);
	}

	protected static ListBox createScoringSchemeListBox(DataEntryDialog<?> dialog, StringMessages stringMessages) {
        ListBox scoringSchemeListBox2 = dialog.createListBox(false);
        for (ScoringSchemeType scoringSchemeType: ScoringSchemeType.values()) {
            scoringSchemeListBox2.addItem(ScoringSchemeTypeFormatter.format(scoringSchemeType, stringMessages));
        }
        return scoringSchemeListBox2;
    }

    protected static ScoringSchemeType getSelectedScoringSchemeType(ListBox scoringSchemeListBox, StringMessages stringMessages) {
        ScoringSchemeType result = null;
        int selIndex = scoringSchemeListBox.getSelectedIndex();
        if (selIndex >= 0) { 
            String itemText = scoringSchemeListBox.getItemText(selIndex);
            for (ScoringSchemeType scoringSchemeType : ScoringSchemeType.values()) {
                if (ScoringSchemeTypeFormatter.format(scoringSchemeType, stringMessages).equals(itemText)) {
                    result = scoringSchemeType;
                    break;
                }
            }
        }
        return result;
    }
    
    public EventDTO getSelectedEvent() {
    	EventDTO result = null;
        int selIndex = sailingEventsListBox.getSelectedIndex();
        if(selIndex > 0) { // the zero index represents the 'no selection' text
            String itemText = sailingEventsListBox.getItemText(selIndex);
            for(EventDTO eventDTO: existingEvents) {
                if(eventDTO.name.equals(itemText)) {
                    result = eventDTO;
                    break;
                }
            }
        }
        return result;
    }
    
    public CourseAreaDTO getSelectedCourseArea() {
    	CourseAreaDTO result = null;
    	EventDTO event = getSelectedEvent();
        int selIndex = courseAreaListBox.getSelectedIndex();
        if(selIndex > 0) { // the zero index represents the 'no selection' text
            String itemText = courseAreaListBox.getItemText(selIndex);
            for(CourseAreaDTO courseAreaDTO: event.venue.getCourseAreas()) {
                if(courseAreaDTO.name.equals(itemText)) {
                    result = courseAreaDTO;
                    break;
                }
            }
        }
        return result;
    }
}
=======
package com.sap.sailing.gwt.ui.adminconsole;

import java.util.ArrayList;
import java.util.List;

import com.google.gwt.user.client.ui.ListBox;
import com.google.gwt.user.client.ui.LongBox;
import com.google.gwt.user.client.ui.TextBox;
import com.sap.sailing.domain.common.ScoringSchemeType;
import com.sap.sailing.gwt.ui.client.DataEntryDialog;
import com.sap.sailing.gwt.ui.client.StringMessages;
import com.sap.sailing.gwt.ui.leaderboard.ScoringSchemeTypeFormatter;

public abstract class AbstractLeaderboardDialog extends DataEntryDialog<LeaderboardDescriptor> {
    protected final StringMessages stringMessages;
    protected TextBox nameTextBox;
    protected TextBox displayNameTextBox;
    protected LeaderboardDescriptor leaderboard;
    
    protected LongBox[] discardThresholdBoxes;
    protected static final int MAX_NUMBER_OF_DISCARDED_RESULTS = 4;

    public AbstractLeaderboardDialog(String title, LeaderboardDescriptor leaderboardDTO, StringMessages stringConstants,
            Validator<LeaderboardDescriptor> validator,  DialogCallback<LeaderboardDescriptor> callback) {
        super(title, null, stringConstants.ok(), stringConstants.cancel(), validator, callback);
        this.stringMessages = stringConstants;
        this.leaderboard = leaderboardDTO;
    }
    
    @Override
    protected LeaderboardDescriptor getResult() {
        int[] discardThresholdsBoxContents = getDiscardThresholds(discardThresholdBoxes);
        leaderboard.setName(nameTextBox.getValue());
        leaderboard.setDisplayName(displayNameTextBox.getValue().trim().isEmpty() ? null : displayNameTextBox.getValue());
        leaderboard.setDiscardThresholds(discardThresholdsBoxContents);
        return leaderboard;
    }

    protected static int[] getDiscardThresholds(LongBox[] discardThresholdBoxes) {
        List<Integer> discardThresholds = new ArrayList<Integer>();
        // go backwards; starting from first non-zero element, add them; take over leading zeroes which validator shall discard
        for (int i = discardThresholdBoxes.length-1; i>=0; i--) {
            if ((discardThresholdBoxes[i].getValue() != null
                    && discardThresholdBoxes[i].getValue().toString().length() > 0) || !discardThresholds.isEmpty()) {
                if (discardThresholdBoxes[i].getValue() == null) {
                    discardThresholds.add(0, 0);
                } else {
                    discardThresholds.add(0, discardThresholdBoxes[i].getValue().intValue());
                }
            }
        }
        int[] discardThresholdsBoxContents = new int[discardThresholds.size()];
        for (int i = 0; i < discardThresholds.size(); i++) {
            discardThresholdsBoxContents[i] = discardThresholds.get(i);
        }
        return discardThresholdsBoxContents;
    }

    @Override
    public void show() {
        super.show();
        nameTextBox.setFocus(true);
    }

    protected static LongBox[] initEmptyDiscardThresholdBoxes(DataEntryDialog<?> dialog) {
        LongBox[] result = new LongBox[MAX_NUMBER_OF_DISCARDED_RESULTS];
        for (int i = 0; i < result.length; i++) {
            result[i] = dialog.createLongBoxWithOptionalValue(null, 2);
            result[i].setVisibleLength(2);
        }
        return result;
    }

    protected static LongBox[] initPrefilledDiscardThresholdBoxes(int[] valuesToShow, DataEntryDialog<?> dialog) {
        LongBox[] result = new LongBox[MAX_NUMBER_OF_DISCARDED_RESULTS];
        for (int i = 0; i < result.length; i++) {
            if (i < valuesToShow.length) {
                result[i] = dialog.createLongBox(valuesToShow[i], 2);
            } else {
                result[i] = dialog.createLongBoxWithOptionalValue(null, 2);
            }
            result[i].setVisibleLength(2);
        }
        return result;
    }    

    protected static ListBox createScoringSchemeListBox(DataEntryDialog<?> dialog, StringMessages stringMessages) {
        ListBox scoringSchemeListBox2 = dialog.createListBox(false);
        for (ScoringSchemeType scoringSchemeType: ScoringSchemeType.values()) {
            scoringSchemeListBox2.addItem(ScoringSchemeTypeFormatter.format(scoringSchemeType, stringMessages));
        }
        return scoringSchemeListBox2;
    }

    protected static ScoringSchemeType getSelectedScoringSchemeType(ListBox scoringSchemeListBox, StringMessages stringMessages) {
        ScoringSchemeType result = null;
        int selIndex = scoringSchemeListBox.getSelectedIndex();
        if (selIndex >= 0) { 
            String itemText = scoringSchemeListBox.getItemText(selIndex);
            for (ScoringSchemeType scoringSchemeType : ScoringSchemeType.values()) {
                if (ScoringSchemeTypeFormatter.format(scoringSchemeType, stringMessages).equals(itemText)) {
                    result = scoringSchemeType;
                    break;
                }
            }
        }
        return result;
    }
}
>>>>>>> b1ca277d
<|MERGE_RESOLUTION|>--- conflicted
+++ resolved
@@ -1,294 +1,182 @@
-<<<<<<< HEAD
-package com.sap.sailing.gwt.ui.adminconsole;
-
-import java.util.ArrayList;
-import java.util.Collection;
-import java.util.List;
-
-import com.google.gwt.event.dom.client.ChangeEvent;
-import com.google.gwt.event.dom.client.ChangeHandler;
-import com.google.gwt.user.client.ui.ListBox;
-import com.google.gwt.user.client.ui.LongBox;
-import com.google.gwt.user.client.ui.TextBox;
-import com.sap.sailing.domain.common.ScoringSchemeType;
-import com.sap.sailing.gwt.ui.client.DataEntryDialog;
-import com.sap.sailing.gwt.ui.client.StringMessages;
-import com.sap.sailing.gwt.ui.leaderboard.ScoringSchemeTypeFormatter;
-import com.sap.sailing.gwt.ui.shared.CourseAreaDTO;
-import com.sap.sailing.gwt.ui.shared.EventDTO;
-
-public abstract class AbstractLeaderboardDialog extends DataEntryDialog<LeaderboardDescriptor> {
-    protected final StringMessages stringMessages;
-    protected TextBox nameTextBox;
-    protected TextBox displayNameTextBox;
-    protected LeaderboardDescriptor leaderboard;
-    protected ListBox sailingEventsListBox;
-    protected Collection<EventDTO> existingEvents;
-    protected ListBox courseAreaListBox;
-    
-    protected LongBox[] discardThresholdBoxes;
-    protected static final int MAX_NUMBER_OF_DISCARDED_RESULTS = 4;
-
-    public AbstractLeaderboardDialog(String title, LeaderboardDescriptor leaderboardDTO, StringMessages stringConstants,
-    		Collection<EventDTO> existingEvents, Validator<LeaderboardDescriptor> validator,  DialogCallback<LeaderboardDescriptor> callback) {
-        super(title, null, stringConstants.ok(), stringConstants.cancel(), validator, callback);
-        this.stringMessages = stringConstants;
-        this.leaderboard = leaderboardDTO;
-        this.existingEvents = existingEvents;
-        courseAreaListBox = createListBox(false);
-        courseAreaListBox.setEnabled(false);
-    }
-    
-    @Override
-    protected LeaderboardDescriptor getResult() {
-        int[] discardThresholdsBoxContents = getDiscardThresholds(discardThresholdBoxes);
-        leaderboard.setName(nameTextBox.getValue());
-        leaderboard.setDisplayName(displayNameTextBox.getValue());
-        leaderboard.setDiscardThresholds(discardThresholdsBoxContents);
-        CourseAreaDTO courseArea = getSelectedCourseArea();
-        if (courseArea == null) {
-        	leaderboard.setCourseAreaId(null);
-        } else {
-        	leaderboard.setCourseAreaId(getSelectedCourseArea().id);
-        }
-        return leaderboard;
-    }
-
-    protected static int[] getDiscardThresholds(LongBox[] discardThresholdBoxes) {
-        List<Integer> discardThresholds = new ArrayList<Integer>();
-        // go backwards; starting from first non-zero element, add them; take over leading zeroes which validator shall discard
-        for (int i = discardThresholdBoxes.length-1; i>=0; i--) {
-            if ((discardThresholdBoxes[i].getValue() != null
-                    && discardThresholdBoxes[i].getValue().toString().length() > 0) || !discardThresholds.isEmpty()) {
-                if (discardThresholdBoxes[i].getValue() == null) {
-                    discardThresholds.add(0, 0);
-                } else {
-                    discardThresholds.add(0, discardThresholdBoxes[i].getValue().intValue());
-                }
-            }
-        }
-        int[] discardThresholdsBoxContents = new int[discardThresholds.size()];
-        for (int i = 0; i < discardThresholds.size(); i++) {
-            discardThresholdsBoxContents[i] = discardThresholds.get(i);
-        }
-        return discardThresholdsBoxContents;
-    }
-
-    @Override
-    public void show() {
-        super.show();
-        nameTextBox.setFocus(true);
-    }
-
-    protected static LongBox[] initEmptyDiscardThresholdBoxes(DataEntryDialog<?> dialog) {
-        LongBox[] result = new LongBox[MAX_NUMBER_OF_DISCARDED_RESULTS];
-        for (int i = 0; i < result.length; i++) {
-            result[i] = dialog.createLongBoxWithOptionalValue(null, 2);
-            result[i].setVisibleLength(2);
-        }
-        return result;
-    }
-
-    protected static LongBox[] initPrefilledDiscardThresholdBoxes(int[] valuesToShow, DataEntryDialog<?> dialog) {
-        LongBox[] result = new LongBox[MAX_NUMBER_OF_DISCARDED_RESULTS];
-        for (int i = 0; i < result.length; i++) {
-            if (i < valuesToShow.length) {
-                result[i] = dialog.createLongBox(valuesToShow[i], 2);
-            } else {
-                result[i] = dialog.createLongBoxWithOptionalValue(null, 2);
-            }
-            result[i].setVisibleLength(2);
-        }
-        return result;
-    }    
-
-    protected ListBox createSailingEventListBox(DataEntryDialog<?> dialog, StringMessages stringMessages) {
-        ListBox eventListBox = dialog.createListBox(false);
-        eventListBox.addItem("Please select a sailing event...");
-        for (EventDTO event: existingEvents) {
-        	eventListBox.addItem(event.name);
-        }
-        eventListBox.addChangeHandler(new ChangeHandler() {
-            @Override
-            public void onChange(ChangeEvent event) {
-                onEventSelectionChanged();
-            }
-        });
-        return eventListBox;
-    }
-    
-    protected void onEventSelectionChanged() {
-		EventDTO selectedEvent = getSelectedEvent();
-		courseAreaListBox.clear();
-		courseAreaListBox.addItem("Please select a course area...");
-		for (CourseAreaDTO courseArea : selectedEvent.venue.getCourseAreas()) {
-			courseAreaListBox.addItem(courseArea.name);
-		}
-		courseAreaListBox.setEnabled(true);
-	}
-
-	protected static ListBox createScoringSchemeListBox(DataEntryDialog<?> dialog, StringMessages stringMessages) {
-        ListBox scoringSchemeListBox2 = dialog.createListBox(false);
-        for (ScoringSchemeType scoringSchemeType: ScoringSchemeType.values()) {
-            scoringSchemeListBox2.addItem(ScoringSchemeTypeFormatter.format(scoringSchemeType, stringMessages));
-        }
-        return scoringSchemeListBox2;
-    }
-
-    protected static ScoringSchemeType getSelectedScoringSchemeType(ListBox scoringSchemeListBox, StringMessages stringMessages) {
-        ScoringSchemeType result = null;
-        int selIndex = scoringSchemeListBox.getSelectedIndex();
-        if (selIndex >= 0) { 
-            String itemText = scoringSchemeListBox.getItemText(selIndex);
-            for (ScoringSchemeType scoringSchemeType : ScoringSchemeType.values()) {
-                if (ScoringSchemeTypeFormatter.format(scoringSchemeType, stringMessages).equals(itemText)) {
-                    result = scoringSchemeType;
-                    break;
-                }
-            }
-        }
-        return result;
-    }
-    
-    public EventDTO getSelectedEvent() {
-    	EventDTO result = null;
-        int selIndex = sailingEventsListBox.getSelectedIndex();
-        if(selIndex > 0) { // the zero index represents the 'no selection' text
-            String itemText = sailingEventsListBox.getItemText(selIndex);
-            for(EventDTO eventDTO: existingEvents) {
-                if(eventDTO.name.equals(itemText)) {
-                    result = eventDTO;
-                    break;
-                }
-            }
-        }
-        return result;
-    }
-    
-    public CourseAreaDTO getSelectedCourseArea() {
-    	CourseAreaDTO result = null;
-    	EventDTO event = getSelectedEvent();
-        int selIndex = courseAreaListBox.getSelectedIndex();
-        if(selIndex > 0) { // the zero index represents the 'no selection' text
-            String itemText = courseAreaListBox.getItemText(selIndex);
-            for(CourseAreaDTO courseAreaDTO: event.venue.getCourseAreas()) {
-                if(courseAreaDTO.name.equals(itemText)) {
-                    result = courseAreaDTO;
-                    break;
-                }
-            }
-        }
-        return result;
-    }
-}
-=======
-package com.sap.sailing.gwt.ui.adminconsole;
-
-import java.util.ArrayList;
-import java.util.List;
-
-import com.google.gwt.user.client.ui.ListBox;
-import com.google.gwt.user.client.ui.LongBox;
-import com.google.gwt.user.client.ui.TextBox;
-import com.sap.sailing.domain.common.ScoringSchemeType;
-import com.sap.sailing.gwt.ui.client.DataEntryDialog;
-import com.sap.sailing.gwt.ui.client.StringMessages;
-import com.sap.sailing.gwt.ui.leaderboard.ScoringSchemeTypeFormatter;
-
-public abstract class AbstractLeaderboardDialog extends DataEntryDialog<LeaderboardDescriptor> {
-    protected final StringMessages stringMessages;
-    protected TextBox nameTextBox;
-    protected TextBox displayNameTextBox;
-    protected LeaderboardDescriptor leaderboard;
-    
-    protected LongBox[] discardThresholdBoxes;
-    protected static final int MAX_NUMBER_OF_DISCARDED_RESULTS = 4;
-
-    public AbstractLeaderboardDialog(String title, LeaderboardDescriptor leaderboardDTO, StringMessages stringConstants,
-            Validator<LeaderboardDescriptor> validator,  DialogCallback<LeaderboardDescriptor> callback) {
-        super(title, null, stringConstants.ok(), stringConstants.cancel(), validator, callback);
-        this.stringMessages = stringConstants;
-        this.leaderboard = leaderboardDTO;
-    }
-    
-    @Override
-    protected LeaderboardDescriptor getResult() {
-        int[] discardThresholdsBoxContents = getDiscardThresholds(discardThresholdBoxes);
-        leaderboard.setName(nameTextBox.getValue());
-        leaderboard.setDisplayName(displayNameTextBox.getValue().trim().isEmpty() ? null : displayNameTextBox.getValue());
-        leaderboard.setDiscardThresholds(discardThresholdsBoxContents);
-        return leaderboard;
-    }
-
-    protected static int[] getDiscardThresholds(LongBox[] discardThresholdBoxes) {
-        List<Integer> discardThresholds = new ArrayList<Integer>();
-        // go backwards; starting from first non-zero element, add them; take over leading zeroes which validator shall discard
-        for (int i = discardThresholdBoxes.length-1; i>=0; i--) {
-            if ((discardThresholdBoxes[i].getValue() != null
-                    && discardThresholdBoxes[i].getValue().toString().length() > 0) || !discardThresholds.isEmpty()) {
-                if (discardThresholdBoxes[i].getValue() == null) {
-                    discardThresholds.add(0, 0);
-                } else {
-                    discardThresholds.add(0, discardThresholdBoxes[i].getValue().intValue());
-                }
-            }
-        }
-        int[] discardThresholdsBoxContents = new int[discardThresholds.size()];
-        for (int i = 0; i < discardThresholds.size(); i++) {
-            discardThresholdsBoxContents[i] = discardThresholds.get(i);
-        }
-        return discardThresholdsBoxContents;
-    }
-
-    @Override
-    public void show() {
-        super.show();
-        nameTextBox.setFocus(true);
-    }
-
-    protected static LongBox[] initEmptyDiscardThresholdBoxes(DataEntryDialog<?> dialog) {
-        LongBox[] result = new LongBox[MAX_NUMBER_OF_DISCARDED_RESULTS];
-        for (int i = 0; i < result.length; i++) {
-            result[i] = dialog.createLongBoxWithOptionalValue(null, 2);
-            result[i].setVisibleLength(2);
-        }
-        return result;
-    }
-
-    protected static LongBox[] initPrefilledDiscardThresholdBoxes(int[] valuesToShow, DataEntryDialog<?> dialog) {
-        LongBox[] result = new LongBox[MAX_NUMBER_OF_DISCARDED_RESULTS];
-        for (int i = 0; i < result.length; i++) {
-            if (i < valuesToShow.length) {
-                result[i] = dialog.createLongBox(valuesToShow[i], 2);
-            } else {
-                result[i] = dialog.createLongBoxWithOptionalValue(null, 2);
-            }
-            result[i].setVisibleLength(2);
-        }
-        return result;
-    }    
-
-    protected static ListBox createScoringSchemeListBox(DataEntryDialog<?> dialog, StringMessages stringMessages) {
-        ListBox scoringSchemeListBox2 = dialog.createListBox(false);
-        for (ScoringSchemeType scoringSchemeType: ScoringSchemeType.values()) {
-            scoringSchemeListBox2.addItem(ScoringSchemeTypeFormatter.format(scoringSchemeType, stringMessages));
-        }
-        return scoringSchemeListBox2;
-    }
-
-    protected static ScoringSchemeType getSelectedScoringSchemeType(ListBox scoringSchemeListBox, StringMessages stringMessages) {
-        ScoringSchemeType result = null;
-        int selIndex = scoringSchemeListBox.getSelectedIndex();
-        if (selIndex >= 0) { 
-            String itemText = scoringSchemeListBox.getItemText(selIndex);
-            for (ScoringSchemeType scoringSchemeType : ScoringSchemeType.values()) {
-                if (ScoringSchemeTypeFormatter.format(scoringSchemeType, stringMessages).equals(itemText)) {
-                    result = scoringSchemeType;
-                    break;
-                }
-            }
-        }
-        return result;
-    }
-}
->>>>>>> b1ca277d
+package com.sap.sailing.gwt.ui.adminconsole;
+
+import java.util.ArrayList;
+import java.util.Collection;
+import java.util.List;
+
+import com.google.gwt.event.dom.client.ChangeEvent;
+import com.google.gwt.event.dom.client.ChangeHandler;
+import com.google.gwt.user.client.ui.ListBox;
+import com.google.gwt.user.client.ui.LongBox;
+import com.google.gwt.user.client.ui.TextBox;
+import com.sap.sailing.domain.common.ScoringSchemeType;
+import com.sap.sailing.gwt.ui.client.DataEntryDialog;
+import com.sap.sailing.gwt.ui.client.StringMessages;
+import com.sap.sailing.gwt.ui.leaderboard.ScoringSchemeTypeFormatter;
+import com.sap.sailing.gwt.ui.shared.CourseAreaDTO;
+import com.sap.sailing.gwt.ui.shared.EventDTO;
+
+public abstract class AbstractLeaderboardDialog extends DataEntryDialog<LeaderboardDescriptor> {
+    protected final StringMessages stringMessages;
+    protected TextBox nameTextBox;
+    protected TextBox displayNameTextBox;
+    protected LeaderboardDescriptor leaderboard;
+    protected ListBox sailingEventsListBox;
+    protected Collection<EventDTO> existingEvents;
+    protected ListBox courseAreaListBox;
+    
+    protected LongBox[] discardThresholdBoxes;
+    protected static final int MAX_NUMBER_OF_DISCARDED_RESULTS = 4;
+
+    public AbstractLeaderboardDialog(String title, LeaderboardDescriptor leaderboardDTO, StringMessages stringConstants,
+    		Collection<EventDTO> existingEvents, Validator<LeaderboardDescriptor> validator,  DialogCallback<LeaderboardDescriptor> callback) {
+        super(title, null, stringConstants.ok(), stringConstants.cancel(), validator, callback);
+        this.stringMessages = stringConstants;
+        this.leaderboard = leaderboardDTO;
+        this.existingEvents = existingEvents;
+        courseAreaListBox = createListBox(false);
+        courseAreaListBox.setEnabled(false);
+    }
+    
+    @Override
+    protected LeaderboardDescriptor getResult() {
+        int[] discardThresholdsBoxContents = getDiscardThresholds(discardThresholdBoxes);
+        leaderboard.setName(nameTextBox.getValue());
+        leaderboard.setDisplayName(displayNameTextBox.getValue().trim().isEmpty() ? null : displayNameTextBox.getValue());
+        leaderboard.setDiscardThresholds(discardThresholdsBoxContents);
+        CourseAreaDTO courseArea = getSelectedCourseArea();
+        if (courseArea == null) {
+        	leaderboard.setCourseAreaId(null);
+        } else {
+        	leaderboard.setCourseAreaId(getSelectedCourseArea().id);
+        }
+        return leaderboard;
+    }
+
+    protected static int[] getDiscardThresholds(LongBox[] discardThresholdBoxes) {
+        List<Integer> discardThresholds = new ArrayList<Integer>();
+        // go backwards; starting from first non-zero element, add them; take over leading zeroes which validator shall discard
+        for (int i = discardThresholdBoxes.length-1; i>=0; i--) {
+            if ((discardThresholdBoxes[i].getValue() != null
+                    && discardThresholdBoxes[i].getValue().toString().length() > 0) || !discardThresholds.isEmpty()) {
+                if (discardThresholdBoxes[i].getValue() == null) {
+                    discardThresholds.add(0, 0);
+                } else {
+                    discardThresholds.add(0, discardThresholdBoxes[i].getValue().intValue());
+                }
+            }
+        }
+        int[] discardThresholdsBoxContents = new int[discardThresholds.size()];
+        for (int i = 0; i < discardThresholds.size(); i++) {
+            discardThresholdsBoxContents[i] = discardThresholds.get(i);
+        }
+        return discardThresholdsBoxContents;
+    }
+
+    @Override
+    public void show() {
+        super.show();
+        nameTextBox.setFocus(true);
+    }
+
+    protected static LongBox[] initEmptyDiscardThresholdBoxes(DataEntryDialog<?> dialog) {
+        LongBox[] result = new LongBox[MAX_NUMBER_OF_DISCARDED_RESULTS];
+        for (int i = 0; i < result.length; i++) {
+            result[i] = dialog.createLongBoxWithOptionalValue(null, 2);
+            result[i].setVisibleLength(2);
+        }
+        return result;
+    }
+
+    protected static LongBox[] initPrefilledDiscardThresholdBoxes(int[] valuesToShow, DataEntryDialog<?> dialog) {
+        LongBox[] result = new LongBox[MAX_NUMBER_OF_DISCARDED_RESULTS];
+        for (int i = 0; i < result.length; i++) {
+            if (i < valuesToShow.length) {
+                result[i] = dialog.createLongBox(valuesToShow[i], 2);
+            } else {
+                result[i] = dialog.createLongBoxWithOptionalValue(null, 2);
+            }
+            result[i].setVisibleLength(2);
+        }
+        return result;
+    }    
+
+    protected ListBox createSailingEventListBox(DataEntryDialog<?> dialog, StringMessages stringMessages) {
+        ListBox eventListBox = dialog.createListBox(false);
+        eventListBox.addItem("Please select a sailing event...");
+        for (EventDTO event: existingEvents) {
+        	eventListBox.addItem(event.name);
+        }
+        eventListBox.addChangeHandler(new ChangeHandler() {
+            @Override
+            public void onChange(ChangeEvent event) {
+                onEventSelectionChanged();
+            }
+        });
+        return eventListBox;
+    }
+    
+    protected void onEventSelectionChanged() {
+		EventDTO selectedEvent = getSelectedEvent();
+		courseAreaListBox.clear();
+		courseAreaListBox.addItem("Please select a course area...");
+		for (CourseAreaDTO courseArea : selectedEvent.venue.getCourseAreas()) {
+			courseAreaListBox.addItem(courseArea.name);
+		}
+		courseAreaListBox.setEnabled(true);
+	}
+
+	protected static ListBox createScoringSchemeListBox(DataEntryDialog<?> dialog, StringMessages stringMessages) {
+        ListBox scoringSchemeListBox2 = dialog.createListBox(false);
+        for (ScoringSchemeType scoringSchemeType: ScoringSchemeType.values()) {
+            scoringSchemeListBox2.addItem(ScoringSchemeTypeFormatter.format(scoringSchemeType, stringMessages));
+        }
+        return scoringSchemeListBox2;
+    }
+
+    protected static ScoringSchemeType getSelectedScoringSchemeType(ListBox scoringSchemeListBox, StringMessages stringMessages) {
+        ScoringSchemeType result = null;
+        int selIndex = scoringSchemeListBox.getSelectedIndex();
+        if (selIndex >= 0) { 
+            String itemText = scoringSchemeListBox.getItemText(selIndex);
+            for (ScoringSchemeType scoringSchemeType : ScoringSchemeType.values()) {
+                if (ScoringSchemeTypeFormatter.format(scoringSchemeType, stringMessages).equals(itemText)) {
+                    result = scoringSchemeType;
+                    break;
+                }
+            }
+        }
+        return result;
+    }
+    
+    public EventDTO getSelectedEvent() {
+    	EventDTO result = null;
+        int selIndex = sailingEventsListBox.getSelectedIndex();
+        if(selIndex > 0) { // the zero index represents the 'no selection' text
+            String itemText = sailingEventsListBox.getItemText(selIndex);
+            for(EventDTO eventDTO: existingEvents) {
+                if(eventDTO.name.equals(itemText)) {
+                    result = eventDTO;
+                    break;
+                }
+            }
+        }
+        return result;
+    }
+    
+    public CourseAreaDTO getSelectedCourseArea() {
+    	CourseAreaDTO result = null;
+    	EventDTO event = getSelectedEvent();
+        int selIndex = courseAreaListBox.getSelectedIndex();
+        if(selIndex > 0) { // the zero index represents the 'no selection' text
+            String itemText = courseAreaListBox.getItemText(selIndex);
+            for(CourseAreaDTO courseAreaDTO: event.venue.getCourseAreas()) {
+                if(courseAreaDTO.name.equals(itemText)) {
+                    result = courseAreaDTO;
+                    break;
+                }
+            }
+        }
+        return result;
+    }
+}