<<<<<<< HEAD
package com.sap.sailing.gwt.ui.adminconsole;

import java.util.ArrayList;
import java.util.List;

import com.google.gwt.user.client.ui.ListBox;
import com.google.gwt.user.client.ui.LongBox;
import com.google.gwt.user.client.ui.TextBox;
import com.sap.sailing.domain.common.ScoringSchemeType;
import com.sap.sailing.gwt.ui.client.DataEntryDialog;
import com.sap.sailing.gwt.ui.client.StringMessages;
import com.sap.sailing.gwt.ui.leaderboard.ScoringSchemeTypeFormatter;

public abstract class AbstractLeaderboardDialog extends DataEntryDialog<LeaderboardDescriptor> {
    protected final StringMessages stringMessages;
    protected TextBox nameTextBox;
    protected TextBox displayNameTextBox;
    protected LeaderboardDescriptor leaderboard;

    protected LongBox[] discardThresholdBoxes;
    protected static final int MAX_NUMBER_OF_DISCARDED_RESULTS = 4;

    public AbstractLeaderboardDialog(String title, LeaderboardDescriptor leaderboardDTO, StringMessages stringConstants,
            Validator<LeaderboardDescriptor> validator,  DialogCallback<LeaderboardDescriptor> callback) {
        super(title, null, stringConstants.ok(), stringConstants.cancel(), validator, callback);
        this.stringMessages = stringConstants;
        this.leaderboard = leaderboardDTO;
    }

    @Override
    protected LeaderboardDescriptor getResult() {
        int[] discardThresholdsBoxContents = getDiscardThresholds(discardThresholdBoxes);
        leaderboard.setName(nameTextBox.getValue());
        leaderboard.setDisplayName(displayNameTextBox.getValue().trim().isEmpty() ? null : displayNameTextBox.getValue());
        leaderboard.setDiscardThresholds(discardThresholdsBoxContents);

        return leaderboard;
    }

    protected static int[] getDiscardThresholds(LongBox[] discardThresholdBoxes) {
        List<Integer> discardThresholds = new ArrayList<Integer>();
        // go backwards; starting from first non-zero element, add them; take over leading zeroes which validator shall discard
        for (int i = discardThresholdBoxes.length-1; i>=0; i--) {
            if ((discardThresholdBoxes[i].getValue() != null
                    && discardThresholdBoxes[i].getValue().toString().length() > 0) || !discardThresholds.isEmpty()) {
                if (discardThresholdBoxes[i].getValue() == null) {
                    discardThresholds.add(0, 0);
                } else {
                    discardThresholds.add(0, discardThresholdBoxes[i].getValue().intValue());
                }
            }
        }
        int[] discardThresholdsBoxContents = new int[discardThresholds.size()];
        for (int i = 0; i < discardThresholds.size(); i++) {
            discardThresholdsBoxContents[i] = discardThresholds.get(i);
        }
        return discardThresholdsBoxContents;
    }

    @Override
    public void show() {
        super.show();
        nameTextBox.setFocus(true);
    }

    protected static LongBox[] initEmptyDiscardThresholdBoxes(DataEntryDialog<?> dialog) {
        LongBox[] result = new LongBox[MAX_NUMBER_OF_DISCARDED_RESULTS];
        for (int i = 0; i < result.length; i++) {
            result[i] = dialog.createLongBoxWithOptionalValue(null, 2);
            result[i].setVisibleLength(2);
        }
        return result;
    }

    protected static LongBox[] initPrefilledDiscardThresholdBoxes(int[] valuesToShow, DataEntryDialog<?> dialog) {
        LongBox[] result = new LongBox[MAX_NUMBER_OF_DISCARDED_RESULTS];
        for (int i = 0; i < result.length; i++) {
            if (i < valuesToShow.length) {
                result[i] = dialog.createLongBox(valuesToShow[i], 2);
            } else {
                result[i] = dialog.createLongBoxWithOptionalValue(null, 2);
            }
            result[i].setVisibleLength(2);
        }
        return result;
    }

    protected static ListBox createScoringSchemeListBox(DataEntryDialog<?> dialog, StringMessages stringMessages) {
        ListBox scoringSchemeListBox2 = dialog.createListBox(false);
        for (ScoringSchemeType scoringSchemeType: ScoringSchemeType.values()) {
            scoringSchemeListBox2.addItem(ScoringSchemeTypeFormatter.format(scoringSchemeType, stringMessages));
        }
        return scoringSchemeListBox2;
    }

    protected static ScoringSchemeType getSelectedScoringSchemeType(ListBox scoringSchemeListBox, StringMessages stringMessages) {
        ScoringSchemeType result = null;
        int selIndex = scoringSchemeListBox.getSelectedIndex();
        if (selIndex >= 0) { 
            String itemText = scoringSchemeListBox.getItemText(selIndex);
            for (ScoringSchemeType scoringSchemeType : ScoringSchemeType.values()) {
                if (ScoringSchemeTypeFormatter.format(scoringSchemeType, stringMessages).equals(itemText)) {
                    result = scoringSchemeType;
                    break;
                }
            }
        }
        return result;
    }
}
=======
package com.sap.sailing.gwt.ui.adminconsole;

import java.util.ArrayList;
import java.util.List;

import com.google.gwt.user.client.ui.ListBox;
import com.google.gwt.user.client.ui.LongBox;
import com.google.gwt.user.client.ui.TextBox;
import com.sap.sailing.domain.common.ScoringSchemeType;
import com.sap.sailing.gwt.ui.client.DataEntryDialog;
import com.sap.sailing.gwt.ui.client.StringMessages;
import com.sap.sailing.gwt.ui.leaderboard.ScoringSchemeTypeFormatter;

public abstract class AbstractLeaderboardDialog extends DataEntryDialog<LeaderboardDescriptor> {
    protected final StringMessages stringMessages;
    protected TextBox nameTextBox;
    protected TextBox displayNameTextBox;
    protected LeaderboardDescriptor leaderboardDescriptor;
    
    protected LongBox[] discardThresholdBoxes;
    protected static final int MAX_NUMBER_OF_DISCARDED_RESULTS = 4;

    public AbstractLeaderboardDialog(String title, LeaderboardDescriptor leaderboardDescriptor, StringMessages stringConstants,
            Validator<LeaderboardDescriptor> validator,  DialogCallback<LeaderboardDescriptor> callback) {
        super(title, null, stringConstants.ok(), stringConstants.cancel(), validator, callback);
        this.stringMessages = stringConstants;
        this.leaderboardDescriptor = leaderboardDescriptor;
    }
    
    @Override
    protected LeaderboardDescriptor getResult() {
        int[] discardThresholdsBoxContents = getDiscardThresholds(discardThresholdBoxes);
        leaderboardDescriptor.setName(nameTextBox.getValue());
        leaderboardDescriptor.setDisplayName(displayNameTextBox.getValue().trim().isEmpty() ? null : displayNameTextBox.getValue());
        leaderboardDescriptor.setDiscardThresholds(discardThresholdsBoxContents);
        return leaderboardDescriptor;
    }

    protected static int[] getDiscardThresholds(LongBox[] discardThresholdBoxes) {
        List<Integer> discardThresholds = new ArrayList<Integer>();
        // go backwards; starting from first non-zero element, add them; take over leading zeroes which validator shall discard
        for (int i = discardThresholdBoxes.length-1; i>=0; i--) {
            if ((discardThresholdBoxes[i].getValue() != null
                    && discardThresholdBoxes[i].getValue().toString().length() > 0) || !discardThresholds.isEmpty()) {
                if (discardThresholdBoxes[i].getValue() == null) {
                    discardThresholds.add(0, 0);
                } else {
                    discardThresholds.add(0, discardThresholdBoxes[i].getValue().intValue());
                }
            }
        }
        int[] discardThresholdsBoxContents = new int[discardThresholds.size()];
        for (int i = 0; i < discardThresholds.size(); i++) {
            discardThresholdsBoxContents[i] = discardThresholds.get(i);
        }
        return discardThresholdsBoxContents;
    }

    @Override
    public void show() {
        super.show();
        nameTextBox.setFocus(true);
    }

    protected static LongBox[] initEmptyDiscardThresholdBoxes(DataEntryDialog<?> dialog) {
        LongBox[] result = new LongBox[MAX_NUMBER_OF_DISCARDED_RESULTS];
        for (int i = 0; i < result.length; i++) {
            result[i] = dialog.createLongBoxWithOptionalValue(null, 2);
            result[i].setVisibleLength(2);
        }
        return result;
    }

    protected static LongBox[] initPrefilledDiscardThresholdBoxes(int[] valuesToShow, DataEntryDialog<?> dialog) {
        LongBox[] result = new LongBox[MAX_NUMBER_OF_DISCARDED_RESULTS];
        for (int i = 0; i < result.length; i++) {
            if (i < valuesToShow.length) {
                result[i] = dialog.createLongBox(valuesToShow[i], 2);
            } else {
                result[i] = dialog.createLongBoxWithOptionalValue(null, 2);
            }
            result[i].setVisibleLength(2);
        }
        return result;
    }    

    protected static ListBox createScoringSchemeListBox(DataEntryDialog<?> dialog, StringMessages stringMessages) {
        ListBox scoringSchemeListBox2 = dialog.createListBox(false);
        for (ScoringSchemeType scoringSchemeType: ScoringSchemeType.values()) {
            scoringSchemeListBox2.addItem(ScoringSchemeTypeFormatter.format(scoringSchemeType, stringMessages));
        }
        return scoringSchemeListBox2;
    }

    protected static ScoringSchemeType getSelectedScoringSchemeType(ListBox scoringSchemeListBox, StringMessages stringMessages) {
        ScoringSchemeType result = null;
        int selIndex = scoringSchemeListBox.getSelectedIndex();
        if (selIndex >= 0) { 
            String itemText = scoringSchemeListBox.getItemText(selIndex);
            for (ScoringSchemeType scoringSchemeType : ScoringSchemeType.values()) {
                if (ScoringSchemeTypeFormatter.format(scoringSchemeType, stringMessages).equals(itemText)) {
                    result = scoringSchemeType;
                    break;
                }
            }
        }
        return result;
    }
}
>>>>>>> be38ea45
<|MERGE_RESOLUTION|>--- conflicted
+++ resolved
@@ -1,222 +1,109 @@
-<<<<<<< HEAD
-package com.sap.sailing.gwt.ui.adminconsole;
-
-import java.util.ArrayList;
-import java.util.List;
-
-import com.google.gwt.user.client.ui.ListBox;
-import com.google.gwt.user.client.ui.LongBox;
-import com.google.gwt.user.client.ui.TextBox;
-import com.sap.sailing.domain.common.ScoringSchemeType;
-import com.sap.sailing.gwt.ui.client.DataEntryDialog;
-import com.sap.sailing.gwt.ui.client.StringMessages;
-import com.sap.sailing.gwt.ui.leaderboard.ScoringSchemeTypeFormatter;
-
-public abstract class AbstractLeaderboardDialog extends DataEntryDialog<LeaderboardDescriptor> {
-    protected final StringMessages stringMessages;
-    protected TextBox nameTextBox;
-    protected TextBox displayNameTextBox;
-    protected LeaderboardDescriptor leaderboard;
-
-    protected LongBox[] discardThresholdBoxes;
-    protected static final int MAX_NUMBER_OF_DISCARDED_RESULTS = 4;
-
-    public AbstractLeaderboardDialog(String title, LeaderboardDescriptor leaderboardDTO, StringMessages stringConstants,
-            Validator<LeaderboardDescriptor> validator,  DialogCallback<LeaderboardDescriptor> callback) {
-        super(title, null, stringConstants.ok(), stringConstants.cancel(), validator, callback);
-        this.stringMessages = stringConstants;
-        this.leaderboard = leaderboardDTO;
-    }
-
-    @Override
-    protected LeaderboardDescriptor getResult() {
-        int[] discardThresholdsBoxContents = getDiscardThresholds(discardThresholdBoxes);
-        leaderboard.setName(nameTextBox.getValue());
-        leaderboard.setDisplayName(displayNameTextBox.getValue().trim().isEmpty() ? null : displayNameTextBox.getValue());
-        leaderboard.setDiscardThresholds(discardThresholdsBoxContents);
-
-        return leaderboard;
-    }
-
-    protected static int[] getDiscardThresholds(LongBox[] discardThresholdBoxes) {
-        List<Integer> discardThresholds = new ArrayList<Integer>();
-        // go backwards; starting from first non-zero element, add them; take over leading zeroes which validator shall discard
-        for (int i = discardThresholdBoxes.length-1; i>=0; i--) {
-            if ((discardThresholdBoxes[i].getValue() != null
-                    && discardThresholdBoxes[i].getValue().toString().length() > 0) || !discardThresholds.isEmpty()) {
-                if (discardThresholdBoxes[i].getValue() == null) {
-                    discardThresholds.add(0, 0);
-                } else {
-                    discardThresholds.add(0, discardThresholdBoxes[i].getValue().intValue());
-                }
-            }
-        }
-        int[] discardThresholdsBoxContents = new int[discardThresholds.size()];
-        for (int i = 0; i < discardThresholds.size(); i++) {
-            discardThresholdsBoxContents[i] = discardThresholds.get(i);
-        }
-        return discardThresholdsBoxContents;
-    }
-
-    @Override
-    public void show() {
-        super.show();
-        nameTextBox.setFocus(true);
-    }
-
-    protected static LongBox[] initEmptyDiscardThresholdBoxes(DataEntryDialog<?> dialog) {
-        LongBox[] result = new LongBox[MAX_NUMBER_OF_DISCARDED_RESULTS];
-        for (int i = 0; i < result.length; i++) {
-            result[i] = dialog.createLongBoxWithOptionalValue(null, 2);
-            result[i].setVisibleLength(2);
-        }
-        return result;
-    }
-
-    protected static LongBox[] initPrefilledDiscardThresholdBoxes(int[] valuesToShow, DataEntryDialog<?> dialog) {
-        LongBox[] result = new LongBox[MAX_NUMBER_OF_DISCARDED_RESULTS];
-        for (int i = 0; i < result.length; i++) {
-            if (i < valuesToShow.length) {
-                result[i] = dialog.createLongBox(valuesToShow[i], 2);
-            } else {
-                result[i] = dialog.createLongBoxWithOptionalValue(null, 2);
-            }
-            result[i].setVisibleLength(2);
-        }
-        return result;
-    }
-
-    protected static ListBox createScoringSchemeListBox(DataEntryDialog<?> dialog, StringMessages stringMessages) {
-        ListBox scoringSchemeListBox2 = dialog.createListBox(false);
-        for (ScoringSchemeType scoringSchemeType: ScoringSchemeType.values()) {
-            scoringSchemeListBox2.addItem(ScoringSchemeTypeFormatter.format(scoringSchemeType, stringMessages));
-        }
-        return scoringSchemeListBox2;
-    }
-
-    protected static ScoringSchemeType getSelectedScoringSchemeType(ListBox scoringSchemeListBox, StringMessages stringMessages) {
-        ScoringSchemeType result = null;
-        int selIndex = scoringSchemeListBox.getSelectedIndex();
-        if (selIndex >= 0) { 
-            String itemText = scoringSchemeListBox.getItemText(selIndex);
-            for (ScoringSchemeType scoringSchemeType : ScoringSchemeType.values()) {
-                if (ScoringSchemeTypeFormatter.format(scoringSchemeType, stringMessages).equals(itemText)) {
-                    result = scoringSchemeType;
-                    break;
-                }
-            }
-        }
-        return result;
-    }
-}
-=======
-package com.sap.sailing.gwt.ui.adminconsole;
-
-import java.util.ArrayList;
-import java.util.List;
-
-import com.google.gwt.user.client.ui.ListBox;
-import com.google.gwt.user.client.ui.LongBox;
-import com.google.gwt.user.client.ui.TextBox;
-import com.sap.sailing.domain.common.ScoringSchemeType;
-import com.sap.sailing.gwt.ui.client.DataEntryDialog;
-import com.sap.sailing.gwt.ui.client.StringMessages;
-import com.sap.sailing.gwt.ui.leaderboard.ScoringSchemeTypeFormatter;
-
-public abstract class AbstractLeaderboardDialog extends DataEntryDialog<LeaderboardDescriptor> {
-    protected final StringMessages stringMessages;
-    protected TextBox nameTextBox;
-    protected TextBox displayNameTextBox;
-    protected LeaderboardDescriptor leaderboardDescriptor;
-    
-    protected LongBox[] discardThresholdBoxes;
-    protected static final int MAX_NUMBER_OF_DISCARDED_RESULTS = 4;
-
-    public AbstractLeaderboardDialog(String title, LeaderboardDescriptor leaderboardDescriptor, StringMessages stringConstants,
-            Validator<LeaderboardDescriptor> validator,  DialogCallback<LeaderboardDescriptor> callback) {
-        super(title, null, stringConstants.ok(), stringConstants.cancel(), validator, callback);
-        this.stringMessages = stringConstants;
-        this.leaderboardDescriptor = leaderboardDescriptor;
-    }
-    
-    @Override
-    protected LeaderboardDescriptor getResult() {
-        int[] discardThresholdsBoxContents = getDiscardThresholds(discardThresholdBoxes);
-        leaderboardDescriptor.setName(nameTextBox.getValue());
-        leaderboardDescriptor.setDisplayName(displayNameTextBox.getValue().trim().isEmpty() ? null : displayNameTextBox.getValue());
-        leaderboardDescriptor.setDiscardThresholds(discardThresholdsBoxContents);
-        return leaderboardDescriptor;
-    }
-
-    protected static int[] getDiscardThresholds(LongBox[] discardThresholdBoxes) {
-        List<Integer> discardThresholds = new ArrayList<Integer>();
-        // go backwards; starting from first non-zero element, add them; take over leading zeroes which validator shall discard
-        for (int i = discardThresholdBoxes.length-1; i>=0; i--) {
-            if ((discardThresholdBoxes[i].getValue() != null
-                    && discardThresholdBoxes[i].getValue().toString().length() > 0) || !discardThresholds.isEmpty()) {
-                if (discardThresholdBoxes[i].getValue() == null) {
-                    discardThresholds.add(0, 0);
-                } else {
-                    discardThresholds.add(0, discardThresholdBoxes[i].getValue().intValue());
-                }
-            }
-        }
-        int[] discardThresholdsBoxContents = new int[discardThresholds.size()];
-        for (int i = 0; i < discardThresholds.size(); i++) {
-            discardThresholdsBoxContents[i] = discardThresholds.get(i);
-        }
-        return discardThresholdsBoxContents;
-    }
-
-    @Override
-    public void show() {
-        super.show();
-        nameTextBox.setFocus(true);
-    }
-
-    protected static LongBox[] initEmptyDiscardThresholdBoxes(DataEntryDialog<?> dialog) {
-        LongBox[] result = new LongBox[MAX_NUMBER_OF_DISCARDED_RESULTS];
-        for (int i = 0; i < result.length; i++) {
-            result[i] = dialog.createLongBoxWithOptionalValue(null, 2);
-            result[i].setVisibleLength(2);
-        }
-        return result;
-    }
-
-    protected static LongBox[] initPrefilledDiscardThresholdBoxes(int[] valuesToShow, DataEntryDialog<?> dialog) {
-        LongBox[] result = new LongBox[MAX_NUMBER_OF_DISCARDED_RESULTS];
-        for (int i = 0; i < result.length; i++) {
-            if (i < valuesToShow.length) {
-                result[i] = dialog.createLongBox(valuesToShow[i], 2);
-            } else {
-                result[i] = dialog.createLongBoxWithOptionalValue(null, 2);
-            }
-            result[i].setVisibleLength(2);
-        }
-        return result;
-    }    
-
-    protected static ListBox createScoringSchemeListBox(DataEntryDialog<?> dialog, StringMessages stringMessages) {
-        ListBox scoringSchemeListBox2 = dialog.createListBox(false);
-        for (ScoringSchemeType scoringSchemeType: ScoringSchemeType.values()) {
-            scoringSchemeListBox2.addItem(ScoringSchemeTypeFormatter.format(scoringSchemeType, stringMessages));
-        }
-        return scoringSchemeListBox2;
-    }
-
-    protected static ScoringSchemeType getSelectedScoringSchemeType(ListBox scoringSchemeListBox, StringMessages stringMessages) {
-        ScoringSchemeType result = null;
-        int selIndex = scoringSchemeListBox.getSelectedIndex();
-        if (selIndex >= 0) { 
-            String itemText = scoringSchemeListBox.getItemText(selIndex);
-            for (ScoringSchemeType scoringSchemeType : ScoringSchemeType.values()) {
-                if (ScoringSchemeTypeFormatter.format(scoringSchemeType, stringMessages).equals(itemText)) {
-                    result = scoringSchemeType;
-                    break;
-                }
-            }
-        }
-        return result;
-    }
-}
->>>>>>> be38ea45
+package com.sap.sailing.gwt.ui.adminconsole;
+
+import java.util.ArrayList;
+import java.util.List;
+
+import com.google.gwt.user.client.ui.ListBox;
+import com.google.gwt.user.client.ui.LongBox;
+import com.google.gwt.user.client.ui.TextBox;
+import com.sap.sailing.domain.common.ScoringSchemeType;
+import com.sap.sailing.gwt.ui.client.DataEntryDialog;
+import com.sap.sailing.gwt.ui.client.StringMessages;
+import com.sap.sailing.gwt.ui.leaderboard.ScoringSchemeTypeFormatter;
+
+public abstract class AbstractLeaderboardDialog extends DataEntryDialog<LeaderboardDescriptor> {
+    protected final StringMessages stringMessages;
+    protected TextBox nameTextBox;
+    protected TextBox displayNameTextBox;
+    protected LeaderboardDescriptor leaderboardDescriptor;
+
+    protected LongBox[] discardThresholdBoxes;
+    protected static final int MAX_NUMBER_OF_DISCARDED_RESULTS = 4;
+
+    public AbstractLeaderboardDialog(String title, LeaderboardDescriptor leaderboardDescriptor, StringMessages stringConstants,
+            Validator<LeaderboardDescriptor> validator,  DialogCallback<LeaderboardDescriptor> callback) {
+        super(title, null, stringConstants.ok(), stringConstants.cancel(), validator, callback);
+        this.stringMessages = stringConstants;
+        this.leaderboardDescriptor = leaderboardDescriptor;
+    }
+
+    @Override
+    protected LeaderboardDescriptor getResult() {
+        int[] discardThresholdsBoxContents = getDiscardThresholds(discardThresholdBoxes);
+        leaderboardDescriptor.setName(nameTextBox.getValue());
+        leaderboardDescriptor.setDisplayName(displayNameTextBox.getValue().trim().isEmpty() ? null : displayNameTextBox.getValue());
+        leaderboardDescriptor.setDiscardThresholds(discardThresholdsBoxContents);
+        return leaderboardDescriptor;
+    }
+
+    protected static int[] getDiscardThresholds(LongBox[] discardThresholdBoxes) {
+        List<Integer> discardThresholds = new ArrayList<Integer>();
+        // go backwards; starting from first non-zero element, add them; take over leading zeroes which validator shall discard
+        for (int i = discardThresholdBoxes.length-1; i>=0; i--) {
+            if ((discardThresholdBoxes[i].getValue() != null
+                    && discardThresholdBoxes[i].getValue().toString().length() > 0) || !discardThresholds.isEmpty()) {
+                if (discardThresholdBoxes[i].getValue() == null) {
+                    discardThresholds.add(0, 0);
+                } else {
+                    discardThresholds.add(0, discardThresholdBoxes[i].getValue().intValue());
+                }
+            }
+        }
+        int[] discardThresholdsBoxContents = new int[discardThresholds.size()];
+        for (int i = 0; i < discardThresholds.size(); i++) {
+            discardThresholdsBoxContents[i] = discardThresholds.get(i);
+        }
+        return discardThresholdsBoxContents;
+    }
+
+    @Override
+    public void show() {
+        super.show();
+        nameTextBox.setFocus(true);
+    }
+
+    protected static LongBox[] initEmptyDiscardThresholdBoxes(DataEntryDialog<?> dialog) {
+        LongBox[] result = new LongBox[MAX_NUMBER_OF_DISCARDED_RESULTS];
+        for (int i = 0; i < result.length; i++) {
+            result[i] = dialog.createLongBoxWithOptionalValue(null, 2);
+            result[i].setVisibleLength(2);
+        }
+        return result;
+    }
+
+    protected static LongBox[] initPrefilledDiscardThresholdBoxes(int[] valuesToShow, DataEntryDialog<?> dialog) {
+        LongBox[] result = new LongBox[MAX_NUMBER_OF_DISCARDED_RESULTS];
+        for (int i = 0; i < result.length; i++) {
+            if (i < valuesToShow.length) {
+                result[i] = dialog.createLongBox(valuesToShow[i], 2);
+            } else {
+                result[i] = dialog.createLongBoxWithOptionalValue(null, 2);
+            }
+            result[i].setVisibleLength(2);
+        }
+        return result;
+    }
+
+    protected static ListBox createScoringSchemeListBox(DataEntryDialog<?> dialog, StringMessages stringMessages) {
+        ListBox scoringSchemeListBox2 = dialog.createListBox(false);
+        for (ScoringSchemeType scoringSchemeType: ScoringSchemeType.values()) {
+            scoringSchemeListBox2.addItem(ScoringSchemeTypeFormatter.format(scoringSchemeType, stringMessages));
+        }
+        return scoringSchemeListBox2;
+    }
+
+    protected static ScoringSchemeType getSelectedScoringSchemeType(ListBox scoringSchemeListBox, StringMessages stringMessages) {
+        ScoringSchemeType result = null;
+        int selIndex = scoringSchemeListBox.getSelectedIndex();
+        if (selIndex >= 0) { 
+            String itemText = scoringSchemeListBox.getItemText(selIndex);
+            for (ScoringSchemeType scoringSchemeType : ScoringSchemeType.values()) {
+                if (ScoringSchemeTypeFormatter.format(scoringSchemeType, stringMessages).equals(itemText)) {
+                    result = scoringSchemeType;
+                    break;
+                }
+            }
+        }
+        return result;
+    }
+}