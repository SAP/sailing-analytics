--- conflicted
+++ resolved
@@ -1,95 +1,85 @@
-package com.sap.sailing.gwt.ui.server;
-
-import java.text.DateFormat;
-import java.text.SimpleDateFormat;
-import java.util.Collection;
-
-import org.osgi.framework.BundleContext;
-import org.osgi.util.tracker.ServiceTracker;
-
-import com.google.gwt.user.server.rpc.RemoteServiceServlet;
-import com.sap.sailing.domain.common.RegattaAndRaceIdentifier;
-import com.sap.sailing.domain.common.media.MediaTrack;
-import com.sap.sailing.gwt.ui.client.MediaService;
-import com.sap.sailing.server.RacingEventService;
-
-public class MediaServiceImpl extends RemoteServiceServlet implements MediaService {
-
-//    private static final Logger logger = Logger.getLogger(MediaServiceImpl.class.getName());
-
-    DateFormat dateFormat = new SimpleDateFormat("yyyy-MM-dd HH:mm:ss Z");
-
-    private ServiceTracker<RacingEventService, RacingEventService> racingEventServiceTracker;
-
-    private static final long serialVersionUID = -8917349579281305977L;
-    
-    public MediaServiceImpl() {
-        super();
-        BundleContext context = Activator.getDefault();
-        racingEventServiceTracker = new ServiceTracker<RacingEventService, RacingEventService>(
-                context, RacingEventService.class.getName(), null);
-        racingEventServiceTracker.open();
-    }
-
-    private RacingEventService racingEventService() {
-        return racingEventServiceTracker.getService();
-    }
-    
-    @Override
-    public Collection<MediaTrack> getMediaTracksForRace(RegattaAndRaceIdentifier regattaAndRaceIdentifier) {
-        return racingEventService().getMediaTracksForRace(regattaAndRaceIdentifier);
-    }
-
-    @Override
-    public Collection<MediaTrack> getAllMediaTracks() {
-        return racingEventService().getAllMediaTracks();
-    }
-
-    @Override
-<<<<<<< HEAD
-    public String addMediaTrack(MediaTrack mediaTrack) {
-        String mimeType = mediaTrack.mimeType != null ? mediaTrack.mimeType.name() : null;
-        return mediaDB().insertMediaTrack(mediaTrack.title, mediaTrack.url, mediaTrack.startTime, mediaTrack.durationInMillis, mimeType);
-    }
-
-    private MediaDB mediaDB() {
-        return MediaDBFactory.INSTANCE.getDefaultMediaDB();
-=======
-    public void addMediaTrack(MediaTrack mediaTrack) {
-        if (mediaTrack.dbId != null) {
-            throw new IllegalStateException("Property dbId must not be null for newly created media track.");
-        }
-        racingEventService().mediaTrackAdded(mediaTrack);
->>>>>>> 8c2d4519
-    }
-
-    @Override
-    public void deleteMediaTrack(MediaTrack mediaTrack) {
-        racingEventService().mediaTrackDeleted(mediaTrack);
-    }
-
-    @Override
-    public void updateTitle(MediaTrack mediaTrack) {
-        racingEventService().mediaTrackTitleChanged(mediaTrack);
-    }
-
-    @Override
-    public void updateUrl(MediaTrack mediaTrack) {
-        racingEventService().mediaTrackUrlChanged(mediaTrack);
-    }
-
-    @Override
-    public void updateStartTime(MediaTrack mediaTrack) {
-        racingEventService().mediaTrackStartTimeChanged(mediaTrack);
-    }
-
-    @Override
-    public void updateDuration(MediaTrack mediaTrack) {
-        racingEventService().mediaTrackDurationChanged(mediaTrack);
-    }
-
-    @Override
-    public void saveChanges(MediaTrack mediaTrack) {
-        mediaDB().saveChanges(mediaTrack.dbId, mediaTrack.title, mediaTrack.url, mediaTrack.startTime, mediaTrack.durationInMillis);
-    }
-}
+package com.sap.sailing.gwt.ui.server;
+
+import java.text.DateFormat;
+import java.text.SimpleDateFormat;
+import java.util.Collection;
+
+import org.osgi.framework.BundleContext;
+import org.osgi.util.tracker.ServiceTracker;
+
+import com.google.gwt.user.server.rpc.RemoteServiceServlet;
+import com.sap.sailing.domain.common.RegattaAndRaceIdentifier;
+import com.sap.sailing.domain.common.media.MediaTrack;
+import com.sap.sailing.gwt.ui.client.MediaService;
+import com.sap.sailing.server.RacingEventService;
+
+public class MediaServiceImpl extends RemoteServiceServlet implements MediaService {
+
+//    private static final Logger logger = Logger.getLogger(MediaServiceImpl.class.getName());
+
+    DateFormat dateFormat = new SimpleDateFormat("yyyy-MM-dd HH:mm:ss Z");
+
+    private ServiceTracker<RacingEventService, RacingEventService> racingEventServiceTracker;
+
+    private static final long serialVersionUID = -8917349579281305977L;
+    
+    public MediaServiceImpl() {
+        super();
+        BundleContext context = Activator.getDefault();
+        racingEventServiceTracker = new ServiceTracker<RacingEventService, RacingEventService>(
+                context, RacingEventService.class.getName(), null);
+        racingEventServiceTracker.open();
+    }
+
+    private RacingEventService racingEventService() {
+        return racingEventServiceTracker.getService();
+    }
+    
+    @Override
+    public Collection<MediaTrack> getMediaTracksForRace(RegattaAndRaceIdentifier regattaAndRaceIdentifier) {
+        return racingEventService().getMediaTracksForRace(regattaAndRaceIdentifier);
+    }
+
+    @Override
+    public Collection<MediaTrack> getAllMediaTracks() {
+        return racingEventService().getAllMediaTracks();
+    }
+
+    @Override
+    public void addMediaTrack(MediaTrack mediaTrack) {
+        if (mediaTrack.dbId != null) {
+            throw new IllegalStateException("Property dbId must not be null for newly created media track.");
+        }
+        racingEventService().mediaTrackAdded(mediaTrack);
+    }
+
+    @Override
+    public void deleteMediaTrack(MediaTrack mediaTrack) {
+        racingEventService().mediaTrackDeleted(mediaTrack);
+    }
+
+    @Override
+    public void updateTitle(MediaTrack mediaTrack) {
+        racingEventService().mediaTrackTitleChanged(mediaTrack);
+    }
+
+    @Override
+    public void updateUrl(MediaTrack mediaTrack) {
+        racingEventService().mediaTrackUrlChanged(mediaTrack);
+    }
+
+    @Override
+    public void updateStartTime(MediaTrack mediaTrack) {
+        racingEventService().mediaTrackStartTimeChanged(mediaTrack);
+    }
+
+    @Override
+    public void updateDuration(MediaTrack mediaTrack) {
+        racingEventService().mediaTrackDurationChanged(mediaTrack);
+    }
+
+    @Override
+    public void saveChanges(MediaTrack mediaTrack) {
+        mediaDB().saveChanges(mediaTrack.dbId, mediaTrack.title, mediaTrack.url, mediaTrack.startTime, mediaTrack.durationInMillis);
+    }
+}