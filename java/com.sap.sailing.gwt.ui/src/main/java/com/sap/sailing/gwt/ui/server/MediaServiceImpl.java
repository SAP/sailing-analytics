package com.sap.sailing.gwt.ui.server;

import java.io.ByteArrayInputStream;
import java.io.DataInputStream;
import java.io.File;
import java.io.FileNotFoundException;
import java.io.FileOutputStream;
import java.io.IOException;
import java.io.InputStream;
import java.net.HttpURLConnection;
import java.net.ProtocolException;
import java.net.URL;
import java.nio.channels.Channels;
import java.text.DateFormat;
import java.text.SimpleDateFormat;
import java.util.Date;

import javax.xml.parsers.DocumentBuilder;
import javax.xml.parsers.DocumentBuilderFactory;
import javax.xml.parsers.ParserConfigurationException;

import org.apache.shiro.SecurityUtils;
import org.mp4parser.IsoFile;
import org.mp4parser.boxes.UserBox;
import org.mp4parser.boxes.iso14496.part12.MovieBox;
import org.mp4parser.boxes.iso14496.part12.MovieHeaderBox;
import org.mp4parser.tools.Path;
import org.osgi.framework.BundleContext;
import org.osgi.util.tracker.ServiceTracker;
import org.w3c.dom.Document;
import org.w3c.dom.Node;
import org.w3c.dom.NodeList;
import org.xml.sax.SAXException;

import com.google.gwt.user.server.rpc.RemoteServiceServlet;
import com.sap.sailing.domain.common.RegattaAndRaceIdentifier;
import com.sap.sailing.domain.common.dto.VideoMetadataDTO;
import com.sap.sailing.domain.common.media.MediaTrack;
import com.sap.sailing.domain.common.security.Permission;
<<<<<<< HEAD
=======
import com.sap.sailing.domain.common.security.Permission.Mode;
>>>>>>> 1bf1ebbe
import com.sap.sailing.gwt.ui.client.MediaService;
import com.sap.sailing.server.RacingEventService;
import com.sap.sse.common.Duration;
import com.sap.sse.common.impl.MillisecondsDurationImpl;
<<<<<<< HEAD
import com.sap.sse.security.SecurityService;
import com.sap.sse.security.shared.User;
=======
>>>>>>> 1bf1ebbe

public class MediaServiceImpl extends RemoteServiceServlet implements MediaService {

    // private static final Logger logger = Logger.getLogger(MediaServiceImpl.class.getName());

    private static final int METADATA_CONNECTION_TIMEOUT = 10000;

    DateFormat dateFormat = new SimpleDateFormat("yyyy-MM-dd HH:mm:ss Z");
    private ServiceTracker<RacingEventService, RacingEventService> racingEventServiceTracker;

    private static final int REQUIRED_SIZE = 1000000;
    private static final long serialVersionUID = -8917349579281305977L;

    public MediaServiceImpl() {
        super();
        BundleContext context = Activator.getDefault();
        racingEventServiceTracker = new ServiceTracker<RacingEventService, RacingEventService>(context,
                RacingEventService.class.getName(), null);
        racingEventServiceTracker.open();
    }

    private RacingEventService racingEventService() {
        return racingEventServiceTracker.getService();
    }

    @Override
    public Iterable<MediaTrack> getMediaTracksForRace(RegattaAndRaceIdentifier regattaAndRaceIdentifier) {
        return racingEventService().getMediaTracksForRace(regattaAndRaceIdentifier);
    }

    @Override
    public Iterable<MediaTrack> getMediaTracksInTimeRange(RegattaAndRaceIdentifier regattaAndRaceIdentifier) {
        return racingEventService().getMediaTracksInTimeRange(regattaAndRaceIdentifier);
    }

    @Override
    public Iterable<MediaTrack> getAllMediaTracks() {
        return racingEventService().getAllMediaTracks();
    }
    
    private void ensureUserCanManageMedia() {
<<<<<<< HEAD
        SecurityService service = securityServiceTracker.getService();
        if (service == null) {
            throw new IllegalStateException("SecurityService not initialized");
        }
        User user = service.getCurrentUser();
        if (user == null) {
            throw new IllegalStateException("User is missing permission to MANAGE_MEDIA");
        }
        boolean hasPermission = user.hasPermission(Permission.MANAGE_MEDIA.getPermission(),
                /* TODO ownership */ null);
        if (!hasPermission) {
            throw new IllegalStateException("User is missing permission to MANAGE_MEDIA");
        }
=======
        SecurityUtils.getSubject().checkPermission(Permission.MANAGE_MEDIA.getStringPermissionForObjects(Mode.UPDATE));
>>>>>>> 1bf1ebbe
    }

    @Override
    public String addMediaTrack(MediaTrack mediaTrack) {
        ensureUserCanManageMedia();
        if (mediaTrack.dbId != null) {
            throw new IllegalStateException("Property dbId must not be null for newly created media track.");
        }
        racingEventService().mediaTrackAdded(mediaTrack);
        return mediaTrack.dbId;
    }

    @Override
    public void deleteMediaTrack(MediaTrack mediaTrack) {
        ensureUserCanManageMedia();
        racingEventService().mediaTrackDeleted(mediaTrack);
    }

    @Override
    public void updateTitle(MediaTrack mediaTrack) {
        ensureUserCanManageMedia();
        racingEventService().mediaTrackTitleChanged(mediaTrack);
    }

    @Override
    public void updateUrl(MediaTrack mediaTrack) {
        ensureUserCanManageMedia();
        racingEventService().mediaTrackUrlChanged(mediaTrack);
    }

    @Override
    public void updateStartTime(MediaTrack mediaTrack) {
        ensureUserCanManageMedia();
        racingEventService().mediaTrackStartTimeChanged(mediaTrack);
    }

    @Override
    public void updateDuration(MediaTrack mediaTrack) {
        ensureUserCanManageMedia();
        racingEventService().mediaTrackDurationChanged(mediaTrack);
    }

    @Override
    public void updateRace(MediaTrack mediaTrack) {
        ensureUserCanManageMedia();
        racingEventService().mediaTrackAssignedRacesChanged(mediaTrack);
    }

    @Override
    public VideoMetadataDTO checkMetadata(String url) {
        ensureUserCanManageMedia();
        VideoMetadataDTO response = null;
        try {
            URL input = new URL(url);
            // check size and do rangerequests if possible
            long fileSize = determineFileSize(input);
            if (fileSize > 0) {
                response = checkMetadataByPartialDownloads(input, fileSize);
            } else {
                response = checkMetadataByFullFileDownload(input);
            }
        } catch (Exception e) {
            response = new VideoMetadataDTO(false, null, false, null, e.getMessage());
        }
        return response;
    }

    private long determineFileSize(URL input) throws IOException, ProtocolException {
        //we need the size for efficient downloading
        HttpURLConnection connection = (HttpURLConnection) input.openConnection();
        connection.setConnectTimeout(METADATA_CONNECTION_TIMEOUT);
        connection.setRequestMethod("HEAD");
        long fileSize = -1;
        try (InputStream inStream = connection.getInputStream()) {
            fileSize = connection.getContentLengthLong();
        } finally {
            connection.disconnect();
        }
        
        connection = (HttpURLConnection) input.openConnection();
        connection.setConnectTimeout(METADATA_CONNECTION_TIMEOUT);
        connection.setRequestMethod("GET");
        connection.setRequestProperty("Range", "bytes=0-100");
        try (InputStream inStream = connection.getInputStream()) {
            if(connection.getResponseCode() != 206){
                fileSize = -1;
            }
        } finally {
            connection.disconnect();
        }
        return fileSize;
    }

    private VideoMetadataDTO checkMetadataByPartialDownloads(URL input, long fileSize)
            throws IOException, ProtocolException {
        byte[] start = new byte[REQUIRED_SIZE];
        byte[] end = new byte[REQUIRED_SIZE];
        downloadPartOfFile(input, start, "bytes=0-" + REQUIRED_SIZE);
        downloadPartOfFile(input, end, "bytes=" + (fileSize - REQUIRED_SIZE) + "-");
        long skipped = fileSize - start.length - end.length;
        return checkMetadata(start, end, skipped);
    }

    private void downloadPartOfFile(URL input, byte[] store, String range) throws IOException, ProtocolException {
        HttpURLConnection connection;
        connection = (HttpURLConnection) input.openConnection();
        connection.setConnectTimeout(METADATA_CONNECTION_TIMEOUT);
        connection.setRequestMethod("GET");
        connection.setRequestProperty("Range", range);
        try (InputStream inStream = connection.getInputStream()) {
            DataInputStream dataInStream = new DataInputStream(inStream);
            dataInStream.readFully(store);
        } finally {
            connection.disconnect();
        }
    }

    private VideoMetadataDTO checkMetadataByFullFileDownload(URL input)
            throws ParserConfigurationException, SAXException, IOException {
        try (IsoFile isof = new IsoFile(Channels.newChannel(input.openStream()))) {
            boolean canDownload = true;
            Date recordStartedTimer = determineRecordingStart(isof);
            Duration duration = determineDuration(isof);
            boolean spherical = determine360(isof);
            return new VideoMetadataDTO(canDownload, duration, spherical, recordStartedTimer, "");
        }
    }

    @Override
    public VideoMetadataDTO checkMetadata(byte[] start, byte[] end, Long skipped) {
        ensureUserCanManageMedia();
        File tmp = null;
        boolean spherical = false;
        Duration duration = null;
        Date recordStartedTimer = null;
        String message = "";
        try {
            tmp = createFileFromData(start, end, skipped);
            try (IsoFile isof = new IsoFile(tmp)) {
                recordStartedTimer = determineRecordingStart(isof);
                spherical = determine360(isof);
                duration = determineDuration(isof);
            }
        } catch (Exception e) {
            message = e.getMessage();
        } finally {
            if (tmp != null) {
                tmp.delete();
            }
        }
        return new VideoMetadataDTO(true, duration, spherical, recordStartedTimer, message);
    }

    /**
     * Creates a dummy mp4 file, only containing the start and the end, the middle is filled with 0 so that all file
     * internal pointers from start to end are working
     */
    private File createFileFromData(byte[] start, byte[] end, Long skipped) throws IOException, FileNotFoundException {
        File tmp;
        tmp = File.createTempFile("upload", "metadataCheck");
        try (FileOutputStream fw = new FileOutputStream(tmp)) {
            fw.write(start);
            while (skipped > 0) {
                // ensure that no absurd amount of memory is required, and that more then 4gb files can be analysed
                if (skipped > 10000000) {
                    byte[] dummy = new byte[10000000];
                    fw.write(dummy);
                    skipped = skipped - 10000000;
                } else {
                    byte[] dummy = new byte[skipped.intValue()];
                    fw.write(dummy);
                    skipped = skipped - skipped.intValue();
                }
            }
            fw.write(end);
        }
        return tmp;
    }

    private boolean determine360(IsoFile isof) throws ParserConfigurationException, SAXException, IOException {
        boolean spherical = false;
        UserBox uuidBox = Path.getPath(isof, "moov[0]/trak[0]/uuid");
        if (uuidBox != null) {
            DocumentBuilderFactory dbFactory = DocumentBuilderFactory.newInstance();
            DocumentBuilder dBuilder = dbFactory.newDocumentBuilder();
            Document doc = dBuilder.parse(new ByteArrayInputStream(uuidBox.getData()));

            NodeList childs = doc.getDocumentElement().getChildNodes();
            for (int i = 0; i < childs.getLength(); i++) {
                Node child = childs.item(i);
                if (child.getNodeName().toLowerCase().contains(":spherical")) {
                    spherical = true;
                }
            }
        }
        return spherical;
    }

    private Duration determineDuration(IsoFile isof) {
        Duration duration = null;
        MovieBox mbox = isof.getMovieBox();
        if (mbox != null) {
            MovieHeaderBox mhb = mbox.getMovieHeaderBox();
            if (mhb != null) {
                duration = new MillisecondsDurationImpl(mhb.getDuration()*1000 / mhb.getTimescale());
            }
        }
        return duration;
    }
    
    private Date determineRecordingStart(IsoFile isof) {
        Date creationTime = null;
        MovieBox mbox = isof.getMovieBox();
        if (mbox != null) {
            MovieHeaderBox mhb = mbox.getMovieHeaderBox();
            if (mhb != null) {
                creationTime = mhb.getCreationTime();
            }
        }
        return creationTime;
    }
}<|MERGE_RESOLUTION|>--- conflicted
+++ resolved
@@ -37,19 +37,11 @@
 import com.sap.sailing.domain.common.dto.VideoMetadataDTO;
 import com.sap.sailing.domain.common.media.MediaTrack;
 import com.sap.sailing.domain.common.security.Permission;
-<<<<<<< HEAD
-=======
 import com.sap.sailing.domain.common.security.Permission.Mode;
->>>>>>> 1bf1ebbe
 import com.sap.sailing.gwt.ui.client.MediaService;
 import com.sap.sailing.server.RacingEventService;
 import com.sap.sse.common.Duration;
 import com.sap.sse.common.impl.MillisecondsDurationImpl;
-<<<<<<< HEAD
-import com.sap.sse.security.SecurityService;
-import com.sap.sse.security.shared.User;
-=======
->>>>>>> 1bf1ebbe
 
 public class MediaServiceImpl extends RemoteServiceServlet implements MediaService {
 
@@ -91,23 +83,7 @@
     }
     
     private void ensureUserCanManageMedia() {
-<<<<<<< HEAD
-        SecurityService service = securityServiceTracker.getService();
-        if (service == null) {
-            throw new IllegalStateException("SecurityService not initialized");
-        }
-        User user = service.getCurrentUser();
-        if (user == null) {
-            throw new IllegalStateException("User is missing permission to MANAGE_MEDIA");
-        }
-        boolean hasPermission = user.hasPermission(Permission.MANAGE_MEDIA.getPermission(),
-                /* TODO ownership */ null);
-        if (!hasPermission) {
-            throw new IllegalStateException("User is missing permission to MANAGE_MEDIA");
-        }
-=======
         SecurityUtils.getSubject().checkPermission(Permission.MANAGE_MEDIA.getStringPermissionForObjects(Mode.UPDATE));
->>>>>>> 1bf1ebbe
     }
 
     @Override
