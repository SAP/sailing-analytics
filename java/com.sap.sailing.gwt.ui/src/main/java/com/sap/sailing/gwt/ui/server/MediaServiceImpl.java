--- conflicted
+++ resolved
@@ -203,7 +203,7 @@
         connection.setRequestProperty("Range", range);
         try (final InputStream inStream = connection.getInputStream()) {
             try (final DataInputStream dataInStream = new DataInputStream(inStream)) {
-                dataInStream.readFully(store);
+            dataInStream.readFully(store);
             }
         } finally {
             connection.disconnect();
@@ -217,7 +217,7 @@
         try {
             try (final ReadableByteChannel rbc = Channels.newChannel(input.openStream())) {
                 try (final FileOutputStream fos = new FileOutputStream(tmp)) {
-                    fos.getChannel().transferFrom(rbc, 0, Long.MAX_VALUE);
+                fos.getChannel().transferFrom(rbc, 0, Long.MAX_VALUE);
                     try (final MP4ParserFakeFile inputFile = new MP4ParserFakeFile(tmp)) {
                         Files.delete(tmp.toPath());
                         result = checkMetadata(inputFile);
@@ -237,35 +237,15 @@
 
     @Override
     public VideoMetadataDTO checkMetadata(byte[] start, byte[] end, Long skipped) {
-<<<<<<< HEAD
-        File tmp = null;
-        boolean spherical = false;
-        Duration duration = null;
-        Date recordStartedTimer = null;
-        String message = "";
-        try {
-            tmp = createFileFromData(start, end, skipped);
-            try (IsoFile isof = new IsoFile(tmp)) {
-                try {
-                    recordStartedTimer = determineRecordingStart(isof);
-                    spherical = determine360(isof);
-                    duration = determineDuration(isof);
-                } finally {
-                    removeTempFiles(isof);
-                }
-            }
-=======
-        ensureUserCanManageMedia();
         VideoMetadataDTO result;
         try (MP4ParserFakeFile input = new MP4ParserFakeFile(start, end, skipped)) {
             result = checkMetadata(input);
->>>>>>> 1081fc52
         } catch (Exception e) {
             logger.log(Level.WARNING, "Error in video analysis ", e);
             result = new VideoMetadataDTO(true, null, false, null, e.getMessage());
-        }
+                }
         return result;
-    }
+            }
 
     private VideoMetadataDTO checkMetadata(MP4ParserFakeFile input)
             throws ParserConfigurationException, SAXException, IOException {
@@ -315,9 +295,9 @@
                     final JSONArray dataArray = jsonAnswer.getJSONArray("items");
                     if (dataArray.length() > 0) {
                         final JSONObject item = dataArray.getJSONObject(0);
-                        message = item.getJSONObject("snippet").getString("title");
-                        String rawDuration = item.getJSONObject("contentDetails").getString("duration");
-                        duration = new MillisecondsDurationImpl(java.time.Duration.parse(rawDuration).toMillis());
+                    message = item.getJSONObject("snippet").getString("title");
+                    String rawDuration = item.getJSONObject("contentDetails").getString("duration");
+                    duration = new MillisecondsDurationImpl(java.time.Duration.parse(rawDuration).toMillis());
                     }
                     canDownload = true;
                 } catch (JSONException e) {
