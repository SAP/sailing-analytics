package com.sap.sailing.gwt.home.client.place.event2;

import java.util.UUID;

import com.google.gwt.activity.shared.AbstractActivity;
import com.google.gwt.event.shared.EventBus;
import com.google.gwt.place.shared.Place;
import com.google.gwt.user.client.rpc.AsyncCallback;
import com.google.gwt.user.client.ui.AcceptsOneWidget;
import com.sap.sailing.gwt.common.client.controls.tabbar.TabActivity;
import com.sap.sailing.gwt.home.client.app.ApplicationClientFactory;
import com.sap.sailing.gwt.home.client.place.event2.tabs.EventContext;
import com.sap.sailing.gwt.ui.shared.EventDTO;

public class EventActivity extends AbstractActivity implements EventView.Presenter {

    private final AbstractEventPlace currentPlace;

    private final EventContext ctx;

    private EventView currentView = new TabletAndDesktopEventView();

    private ApplicationClientFactory clientFactory;

    public EventActivity(AbstractEventPlace place, ApplicationClientFactory clientFactory) {
        this.currentPlace = place;
        this.ctx = new EventContext(clientFactory, place.getCtx());

        this.clientFactory = clientFactory;

    }

    @Override
    public void start(final AcceptsOneWidget panel, final EventBus eventBus) {
        if (ctx.getEventDTO() != null) {
            afterLoad(panel);
        } else {
            final UUID eventUUID = UUID.fromString(currentPlace.getCtx().getEventId());
            clientFactory.getSailingService().getEventById(eventUUID, true, new AsyncCallback<EventDTO>() {
                @Override
                public void onSuccess(final EventDTO event) {
                    if(event != null) {
                        ctx.updateContext(event);
                        afterLoad(panel);
                    } else {
                        // TODO
//                        createErrorView("No such event with UUID " + eventUUID, null, panel);
                    }
                }

                @Override
                public void onFailure(Throwable caught) {
                    // TODO
//                    createErrorView("Error while loading the event with service getEventById()", caught, panel);
                }
            }); 

        }

    }

    private void afterLoad(AcceptsOneWidget panel) {
        currentView.registerPresenter(this);
        panel.setWidget(currentView);
        currentView.navigateTabsTo(currentPlace);
    }

    @Override
    public EventContext getCtx() {

        return ctx;
    }

    @Override
<<<<<<< HEAD
    public void handleTabPlaceSelection(TabActivity<?, EventContext> selectedActivity) {

        Place tabPlaceToGo = selectedActivity.placeToFire(ctx);

        clientFactory.getPlaceController().goTo(tabPlaceToGo);
=======
    public void navigateTo(Place place) {
        // TODO Auto-generated method stub
>>>>>>> f87706ee
        
    }

}<|MERGE_RESOLUTION|>--- conflicted
+++ resolved
@@ -72,17 +72,12 @@
     }
 
     @Override
-<<<<<<< HEAD
     public void handleTabPlaceSelection(TabActivity<?, EventContext> selectedActivity) {
-
         Place tabPlaceToGo = selectedActivity.placeToFire(ctx);
-
         clientFactory.getPlaceController().goTo(tabPlaceToGo);
-=======
+    }
     public void navigateTo(Place place) {
-        // TODO Auto-generated method stub
->>>>>>> f87706ee
-        
+        clientFactory.getPlaceController().goTo(place);
     }
 
 }