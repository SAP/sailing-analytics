--- conflicted
+++ resolved
@@ -213,16 +213,9 @@
         } else {
             competitorSelection = createEmptyFilterCompetitorModel(colorProvider, competitorsAndBoats); // show no competitors
         }
-<<<<<<< HEAD
-        final PaywallResolver paywallResolver = new PaywallResolver(getUserService(), getSubscriptionServiceFactory(), 
-                /* FIXME: 5510 Premium features wont work without raceDTO context */ null);
-        final RaceMap raceMap = new RaceMap(null, null, new RaceMapLifecycle(getStringMessages(), paywallResolver), raceMapSettings,
-                getSailingService(), asyncActionsExecutor, /* errorReporter */ EmbeddedMapAndWindChartEntryPoint.this, timer,
-=======
         final PaywallResolver paywallResolver = new PaywallResolver(getUserService(), getSubscriptionServiceFactory());
         final RaceMap raceMap = new RaceMap(null, null, new RaceMapLifecycle(getStringMessages(), paywallResolver, raceDTOProxy),
                 raceMapSettings, getSailingService(), asyncActionsExecutor, /* errorReporter */ EmbeddedMapAndWindChartEntryPoint.this, timer,
->>>>>>> ef2e108f
                 competitorSelection, new RaceCompetitorSet(competitorSelection), getStringMessages(), selectedRaceIdentifier,
                 raceMapResources, /* showHeaderPanel */ false, new DefaultQuickFlagDataProvider(), paywallResolver,
                 /* isSimulationEnabled */ false) {
