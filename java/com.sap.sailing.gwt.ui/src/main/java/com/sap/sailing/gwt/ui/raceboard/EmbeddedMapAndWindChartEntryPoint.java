--- conflicted
+++ resolved
@@ -102,12 +102,8 @@
         final RaceMapSettings defaultRaceMapSettings = RaceMapSettings.readSettingsFromURL(
                 /* defaultForShowMapControls */ true, /* defaultForShowCourseGeometry */ true,
                 /* defaultForMapOrientationWindUp */ true, /* defaultForViewShowStreamlets */ false,
-<<<<<<< HEAD
-                /* defaultForViewShowStreamletColors */ false, /* defaultForViewShowSimulation */ false, paywallResolver, securedDTO);
-=======
                 /* defaultForViewShowStreamletColors */ false, /* defaultForViewShowSimulation */ false,
-                /* defaultForTailLengthInMilliseconds */ 1l);
->>>>>>> 41a1a565
+                /* defaultForTailLengthInMilliseconds */ 1l, paywallResolver, securedDTO);
         settings = SERIALIZER.deserializeFromCurrentLocation(new EmbeddedMapAndWindChartSettings());
         RaceMapZoomSettings raceMapZoomSettings = new RaceMapZoomSettings(Arrays.asList(ZoomTypes.BUOYS), /* zoom to selection */ false);
         Set<HelpLineTypes> helpLineTypes = new HashSet<>();
@@ -227,13 +223,8 @@
         } else {
             competitorSelection = createEmptyFilterCompetitorModel(colorProvider, competitorsAndBoats); // show no competitors
         }
-<<<<<<< HEAD
         final PaywallResolverImpl paywallResolver = new PaywallResolverImpl(getUserService(), getSubscriptionServiceFactory());
-        final RaceMap raceMap = new RaceMap(null, null, new RaceMapLifecycle(getStringMessages(), paywallResolver, raceDTOProxy),
-=======
-        final PaywallResolver paywallResolver = new PaywallResolver(getUserService(), getSubscriptionServiceFactory());
         final RaceMap raceMap = new RaceMap(/* parent */ null, /* context */ null, new RaceMapLifecycle(getStringMessages(), paywallResolver, raceDTOProxy),
->>>>>>> 41a1a565
                 raceMapSettings, getSailingService(), asyncActionsExecutor, /* errorReporter */ EmbeddedMapAndWindChartEntryPoint.this, timer,
                 competitorSelection, new RaceCompetitorSet(competitorSelection), getStringMessages(), selectedRaceIdentifier,
                 raceMapResources, /* showHeaderPanel */ false, new DefaultQuickFlagDataProvider(), paywallResolver,
