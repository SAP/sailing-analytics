--- conflicted
+++ resolved
@@ -98,16 +98,8 @@
                 /* defaultForShowMapControls */ true, /* defaultForShowCourseGeometry */ true,
                 /* defaultForMapOrientationWindUp */ true, /* defaultForViewShowStreamlets */ false,
                 /* defaultForViewShowStreamletColors */ false, /* defaultForViewShowSimulation */ false);
-<<<<<<< HEAD
-        
         settings = SERIALIZER.deserializeFromCurrentLocation(new EmbeddedMapAndWindChartSettings());
         
-=======
-        final boolean showCompetitors = GwtHttpRequestUtils.getBooleanParameter(PARAM_SHOW_COMPETITORS, false /* default */);
-        final boolean play = GwtHttpRequestUtils.getBooleanParameter(PARAM_PLAY, false /* default */);
-        final boolean showCourseGeometry = GwtHttpRequestUtils.getBooleanParameter(RaceMapSettings.PARAM_SHOW_COURSE_GEOMETRY, true /* default */);
-        final boolean windUp = GwtHttpRequestUtils.getBooleanParameter(RaceMapSettings.PARAM_MAP_ORIENTATION_WIND_UP, true /* default */);
->>>>>>> 409f0f4a
         RaceMapZoomSettings raceMapZoomSettings = new RaceMapZoomSettings(Arrays.asList(ZoomTypes.BUOYS), /* zoom to selection */ false);
         Set<HelpLineTypes> helpLineTypes = new HashSet<>();
         Util.addAll(defaultRaceMapSettings.getHelpLinesSettings().getVisibleHelpLineTypes(), helpLineTypes);
@@ -126,13 +118,9 @@
                 defaultRaceMapSettings.getStartCountDownFontSizeScaling(),
                 defaultRaceMapSettings.isShowManeuverLossVisualization(),
                 defaultRaceMapSettings.isShowSatelliteLayer());
-<<<<<<< HEAD
-        
         final String regattaLikeName = contextDefinition.getRegattaLikeName();
         final String raceColumnName = contextDefinition.getRaceColumnName();
         final String fleetName = contextDefinition.getFleetName();
-=======
->>>>>>> 409f0f4a
         getSailingService().getRaceIdentifier(regattaLikeName, raceColumnName, fleetName, new AsyncCallback<RegattaAndRaceIdentifier>() {
             @Override
             public void onSuccess(final RegattaAndRaceIdentifier selectedRaceIdentifier) {
