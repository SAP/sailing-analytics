
package com.sap.sailing.gwt.ui.raceboard;

import java.util.Arrays;
import java.util.Collections;
import java.util.Date;
import java.util.HashSet;
import java.util.Map;
import java.util.Set;

import com.google.gwt.core.client.GWT;
import com.google.gwt.dom.client.Style.Unit;
import com.google.gwt.maps.client.MapWidget;
import com.google.gwt.maps.client.controls.ControlPosition;
import com.google.gwt.user.client.Window;
import com.google.gwt.user.client.rpc.AsyncCallback;
import com.google.gwt.user.client.ui.Button;
import com.google.gwt.user.client.ui.DockLayoutPanel;
import com.google.gwt.user.client.ui.DockLayoutPanel.Direction;
import com.google.gwt.user.client.ui.Label;
import com.google.gwt.user.client.ui.RootLayoutPanel;
import com.sap.sailing.domain.common.LeaderboardNameConstants;
import com.sap.sailing.domain.common.RegattaAndRaceIdentifier;
import com.sap.sailing.domain.common.dto.BoatDTO;
import com.sap.sailing.domain.common.dto.CompetitorWithBoatDTO;
import com.sap.sailing.gwt.common.authentication.FixedSailingAuthentication;
import com.sap.sailing.gwt.common.authentication.SAPSailingHeaderWithAuthentication;
import com.sap.sailing.gwt.settings.client.raceboard.RaceBoardPerspectiveOwnSettings;
import com.sap.sailing.gwt.ui.client.AbstractSailingEntryPoint;
import com.sap.sailing.gwt.ui.client.CompetitorColorProvider;
import com.sap.sailing.gwt.ui.client.CompetitorColorProviderImpl;
import com.sap.sailing.gwt.ui.client.RaceCompetitorSelectionModel;
import com.sap.sailing.gwt.ui.client.RaceCompetitorSelectionProvider;
import com.sap.sailing.gwt.ui.client.RaceTimesInfoProvider;
import com.sap.sailing.gwt.ui.client.RaceTimesInfoProviderListener;
import com.sap.sailing.gwt.ui.client.TimePanel;
import com.sap.sailing.gwt.ui.client.TimePanelSettings;
import com.sap.sailing.gwt.ui.client.shared.charts.WindChart;
import com.sap.sailing.gwt.ui.client.shared.charts.WindChartLifecycle;
import com.sap.sailing.gwt.ui.client.shared.charts.WindChartSettings;
import com.sap.sailing.gwt.ui.client.shared.racemap.DefaultQuickRanksDTOProvider;
import com.sap.sailing.gwt.ui.client.shared.racemap.RaceCompetitorSet;
import com.sap.sailing.gwt.ui.client.shared.racemap.RaceMap;
import com.sap.sailing.gwt.ui.client.shared.racemap.RaceMapHelpLinesSettings;
import com.sap.sailing.gwt.ui.client.shared.racemap.RaceMapHelpLinesSettings.HelpLineTypes;
import com.sap.sailing.gwt.ui.client.shared.racemap.RaceMapLifecycle;
import com.sap.sailing.gwt.ui.client.shared.racemap.RaceMapResources;
import com.sap.sailing.gwt.ui.client.shared.racemap.RaceMapSettings;
import com.sap.sailing.gwt.ui.client.shared.racemap.RaceMapZoomSettings;
import com.sap.sailing.gwt.ui.client.shared.racemap.RaceMapZoomSettings.ZoomTypes;
import com.sap.sailing.gwt.ui.shared.RaceTimesInfoDTO;
import com.sap.sse.common.Duration;
import com.sap.sse.common.Util;
import com.sap.sse.common.filter.Filter;
import com.sap.sse.common.filter.FilterSet;
import com.sap.sse.common.impl.MillisecondsTimePoint;
import com.sap.sse.gwt.client.async.AsyncActionsExecutor;
import com.sap.sse.gwt.client.player.TimeRangeWithZoomModel;
import com.sap.sse.gwt.client.player.TimeRangeWithZoomProvider;
import com.sap.sse.gwt.client.player.Timer;
import com.sap.sse.gwt.client.player.Timer.PlayModes;
import com.sap.sse.gwt.shared.GwtHttpRequestUtils;
import com.sap.sse.security.ui.authentication.generic.sapheader.SAPHeaderWithAuthentication;

public class EmbeddedMapAndWindChartEntryPoint extends AbstractSailingEntryPoint {
    private static final String PARAM_REGATTA_LIKE_NAME = "regattaLikeName";
    private static final String PARAM_RACE_COLUMN_NAME = "raceColumnName";
    private static final String PARAM_FLEET_NAME = "fleetName";
    private static final String PARAM_SHOW_COMPETITORS = "showCompetitors";
    private static final String PARAM_PLAY = "play";
    
    private String regattaLikeName;
    private String raceColumnName;
    private String fleetName;
    
    private static final RaceMapResources raceMapResources = GWT.create(RaceMapResources.class);
    
    private static final int DEFAULT_WIND_CHART_HEIGHT = 200;

    @Override
    protected void doOnModuleLoad() {
        super.doOnModuleLoad();
        // read mandatory parameters
        regattaLikeName = Window.Location.getParameter(PARAM_REGATTA_LIKE_NAME);
        raceColumnName = Window.Location.getParameter(PARAM_RACE_COLUMN_NAME);
        fleetName = Window.Location.getParameter(PARAM_FLEET_NAME);
        if (regattaLikeName == null || regattaLikeName.isEmpty() || raceColumnName == null || raceColumnName.isEmpty() ||
                fleetName == null || fleetName.isEmpty()) {
            createErrorPage(getStringMessages().requiresValidRegatta());
            return;
        }
        
        // read optional parameters
        final RaceBoardPerspectiveOwnSettings raceboardPerspectiveSettings = RaceBoardPerspectiveOwnSettings
                .readSettingsFromURL(/* defaultForViewShowLeaderboard */ true, /* defaultForViewShowWindchart */ true,
                        /* defaultForViewShowCompetitorsChart */ false, /* defaultForViewCompetitorFilter */ null,
                        /* defaultForCanReplayDuringLiveRaces */ false);
        final RaceMapSettings defaultRaceMapSettings = RaceMapSettings.readSettingsFromURL(
                /* defaultForShowMapControls */ true, /* defaultForShowCourseGeometry */ true,
                /* defaultForMapOrientationWindUp */ true, /* defaultForViewShowStreamlets */ false,
                /* defaultForViewShowStreamletColors */ false, /* defaultForViewShowSimulation */ false);
        final boolean showCompetitors = GwtHttpRequestUtils.getBooleanParameter(PARAM_SHOW_COMPETITORS, false /* default */);
        final boolean play = GwtHttpRequestUtils.getBooleanParameter(PARAM_PLAY, false /* default */);
        final boolean showCourseGeometry = GwtHttpRequestUtils.getBooleanParameter(RaceMapSettings.PARAM_SHOW_COURSE_GEOMETRY, true /* default */);
        final boolean windUp = GwtHttpRequestUtils.getBooleanParameter(RaceMapSettings.PARAM_MAP_ORIENTATION_WIND_UP, true /* default */);
        
        RaceMapZoomSettings raceMapZoomSettings = new RaceMapZoomSettings(Arrays.asList(ZoomTypes.BUOYS), /* zoom to selection */ false);
        Set<HelpLineTypes> helpLineTypes = new HashSet<>();
        Util.addAll(defaultRaceMapSettings.getHelpLinesSettings().getVisibleHelpLineTypes(), helpLineTypes);
        if (showCourseGeometry) {
            helpLineTypes.add(HelpLineTypes.COURSEGEOMETRY);
        }
        RaceMapHelpLinesSettings raceMapHelpLinesSettings = new RaceMapHelpLinesSettings(helpLineTypes);

        final RaceMapSettings raceMapSettings = new RaceMapSettings(raceMapZoomSettings, raceMapHelpLinesSettings,
                defaultRaceMapSettings.getTransparentHoverlines(), defaultRaceMapSettings.getHoverlineStrokeWeight(), 
                defaultRaceMapSettings.getTailLengthInMilliseconds(), windUp,
                defaultRaceMapSettings.getBuoyZoneRadius(), defaultRaceMapSettings.isShowOnlySelectedCompetitors(),
                defaultRaceMapSettings.isShowSelectedCompetitorsInfo(), defaultRaceMapSettings.isShowWindStreamletColors(),
                defaultRaceMapSettings.isShowWindStreamletOverlay(), defaultRaceMapSettings.isShowSimulationOverlay(),
                defaultRaceMapSettings.isShowMapControls(), defaultRaceMapSettings.getManeuverTypesToShow(),
                defaultRaceMapSettings.isShowDouglasPeuckerPoints(), true);
        
        getSailingService().getRaceIdentifier(regattaLikeName, raceColumnName, fleetName, new AsyncCallback<RegattaAndRaceIdentifier>() {
            @Override
            public void onSuccess(final RegattaAndRaceIdentifier selectedRaceIdentifier) {
                if (selectedRaceIdentifier == null) {
                    createErrorPage(getStringMessages().couldNotObtainRace(regattaLikeName, raceColumnName, fleetName, /* technicalErrorMessage */ ""));
                } else {
<<<<<<< HEAD
                    getSailingService().getCompetitorBoats(selectedRaceIdentifier, new AsyncCallback<Map<CompetitorDTO, BoatDTO>>() {
=======
                    sailingService.getCompetitorBoats(selectedRaceIdentifier, new AsyncCallback<Map<CompetitorWithBoatDTO, BoatDTO>>() {
>>>>>>> ede9b05b
                        @Override
                        public void onSuccess(Map<CompetitorWithBoatDTO, BoatDTO> result) {
                            createEmbeddedMap(selectedRaceIdentifier, result, raceboardPerspectiveSettings, raceMapSettings, 
                                              showCompetitors, play);
                        }
                        
                        @Override
                        public void onFailure(Throwable caught) {
                            reportError(getStringMessages().errorTryingToCreateEmbeddedMap(caught.getMessage()));
                        }
                    });
                }
            }
            
            @Override
            public void onFailure(Throwable caught) {
                createErrorPage(getStringMessages().couldNotObtainRace(regattaLikeName, raceColumnName, fleetName, caught.getMessage()));
            }
        });
    }
    
    private void createErrorPage(String message) {
        final DockLayoutPanel vp = new DockLayoutPanel(Unit.PX);
        final SAPHeaderWithAuthentication header = new SAPSailingHeaderWithAuthentication();
        new FixedSailingAuthentication(getUserService(), header.getAuthenticationMenuView());
        RootLayoutPanel.get().add(vp);
        vp.addNorth(header, 100);
        final Label infoText = new Label(message);
        infoText.getElement().getStyle().setMargin(1, Unit.EM);
        vp.add(infoText);
        // TODO: Styling of error page slightly differs from the other usages of SAPSailingHeaderWithAuthentication
        // because of the root font-size. Adjustments are postponed because they might affect the hole page content.
    }

    private void createEmbeddedMap(final RegattaAndRaceIdentifier selectedRaceIdentifier, Map<CompetitorWithBoatDTO, BoatDTO> competitorsAndBoats,
            final RaceBoardPerspectiveOwnSettings raceboardPerspectiveSettings, final RaceMapSettings raceMapSettings, 
            final boolean showCompetitors, final boolean play) {
        final StringBuilder title = new StringBuilder(regattaLikeName);
        title.append('/');
        title.append(raceColumnName);
        if (!fleetName.equals(LeaderboardNameConstants.DEFAULT_FLEET_NAME)) {
            title.append('/');
            title.append(fleetName);
        }
        Window.setTitle(title.toString());
        final long refreshInterval = Duration.ONE_SECOND.times(3).asMillis();
        final Timer timer = new Timer(play ? PlayModes.Live : PlayModes.Replay);
        AsyncActionsExecutor asyncActionsExecutor = new AsyncActionsExecutor();
        final TimeRangeWithZoomProvider timeRangeWithZoomProvider = new TimeRangeWithZoomModel();
        // Use a TimePanel to manage wind chart zoom, although the TimePanel itself is not being displayed;
        // let the time panel always return to "live" mode.
        final TimePanel<TimePanelSettings> timePanel = new TimePanel<TimePanelSettings>(null, null,
                timer, timeRangeWithZoomProvider, getStringMessages(), /* canReplayWhileLive */ false,
                /* isScreenLargeEnoughToOfferChartSupport set to true iff wind chart will be displayed */ raceboardPerspectiveSettings.isShowWindChart(), getUserService()) {
            protected boolean isLiveModeToBeMadePossible() {
                return true;
            }
        };
        RaceTimesInfoProvider raceTimesInfoProvider = new RaceTimesInfoProvider(getSailingService(), asyncActionsExecutor, /* errorReporter */ this,
                Collections.singleton(selectedRaceIdentifier), 30000l /* requestInterval*/);
        raceTimesInfoProvider.addRaceTimesInfoProviderListener(new RaceTimesInfoProviderListener() {
            @Override
            public void raceTimesInfosReceived(Map<RegattaAndRaceIdentifier, RaceTimesInfoDTO> raceTimesInfo,
                    long clientTimeWhenRequestWasSent, Date serverTimeDuringRequest,
                    long clientTimeWhenResponseWasReceived) {
                timer.setLivePlayDelayInMillis(raceTimesInfo.get(selectedRaceIdentifier).delayToLiveInMs);
            }
        });
        final Button backToLivePlayButton = timePanel.getBackToLiveButton();
        timePanel.updateSettings(new TimePanelSettings(refreshInterval));
        raceMapResources.raceMapStyle().ensureInjected();
        final CompetitorColorProvider colorProvider = new CompetitorColorProviderImpl(selectedRaceIdentifier, competitorsAndBoats);
        final RaceCompetitorSelectionProvider competitorSelection;
        if (showCompetitors) {
            competitorSelection = new RaceCompetitorSelectionModel(/* hasMultiSelection */ true, colorProvider, competitorsAndBoats);
        } else {
            competitorSelection = createEmptyFilterCompetitorModel(colorProvider, competitorsAndBoats); // show no competitors
        }
        final RaceMap raceMap = new RaceMap(null, null, new RaceMapLifecycle(getStringMessages()), raceMapSettings,
                getSailingService(), asyncActionsExecutor, /* errorReporter */ EmbeddedMapAndWindChartEntryPoint.this, timer,
                competitorSelection, new RaceCompetitorSet(competitorSelection), getStringMessages(), selectedRaceIdentifier,
                raceMapResources, /* showHeaderPanel */ false, new DefaultQuickRanksDTOProvider()) {
            @Override
            protected void showAdditionalControls(MapWidget map) {
                backToLivePlayButton.removeFromParent();
                map.setControls(ControlPosition.RIGHT_BOTTOM, backToLivePlayButton);
            }
        };
        final WindChart windChart;
        if (raceboardPerspectiveSettings.isShowWindChart()) {
            windChart = new WindChart(null, null, new WindChartLifecycle(getStringMessages()), getSailingService(),
                    selectedRaceIdentifier, timer,
                    timeRangeWithZoomProvider, new WindChartSettings(), getStringMessages(),
                    asyncActionsExecutor, /* errorReporter */
                    EmbeddedMapAndWindChartEntryPoint.this, /* compactChart */ true);
        } else {
            windChart = null;
        }
        createRaceBoardInOneScreenMode(raceMap, windChart);
        timeRangeWithZoomProvider.setTimeRange(new MillisecondsTimePoint(timer.getTime()).minus(Duration.ONE_MINUTE.times(15)).asDate(),
                new MillisecondsTimePoint(timer.getTime()).plus(Duration.ONE_MINUTE.times(3)).asDate());
        timer.setTime(timer.getTime().getTime()-1000l);
    }  

    private RaceCompetitorSelectionProvider createEmptyFilterCompetitorModel(CompetitorColorProvider colorProvider, Map<CompetitorWithBoatDTO, BoatDTO> competitorsAndBoats) {
        final RaceCompetitorSelectionModel result = new RaceCompetitorSelectionModel(/* hasMultiSelection */ true, colorProvider, competitorsAndBoats);
        final FilterSet<CompetitorWithBoatDTO, Filter<CompetitorWithBoatDTO>> filterSet = result.getOrCreateCompetitorsFilterSet("Empty");
        filterSet.addFilter(new Filter<CompetitorWithBoatDTO>() {
            @Override public boolean matches(CompetitorWithBoatDTO object) { return false; }
            @Override public String getName() { return "Never matching filter"; }
        });
        return result;
    }

    private void createRaceBoardInOneScreenMode(final RaceMap raceMap, final WindChart windChart) {
        final TouchSplitLayoutPanel p = new TouchSplitLayoutPanel(/* horizontal splitter width */ 3, /* vertical splitter height */ 25);
        RootLayoutPanel.get().add(p);
        if (windChart != null) {
            windChart.setVisible(true);
            p.insert(windChart.getEntryWidget(), windChart, Direction.SOUTH, DEFAULT_WIND_CHART_HEIGHT);
            p.setWidgetVisibility(windChart.getEntryWidget(), windChart, /* hidden */ false, DEFAULT_WIND_CHART_HEIGHT);
        }
        p.insert(raceMap.getEntryWidget(), raceMap, Direction.CENTER, 400);
        p.addStyleName("dockLayoutPanel");
    }
}<|MERGE_RESOLUTION|>--- conflicted
+++ resolved
@@ -127,11 +127,7 @@
                 if (selectedRaceIdentifier == null) {
                     createErrorPage(getStringMessages().couldNotObtainRace(regattaLikeName, raceColumnName, fleetName, /* technicalErrorMessage */ ""));
                 } else {
-<<<<<<< HEAD
-                    getSailingService().getCompetitorBoats(selectedRaceIdentifier, new AsyncCallback<Map<CompetitorDTO, BoatDTO>>() {
-=======
-                    sailingService.getCompetitorBoats(selectedRaceIdentifier, new AsyncCallback<Map<CompetitorWithBoatDTO, BoatDTO>>() {
->>>>>>> ede9b05b
+                    getSailingService().getCompetitorBoats(selectedRaceIdentifier, new AsyncCallback<Map<CompetitorWithBoatDTO, BoatDTO>>() {
                         @Override
                         public void onSuccess(Map<CompetitorWithBoatDTO, BoatDTO> result) {
                             createEmbeddedMap(selectedRaceIdentifier, result, raceboardPerspectiveSettings, raceMapSettings, 
