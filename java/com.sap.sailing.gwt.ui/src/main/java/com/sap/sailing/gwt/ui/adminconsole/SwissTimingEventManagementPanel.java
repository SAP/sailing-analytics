--- conflicted
+++ resolved
@@ -76,15 +76,8 @@
         VerticalPanel verticalPanel = new VerticalPanel();
         captionPanelConnections.setContentWidget(verticalPanel);
         captionPanelConnections.setStyleName("bold");
-<<<<<<< HEAD
-
         connectionsTable = new SwissTimingConnectionTableWrapper(userService, sailingServiceWrite, stringConstants,
-                errorReporter, true, tableResources, () -> {
-                });
-=======
-        connectionsTable = new SwissTimingConnectionTableWrapper(userService, sailingService, stringConstants,
                 errorReporter, true, tableResources, () -> {});
->>>>>>> a42d6824
         connectionsTable.refreshSwissTimingConnectionList();
         // Add button panel
         final AccessControlledButtonPanel buttonPanel = new AccessControlledButtonPanel(userService,
@@ -124,13 +117,8 @@
                             }
                         }, userService, errorReporter).show());
         // Remove SwissTiming Connection
-<<<<<<< HEAD
-        final Button removeButton = buttonPanel.addRemoveAction(stringMessages.remove(), () -> {
-            sailingServiceWrite.deleteSwissTimingConfiguration(connectionsTable.getSelectionModel().getSelectedObject(),
-=======
         buttonPanel.addRemoveAction(stringMessages.remove(), connectionsTable.getSelectionModel(), false, () -> {
-            sailingService.deleteSwissTimingConfigurations(connectionsTable.getSelectionModel().getSelectedSet(),
->>>>>>> a42d6824
+            sailingServiceWrite.deleteSwissTimingConfigurations(connectionsTable.getSelectionModel().getSelectedSet(),
                     new AsyncCallback<Void>() {
                         @Override
                         public void onFailure(Throwable caught) {
@@ -391,13 +379,8 @@
 
     private void fillRaces(final SailingServiceWriteAsync sailingServiceWrite) {
         final SwissTimingConfigurationWithSecurityDTO selectedObject = connectionsTable.getSelectionModel()
-<<<<<<< HEAD
-                .getSelectedObject();
+                .getSelectedSet().iterator().next();
         sailingServiceWrite.getRacesOfSwissTimingEvent(selectedObject.getJsonUrl(),
-=======
-                .getSelectedSet().iterator().next();
-        sailingService.getRacesOfSwissTimingEvent(selectedObject.getJsonUrl(),
->>>>>>> a42d6824
                 new AsyncCallback<SwissTimingEventRecordDTO>() {
                     @Override
                     public void onFailure(Throwable caught) {
@@ -457,18 +440,7 @@
         
         // Check if the assigned regatta makes sense
         if (checkBoatClassOK(selectedRegatta, selectedRaces)) {
-<<<<<<< HEAD
-            sailingServiceWrite.trackWithSwissTiming(
-                /* regattaToAddTo */ regattaIdentifier,
-                selectedRaces, hostname, port, trackWind, correctWindByDeclination,
-                useInternalMarkPassingAlgorithm, updateURL, updateUsername, updatePassword, new AsyncCallback<Void>() {
-                    @Override
-                    public void onFailure(Throwable caught) {
-                        errorReporter.reportError("Error trying to register races " + selectedRaces + " for tracking: "
-                                + caught.getMessage());
-                    }
-=======
-            sailingService.trackWithSwissTiming(/* regattaToAddTo */ regattaIdentifier, selectedRaces, hostname, port,
+            sailingServiceWrite.trackWithSwissTiming(/* regattaToAddTo */ regattaIdentifier, selectedRaces, hostname, port,
                     trackWind, correctWindByDeclination, useInternalMarkPassingAlgorithm, updateURL, updateUsername,
                     updatePassword, selectedObject.getName(), selectedObject.getJsonUrl(), new AsyncCallback<Void>() {
                         @Override
@@ -476,7 +448,6 @@
                             errorReporter.reportError("Error trying to register races " + selectedRaces
                                     + " for tracking: " + caught.getMessage());
                         }
->>>>>>> a42d6824
 
                         @Override
                         public void onSuccess(Void result) {
