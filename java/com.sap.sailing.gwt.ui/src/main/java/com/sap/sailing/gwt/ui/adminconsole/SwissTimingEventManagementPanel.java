--- conflicted
+++ resolved
@@ -65,12 +65,7 @@
 
     public SwissTimingEventManagementPanel(final Presenter presenter, StringMessages stringConstants,
             final CellTableWithCheckboxResources tableResources) {
-<<<<<<< HEAD
-        super(presenter.getSailingService(), presenter.getUserService(), presenter, presenter.getErrorReporter(), true,
-                stringConstants);
-=======
         super(presenter, true, stringConstants);
->>>>>>> 3e347363
         this.errorReporter = presenter.getErrorReporter();
         VerticalPanel mainPanel = new VerticalPanel();
         this.setWidget(mainPanel);
@@ -454,11 +449,7 @@
 
                         @Override
                         public void onSuccess(Void result) {
-<<<<<<< HEAD
-                            regattaRefresher.reloadRegattas();
-=======
                             presenter.getRegattasRefresher().reloadAndCallFillAll();
->>>>>>> 3e347363
                         }
                     });
         }
