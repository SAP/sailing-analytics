package com.sap.sailing.gwt.ui.adminconsole;

import java.util.ArrayList;
import java.util.Comparator;
import java.util.List;

import com.google.gwt.core.client.GWT;
import com.google.gwt.event.dom.client.ClickEvent;
import com.google.gwt.event.dom.client.ClickHandler;
import com.google.gwt.user.cellview.client.AbstractCellTable;
import com.google.gwt.user.cellview.client.Column;
import com.google.gwt.user.cellview.client.ColumnSortEvent.Handler;
import com.google.gwt.user.cellview.client.ColumnSortEvent.ListHandler;
import com.google.gwt.user.cellview.client.TextColumn;
import com.google.gwt.user.client.rpc.AsyncCallback;
import com.google.gwt.user.client.ui.Button;
import com.google.gwt.user.client.ui.CaptionPanel;
import com.google.gwt.user.client.ui.CheckBox;
import com.google.gwt.user.client.ui.HasVerticalAlignment;
import com.google.gwt.user.client.ui.HorizontalPanel;
import com.google.gwt.user.client.ui.Label;
import com.google.gwt.user.client.ui.VerticalPanel;
import com.google.gwt.view.client.ListDataProvider;
import com.sap.sailing.domain.common.RegattaIdentifier;
import com.sap.sailing.domain.common.RegattaName;
import com.sap.sailing.domain.common.security.SecuredDomainType;
import com.sap.sailing.gwt.ui.adminconsole.places.AdminConsoleView.Presenter;
import com.sap.sailing.gwt.ui.adminconsole.swisstiming.SwissTimingConnectionDialog;
import com.sap.sailing.gwt.ui.adminconsole.swisstiming.SwissTimingConnectionTableWrapper;
import com.sap.sailing.gwt.ui.client.SailingServiceWriteAsync;
import com.sap.sailing.gwt.ui.client.StringMessages;
import com.sap.sailing.gwt.ui.shared.RegattaDTO;
import com.sap.sailing.gwt.ui.shared.SwissTimingConfigurationWithSecurityDTO;
import com.sap.sailing.gwt.ui.shared.SwissTimingEventRecordDTO;
import com.sap.sailing.gwt.ui.shared.SwissTimingRaceRecordDTO;
import com.sap.sse.common.util.NaturalComparator;
import com.sap.sse.gwt.adminconsole.AdminConsoleTableResources;
<<<<<<< HEAD
=======
import com.sap.sse.gwt.adminconsole.FilterablePanelProvider;
import com.sap.sse.gwt.client.ErrorReporter;
>>>>>>> f0e7176f
import com.sap.sse.gwt.client.async.MarkedAsyncCallback;
import com.sap.sse.gwt.client.celltable.CellTableWithCheckboxResources;
import com.sap.sse.gwt.client.celltable.EntityIdentityComparator;
import com.sap.sse.gwt.client.celltable.FlushableCellTable;
import com.sap.sse.gwt.client.celltable.SelectionCheckboxColumn;
import com.sap.sse.gwt.client.dialog.DataEntryDialog.DialogCallback;
import com.sap.sse.gwt.client.panels.AbstractFilterablePanel;
import com.sap.sse.gwt.client.panels.LabeledAbstractFilterablePanel;
import com.sap.sse.security.ui.client.component.AccessControlledButtonPanel;

/**
 * Allows the user to start and stop tracking of races using the SwissTiming connector. In particular,
 * previously configured connections can be retrieved from a drop-down list which then pre-populates all connection
 * parameters. The user can also choose to enter connection information manually.
 * 
 * @author Axel Uhl (D043530)
 * 
 */
public class SwissTimingEventManagementPanel extends AbstractEventManagementPanel implements FilterablePanelProvider<SwissTimingConfigurationWithSecurityDTO> {
    private static final AdminConsoleTableResources tableRes = GWT.create(AdminConsoleTableResources.class);
    
    private final LabeledAbstractFilterablePanel<SwissTimingRaceRecordDTO> filterablePanelEvents;
    private final ListDataProvider<SwissTimingRaceRecordDTO> raceList;
    private final FlushableCellTable<SwissTimingRaceRecordDTO> raceTable;
    private final List<SwissTimingRaceRecordDTO> availableSwissTimingRaces = new ArrayList<SwissTimingRaceRecordDTO>();
    private final SwissTimingConnectionTableWrapper connectionsTable;

    public SwissTimingEventManagementPanel(final Presenter presenter, StringMessages stringConstants,
            final CellTableWithCheckboxResources tableResources) {
        super(presenter.getSailingService(), presenter.getUserService(), presenter, presenter.getErrorReporter(), true,
                stringConstants);
        this.errorReporter = presenter.getErrorReporter();
        VerticalPanel mainPanel = new VerticalPanel();
        this.setWidget(mainPanel);
        mainPanel.setWidth("100%");
        CaptionPanel captionPanelConnections = new CaptionPanel(stringConstants.connections());
        mainPanel.add(captionPanelConnections);
        VerticalPanel verticalPanel = new VerticalPanel();
        captionPanelConnections.setContentWidget(verticalPanel);
        captionPanelConnections.setStyleName("bold");
        connectionsTable = new SwissTimingConnectionTableWrapper(presenter.getUserService(), sailingServiceWrite, stringConstants,
                errorReporter, true, tableResources, () -> {});
        connectionsTable.refreshSwissTimingConnectionList();
        // Add button panel
        final AccessControlledButtonPanel buttonPanel = new AccessControlledButtonPanel(presenter.getUserService(),
                SecuredDomainType.TRACKED_RACE);
        verticalPanel.add(buttonPanel);
        verticalPanel.add(connectionsTable);
        buttonPanel.addUnsecuredAction(stringMessages.refresh(),
                () -> connectionsTable.refreshSwissTimingConnectionList());
        // Add SwissTiming Connection
        buttonPanel.addCreateAction(stringMessages.addSwissTimingConnection(),
                () -> new SwissTimingConnectionDialog(
                        new DialogCallback<SwissTimingConfigurationWithSecurityDTO>() {
                            @Override
                            public void ok(SwissTimingConfigurationWithSecurityDTO editedConnection) {
                                sailingServiceWrite.createSwissTimingConfiguration(editedConnection.getName(),
                                        editedConnection.getJsonUrl(), editedConnection.getHostname(),
                                        editedConnection.getPort(), editedConnection.getUpdateURL(),
                                        editedConnection.getUpdateUsername(), editedConnection.getUpdatePassword(),
                                        new MarkedAsyncCallback<Void>(new AsyncCallback<Void>() {
                                            @Override
                                            public void onFailure(Throwable caught) {
                                                errorReporter
                                                        .reportError("Exception trying to create configuration in DB: "
                                                                + caught.getMessage());
                                            }

                                            @Override
                                            public void onSuccess(Void voidResult) {
                                                connectionsTable.refreshSwissTimingConnectionList();
                                                connectionsTable.getFilterField().search(editedConnection.getJsonUrl());
                                            }
                                        }));
                            }

                            @Override
                            public void cancel() {
                            }
                        }, presenter.getUserService(), errorReporter).show());
        // Remove SwissTiming Connection
        buttonPanel.addRemoveAction(stringMessages.remove(), connectionsTable.getSelectionModel(), false, () -> {
            sailingServiceWrite.deleteSwissTimingConfigurations(connectionsTable.getSelectionModel().getSelectedSet(),
                    new AsyncCallback<Void>() {
                        @Override
                        public void onFailure(Throwable caught) {
                            errorReporter.reportError(
                                    "Exception trying to delete configuration in DB: " + caught.getMessage());
                        }

                        @Override
                        public void onSuccess(Void result) {
                            connectionsTable.refreshSwissTimingConnectionList();
                        }
                    });
        });
        // List Races in SwissTiming Connection
        final Button listRacesButton = buttonPanel.addUnsecuredAction(stringMessages.listRaces(), () -> {
            fillRaces(sailingServiceWrite);
        });
        listRacesButton.setEnabled(false);
        connectionsTable.getSelectionModel().addSelectionChangeHandler(e -> {
            listRacesButton.setEnabled(connectionsTable.getSelectionModel().getSelectedSet().size() == 1);
        });
        HorizontalPanel racesSplitPanel = new HorizontalPanel();
        mainPanel.add(racesSplitPanel);
        CaptionPanel trackableRacesCaptionPanel = new CaptionPanel(stringConstants.trackableRaces());
        racesSplitPanel.add(trackableRacesCaptionPanel);
        trackableRacesCaptionPanel.setWidth("50%");
        CaptionPanel trackedRacesCaptionPanel = new CaptionPanel(stringConstants.trackedRaces());
        racesSplitPanel.add(trackedRacesCaptionPanel);
        trackedRacesCaptionPanel.setWidth("50%");
        VerticalPanel trackableRacesPanel = new VerticalPanel();
        trackableRacesCaptionPanel.setContentWidget(trackableRacesPanel);
        trackableRacesCaptionPanel.setStyleName("bold");
        VerticalPanel trackedRacesPanel = new VerticalPanel();
        trackedRacesPanel.setWidth("100%");
        trackedRacesCaptionPanel.setContentWidget(trackedRacesPanel);
        trackedRacesCaptionPanel.setStyleName("bold");
        // Regatta selection
        HorizontalPanel regattaPanel = new HorizontalPanel();
        regattaPanel.setSpacing(5);
        Label regattaForTrackingLabel = new Label(stringMessages.regattaUsedForTheTrackedRace());
        regattaForTrackingLabel.setWordWrap(false);
        regattaPanel.add(regattaForTrackingLabel);
        regattaPanel.add(getAvailableRegattasListBox());
        trackableRacesPanel.add(regattaPanel);
        Label lblTrackSettings = new Label(stringConstants.trackSettings());
        trackableRacesPanel.add(lblTrackSettings);
        final CheckBox trackWindCheckbox = new CheckBox(stringConstants.trackWind());
        trackWindCheckbox.setWordWrap(false);
        trackWindCheckbox.setValue(true);
        trackableRacesPanel.add(trackWindCheckbox);
        final CheckBox declinationCheckbox = new CheckBox(stringConstants.declinationCheckbox());
        declinationCheckbox.setWordWrap(false);
        declinationCheckbox.setValue(true);
        trackableRacesPanel.add(declinationCheckbox);
        final CheckBox simulateWithStartTimeNow = new CheckBox(stringMessages.simulateAsLiveRace());
        simulateWithStartTimeNow.setWordWrap(false);
        simulateWithStartTimeNow.setValue(false);
        trackableRacesPanel.add(simulateWithStartTimeNow);
        final CheckBox useInternalMarkPassingAlgorithmCheckbox = new CheckBox(stringMessages.useInternalAlgorithm());
        useInternalMarkPassingAlgorithmCheckbox.setWordWrap(false);
        useInternalMarkPassingAlgorithmCheckbox.setValue(Boolean.FALSE);
        trackableRacesPanel.add(useInternalMarkPassingAlgorithmCheckbox);
        // text box for filtering the cell table
        HorizontalPanel filterPanel = new HorizontalPanel();
        filterPanel.setSpacing(5);
        trackableRacesPanel.add(filterPanel);
        Label lblFilterEvents = new Label(stringConstants.filterRaces() + ":");
        filterPanel.add(lblFilterEvents);
        filterPanel.setCellVerticalAlignment(lblFilterEvents, HasVerticalAlignment.ALIGN_MIDDLE);
        raceTable = new FlushableCellTable<SwissTimingRaceRecordDTO>(/* pageSize */10000, tableRes);
        raceTable.setWidth("300px");
        raceList = new ListDataProvider<SwissTimingRaceRecordDTO>();
        filterablePanelEvents = new LabeledAbstractFilterablePanel<SwissTimingRaceRecordDTO>(lblFilterEvents,
                availableSwissTimingRaces, raceList, stringMessages) {
            @Override
            public Iterable<String> getSearchableStrings(SwissTimingRaceRecordDTO t) {
                List<String> strings = new ArrayList<>();
                strings.add(t.regattaName);
                strings.add(t.seriesName);
                strings.add(t.getName());
                strings.add(t.raceStatus);
                strings.add(t.boatClass);
                strings.add(t.gender);
                if (t.raceStartTime != null) {
                    strings.add(dateFormatter.render(t.raceStartTime));
                }
                return strings;
            }

            @Override
            public AbstractCellTable<SwissTimingRaceRecordDTO> getCellTable() {
                return raceTable;
            }
        };
        final EntityIdentityComparator<SwissTimingRaceRecordDTO> entityIdentityComparator = new EntityIdentityComparator<SwissTimingRaceRecordDTO>() {
            @Override
            public boolean representSameEntity(SwissTimingRaceRecordDTO dto1, SwissTimingRaceRecordDTO dto2) {
                return dto1.raceId.equals(dto2.raceId);
            }
            @Override
            public int hashCode(SwissTimingRaceRecordDTO t) {
                return t.raceId.hashCode();
            }
        };
        TextColumn<SwissTimingRaceRecordDTO> raceNameColumn = new TextColumn<SwissTimingRaceRecordDTO>() {
            @Override
            public String getValue(SwissTimingRaceRecordDTO object) {
                return object.getName();
            }
        };
        TextColumn<SwissTimingRaceRecordDTO> regattaNameColumn = new TextColumn<SwissTimingRaceRecordDTO>() {
            @Override
            public String getValue(SwissTimingRaceRecordDTO object) {
                return object.regattaName;
            }
        };
        SelectionCheckboxColumn<SwissTimingRaceRecordDTO> selectionColumn = new SelectionCheckboxColumn<SwissTimingRaceRecordDTO>(
                tableRes.cellTableStyle().cellTableCheckboxSelected(),
                tableRes.cellTableStyle().cellTableCheckboxDeselected(),
                tableRes.cellTableStyle().cellTableCheckboxColumnCell(), entityIdentityComparator, raceList, raceTable);

        TextColumn<SwissTimingRaceRecordDTO> seriesNameColumn = new TextColumn<SwissTimingRaceRecordDTO>() {
            @Override
            public String getValue(SwissTimingRaceRecordDTO object) {
                return object.seriesName;
            }
        };
        TextColumn<SwissTimingRaceRecordDTO> raceIdColumn = new TextColumn<SwissTimingRaceRecordDTO>() {
            @Override
            public String getValue(SwissTimingRaceRecordDTO object) {
                return object.raceId;
            }
        };
        TextColumn<SwissTimingRaceRecordDTO> boatClassColumn = new TextColumn<SwissTimingRaceRecordDTO>() {
            @Override
            public String getValue(SwissTimingRaceRecordDTO object) {
                return object.boatClass != null ? object.boatClass : "";
            }
        };
        TextColumn<SwissTimingRaceRecordDTO> genderColumn = new TextColumn<SwissTimingRaceRecordDTO>() {
            @Override
            public String getValue(SwissTimingRaceRecordDTO object) {
                return object.gender != null ? object.gender : "";
            }
        };
        TextColumn<SwissTimingRaceRecordDTO> raceStatusColumn = new TextColumn<SwissTimingRaceRecordDTO>() {
            @Override
            public String getValue(SwissTimingRaceRecordDTO object) {
                return object.raceStatus != null ? object.raceStatus : "";
            }
        };
        TextColumn<SwissTimingRaceRecordDTO> raceStartTimeColumn = new TextColumn<SwissTimingRaceRecordDTO>() {
            @Override
            public String getValue(SwissTimingRaceRecordDTO object) {
                return object.raceStartTime==null?"":dateFormatter.render(object.raceStartTime) + " " + timeFormatter.render(object.raceStartTime);
            }
        };
        raceNameColumn.setSortable(true);
        raceStartTimeColumn.setSortable(true);
        boatClassColumn.setSortable(true);
        raceIdColumn.setSortable(true);
        genderColumn.setSortable(true);
        raceStatusColumn.setSortable(true);
        regattaNameColumn.setSortable(true);
        seriesNameColumn.setSortable(true);
        raceTable.addColumn(selectionColumn, selectionColumn.getHeader());
        raceTable.addColumn(regattaNameColumn, stringConstants.regatta());
        raceTable.addColumn(seriesNameColumn, stringConstants.series());
        raceTable.addColumn(raceNameColumn, stringConstants.name());
        raceTable.addColumn(raceStatusColumn, stringConstants.status());
        raceTable.addColumn(boatClassColumn, stringConstants.boatClass());
        raceTable.addColumn(genderColumn, stringConstants.gender());
        raceTable.addColumn(raceStartTimeColumn, stringConstants.startTime());
        raceTable.setSelectionModel(selectionColumn.getSelectionModel(), selectionColumn.getSelectionManager());
        trackableRacesPanel.add(raceTable);
        raceList.addDataDisplay(raceTable);
        Handler columnSortHandler = getRaceTableColumnSortHandler(raceList.getList(), regattaNameColumn, seriesNameColumn,
        		raceNameColumn, raceStartTimeColumn, raceIdColumn, boatClassColumn, genderColumn, raceStatusColumn);
        raceTable.addColumnSortHandler(columnSortHandler);
        trackedRacesPanel.add(trackedRacesListComposite);
        filterPanel.add(filterablePanelEvents);
        HorizontalPanel racesButtonPanel = new HorizontalPanel();
        trackableRacesPanel.add(racesButtonPanel);
        Button btnTrack = new Button(stringConstants.startTracking());
        racesButtonPanel.add(btnTrack);
        racesButtonPanel.setSpacing(10);
        btnTrack.addClickHandler(new ClickHandler() {
            @Override
            public void onClick(ClickEvent event) {
                trackSelectedRaces(trackWindCheckbox.getValue(), declinationCheckbox.getValue(),
                        useInternalMarkPassingAlgorithmCheckbox.getValue());
            }
        });
        btnTrack.setEnabled(false);
        connectionsTable.getSelectionModel().addSelectionChangeHandler(
                e -> btnTrack.setEnabled(connectionsTable.getSelectionModel().getSelectedSet().size() == 1));
    }

    private ListHandler<SwissTimingRaceRecordDTO> getRaceTableColumnSortHandler(List<SwissTimingRaceRecordDTO> raceRecords,
    		Column<SwissTimingRaceRecordDTO, ?> regattaNameColumn, Column<SwissTimingRaceRecordDTO, ?> seriesNameColumn, 
    		Column<SwissTimingRaceRecordDTO, ?> nameColumn, Column<SwissTimingRaceRecordDTO, ?> trackingStartColumn,
            Column<SwissTimingRaceRecordDTO, ?> raceIdColumn, Column<SwissTimingRaceRecordDTO, ?> boatClassColumn,
            Column<SwissTimingRaceRecordDTO, ?> genderColumn, Column<SwissTimingRaceRecordDTO, ?> statusColumn) {
        ListHandler<SwissTimingRaceRecordDTO> result = new ListHandler<SwissTimingRaceRecordDTO>(raceRecords);
        result.setComparator(regattaNameColumn, new Comparator<SwissTimingRaceRecordDTO>() {
            @Override
            public int compare(SwissTimingRaceRecordDTO o1, SwissTimingRaceRecordDTO o2) {
                return new NaturalComparator().compare(o1.regattaName,  o2.regattaName);
            }
        });
        result.setComparator(seriesNameColumn, new Comparator<SwissTimingRaceRecordDTO>() {
            @Override
            public int compare(SwissTimingRaceRecordDTO o1, SwissTimingRaceRecordDTO o2) {
                return new NaturalComparator().compare(o1.seriesName,  o2.seriesName);
            }
        });
        result.setComparator(nameColumn, new Comparator<SwissTimingRaceRecordDTO>() {
            @Override
            public int compare(SwissTimingRaceRecordDTO o1, SwissTimingRaceRecordDTO o2) {
                return new NaturalComparator().compare(o1.getName(),  o2.getName());
            }
        });
        result.setComparator(trackingStartColumn, new Comparator<SwissTimingRaceRecordDTO>() {
            @Override
            public int compare(SwissTimingRaceRecordDTO o1, SwissTimingRaceRecordDTO o2) {
                return o1.raceStartTime == null ? -1 : o2.raceStartTime == null ? 1 : o1.raceStartTime
                        .compareTo(o2.raceStartTime);
            }
        });
        result.setComparator(raceIdColumn, new Comparator<SwissTimingRaceRecordDTO>()  {
            @Override
            public int compare(SwissTimingRaceRecordDTO o1, SwissTimingRaceRecordDTO o2) {
                return o1.raceId == null ? -1 : o2.raceId == null ? 1 : 
                    new NaturalComparator().compare(o1.raceId, o2.raceId);
            }
        });
        result.setComparator(boatClassColumn, new Comparator<SwissTimingRaceRecordDTO>() {
            @Override
            public int compare(SwissTimingRaceRecordDTO o1, SwissTimingRaceRecordDTO o2) {
                return o1.boatClass == null ? -1 : o2.boatClass == null ? 1 : new NaturalComparator(false).compare(o1.boatClass, o2.boatClass);
            }
        });
        result.setComparator(genderColumn, new Comparator<SwissTimingRaceRecordDTO>() {
            @Override
            public int compare(SwissTimingRaceRecordDTO o1, SwissTimingRaceRecordDTO o2) {
                return o1.gender == null ? -1 : o2.gender == null ? 1 : new NaturalComparator(false).compare(o1.gender, o2.gender);
            }
        });
        result.setComparator(statusColumn, new Comparator<SwissTimingRaceRecordDTO>() {
            @Override
            public int compare(SwissTimingRaceRecordDTO o1, SwissTimingRaceRecordDTO o2) {
                return new NaturalComparator().compare(o1.raceStatus,  o2.raceStatus);
            }
        });
        return result;
    }


    private void fillRaces(final SailingServiceWriteAsync sailingServiceWrite) {
        final SwissTimingConfigurationWithSecurityDTO selectedObject = connectionsTable.getSelectionModel()
                .getSelectedSet().iterator().next();
        sailingServiceWrite.getRacesOfSwissTimingEvent(selectedObject.getJsonUrl(),
                new AsyncCallback<SwissTimingEventRecordDTO>() {
                    @Override
                    public void onFailure(Throwable caught) {
                        SwissTimingEventManagementPanel.this.errorReporter
                                .reportError("Error trying to list races: " + caught.getMessage());
                    }

                    @Override
                    public void onSuccess(final SwissTimingEventRecordDTO result) {
                        availableSwissTimingRaces.clear();
                        if (result != null) {
                            availableSwissTimingRaces.addAll(result.races);
                        }
                        raceList.getList().clear();
                        raceList.getList().addAll(availableSwissTimingRaces);
                        filterablePanelEvents.getTextBox().setText(null);
                        filterablePanelEvents.updateAll(result.races);
                        // store a successful configuration in the database for later retrieval
                        final SwissTimingConfigurationWithSecurityDTO updatedDTO = new SwissTimingConfigurationWithSecurityDTO(
                                selectedObject, result.trackingDataHost, result.trackingDataPort, result.eventName);
                        sailingServiceWrite.updateSwissTimingConfiguration(updatedDTO, new AsyncCallback<Void>() {
                            @Override
                            public void onFailure(Throwable caught) {
                                errorReporter.reportError(
                                        "Exception trying to update configuration in DB: " + caught.getMessage());
                            }

                            @Override
                            public void onSuccess(Void voidResult) {
                                connectionsTable.refreshSwissTimingConnectionList();
                            }
                        });
                    }
                });
    }

    private void trackSelectedRaces(boolean trackWind, boolean correctWindByDeclination, boolean useInternalMarkPassingAlgorithm) {
        final SwissTimingConfigurationWithSecurityDTO selectedObject = connectionsTable.getSelectionModel()
                .getSelectedSet().iterator().next();
        final String hostname = selectedObject.getHostname();
        final Integer port = selectedObject.getPort();
        final String updateURL = selectedObject.getUpdateURL();
        final String updateUsername = selectedObject.getUpdateUsername();
        final String updatePassword = selectedObject.getUpdatePassword();
        final List<SwissTimingRaceRecordDTO> selectedRaces = new ArrayList<SwissTimingRaceRecordDTO>();
        for (final SwissTimingRaceRecordDTO race : this.raceList.getList()) {
            if (raceTable.getSelectionModel().isSelected(race)) {
                selectedRaces.add(race);
            }
        }
        RegattaDTO selectedRegatta = getSelectedRegatta();
        RegattaIdentifier regattaIdentifier = null;
        if (selectedRegatta != null) {
            regattaIdentifier = new RegattaName(selectedRegatta.getName());
        }
        
        // Check if the assigned regatta makes sense
        if (checkBoatClassOK(selectedRegatta, selectedRaces)) {
            sailingServiceWrite.trackWithSwissTiming(/* regattaToAddTo */ regattaIdentifier, selectedRaces, hostname, port==null?0:port,
                    trackWind, correctWindByDeclination, useInternalMarkPassingAlgorithm, updateURL, updateUsername,
                    updatePassword, selectedObject.getName(), selectedObject.getJsonUrl(), new AsyncCallback<Void>() {
                        @Override
                        public void onFailure(Throwable caught) {
                            errorReporter.reportError("Error trying to register races " + selectedRaces
                                    + " for tracking: " + caught.getMessage());
                        }

                        @Override
                        public void onSuccess(Void result) {
                            regattaRefresher.fillRegattas();
                        }
                    });
        }
    }
    
    @Override
    public AbstractFilterablePanel<SwissTimingConfigurationWithSecurityDTO> getFilterablePanel() {
        return connectionsTable.getFilterField();
    }
}<|MERGE_RESOLUTION|>--- conflicted
+++ resolved
@@ -35,11 +35,7 @@
 import com.sap.sailing.gwt.ui.shared.SwissTimingRaceRecordDTO;
 import com.sap.sse.common.util.NaturalComparator;
 import com.sap.sse.gwt.adminconsole.AdminConsoleTableResources;
-<<<<<<< HEAD
-=======
 import com.sap.sse.gwt.adminconsole.FilterablePanelProvider;
-import com.sap.sse.gwt.client.ErrorReporter;
->>>>>>> f0e7176f
 import com.sap.sse.gwt.client.async.MarkedAsyncCallback;
 import com.sap.sse.gwt.client.celltable.CellTableWithCheckboxResources;
 import com.sap.sse.gwt.client.celltable.EntityIdentityComparator;
@@ -459,7 +455,7 @@
                     });
         }
     }
-    
+
     @Override
     public AbstractFilterablePanel<SwissTimingConfigurationWithSecurityDTO> getFilterablePanel() {
         return connectionsTable.getFilterField();
