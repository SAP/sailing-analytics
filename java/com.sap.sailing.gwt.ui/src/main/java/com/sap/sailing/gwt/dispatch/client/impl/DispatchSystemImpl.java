--- conflicted
+++ resolved
@@ -19,11 +19,6 @@
     private final DispatchAsync<CTX> dispatch;
 
     public DispatchSystemImpl(String dispatchRPCPath) {
-<<<<<<< HEAD
-        simpleDispatch = new SimpleDispatch<CTX>(dispatchRPCPath);
-        dispatch = new CachingDispatch<CTX>(new AutomaticBatchingDispatch<CTX>(
-                simpleDispatch));
-=======
         this(dispatchRPCPath, false);
     }
     
@@ -31,7 +26,6 @@
         simpleDispatch = new SimpleDispatch<CTX>(dispatchRPCPath);
         dispatch = new CachingDispatch<CTX>(new AutomaticBatchingDispatch<CTX>(
                 simpleDispatch, processResultsScheduled));
->>>>>>> f66f9c55
     }
     
     @Override
