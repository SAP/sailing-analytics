--- conflicted
+++ resolved
@@ -15,27 +15,17 @@
 
 public class DispatchSystemImpl<CTX extends DispatchContext> implements DispatchSystem<CTX> {
     
-<<<<<<< HEAD
     private final SimpleDispatch<CTX> simpleDispatch;
     private final DispatchAsync<CTX> dispatch;
-=======
-    private final SimpleDispatch<CTX> simpleDispatch = new SimpleDispatch<CTX>(null);
-    private final DispatchAsync<CTX> dispatch;
-    
-    public DispatchSystemImpl() {
-        this(false);
+
+    public DispatchSystemImpl(String dispatchRPCPath) {
+        this(dispatchRPCPath, false);
     }
     
-    public DispatchSystemImpl(boolean processResultsScheduled) {
+    public DispatchSystemImpl(String dispatchRPCPath, boolean processResultsScheduled) {
+        simpleDispatch = new SimpleDispatch<CTX>(dispatchRPCPath);
         dispatch = new CachingDispatch<CTX>(new AutomaticBatchingDispatch<CTX>(
                 simpleDispatch, processResultsScheduled));
-    }
->>>>>>> dbc10902
-
-    public DispatchSystemImpl(String dispatchRPCPath) {
-        simpleDispatch = new SimpleDispatch<CTX>(dispatchRPCPath);
-        dispatch = new CachingDispatch<CTX>(new AutomaticBatchingDispatch<CTX>(
-                simpleDispatch));
     }
     
     @Override
