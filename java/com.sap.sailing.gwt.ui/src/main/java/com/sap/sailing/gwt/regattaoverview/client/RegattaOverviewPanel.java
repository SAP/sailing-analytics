--- conflicted
+++ resolved
@@ -15,19 +15,11 @@
 import com.google.gwt.user.client.ui.VerticalPanel;
 import com.sap.sailing.gwt.common.client.SharedResources;
 import com.sap.sailing.gwt.regattaoverview.client.RegattaRaceStatesComponent.EntryHandler;
-<<<<<<< HEAD
-import com.sap.sailing.gwt.settings.client.leaderboard.MultiRaceLeaderboardSettings;
-=======
->>>>>>> 14f04ad7
 import com.sap.sailing.gwt.settings.client.regattaoverview.RegattaOverviewContextDefinition;
 import com.sap.sailing.gwt.settings.client.regattaoverview.RegattaRaceStatesSettings;
 import com.sap.sailing.gwt.settings.client.utils.StoredSettingsLocationFactory;
 import com.sap.sailing.gwt.ui.client.SailingServiceAsync;
 import com.sap.sailing.gwt.ui.client.StringMessages;
-<<<<<<< HEAD
-import com.sap.sailing.gwt.ui.leaderboard.MultiRaceLeaderboardPanel;
-=======
->>>>>>> 14f04ad7
 import com.sap.sailing.gwt.ui.shared.EventDTO;
 import com.sap.sailing.gwt.ui.shared.RaceGroupDTO;
 import com.sap.sse.gwt.client.ErrorReporter;
@@ -253,51 +245,6 @@
         checkToEnableSettingsButton();
     }
     
-<<<<<<< HEAD
-    private void loadLeaderboard() {
-        /*
-         * Load a tabbed widget with one tab per regatta. Each tab contains the leaderboard for the regatta.
-         */
-        if (leaderboardsTabPanel != null) {
-            if (showLeaderboard) {
-                final CompetitorSelectionModel competitorSelectionProvider = new CompetitorSelectionModel(/* hasMultiSelection */ true);
-                final MultiRaceLeaderboardSettings leaderboardSettings = new MultiRaceLeaderboardSettings(); 
-                sailingService.getLeaderboardsByEvent(eventDTO, new MarkedAsyncCallback<List<StrippedLeaderboardDTO>>(
-                        new AsyncCallback<List<StrippedLeaderboardDTO>>() {
-                            @Override
-                            public void onSuccess(List<StrippedLeaderboardDTO> result) {
-                                leaderboardsTabPanel.clear();
-                                for (StrippedLeaderboardDTO leaderboard : result) {
-                                    MultiRaceLeaderboardPanel leaderboardPanel = new MultiRaceLeaderboardPanel(null, null, sailingService,
-                                            new AsyncActionsExecutor(), leaderboardSettings, false, 
-                                            competitorSelectionProvider, 
-                                            null, leaderboard.name, 
-                                            errorReporter, stringMessages, /* showRaceDetails */false);
-                                    leaderboardsTabPanel.add(leaderboardPanel,
-                                            (leaderboard.getDisplayName() == null ? leaderboard.name : leaderboard.getDisplayName())
-                                            + " " + stringMessages.leaderboard());
-                                }
-                                if (!result.isEmpty()) {
-                                    leaderboardsTabPanel.setVisible(true);
-                                    leaderboardsTabPanel.selectTab(0);
-                                } else {
-                                    leaderboardCheckBox.setValue(false);
-                                    errorReporter.reportError(stringMessages.errorLoadingLeaderBoardByEvent());
-                                }
-                            }
-                            @Override
-                            public void onFailure(Throwable caught) {
-                            }
-                        }));
-            } else {
-                leaderboardsTabPanel.clear();
-                leaderboardsTabPanel.setVisible(false);
-            }
-        }
-    }
-
-=======
->>>>>>> 14f04ad7
     private void checkToEnableSettingsButton() {
         if (eventDTO != null && raceGroupDTOs.size() > 0) {
             settingsButton.setEnabled(true);
