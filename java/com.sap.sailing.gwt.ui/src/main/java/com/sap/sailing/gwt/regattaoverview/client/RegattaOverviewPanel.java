package com.sap.sailing.gwt.regattaoverview.client;

import java.util.ArrayList;
import java.util.Date;
import java.util.List;

import com.google.gwt.dom.client.Style.Unit;
import com.google.gwt.event.dom.client.ClickEvent;
import com.google.gwt.event.dom.client.ClickHandler;
import com.google.gwt.event.logical.shared.ValueChangeEvent;
import com.google.gwt.event.logical.shared.ValueChangeHandler;
import com.google.gwt.user.client.Window;
import com.google.gwt.user.client.rpc.AsyncCallback;
import com.google.gwt.user.client.ui.Anchor;
import com.google.gwt.user.client.ui.CheckBox;
import com.google.gwt.user.client.ui.FlexTable;
import com.google.gwt.user.client.ui.FlowPanel;
import com.google.gwt.user.client.ui.SimplePanel;
import com.google.gwt.user.client.ui.TabPanel;
import com.google.gwt.user.client.ui.VerticalPanel;
import com.sap.sailing.gwt.common.client.SharedResources;
import com.sap.sailing.gwt.regattaoverview.client.RegattaRaceStatesComponent.EntryHandler;
import com.sap.sailing.gwt.settings.client.leaderboard.LeaderboardSettings;
import com.sap.sailing.gwt.settings.client.regattaoverview.RegattaOverviewContextDefinition;
import com.sap.sailing.gwt.settings.client.regattaoverview.RegattaRaceStatesSettings;
import com.sap.sailing.gwt.settings.client.utils.StoredSettingsLocationFactory;
import com.sap.sailing.gwt.ui.client.CompetitorSelectionModel;
import com.sap.sailing.gwt.ui.client.SailingServiceAsync;
import com.sap.sailing.gwt.ui.client.StringMessages;
import com.sap.sailing.gwt.ui.leaderboard.LeaderboardPanel;
import com.sap.sailing.gwt.ui.shared.EventDTO;
import com.sap.sailing.gwt.ui.shared.RaceGroupDTO;
import com.sap.sailing.gwt.ui.shared.StrippedLeaderboardDTO;
import com.sap.sse.gwt.client.ErrorReporter;
import com.sap.sse.gwt.client.async.AsyncActionsExecutor;
import com.sap.sse.gwt.client.async.MarkedAsyncCallback;
import com.sap.sse.gwt.client.player.TimeListener;
import com.sap.sse.gwt.client.player.Timer;
import com.sap.sse.gwt.client.player.Timer.PlayModes;
import com.sap.sse.gwt.client.player.Timer.PlayStates;
import com.sap.sse.gwt.client.shared.components.LinkWithSettingsGenerator;
import com.sap.sse.gwt.client.shared.components.SettingsDialog;
import com.sap.sse.gwt.client.shared.perspective.IgnoreLocalSettings;
import com.sap.sse.gwt.client.shared.settings.ComponentContext;
import com.sap.sse.gwt.client.shared.settings.DefaultOnSettingsLoadedCallback;
import com.sap.sse.security.ui.client.UserService;
import com.sap.sse.security.ui.settings.ComponentContextWithSettingsStorage;
import com.sap.sse.security.ui.settings.StoredSettingsLocation;

public class RegattaOverviewPanel extends SimplePanel {
    
    private final long serverUpdateRateInMs = 10000;
    private final long uiUpdateRateInMs = 450;
    
    private final Timer serverUpdateTimer;
    private final Timer uiUpdateTimer;
    
    private final SailingServiceAsync sailingService;
    protected final StringMessages stringMessages;
    protected final ErrorReporter errorReporter;
    
    private final RegattaOverviewContextDefinition regattaOverviewContextDefinition;
    private EventDTO eventDTO;
    private List<RaceGroupDTO> raceGroupDTOs;
    private boolean showLeaderboard = false;
    
    private RegattaRaceStatesComponent regattaRaceStatesComponent;
    
    private TabPanel leaderboardsTabPanel;
    private final Anchor settingsButton;
    private final Anchor refreshNowButton;
    private final Anchor startStopUpdatingButton;
    private CheckBox leaderboardCheckBox;
    private final FlowPanel repeatedInfoLabel = new FlowPanel();
    private VerticalPanel mainPanel;
    private UserService userService;
    private ComponentContext<RegattaRaceStatesSettings> componentContext;
    
    private final RegattaOverviewResources.LocalCss style = RegattaOverviewResources.INSTANCE.css();
    private final SharedResources RES = SharedResources.INSTANCE;
    
    private EntryHandler entryClickedHandler = null;
    
    public void setEntryClickedHandler(EntryHandler handler) {
        entryClickedHandler = handler;
        if(regattaRaceStatesComponent != null) {
            regattaRaceStatesComponent.setEntryClickedHandler(handler);
        }
    }
    
    public RegattaOverviewPanel(
            SailingServiceAsync sailingService,
            UserService userService,
            final ErrorReporter errorReporter, 
            final StringMessages stringMessages, 
            RegattaOverviewContextDefinition regattaOverviewContextDefinition) {
        
        this.sailingService = sailingService;
        this.stringMessages = stringMessages;
        this.errorReporter = errorReporter;
        this.regattaOverviewContextDefinition = regattaOverviewContextDefinition;
        this.serverUpdateTimer = new Timer(PlayModes.Live, serverUpdateRateInMs);
        this.uiUpdateTimer = new Timer(PlayModes.Live, uiUpdateRateInMs);
        this.eventDTO = null;
        this.raceGroupDTOs = new ArrayList<RaceGroupDTO>();
        this.userService = userService;

        mainPanel = new VerticalPanel();
        setWidget(mainPanel);
        mainPanel.setWidth("100%");
        mainPanel.addStyleName(style.contentWrapper());
        
        refreshNowButton = new Anchor(stringMessages.refreshNow());
        refreshNowButton.setStyleName(RES.mainCss().button());
        refreshNowButton.addStyleName(style.button());

        refreshNowButton.addClickHandler(new ClickHandler() {
            @Override
            public void onClick(ClickEvent event) {
                regattaRaceStatesComponent.loadAndUpdateEventLog();
            }
            
        });
        settingsButton = new Anchor("&nbsp;", true);
        settingsButton.ensureDebugId("RegattaOverviewSettingsButton");
        settingsButton.setStyleName(style.settingsButton());
        settingsButton.addStyleName(RES.mainCss().button());
        settingsButton.addStyleName(style.button());

        settingsButton.addClickHandler(new ClickHandler() {
            @Override
            public void onClick(ClickEvent event) {
                // TODO should we always set ignoreLocalSettings=true when creating links?
                new SettingsDialog<RegattaRaceStatesSettings>(regattaRaceStatesComponent, stringMessages,
                        new LinkWithSettingsGenerator<>(regattaOverviewContextDefinition,
                                IgnoreLocalSettings.getIgnoreLocalSettingsFromCurrentUrl())).show();
            }            
        });
        
        startStopUpdatingButton = new Anchor("&nbsp;", true);
        startStopUpdatingButton.setStyleName(RES.mainCss().button());
        startStopUpdatingButton.addStyleName(style.refreshButton());
        startStopUpdatingButton.addStyleName(style.button());
        startStopUpdatingButton.addClickHandler(new ClickHandler() {
            @Override
            public void onClick(ClickEvent event) {
                if (serverUpdateTimer.getPlayState().equals(PlayStates.Playing)) {
                    serverUpdateTimer.pause();
                    startStopUpdatingButton.removeStyleName(style.refreshButton_live());
                } else if (serverUpdateTimer.getPlayState().equals(PlayStates.Paused)) {
                    serverUpdateTimer.play();
                    startStopUpdatingButton.addStyleName(style.refreshButton_live());
                }
            }
            
        });
        
        //FIXME The chained calls from here are independent from each other and should be implemented with Dispatching Framework
        sailingService.getEventById(regattaOverviewContextDefinition.getEvent(), false, new MarkedAsyncCallback<EventDTO>(
                new AsyncCallback<EventDTO>() {
                    @Override
                    public void onFailure(Throwable cause) {
                        settingsButton.setEnabled(false);
                        errorReporter.reportError("Error trying to load event with id " + regattaOverviewContextDefinition.getEvent() + " : "
                                + cause.getMessage());
                        continueInitAfterEventRetrieved();
                    }
        
                    @Override
                    public void onSuccess(EventDTO result) {
                        setEvent(result);
                        continueInitAfterEventRetrieved();
                    }
                }));
        
    }

    private void continueInitAfterEventRetrieved() {
        sailingService.getRegattaStructureForEvent(regattaOverviewContextDefinition.getEvent(), new MarkedAsyncCallback<List<RaceGroupDTO>>(
                new AsyncCallback<List<RaceGroupDTO>>() {
                    @Override
                    public void onFailure(Throwable cause) {
                        errorReporter.reportError("Error trying to load regattas for event with id " + regattaOverviewContextDefinition.getEvent() + " : "
                                + cause.getMessage());
                        continueInitAfterRaceGroupsRetrieved();
                    }
        
                    @Override
                    public void onSuccess(List<RaceGroupDTO> result) {
                        raceGroupDTOs.clear();
                        raceGroupDTOs.addAll(result);
                        continueInitAfterRaceGroupsRetrieved();
                    }
                    
                }));
    }

    private void continueInitAfterRaceGroupsRetrieved() {
        final StoredSettingsLocation storageDefinition = StoredSettingsLocationFactory.createStoredSettingsLocatorForRegattaOverview(regattaOverviewContextDefinition);
        final RegattaRaceStatesComponentLifecycle lifecycle = new RegattaRaceStatesComponentLifecycle(eventDTO == null ? null : eventDTO.venue.getCourseAreas(), raceGroupDTOs);
        componentContext = new ComponentContextWithSettingsStorage<>(
                lifecycle, userService, storageDefinition);
        
        componentContext.getInitialSettings(new DefaultOnSettingsLoadedCallback<RegattaRaceStatesSettings>() {
            @Override
            public void onSuccess(RegattaRaceStatesSettings defaultSettings) {
                continueInitAfterSettingsRetrieved(defaultSettings);
            }
        });
    }

    private void continueInitAfterSettingsRetrieved(RegattaRaceStatesSettings defaultSettings) {
        regattaRaceStatesComponent = new RegattaRaceStatesComponent(null, componentContext, sailingService, errorReporter,
                stringMessages,
                regattaOverviewContextDefinition.getEvent(), eventDTO, raceGroupDTOs, defaultSettings, uiUpdateTimer);
        
        regattaRaceStatesComponent.setEntryClickedHandler(entryClickedHandler);
        
        regattaRaceStatesComponent.setWidth("100%");
        
        this.serverUpdateTimer.addTimeListener(new TimeListener() {
            @Override
            public void timeChanged(Date newTime, Date oldTime) {
                regattaRaceStatesComponent.onUpdateServer();
            }
        });
        this.serverUpdateTimer.play();
        startStopUpdatingButton.addStyleName(style.refreshButton_live());

        this.uiUpdateTimer.addTimeListener(new TimeListener() {
            @Override
            public void timeChanged(Date newTime, Date oldTime) {
                fireEvent(new EventTimeUpdateEvent(newTime));
            }
        });
        this.uiUpdateTimer.play();
        

        // TODO create a perspective and add this parameter to the perspectiveOwnSettings
        final boolean showLeaderboardButton = Window.Location.getParameter("enableLeaderboard") != null
                && Window.Location.getParameter("enableLeaderboard").equalsIgnoreCase("true");
        if (showLeaderboardButton) {
            leaderboardCheckBox = addLeaderboardEnablerButton();
        } else {
            leaderboardCheckBox = null;
        }
        FlowPanel flowPanelLeft = new FlowPanel();
        flowPanelLeft.addStyleName(style.functionBarLeft());
        flowPanelLeft.add(repeatedInfoLabel);
        repeatedInfoLabel.setStyleName(style.repeatedInfoLabel());
        regattaRaceStatesComponent.setRepeatedInfoLabel(repeatedInfoLabel);

        FlowPanel flowPanelRight = new FlowPanel();
        flowPanelRight.addStyleName(style.functionBar());

        if (leaderboardCheckBox != null) {
            flowPanelRight.add(leaderboardCheckBox);
        }
        // flexTable.add(refreshNowButton);
        flowPanelRight.add(startStopUpdatingButton);
        flowPanelRight.add(settingsButton);

        FlexTable leftRightToolbar = new FlexTable();
        leftRightToolbar.setWidget(0, 1, flowPanelRight);
        leftRightToolbar.setWidget(0, 0, flowPanelLeft);

        leftRightToolbar.getElement().getStyle().setWidth(100, Unit.PCT);
        mainPanel.add(leftRightToolbar);
        mainPanel.add(regattaRaceStatesComponent);
        
        if (showLeaderboardButton) {
            leaderboardsTabPanel = new TabPanel();
            leaderboardsTabPanel.setStyleName(style.leaderboards());
            leaderboardsTabPanel.setVisible(false);
            mainPanel.add(leaderboardsTabPanel);
        } else {
            leaderboardsTabPanel = null;
        }
        checkToEnableSettingsButton();
    }

    private CheckBox addLeaderboardEnablerButton() {
        final CheckBox checkBox = new CheckBox(stringMessages.leaderboard());

        checkBox.setEnabled(true);
        checkBox.setValue(false);
        checkBox.setTitle(stringMessages.showHideComponent("Leaderboard"));
        // checkBox.getElement().getStyle().setMarginRight(10, Unit.PX);
        checkBox.setStyleName(RES.mainCss().button());
        checkBox.addStyleName(style.button());
        checkBox.addStyleName(style.buttonLeaderboard());
        checkBox.addValueChangeHandler(new ValueChangeHandler<Boolean>() {
            @Override
            public void onValueChange(ValueChangeEvent<Boolean> newValue) {
                boolean visible = checkBox.getValue();
                showLeaderboard = visible;
                loadLeaderboard();
            }
        });
        
        return checkBox;
    }
    
    private void loadLeaderboard() {
        /*
         * Load a tabbed widget with one tab per regatta. Each tab contains the leaderboard for the regatta.
         */
        if (leaderboardsTabPanel != null) {
            if (showLeaderboard) {
                final CompetitorSelectionModel competitorSelectionProvider = new CompetitorSelectionModel(/* hasMultiSelection */ true);
                final LeaderboardSettings leaderboardSettings = new LeaderboardSettings(); 
                sailingService.getLeaderboardsByEvent(eventDTO, new MarkedAsyncCallback<List<StrippedLeaderboardDTO>>(
                        new AsyncCallback<List<StrippedLeaderboardDTO>>() {
                            @Override
                            public void onSuccess(List<StrippedLeaderboardDTO> result) {
                                leaderboardsTabPanel.clear();
                                for (StrippedLeaderboardDTO leaderboard : result) {
                                    LeaderboardPanel leaderboardPanel = new LeaderboardPanel(null, null, sailingService,
                                            new AsyncActionsExecutor(), leaderboardSettings, false, 
                                            /*preSelectedRace*/null, 
                                            competitorSelectionProvider, 
                                            null, leaderboard.name, 
                                            errorReporter, stringMessages, /* showRaceDetails */false);
                                    leaderboardsTabPanel.add(leaderboardPanel,
                                            (leaderboard.getDisplayName() == null ? leaderboard.name : leaderboard.getDisplayName())
                                            + " " + stringMessages.leaderboard());
                                }
                                if (!result.isEmpty()) {
                                    leaderboardsTabPanel.setVisible(true);
                                    leaderboardsTabPanel.selectTab(0);
                                } else {
                                    leaderboardCheckBox.setValue(false);
                                    errorReporter.reportError(stringMessages.errorLoadingLeaderBoardByEvent());
                                }
                            }
                            @Override
                            public void onFailure(Throwable caught) {
                            }
                        }));
            } else {
                leaderboardsTabPanel.clear();
                leaderboardsTabPanel.setVisible(false);
            }
        }
    }

<<<<<<< HEAD

    
    private void retrieveEvent() {
        sailingService.getEventById(regattaOverviewContextDefinition.getEvent(), false, new MarkedAsyncCallback<EventDTO>(
                new AsyncCallback<EventDTO>() {
                    @Override
                    public void onFailure(Throwable cause) {
                        settingsButton.setEnabled(false);
                        errorReporter.reportError(stringMessages.errorLoadingEvent(regattaOverviewContextDefinition.getEvent(),cause.getMessage()));
                    }
        
                    @Override
                    public void onSuccess(EventDTO result) {
                        if (result != null) {
                            setEvent(result);
                        }
                    }
                }));
    }
    


    protected void setEvent(EventDTO event) {
        eventDTO = event;
        onEventUpdated();
    }

    private void onEventUpdated() {
        fireEvent(new EventDTOLoadedEvent(eventDTO));

        for (EventAndRaceGroupAvailabilityListener listener : this.eventRaceGroupListeners) {
            listener.onEventUpdated(eventDTO);
        }
        checkToEnableSettingsButton();
    }
    
    private void retrieveRegattaStructure() {
        sailingService.getRegattaStructureForEvent(regattaOverviewContextDefinition.getEvent(), new MarkedAsyncCallback<List<RaceGroupDTO>>(
                new AsyncCallback<List<RaceGroupDTO>>() {
                    @Override
                    public void onFailure(Throwable cause) {
                        errorReporter.reportError(stringMessages.errorLoadingRegattaStructure(regattaOverviewContextDefinition.getEvent(),cause.getMessage()));
                    }
        
                    @Override
                    public void onSuccess(List<RaceGroupDTO> result) {
                        if (result != null) {
                            setRaceGroups(result);
                        }
                    }
                    
                }));
    }

    protected void setRaceGroups(List<RaceGroupDTO> result) {

        raceGroupDTOs.clear();
        raceGroupDTOs.addAll(result);
        onRaceGroupsUpdated();
    }

    private void onRaceGroupsUpdated() {
        for (EventAndRaceGroupAvailabilityListener listener : this.eventRaceGroupListeners) {
            listener.onRaceGroupsUpdated(raceGroupDTOs);
        }
        checkToEnableSettingsButton();
    }

=======
>>>>>>> 2b556d27
    private void checkToEnableSettingsButton() {
        if (eventDTO != null && raceGroupDTOs.size() > 0) {
            settingsButton.setEnabled(true);
        }
    }
    
    private void setEvent(EventDTO event) {
        eventDTO = event;
        fireEvent(new EventDTOLoadedEvent(eventDTO));
    }
        
}<|MERGE_RESOLUTION|>--- conflicted
+++ resolved
@@ -344,77 +344,6 @@
         }
     }
 
-<<<<<<< HEAD
-
-    
-    private void retrieveEvent() {
-        sailingService.getEventById(regattaOverviewContextDefinition.getEvent(), false, new MarkedAsyncCallback<EventDTO>(
-                new AsyncCallback<EventDTO>() {
-                    @Override
-                    public void onFailure(Throwable cause) {
-                        settingsButton.setEnabled(false);
-                        errorReporter.reportError(stringMessages.errorLoadingEvent(regattaOverviewContextDefinition.getEvent(),cause.getMessage()));
-                    }
-        
-                    @Override
-                    public void onSuccess(EventDTO result) {
-                        if (result != null) {
-                            setEvent(result);
-                        }
-                    }
-                }));
-    }
-    
-
-
-    protected void setEvent(EventDTO event) {
-        eventDTO = event;
-        onEventUpdated();
-    }
-
-    private void onEventUpdated() {
-        fireEvent(new EventDTOLoadedEvent(eventDTO));
-
-        for (EventAndRaceGroupAvailabilityListener listener : this.eventRaceGroupListeners) {
-            listener.onEventUpdated(eventDTO);
-        }
-        checkToEnableSettingsButton();
-    }
-    
-    private void retrieveRegattaStructure() {
-        sailingService.getRegattaStructureForEvent(regattaOverviewContextDefinition.getEvent(), new MarkedAsyncCallback<List<RaceGroupDTO>>(
-                new AsyncCallback<List<RaceGroupDTO>>() {
-                    @Override
-                    public void onFailure(Throwable cause) {
-                        errorReporter.reportError(stringMessages.errorLoadingRegattaStructure(regattaOverviewContextDefinition.getEvent(),cause.getMessage()));
-                    }
-        
-                    @Override
-                    public void onSuccess(List<RaceGroupDTO> result) {
-                        if (result != null) {
-                            setRaceGroups(result);
-                        }
-                    }
-                    
-                }));
-    }
-
-    protected void setRaceGroups(List<RaceGroupDTO> result) {
-
-        raceGroupDTOs.clear();
-        raceGroupDTOs.addAll(result);
-        onRaceGroupsUpdated();
-    }
-
-    private void onRaceGroupsUpdated() {
-        for (EventAndRaceGroupAvailabilityListener listener : this.eventRaceGroupListeners) {
-            listener.onRaceGroupsUpdated(raceGroupDTOs);
-        }
-        checkToEnableSettingsButton();
-    }
-
-=======
->>>>>>> 2b556d27
     private void checkToEnableSettingsButton() {
         if (eventDTO != null && raceGroupDTOs.size() > 0) {
             settingsButton.setEnabled(true);
