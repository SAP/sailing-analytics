--- conflicted
+++ resolved
@@ -15,22 +15,17 @@
 
     public RegattaLogCompetitorRegistrationDialog(String boatClass, SailingServiceAsync sailingService,
             StringMessages stringMessages, ErrorReporter errorReporter, boolean editable, String leaderboardName, boolean canBoatsOfCompetitorsChangePerRace,
-<<<<<<< HEAD
-            com.sap.sse.gwt.client.dialog.DataEntryDialog.DialogCallback<Set<CompetitorDTO>> callback) {
+            com.sap.sse.gwt.client.dialog.DataEntryDialog.DialogCallback<Set<CompetitorWithBoatDTO>> callback) {
         this(boatClass, sailingService, stringMessages, errorReporter, editable, leaderboardName,
                 canBoatsOfCompetitorsChangePerRace, /* validator */ null, callback);
     }
     
     public RegattaLogCompetitorRegistrationDialog(String boatClass, SailingServiceAsync sailingService,
             StringMessages stringMessages, ErrorReporter errorReporter, boolean editable, String leaderboardName,
-            boolean canBoatsOfCompetitorsChangePerRace, Validator<Set<CompetitorDTO>> validator,
-            com.sap.sse.gwt.client.dialog.DataEntryDialog.DialogCallback<Set<CompetitorDTO>> callback) {
+            boolean canBoatsOfCompetitorsChangePerRace, Validator<Set<CompetitorWithBoatDTO>> validator,
+            com.sap.sse.gwt.client.dialog.DataEntryDialog.DialogCallback<Set<CompetitorWithBoatDTO>> callback) {
         super(sailingService, stringMessages, errorReporter, editable, callback, leaderboardName,
                 canBoatsOfCompetitorsChangePerRace, boatClass, stringMessages.save(), validator);
-=======
-            com.sap.sse.gwt.client.dialog.DataEntryDialog.DialogCallback<Set<CompetitorWithBoatDTO>> callback) {
-        super(sailingService, stringMessages, errorReporter, editable, callback, leaderboardName, canBoatsOfCompetitorsChangePerRace, boatClass, stringMessages.save(), /* validator */ null);
->>>>>>> 4c319f5f
     }
 
     @Override
