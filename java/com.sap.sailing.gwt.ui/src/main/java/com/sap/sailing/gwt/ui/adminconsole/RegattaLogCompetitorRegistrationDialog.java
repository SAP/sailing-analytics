package com.sap.sailing.gwt.ui.adminconsole;

import java.util.Collection;
import java.util.Set;
import java.util.function.Consumer;

import com.google.gwt.user.client.rpc.AsyncCallback;
import com.google.gwt.user.client.ui.Widget;
import com.sap.sailing.domain.common.dto.CompetitorWithBoatDTO;
import com.sap.sailing.gwt.ui.client.SailingServiceAsync;
import com.sap.sailing.gwt.ui.client.StringMessages;
import com.sap.sse.gwt.client.ErrorReporter;

public class RegattaLogCompetitorRegistrationDialog extends AbstractCompetitorRegistrationDialog {

    public RegattaLogCompetitorRegistrationDialog(String boatClass, SailingServiceAsync sailingService,
            StringMessages stringMessages, ErrorReporter errorReporter, boolean editable, String leaderboardName, boolean canBoatsOfCompetitorsChangePerRace,
            com.sap.sse.gwt.client.dialog.DataEntryDialog.DialogCallback<Set<CompetitorWithBoatDTO>> callback) {
        this(boatClass, sailingService, stringMessages, errorReporter, editable, leaderboardName,
                canBoatsOfCompetitorsChangePerRace, /* validator */ null, callback);
    }
    
    public RegattaLogCompetitorRegistrationDialog(String boatClass, SailingServiceAsync sailingService,
            StringMessages stringMessages, ErrorReporter errorReporter, boolean editable, String leaderboardName,
<<<<<<< HEAD
            boolean canBoatsOfCompetitorsChangePerRace, Validator<Set<CompetitorDTO>> validator,
            com.sap.sse.gwt.client.dialog.DataEntryDialog.DialogCallback<Set<CompetitorDTO>> callback) {
=======
            boolean canBoatsOfCompetitorsChangePerRace, Validator<Set<CompetitorWithBoatDTO>> validator,
            com.sap.sse.gwt.client.dialog.DataEntryDialog.DialogCallback<Set<CompetitorWithBoatDTO>> callback) {
>>>>>>> b6dbacee
        super(sailingService, stringMessages, errorReporter, editable, callback, leaderboardName,
                canBoatsOfCompetitorsChangePerRace, boatClass, stringMessages.save(), validator);
    }

    @Override
    protected Consumer<AsyncCallback<Collection<CompetitorWithBoatDTO>>> getRegisteredCompetitorsRetriever() {
        return (callback)->getRegisteredCompetitors(callback);
    }

    private void getRegisteredCompetitors(AsyncCallback<Collection<CompetitorWithBoatDTO>> callback) {
        if (competitorRegistrationsPanel.showOnlyCompetitorsOfLog()) {
            sailingService.getCompetitorRegistrationsInRegattaLog(leaderboardName, callback);
        } else {
            sailingService.getCompetitorRegistrationsForLeaderboard(leaderboardName, callback);
        }
    }

    @Override
    protected Widget[] getAdditionalWidgetsToInsertAboveCompetitorTables(StringMessages stringMessages) {
        return null;
    }
}<|MERGE_RESOLUTION|>--- conflicted
+++ resolved
@@ -22,13 +22,8 @@
     
     public RegattaLogCompetitorRegistrationDialog(String boatClass, SailingServiceAsync sailingService,
             StringMessages stringMessages, ErrorReporter errorReporter, boolean editable, String leaderboardName,
-<<<<<<< HEAD
-            boolean canBoatsOfCompetitorsChangePerRace, Validator<Set<CompetitorDTO>> validator,
-            com.sap.sse.gwt.client.dialog.DataEntryDialog.DialogCallback<Set<CompetitorDTO>> callback) {
-=======
             boolean canBoatsOfCompetitorsChangePerRace, Validator<Set<CompetitorWithBoatDTO>> validator,
             com.sap.sse.gwt.client.dialog.DataEntryDialog.DialogCallback<Set<CompetitorWithBoatDTO>> callback) {
->>>>>>> b6dbacee
         super(sailingService, stringMessages, errorReporter, editable, callback, leaderboardName,
                 canBoatsOfCompetitorsChangePerRace, boatClass, stringMessages.save(), validator);
     }
