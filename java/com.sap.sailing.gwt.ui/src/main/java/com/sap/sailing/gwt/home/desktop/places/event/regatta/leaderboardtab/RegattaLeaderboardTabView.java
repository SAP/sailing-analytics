--- conflicted
+++ resolved
@@ -32,7 +32,7 @@
 import com.sap.sailing.gwt.settings.client.leaderboard.LeaderboardSettings;
 import com.sap.sailing.gwt.ui.client.LeaderboardUpdateProvider;
 import com.sap.sailing.gwt.ui.client.StringMessages;
-import com.sap.sailing.gwt.ui.leaderboard.ClassicLeaderboardPanel;
+import com.sap.sailing.gwt.ui.leaderboard.LeaderboardPanel;
 import com.sap.sse.gwt.client.shared.perspective.DefaultOnSettingsLoadedCallback;
 import com.sap.sse.gwt.dispatch.shared.commands.CollectionResult;
 
@@ -88,16 +88,11 @@
         if (regattaId != null && !regattaId.isEmpty()) {
             String leaderboardName = regattaId;
             RegattaAnalyticsDataManager regattaAnalyticsManager = currentPresenter.getCtx().getRegattaAnalyticsManager();
-<<<<<<< HEAD
-            ClassicLeaderboardPanel leaderboardPanel = regattaAnalyticsManager.getLeaderboardPanel();
-            final Consumer<ClassicLeaderboardPanel> leaderboardConsumer = new Consumer<ClassicLeaderboardPanel>() {
-=======
             LeaderboardPanel leaderboardPanel = regattaAnalyticsManager.getLeaderboardPanel(); 
 
             final Consumer<LeaderboardPanel> leaderboardConsumer = new Consumer<LeaderboardPanel>() {
->>>>>>> fe3b83ab
                 @Override
-                public void consume(ClassicLeaderboardPanel leaderboardPanel) {
+                public void consume(LeaderboardPanel leaderboardPanel) {
                     leaderboardUpdateProvider = leaderboardPanel;
                     leaderboardUpdateProvider.addLeaderboardUpdateListener(RegattaLeaderboardTabView.this);
                     OldLeaderboardDelegateFullscreenViewer leaderboardDelegate = new OldLeaderboardDelegateFullscreenViewer();
