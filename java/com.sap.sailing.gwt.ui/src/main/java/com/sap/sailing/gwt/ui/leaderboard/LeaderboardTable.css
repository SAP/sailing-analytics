.cellTableWidget {
	border-left: 1px solid #c9caca;
	border-top: 1px solid #c9caca;
}

/** v-align images in the table header
 * grey background for table header
 */
.cellTableHeader {
	position: relative;
    vertical-align: bottom;
	background-color: #e5e5e5;
	border-right: 1px solid #ffffff !important;
	border-top: none !important;
	border-bottom: 1px solid #c9caca !important;
	padding: 3px 5px;
	padding-bottom: 5px;
	text-align: center;
	font-family: 'OpenSansCondensedLight', 'OpenSansRegular', Arial, Verdana, sans-serif;
}

.cellTableFirstColumnHeader {
	position: relative;
    vertical-align: bottom;
	background-color: #e5e5e5;
	border-left: none !important;
	border-right: 1px solid #ffffff !important;
	border-top: none !important;
	border-bottom: 1px solid #c9caca !important;
	text-align: center;
}

.cellTableLastColumnHeader {
	position: relative;
    vertical-align: bottom;
	background-color: #e5e5e5;
	border-right: 1px solid #c9caca !important;
	border-top: none !important;
	border-bottom: 1px solid #c9caca !important;
	text-align: center;
}

.cellTableHeader > span > img:first-child {
	position: relative;
    vertical-align: middle;
}

.cellTableEvenRow {
	border-bottom: 1px solid #e5e5e5;
	background-color: rgba(255,255,255,0.5);
}

.cellTableEvenRowCell {
	border-right: 1px solid #c9caca !important;
	border-left: none;
	border-top: none !important;
	border-bottom: 1px solid #c9caca !important;
	padding: 5px 5px 5px;
	white-space: nowrap;
	font-family: 'OpenSansCondensedLight', 'OpenSansRegular', Arial, Verdana, sans-serif;
}

.cellTableCheckboxColumnCell {
	padding: 1px 1px 1px !important;
<<<<<<< HEAD
=======
	vertical-align: middle !important;
	text-align: center;
}

.cellTableCheckboxSelected {
	margin-left: 0px; /* account for the selection border that pushes a selected checkbox to the side */
	margin-top: 0px;
	margin-bottom: 0px;
	margin-right: 2px;
	height: 18px;
	width: 18px;
	border: solid 1px #acacac;
	background-color: #cacaca;
	vertical-align: middle;
}

.cellTableCheckboxDeselected {
	margin-left: 2px; /* account for the selection border that pushes a selected checkbox to the side */
	margin-top: 0px;
	margin-bottom: 0px;
	margin-right: 2px;
	border: solid 1px #acacac;
	height: 18px;
	width: 18px;
>>>>>>> 46c9052a
	vertical-align: middle;
}

.cellTableOddRow {
	border-bottom: 1px solid #e5e5e5;
	background-color: rgba(242,242,242,0.5);
}

.cellTableOddRowCell {
	border-left: none !important;
	border-right: 1px solid #c9caca !important;
	border-top: none !important;
	border-bottom: 1px solid #c9caca !important;
	padding: 5px 5px 5px;
	white-space: nowrap;
	font-family: 'OpenSansCondensedLight', 'OpenSansRegular', Arial, Verdana, sans-serif;
}

.cellTableHoveredRow {
	background-color: rgba(229,242,249,0.5);
	border-bottom: 1px solid #e5e5e5;
}

.cellTableSelectedRow {
	color: #000000;
	background-color: rgba(229,242,249,0.5);
	border-right: 2px solid #21a0e4 !important;
	border-left: 2px solid #21a0e4 !important;
	border: 2px solid #21a0e4;
}

.cellTableSelectedRow > td:FIRST-CHILD {
	border-left: 2px solid rgba(33,160,228,0.5) !important;
}

.cellTableSelectedRow > td:LAST-CHILD {
	border-right: 2px solid rgba(33,160,228,0.5) !important;
}

.cellTableSelectedRowCell {
	border-left: none;
	border-right: 1px solid #e5e5e5;
	border-top: 2px solid #21a0e4 !important;
	border-bottom: 2px solid #21a0e4 !important;
}

.cellTableRaceColumnHeader {
	background-color: #e0e0e0;
}

.cellTableRaceColumnHeader span:first-child{
	display: block;
}

.cellTableRaceColumnHeader span input, .cellTableRaceColumnHeader span img{
	margin: 0 auto;
}

.cellTableRaceColumnHeader span img {
	float: left;
}

.cellTableLegColumnHeader {
	background-color: #efefef;

}

.cellTableLegDetailColumnHeader {
	background-color: #f4f5f6;
}

.cellTableRaceColumn {
	background-color: #e0e0e0 !important;
}

.cellTableLegColumn {
	background-color: #efefef !important;
}

.cellTableLegDetailColumn {
	background-color: #ffffff !important;
}

.cellTableTotalColumn {
	background-color: #e0e0e0 !important;
}
<|MERGE_RESOLUTION|>--- conflicted
+++ resolved
@@ -1,177 +1,174 @@
-.cellTableWidget {
-	border-left: 1px solid #c9caca;
-	border-top: 1px solid #c9caca;
-}
-
-/** v-align images in the table header
- * grey background for table header
- */
-.cellTableHeader {
-	position: relative;
-    vertical-align: bottom;
-	background-color: #e5e5e5;
-	border-right: 1px solid #ffffff !important;
-	border-top: none !important;
-	border-bottom: 1px solid #c9caca !important;
-	padding: 3px 5px;
-	padding-bottom: 5px;
-	text-align: center;
-	font-family: 'OpenSansCondensedLight', 'OpenSansRegular', Arial, Verdana, sans-serif;
-}
-
-.cellTableFirstColumnHeader {
-	position: relative;
-    vertical-align: bottom;
-	background-color: #e5e5e5;
-	border-left: none !important;
-	border-right: 1px solid #ffffff !important;
-	border-top: none !important;
-	border-bottom: 1px solid #c9caca !important;
-	text-align: center;
-}
-
-.cellTableLastColumnHeader {
-	position: relative;
-    vertical-align: bottom;
-	background-color: #e5e5e5;
-	border-right: 1px solid #c9caca !important;
-	border-top: none !important;
-	border-bottom: 1px solid #c9caca !important;
-	text-align: center;
-}
-
-.cellTableHeader > span > img:first-child {
-	position: relative;
-    vertical-align: middle;
-}
-
-.cellTableEvenRow {
-	border-bottom: 1px solid #e5e5e5;
-	background-color: rgba(255,255,255,0.5);
-}
-
-.cellTableEvenRowCell {
-	border-right: 1px solid #c9caca !important;
-	border-left: none;
-	border-top: none !important;
-	border-bottom: 1px solid #c9caca !important;
-	padding: 5px 5px 5px;
-	white-space: nowrap;
-	font-family: 'OpenSansCondensedLight', 'OpenSansRegular', Arial, Verdana, sans-serif;
-}
-
-.cellTableCheckboxColumnCell {
-	padding: 1px 1px 1px !important;
-<<<<<<< HEAD
-=======
-	vertical-align: middle !important;
-	text-align: center;
-}
-
-.cellTableCheckboxSelected {
-	margin-left: 0px; /* account for the selection border that pushes a selected checkbox to the side */
-	margin-top: 0px;
-	margin-bottom: 0px;
-	margin-right: 2px;
-	height: 18px;
-	width: 18px;
-	border: solid 1px #acacac;
-	background-color: #cacaca;
-	vertical-align: middle;
-}
-
-.cellTableCheckboxDeselected {
-	margin-left: 2px; /* account for the selection border that pushes a selected checkbox to the side */
-	margin-top: 0px;
-	margin-bottom: 0px;
-	margin-right: 2px;
-	border: solid 1px #acacac;
-	height: 18px;
-	width: 18px;
->>>>>>> 46c9052a
-	vertical-align: middle;
-}
-
-.cellTableOddRow {
-	border-bottom: 1px solid #e5e5e5;
-	background-color: rgba(242,242,242,0.5);
-}
-
-.cellTableOddRowCell {
-	border-left: none !important;
-	border-right: 1px solid #c9caca !important;
-	border-top: none !important;
-	border-bottom: 1px solid #c9caca !important;
-	padding: 5px 5px 5px;
-	white-space: nowrap;
-	font-family: 'OpenSansCondensedLight', 'OpenSansRegular', Arial, Verdana, sans-serif;
-}
-
-.cellTableHoveredRow {
-	background-color: rgba(229,242,249,0.5);
-	border-bottom: 1px solid #e5e5e5;
-}
-
-.cellTableSelectedRow {
-	color: #000000;
-	background-color: rgba(229,242,249,0.5);
-	border-right: 2px solid #21a0e4 !important;
-	border-left: 2px solid #21a0e4 !important;
-	border: 2px solid #21a0e4;
-}
-
-.cellTableSelectedRow > td:FIRST-CHILD {
-	border-left: 2px solid rgba(33,160,228,0.5) !important;
-}
-
-.cellTableSelectedRow > td:LAST-CHILD {
-	border-right: 2px solid rgba(33,160,228,0.5) !important;
-}
-
-.cellTableSelectedRowCell {
-	border-left: none;
-	border-right: 1px solid #e5e5e5;
-	border-top: 2px solid #21a0e4 !important;
-	border-bottom: 2px solid #21a0e4 !important;
-}
-
-.cellTableRaceColumnHeader {
-	background-color: #e0e0e0;
-}
-
-.cellTableRaceColumnHeader span:first-child{
-	display: block;
-}
-
-.cellTableRaceColumnHeader span input, .cellTableRaceColumnHeader span img{
-	margin: 0 auto;
-}
-
-.cellTableRaceColumnHeader span img {
-	float: left;
-}
-
-.cellTableLegColumnHeader {
-	background-color: #efefef;
-
-}
-
-.cellTableLegDetailColumnHeader {
-	background-color: #f4f5f6;
-}
-
-.cellTableRaceColumn {
-	background-color: #e0e0e0 !important;
-}
-
-.cellTableLegColumn {
-	background-color: #efefef !important;
-}
-
-.cellTableLegDetailColumn {
-	background-color: #ffffff !important;
-}
-
-.cellTableTotalColumn {
-	background-color: #e0e0e0 !important;
-}
+.cellTableWidget {
+	border-left: 1px solid #c9caca;
+	border-top: 1px solid #c9caca;
+}
+
+/** v-align images in the table header
+ * grey background for table header
+ */
+.cellTableHeader {
+	position: relative;
+    vertical-align: bottom;
+	background-color: #e5e5e5;
+	border-right: 1px solid #ffffff !important;
+	border-top: none !important;
+	border-bottom: 1px solid #c9caca !important;
+	padding: 3px 5px;
+	padding-bottom: 5px;
+	text-align: center;
+	font-family: 'OpenSansCondensedLight', 'OpenSansRegular', Arial, Verdana, sans-serif;
+}
+
+.cellTableFirstColumnHeader {
+	position: relative;
+    vertical-align: bottom;
+	background-color: #e5e5e5;
+	border-left: none !important;
+	border-right: 1px solid #ffffff !important;
+	border-top: none !important;
+	border-bottom: 1px solid #c9caca !important;
+	text-align: center;
+}
+
+.cellTableLastColumnHeader {
+	position: relative;
+    vertical-align: bottom;
+	background-color: #e5e5e5;
+	border-right: 1px solid #c9caca !important;
+	border-top: none !important;
+	border-bottom: 1px solid #c9caca !important;
+	text-align: center;
+}
+
+.cellTableHeader > span > img:first-child {
+	position: relative;
+    vertical-align: middle;
+}
+
+.cellTableEvenRow {
+	border-bottom: 1px solid #e5e5e5;
+	background-color: rgba(255,255,255,0.5);
+}
+
+.cellTableEvenRowCell {
+	border-right: 1px solid #c9caca !important;
+	border-left: none;
+	border-top: none !important;
+	border-bottom: 1px solid #c9caca !important;
+	padding: 5px 5px 5px;
+	white-space: nowrap;
+	font-family: 'OpenSansCondensedLight', 'OpenSansRegular', Arial, Verdana, sans-serif;
+}
+
+.cellTableCheckboxColumnCell {
+	padding: 1px 1px 1px !important;
+	vertical-align: middle !important;
+	text-align: center;
+}
+
+.cellTableCheckboxSelected {
+	margin-left: 0px; /* account for the selection border that pushes a selected checkbox to the side */
+	margin-top: 0px;
+	margin-bottom: 0px;
+	margin-right: 2px;
+	height: 18px;
+	width: 18px;
+	border: solid 1px #acacac;
+	background-color: #cacaca;
+	vertical-align: middle;
+}
+
+.cellTableCheckboxDeselected {
+	margin-left: 2px; /* account for the selection border that pushes a selected checkbox to the side */
+	margin-top: 0px;
+	margin-bottom: 0px;
+	margin-right: 2px;
+	border: solid 1px #acacac;
+	height: 18px;
+	width: 18px;
+	vertical-align: middle;
+}
+
+.cellTableOddRow {
+	border-bottom: 1px solid #e5e5e5;
+	background-color: rgba(242,242,242,0.5);
+}
+
+.cellTableOddRowCell {
+	border-left: none !important;
+	border-right: 1px solid #c9caca !important;
+	border-top: none !important;
+	border-bottom: 1px solid #c9caca !important;
+	padding: 5px 5px 5px;
+	white-space: nowrap;
+	font-family: 'OpenSansCondensedLight', 'OpenSansRegular', Arial, Verdana, sans-serif;
+}
+
+.cellTableHoveredRow {
+	background-color: rgba(229,242,249,0.5);
+	border-bottom: 1px solid #e5e5e5;
+}
+
+.cellTableSelectedRow {
+	color: #000000;
+	background-color: rgba(229,242,249,0.5);
+	border-right: 2px solid #21a0e4 !important;
+	border-left: 2px solid #21a0e4 !important;
+	border: 2px solid #21a0e4;
+}
+
+.cellTableSelectedRow > td:FIRST-CHILD {
+	border-left: 2px solid rgba(33,160,228,0.5) !important;
+}
+
+.cellTableSelectedRow > td:LAST-CHILD {
+	border-right: 2px solid rgba(33,160,228,0.5) !important;
+}
+
+.cellTableSelectedRowCell {
+	border-left: none;
+	border-right: 1px solid #e5e5e5;
+	border-top: 2px solid #21a0e4 !important;
+	border-bottom: 2px solid #21a0e4 !important;
+}
+
+.cellTableRaceColumnHeader {
+	background-color: #e0e0e0;
+}
+
+.cellTableRaceColumnHeader span:first-child{
+	display: block;
+}
+
+.cellTableRaceColumnHeader span input, .cellTableRaceColumnHeader span img{
+	margin: 0 auto;
+}
+
+.cellTableRaceColumnHeader span img {
+	float: left;
+}
+
+.cellTableLegColumnHeader {
+	background-color: #efefef;
+
+}
+
+.cellTableLegDetailColumnHeader {
+	background-color: #f4f5f6;
+}
+
+.cellTableRaceColumn {
+	background-color: #e0e0e0 !important;
+}
+
+.cellTableLegColumn {
+	background-color: #efefef !important;
+}
+
+.cellTableLegDetailColumn {
+	background-color: #ffffff !important;
+}
+
+.cellTableTotalColumn {
+	background-color: #e0e0e0 !important;
+}