<<<<<<< HEAD
package com.sap.sailing.gwt.ui.shared.racemap;

import java.util.ArrayList;
import java.util.HashSet;
import java.util.List;
import java.util.Set;

import com.google.gwt.dom.client.Style.Unit;
import com.google.gwt.event.logical.shared.ValueChangeEvent;
import com.google.gwt.event.logical.shared.ValueChangeHandler;
import com.google.gwt.user.client.ui.CheckBox;
import com.google.gwt.user.client.ui.DoubleBox;
import com.google.gwt.user.client.ui.FocusWidget;
import com.google.gwt.user.client.ui.Grid;
import com.google.gwt.user.client.ui.HasVerticalAlignment;
import com.google.gwt.user.client.ui.HorizontalPanel;
import com.google.gwt.user.client.ui.IntegerBox;
import com.google.gwt.user.client.ui.Label;
import com.google.gwt.user.client.ui.LongBox;
import com.google.gwt.user.client.ui.VerticalPanel;
import com.google.gwt.user.client.ui.Widget;
import com.sap.sailing.domain.common.ManeuverType;
import com.sap.sailing.domain.common.impl.Util.Pair;
import com.sap.sailing.gwt.ui.client.DataEntryDialog;
import com.sap.sailing.gwt.ui.client.DataEntryDialog.Validator;
import com.sap.sailing.gwt.ui.client.ManeuverTypeFormatter;
import com.sap.sailing.gwt.ui.client.StringMessages;
import com.sap.sailing.gwt.ui.shared.components.SettingsDialogComponent;
import com.sap.sailing.gwt.ui.shared.racemap.RaceMapHelpLinesSettings.HelpLineTypes;
import com.sap.sailing.gwt.ui.shared.racemap.RaceMapZoomSettings.ZoomTypes;

public class RaceMapSettingsDialogComponent implements SettingsDialogComponent<RaceMapSettings> {
    //Initializing the lists to prevent a null pointer exception in the first validation call
    private List<Pair<CheckBox, ManeuverType>> checkboxAndManeuverType = new ArrayList<Pair<CheckBox, ManeuverType>>();
    private List<Pair<CheckBox, ZoomTypes>> checkboxAndZoomType = new ArrayList<Pair<CheckBox,ZoomTypes>>();
    private List<Pair<CheckBox, HelpLineTypes>> checkboxAndHelpLineType = new ArrayList<Pair<CheckBox,HelpLineTypes>>();
    private CheckBox zoomOnlyToSelectedCompetitorsCheckBox;
    private CheckBox showDouglasPeuckerPointsCheckBox;
    private CheckBox showOnlySelectedCompetitorsCheckBox;
    private CheckBox showAllCompetitorsCheckBox;
    private CheckBox showSelectedCompetitorsInfoCheckBox;
    private LongBox tailLengthBox;
    private DoubleBox buoyZoneRadiusBox;
    private IntegerBox maxVisibleCompetitorsCountBox;
    
    private final StringMessages stringMessages;
    private final RaceMapSettings initialSettings;

    private ArrayList<CheckBox> disableOnlySelectedWhenAreFalse;
    
    public RaceMapSettingsDialogComponent(RaceMapSettings settings, StringMessages stringMessages) {
        this.stringMessages = stringMessages;
        initialSettings = settings;
    }

    @Override
    public Widget getAdditionalWidget(DataEntryDialog<?> dialog) {
        VerticalPanel vp = new VerticalPanel();

        Label competitorsLabel = dialog.createHeadlineLabel(stringMessages.competitors());
        vp.add(competitorsLabel);

        // max competitors count settings
        HorizontalPanel maxCompetitotorsCountPanel = new HorizontalPanel();
        showAllCompetitorsCheckBox = dialog.createCheckbox(stringMessages.showAllCompetitors());
        showAllCompetitorsCheckBox.setValue(initialSettings.isShowAllCompetitors());
        maxCompetitotorsCountPanel.add(showAllCompetitorsCheckBox);
        showAllCompetitorsCheckBox.addValueChangeHandler(new ValueChangeHandler<Boolean>() {
            @Override
            public void onValueChange(ValueChangeEvent<Boolean> vce) {
                boolean newValue = vce.getValue();
                RaceMapSettingsDialogComponent.this.maxVisibleCompetitorsCountBox.setEnabled(!newValue);
            }
        });
        Label maxCompetitorsCountLabel = new Label(stringMessages.maximalCount() + ":");
        maxCompetitorsCountLabel.getElement().getStyle().setMarginLeft(25, Unit.PX);
        maxCompetitotorsCountPanel.add(maxCompetitorsCountLabel);
        maxCompetitotorsCountPanel.setCellVerticalAlignment(maxCompetitorsCountLabel, HasVerticalAlignment.ALIGN_MIDDLE);
        maxVisibleCompetitorsCountBox = dialog.createIntegerBox(initialSettings.getMaxVisibleCompetitorsCount(), 4);
        maxVisibleCompetitorsCountBox.setEnabled(!initialSettings.isShowAllCompetitors());
        maxCompetitotorsCountPanel.add(maxVisibleCompetitorsCountBox);
        maxCompetitotorsCountPanel.setCellVerticalAlignment(maxVisibleCompetitorsCountBox, HasVerticalAlignment.ALIGN_MIDDLE);
        vp.add(maxCompetitotorsCountPanel);
        
        showOnlySelectedCompetitorsCheckBox = dialog.createCheckbox(stringMessages.showOnlySelectedCompetitors());
        showOnlySelectedCompetitorsCheckBox.setValue(initialSettings.isShowOnlySelectedCompetitors());
        vp.add(showOnlySelectedCompetitorsCheckBox);

        showSelectedCompetitorsInfoCheckBox = dialog.createCheckbox(stringMessages.showSelectedCompetitorsInfo());
        showSelectedCompetitorsInfoCheckBox.setValue(initialSettings.isShowSelectedCompetitorsInfo());
        vp.add(showSelectedCompetitorsInfoCheckBox);
        
        Label zoomLabel = dialog.createHeadlineLabel(stringMessages.zoom());
        vp.add(zoomLabel);
        
        HorizontalPanel zoomSettingsPanel = new HorizontalPanel();
        Label zoomSettingsLabel = new Label(stringMessages.autoZoomTo() + ": ");
        zoomSettingsPanel.add(zoomSettingsLabel);
        VerticalPanel zoomSettingsBoxesPanel = new VerticalPanel();
        disableOnlySelectedWhenAreFalse = new ArrayList<CheckBox>();
        for (ZoomTypes zoomType : ZoomTypes.values()) {
            if (zoomType != ZoomTypes.NONE) {
                CheckBox cb = dialog.createCheckbox(RaceMapSettingsTypeFormatter.formatZoomType(zoomType, stringMessages));
                cb.setValue(initialSettings.getZoomSettings().getTypesToConsiderOnZoom().contains(zoomType), false);
                checkboxAndZoomType.add(new Pair<CheckBox, ZoomTypes>(cb, zoomType));
                zoomSettingsBoxesPanel.add(cb);
                
                //Save specific checkboxes for easier value change handling
                if (zoomType == ZoomTypes.BOATS || zoomType == ZoomTypes.TAILS) {
                    disableOnlySelectedWhenAreFalse.add(cb);
                    cb.addValueChangeHandler(new ValueChangeHandler<Boolean>() {
                        @Override
                        public void onValueChange(ValueChangeEvent<Boolean> event) {
                            zoomSettingsChanged();
                        }
                    });
                }
            }
        }
        zoomSettingsPanel.add(zoomSettingsBoxesPanel);
        vp.add(zoomSettingsPanel);
        
        zoomOnlyToSelectedCompetitorsCheckBox = dialog.createCheckbox(stringMessages.autoZoomSelectedCompetitors());
        zoomOnlyToSelectedCompetitorsCheckBox.setValue(initialSettings.getZoomSettings().isZoomToSelectedCompetitors());
        vp.add(zoomOnlyToSelectedCompetitorsCheckBox);
        //Run zoomSettingsChanged to set the checkboxes to their correct state
        zoomSettingsChanged();
        
        Label maneuversLabel = dialog.createHeadlineLabel(stringMessages.maneuverTypesToShowWhenCompetitorIsClicked());
        vp.add(maneuversLabel);
        for (ManeuverType maneuverType : ManeuverType.values()) {
            CheckBox checkbox = dialog.createCheckbox(ManeuverTypeFormatter.format(maneuverType, stringMessages));
            checkbox.setValue(initialSettings.isShowManeuverType(maneuverType));
            checkboxAndManeuverType.add(new Pair<CheckBox, ManeuverType>(checkbox, maneuverType));
            vp.add(checkbox);
        }
        showDouglasPeuckerPointsCheckBox = dialog.createCheckbox(stringMessages.douglasPeuckerPoints());
        showDouglasPeuckerPointsCheckBox.setValue(initialSettings.isShowDouglasPeuckerPoints());
        vp.add(showDouglasPeuckerPointsCheckBox);
        
        Label helpLinesLabel = dialog.createHeadlineLabel(stringMessages.helpLines());
        vp.add(helpLinesLabel);

        Grid helpLineControlsGrid = new Grid(HelpLineTypes.values().length, 3);

        // additional tail length control
        Label tailLengthLabel = new Label(stringMessages.lengthInSeconds() + ":");
        helpLineControlsGrid.setWidget(0, 1, tailLengthLabel);

        tailLengthBox = dialog.createLongBox((int) (initialSettings.getTailLengthInMilliseconds() / 1000), 4);
        tailLengthBox.setEnabled(initialSettings.getHelpLinesSettings().isVisible(HelpLineTypes.BOATTAILS));
        helpLineControlsGrid.setWidget(0, 2, tailLengthBox);
             
        // additional buoy zone control
        Label buoyZoneRadiusLabel = new Label("Radius in (m):");
        helpLineControlsGrid.setWidget(1, 1, buoyZoneRadiusLabel);

        buoyZoneRadiusBox = dialog.createDoubleBox(initialSettings.getBuoyZoneRadiusInMeters(), 8);
        buoyZoneRadiusBox.setEnabled(initialSettings.getHelpLinesSettings().isVisible(HelpLineTypes.BUOYZONE));
        helpLineControlsGrid.setWidget(1, 2, buoyZoneRadiusBox);

        final CheckBox boatTailsCheckBox = createHelpLineCheckBox(dialog, HelpLineTypes.BOATTAILS);
        boatTailsCheckBox.addValueChangeHandler(new ValueChangeHandler<Boolean>() {
            @Override
            public void onValueChange(ValueChangeEvent<Boolean> valueChangeEvent) {
                tailLengthBox.setEnabled(valueChangeEvent.getValue());
            }
        });
        helpLineControlsGrid.setWidget(0, 0, boatTailsCheckBox);
        
        final CheckBox buoyZoneCheckBox = createHelpLineCheckBox(dialog, HelpLineTypes.BUOYZONE);
        buoyZoneCheckBox.addValueChangeHandler(new ValueChangeHandler<Boolean>() {
            @Override
            public void onValueChange(ValueChangeEvent<Boolean> valueChangeEvent) {
                buoyZoneRadiusBox.setEnabled(valueChangeEvent.getValue());
            }
        }); 
        helpLineControlsGrid.setWidget(1, 0, buoyZoneCheckBox);

        helpLineControlsGrid.setWidget(2, 0, createHelpLineCheckBox(dialog, HelpLineTypes.STARTLINE));
        helpLineControlsGrid.setWidget(3, 0, createHelpLineCheckBox(dialog, HelpLineTypes.FINISHLINE));
        helpLineControlsGrid.setWidget(4, 0, createHelpLineCheckBox(dialog, HelpLineTypes.ADVANTAGELINE));
        helpLineControlsGrid.setWidget(5, 0, createHelpLineCheckBox(dialog, HelpLineTypes.COURSEMIDDLELINE));
         
        vp.add(helpLineControlsGrid);
        
        return vp;
    }
    
    private CheckBox createHelpLineCheckBox(DataEntryDialog<?> dialog, HelpLineTypes helpLineType) {
        CheckBox cb = dialog.createCheckbox(RaceMapSettingsTypeFormatter.formatHelpLineType(helpLineType, stringMessages));
        cb.setValue(initialSettings.getHelpLinesSettings().isVisible(helpLineType));
        checkboxAndHelpLineType.add(new Pair<CheckBox, HelpLineTypes>(cb, helpLineType));
        return cb;
    }
    
    private void zoomSettingsChanged() {
        boolean disableOnlySelected = true;
        for (Pair<CheckBox, ZoomTypes> pair : checkboxAndZoomType) {
            pair.getA().setEnabled(true);
            if (disableOnlySelectedWhenAreFalse.contains(pair.getA())) {
                if (pair.getA().getValue()) {
                    disableOnlySelected = false;
                }
            }
        }

        zoomOnlyToSelectedCompetitorsCheckBox.setEnabled(!disableOnlySelected);
        if (disableOnlySelected) {
            zoomOnlyToSelectedCompetitorsCheckBox.setValue(false);
        }
    }

    @Override
    public RaceMapSettings getResult() {
        RaceMapSettings result = new RaceMapSettings();
        for (Pair<CheckBox, ManeuverType> p : checkboxAndManeuverType) {
            result.showManeuverType(p.getB(), p.getA().getValue());
        }
        result.setZoomSettings(getZoomSettings());
        result.setHelpLinesSettings(getHelpLinesSettings());
        result.setShowDouglasPeuckerPoints(showDouglasPeuckerPointsCheckBox.getValue());
        result.setShowOnlySelectedCompetitors(showOnlySelectedCompetitorsCheckBox.getValue());
        result.setShowSelectedCompetitorsInfo(showSelectedCompetitorsInfoCheckBox.getValue());
        result.setShowAllCompetitors(showAllCompetitorsCheckBox.getValue());
        result.setTailLengthInMilliseconds(tailLengthBox.getValue() == null ? -1 : tailLengthBox.getValue()*1000l);
        result.setMaxVisibleCompetitorsCount(maxVisibleCompetitorsCountBox.getValue() == null ? -1 : maxVisibleCompetitorsCountBox.getValue());
        result.setBuoyZoneRadiusInMeters(buoyZoneRadiusBox.getValue());
        
        return result;
    }
    
    private RaceMapZoomSettings getZoomSettings() {
        ArrayList<ZoomTypes> zoomTypes = new ArrayList<ZoomTypes>();
        boolean noAutoZoomSelected = true;
        for (Pair<CheckBox, ZoomTypes> pair : checkboxAndZoomType) {
            if (pair.getA().getValue()) {
                zoomTypes.add(pair.getB());
                noAutoZoomSelected = false;
            }
        }
        if (noAutoZoomSelected) {
            zoomTypes.add(ZoomTypes.NONE);
        }
        return new RaceMapZoomSettings(zoomTypes, zoomOnlyToSelectedCompetitorsCheckBox.getValue());
    }

    private RaceMapHelpLinesSettings getHelpLinesSettings() {
        Set<HelpLineTypes> helpLineTypes = new HashSet<HelpLineTypes>();
        for (Pair<CheckBox, HelpLineTypes> pair : checkboxAndHelpLineType) {
            if (pair.getA().getValue()) {
                helpLineTypes.add(pair.getB());
            }
        }
        return new RaceMapHelpLinesSettings(helpLineTypes);
    }

    @Override
    public Validator<RaceMapSettings> getValidator() {
        return new Validator<RaceMapSettings>() {
            @Override
            public String getErrorMessage(RaceMapSettings valueToValidate) {
                String errorMessage = null;
                if (valueToValidate.getHelpLinesSettings().isVisible(HelpLineTypes.BOATTAILS) && valueToValidate.getTailLengthInMilliseconds() <= 0) {
                    errorMessage = stringMessages.tailLengthMustBePositive();
                } else if (!valueToValidate.isShowAllCompetitors() && valueToValidate.getMaxVisibleCompetitorsCount() <= 0) {
                    errorMessage = stringMessages.maxVisibleCompetitorsCountMustBePositive();
                }
                return errorMessage;
            }
        };
    }

    @Override
    public FocusWidget getFocusWidget() {
        return tailLengthBox;
    }
}
=======
package com.sap.sailing.gwt.ui.shared.racemap;

import java.util.ArrayList;
import java.util.HashSet;
import java.util.List;
import java.util.Set;

import com.google.gwt.dom.client.Style.Unit;
import com.google.gwt.event.logical.shared.ValueChangeEvent;
import com.google.gwt.event.logical.shared.ValueChangeHandler;
import com.google.gwt.user.client.ui.CheckBox;
import com.google.gwt.user.client.ui.FocusWidget;
import com.google.gwt.user.client.ui.HasVerticalAlignment;
import com.google.gwt.user.client.ui.HorizontalPanel;
import com.google.gwt.user.client.ui.IntegerBox;
import com.google.gwt.user.client.ui.Label;
import com.google.gwt.user.client.ui.LongBox;
import com.google.gwt.user.client.ui.VerticalPanel;
import com.google.gwt.user.client.ui.Widget;
import com.sap.sailing.domain.common.ManeuverType;
import com.sap.sailing.domain.common.impl.Util.Pair;
import com.sap.sailing.gwt.ui.client.DataEntryDialog;
import com.sap.sailing.gwt.ui.client.DataEntryDialog.Validator;
import com.sap.sailing.gwt.ui.client.ManeuverTypeFormatter;
import com.sap.sailing.gwt.ui.client.StringMessages;
import com.sap.sailing.gwt.ui.shared.components.SettingsDialogComponent;
import com.sap.sailing.gwt.ui.shared.racemap.RaceMapHelpLinesSettings.HelpLineTypes;
import com.sap.sailing.gwt.ui.shared.racemap.RaceMapZoomSettings.ZoomTypes;

public class RaceMapSettingsDialogComponent implements SettingsDialogComponent<RaceMapSettings> {
    //Initializing the lists to prevent a null pointer exception in the first validation call
    private List<Pair<CheckBox, ManeuverType>> checkboxAndManeuverType = new ArrayList<Pair<CheckBox, ManeuverType>>();
    private List<Pair<CheckBox, ZoomTypes>> checkboxAndZoomType = new ArrayList<Pair<CheckBox,ZoomTypes>>();
    private List<Pair<CheckBox, HelpLineTypes>> checkboxAndHelpLineType = new ArrayList<Pair<CheckBox,HelpLineTypes>>();
    private CheckBox zoomOnlyToSelectedCompetitorsCheckBox;
    private CheckBox showDouglasPeuckerPointsCheckBox;
    private CheckBox showOnlySelectedCompetitorsCheckBox;
    private CheckBox showTailsCheckBox;
    private CheckBox showAllCompetitorsCheckBox;
    private CheckBox showSelectedCompetitorsInfoCheckBox;
    private LongBox tailLengthBox;
    private IntegerBox maxVisibleCompetitorsCountBox;
    
    private final StringMessages stringMessages;
    private final RaceMapSettings initialSettings;

    private ArrayList<CheckBox> disableOnlySelectedWhenAreFalse;
    
    public RaceMapSettingsDialogComponent(RaceMapSettings settings, StringMessages stringMessages) {
        this.stringMessages = stringMessages;
        initialSettings = settings;
    }

    @Override
    public Widget getAdditionalWidget(DataEntryDialog<?> dialog) {
        VerticalPanel vp = new VerticalPanel();

        Label competitorsLabel = dialog.createHeadlineLabel(stringMessages.competitors());
        vp.add(competitorsLabel);

        // max competitors count settings
        HorizontalPanel maxCompetitotorsCountPanel = new HorizontalPanel();
        showAllCompetitorsCheckBox = dialog.createCheckbox(stringMessages.showAllCompetitors());
        showAllCompetitorsCheckBox.setValue(initialSettings.isShowAllCompetitors());
        maxCompetitotorsCountPanel.add(showAllCompetitorsCheckBox);
        showAllCompetitorsCheckBox.addValueChangeHandler(new ValueChangeHandler<Boolean>() {
            @Override
            public void onValueChange(ValueChangeEvent<Boolean> vce) {
                boolean newValue = vce.getValue();
                RaceMapSettingsDialogComponent.this.maxVisibleCompetitorsCountBox.setEnabled(!newValue);
            }
        });
        Label maxCompetitorsCountLabel = new Label(stringMessages.maximalCount() + ":");
        maxCompetitorsCountLabel.getElement().getStyle().setMarginLeft(25, Unit.PX);
        maxCompetitotorsCountPanel.add(maxCompetitorsCountLabel);
        maxCompetitotorsCountPanel.setCellVerticalAlignment(maxCompetitorsCountLabel, HasVerticalAlignment.ALIGN_MIDDLE);
        maxVisibleCompetitorsCountBox = dialog.createIntegerBox(initialSettings.getMaxVisibleCompetitorsCount(), 4);
        maxVisibleCompetitorsCountBox.setEnabled(!initialSettings.isShowAllCompetitors());
        maxCompetitotorsCountPanel.add(maxVisibleCompetitorsCountBox);
        maxCompetitotorsCountPanel.setCellVerticalAlignment(maxVisibleCompetitorsCountBox, HasVerticalAlignment.ALIGN_MIDDLE);
        vp.add(maxCompetitotorsCountPanel);
        
        showOnlySelectedCompetitorsCheckBox = dialog.createCheckbox(stringMessages.showOnlySelectedCompetitors());
        showOnlySelectedCompetitorsCheckBox.setValue(initialSettings.isShowOnlySelectedCompetitors());
        vp.add(showOnlySelectedCompetitorsCheckBox);

        showSelectedCompetitorsInfoCheckBox = dialog.createCheckbox(stringMessages.showSelectedCompetitorsInfo());
        showSelectedCompetitorsInfoCheckBox.setValue(initialSettings.isShowSelectedCompetitorsInfo());
        vp.add(showSelectedCompetitorsInfoCheckBox);
        
        Label zoomLabel = dialog.createHeadlineLabel(stringMessages.zoom());
        vp.add(zoomLabel);
        
        HorizontalPanel zoomSettingsPanel = new HorizontalPanel();
        Label zoomSettingsLabel = new Label(stringMessages.autoZoomTo() + ": ");
        zoomSettingsPanel.add(zoomSettingsLabel);
        VerticalPanel zoomSettingsBoxesPanel = new VerticalPanel();
        disableOnlySelectedWhenAreFalse = new ArrayList<CheckBox>();
        for (ZoomTypes zoomType : ZoomTypes.values()) {
            if (zoomType != ZoomTypes.NONE) {
                CheckBox cb = dialog.createCheckbox(RaceMapSettingsTypeFormatter.formatZoomType(zoomType, stringMessages));
                cb.setValue(initialSettings.getZoomSettings().getTypesToConsiderOnZoom().contains(zoomType), false);
                checkboxAndZoomType.add(new Pair<CheckBox, ZoomTypes>(cb, zoomType));
                zoomSettingsBoxesPanel.add(cb);
                
                //Save specific checkboxes for easier value change handling
                if (zoomType == ZoomTypes.BOATS || zoomType == ZoomTypes.TAILS) {
                    disableOnlySelectedWhenAreFalse.add(cb);
                    cb.addValueChangeHandler(new ValueChangeHandler<Boolean>() {
                        @Override
                        public void onValueChange(ValueChangeEvent<Boolean> event) {
                            zoomSettingsChanged();
                        }
                    });
                }
            }
        }
        zoomSettingsPanel.add(zoomSettingsBoxesPanel);
        vp.add(zoomSettingsPanel);
        
        zoomOnlyToSelectedCompetitorsCheckBox = dialog.createCheckbox(stringMessages.autoZoomSelectedCompetitors());
        zoomOnlyToSelectedCompetitorsCheckBox.setValue(initialSettings.getZoomSettings().isZoomToSelectedCompetitors());
        vp.add(zoomOnlyToSelectedCompetitorsCheckBox);
        //Run zoomSettingsChanged to set the checkboxes to their correct state
        zoomSettingsChanged();
        
        Label maneuversLabel = dialog.createHeadlineLabel(stringMessages.maneuverTypesToShowWhenCompetitorIsClicked());
        vp.add(maneuversLabel);
        for (ManeuverType maneuverType : ManeuverType.values()) {
            CheckBox checkbox = dialog.createCheckbox(ManeuverTypeFormatter.format(maneuverType, stringMessages));
            checkbox.setValue(initialSettings.isShowManeuverType(maneuverType));
            checkboxAndManeuverType.add(new Pair<CheckBox, ManeuverType>(checkbox, maneuverType));
            vp.add(checkbox);
        }
        showDouglasPeuckerPointsCheckBox = dialog.createCheckbox(stringMessages.douglasPeuckerPoints());
        showDouglasPeuckerPointsCheckBox.setValue(initialSettings.isShowDouglasPeuckerPoints());
        vp.add(showDouglasPeuckerPointsCheckBox);
        
        Label helpLinesLabel = dialog.createHeadlineLabel(stringMessages.helpLines());
        vp.add(helpLinesLabel);

        // boat tail settings
        HorizontalPanel tailSettingsPanel = new HorizontalPanel();
        showTailsCheckBox = dialog.createCheckbox(stringMessages.boatTails());
        showTailsCheckBox.setValue(initialSettings.isShowTails());
        tailSettingsPanel.add(showTailsCheckBox);
        showTailsCheckBox.addValueChangeHandler(new ValueChangeHandler<Boolean>() {
            @Override
            public void onValueChange(ValueChangeEvent<Boolean> vce) {
                boolean newValue = vce.getValue();
                RaceMapSettingsDialogComponent.this.tailLengthBox.setEnabled(newValue);
            }
        });
        Label tailLengthLabel = new Label(stringMessages.lengthInSeconds() + ":");
        tailLengthLabel.getElement().getStyle().setMarginLeft(25, Unit.PX);
        tailSettingsPanel.add(tailLengthLabel);
        tailSettingsPanel.setCellVerticalAlignment(tailLengthLabel, HasVerticalAlignment.ALIGN_MIDDLE);
        tailLengthBox = dialog.createLongBox((int) (initialSettings.getTailLengthInMilliseconds() / 1000), 4);
        tailLengthBox.setEnabled(initialSettings.isShowTails());
        tailSettingsPanel.add(tailLengthBox);
        tailSettingsPanel.setCellVerticalAlignment(tailLengthBox, HasVerticalAlignment.ALIGN_MIDDLE);
        vp.add(tailSettingsPanel);

        VerticalPanel helpLineSettingsBoxesPanel = new VerticalPanel();
        for (HelpLineTypes helpLineType : HelpLineTypes.values()) {
                CheckBox cb = dialog.createCheckbox(RaceMapSettingsTypeFormatter.formatHelpLineType(helpLineType, stringMessages));
                cb.setValue(initialSettings.getHelpLinesSettings().containsHelpLine(helpLineType));
                checkboxAndHelpLineType.add(new Pair<CheckBox, HelpLineTypes>(cb, helpLineType));
                helpLineSettingsBoxesPanel.add(cb);
        }
        vp.add(helpLineSettingsBoxesPanel);
        
        return vp;
    }
    
    private void zoomSettingsChanged() {
        boolean disableOnlySelected = true;
        for (Pair<CheckBox, ZoomTypes> pair : checkboxAndZoomType) {
            pair.getA().setEnabled(true);
            if (disableOnlySelectedWhenAreFalse.contains(pair.getA())) {
                if (pair.getA().getValue()) {
                    disableOnlySelected = false;
                }
            }
        }

        zoomOnlyToSelectedCompetitorsCheckBox.setEnabled(!disableOnlySelected);
        if (disableOnlySelected) {
            zoomOnlyToSelectedCompetitorsCheckBox.setValue(false);
        }
    }

    @Override
    public RaceMapSettings getResult() {
        RaceMapSettings result = new RaceMapSettings();
        for (Pair<CheckBox, ManeuverType> p : checkboxAndManeuverType) {
            result.showManeuverType(p.getB(), p.getA().getValue());
        }
        result.setZoomSettings(getZoomSettings());
        result.setHelpLinesSettings(getHelpLinesSettings());
        result.setShowDouglasPeuckerPoints(showDouglasPeuckerPointsCheckBox.getValue());
        result.setShowOnlySelectedCompetitors(showOnlySelectedCompetitorsCheckBox.getValue());
        result.setShowSelectedCompetitorsInfo(showSelectedCompetitorsInfoCheckBox.getValue());
        result.setShowAllCompetitors(showAllCompetitorsCheckBox.getValue());
        result.setShowTails(showTailsCheckBox.getValue());
        result.setTailLengthInMilliseconds(tailLengthBox.getValue() == null ? -1 : tailLengthBox.getValue()*1000l);
        result.setMaxVisibleCompetitorsCount(maxVisibleCompetitorsCountBox.getValue() == null ? -1 : maxVisibleCompetitorsCountBox.getValue());
        
        return result;
    }
    
    private RaceMapZoomSettings getZoomSettings() {
        ArrayList<ZoomTypes> zoomTypes = new ArrayList<ZoomTypes>();
        boolean noAutoZoomSelected = true;
        for (Pair<CheckBox, ZoomTypes> pair : checkboxAndZoomType) {
            if (pair.getA().getValue()) {
                zoomTypes.add(pair.getB());
                noAutoZoomSelected = false;
            }
        }
        if (noAutoZoomSelected) {
            zoomTypes.add(ZoomTypes.NONE);
        }
        return new RaceMapZoomSettings(zoomTypes, zoomOnlyToSelectedCompetitorsCheckBox.getValue());
    }

    private RaceMapHelpLinesSettings getHelpLinesSettings() {
        Set<HelpLineTypes> helpLineTypes = new HashSet<HelpLineTypes>();
        for (Pair<CheckBox, HelpLineTypes> pair : checkboxAndHelpLineType) {
            if (pair.getA().getValue()) {
                helpLineTypes.add(pair.getB());
            }
        }
        return new RaceMapHelpLinesSettings(helpLineTypes);
    }

    @Override
    public Validator<RaceMapSettings> getValidator() {
        return new Validator<RaceMapSettings>() {
            @Override
            public String getErrorMessage(RaceMapSettings valueToValidate) {
                String errorMessage = null;
                if (valueToValidate.isShowTails() && valueToValidate.getTailLengthInMilliseconds() <= 0) {
                    errorMessage = stringMessages.tailLengthMustBePositive();
                } else if (!valueToValidate.isShowAllCompetitors() && valueToValidate.getMaxVisibleCompetitorsCount() <= 0) {
                    errorMessage = stringMessages.maxVisibleCompetitorsCountMustBePositive();
                }
                return errorMessage;
            }
        };
    }

    @Override
    public FocusWidget getFocusWidget() {
        return tailLengthBox;
    }
}
>>>>>>> 97b1ad82
<|MERGE_RESOLUTION|>--- conflicted
+++ resolved
@@ -1,538 +1,257 @@
-<<<<<<< HEAD
-package com.sap.sailing.gwt.ui.shared.racemap;
-
-import java.util.ArrayList;
-import java.util.HashSet;
-import java.util.List;
-import java.util.Set;
-
-import com.google.gwt.dom.client.Style.Unit;
-import com.google.gwt.event.logical.shared.ValueChangeEvent;
-import com.google.gwt.event.logical.shared.ValueChangeHandler;
-import com.google.gwt.user.client.ui.CheckBox;
-import com.google.gwt.user.client.ui.DoubleBox;
-import com.google.gwt.user.client.ui.FocusWidget;
-import com.google.gwt.user.client.ui.Grid;
-import com.google.gwt.user.client.ui.HasVerticalAlignment;
-import com.google.gwt.user.client.ui.HorizontalPanel;
-import com.google.gwt.user.client.ui.IntegerBox;
-import com.google.gwt.user.client.ui.Label;
-import com.google.gwt.user.client.ui.LongBox;
-import com.google.gwt.user.client.ui.VerticalPanel;
-import com.google.gwt.user.client.ui.Widget;
-import com.sap.sailing.domain.common.ManeuverType;
-import com.sap.sailing.domain.common.impl.Util.Pair;
-import com.sap.sailing.gwt.ui.client.DataEntryDialog;
-import com.sap.sailing.gwt.ui.client.DataEntryDialog.Validator;
-import com.sap.sailing.gwt.ui.client.ManeuverTypeFormatter;
-import com.sap.sailing.gwt.ui.client.StringMessages;
-import com.sap.sailing.gwt.ui.shared.components.SettingsDialogComponent;
-import com.sap.sailing.gwt.ui.shared.racemap.RaceMapHelpLinesSettings.HelpLineTypes;
-import com.sap.sailing.gwt.ui.shared.racemap.RaceMapZoomSettings.ZoomTypes;
-
-public class RaceMapSettingsDialogComponent implements SettingsDialogComponent<RaceMapSettings> {
-    //Initializing the lists to prevent a null pointer exception in the first validation call
-    private List<Pair<CheckBox, ManeuverType>> checkboxAndManeuverType = new ArrayList<Pair<CheckBox, ManeuverType>>();
-    private List<Pair<CheckBox, ZoomTypes>> checkboxAndZoomType = new ArrayList<Pair<CheckBox,ZoomTypes>>();
-    private List<Pair<CheckBox, HelpLineTypes>> checkboxAndHelpLineType = new ArrayList<Pair<CheckBox,HelpLineTypes>>();
-    private CheckBox zoomOnlyToSelectedCompetitorsCheckBox;
-    private CheckBox showDouglasPeuckerPointsCheckBox;
-    private CheckBox showOnlySelectedCompetitorsCheckBox;
-    private CheckBox showAllCompetitorsCheckBox;
-    private CheckBox showSelectedCompetitorsInfoCheckBox;
-    private LongBox tailLengthBox;
-    private DoubleBox buoyZoneRadiusBox;
-    private IntegerBox maxVisibleCompetitorsCountBox;
-    
-    private final StringMessages stringMessages;
-    private final RaceMapSettings initialSettings;
-
-    private ArrayList<CheckBox> disableOnlySelectedWhenAreFalse;
-    
-    public RaceMapSettingsDialogComponent(RaceMapSettings settings, StringMessages stringMessages) {
-        this.stringMessages = stringMessages;
-        initialSettings = settings;
-    }
-
-    @Override
-    public Widget getAdditionalWidget(DataEntryDialog<?> dialog) {
-        VerticalPanel vp = new VerticalPanel();
-
-        Label competitorsLabel = dialog.createHeadlineLabel(stringMessages.competitors());
-        vp.add(competitorsLabel);
-
-        // max competitors count settings
-        HorizontalPanel maxCompetitotorsCountPanel = new HorizontalPanel();
-        showAllCompetitorsCheckBox = dialog.createCheckbox(stringMessages.showAllCompetitors());
-        showAllCompetitorsCheckBox.setValue(initialSettings.isShowAllCompetitors());
-        maxCompetitotorsCountPanel.add(showAllCompetitorsCheckBox);
-        showAllCompetitorsCheckBox.addValueChangeHandler(new ValueChangeHandler<Boolean>() {
-            @Override
-            public void onValueChange(ValueChangeEvent<Boolean> vce) {
-                boolean newValue = vce.getValue();
-                RaceMapSettingsDialogComponent.this.maxVisibleCompetitorsCountBox.setEnabled(!newValue);
-            }
-        });
-        Label maxCompetitorsCountLabel = new Label(stringMessages.maximalCount() + ":");
-        maxCompetitorsCountLabel.getElement().getStyle().setMarginLeft(25, Unit.PX);
-        maxCompetitotorsCountPanel.add(maxCompetitorsCountLabel);
-        maxCompetitotorsCountPanel.setCellVerticalAlignment(maxCompetitorsCountLabel, HasVerticalAlignment.ALIGN_MIDDLE);
-        maxVisibleCompetitorsCountBox = dialog.createIntegerBox(initialSettings.getMaxVisibleCompetitorsCount(), 4);
-        maxVisibleCompetitorsCountBox.setEnabled(!initialSettings.isShowAllCompetitors());
-        maxCompetitotorsCountPanel.add(maxVisibleCompetitorsCountBox);
-        maxCompetitotorsCountPanel.setCellVerticalAlignment(maxVisibleCompetitorsCountBox, HasVerticalAlignment.ALIGN_MIDDLE);
-        vp.add(maxCompetitotorsCountPanel);
-        
-        showOnlySelectedCompetitorsCheckBox = dialog.createCheckbox(stringMessages.showOnlySelectedCompetitors());
-        showOnlySelectedCompetitorsCheckBox.setValue(initialSettings.isShowOnlySelectedCompetitors());
-        vp.add(showOnlySelectedCompetitorsCheckBox);
-
-        showSelectedCompetitorsInfoCheckBox = dialog.createCheckbox(stringMessages.showSelectedCompetitorsInfo());
-        showSelectedCompetitorsInfoCheckBox.setValue(initialSettings.isShowSelectedCompetitorsInfo());
-        vp.add(showSelectedCompetitorsInfoCheckBox);
-        
-        Label zoomLabel = dialog.createHeadlineLabel(stringMessages.zoom());
-        vp.add(zoomLabel);
-        
-        HorizontalPanel zoomSettingsPanel = new HorizontalPanel();
-        Label zoomSettingsLabel = new Label(stringMessages.autoZoomTo() + ": ");
-        zoomSettingsPanel.add(zoomSettingsLabel);
-        VerticalPanel zoomSettingsBoxesPanel = new VerticalPanel();
-        disableOnlySelectedWhenAreFalse = new ArrayList<CheckBox>();
-        for (ZoomTypes zoomType : ZoomTypes.values()) {
-            if (zoomType != ZoomTypes.NONE) {
-                CheckBox cb = dialog.createCheckbox(RaceMapSettingsTypeFormatter.formatZoomType(zoomType, stringMessages));
-                cb.setValue(initialSettings.getZoomSettings().getTypesToConsiderOnZoom().contains(zoomType), false);
-                checkboxAndZoomType.add(new Pair<CheckBox, ZoomTypes>(cb, zoomType));
-                zoomSettingsBoxesPanel.add(cb);
-                
-                //Save specific checkboxes for easier value change handling
-                if (zoomType == ZoomTypes.BOATS || zoomType == ZoomTypes.TAILS) {
-                    disableOnlySelectedWhenAreFalse.add(cb);
-                    cb.addValueChangeHandler(new ValueChangeHandler<Boolean>() {
-                        @Override
-                        public void onValueChange(ValueChangeEvent<Boolean> event) {
-                            zoomSettingsChanged();
-                        }
-                    });
-                }
-            }
-        }
-        zoomSettingsPanel.add(zoomSettingsBoxesPanel);
-        vp.add(zoomSettingsPanel);
-        
-        zoomOnlyToSelectedCompetitorsCheckBox = dialog.createCheckbox(stringMessages.autoZoomSelectedCompetitors());
-        zoomOnlyToSelectedCompetitorsCheckBox.setValue(initialSettings.getZoomSettings().isZoomToSelectedCompetitors());
-        vp.add(zoomOnlyToSelectedCompetitorsCheckBox);
-        //Run zoomSettingsChanged to set the checkboxes to their correct state
-        zoomSettingsChanged();
-        
-        Label maneuversLabel = dialog.createHeadlineLabel(stringMessages.maneuverTypesToShowWhenCompetitorIsClicked());
-        vp.add(maneuversLabel);
-        for (ManeuverType maneuverType : ManeuverType.values()) {
-            CheckBox checkbox = dialog.createCheckbox(ManeuverTypeFormatter.format(maneuverType, stringMessages));
-            checkbox.setValue(initialSettings.isShowManeuverType(maneuverType));
-            checkboxAndManeuverType.add(new Pair<CheckBox, ManeuverType>(checkbox, maneuverType));
-            vp.add(checkbox);
-        }
-        showDouglasPeuckerPointsCheckBox = dialog.createCheckbox(stringMessages.douglasPeuckerPoints());
-        showDouglasPeuckerPointsCheckBox.setValue(initialSettings.isShowDouglasPeuckerPoints());
-        vp.add(showDouglasPeuckerPointsCheckBox);
-        
-        Label helpLinesLabel = dialog.createHeadlineLabel(stringMessages.helpLines());
-        vp.add(helpLinesLabel);
-
-        Grid helpLineControlsGrid = new Grid(HelpLineTypes.values().length, 3);
-
-        // additional tail length control
-        Label tailLengthLabel = new Label(stringMessages.lengthInSeconds() + ":");
-        helpLineControlsGrid.setWidget(0, 1, tailLengthLabel);
-
-        tailLengthBox = dialog.createLongBox((int) (initialSettings.getTailLengthInMilliseconds() / 1000), 4);
-        tailLengthBox.setEnabled(initialSettings.getHelpLinesSettings().isVisible(HelpLineTypes.BOATTAILS));
-        helpLineControlsGrid.setWidget(0, 2, tailLengthBox);
-             
-        // additional buoy zone control
-        Label buoyZoneRadiusLabel = new Label("Radius in (m):");
-        helpLineControlsGrid.setWidget(1, 1, buoyZoneRadiusLabel);
-
-        buoyZoneRadiusBox = dialog.createDoubleBox(initialSettings.getBuoyZoneRadiusInMeters(), 8);
-        buoyZoneRadiusBox.setEnabled(initialSettings.getHelpLinesSettings().isVisible(HelpLineTypes.BUOYZONE));
-        helpLineControlsGrid.setWidget(1, 2, buoyZoneRadiusBox);
-
-        final CheckBox boatTailsCheckBox = createHelpLineCheckBox(dialog, HelpLineTypes.BOATTAILS);
-        boatTailsCheckBox.addValueChangeHandler(new ValueChangeHandler<Boolean>() {
-            @Override
-            public void onValueChange(ValueChangeEvent<Boolean> valueChangeEvent) {
-                tailLengthBox.setEnabled(valueChangeEvent.getValue());
-            }
-        });
-        helpLineControlsGrid.setWidget(0, 0, boatTailsCheckBox);
-        
-        final CheckBox buoyZoneCheckBox = createHelpLineCheckBox(dialog, HelpLineTypes.BUOYZONE);
-        buoyZoneCheckBox.addValueChangeHandler(new ValueChangeHandler<Boolean>() {
-            @Override
-            public void onValueChange(ValueChangeEvent<Boolean> valueChangeEvent) {
-                buoyZoneRadiusBox.setEnabled(valueChangeEvent.getValue());
-            }
-        }); 
-        helpLineControlsGrid.setWidget(1, 0, buoyZoneCheckBox);
-
-        helpLineControlsGrid.setWidget(2, 0, createHelpLineCheckBox(dialog, HelpLineTypes.STARTLINE));
-        helpLineControlsGrid.setWidget(3, 0, createHelpLineCheckBox(dialog, HelpLineTypes.FINISHLINE));
-        helpLineControlsGrid.setWidget(4, 0, createHelpLineCheckBox(dialog, HelpLineTypes.ADVANTAGELINE));
-        helpLineControlsGrid.setWidget(5, 0, createHelpLineCheckBox(dialog, HelpLineTypes.COURSEMIDDLELINE));
-         
-        vp.add(helpLineControlsGrid);
-        
-        return vp;
-    }
-    
-    private CheckBox createHelpLineCheckBox(DataEntryDialog<?> dialog, HelpLineTypes helpLineType) {
-        CheckBox cb = dialog.createCheckbox(RaceMapSettingsTypeFormatter.formatHelpLineType(helpLineType, stringMessages));
-        cb.setValue(initialSettings.getHelpLinesSettings().isVisible(helpLineType));
-        checkboxAndHelpLineType.add(new Pair<CheckBox, HelpLineTypes>(cb, helpLineType));
-        return cb;
-    }
-    
-    private void zoomSettingsChanged() {
-        boolean disableOnlySelected = true;
-        for (Pair<CheckBox, ZoomTypes> pair : checkboxAndZoomType) {
-            pair.getA().setEnabled(true);
-            if (disableOnlySelectedWhenAreFalse.contains(pair.getA())) {
-                if (pair.getA().getValue()) {
-                    disableOnlySelected = false;
-                }
-            }
-        }
-
-        zoomOnlyToSelectedCompetitorsCheckBox.setEnabled(!disableOnlySelected);
-        if (disableOnlySelected) {
-            zoomOnlyToSelectedCompetitorsCheckBox.setValue(false);
-        }
-    }
-
-    @Override
-    public RaceMapSettings getResult() {
-        RaceMapSettings result = new RaceMapSettings();
-        for (Pair<CheckBox, ManeuverType> p : checkboxAndManeuverType) {
-            result.showManeuverType(p.getB(), p.getA().getValue());
-        }
-        result.setZoomSettings(getZoomSettings());
-        result.setHelpLinesSettings(getHelpLinesSettings());
-        result.setShowDouglasPeuckerPoints(showDouglasPeuckerPointsCheckBox.getValue());
-        result.setShowOnlySelectedCompetitors(showOnlySelectedCompetitorsCheckBox.getValue());
-        result.setShowSelectedCompetitorsInfo(showSelectedCompetitorsInfoCheckBox.getValue());
-        result.setShowAllCompetitors(showAllCompetitorsCheckBox.getValue());
-        result.setTailLengthInMilliseconds(tailLengthBox.getValue() == null ? -1 : tailLengthBox.getValue()*1000l);
-        result.setMaxVisibleCompetitorsCount(maxVisibleCompetitorsCountBox.getValue() == null ? -1 : maxVisibleCompetitorsCountBox.getValue());
-        result.setBuoyZoneRadiusInMeters(buoyZoneRadiusBox.getValue());
-        
-        return result;
-    }
-    
-    private RaceMapZoomSettings getZoomSettings() {
-        ArrayList<ZoomTypes> zoomTypes = new ArrayList<ZoomTypes>();
-        boolean noAutoZoomSelected = true;
-        for (Pair<CheckBox, ZoomTypes> pair : checkboxAndZoomType) {
-            if (pair.getA().getValue()) {
-                zoomTypes.add(pair.getB());
-                noAutoZoomSelected = false;
-            }
-        }
-        if (noAutoZoomSelected) {
-            zoomTypes.add(ZoomTypes.NONE);
-        }
-        return new RaceMapZoomSettings(zoomTypes, zoomOnlyToSelectedCompetitorsCheckBox.getValue());
-    }
-
-    private RaceMapHelpLinesSettings getHelpLinesSettings() {
-        Set<HelpLineTypes> helpLineTypes = new HashSet<HelpLineTypes>();
-        for (Pair<CheckBox, HelpLineTypes> pair : checkboxAndHelpLineType) {
-            if (pair.getA().getValue()) {
-                helpLineTypes.add(pair.getB());
-            }
-        }
-        return new RaceMapHelpLinesSettings(helpLineTypes);
-    }
-
-    @Override
-    public Validator<RaceMapSettings> getValidator() {
-        return new Validator<RaceMapSettings>() {
-            @Override
-            public String getErrorMessage(RaceMapSettings valueToValidate) {
-                String errorMessage = null;
-                if (valueToValidate.getHelpLinesSettings().isVisible(HelpLineTypes.BOATTAILS) && valueToValidate.getTailLengthInMilliseconds() <= 0) {
-                    errorMessage = stringMessages.tailLengthMustBePositive();
-                } else if (!valueToValidate.isShowAllCompetitors() && valueToValidate.getMaxVisibleCompetitorsCount() <= 0) {
-                    errorMessage = stringMessages.maxVisibleCompetitorsCountMustBePositive();
-                }
-                return errorMessage;
-            }
-        };
-    }
-
-    @Override
-    public FocusWidget getFocusWidget() {
-        return tailLengthBox;
-    }
-}
-=======
-package com.sap.sailing.gwt.ui.shared.racemap;
-
-import java.util.ArrayList;
-import java.util.HashSet;
-import java.util.List;
-import java.util.Set;
-
-import com.google.gwt.dom.client.Style.Unit;
-import com.google.gwt.event.logical.shared.ValueChangeEvent;
-import com.google.gwt.event.logical.shared.ValueChangeHandler;
-import com.google.gwt.user.client.ui.CheckBox;
-import com.google.gwt.user.client.ui.FocusWidget;
-import com.google.gwt.user.client.ui.HasVerticalAlignment;
-import com.google.gwt.user.client.ui.HorizontalPanel;
-import com.google.gwt.user.client.ui.IntegerBox;
-import com.google.gwt.user.client.ui.Label;
-import com.google.gwt.user.client.ui.LongBox;
-import com.google.gwt.user.client.ui.VerticalPanel;
-import com.google.gwt.user.client.ui.Widget;
-import com.sap.sailing.domain.common.ManeuverType;
-import com.sap.sailing.domain.common.impl.Util.Pair;
-import com.sap.sailing.gwt.ui.client.DataEntryDialog;
-import com.sap.sailing.gwt.ui.client.DataEntryDialog.Validator;
-import com.sap.sailing.gwt.ui.client.ManeuverTypeFormatter;
-import com.sap.sailing.gwt.ui.client.StringMessages;
-import com.sap.sailing.gwt.ui.shared.components.SettingsDialogComponent;
-import com.sap.sailing.gwt.ui.shared.racemap.RaceMapHelpLinesSettings.HelpLineTypes;
-import com.sap.sailing.gwt.ui.shared.racemap.RaceMapZoomSettings.ZoomTypes;
-
-public class RaceMapSettingsDialogComponent implements SettingsDialogComponent<RaceMapSettings> {
-    //Initializing the lists to prevent a null pointer exception in the first validation call
-    private List<Pair<CheckBox, ManeuverType>> checkboxAndManeuverType = new ArrayList<Pair<CheckBox, ManeuverType>>();
-    private List<Pair<CheckBox, ZoomTypes>> checkboxAndZoomType = new ArrayList<Pair<CheckBox,ZoomTypes>>();
-    private List<Pair<CheckBox, HelpLineTypes>> checkboxAndHelpLineType = new ArrayList<Pair<CheckBox,HelpLineTypes>>();
-    private CheckBox zoomOnlyToSelectedCompetitorsCheckBox;
-    private CheckBox showDouglasPeuckerPointsCheckBox;
-    private CheckBox showOnlySelectedCompetitorsCheckBox;
-    private CheckBox showTailsCheckBox;
-    private CheckBox showAllCompetitorsCheckBox;
-    private CheckBox showSelectedCompetitorsInfoCheckBox;
-    private LongBox tailLengthBox;
-    private IntegerBox maxVisibleCompetitorsCountBox;
-    
-    private final StringMessages stringMessages;
-    private final RaceMapSettings initialSettings;
-
-    private ArrayList<CheckBox> disableOnlySelectedWhenAreFalse;
-    
-    public RaceMapSettingsDialogComponent(RaceMapSettings settings, StringMessages stringMessages) {
-        this.stringMessages = stringMessages;
-        initialSettings = settings;
-    }
-
-    @Override
-    public Widget getAdditionalWidget(DataEntryDialog<?> dialog) {
-        VerticalPanel vp = new VerticalPanel();
-
-        Label competitorsLabel = dialog.createHeadlineLabel(stringMessages.competitors());
-        vp.add(competitorsLabel);
-
-        // max competitors count settings
-        HorizontalPanel maxCompetitotorsCountPanel = new HorizontalPanel();
-        showAllCompetitorsCheckBox = dialog.createCheckbox(stringMessages.showAllCompetitors());
-        showAllCompetitorsCheckBox.setValue(initialSettings.isShowAllCompetitors());
-        maxCompetitotorsCountPanel.add(showAllCompetitorsCheckBox);
-        showAllCompetitorsCheckBox.addValueChangeHandler(new ValueChangeHandler<Boolean>() {
-            @Override
-            public void onValueChange(ValueChangeEvent<Boolean> vce) {
-                boolean newValue = vce.getValue();
-                RaceMapSettingsDialogComponent.this.maxVisibleCompetitorsCountBox.setEnabled(!newValue);
-            }
-        });
-        Label maxCompetitorsCountLabel = new Label(stringMessages.maximalCount() + ":");
-        maxCompetitorsCountLabel.getElement().getStyle().setMarginLeft(25, Unit.PX);
-        maxCompetitotorsCountPanel.add(maxCompetitorsCountLabel);
-        maxCompetitotorsCountPanel.setCellVerticalAlignment(maxCompetitorsCountLabel, HasVerticalAlignment.ALIGN_MIDDLE);
-        maxVisibleCompetitorsCountBox = dialog.createIntegerBox(initialSettings.getMaxVisibleCompetitorsCount(), 4);
-        maxVisibleCompetitorsCountBox.setEnabled(!initialSettings.isShowAllCompetitors());
-        maxCompetitotorsCountPanel.add(maxVisibleCompetitorsCountBox);
-        maxCompetitotorsCountPanel.setCellVerticalAlignment(maxVisibleCompetitorsCountBox, HasVerticalAlignment.ALIGN_MIDDLE);
-        vp.add(maxCompetitotorsCountPanel);
-        
-        showOnlySelectedCompetitorsCheckBox = dialog.createCheckbox(stringMessages.showOnlySelectedCompetitors());
-        showOnlySelectedCompetitorsCheckBox.setValue(initialSettings.isShowOnlySelectedCompetitors());
-        vp.add(showOnlySelectedCompetitorsCheckBox);
-
-        showSelectedCompetitorsInfoCheckBox = dialog.createCheckbox(stringMessages.showSelectedCompetitorsInfo());
-        showSelectedCompetitorsInfoCheckBox.setValue(initialSettings.isShowSelectedCompetitorsInfo());
-        vp.add(showSelectedCompetitorsInfoCheckBox);
-        
-        Label zoomLabel = dialog.createHeadlineLabel(stringMessages.zoom());
-        vp.add(zoomLabel);
-        
-        HorizontalPanel zoomSettingsPanel = new HorizontalPanel();
-        Label zoomSettingsLabel = new Label(stringMessages.autoZoomTo() + ": ");
-        zoomSettingsPanel.add(zoomSettingsLabel);
-        VerticalPanel zoomSettingsBoxesPanel = new VerticalPanel();
-        disableOnlySelectedWhenAreFalse = new ArrayList<CheckBox>();
-        for (ZoomTypes zoomType : ZoomTypes.values()) {
-            if (zoomType != ZoomTypes.NONE) {
-                CheckBox cb = dialog.createCheckbox(RaceMapSettingsTypeFormatter.formatZoomType(zoomType, stringMessages));
-                cb.setValue(initialSettings.getZoomSettings().getTypesToConsiderOnZoom().contains(zoomType), false);
-                checkboxAndZoomType.add(new Pair<CheckBox, ZoomTypes>(cb, zoomType));
-                zoomSettingsBoxesPanel.add(cb);
-                
-                //Save specific checkboxes for easier value change handling
-                if (zoomType == ZoomTypes.BOATS || zoomType == ZoomTypes.TAILS) {
-                    disableOnlySelectedWhenAreFalse.add(cb);
-                    cb.addValueChangeHandler(new ValueChangeHandler<Boolean>() {
-                        @Override
-                        public void onValueChange(ValueChangeEvent<Boolean> event) {
-                            zoomSettingsChanged();
-                        }
-                    });
-                }
-            }
-        }
-        zoomSettingsPanel.add(zoomSettingsBoxesPanel);
-        vp.add(zoomSettingsPanel);
-        
-        zoomOnlyToSelectedCompetitorsCheckBox = dialog.createCheckbox(stringMessages.autoZoomSelectedCompetitors());
-        zoomOnlyToSelectedCompetitorsCheckBox.setValue(initialSettings.getZoomSettings().isZoomToSelectedCompetitors());
-        vp.add(zoomOnlyToSelectedCompetitorsCheckBox);
-        //Run zoomSettingsChanged to set the checkboxes to their correct state
-        zoomSettingsChanged();
-        
-        Label maneuversLabel = dialog.createHeadlineLabel(stringMessages.maneuverTypesToShowWhenCompetitorIsClicked());
-        vp.add(maneuversLabel);
-        for (ManeuverType maneuverType : ManeuverType.values()) {
-            CheckBox checkbox = dialog.createCheckbox(ManeuverTypeFormatter.format(maneuverType, stringMessages));
-            checkbox.setValue(initialSettings.isShowManeuverType(maneuverType));
-            checkboxAndManeuverType.add(new Pair<CheckBox, ManeuverType>(checkbox, maneuverType));
-            vp.add(checkbox);
-        }
-        showDouglasPeuckerPointsCheckBox = dialog.createCheckbox(stringMessages.douglasPeuckerPoints());
-        showDouglasPeuckerPointsCheckBox.setValue(initialSettings.isShowDouglasPeuckerPoints());
-        vp.add(showDouglasPeuckerPointsCheckBox);
-        
-        Label helpLinesLabel = dialog.createHeadlineLabel(stringMessages.helpLines());
-        vp.add(helpLinesLabel);
-
-        // boat tail settings
-        HorizontalPanel tailSettingsPanel = new HorizontalPanel();
-        showTailsCheckBox = dialog.createCheckbox(stringMessages.boatTails());
-        showTailsCheckBox.setValue(initialSettings.isShowTails());
-        tailSettingsPanel.add(showTailsCheckBox);
-        showTailsCheckBox.addValueChangeHandler(new ValueChangeHandler<Boolean>() {
-            @Override
-            public void onValueChange(ValueChangeEvent<Boolean> vce) {
-                boolean newValue = vce.getValue();
-                RaceMapSettingsDialogComponent.this.tailLengthBox.setEnabled(newValue);
-            }
-        });
-        Label tailLengthLabel = new Label(stringMessages.lengthInSeconds() + ":");
-        tailLengthLabel.getElement().getStyle().setMarginLeft(25, Unit.PX);
-        tailSettingsPanel.add(tailLengthLabel);
-        tailSettingsPanel.setCellVerticalAlignment(tailLengthLabel, HasVerticalAlignment.ALIGN_MIDDLE);
-        tailLengthBox = dialog.createLongBox((int) (initialSettings.getTailLengthInMilliseconds() / 1000), 4);
-        tailLengthBox.setEnabled(initialSettings.isShowTails());
-        tailSettingsPanel.add(tailLengthBox);
-        tailSettingsPanel.setCellVerticalAlignment(tailLengthBox, HasVerticalAlignment.ALIGN_MIDDLE);
-        vp.add(tailSettingsPanel);
-
-        VerticalPanel helpLineSettingsBoxesPanel = new VerticalPanel();
-        for (HelpLineTypes helpLineType : HelpLineTypes.values()) {
-                CheckBox cb = dialog.createCheckbox(RaceMapSettingsTypeFormatter.formatHelpLineType(helpLineType, stringMessages));
-                cb.setValue(initialSettings.getHelpLinesSettings().containsHelpLine(helpLineType));
-                checkboxAndHelpLineType.add(new Pair<CheckBox, HelpLineTypes>(cb, helpLineType));
-                helpLineSettingsBoxesPanel.add(cb);
-        }
-        vp.add(helpLineSettingsBoxesPanel);
-        
-        return vp;
-    }
-    
-    private void zoomSettingsChanged() {
-        boolean disableOnlySelected = true;
-        for (Pair<CheckBox, ZoomTypes> pair : checkboxAndZoomType) {
-            pair.getA().setEnabled(true);
-            if (disableOnlySelectedWhenAreFalse.contains(pair.getA())) {
-                if (pair.getA().getValue()) {
-                    disableOnlySelected = false;
-                }
-            }
-        }
-
-        zoomOnlyToSelectedCompetitorsCheckBox.setEnabled(!disableOnlySelected);
-        if (disableOnlySelected) {
-            zoomOnlyToSelectedCompetitorsCheckBox.setValue(false);
-        }
-    }
-
-    @Override
-    public RaceMapSettings getResult() {
-        RaceMapSettings result = new RaceMapSettings();
-        for (Pair<CheckBox, ManeuverType> p : checkboxAndManeuverType) {
-            result.showManeuverType(p.getB(), p.getA().getValue());
-        }
-        result.setZoomSettings(getZoomSettings());
-        result.setHelpLinesSettings(getHelpLinesSettings());
-        result.setShowDouglasPeuckerPoints(showDouglasPeuckerPointsCheckBox.getValue());
-        result.setShowOnlySelectedCompetitors(showOnlySelectedCompetitorsCheckBox.getValue());
-        result.setShowSelectedCompetitorsInfo(showSelectedCompetitorsInfoCheckBox.getValue());
-        result.setShowAllCompetitors(showAllCompetitorsCheckBox.getValue());
-        result.setShowTails(showTailsCheckBox.getValue());
-        result.setTailLengthInMilliseconds(tailLengthBox.getValue() == null ? -1 : tailLengthBox.getValue()*1000l);
-        result.setMaxVisibleCompetitorsCount(maxVisibleCompetitorsCountBox.getValue() == null ? -1 : maxVisibleCompetitorsCountBox.getValue());
-        
-        return result;
-    }
-    
-    private RaceMapZoomSettings getZoomSettings() {
-        ArrayList<ZoomTypes> zoomTypes = new ArrayList<ZoomTypes>();
-        boolean noAutoZoomSelected = true;
-        for (Pair<CheckBox, ZoomTypes> pair : checkboxAndZoomType) {
-            if (pair.getA().getValue()) {
-                zoomTypes.add(pair.getB());
-                noAutoZoomSelected = false;
-            }
-        }
-        if (noAutoZoomSelected) {
-            zoomTypes.add(ZoomTypes.NONE);
-        }
-        return new RaceMapZoomSettings(zoomTypes, zoomOnlyToSelectedCompetitorsCheckBox.getValue());
-    }
-
-    private RaceMapHelpLinesSettings getHelpLinesSettings() {
-        Set<HelpLineTypes> helpLineTypes = new HashSet<HelpLineTypes>();
-        for (Pair<CheckBox, HelpLineTypes> pair : checkboxAndHelpLineType) {
-            if (pair.getA().getValue()) {
-                helpLineTypes.add(pair.getB());
-            }
-        }
-        return new RaceMapHelpLinesSettings(helpLineTypes);
-    }
-
-    @Override
-    public Validator<RaceMapSettings> getValidator() {
-        return new Validator<RaceMapSettings>() {
-            @Override
-            public String getErrorMessage(RaceMapSettings valueToValidate) {
-                String errorMessage = null;
-                if (valueToValidate.isShowTails() && valueToValidate.getTailLengthInMilliseconds() <= 0) {
-                    errorMessage = stringMessages.tailLengthMustBePositive();
-                } else if (!valueToValidate.isShowAllCompetitors() && valueToValidate.getMaxVisibleCompetitorsCount() <= 0) {
-                    errorMessage = stringMessages.maxVisibleCompetitorsCountMustBePositive();
-                }
-                return errorMessage;
-            }
-        };
-    }
-
-    @Override
-    public FocusWidget getFocusWidget() {
-        return tailLengthBox;
-    }
-}
->>>>>>> 97b1ad82
+package com.sap.sailing.gwt.ui.shared.racemap;
+
+import java.util.ArrayList;
+import java.util.HashSet;
+import java.util.List;
+import java.util.Set;
+
+import com.google.gwt.dom.client.Style.Unit;
+import com.google.gwt.event.logical.shared.ValueChangeEvent;
+import com.google.gwt.event.logical.shared.ValueChangeHandler;
+import com.google.gwt.user.client.ui.CheckBox;
+import com.google.gwt.user.client.ui.FocusWidget;
+import com.google.gwt.user.client.ui.HasVerticalAlignment;
+import com.google.gwt.user.client.ui.HorizontalPanel;
+import com.google.gwt.user.client.ui.IntegerBox;
+import com.google.gwt.user.client.ui.Label;
+import com.google.gwt.user.client.ui.LongBox;
+import com.google.gwt.user.client.ui.VerticalPanel;
+import com.google.gwt.user.client.ui.Widget;
+import com.sap.sailing.domain.common.ManeuverType;
+import com.sap.sailing.domain.common.impl.Util.Pair;
+import com.sap.sailing.gwt.ui.client.DataEntryDialog;
+import com.sap.sailing.gwt.ui.client.DataEntryDialog.Validator;
+import com.sap.sailing.gwt.ui.client.ManeuverTypeFormatter;
+import com.sap.sailing.gwt.ui.client.StringMessages;
+import com.sap.sailing.gwt.ui.shared.components.SettingsDialogComponent;
+import com.sap.sailing.gwt.ui.shared.racemap.RaceMapHelpLinesSettings.HelpLineTypes;
+import com.sap.sailing.gwt.ui.shared.racemap.RaceMapZoomSettings.ZoomTypes;
+
+public class RaceMapSettingsDialogComponent implements SettingsDialogComponent<RaceMapSettings> {
+    //Initializing the lists to prevent a null pointer exception in the first validation call
+    private List<Pair<CheckBox, ManeuverType>> checkboxAndManeuverType = new ArrayList<Pair<CheckBox, ManeuverType>>();
+    private List<Pair<CheckBox, ZoomTypes>> checkboxAndZoomType = new ArrayList<Pair<CheckBox,ZoomTypes>>();
+    private List<Pair<CheckBox, HelpLineTypes>> checkboxAndHelpLineType = new ArrayList<Pair<CheckBox,HelpLineTypes>>();
+    private CheckBox zoomOnlyToSelectedCompetitorsCheckBox;
+    private CheckBox showDouglasPeuckerPointsCheckBox;
+    private CheckBox showOnlySelectedCompetitorsCheckBox;
+    private CheckBox showTailsCheckBox;
+    private CheckBox showAllCompetitorsCheckBox;
+    private CheckBox showSelectedCompetitorsInfoCheckBox;
+    private LongBox tailLengthBox;
+    private IntegerBox maxVisibleCompetitorsCountBox;
+    
+    private final StringMessages stringMessages;
+    private final RaceMapSettings initialSettings;
+
+    private ArrayList<CheckBox> disableOnlySelectedWhenAreFalse;
+    
+    public RaceMapSettingsDialogComponent(RaceMapSettings settings, StringMessages stringMessages) {
+        this.stringMessages = stringMessages;
+        initialSettings = settings;
+    }
+
+    @Override
+    public Widget getAdditionalWidget(DataEntryDialog<?> dialog) {
+        VerticalPanel vp = new VerticalPanel();
+
+        Label competitorsLabel = dialog.createHeadlineLabel(stringMessages.competitors());
+        vp.add(competitorsLabel);
+
+        // max competitors count settings
+        HorizontalPanel maxCompetitotorsCountPanel = new HorizontalPanel();
+        showAllCompetitorsCheckBox = dialog.createCheckbox(stringMessages.showAllCompetitors());
+        showAllCompetitorsCheckBox.setValue(initialSettings.isShowAllCompetitors());
+        maxCompetitotorsCountPanel.add(showAllCompetitorsCheckBox);
+        showAllCompetitorsCheckBox.addValueChangeHandler(new ValueChangeHandler<Boolean>() {
+            @Override
+            public void onValueChange(ValueChangeEvent<Boolean> vce) {
+                boolean newValue = vce.getValue();
+                RaceMapSettingsDialogComponent.this.maxVisibleCompetitorsCountBox.setEnabled(!newValue);
+            }
+        });
+        Label maxCompetitorsCountLabel = new Label(stringMessages.maximalCount() + ":");
+        maxCompetitorsCountLabel.getElement().getStyle().setMarginLeft(25, Unit.PX);
+        maxCompetitotorsCountPanel.add(maxCompetitorsCountLabel);
+        maxCompetitotorsCountPanel.setCellVerticalAlignment(maxCompetitorsCountLabel, HasVerticalAlignment.ALIGN_MIDDLE);
+        maxVisibleCompetitorsCountBox = dialog.createIntegerBox(initialSettings.getMaxVisibleCompetitorsCount(), 4);
+        maxVisibleCompetitorsCountBox.setEnabled(!initialSettings.isShowAllCompetitors());
+        maxCompetitotorsCountPanel.add(maxVisibleCompetitorsCountBox);
+        maxCompetitotorsCountPanel.setCellVerticalAlignment(maxVisibleCompetitorsCountBox, HasVerticalAlignment.ALIGN_MIDDLE);
+        vp.add(maxCompetitotorsCountPanel);
+        
+        showOnlySelectedCompetitorsCheckBox = dialog.createCheckbox(stringMessages.showOnlySelectedCompetitors());
+        showOnlySelectedCompetitorsCheckBox.setValue(initialSettings.isShowOnlySelectedCompetitors());
+        vp.add(showOnlySelectedCompetitorsCheckBox);
+
+        showSelectedCompetitorsInfoCheckBox = dialog.createCheckbox(stringMessages.showSelectedCompetitorsInfo());
+        showSelectedCompetitorsInfoCheckBox.setValue(initialSettings.isShowSelectedCompetitorsInfo());
+        vp.add(showSelectedCompetitorsInfoCheckBox);
+        
+        Label zoomLabel = dialog.createHeadlineLabel(stringMessages.zoom());
+        vp.add(zoomLabel);
+        
+        HorizontalPanel zoomSettingsPanel = new HorizontalPanel();
+        Label zoomSettingsLabel = new Label(stringMessages.autoZoomTo() + ": ");
+        zoomSettingsPanel.add(zoomSettingsLabel);
+        VerticalPanel zoomSettingsBoxesPanel = new VerticalPanel();
+        disableOnlySelectedWhenAreFalse = new ArrayList<CheckBox>();
+        for (ZoomTypes zoomType : ZoomTypes.values()) {
+            if (zoomType != ZoomTypes.NONE) {
+                CheckBox cb = dialog.createCheckbox(RaceMapSettingsTypeFormatter.formatZoomType(zoomType, stringMessages));
+                cb.setValue(initialSettings.getZoomSettings().getTypesToConsiderOnZoom().contains(zoomType), false);
+                checkboxAndZoomType.add(new Pair<CheckBox, ZoomTypes>(cb, zoomType));
+                zoomSettingsBoxesPanel.add(cb);
+                
+                //Save specific checkboxes for easier value change handling
+                if (zoomType == ZoomTypes.BOATS || zoomType == ZoomTypes.TAILS) {
+                    disableOnlySelectedWhenAreFalse.add(cb);
+                    cb.addValueChangeHandler(new ValueChangeHandler<Boolean>() {
+                        @Override
+                        public void onValueChange(ValueChangeEvent<Boolean> event) {
+                            zoomSettingsChanged();
+                        }
+                    });
+                }
+            }
+        }
+        zoomSettingsPanel.add(zoomSettingsBoxesPanel);
+        vp.add(zoomSettingsPanel);
+        
+        zoomOnlyToSelectedCompetitorsCheckBox = dialog.createCheckbox(stringMessages.autoZoomSelectedCompetitors());
+        zoomOnlyToSelectedCompetitorsCheckBox.setValue(initialSettings.getZoomSettings().isZoomToSelectedCompetitors());
+        vp.add(zoomOnlyToSelectedCompetitorsCheckBox);
+        //Run zoomSettingsChanged to set the checkboxes to their correct state
+        zoomSettingsChanged();
+        
+        Label maneuversLabel = dialog.createHeadlineLabel(stringMessages.maneuverTypesToShowWhenCompetitorIsClicked());
+        vp.add(maneuversLabel);
+        for (ManeuverType maneuverType : ManeuverType.values()) {
+            CheckBox checkbox = dialog.createCheckbox(ManeuverTypeFormatter.format(maneuverType, stringMessages));
+            checkbox.setValue(initialSettings.isShowManeuverType(maneuverType));
+            checkboxAndManeuverType.add(new Pair<CheckBox, ManeuverType>(checkbox, maneuverType));
+            vp.add(checkbox);
+        }
+        showDouglasPeuckerPointsCheckBox = dialog.createCheckbox(stringMessages.douglasPeuckerPoints());
+        showDouglasPeuckerPointsCheckBox.setValue(initialSettings.isShowDouglasPeuckerPoints());
+        vp.add(showDouglasPeuckerPointsCheckBox);
+        
+        Label helpLinesLabel = dialog.createHeadlineLabel(stringMessages.helpLines());
+        vp.add(helpLinesLabel);
+
+        // boat tail settings
+        HorizontalPanel tailSettingsPanel = new HorizontalPanel();
+        showTailsCheckBox = dialog.createCheckbox(stringMessages.boatTails());
+        showTailsCheckBox.setValue(initialSettings.isShowTails());
+        tailSettingsPanel.add(showTailsCheckBox);
+        showTailsCheckBox.addValueChangeHandler(new ValueChangeHandler<Boolean>() {
+            @Override
+            public void onValueChange(ValueChangeEvent<Boolean> vce) {
+                boolean newValue = vce.getValue();
+                RaceMapSettingsDialogComponent.this.tailLengthBox.setEnabled(newValue);
+            }
+        });
+        Label tailLengthLabel = new Label(stringMessages.lengthInSeconds() + ":");
+        tailLengthLabel.getElement().getStyle().setMarginLeft(25, Unit.PX);
+        tailSettingsPanel.add(tailLengthLabel);
+        tailSettingsPanel.setCellVerticalAlignment(tailLengthLabel, HasVerticalAlignment.ALIGN_MIDDLE);
+        tailLengthBox = dialog.createLongBox((int) (initialSettings.getTailLengthInMilliseconds() / 1000), 4);
+        tailLengthBox.setEnabled(initialSettings.isShowTails());
+        tailSettingsPanel.add(tailLengthBox);
+        tailSettingsPanel.setCellVerticalAlignment(tailLengthBox, HasVerticalAlignment.ALIGN_MIDDLE);
+        vp.add(tailSettingsPanel);
+
+        VerticalPanel helpLineSettingsBoxesPanel = new VerticalPanel();
+        for (HelpLineTypes helpLineType : HelpLineTypes.values()) {
+                CheckBox cb = dialog.createCheckbox(RaceMapSettingsTypeFormatter.formatHelpLineType(helpLineType, stringMessages));
+                cb.setValue(initialSettings.getHelpLinesSettings().containsHelpLine(helpLineType));
+                checkboxAndHelpLineType.add(new Pair<CheckBox, HelpLineTypes>(cb, helpLineType));
+                helpLineSettingsBoxesPanel.add(cb);
+        }
+        vp.add(helpLineSettingsBoxesPanel);
+        
+        return vp;
+    }
+    
+    private void zoomSettingsChanged() {
+        boolean disableOnlySelected = true;
+        for (Pair<CheckBox, ZoomTypes> pair : checkboxAndZoomType) {
+            pair.getA().setEnabled(true);
+            if (disableOnlySelectedWhenAreFalse.contains(pair.getA())) {
+                if (pair.getA().getValue()) {
+                    disableOnlySelected = false;
+                }
+            }
+        }
+
+        zoomOnlyToSelectedCompetitorsCheckBox.setEnabled(!disableOnlySelected);
+        if (disableOnlySelected) {
+            zoomOnlyToSelectedCompetitorsCheckBox.setValue(false);
+        }
+    }
+
+    @Override
+    public RaceMapSettings getResult() {
+        RaceMapSettings result = new RaceMapSettings();
+        for (Pair<CheckBox, ManeuverType> p : checkboxAndManeuverType) {
+            result.showManeuverType(p.getB(), p.getA().getValue());
+        }
+        result.setZoomSettings(getZoomSettings());
+        result.setHelpLinesSettings(getHelpLinesSettings());
+        result.setShowDouglasPeuckerPoints(showDouglasPeuckerPointsCheckBox.getValue());
+        result.setShowOnlySelectedCompetitors(showOnlySelectedCompetitorsCheckBox.getValue());
+        result.setShowSelectedCompetitorsInfo(showSelectedCompetitorsInfoCheckBox.getValue());
+        result.setShowAllCompetitors(showAllCompetitorsCheckBox.getValue());
+        result.setShowTails(showTailsCheckBox.getValue());
+        result.setTailLengthInMilliseconds(tailLengthBox.getValue() == null ? -1 : tailLengthBox.getValue()*1000l);
+        result.setMaxVisibleCompetitorsCount(maxVisibleCompetitorsCountBox.getValue() == null ? -1 : maxVisibleCompetitorsCountBox.getValue());
+        
+        return result;
+    }
+    
+    private RaceMapZoomSettings getZoomSettings() {
+        ArrayList<ZoomTypes> zoomTypes = new ArrayList<ZoomTypes>();
+        boolean noAutoZoomSelected = true;
+        for (Pair<CheckBox, ZoomTypes> pair : checkboxAndZoomType) {
+            if (pair.getA().getValue()) {
+                zoomTypes.add(pair.getB());
+                noAutoZoomSelected = false;
+            }
+        }
+        if (noAutoZoomSelected) {
+            zoomTypes.add(ZoomTypes.NONE);
+        }
+        return new RaceMapZoomSettings(zoomTypes, zoomOnlyToSelectedCompetitorsCheckBox.getValue());
+    }
+
+    private RaceMapHelpLinesSettings getHelpLinesSettings() {
+        Set<HelpLineTypes> helpLineTypes = new HashSet<HelpLineTypes>();
+        for (Pair<CheckBox, HelpLineTypes> pair : checkboxAndHelpLineType) {
+            if (pair.getA().getValue()) {
+                helpLineTypes.add(pair.getB());
+            }
+        }
+        return new RaceMapHelpLinesSettings(helpLineTypes);
+    }
+
+    @Override
+    public Validator<RaceMapSettings> getValidator() {
+        return new Validator<RaceMapSettings>() {
+            @Override
+            public String getErrorMessage(RaceMapSettings valueToValidate) {
+                String errorMessage = null;
+                if (valueToValidate.isShowTails() && valueToValidate.getTailLengthInMilliseconds() <= 0) {
+                    errorMessage = stringMessages.tailLengthMustBePositive();
+                } else if (!valueToValidate.isShowAllCompetitors() && valueToValidate.getMaxVisibleCompetitorsCount() <= 0) {
+                    errorMessage = stringMessages.maxVisibleCompetitorsCountMustBePositive();
+                }
+                return errorMessage;
+            }
+        };
+    }
+
+    @Override
+    public FocusWidget getFocusWidget() {
+        return tailLengthBox;
+    }
+}