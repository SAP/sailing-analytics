--- conflicted
+++ resolved
@@ -1,75 +1,36 @@
-<<<<<<< HEAD
-package com.sap.sailing.gwt.ui.client;
-
-import com.google.gwt.user.client.ui.HorizontalPanel;
-import com.google.gwt.user.client.ui.Label;
-import com.google.gwt.user.client.ui.Widget;
-import com.sap.sailing.gwt.ui.shared.RaceTimesInfoDTO;
-
-public class RaceTimePanelSettingsDialogComponent extends TimePanelSettingsDialogComponent<RaceTimePanelSettings> {
-    
-    public RaceTimePanelSettingsDialogComponent(RaceTimePanelSettings settings, StringMessages stringMessages) {
-        super(settings, stringMessages);
-    }
-
-    @Override
-    public Widget getAdditionalWidget(DataEntryDialog<?> dialog) {
-        Widget widget = super.getAdditionalWidget(dialog);
-        HorizontalPanel labelAndTDelayForLiveBoxPanel = new HorizontalPanel();
-        labelAndTDelayForLiveBoxPanel.setSpacing(5);
-        labelAndTDelayForLiveBoxPanel.add(new Label(getStringMessages().delayForLiveMode()));
-        RaceTimesInfoDTO raceTimesInfo = initialSettings.getRaceTimesInfo();
-        if (raceTimesInfo != null && raceTimesInfo.startOfTracking != null) {
-            long delayforLiveModeInMs = System.currentTimeMillis() - raceTimesInfo.getStartOfTracking().getTime();
-            labelAndTDelayForLiveBoxPanel.add(new Label(delayforLiveModeInMs / 1000 + " s"));
-        }
-        mainContentPanel.add(labelAndTDelayForLiveBoxPanel);
-        return widget;
-    }
-    
-    @Override
-    public RaceTimePanelSettings getResult() {
-        RaceTimePanelSettings result = new RaceTimePanelSettings();
-        result.setDelayToLivePlayInSeconds(timeDelayBox.getValue() == null ? -1 : timeDelayBox.getValue());
-        result.setRefreshInterval(refreshIntervalBox.getValue() == null ? -1 : (long) (refreshIntervalBox.getValue() * 1000));
-        return result;
-    }
-}
-=======
-package com.sap.sailing.gwt.ui.client;
-
-import com.google.gwt.user.client.ui.FlowPanel;
-import com.google.gwt.user.client.ui.Label;
-import com.google.gwt.user.client.ui.Widget;
-import com.sap.sailing.gwt.ui.shared.RaceTimesInfoDTO;
-
-public class RaceTimePanelSettingsDialogComponent extends TimePanelSettingsDialogComponent<RaceTimePanelSettings> {
-    
-    public RaceTimePanelSettingsDialogComponent(RaceTimePanelSettings settings, StringMessages stringMessages) {
-        super(settings, stringMessages);
-    }
-
-    @Override
-    public Widget getAdditionalWidget(DataEntryDialog<?> dialog) {
-        Widget widget = super.getAdditionalWidget(dialog);
-        FlowPanel labelAndTDelayForLiveBoxPanel = new FlowPanel();
-        Label delayForLiveMode = new Label(getStringMessages().delayForLiveMode());
-        labelAndTDelayForLiveBoxPanel.add(delayForLiveMode);
-        RaceTimesInfoDTO raceTimesInfo = initialSettings.getRaceTimesInfo();
-        if (raceTimesInfo != null && raceTimesInfo.startOfRace != null) {
-            long delayforLiveModeInMs = System.currentTimeMillis() - raceTimesInfo.getStartOfRace().getTime();
-            labelAndTDelayForLiveBoxPanel.add(new Label(delayforLiveModeInMs / 1000 + " s"));
-        }
-        mainContentPanel.add(labelAndTDelayForLiveBoxPanel);
-        return widget;
-    }
-    
-    @Override
-    public RaceTimePanelSettings getResult() {
-        RaceTimePanelSettings result = new RaceTimePanelSettings();
-        result.setDelayToLivePlayInSeconds(timeDelayBox.getValue() == null ? -1 : timeDelayBox.getValue());
-        result.setRefreshInterval(refreshIntervalBox.getValue() == null ? -1 : (long) (refreshIntervalBox.getValue() * 1000));
-        return result;
-    }
-}
->>>>>>> cf0f1999
+package com.sap.sailing.gwt.ui.client;
+
+import com.google.gwt.user.client.ui.FlowPanel;
+import com.google.gwt.user.client.ui.Label;
+import com.google.gwt.user.client.ui.Widget;
+import com.sap.sailing.gwt.ui.shared.RaceTimesInfoDTO;
+
+public class RaceTimePanelSettingsDialogComponent extends TimePanelSettingsDialogComponent<RaceTimePanelSettings> {
+    
+    public RaceTimePanelSettingsDialogComponent(RaceTimePanelSettings settings, StringMessages stringMessages) {
+        super(settings, stringMessages);
+    }
+
+    @Override
+    public Widget getAdditionalWidget(DataEntryDialog<?> dialog) {
+        Widget widget = super.getAdditionalWidget(dialog);
+        FlowPanel labelAndTDelayForLiveBoxPanel = new FlowPanel();
+        Label delayForLiveMode = new Label(getStringMessages().delayForLiveMode());
+        labelAndTDelayForLiveBoxPanel.add(delayForLiveMode);
+        RaceTimesInfoDTO raceTimesInfo = initialSettings.getRaceTimesInfo();
+        if (raceTimesInfo != null && raceTimesInfo.startOfRace != null) {
+            long delayforLiveModeInMs = System.currentTimeMillis() - raceTimesInfo.getStartOfRace().getTime();
+            labelAndTDelayForLiveBoxPanel.add(new Label(delayforLiveModeInMs / 1000 + " s"));
+        }
+        mainContentPanel.add(labelAndTDelayForLiveBoxPanel);
+        return widget;
+    }
+    
+    @Override
+    public RaceTimePanelSettings getResult() {
+        RaceTimePanelSettings result = new RaceTimePanelSettings();
+        result.setDelayToLivePlayInSeconds(timeDelayBox.getValue() == null ? -1 : timeDelayBox.getValue());
+        result.setRefreshInterval(refreshIntervalBox.getValue() == null ? -1 : (long) (refreshIntervalBox.getValue() * 1000));
+        return result;
+    }
+}