package com.sap.sailing.gwt.autoplay.client.utils;

import java.util.ArrayList;
import java.util.Date;
import java.util.Map;
import java.util.UUID;

import com.google.gwt.core.client.GWT;
import com.google.gwt.user.client.rpc.AsyncCallback;
import com.google.web.bindery.event.shared.EventBus;
import com.sap.sailing.domain.common.RegattaAndRaceIdentifier;
import com.sap.sailing.domain.common.dto.AbstractLeaderboardDTO;
import com.sap.sailing.domain.common.dto.BoatDTO;
import com.sap.sailing.domain.common.dto.CompetitorDTO;
import com.sap.sailing.domain.common.dto.FleetDTO;
import com.sap.sailing.domain.common.dto.RaceColumnDTO;
import com.sap.sailing.gwt.home.communication.SailingDispatchSystem;
import com.sap.sailing.gwt.ui.client.CompetitorColorProvider;
import com.sap.sailing.gwt.ui.client.CompetitorColorProviderImpl;
import com.sap.sailing.gwt.ui.client.CompetitorSelectionModel;
import com.sap.sailing.gwt.ui.client.RaceTimesInfoProvider;
import com.sap.sailing.gwt.ui.client.RaceTimesInfoProviderListener;
import com.sap.sailing.gwt.ui.client.SailingServiceAsync;
import com.sap.sailing.gwt.ui.client.StringMessages;
import com.sap.sailing.gwt.ui.client.shared.racemap.RaceMap;
import com.sap.sailing.gwt.ui.client.shared.racemap.RaceMapHelpLinesSettings;
import com.sap.sailing.gwt.ui.client.shared.racemap.RaceMapLifecycle;
import com.sap.sailing.gwt.ui.client.shared.racemap.RaceMapResources;
import com.sap.sailing.gwt.ui.client.shared.racemap.RaceMapSettings;
import com.sap.sailing.gwt.ui.client.shared.racemap.RaceMapZoomSettings;
import com.sap.sailing.gwt.ui.client.shared.racemap.RaceMapZoomSettings.ZoomTypes;
import com.sap.sailing.gwt.ui.shared.EventDTO;
import com.sap.sailing.gwt.ui.shared.LeaderboardGroupDTO;
import com.sap.sailing.gwt.ui.shared.RaceTimesInfoDTO;
import com.sap.sailing.gwt.ui.shared.StrippedLeaderboardDTO;
import com.sap.sse.common.Util.Pair;
import com.sap.sse.gwt.client.ErrorReporter;
import com.sap.sse.gwt.client.async.AsyncActionsExecutor;
import com.sap.sse.gwt.client.player.Timer;
import com.sap.sse.gwt.client.player.Timer.PlayModes;

public class AutoplayHelper {
    private static final long WAIT_TIME_AFTER_END_OF_RACE_MIILIS = 60 * 1000; // 1 min
    private static final RaceMapResources raceMapResources = GWT.create(RaceMapResources.class);
    private static RaceTimesInfoProvider raceTimesInfoProvider;
    private static Timer raceboardTimer = new Timer(PlayModes.Live, /* delayBetweenAutoAdvancesInMilliseconds */1000l);
    public static final AsyncActionsExecutor asyncActionsExecutor = new AsyncActionsExecutor();

<<<<<<< HEAD
    public static void getLiveRace(SailingServiceAsync sailingService,
            ErrorReporter errorReporter, EventDTO event, String leaderBoardName, SailingDispatchSystem dispatch,
=======
    public static void getLifeRace(SailingServiceAsync sailingService, ErrorReporter errorReporter, EventDTO event,
            String leaderBoardName, SailingDispatchSystem dispatch,
>>>>>>> a6a00a52
            AsyncCallback<Pair<Long, RegattaAndRaceIdentifier>> callback) {
        raceboardTimer.reset();
        raceboardTimer.setLivePlayDelayInMillis(1000);
        raceboardTimer.setRefreshInterval(1000);

        if (raceTimesInfoProvider == null) {
            raceTimesInfoProvider = new RaceTimesInfoProvider(sailingService, asyncActionsExecutor, errorReporter,
                    new ArrayList<RegattaAndRaceIdentifier>(), 10000l);
        }
        raceTimesInfoProvider.reset();

        StrippedLeaderboardDTO selectedLeaderboard = getSelectedLeaderboard(event, leaderBoardName);
        for (RaceColumnDTO race : selectedLeaderboard.getRaceList()) {
            for (FleetDTO fleet : race.getFleets()) {
                RegattaAndRaceIdentifier raceIdentifier = race.getRaceIdentifier(fleet);
                if (raceIdentifier != null && !raceTimesInfoProvider.containsRaceIdentifier(raceIdentifier)) {
                    raceTimesInfoProvider.addRaceIdentifier(raceIdentifier, false);
                }
            }
        }
        if (raceTimesInfoProvider.getRaceIdentifiers().isEmpty()) {
            throw new IllegalStateException(
                    "No raceidentifier was found, cannot determine currently LifeRace, check event configuration");
        }
        raceTimesInfoProvider.forceTimesInfosUpdate();
        raceTimesInfoProvider.addRaceTimesInfoProviderListener(new RaceTimesInfoProviderListener() {
            private boolean alreadyfired;

            @Override
            public void raceTimesInfosReceived(Map<RegattaAndRaceIdentifier, RaceTimesInfoDTO> raceTimesInfo,
                    long clientTimeWhenRequestWasSent, Date serverTimeDuringRequest,
                    long clientTimeWhenResponseWasReceived) {
                if (alreadyfired) {
                    return;
                }
                alreadyfired = true;
                raceTimesInfoProvider.removeRaceTimesInfoProviderListener(this);
                raceboardTimer.adjustClientServerOffset(clientTimeWhenRequestWasSent, serverTimeDuringRequest,
                        clientTimeWhenResponseWasReceived);
                Pair<Long, RegattaAndRaceIdentifier> timeToStartAndRaceIdentifier = checkForLiveRace(
                        selectedLeaderboard, serverTimeDuringRequest, raceTimesInfoProvider);
                callback.onSuccess(timeToStartAndRaceIdentifier);
            }
        });

    }

    /**
     * functional sideeffect free method for getting a leaderboard from an event based on the name
     */
    public static StrippedLeaderboardDTO getSelectedLeaderboard(EventDTO event, String leaderBoardName) {
        for (LeaderboardGroupDTO leaderboardGroup : event.getLeaderboardGroups()) {
            for (StrippedLeaderboardDTO leaderboard : leaderboardGroup.getLeaderboards()) {
                if (leaderboard.name.equals(leaderBoardName)) {
                    return leaderboard;
                }
            }
        }
        return null;
    }

    /**
     * Side effect free method to get a LifeRace from a timesProvider and a leaderboard
     */
    public static Pair<Long, RegattaAndRaceIdentifier> checkForLiveRace(AbstractLeaderboardDTO currentLeaderboard,
            Date serverTimeDuringRequest, RaceTimesInfoProvider raceTimesInfoProvider) {
        Map<RegattaAndRaceIdentifier, RaceTimesInfoDTO> raceTimesInfos = raceTimesInfoProvider.getRaceTimesInfos();
        for (RaceColumnDTO race : currentLeaderboard.getRaceList()) {
            for (FleetDTO fleet : race.getFleets()) {
                RegattaAndRaceIdentifier raceIdentifier = race.getRaceIdentifier(fleet);
                if (raceIdentifier != null) {
                    RaceTimesInfoDTO raceTimes = raceTimesInfos.get(raceIdentifier);
                    if (raceTimes != null && raceTimes.startOfTracking != null && raceTimes.getStartOfRace() != null
                            && (raceTimes.endOfRace == null || serverTimeDuringRequest
                                    .getTime() < raceTimes.endOfRace.getTime() + WAIT_TIME_AFTER_END_OF_RACE_MIILIS)) {
                        long startTimeInMs = raceTimes.getStartOfRace().getTime();
                        long delayToLiveInMs = raceTimes.delayToLiveInMs;
                        return new Pair<Long, RegattaAndRaceIdentifier>(
                                startTimeInMs - serverTimeDuringRequest.getTime() - delayToLiveInMs, raceIdentifier);
                    }
                }
            }
        }
        return null;
    }

    public static class RVWrapper {

        public RVWrapper(RaceMap raceboardPerspective2, CompetitorSelectionModel competitorSelectionProvider) {
            this.raceboardPerspective = raceboardPerspective2;
            this.csel = competitorSelectionProvider;
        }

        public RaceMap raceboardPerspective;
        public CompetitorSelectionModel csel;
    }

    public static void create(SailingServiceAsync sailingService, ErrorReporter errorReporter, String leaderBoardName,
            UUID eventId, EventDTO event, EventBus eventBus, SailingDispatchSystem sailingDispatchSystem,
            RegattaAndRaceIdentifier regattaAndRaceIdentifier, AsyncCallback<RVWrapper> callback) {
        GWT.log("Creating map for " + regattaAndRaceIdentifier);
        raceboardTimer.reset();
        raceboardTimer.setLivePlayDelayInMillis(1000);
        raceboardTimer.setRefreshInterval(1000);

        if (raceTimesInfoProvider == null) {
            raceTimesInfoProvider = new RaceTimesInfoProvider(sailingService, AutoplayHelper.asyncActionsExecutor,
                    errorReporter, new ArrayList<RegattaAndRaceIdentifier>(), 10000l);
        }
        raceTimesInfoProvider.reset();

        StrippedLeaderboardDTO selectedLeaderboard = AutoplayHelper.getSelectedLeaderboard(event, leaderBoardName);

        sailingService.getCompetitorsOfLeaderboard(leaderBoardName, new AsyncCallback<Iterable<CompetitorDTO>>() {

            @Override
            public void onSuccess(Iterable<CompetitorDTO> competitors) {
                loadRaceTimes(selectedLeaderboard, new RaceTimesInfoProviderListener() {

                    @Override
                    public void raceTimesInfosReceived(Map<RegattaAndRaceIdentifier, RaceTimesInfoDTO> raceTimesInfo,
                            long clientTimeWhenRequestWasSent, Date serverTimeDuringRequest,
                            long clientTimeWhenResponseWasReceived) {

                        raceboardTimer.adjustClientServerOffset(clientTimeWhenRequestWasSent, serverTimeDuringRequest,
                                clientTimeWhenResponseWasReceived);
                        raceboardTimer.play();

                        if (regattaAndRaceIdentifier != null) {
                            sailingService.getCompetitorBoats(regattaAndRaceIdentifier,
                                    new AsyncCallback<Map<CompetitorDTO, BoatDTO>>() {
                                        @Override
                                        public void onSuccess(Map<CompetitorDTO, BoatDTO> result) {
                                            createRaceMapIfNotExist(regattaAndRaceIdentifier, selectedLeaderboard,
                                                    result, competitors, sailingService,
                                                    AutoplayHelper.asyncActionsExecutor, errorReporter, raceboardTimer,
                                                    callback, clientTimeWhenResponseWasReceived,
                                                    serverTimeDuringRequest, clientTimeWhenRequestWasSent,
                                                    raceTimesInfo);
                                        }

                                        @Override
                                        public void onFailure(Throwable caught) {
                                            callback.onFailure(
                                                    new IllegalStateException("Error getting Competitor Boats"));
                                        }
                                    });
                        } else {
                            callback.onFailure(new IllegalStateException("No Life Race Found"));
                        }
                    }
                }, raceTimesInfoProvider);
            }

            @Override
            public void onFailure(Throwable caught) {
                callback.onFailure(new IllegalStateException("Error getting Competitors"));
            }
        });
    }

    protected static void loadRaceTimes(AbstractLeaderboardDTO selectedLeaderboard,
            RaceTimesInfoProviderListener callback, RaceTimesInfoProvider raceTimesInfoProvider) {
        for (RaceColumnDTO race : selectedLeaderboard.getRaceList()) {
            for (FleetDTO fleet : race.getFleets()) {
                RegattaAndRaceIdentifier raceIdentifier = race.getRaceIdentifier(fleet);
                if (raceIdentifier != null && !raceTimesInfoProvider.containsRaceIdentifier(raceIdentifier)) {
                    raceTimesInfoProvider.addRaceIdentifier(raceIdentifier, false);
                }
            }
        }
        raceTimesInfoProvider.forceTimesInfosUpdate();
        raceTimesInfoProvider.addRaceTimesInfoProviderListener(new RaceTimesInfoProviderListener() {
            private boolean alreadyfired;

            @Override
            public void raceTimesInfosReceived(Map<RegattaAndRaceIdentifier, RaceTimesInfoDTO> raceTimesInfo,
                    long clientTimeWhenRequestWasSent, Date serverTimeDuringRequest,
                    long clientTimeWhenResponseWasReceived) {
                if (alreadyfired) {
                    return;
                }
                alreadyfired = true;
                callback.raceTimesInfosReceived(raceTimesInfo, clientTimeWhenRequestWasSent, serverTimeDuringRequest,
                        clientTimeWhenResponseWasReceived);
                raceTimesInfoProvider.removeRaceTimesInfoProviderListener(this);
            }
        });

    }

    private static void createRaceMapIfNotExist(RegattaAndRaceIdentifier currentLiveRace,
            StrippedLeaderboardDTO selectedLeaderboard, Map<CompetitorDTO, BoatDTO> result,
            Iterable<CompetitorDTO> competitors, SailingServiceAsync sailingService,
            AsyncActionsExecutor asyncActionsExecutor, ErrorReporter errorReporter, Timer raceboardTimer,
            AsyncCallback<RVWrapper> callback, long clientTimeWhenResponseWasReceived, Date serverTimeDuringRequest,
            long clientTimeWhenRequestWasSent, Map<RegattaAndRaceIdentifier, RaceTimesInfoDTO> raceTimesInfos) {

        ArrayList<ZoomTypes> typesToConsiderOnZoom = new ArrayList<>();
        // Other zoom types such as BOATS, TAILS or WINDSENSORS are not currently used as default zoom types.
        typesToConsiderOnZoom.add(ZoomTypes.BUOYS);
        typesToConsiderOnZoom.add(ZoomTypes.BOATS);
        RaceMapZoomSettings autoFollowRace = new RaceMapZoomSettings(typesToConsiderOnZoom, true);

        RaceMapSettings settings = new RaceMapSettings(autoFollowRace, new RaceMapHelpLinesSettings(), false, 15,
                100000l, false, RaceMapSettings.DEFAULT_BUOY_ZONE_RADIUS, false, true, false, false, false, false,
                RaceMapSettings.getDefaultManeuvers(), false);

        RaceMapLifecycle raceMapLifecycle = new RaceMapLifecycle(StringMessages.INSTANCE);

        final CompetitorColorProvider colorProvider = new CompetitorColorProviderImpl(currentLiveRace, result);
        CompetitorSelectionModel competitorSelectionProvider = new CompetitorSelectionModel(
                /* hasMultiSelection */ true, colorProvider);
        competitorSelectionProvider.setCompetitors(competitors);
        RaceMap raceboardPerspective = new RaceMap(null, null, raceMapLifecycle, settings, sailingService,
                asyncActionsExecutor, errorReporter, raceboardTimer, competitorSelectionProvider,
                StringMessages.INSTANCE, currentLiveRace, raceMapResources, false);
        raceboardPerspective.raceTimesInfosReceived(raceTimesInfos, clientTimeWhenRequestWasSent,
                serverTimeDuringRequest, clientTimeWhenResponseWasReceived);
        // raceTimesInfoProvider.addRaceTimesInfoProviderListener(raceboardPerspective);
        raceboardTimer.setPlayMode(PlayModes.Live);
        // wait for one update
        raceboardPerspective.onResize();
        callback.onSuccess(new RVWrapper(raceboardPerspective, competitorSelectionProvider));
    }
}<|MERGE_RESOLUTION|>--- conflicted
+++ resolved
@@ -46,13 +46,8 @@
     private static Timer raceboardTimer = new Timer(PlayModes.Live, /* delayBetweenAutoAdvancesInMilliseconds */1000l);
     public static final AsyncActionsExecutor asyncActionsExecutor = new AsyncActionsExecutor();
 
-<<<<<<< HEAD
-    public static void getLiveRace(SailingServiceAsync sailingService,
-            ErrorReporter errorReporter, EventDTO event, String leaderBoardName, SailingDispatchSystem dispatch,
-=======
-    public static void getLifeRace(SailingServiceAsync sailingService, ErrorReporter errorReporter, EventDTO event,
+    public static void getLiveRace(SailingServiceAsync sailingService, ErrorReporter errorReporter, EventDTO event,
             String leaderBoardName, SailingDispatchSystem dispatch,
->>>>>>> a6a00a52
             AsyncCallback<Pair<Long, RegattaAndRaceIdentifier>> callback) {
         raceboardTimer.reset();
         raceboardTimer.setLivePlayDelayInMillis(1000);
