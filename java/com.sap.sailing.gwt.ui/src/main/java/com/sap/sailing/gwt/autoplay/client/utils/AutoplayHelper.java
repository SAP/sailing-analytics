package com.sap.sailing.gwt.autoplay.client.utils;

import java.util.ArrayList;
import java.util.Date;
import java.util.Map;
import java.util.Map.Entry;
import java.util.UUID;
import java.util.logging.Logger;

import com.google.gwt.core.client.GWT;
import com.google.gwt.user.client.rpc.AsyncCallback;
import com.google.web.bindery.event.shared.EventBus;
import com.sap.sailing.domain.common.RegattaAndRaceIdentifier;
import com.sap.sailing.domain.common.dto.AbstractLeaderboardDTO;
import com.sap.sailing.domain.common.dto.BoatDTO;
import com.sap.sailing.domain.common.dto.CompetitorDTO;
import com.sap.sailing.domain.common.dto.FleetDTO;
import com.sap.sailing.domain.common.dto.RaceColumnDTO;
import com.sap.sailing.gwt.home.communication.SailingDispatchSystem;
import com.sap.sailing.gwt.ui.client.CompetitorColorProvider;
import com.sap.sailing.gwt.ui.client.CompetitorColorProviderImpl;
import com.sap.sailing.gwt.ui.client.RaceCompetitorSelectionModel;
import com.sap.sailing.gwt.ui.client.RaceTimesInfoProvider;
import com.sap.sailing.gwt.ui.client.RaceTimesInfoProviderListener;
import com.sap.sailing.gwt.ui.client.SailingServiceAsync;
import com.sap.sailing.gwt.ui.client.StringMessages;
import com.sap.sailing.gwt.ui.client.shared.racemap.DefaultQuickFlagDataProvider;
import com.sap.sailing.gwt.ui.client.shared.racemap.RaceCompetitorSet;
import com.sap.sailing.gwt.ui.client.shared.racemap.RaceMap;
import com.sap.sailing.gwt.ui.client.shared.racemap.RaceMapHelpLinesSettings;
import com.sap.sailing.gwt.ui.client.shared.racemap.RaceMapLifecycle;
import com.sap.sailing.gwt.ui.client.shared.racemap.RaceMapResources;
import com.sap.sailing.gwt.ui.client.shared.racemap.RaceMapSettings;
import com.sap.sailing.gwt.ui.client.shared.racemap.RaceMapZoomSettings;
import com.sap.sailing.gwt.ui.client.shared.racemap.RaceMapZoomSettings.ZoomTypes;
import com.sap.sailing.gwt.ui.raceboard.AbstractQuickFlagDataProvider;
import com.sap.sailing.gwt.ui.shared.EventDTO;
import com.sap.sailing.gwt.ui.shared.LeaderboardGroupDTO;
import com.sap.sailing.gwt.ui.shared.RaceTimesInfoDTO;
import com.sap.sailing.gwt.ui.shared.StrippedLeaderboardDTO;
import com.sap.sse.common.Util.Pair;
import com.sap.sse.gwt.client.ErrorReporter;
import com.sap.sse.gwt.client.async.AsyncActionsExecutor;
import com.sap.sse.gwt.client.player.Timer;
import com.sap.sse.gwt.client.player.Timer.PlayModes;
import com.sap.sse.security.ui.client.UserService;
import com.sap.sse.security.ui.client.premium.PaywallResolver;
import com.sap.sse.security.ui.client.subscription.SubscriptionServiceFactory;

public class AutoplayHelper {
    private static final Logger LOGGER = Logger.getLogger(AutoplayHelper.class.getName());
    private static final RaceMapResources raceMapResources = GWT.create(RaceMapResources.class);
    private static Timer fastCurrentTimeProvider = new Timer(PlayModes.Live,
            /* delayBetweenAutoAdvancesInMilliseconds */1000l);
    private static Date startOfLiveRace;
    public static final AsyncActionsExecutor asyncActionsExecutor = new AsyncActionsExecutor();
    /**
     * If a racestart is longer ago, the race is never considered live, even if all other checks pass
     */
    private static final long NEGATIVE_SANITY_CHECK = -24 * 60 * 60 * 1000;

    public static long durationOfCurrentLiveRaceRunning() {
        if (startOfLiveRace != null) {
            return fastCurrentTimeProvider.getLiveTimePointInMillis() - startOfLiveRace.getTime();
        } else {
            return 0;
        }
    }

    public static void getLiveRace(SailingServiceAsync sailingService, ErrorReporter errorReporter, EventDTO event,
            String leaderBoardName, SailingDispatchSystem dispatch, long waitTimeAfterRaceEndInMillis,
            long switchBeforeRaceStartInMillis, AsyncCallback<Pair<Long, RegattaAndRaceIdentifier>> callback) {
        if (fastCurrentTimeProvider.getRefreshInterval() != 1000) {
            fastCurrentTimeProvider.setRefreshInterval(1000);
        }
        // only update once (very high timer to retry, meanwhile the forceUpdate will terminate the provider)
        RaceTimesInfoProvider raceTimesInfoProvider = new RaceTimesInfoProvider(sailingService, asyncActionsExecutor,
                errorReporter, new ArrayList<RegattaAndRaceIdentifier>(), 10000);
        StrippedLeaderboardDTO selectedLeaderboard = getSelectedLeaderboard(event, leaderBoardName);
        if (selectedLeaderboard != null) {
            for (RaceColumnDTO race : selectedLeaderboard.getRaceList()) {
                for (FleetDTO fleet : race.getFleets()) {
                    RegattaAndRaceIdentifier raceIdentifier = race.getRaceIdentifier(fleet);
                    if (raceIdentifier != null && !raceTimesInfoProvider.containsRaceIdentifier(raceIdentifier)) {
                        raceTimesInfoProvider.addRaceIdentifier(raceIdentifier, false);
                    }
                }
            }
        }
        if (raceTimesInfoProvider.getRaceIdentifiers().isEmpty()) {
            LOGGER.warning(
                    "No raceidentifier was found. Can not determine current live race. Check event configuration in case you expect a race to be in live state.");
            callback.onSuccess(null);
        }
        raceTimesInfoProvider.addRaceTimesInfoProviderListener(new RaceTimesInfoProviderListener() {
            @Override
            public void raceTimesInfosReceived(Map<RegattaAndRaceIdentifier, RaceTimesInfoDTO> raceTimesInfo,
                    long clientTimeWhenRequestWasSent, Date serverTimeDuringRequest,
                    long clientTimeWhenResponseWasReceived) {
                raceTimesInfoProvider.removeRaceTimesInfoProviderListener(this);
                fastCurrentTimeProvider.adjustClientServerOffset(clientTimeWhenRequestWasSent, serverTimeDuringRequest,
                        clientTimeWhenResponseWasReceived);
                Pair<Long, RegattaAndRaceIdentifier> timeToStartAndRaceIdentifier = checkForLiveRace(
                        selectedLeaderboard, serverTimeDuringRequest, raceTimesInfoProvider,
                        waitTimeAfterRaceEndInMillis, switchBeforeRaceStartInMillis);
                callback.onSuccess(timeToStartAndRaceIdentifier);
                // kill old provider!
                raceTimesInfoProvider.terminate();
            }
        });
        raceTimesInfoProvider.forceTimesInfosUpdate();
    }

    /**
     * functional sideeffect free method for getting a leaderboard from an event based on the name
     */
    public static StrippedLeaderboardDTO getSelectedLeaderboard(EventDTO event, String leaderBoardName) {
        for (LeaderboardGroupDTO leaderboardGroup : event.getLeaderboardGroups()) {
            for (StrippedLeaderboardDTO leaderboard : leaderboardGroup.getLeaderboards()) {
                if (leaderboard.getName().equals(leaderBoardName)) {
                    return leaderboard;
                }
            }
        }
        return null;
    }

    /**
     * Side effect free method to get a live race from a timesProvider and a leaderboard.
     * 
     * @return the time to the start of the live race in milliseconds, and the identifier of the live race; or
     *         {@code null} if no live race is found
     */
    public static Pair<Long, RegattaAndRaceIdentifier> checkForLiveRace(AbstractLeaderboardDTO currentLeaderboard,
            Date serverTimeDuringRequest, RaceTimesInfoProvider raceTimesInfoProvider,
            long waitTimeAfterRaceEndInMillis, long switchBeforeRaceStartInMillis) {
        Map<RegattaAndRaceIdentifier, RaceTimesInfoDTO> raceTimesInfos = raceTimesInfoProvider.getRaceTimesInfos();
        for (RaceColumnDTO race : currentLeaderboard.getRaceList()) {
            for (FleetDTO fleet : race.getFleets()) {
                RegattaAndRaceIdentifier raceIdentifier = race.getRaceIdentifier(fleet);
                if (raceIdentifier != null) {
                    RaceTimesInfoDTO raceTimes = raceTimesInfos.get(raceIdentifier);
                    boolean notNullInRequiredValues = raceTimes != null && raceTimes.startOfTracking != null
                            && raceTimes.getStartOfRace() != null;
                    Date endTime = raceTimes.getFinishedTime() != null ? raceTimes.getFinishedTime() : raceTimes.getEndOfRace();
                    boolean raceHasNotEndedOrOnlyRecentlyEnded = endTime == null
                            || serverTimeDuringRequest.getTime()
                                    - raceTimes.delayToLiveInMs < endTime.getTime()
                                            + waitTimeAfterRaceEndInMillis;
                    if (notNullInRequiredValues && raceHasNotEndedOrOnlyRecentlyEnded) {
                        long startTimeInMs = raceTimes.getStartOfRace().getTime();
                        long startIn = startTimeInMs - serverTimeDuringRequest.getTime() - raceTimes.delayToLiveInMs;
                        if (startIn <= switchBeforeRaceStartInMillis && startIn > NEGATIVE_SANITY_CHECK) {
                            startOfLiveRace = raceTimes.getStartOfRace();
                            return new Pair<Long, RegattaAndRaceIdentifier>(startIn, raceIdentifier);
                        }
                    }
                }
            }
        }
        startOfLiveRace = null;
        return null;
    }

    /**
     * Struct like Returnvalue class for a racemap. <b> The user is required to pause the timer and terminate the
     * RaceTimeProvider after use! </b>
     */
    public static class RVWrapper {
        public final RaceTimesInfoProvider creationTimeProvider;
        public final Timer raceboardTimer;
        public final RaceMap raceboardPerspective;
        public final RaceCompetitorSelectionModel csel;

        public RVWrapper(RaceMap raceboardPerspective, RaceCompetitorSelectionModel competitorSelectionProvider,
                Timer raceboardTimer, RaceTimesInfoProvider creationTimeProvider) {
            this.raceboardPerspective = raceboardPerspective;
            this.csel = competitorSelectionProvider;
            this.raceboardTimer = raceboardTimer;
            this.creationTimeProvider = creationTimeProvider;
        }
    }

    public static void create(SailingServiceAsync sailingService, UserService userService, ErrorReporter errorReporter,
            String leaderBoardName, UUID eventId, EventDTO event, EventBus eventBus,
            SailingDispatchSystem sailingDispatchSystem, RegattaAndRaceIdentifier regattaAndRaceIdentifier,
            AsyncCallback<RVWrapper> callback, SubscriptionServiceFactory subscriptionServiceFactory) {
        LOGGER.info("Creating map for " + regattaAndRaceIdentifier);
        Timer creationTimer = new Timer(PlayModes.Live, /* delayBetweenAutoAdvancesInMilliseconds */1000l);

        creationTimer.setLivePlayDelayInMillis(1000);
        creationTimer.setRefreshInterval(1000);

        StrippedLeaderboardDTO selectedLeaderboard = AutoplayHelper.getSelectedLeaderboard(event, leaderBoardName);

        sailingService.getCompetitorsOfLeaderboard(leaderBoardName, new AsyncCallback<Iterable<CompetitorDTO>>() {
            @Override
            public void onSuccess(Iterable<CompetitorDTO> competitors) {
                RaceTimesInfoProvider creationTimeProvider = new RaceTimesInfoProvider(sailingService,
                        asyncActionsExecutor, errorReporter, new ArrayList<RegattaAndRaceIdentifier>(), 1000l);

                continouslyLoadRaceTimeData(selectedLeaderboard, new RaceTimesInfoProviderListener() {
                    boolean mapAlreadyCreated;

                    @Override
                    public void raceTimesInfosReceived(Map<RegattaAndRaceIdentifier, RaceTimesInfoDTO> raceTimesInfo,
                            long clientTimeWhenRequestWasSent, Date serverTimeDuringRequest,
                            long clientTimeWhenResponseWasReceived) {
                        // keep the creationTime updated upon liveChanges!
                        creationTimer.adjustClientServerOffset(clientTimeWhenRequestWasSent, serverTimeDuringRequest,
                                clientTimeWhenResponseWasReceived);
                        creationTimer
                                .setLivePlayDelayInMillis(raceTimesInfo.get(regattaAndRaceIdentifier).delayToLiveInMs);
                        creationTimer.play();
                        if (regattaAndRaceIdentifier != null) {
                            if (!mapAlreadyCreated) {
                                mapAlreadyCreated = true;
                                sailingService.getCompetitorBoats(regattaAndRaceIdentifier,
                                        new AsyncCallback<Map<CompetitorDTO, BoatDTO>>() {
                                            @Override
                                            public void onSuccess(
                                                    Map<CompetitorDTO, BoatDTO> competitorsAndTheirBoats) {
                                                createRaceMapIfNotExist(regattaAndRaceIdentifier, selectedLeaderboard,
                                                        competitorsAndTheirBoats, competitors, sailingService,
                                                        userService, AutoplayHelper.asyncActionsExecutor, errorReporter,
                                                        creationTimer, callback, clientTimeWhenResponseWasReceived,
                                                        serverTimeDuringRequest, clientTimeWhenRequestWasSent,
                                                        raceTimesInfo, creationTimeProvider,
                                                        new DefaultQuickFlagDataProvider(), subscriptionServiceFactory);
                                            }
                                            @Override
                                            public void onFailure(Throwable caught) {
                                                creationTimeProvider.terminate();
                                                creationTimer.pause();
                                                callback.onFailure(
                                                        new IllegalStateException("Error getting Competitor Boats"));
                                            }
                                        });
                            }
                        } else {
                            creationTimeProvider.terminate();
                            creationTimer.pause();
                            callback.onFailure(new IllegalStateException("No Live Race Found"));
                        }
                    }
                }, creationTimeProvider);
            }

            @Override
            public void onFailure(Throwable caught) {
                callback.onFailure(new IllegalStateException("Error getting Competitors"));
            }
        });
    }

    protected static void continouslyLoadRaceTimeData(AbstractLeaderboardDTO selectedLeaderboard,
            RaceTimesInfoProviderListener callback, RaceTimesInfoProvider raceTimesInfoProvider) {
        for (RaceColumnDTO race : selectedLeaderboard.getRaceList()) {
            for (FleetDTO fleet : race.getFleets()) {
                RegattaAndRaceIdentifier raceIdentifier = race.getRaceIdentifier(fleet);
                if (raceIdentifier != null && !raceTimesInfoProvider.containsRaceIdentifier(raceIdentifier)) {
                    raceTimesInfoProvider.addRaceIdentifier(raceIdentifier, false);
                }
            }
        }
        raceTimesInfoProvider.addRaceTimesInfoProviderListener(new RaceTimesInfoProviderListener() {
            @Override
            public void raceTimesInfosReceived(Map<RegattaAndRaceIdentifier, RaceTimesInfoDTO> raceTimesInfo,
                    long clientTimeWhenRequestWasSent, Date serverTimeDuringRequest,
                    long clientTimeWhenResponseWasReceived) {
                callback.raceTimesInfosReceived(raceTimesInfo, clientTimeWhenRequestWasSent, serverTimeDuringRequest,
                        clientTimeWhenResponseWasReceived);
            }
        });
    }

    private static void createRaceMapIfNotExist(RegattaAndRaceIdentifier currentLiveRace,
            StrippedLeaderboardDTO selectedLeaderboard, Map<CompetitorDTO, BoatDTO> competitorsAndTheirBoats,
            Iterable<CompetitorDTO> competitors, SailingServiceAsync sailingService, UserService userService,
            AsyncActionsExecutor asyncActionsExecutor, ErrorReporter errorReporter, Timer raceboardTimer,
            AsyncCallback<RVWrapper> callback, long clientTimeWhenResponseWasReceived, Date serverTimeDuringRequest,
            long clientTimeWhenRequestWasSent, Map<RegattaAndRaceIdentifier, RaceTimesInfoDTO> raceTimesInfos,
            RaceTimesInfoProvider creationTimeProvider, AbstractQuickFlagDataProvider provider,
            SubscriptionServiceFactory subscriptionServiceFactory) {
        ArrayList<ZoomTypes> typesToConsiderOnZoom = new ArrayList<>();
        // Other zoom types such as BOATS, TAILS or WINDSENSORS are not currently used as default zoom types.
        typesToConsiderOnZoom.add(ZoomTypes.BUOYS);
        typesToConsiderOnZoom.add(ZoomTypes.BOATS);
        RaceMapZoomSettings autoFollowRace = new RaceMapZoomSettings(typesToConsiderOnZoom, true);
        RaceMapSettings settings = new RaceMapSettings(autoFollowRace, new RaceMapHelpLinesSettings(), false, 15,
                100000l, false, RaceMapSettings.DEFAULT_BUOY_ZONE_RADIUS, false, true, false, false, false, false,
                RaceMapSettings.getDefaultManeuvers(), false, false, /* startCountDownFontSizeScaling */ 1.5,
                /* showManeuverLossVisualization */ false, /* showSatelliteLayer */ false);
        final PaywallResolver paywallResolver = new PaywallResolver(userService, subscriptionServiceFactory,
                /* FIXME: 5510 Premium features wont work without raceDTO context */ null);
        RaceMapLifecycle raceMapLifecycle = new RaceMapLifecycle(StringMessages.INSTANCE, paywallResolver);
        final CompetitorColorProvider colorProvider = new CompetitorColorProviderImpl(currentLiveRace, competitorsAndTheirBoats);
        RaceCompetitorSelectionModel competitorSelectionProvider = new RaceCompetitorSelectionModel(
                /* hasMultiSelection */ true, colorProvider, competitorsAndTheirBoats);
        for (Entry<CompetitorDTO, BoatDTO> entry : competitorsAndTheirBoats.entrySet()) {
            competitorSelectionProvider.setBoat(entry.getKey(), entry.getValue());
        }
        competitorSelectionProvider.setCompetitors(competitors);
        RaceMap raceboardPerspective = new RaceMap(null, null, raceMapLifecycle, settings, sailingService,
                asyncActionsExecutor, errorReporter, raceboardTimer, competitorSelectionProvider,
                new RaceCompetitorSet(competitorSelectionProvider), StringMessages.INSTANCE, currentLiveRace,
<<<<<<< HEAD
                raceMapResources, false, provider, paywallResolver);
=======
                raceMapResources, false, provider, paywallResolver, /* isSimulationEnabled */false);
>>>>>>> d140e415
        raceboardPerspective.raceTimesInfosReceived(raceTimesInfos, clientTimeWhenRequestWasSent,
                serverTimeDuringRequest, clientTimeWhenResponseWasReceived);
        raceboardTimer.setPlayMode(PlayModes.Live);
        // wait for one update
        raceboardPerspective.onResize();
        callback.onSuccess(
                new RVWrapper(raceboardPerspective, competitorSelectionProvider, raceboardTimer, creationTimeProvider));
    }

}<|MERGE_RESOLUTION|>--- conflicted
+++ resolved
@@ -304,11 +304,7 @@
         RaceMap raceboardPerspective = new RaceMap(null, null, raceMapLifecycle, settings, sailingService,
                 asyncActionsExecutor, errorReporter, raceboardTimer, competitorSelectionProvider,
                 new RaceCompetitorSet(competitorSelectionProvider), StringMessages.INSTANCE, currentLiveRace,
-<<<<<<< HEAD
-                raceMapResources, false, provider, paywallResolver);
-=======
                 raceMapResources, false, provider, paywallResolver, /* isSimulationEnabled */false);
->>>>>>> d140e415
         raceboardPerspective.raceTimesInfosReceived(raceTimesInfos, clientTimeWhenRequestWasSent,
                 serverTimeDuringRequest, clientTimeWhenResponseWasReceived);
         raceboardTimer.setPlayMode(PlayModes.Live);
