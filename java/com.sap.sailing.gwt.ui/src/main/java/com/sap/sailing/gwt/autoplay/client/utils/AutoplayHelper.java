--- conflicted
+++ resolved
@@ -158,30 +158,18 @@
      * RaceTimeProvider after use! </b>
      */
     public static class RVWrapper {
-<<<<<<< HEAD
-
-        public RVWrapper(RaceMap raceboardPerspective2, RaceCompetitorSelectionModel competitorSelectionProvider) {
-            this.raceboardPerspective = raceboardPerspective2;
-=======
         public final RaceTimesInfoProvider creationTimeProvider;
         public final Timer raceboardTimer;
         public final RaceMap raceboardPerspective;
-        public final CompetitorSelectionModel csel;
-
-        public RVWrapper(RaceMap raceboardPerspective, CompetitorSelectionModel competitorSelectionProvider,
+        public final RaceCompetitorSelectionModel csel;
+
+        public RVWrapper(RaceMap raceboardPerspective, RaceCompetitorSelectionModel competitorSelectionProvider,
                 Timer raceboardTimer, RaceTimesInfoProvider creationTimeProvider) {
             this.raceboardPerspective = raceboardPerspective;
->>>>>>> e690db8c
             this.csel = competitorSelectionProvider;
             this.raceboardTimer = raceboardTimer;
             this.creationTimeProvider = creationTimeProvider;
         }
-<<<<<<< HEAD
-
-        public RaceMap raceboardPerspective;
-        public RaceCompetitorSelectionModel csel;
-=======
->>>>>>> e690db8c
     }
 
     public static void create(SailingServiceAsync sailingService, ErrorReporter errorReporter, String leaderBoardName,
