package com.sap.sailing.gwt.ui.raceboard;

/** 
 * Represents the parameters for configuring the raceboard view
 * @author Frank
 *
 */
public class RaceBoardViewConfiguration {
    private boolean showLeaderboard; 
    private boolean showWindChart; 
    private boolean showCompetitorsChart;
    private ViewModes viewMode;
    private String activeCompetitorsFilterSetName;
    
    public static final String PARAM_VIEW_MODE = "viewMode";
    public static final String PARAM_VIEW_SHOW_LEADERBOARD = "viewShowLeaderboard";
    public static final String PARAM_VIEW_SHOW_NAVIGATION_PANEL = "viewShowNavigationPanel";
    public static final String PARAM_VIEW_SHOW_WINDCHART = "viewShowWindChart";
    public static final String PARAM_VIEW_SHOW_COMPETITORSCHART = "viewShowCompetitorsChart";
<<<<<<< HEAD
    public static final String PARAM_VIEW_COMPETITOR_FILTER = "viewCompetitorFilter";
=======
    public static final String PARAM_CAN_REPLAY_DURING_LIVE_RACES = "canReplayDuringLiveRaces";
>>>>>>> 9019a290

    public static enum ViewModes { ONESCREEN };
    
    public RaceBoardViewConfiguration() {
        viewMode = ViewModes.ONESCREEN;
        showLeaderboard = true;
        showWindChart = false;
        showCompetitorsChart = false;
    }
    
    public RaceBoardViewConfiguration(ViewModes viewMode, String activeCompetitorsFilterSetName,
            boolean showLeaderboard, boolean showWindChart, boolean showCompetitorsChart) {
        this.viewMode = viewMode;
        this.activeCompetitorsFilterSetName = activeCompetitorsFilterSetName;
        this.showLeaderboard = showLeaderboard;
        this.showWindChart = showWindChart;
        this.showCompetitorsChart = showCompetitorsChart;
    }

    public boolean isShowLeaderboard() {
        return showLeaderboard;
    }

    public boolean isShowWindChart() {
        return showWindChart;
    }

    public boolean isShowCompetitorsChart() {
        return showCompetitorsChart;
    }

    public ViewModes getViewMode() {
        return viewMode;
    }

    public String getActiveCompetitorsFilterSetName() {
        return activeCompetitorsFilterSetName;
    }
}<|MERGE_RESOLUTION|>--- conflicted
+++ resolved
@@ -11,17 +11,15 @@
     private boolean showCompetitorsChart;
     private ViewModes viewMode;
     private String activeCompetitorsFilterSetName;
+    private boolean canReplayDuringLiveRaces;
     
     public static final String PARAM_VIEW_MODE = "viewMode";
     public static final String PARAM_VIEW_SHOW_LEADERBOARD = "viewShowLeaderboard";
     public static final String PARAM_VIEW_SHOW_NAVIGATION_PANEL = "viewShowNavigationPanel";
     public static final String PARAM_VIEW_SHOW_WINDCHART = "viewShowWindChart";
     public static final String PARAM_VIEW_SHOW_COMPETITORSCHART = "viewShowCompetitorsChart";
-<<<<<<< HEAD
     public static final String PARAM_VIEW_COMPETITOR_FILTER = "viewCompetitorFilter";
-=======
     public static final String PARAM_CAN_REPLAY_DURING_LIVE_RACES = "canReplayDuringLiveRaces";
->>>>>>> 9019a290
 
     public static enum ViewModes { ONESCREEN };
     
@@ -33,12 +31,13 @@
     }
     
     public RaceBoardViewConfiguration(ViewModes viewMode, String activeCompetitorsFilterSetName,
-            boolean showLeaderboard, boolean showWindChart, boolean showCompetitorsChart) {
+            boolean showLeaderboard, boolean showWindChart, boolean showCompetitorsChart, boolean canReplayDuringLiveRaces) {
         this.viewMode = viewMode;
         this.activeCompetitorsFilterSetName = activeCompetitorsFilterSetName;
         this.showLeaderboard = showLeaderboard;
         this.showWindChart = showWindChart;
         this.showCompetitorsChart = showCompetitorsChart;
+        this.canReplayDuringLiveRaces = canReplayDuringLiveRaces;
     }
 
     public boolean isShowLeaderboard() {
@@ -60,4 +59,8 @@
     public String getActiveCompetitorsFilterSetName() {
         return activeCompetitorsFilterSetName;
     }
+
+    public boolean isCanReplayDuringLiveRaces() {
+        return canReplayDuringLiveRaces;
+    }
 }