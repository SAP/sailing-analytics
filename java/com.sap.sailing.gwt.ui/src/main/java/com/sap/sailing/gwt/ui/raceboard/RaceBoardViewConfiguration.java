package com.sap.sailing.gwt.ui.raceboard;

/** 
 * Represents the parameters for configuring the raceboard view
 * @author Frank
 *
 */
public class RaceBoardViewConfiguration {
    private final boolean showLeaderboard; 
    private final boolean showWindChart; 
    private final boolean showCompetitorsChart;
    private final String activeCompetitorsFilterSetName;
    private final boolean canReplayDuringLiveRaces;
    private final boolean autoSelectMedia;
<<<<<<< HEAD
    private final boolean showViewStreamlets;
=======
    private final boolean showNavigationPanel;
>>>>>>> 3520c374
    
    public static final String PARAM_VIEW_MODE = "viewMode";
    public static final String PARAM_VIEW_SHOW_LEADERBOARD = "viewShowLeaderboard";
    public static final String PARAM_VIEW_SHOW_NAVIGATION_PANEL = "viewShowNavigationPanel";
    public static final String PARAM_VIEW_SHOW_WINDCHART = "viewShowWindChart";
    public static final String PARAM_VIEW_SHOW_COMPETITORSCHART = "viewShowCompetitorsChart";
    public static final String PARAM_VIEW_SHOW_MAPCONTROLS = "viewShowMapControls";
    public static final String PARAM_VIEW_SHOW_STREAMLETS = "viewShowStreamlets";
    public static final String PARAM_VIEW_COMPETITOR_FILTER = "viewCompetitorFilter";
    public static final String PARAM_CAN_REPLAY_DURING_LIVE_RACES = "canReplayDuringLiveRaces";
    public static final String PARAM_AUTOSELECT_MEDIA = "autoSelectMedia";

    public RaceBoardViewConfiguration() {
<<<<<<< HEAD
        this(/* activeCompetitorsFilterSetName */ null, /* showLeaderboard */ true,
                /* showWindChart */ false, /* showCompetitorsChart */ false, /* showViewStreamlets */ false,
                /* canReplayDuringLiveRaces */ false, /* autoSelectMedia */ false);
    }	
    
    public RaceBoardViewConfiguration(String activeCompetitorsFilterSetName, boolean showLeaderboard,
            boolean showWindChart, boolean showCompetitorsChart, boolean showViewStreamlets,
            boolean canReplayDuringLiveRaces, boolean autoSelectMedia) {
=======
        showLeaderboard = true;
        showWindChart = false;
        showCompetitorsChart = false;
        autoSelectMedia = false;
        showNavigationPanel = true;
    }	
    
    public RaceBoardViewConfiguration(String activeCompetitorsFilterSetName, boolean showLeaderboard,
            boolean showWindChart, boolean showCompetitorsChart, boolean canReplayDuringLiveRaces,
            boolean autoSelectMedia, boolean showNavigationPanel) {
>>>>>>> 3520c374
        this.activeCompetitorsFilterSetName = activeCompetitorsFilterSetName;
        this.showLeaderboard = showLeaderboard;
        this.showWindChart = showWindChart;
        this.showCompetitorsChart = showCompetitorsChart;
        this.showViewStreamlets = showViewStreamlets;
        this.canReplayDuringLiveRaces = canReplayDuringLiveRaces;
        this.autoSelectMedia = autoSelectMedia;
<<<<<<< HEAD
=======
        this.showNavigationPanel = showNavigationPanel;
>>>>>>> 3520c374
    }

    public boolean isShowLeaderboard() {
        return showLeaderboard;
    }

    public boolean isShowWindChart() {
        return showWindChart;
    }

    public boolean isShowViewStreamlets() {
        return showViewStreamlets;
    }

    public boolean isShowCompetitorsChart() {
        return showCompetitorsChart;
    }

    public String getActiveCompetitorsFilterSetName() {
        return activeCompetitorsFilterSetName;
    }

    public boolean isCanReplayDuringLiveRaces() {
        return canReplayDuringLiveRaces;
    }

    public boolean isAutoSelectMedia() {
		return autoSelectMedia;
	}

    public boolean isShowNavigationPanel() {
        return showNavigationPanel;
    }

}<|MERGE_RESOLUTION|>--- conflicted
+++ resolved
@@ -12,11 +12,8 @@
     private final String activeCompetitorsFilterSetName;
     private final boolean canReplayDuringLiveRaces;
     private final boolean autoSelectMedia;
-<<<<<<< HEAD
     private final boolean showViewStreamlets;
-=======
-    private final boolean showNavigationPanel;
->>>>>>> 3520c374
+    private boolean showNavigationPanel;
     
     public static final String PARAM_VIEW_MODE = "viewMode";
     public static final String PARAM_VIEW_SHOW_LEADERBOARD = "viewShowLeaderboard";
@@ -30,27 +27,14 @@
     public static final String PARAM_AUTOSELECT_MEDIA = "autoSelectMedia";
 
     public RaceBoardViewConfiguration() {
-<<<<<<< HEAD
         this(/* activeCompetitorsFilterSetName */ null, /* showLeaderboard */ true,
                 /* showWindChart */ false, /* showCompetitorsChart */ false, /* showViewStreamlets */ false,
-                /* canReplayDuringLiveRaces */ false, /* autoSelectMedia */ false);
+        /* canReplayDuringLiveRaces */false, /* autoSelectMedia */false, /* showNavigationPanel */true);
     }	
     
     public RaceBoardViewConfiguration(String activeCompetitorsFilterSetName, boolean showLeaderboard,
-            boolean showWindChart, boolean showCompetitorsChart, boolean showViewStreamlets,
-            boolean canReplayDuringLiveRaces, boolean autoSelectMedia) {
-=======
-        showLeaderboard = true;
-        showWindChart = false;
-        showCompetitorsChart = false;
-        autoSelectMedia = false;
-        showNavigationPanel = true;
-    }	
-    
-    public RaceBoardViewConfiguration(String activeCompetitorsFilterSetName, boolean showLeaderboard,
-            boolean showWindChart, boolean showCompetitorsChart, boolean canReplayDuringLiveRaces,
+            boolean showWindChart, boolean showCompetitorsChart, boolean showViewStreamlets, boolean canReplayDuringLiveRaces,
             boolean autoSelectMedia, boolean showNavigationPanel) {
->>>>>>> 3520c374
         this.activeCompetitorsFilterSetName = activeCompetitorsFilterSetName;
         this.showLeaderboard = showLeaderboard;
         this.showWindChart = showWindChart;
@@ -58,10 +42,7 @@
         this.showViewStreamlets = showViewStreamlets;
         this.canReplayDuringLiveRaces = canReplayDuringLiveRaces;
         this.autoSelectMedia = autoSelectMedia;
-<<<<<<< HEAD
-=======
         this.showNavigationPanel = showNavigationPanel;
->>>>>>> 3520c374
     }
 
     public boolean isShowLeaderboard() {
