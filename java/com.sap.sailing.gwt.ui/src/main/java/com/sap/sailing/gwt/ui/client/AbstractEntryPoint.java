--- conflicted
+++ resolved
@@ -1,187 +1,149 @@
-package com.sap.sailing.gwt.ui.client;
-
-import com.google.gwt.core.client.EntryPoint;
-import com.google.gwt.core.client.GWT;
-import com.google.gwt.debug.client.DebugInfo;
-import com.google.gwt.event.dom.client.ClickEvent;
-import com.google.gwt.event.dom.client.ClickHandler;
-import com.google.gwt.resources.client.TextResource;
-import com.google.gwt.user.client.Window;
-import com.google.gwt.user.client.rpc.ServiceDefTarget;
-import com.google.gwt.user.client.ui.Button;
-import com.google.gwt.user.client.ui.DialogBox;
-import com.google.gwt.user.client.ui.HTML;
-import com.google.gwt.user.client.ui.Label;
-import com.google.gwt.user.client.ui.RootPanel;
-import com.google.gwt.user.client.ui.VerticalPanel;
-import com.sap.sse.gwt.client.async.MarkedAsyncCallback;
-import com.sap.sse.gwt.client.async.PendingAjaxCallMarker;
-import com.sap.sse.gwt.client.useragent.UserAgentDetails;
-import com.sap.sse.gwt.shared.DebugConstants;
-
-public abstract class AbstractEntryPoint implements EntryPoint, ErrorReporter, WindowSizeDetector {
-    private DialogBox errorDialogBox;
-    private HTML serverResponseLabel;
-    private Button dialogCloseButton;
-    protected StringMessages stringMessages;
-    protected UserAgentDetails userAgent;
-    protected Label persistentAlertLabel;
-    
-<<<<<<< HEAD
-    private String baseURL;
-    
-    /**
-     * Create a remote service proxy to talk to the server-side sailing service.
-     */
-    protected final SailingServiceAsync sailingService = GWT.create(SailingService.class);
-
-    /**
-     * Create a remote service proxy to talk to the server-side media service.
-     */
-    protected final MediaServiceAsync mediaService = GWT.create(MediaService.class);
-
-    /**
-     * Create a remote service proxy to talk to the server-side user management service.
-     */
-    protected final UserManagementServiceAsync userManagementService = GWT.create(UserManagementService.class);
-=======
-//    /**
-//     * Creates a remote service proxy to talk to the server-side SailingService.
-//     */
-//    protected final SailingServiceAsync sailingService = GWT.create(SailingService.class);
-//
-//    /**
-//     * Creates a remote service proxy to talk to the server-side MediaService.
-//     */
-//    protected final MediaServiceAsync mediaService = GWT.create(MediaService.class);
-//
-//    /**
-//     * Creates a remote service proxy to talk to the server-side UsermanagementService.
-//     */
-//    protected final UserManagementServiceAsync userManagementService = GWT.create(UserManagementService.class);
->>>>>>> 62267515
-
-    /**
-     * The message displayed to the user when the server cannot be reached or
-     * returns an error.
-     */
-    private static final String SERVER_ERROR = "An error occurred while " //$NON-NLS-1$
-            + "attempting to contact the server. Please check your network " + "connection and try again."; //$NON-NLS-1$ //$NON-NLS-2$
-
-    @Override
-    public final void onModuleLoad() {
-        if (DebugInfo.isDebugIdEnabled()) {
-            PendingAjaxCallBundle bundle = GWT.create(PendingAjaxCallBundle.class);
-            TextResource script = bundle.ajaxSemaphoreJS();
-            JavaScriptInjector.inject(script.getText());
-            
-            DebugInfo.setDebugIdAttribute(DebugConstants.DEBUG_ID_ATTRIBUTE, false);
-            DebugInfo.setDebugIdPrefix(DebugConstants.DEBUG_ID_PREFIX);
-        }
-        doOnModuleLoad();
-        if (DebugInfo.isDebugIdEnabled()) {
-            PendingAjaxCallMarker.decrementPendingAjaxCalls(MarkedAsyncCallback.CATEGORY_GLOBAL);
-        }
-    }
-    
-    protected void doOnModuleLoad() {
-        stringMessages = GWT.create(StringMessages.class);
-        errorDialogBox = createErrorDialog(); /* TODO: Make this more generic (e.g. make it support all kinds of messages) */
-        userAgent = new UserAgentDetails(Window.Navigator.getUserAgent());
-        persistentAlertLabel = new Label("");
-        persistentAlertLabel.setStyleName("global-alert-message");
-        
-<<<<<<< HEAD
-        setServiceEntryPoint((ServiceDefTarget) mediaService, "media");
-        setServiceEntryPoint((ServiceDefTarget) userManagementService, "usermanagement");
-        setServiceEntryPoint((ServiceDefTarget) sailingService, "sailing");
-    }
-    
-    protected void setServiceEntryPoint(ServiceDefTarget serviceDefTarget, String serviceRelativePath) {
-        serviceDefTarget.setServiceEntryPoint(getBaseURL() + serviceRelativePath);
-    }
-
-    private String getBaseURL() {
-        if (baseURL == null) {
-            String moduleBaseURL = GWT.getModuleBaseURL();
-            baseURL = moduleBaseURL.substring(0, moduleBaseURL.lastIndexOf('/', moduleBaseURL.length()-2)+1);
-        }
-        return baseURL;
-    }
-=======
-//        registerASyncService((ServiceDefTarget) sailingService, "sailing");
-//        registerASyncService((ServiceDefTarget) mediaService, "media");
-//        registerASyncService((ServiceDefTarget) userManagementService, "usermanagement");
-    }
-
-    protected void registerASyncService(ServiceDefTarget serviceToRegister, String servicePath) {
-        String moduleBaseURL = GWT.getModuleBaseURL();
-        String baseURL = moduleBaseURL.substring(0, moduleBaseURL.lastIndexOf('/', moduleBaseURL.length()-2)+1);
-        
-        serviceToRegister.setServiceEntryPoint(baseURL + servicePath);
-    }
->>>>>>> 62267515
-
-    @Override
-    public void reportError(String message) {
-        errorDialogBox.setText(message);
-        serverResponseLabel.addStyleName("serverResponseLabelError"); //$NON-NLS-1$
-        serverResponseLabel.setHTML(SERVER_ERROR);
-        errorDialogBox.center();
-        dialogCloseButton.setFocus(true);
-    }
-
-    @Override
-    public void reportError(String message, boolean silentMode) {
-        if (silentMode) {
-            Window.setStatus(message);
-        } else {
-            reportError(message);
-        }
-    }
-    
-    @Override
-    public void reportPersistentInformation(String message) {
-        persistentAlertLabel.setText(message);
-    }
-    
-    @Override
-    public boolean isSmallWidth() {
-        int width = Window.getClientWidth();
-        return width <= 720;
-    }
-
-    public void createErrorPage(String message) {
-        LogoAndTitlePanel logoAndTitlePanel = new LogoAndTitlePanel(stringMessages, this);
-        logoAndTitlePanel.addStyleName("LogoAndTitlePanel");
-        RootPanel.get().add(logoAndTitlePanel);
-        RootPanel.get().add(new Label(message));
-    }
-
-    private DialogBox createErrorDialog() {
-        // Create the popup dialog box
-        final DialogBox myErrorDialogBox = new DialogBox();
-        myErrorDialogBox.setText("Remote Procedure Call"); //$NON-NLS-1$
-        myErrorDialogBox.setAnimationEnabled(true);
-        dialogCloseButton = new Button("Close"); //$NON-NLS-1$
-        // We can set the id of a widget by accessing its Element
-        dialogCloseButton.getElement().setId("closeButton"); //$NON-NLS-1$
-        final Label textToServerLabel = new Label();
-        serverResponseLabel = new HTML();
-        VerticalPanel dialogVPanel = new VerticalPanel();
-        dialogVPanel.add(new HTML("<b>Error communicating with server</b>")); //$NON-NLS-1$
-        dialogVPanel.add(textToServerLabel);
-        dialogVPanel.add(new HTML("<br><b>Server replies:</b>")); //$NON-NLS-1$
-        dialogVPanel.add(serverResponseLabel);
-        dialogVPanel.setHorizontalAlignment(VerticalPanel.ALIGN_RIGHT);
-        dialogVPanel.add(dialogCloseButton);
-        myErrorDialogBox.setWidget(dialogVPanel);
-        // Add a handler to close the DialogBox
-        dialogCloseButton.addClickHandler(new ClickHandler() {
-            public void onClick(ClickEvent event) {
-                myErrorDialogBox.hide();
-            }
-        });
-        return myErrorDialogBox;
-    }
-}
+package com.sap.sailing.gwt.ui.client;
+
+import com.google.gwt.core.client.EntryPoint;
+import com.google.gwt.core.client.GWT;
+import com.google.gwt.debug.client.DebugInfo;
+import com.google.gwt.event.dom.client.ClickEvent;
+import com.google.gwt.event.dom.client.ClickHandler;
+import com.google.gwt.resources.client.TextResource;
+import com.google.gwt.user.client.Window;
+import com.google.gwt.user.client.rpc.ServiceDefTarget;
+import com.google.gwt.user.client.ui.Button;
+import com.google.gwt.user.client.ui.DialogBox;
+import com.google.gwt.user.client.ui.HTML;
+import com.google.gwt.user.client.ui.Label;
+import com.google.gwt.user.client.ui.RootPanel;
+import com.google.gwt.user.client.ui.VerticalPanel;
+import com.sap.sse.gwt.client.async.MarkedAsyncCallback;
+import com.sap.sse.gwt.client.async.PendingAjaxCallMarker;
+import com.sap.sse.gwt.client.useragent.UserAgentDetails;
+import com.sap.sse.gwt.shared.DebugConstants;
+
+public abstract class AbstractEntryPoint implements EntryPoint, ErrorReporter, WindowSizeDetector {
+    private DialogBox errorDialogBox;
+    private HTML serverResponseLabel;
+    private Button dialogCloseButton;
+    protected StringMessages stringMessages;
+    protected UserAgentDetails userAgent;
+    protected Label persistentAlertLabel;
+    
+//    /**
+//     * Creates a remote service proxy to talk to the server-side SailingService.
+//     */
+//    protected final SailingServiceAsync sailingService = GWT.create(SailingService.class);
+//
+//    /**
+//     * Creates a remote service proxy to talk to the server-side MediaService.
+//     */
+//    protected final MediaServiceAsync mediaService = GWT.create(MediaService.class);
+//
+//    /**
+//     * Creates a remote service proxy to talk to the server-side UsermanagementService.
+//     */
+//    protected final UserManagementServiceAsync userManagementService = GWT.create(UserManagementService.class);
+
+    /**
+     * The message displayed to the user when the server cannot be reached or
+     * returns an error.
+     */
+    private static final String SERVER_ERROR = "An error occurred while " //$NON-NLS-1$
+            + "attempting to contact the server. Please check your network " + "connection and try again."; //$NON-NLS-1$ //$NON-NLS-2$
+
+    @Override
+    public final void onModuleLoad() {
+        if (DebugInfo.isDebugIdEnabled()) {
+            PendingAjaxCallBundle bundle = GWT.create(PendingAjaxCallBundle.class);
+            TextResource script = bundle.ajaxSemaphoreJS();
+            JavaScriptInjector.inject(script.getText());
+            
+            DebugInfo.setDebugIdAttribute(DebugConstants.DEBUG_ID_ATTRIBUTE, false);
+            DebugInfo.setDebugIdPrefix(DebugConstants.DEBUG_ID_PREFIX);
+        }
+        doOnModuleLoad();
+        if (DebugInfo.isDebugIdEnabled()) {
+            PendingAjaxCallMarker.decrementPendingAjaxCalls(MarkedAsyncCallback.CATEGORY_GLOBAL);
+        }
+    }
+    
+    protected void doOnModuleLoad() {
+        stringMessages = GWT.create(StringMessages.class);
+        errorDialogBox = createErrorDialog(); /* TODO: Make this more generic (e.g. make it support all kinds of messages) */
+        userAgent = new UserAgentDetails(Window.Navigator.getUserAgent());
+        persistentAlertLabel = new Label("");
+        persistentAlertLabel.setStyleName("global-alert-message");
+        
+//        registerASyncService((ServiceDefTarget) sailingService, "sailing");
+//        registerASyncService((ServiceDefTarget) mediaService, "media");
+//        registerASyncService((ServiceDefTarget) userManagementService, "usermanagement");
+    }
+
+    protected void registerASyncService(ServiceDefTarget serviceToRegister, String servicePath) {
+        String moduleBaseURL = GWT.getModuleBaseURL();
+        String baseURL = moduleBaseURL.substring(0, moduleBaseURL.lastIndexOf('/', moduleBaseURL.length()-2)+1);
+        
+        serviceToRegister.setServiceEntryPoint(baseURL + servicePath);
+    }
+
+    @Override
+    public void reportError(String message) {
+        errorDialogBox.setText(message);
+        serverResponseLabel.addStyleName("serverResponseLabelError"); //$NON-NLS-1$
+        serverResponseLabel.setHTML(SERVER_ERROR);
+        errorDialogBox.center();
+        dialogCloseButton.setFocus(true);
+    }
+
+    @Override
+    public void reportError(String message, boolean silentMode) {
+        if (silentMode) {
+            Window.setStatus(message);
+        } else {
+            reportError(message);
+        }
+    }
+    
+    @Override
+    public void reportPersistentInformation(String message) {
+        persistentAlertLabel.setText(message);
+    }
+    
+    @Override
+    public boolean isSmallWidth() {
+        int width = Window.getClientWidth();
+        return width <= 720;
+    }
+
+    public void createErrorPage(String message) {
+        LogoAndTitlePanel logoAndTitlePanel = new LogoAndTitlePanel(stringMessages, this);
+        logoAndTitlePanel.addStyleName("LogoAndTitlePanel");
+        RootPanel.get().add(logoAndTitlePanel);
+        RootPanel.get().add(new Label(message));
+    }
+
+    private DialogBox createErrorDialog() {
+        // Create the popup dialog box
+        final DialogBox myErrorDialogBox = new DialogBox();
+        myErrorDialogBox.setText("Remote Procedure Call"); //$NON-NLS-1$
+        myErrorDialogBox.setAnimationEnabled(true);
+        dialogCloseButton = new Button("Close"); //$NON-NLS-1$
+        // We can set the id of a widget by accessing its Element
+        dialogCloseButton.getElement().setId("closeButton"); //$NON-NLS-1$
+        final Label textToServerLabel = new Label();
+        serverResponseLabel = new HTML();
+        VerticalPanel dialogVPanel = new VerticalPanel();
+        dialogVPanel.add(new HTML("<b>Error communicating with server</b>")); //$NON-NLS-1$
+        dialogVPanel.add(textToServerLabel);
+        dialogVPanel.add(new HTML("<br><b>Server replies:</b>")); //$NON-NLS-1$
+        dialogVPanel.add(serverResponseLabel);
+        dialogVPanel.setHorizontalAlignment(VerticalPanel.ALIGN_RIGHT);
+        dialogVPanel.add(dialogCloseButton);
+        myErrorDialogBox.setWidget(dialogVPanel);
+        // Add a handler to close the DialogBox
+        dialogCloseButton.addClickHandler(new ClickHandler() {
+            public void onClick(ClickEvent event) {
+                myErrorDialogBox.hide();
+            }
+        });
+        return myErrorDialogBox;
+    }
+}