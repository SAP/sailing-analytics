package com.sap.sailing.gwt.home.mobile.partials.statisticsBox;

import com.google.gwt.core.client.GWT;
import com.google.gwt.uibinder.client.UiBinder;
import com.google.gwt.uibinder.client.UiField;
import com.google.gwt.user.client.ui.Composite;
import com.google.gwt.user.client.ui.Widget;
import com.sap.sailing.gwt.home.mobile.partials.section.MobileSection;

public class StatisticsBox extends Composite {
    
    public static final String ICON_REGATTAS_FOUGHT = "images/mobile/icon_regattasFought.svg";
    public static final String ICON_COMPATITORS_COUNT = "images/mobile/icon_averageSpeed.svg";
    public static final String ICON_RACES_COUNT = "images/mobile/icon_racesCount.svg";
    public static final String ICON_TRACKED_COUNT = "images/mobile/icon_trackedCount.svg";
    
    private static StatisticsBoxUiBinder uiBinder = GWT.create(StatisticsBoxUiBinder.class);

    interface StatisticsBoxUiBinder extends UiBinder<Widget, StatisticsBox> {
    }

<<<<<<< HEAD
    @UiField FlowPanel itemContainerUi;
=======
    @UiField
    MobileSection itemContainerUi;
>>>>>>> 66c7c860
    
    public StatisticsBox() {
        StatisticsBoxResources.INSTANCE.css().ensureInjected();
        initWidget(uiBinder.createAndBindUi(this));
    }
    
    public void addItem(String iconUrl, String name, Integer count) {
        itemContainerUi.addContent(new StatisticsBoxItem(iconUrl, name, count));
    }

}<|MERGE_RESOLUTION|>--- conflicted
+++ resolved
@@ -19,12 +19,7 @@
     interface StatisticsBoxUiBinder extends UiBinder<Widget, StatisticsBox> {
     }
 
-<<<<<<< HEAD
-    @UiField FlowPanel itemContainerUi;
-=======
-    @UiField
-    MobileSection itemContainerUi;
->>>>>>> 66c7c860
+    @UiField MobileSection itemContainerUi;
     
     public StatisticsBox() {
         StatisticsBoxResources.INSTANCE.css().ensureInjected();
