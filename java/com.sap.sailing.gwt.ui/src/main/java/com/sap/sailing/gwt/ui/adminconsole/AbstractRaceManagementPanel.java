--- conflicted
+++ resolved
@@ -26,15 +26,10 @@
     
     protected final VerticalPanel selectedRaceContentPanel;
     
-<<<<<<< HEAD
-    public AbstractRaceManagementPanel(final Presenter presenter, boolean actionButtonsEnabled, StringMessages stringMessages) {
-        super(presenter, actionButtonsEnabled, stringMessages);
-=======
     public AbstractRaceManagementPanel(final SailingServiceWriteAsync sailingService,
             UserService userService, ErrorReporter errorReporter,
             RegattaRefresher regattaRefresher, boolean actionButtonsEnabled, StringMessages stringMessages) {
         super(sailingService, userService, regattaRefresher, errorReporter, actionButtonsEnabled, stringMessages);
->>>>>>> 80f96782
         VerticalPanel mainPanel = new VerticalPanel();
         this.setWidget(mainPanel);
         mainPanel.setWidth("100%");
