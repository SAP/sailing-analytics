package com.sap.sailing.gwt.ui.server;

import java.io.Serializable;
import java.util.ArrayList;
import java.util.Arrays;
import java.util.Collection;
import java.util.Date;
import java.util.HashMap;
import java.util.HashSet;
import java.util.LinkedHashMap;
import java.util.LinkedHashSet;
import java.util.List;
import java.util.Locale;
import java.util.Map;
import java.util.Map.Entry;

import org.apache.shiro.SecurityUtils;
import org.apache.shiro.authz.AuthorizationException;
import org.osgi.framework.BundleContext;
import org.osgi.util.tracker.ServiceTracker;

<<<<<<< HEAD
import com.sap.sailing.domain.common.security.SecuredDomainType;
=======
>>>>>>> 95cd2bca
import com.sap.sailing.server.interfaces.RacingEventService;
import com.sap.sse.ServerInfo;
import com.sap.sse.common.settings.SerializableSettings;
import com.sap.sse.datamining.DataMiningServer;
import com.sap.sse.datamining.Query;
import com.sap.sse.datamining.StatisticQueryDefinition;
import com.sap.sse.datamining.components.AggregationProcessorDefinition;
import com.sap.sse.datamining.components.DataRetrieverChainDefinition;
import com.sap.sse.datamining.data.ExtensibleQueryResult;
import com.sap.sse.datamining.data.QueryResult;
import com.sap.sse.datamining.factories.DataMiningDTOFactory;
import com.sap.sse.datamining.functions.Function;
import com.sap.sse.datamining.impl.components.DataRetrieverLevel;
import com.sap.sse.datamining.impl.components.management.ReducedDimensions;
import com.sap.sse.datamining.impl.data.QueryResultImpl;
import com.sap.sse.datamining.shared.DataMiningQuerySerializer;
import com.sap.sse.datamining.shared.DataMiningSession;
import com.sap.sse.datamining.shared.GroupKey;
import com.sap.sse.datamining.shared.SerializationDummy;
import com.sap.sse.datamining.shared.data.QueryResultState;
import com.sap.sse.datamining.shared.impl.GenericGroupKey;
import com.sap.sse.datamining.shared.impl.PredefinedQueryIdentifier;
import com.sap.sse.datamining.shared.impl.dto.AggregationProcessorDefinitionDTO;
import com.sap.sse.datamining.shared.impl.dto.DataRetrieverChainDefinitionDTO;
import com.sap.sse.datamining.shared.impl.dto.DataRetrieverLevelDTO;
import com.sap.sse.datamining.shared.impl.dto.FunctionDTO;
import com.sap.sse.datamining.shared.impl.dto.ModifiableStatisticQueryDefinitionDTO;
import com.sap.sse.datamining.shared.impl.dto.QueryResultDTO;
import com.sap.sse.datamining.shared.impl.dto.ReducedDimensionsDTO;
import com.sap.sse.datamining.shared.impl.dto.StoredDataMiningQueryDTOImpl;
import com.sap.sse.datamining.ui.client.DataMiningService;
import com.sap.sse.gwt.client.ServerInfoDTO;
import com.sap.sse.gwt.dispatch.servlets.ProxiedRemoteServiceServlet;
import com.sap.sse.i18n.ResourceBundleStringMessages;
import com.sap.sse.security.SecurityService;
<<<<<<< HEAD
import com.sap.sse.security.shared.HasPermissions.DefaultActions;
import com.sap.sse.security.shared.TypeRelativeObjectIdentifier;
=======
import com.sap.sse.security.shared.impl.SecuredSecurityTypes.ServerActions;
>>>>>>> 95cd2bca
import com.sap.sse.util.ServiceTrackerFactory;

public class DataMiningServiceImpl extends ProxiedRemoteServiceServlet implements DataMiningService {
    private static final long serialVersionUID = -7951930891674894528L;

    private final BundleContext context;

    private final ServiceTracker<DataMiningServer, DataMiningServer> dataMiningServerTracker;
    private final ServiceTracker<SecurityService, SecurityService> securityServiceTracker;

    private final StoredDataMiningQueryPersister storedDataMiningQueryPersistor;

    private final DataMiningDTOFactory dtoFactory;

    public DataMiningServiceImpl() {
        context = Activator.getDefault();
        dataMiningServerTracker = createAndOpenDataMiningServerTracker(context);
        securityServiceTracker = ServiceTrackerFactory.createAndOpen(context, SecurityService.class);

        storedDataMiningQueryPersistor = new StoredDataMiningQueryPersisterImpl(securityServiceTracker.getService());
        dtoFactory = new DataMiningDTOFactory();
    }

    private ServiceTracker<DataMiningServer, DataMiningServer> createAndOpenDataMiningServerTracker(
            BundleContext context) {
        ServiceTracker<DataMiningServer, DataMiningServer> result = new ServiceTracker<DataMiningServer, DataMiningServer>(
                context, DataMiningServer.class.getName(), null);
        result.open();
        return result;
    }

    private DataMiningServer getDataMiningServer() {
        return dataMiningServerTracker.getService();
    }

    @Override
    public Date getComponentsChangedTimepoint() {
<<<<<<< HEAD
        SecurityUtils.getSubject().checkPermission(SecuredDomainType.DATA_MINING.getStringPermission(DefaultActions.READ));
=======
        checkDataMiningPermission();
>>>>>>> 95cd2bca
        return getDataMiningServer().getComponentsChangedTimepoint();
    }
    
    @Override
    public FunctionDTO getIdentityFunction(String localeInfoName) {
<<<<<<< HEAD
        SecurityUtils.getSubject().checkPermission(SecuredDomainType.DATA_MINING.getStringPermission(DefaultActions.READ));
=======
        checkDataMiningPermission();
>>>>>>> 95cd2bca
        DataMiningServer server = getDataMiningServer();
        Locale locale = ResourceBundleStringMessages.Util.getLocaleFor(localeInfoName);
        return dtoFactory.createFunctionDTO(server.getIdentityFunction(), server.getStringMessages(), locale);
    }

    @Override
    public HashSet<FunctionDTO> getAllStatistics(String localeInfoName) {
<<<<<<< HEAD
        SecurityUtils.getSubject().checkPermission(SecuredDomainType.DATA_MINING.getStringPermission(DefaultActions.READ));
=======
        checkDataMiningPermission();
>>>>>>> 95cd2bca
        Iterable<Function<?>> statistics = getDataMiningServer().getAllStatistics();
        return functionsAsDTOs(statistics, localeInfoName);
    }

    /**
     * @throws AuthorizationException
     *             if permission does not exist
     */
    private void checkDataMiningPermission() {
        // TODO: should be moved to one place (not the ServerInfoDTO) -> could not be moved to ServerInfo, since
        // sse.security is not available
        SecurityUtils.getSubject().checkPermission(new ServerInfoDTO(ServerInfo.getName(), ServerInfo.getBuildVersion())
                .getIdentifier().getStringPermission(ServerActions.DATA_MINING));
    }

    @Override
    public HashSet<FunctionDTO> getStatisticsFor(DataRetrieverChainDefinitionDTO retrieverChainDefinition,
            String localeInfoName) {
<<<<<<< HEAD
        SecurityUtils.getSubject().checkPermission(
                SecuredDomainType.DATA_MINING.getStringPermissionForTypeRelativeIdentifier(DefaultActions.READ, typeRelativeIdentifier(retrieverChainDefinition.getName())));
=======
        checkDataMiningPermission();
>>>>>>> 95cd2bca
        Class<?> retrievedDataType = getDataMiningServer()
                .getDataRetrieverChainDefinitionForDTO(retrieverChainDefinition).getRetrievedDataType();
        Iterable<Function<?>> statistics = getDataMiningServer().getStatisticsFor(retrievedDataType);
        return functionsAsDTOs(statistics, localeInfoName);
    }

    @Override
    public HashSet<AggregationProcessorDefinitionDTO> getAggregatorDefinitions(String localeInfoName) {
<<<<<<< HEAD
        SecurityUtils.getSubject().checkPermission(SecuredDomainType.DATA_MINING.getStringPermission(DefaultActions.READ));
=======
        checkDataMiningPermission();
>>>>>>> 95cd2bca
        Iterable<AggregationProcessorDefinition<?, ?>> definitions = getDataMiningServer()
                .getAllAggregationProcessorDefinitions();
        return aggregatorDefinitionsAsDTOs(definitions, localeInfoName);
    }

    @Override
    public HashSet<AggregationProcessorDefinitionDTO> getAggregatorDefinitionsFor(FunctionDTO extractionFunction,
            String localeInfoName) {
<<<<<<< HEAD
        SecurityUtils.getSubject().checkPermission(
                SecuredDomainType.DATA_MINING.getStringPermissionForTypeRelativeIdentifier(DefaultActions.READ, typeRelativeIdentifier(extractionFunction.getFunctionName())));
=======
        checkDataMiningPermission();
>>>>>>> 95cd2bca
        Class<?> returnType = getReturnType(extractionFunction);
        @SuppressWarnings("unchecked")
        Iterable<AggregationProcessorDefinition<?, ?>> definitions = (Iterable<AggregationProcessorDefinition<?, ?>>) (Iterable<?>) getDataMiningServer()
                .getAggregationProcessorDefinitions(returnType);
        return aggregatorDefinitionsAsDTOs(definitions, localeInfoName);
    }

    private Class<?> getReturnType(FunctionDTO extractionFunction) {
        return getDataMiningServer().getFunctionForDTO(extractionFunction).getReturnType();
    }

    private HashSet<AggregationProcessorDefinitionDTO> aggregatorDefinitionsAsDTOs(
            Iterable<AggregationProcessorDefinition<?, ?>> definitions, String localeInfoName) {
        ResourceBundleStringMessages stringMessages = getDataMiningServer().getStringMessages();
        Locale locale = ResourceBundleStringMessages.Util.getLocaleFor(localeInfoName);

        HashSet<AggregationProcessorDefinitionDTO> definitionDTOs = new HashSet<>();
        for (AggregationProcessorDefinition<?, ?> definition : definitions) {
            definitionDTOs.add(dtoFactory.createAggregationProcessorDefinitionDTO(definition, stringMessages, locale));
        }
        return definitionDTOs;
    }

    @Override
    public HashSet<FunctionDTO> getDimensionsFor(DataRetrieverChainDefinitionDTO dataRetrieverChainDefinitionDTO,
            String localeInfoName) {
<<<<<<< HEAD
        SecurityUtils.getSubject().checkPermission(SecuredDomainType.DATA_MINING.getStringPermissionForTypeRelativeIdentifier(DefaultActions.READ,
                typeRelativeIdentifier(dataRetrieverChainDefinitionDTO.getName())));
=======
        checkDataMiningPermission();
>>>>>>> 95cd2bca
        Class<?> retrievedType = getDataMiningServer()
                .getDataRetrieverChainDefinitionForDTO(dataRetrieverChainDefinitionDTO).getRetrievedDataType();
        Iterable<Function<?>> dimensions = getDataMiningServer().getDimensionsFor(retrievedType);
        return functionsAsDTOs(dimensions, localeInfoName);
    }

    @Override
    public ReducedDimensionsDTO getReducedDimensionsMappedByLevelFor(
            DataRetrieverChainDefinitionDTO dataRetrieverChainDefinitionDTO, String localeInfoName) {
<<<<<<< HEAD
        SecurityUtils.getSubject().checkPermission(SecuredDomainType.DATA_MINING.getStringPermissionForTypeRelativeIdentifier(DefaultActions.READ,
                typeRelativeIdentifier(dataRetrieverChainDefinitionDTO.getName())));
=======
        checkDataMiningPermission();
>>>>>>> 95cd2bca
        DataRetrieverChainDefinition<?, ?> dataRetrieverChainDefinition = getDataMiningServer()
                .getDataRetrieverChainDefinitionForDTO(dataRetrieverChainDefinitionDTO);
        ReducedDimensions reducedDimensions = getDataMiningServer()
                .getReducedDimensionsMappedByLevelFor(dataRetrieverChainDefinition);
        return reducedDimensionsAsDTO(reducedDimensions, localeInfoName);
    }

    private ReducedDimensionsDTO reducedDimensionsAsDTO(ReducedDimensions dimensions, String localeInfoName) {
        HashMap<DataRetrieverLevelDTO, HashSet<FunctionDTO>> dimensionDTOs = new HashMap<>();
        ResourceBundleStringMessages stringMessages = getDataMiningServer().getStringMessages();
        Locale locale = ResourceBundleStringMessages.Util.getLocaleFor(localeInfoName);
        for (final Entry<DataRetrieverLevel<?, ?>, Iterable<Function<?>>> dimensionsEntry : dimensions
                .getReducedDimensions().entrySet()) {
            dimensionDTOs.put(dtoFactory.createDataRetrieverLevelDTO(dimensionsEntry.getKey(), stringMessages, locale),
                    functionsAsDTOs(dimensionsEntry.getValue(), localeInfoName));
        }
        HashMap<FunctionDTO, FunctionDTO> fromOriginalToReducedDTO = new HashMap<>();
        for (final Entry<Function<?>, Function<?>> fromOriginalToReduced : dimensions
                .getFromOriginalDimensionToReducedDimension().entrySet()) {
            fromOriginalToReducedDTO.put(
                    dtoFactory.createFunctionDTO(fromOriginalToReduced.getKey(), stringMessages, locale),
                    dtoFactory.createFunctionDTO(fromOriginalToReduced.getValue(), stringMessages, locale));
        }
        return new ReducedDimensionsDTO(dimensionDTOs, fromOriginalToReducedDTO);
    }

    private HashSet<FunctionDTO> functionsAsDTOs(Iterable<Function<?>> functions, String localeInfoName) {
        Locale locale = ResourceBundleStringMessages.Util.getLocaleFor(localeInfoName);
        ResourceBundleStringMessages stringMessages = getDataMiningServer().getStringMessages();

        HashSet<FunctionDTO> functionDTOs = new HashSet<FunctionDTO>();
        for (Function<?> function : functions) {
            functionDTOs.add(dtoFactory.createFunctionDTO(function, stringMessages, locale));
        }
        return functionDTOs;
    }

    @Override
    public ArrayList<DataRetrieverChainDefinitionDTO> getDataRetrieverChainDefinitions(String localeInfoName) {
<<<<<<< HEAD
        SecurityUtils.getSubject().checkPermission(SecuredDomainType.DATA_MINING.getStringPermission(DefaultActions.READ));
=======
        checkDataMiningPermission();
>>>>>>> 95cd2bca
        Iterable<DataRetrieverChainDefinition<?, ?>> dataRetrieverChainDefinitions = getDataMiningServer()
                .getDataRetrieverChainDefinitions();
        return dataRetrieverChainDefinitionsAsDTOs(dataRetrieverChainDefinitions, localeInfoName);
    }

    @Override
    public ArrayList<DataRetrieverChainDefinitionDTO> getDataRetrieverChainDefinitionsFor(
            FunctionDTO statisticToCalculate, String localeInfoName) {
<<<<<<< HEAD
        SecurityUtils.getSubject().checkPermission(SecuredDomainType.DATA_MINING.getStringPermissionForTypeRelativeIdentifier(DefaultActions.READ,
                typeRelativeIdentifier(statisticToCalculate.getFunctionName())));
=======
        checkDataMiningPermission();
>>>>>>> 95cd2bca
        Class<?> baseDataType = getBaseDataType(statisticToCalculate);
        @SuppressWarnings("unchecked")
        Iterable<DataRetrieverChainDefinition<?, ?>> dataRetrieverChainDefinitions = (Iterable<DataRetrieverChainDefinition<?, ?>>) (Iterable<?>) getDataMiningServer()
                .getDataRetrieverChainDefinitionsByDataType(baseDataType);
        return dataRetrieverChainDefinitionsAsDTOs(dataRetrieverChainDefinitions, localeInfoName);
    }

    private Class<?> getBaseDataType(FunctionDTO statisticToCalculate) {
        Function<?> function = getDataMiningServer().getFunctionForDTO(statisticToCalculate);
        return function.getDeclaringType();
    }

    private ArrayList<DataRetrieverChainDefinitionDTO> dataRetrieverChainDefinitionsAsDTOs(
            Iterable<DataRetrieverChainDefinition<?, ?>> dataRetrieverChainDefinitions, String localeInfoName) {
        ResourceBundleStringMessages serverStringMessages = getDataMiningServer().getStringMessages();
        Locale locale = ResourceBundleStringMessages.Util.getLocaleFor(localeInfoName);

        ArrayList<DataRetrieverChainDefinitionDTO> DTOs = new ArrayList<>();
        for (DataRetrieverChainDefinition<?, ?> dataRetrieverChainDefinition : dataRetrieverChainDefinitions) {
            DTOs.add(dtoFactory.createDataRetrieverChainDefinitionDTO(dataRetrieverChainDefinition,
                    serverStringMessages, locale));
        }
        return DTOs;
    }

    @Override
    public QueryResultDTO<HashSet<Object>> getDimensionValuesFor(DataMiningSession session,
            DataRetrieverChainDefinitionDTO dataRetrieverChainDefinitionDTO, DataRetrieverLevelDTO retrieverLevelDTO,
            HashSet<FunctionDTO> dimensionDTOs,
            HashMap<DataRetrieverLevelDTO, SerializableSettings> retrieverSettingsDTO,
            HashMap<DataRetrieverLevelDTO, HashMap<FunctionDTO, HashSet<? extends Serializable>>> filterSelectionDTO,
            String localeInfoName) {
<<<<<<< HEAD
        SecurityUtils.getSubject().checkPermission(SecuredDomainType.DATA_MINING.getStringPermissionForTypeRelativeIdentifier(DefaultActions.READ,
                typeRelativeIdentifier(dataRetrieverChainDefinitionDTO.getName())));
=======
        checkDataMiningPermission();
>>>>>>> 95cd2bca
        DataMiningServer dataMiningServer = getDataMiningServer();
        DataRetrieverChainDefinition<RacingEventService, ?> retrieverChainDefinition = dataMiningServer
                .getDataRetrieverChainDefinitionForDTO(dataRetrieverChainDefinitionDTO);
        DataRetrieverLevel<?, ?> retrieverLevel = retrieverChainDefinition
                .getDataRetrieverLevel(retrieverLevelDTO.getLevel());
        Iterable<Function<?>> dimensions = functionDTOsAsFunctions(dimensionDTOs);
        // split up between boolean/enum dimensions and others; for the bool/enums we'll
        // simply enumerate all values instead of retrieving all objects
        List<Function<?>> nonBoolNonEnumResultDimensions = new ArrayList<>();
        LinkedHashMap<Function<?>, List<?>> boolOrEnumResultDimensionsWithValues = new LinkedHashMap<>();
        for (final Function<?> dimensionFunction : dimensions) {
            if (dimensionFunction.getReturnType() == boolean.class
                    || dimensionFunction.getReturnType() == Boolean.class) {
                boolOrEnumResultDimensionsWithValues.put(dimensionFunction, Arrays.asList(true, false));
            } else if (dimensionFunction.getReturnType().isEnum()) {
                boolOrEnumResultDimensionsWithValues.put(dimensionFunction,
                        Arrays.asList(dimensionFunction.getReturnType().getEnumConstants()));
            } else {
                nonBoolNonEnumResultDimensions.add(dimensionFunction);
            }
        }
        final ExtensibleQueryResult<HashSet<Object>> result;
        final Locale locale = ResourceBundleStringMessages.Util.getLocaleFor(localeInfoName);
        if (!nonBoolNonEnumResultDimensions.isEmpty()) {
            Map<DataRetrieverLevel<?, ?>, SerializableSettings> retrieverSettings = retrieverSettingsDTOAsRetrieverSettings(
                    retrieverSettingsDTO, retrieverChainDefinition);
            Map<DataRetrieverLevel<?, ?>, Map<Function<?>, Collection<?>>> filterSelection = filterSelectionDTOAsFilterSelection(
                    filterSelectionDTO, retrieverChainDefinition);
            Query<HashSet<Object>> dimensionValuesQuery = dataMiningServer.createDimensionValuesQuery(
                    retrieverChainDefinition, retrieverLevel, nonBoolNonEnumResultDimensions, retrieverSettings,
                    filterSelection, locale);
            result = (ExtensibleQueryResult<HashSet<Object>>) dataMiningServer
                    .runNewQueryAndAbortPreviousQueries(session, dimensionValuesQuery);
        } else {
            @SuppressWarnings("unchecked")
            final Class<HashSet<Object>> clazz = (Class<HashSet<Object>>) new HashSet<Object>().getClass();
            result = new QueryResultImpl<HashSet<Object>>(QueryResultState.NORMAL, clazz,
                    new HashMap<GroupKey, HashSet<Object>>());
        }
        for (final Entry<Function<?>, List<?>> e : boolOrEnumResultDimensionsWithValues.entrySet()) {
            result.addResult(new GenericGroupKey<>(
                    dtoFactory.createFunctionDTO(e.getKey(), getDataMiningServer().getStringMessages(), locale)),
                    new LinkedHashSet<>(e.getValue()));
        }
        return dtoFactory.createResultDTO(result);
    }

    private Collection<Function<?>> functionDTOsAsFunctions(Iterable<FunctionDTO> functionDTOs) {
        List<Function<?>> functions = new ArrayList<>();
        DataMiningServer dataMiningServer = getDataMiningServer();
        for (FunctionDTO functionDTO : functionDTOs) {
            Function<?> function = dataMiningServer.getFunctionForDTO(functionDTO);
            if (function != null) {
                functions.add(function);
            }
        }
        return functions;
    }

    private Map<DataRetrieverLevel<?, ?>, SerializableSettings> retrieverSettingsDTOAsRetrieverSettings(
            HashMap<DataRetrieverLevelDTO, SerializableSettings> retrieverSettingsDTO,
            DataRetrieverChainDefinition<RacingEventService, ?> retrieverChainDefinition) {
        Map<DataRetrieverLevel<?, ?>, SerializableSettings> retrieverSettings = new HashMap<>();
        for (DataRetrieverLevelDTO retrieverLevelDTO : retrieverSettingsDTO.keySet()) {
            DataRetrieverLevel<?, ?> retrieverLevel = retrieverChainDefinition
                    .getDataRetrieverLevel(retrieverLevelDTO.getLevel());
            retrieverSettings.put(retrieverLevel, retrieverSettingsDTO.get(retrieverLevelDTO));
        }
        return retrieverSettings;
    }

    private Map<DataRetrieverLevel<?, ?>, Map<Function<?>, Collection<?>>> filterSelectionDTOAsFilterSelection(
            HashMap<DataRetrieverLevelDTO, HashMap<FunctionDTO, HashSet<? extends Serializable>>> filterSelectionDTO,
            DataRetrieverChainDefinition<?, ?> retrieverChainDefinition) {
        Map<DataRetrieverLevel<?, ?>, Map<Function<?>, Collection<?>>> filterSelection = new HashMap<>();
        for (DataRetrieverLevelDTO retrieverLevelDTO : filterSelectionDTO.keySet()) {
            HashMap<FunctionDTO, HashSet<? extends Serializable>> retrievalLevelSelection = filterSelectionDTO
                    .get(retrieverLevelDTO);
            for (FunctionDTO dimensionDTO : retrievalLevelSelection.keySet()) {
                if (!retrievalLevelSelection.get(dimensionDTO).isEmpty()) {
                    Function<?> function = getDataMiningServer().getFunctionForDTO(dimensionDTO);
                    DataRetrieverLevel<?, ?> retrieverLevel = retrieverChainDefinition
                            .getDataRetrieverLevel(retrieverLevelDTO.getLevel());
                    if (function != null) {
                        if (!filterSelection.containsKey(retrieverLevel)) {
                            filterSelection.put(retrieverLevel, new HashMap<Function<?>, Collection<?>>());
                        }
                        filterSelection.get(retrieverLevel).put(function, retrievalLevelSelection.get(dimensionDTO));
                    }
                }
            }
        }
        return filterSelection;
    }

    @Override
    public <ResultType extends Serializable> QueryResultDTO<ResultType> runQuery(DataMiningSession session,
            ModifiableStatisticQueryDefinitionDTO queryDefinitionDTO) {
<<<<<<< HEAD
        SecurityUtils.getSubject().checkPermission(SecuredDomainType.DATA_MINING.getStringPermissionForTypeRelativeIdentifier(DefaultActions.READ,
                typeRelativeIdentifier(queryDefinitionDTO.getDataRetrieverChainDefinition().getName())));
=======
        checkDataMiningPermission();
>>>>>>> 95cd2bca
        DataMiningServer dataMiningServer = getDataMiningServer();
        StatisticQueryDefinition<RacingEventService, ?, ?, ResultType> queryDefinition = dataMiningServer
                .getQueryDefinitionForDTO(queryDefinitionDTO);
        Query<ResultType> query = dataMiningServer.createQuery(queryDefinition);
        QueryResult<ResultType> result = dataMiningServer.runNewQueryAndAbortPreviousQueries(session, query);
        return dtoFactory.createResultDTO(result);
    }

    @Override
    public HashSet<PredefinedQueryIdentifier> getPredefinedQueryIdentifiers() {
<<<<<<< HEAD
        SecurityUtils.getSubject().checkPermission(SecuredDomainType.DATA_MINING.getStringPermission(DefaultActions.READ));
=======
        checkDataMiningPermission();
>>>>>>> 95cd2bca
        HashSet<PredefinedQueryIdentifier> predefinedQueryNames = new HashSet<PredefinedQueryIdentifier>();
        for (PredefinedQueryIdentifier predefinedQueryName : getDataMiningServer().getPredefinedQueryIdentifiers()) {
            predefinedQueryNames.add(predefinedQueryName);
        }
        return predefinedQueryNames;
    }
    
    @Override
    public ModifiableStatisticQueryDefinitionDTO getPredefinedQueryDefinition(PredefinedQueryIdentifier identifier,
            String localeInfoName) {
<<<<<<< HEAD
         SecurityUtils.getSubject().checkPermission(
                SecuredDomainType.DATA_MINING.getStringPermissionForTypeRelativeIdentifier(DefaultActions.READ, typeRelativeIdentifier(identifier.getIdentifier())));
=======
        checkDataMiningPermission();
>>>>>>> 95cd2bca
        return (ModifiableStatisticQueryDefinitionDTO) localize(
                getDataMiningServer().getPredefinedQueryDefinitionDTO(identifier), localeInfoName);
    }

    @Override
    public <ResultType extends Serializable> QueryResultDTO<ResultType> runPredefinedQuery(DataMiningSession session,
            PredefinedQueryIdentifier identifier, String localeInfoName) {
<<<<<<< HEAD
        SecurityUtils.getSubject().checkPermission(
                SecuredDomainType.DATA_MINING.getStringPermissionForTypeRelativeIdentifier(DefaultActions.READ, typeRelativeIdentifier(identifier.getIdentifier())));
=======
        checkDataMiningPermission();
>>>>>>> 95cd2bca
        DataMiningServer dataMiningServer = getDataMiningServer();
        ModifiableStatisticQueryDefinitionDTO queryDefinitionDTO = dataMiningServer
                .getPredefinedQueryDefinitionDTO(identifier);
        if (queryDefinitionDTO != null) {
            queryDefinitionDTO.setLocaleInfoName(localeInfoName);
            return runQuery(session, queryDefinitionDTO);
        }
        return null;
    }
    
    @Override
    public ModifiableStatisticQueryDefinitionDTO localize(ModifiableStatisticQueryDefinitionDTO queryDefinitionDTO,
            String localeInfoName) {
<<<<<<< HEAD
        SecurityUtils.getSubject().checkPermission(SecuredDomainType.DATA_MINING.getStringPermissionForTypeRelativeIdentifier(DefaultActions.READ,
                typeRelativeIdentifier(queryDefinitionDTO.getDataRetrieverChainDefinition().getName())));
=======
        checkDataMiningPermission();
>>>>>>> 95cd2bca
        DataMiningServer dataMiningServer = getDataMiningServer();
        StatisticQueryDefinition<?, ?, ?, ?> queryDefinition = dataMiningServer.getQueryDefinitionForDTO(queryDefinitionDTO);
        Locale locale = ResourceBundleStringMessages.Util.getLocaleFor(localeInfoName);
        return (ModifiableStatisticQueryDefinitionDTO) dtoFactory.createQueryDefinitionDTO(queryDefinition,
                dataMiningServer.getStringMessages(), locale, localeInfoName);
    }

    @Override
    public SerializationDummy pseudoMethodSoThatSomeClassesAreAddedToTheGWTSerializationPolicy() {
        return null;
    }

    @Override
    public ArrayList<StoredDataMiningQueryDTOImpl> retrieveStoredQueries() {
<<<<<<< HEAD
        SecurityUtils.getSubject()
                .checkPermission(SecuredDomainType.DATA_MINING.getStringPermission(DefaultActions.READ));
=======
        checkDataMiningPermission();
>>>>>>> 95cd2bca
        return storedDataMiningQueryPersistor.retrieveStoredQueries();
    }

    @Override
    public StoredDataMiningQueryDTOImpl updateOrCreateStoredQuery(StoredDataMiningQueryDTOImpl query) {
<<<<<<< HEAD
	SecurityUtils.getSubject().checkPermission(
                SecuredDomainType.DATA_MINING.getStringPermissionForTypeRelativeIdentifier(DefaultActions.UPDATE, typeRelativeIdentifier(query.getName())));
        SecurityUtils.getSubject().checkPermission(
                SecuredDomainType.DATA_MINING.getStringPermissionForTypeRelativeIdentifier(DefaultActions.CREATE, typeRelativeIdentifier(query.getName())));
=======
        checkDataMiningPermission();
>>>>>>> 95cd2bca
        return (StoredDataMiningQueryDTOImpl) storedDataMiningQueryPersistor.updateOrCreateStoredQuery(query);
    }

    @Override
    public StoredDataMiningQueryDTOImpl removeStoredQuery(StoredDataMiningQueryDTOImpl query) {
<<<<<<< HEAD
        SecurityUtils.getSubject().checkPermission(
                SecuredDomainType.DATA_MINING.getStringPermissionForTypeRelativeIdentifier(DefaultActions.DELETE, typeRelativeIdentifier(query.getName())));
=======
        checkDataMiningPermission();
>>>>>>> 95cd2bca
        return (StoredDataMiningQueryDTOImpl) storedDataMiningQueryPersistor.removeStoredQuery(query);
    }

    @Override
    public ModifiableStatisticQueryDefinitionDTO getDeserializedQuery(String serializedQuery) {
        return (ModifiableStatisticQueryDefinitionDTO) DataMiningQuerySerializer.fromBase64String(serializedQuery);
    }

    private TypeRelativeObjectIdentifier typeRelativeIdentifier(String name) {
        return new TypeRelativeObjectIdentifier(name);
    }
}<|MERGE_RESOLUTION|>--- conflicted
+++ resolved
@@ -19,10 +19,6 @@
 import org.osgi.framework.BundleContext;
 import org.osgi.util.tracker.ServiceTracker;
 
-<<<<<<< HEAD
-import com.sap.sailing.domain.common.security.SecuredDomainType;
-=======
->>>>>>> 95cd2bca
 import com.sap.sailing.server.interfaces.RacingEventService;
 import com.sap.sse.ServerInfo;
 import com.sap.sse.common.settings.SerializableSettings;
@@ -58,12 +54,7 @@
 import com.sap.sse.gwt.dispatch.servlets.ProxiedRemoteServiceServlet;
 import com.sap.sse.i18n.ResourceBundleStringMessages;
 import com.sap.sse.security.SecurityService;
-<<<<<<< HEAD
-import com.sap.sse.security.shared.HasPermissions.DefaultActions;
-import com.sap.sse.security.shared.TypeRelativeObjectIdentifier;
-=======
 import com.sap.sse.security.shared.impl.SecuredSecurityTypes.ServerActions;
->>>>>>> 95cd2bca
 import com.sap.sse.util.ServiceTrackerFactory;
 
 public class DataMiningServiceImpl extends ProxiedRemoteServiceServlet implements DataMiningService {
@@ -101,21 +92,13 @@
 
     @Override
     public Date getComponentsChangedTimepoint() {
-<<<<<<< HEAD
-        SecurityUtils.getSubject().checkPermission(SecuredDomainType.DATA_MINING.getStringPermission(DefaultActions.READ));
-=======
-        checkDataMiningPermission();
->>>>>>> 95cd2bca
+        checkDataMiningPermission();
         return getDataMiningServer().getComponentsChangedTimepoint();
     }
     
     @Override
     public FunctionDTO getIdentityFunction(String localeInfoName) {
-<<<<<<< HEAD
-        SecurityUtils.getSubject().checkPermission(SecuredDomainType.DATA_MINING.getStringPermission(DefaultActions.READ));
-=======
-        checkDataMiningPermission();
->>>>>>> 95cd2bca
+        checkDataMiningPermission();
         DataMiningServer server = getDataMiningServer();
         Locale locale = ResourceBundleStringMessages.Util.getLocaleFor(localeInfoName);
         return dtoFactory.createFunctionDTO(server.getIdentityFunction(), server.getStringMessages(), locale);
@@ -123,11 +106,7 @@
 
     @Override
     public HashSet<FunctionDTO> getAllStatistics(String localeInfoName) {
-<<<<<<< HEAD
-        SecurityUtils.getSubject().checkPermission(SecuredDomainType.DATA_MINING.getStringPermission(DefaultActions.READ));
-=======
-        checkDataMiningPermission();
->>>>>>> 95cd2bca
+        checkDataMiningPermission();
         Iterable<Function<?>> statistics = getDataMiningServer().getAllStatistics();
         return functionsAsDTOs(statistics, localeInfoName);
     }
@@ -146,12 +125,7 @@
     @Override
     public HashSet<FunctionDTO> getStatisticsFor(DataRetrieverChainDefinitionDTO retrieverChainDefinition,
             String localeInfoName) {
-<<<<<<< HEAD
-        SecurityUtils.getSubject().checkPermission(
-                SecuredDomainType.DATA_MINING.getStringPermissionForTypeRelativeIdentifier(DefaultActions.READ, typeRelativeIdentifier(retrieverChainDefinition.getName())));
-=======
-        checkDataMiningPermission();
->>>>>>> 95cd2bca
+        checkDataMiningPermission();
         Class<?> retrievedDataType = getDataMiningServer()
                 .getDataRetrieverChainDefinitionForDTO(retrieverChainDefinition).getRetrievedDataType();
         Iterable<Function<?>> statistics = getDataMiningServer().getStatisticsFor(retrievedDataType);
@@ -160,11 +134,7 @@
 
     @Override
     public HashSet<AggregationProcessorDefinitionDTO> getAggregatorDefinitions(String localeInfoName) {
-<<<<<<< HEAD
-        SecurityUtils.getSubject().checkPermission(SecuredDomainType.DATA_MINING.getStringPermission(DefaultActions.READ));
-=======
-        checkDataMiningPermission();
->>>>>>> 95cd2bca
+        checkDataMiningPermission();
         Iterable<AggregationProcessorDefinition<?, ?>> definitions = getDataMiningServer()
                 .getAllAggregationProcessorDefinitions();
         return aggregatorDefinitionsAsDTOs(definitions, localeInfoName);
@@ -173,12 +143,7 @@
     @Override
     public HashSet<AggregationProcessorDefinitionDTO> getAggregatorDefinitionsFor(FunctionDTO extractionFunction,
             String localeInfoName) {
-<<<<<<< HEAD
-        SecurityUtils.getSubject().checkPermission(
-                SecuredDomainType.DATA_MINING.getStringPermissionForTypeRelativeIdentifier(DefaultActions.READ, typeRelativeIdentifier(extractionFunction.getFunctionName())));
-=======
-        checkDataMiningPermission();
->>>>>>> 95cd2bca
+        checkDataMiningPermission();
         Class<?> returnType = getReturnType(extractionFunction);
         @SuppressWarnings("unchecked")
         Iterable<AggregationProcessorDefinition<?, ?>> definitions = (Iterable<AggregationProcessorDefinition<?, ?>>) (Iterable<?>) getDataMiningServer()
@@ -205,12 +170,7 @@
     @Override
     public HashSet<FunctionDTO> getDimensionsFor(DataRetrieverChainDefinitionDTO dataRetrieverChainDefinitionDTO,
             String localeInfoName) {
-<<<<<<< HEAD
-        SecurityUtils.getSubject().checkPermission(SecuredDomainType.DATA_MINING.getStringPermissionForTypeRelativeIdentifier(DefaultActions.READ,
-                typeRelativeIdentifier(dataRetrieverChainDefinitionDTO.getName())));
-=======
-        checkDataMiningPermission();
->>>>>>> 95cd2bca
+        checkDataMiningPermission();
         Class<?> retrievedType = getDataMiningServer()
                 .getDataRetrieverChainDefinitionForDTO(dataRetrieverChainDefinitionDTO).getRetrievedDataType();
         Iterable<Function<?>> dimensions = getDataMiningServer().getDimensionsFor(retrievedType);
@@ -220,12 +180,7 @@
     @Override
     public ReducedDimensionsDTO getReducedDimensionsMappedByLevelFor(
             DataRetrieverChainDefinitionDTO dataRetrieverChainDefinitionDTO, String localeInfoName) {
-<<<<<<< HEAD
-        SecurityUtils.getSubject().checkPermission(SecuredDomainType.DATA_MINING.getStringPermissionForTypeRelativeIdentifier(DefaultActions.READ,
-                typeRelativeIdentifier(dataRetrieverChainDefinitionDTO.getName())));
-=======
-        checkDataMiningPermission();
->>>>>>> 95cd2bca
+        checkDataMiningPermission();
         DataRetrieverChainDefinition<?, ?> dataRetrieverChainDefinition = getDataMiningServer()
                 .getDataRetrieverChainDefinitionForDTO(dataRetrieverChainDefinitionDTO);
         ReducedDimensions reducedDimensions = getDataMiningServer()
@@ -265,11 +220,7 @@
 
     @Override
     public ArrayList<DataRetrieverChainDefinitionDTO> getDataRetrieverChainDefinitions(String localeInfoName) {
-<<<<<<< HEAD
-        SecurityUtils.getSubject().checkPermission(SecuredDomainType.DATA_MINING.getStringPermission(DefaultActions.READ));
-=======
-        checkDataMiningPermission();
->>>>>>> 95cd2bca
+        checkDataMiningPermission();
         Iterable<DataRetrieverChainDefinition<?, ?>> dataRetrieverChainDefinitions = getDataMiningServer()
                 .getDataRetrieverChainDefinitions();
         return dataRetrieverChainDefinitionsAsDTOs(dataRetrieverChainDefinitions, localeInfoName);
@@ -278,12 +229,7 @@
     @Override
     public ArrayList<DataRetrieverChainDefinitionDTO> getDataRetrieverChainDefinitionsFor(
             FunctionDTO statisticToCalculate, String localeInfoName) {
-<<<<<<< HEAD
-        SecurityUtils.getSubject().checkPermission(SecuredDomainType.DATA_MINING.getStringPermissionForTypeRelativeIdentifier(DefaultActions.READ,
-                typeRelativeIdentifier(statisticToCalculate.getFunctionName())));
-=======
-        checkDataMiningPermission();
->>>>>>> 95cd2bca
+        checkDataMiningPermission();
         Class<?> baseDataType = getBaseDataType(statisticToCalculate);
         @SuppressWarnings("unchecked")
         Iterable<DataRetrieverChainDefinition<?, ?>> dataRetrieverChainDefinitions = (Iterable<DataRetrieverChainDefinition<?, ?>>) (Iterable<?>) getDataMiningServer()
@@ -316,12 +262,7 @@
             HashMap<DataRetrieverLevelDTO, SerializableSettings> retrieverSettingsDTO,
             HashMap<DataRetrieverLevelDTO, HashMap<FunctionDTO, HashSet<? extends Serializable>>> filterSelectionDTO,
             String localeInfoName) {
-<<<<<<< HEAD
-        SecurityUtils.getSubject().checkPermission(SecuredDomainType.DATA_MINING.getStringPermissionForTypeRelativeIdentifier(DefaultActions.READ,
-                typeRelativeIdentifier(dataRetrieverChainDefinitionDTO.getName())));
-=======
-        checkDataMiningPermission();
->>>>>>> 95cd2bca
+        checkDataMiningPermission();
         DataMiningServer dataMiningServer = getDataMiningServer();
         DataRetrieverChainDefinition<RacingEventService, ?> retrieverChainDefinition = dataMiningServer
                 .getDataRetrieverChainDefinitionForDTO(dataRetrieverChainDefinitionDTO);
@@ -420,12 +361,7 @@
     @Override
     public <ResultType extends Serializable> QueryResultDTO<ResultType> runQuery(DataMiningSession session,
             ModifiableStatisticQueryDefinitionDTO queryDefinitionDTO) {
-<<<<<<< HEAD
-        SecurityUtils.getSubject().checkPermission(SecuredDomainType.DATA_MINING.getStringPermissionForTypeRelativeIdentifier(DefaultActions.READ,
-                typeRelativeIdentifier(queryDefinitionDTO.getDataRetrieverChainDefinition().getName())));
-=======
-        checkDataMiningPermission();
->>>>>>> 95cd2bca
+        checkDataMiningPermission();
         DataMiningServer dataMiningServer = getDataMiningServer();
         StatisticQueryDefinition<RacingEventService, ?, ?, ResultType> queryDefinition = dataMiningServer
                 .getQueryDefinitionForDTO(queryDefinitionDTO);
@@ -436,11 +372,7 @@
 
     @Override
     public HashSet<PredefinedQueryIdentifier> getPredefinedQueryIdentifiers() {
-<<<<<<< HEAD
-        SecurityUtils.getSubject().checkPermission(SecuredDomainType.DATA_MINING.getStringPermission(DefaultActions.READ));
-=======
-        checkDataMiningPermission();
->>>>>>> 95cd2bca
+        checkDataMiningPermission();
         HashSet<PredefinedQueryIdentifier> predefinedQueryNames = new HashSet<PredefinedQueryIdentifier>();
         for (PredefinedQueryIdentifier predefinedQueryName : getDataMiningServer().getPredefinedQueryIdentifiers()) {
             predefinedQueryNames.add(predefinedQueryName);
@@ -451,12 +383,7 @@
     @Override
     public ModifiableStatisticQueryDefinitionDTO getPredefinedQueryDefinition(PredefinedQueryIdentifier identifier,
             String localeInfoName) {
-<<<<<<< HEAD
-         SecurityUtils.getSubject().checkPermission(
-                SecuredDomainType.DATA_MINING.getStringPermissionForTypeRelativeIdentifier(DefaultActions.READ, typeRelativeIdentifier(identifier.getIdentifier())));
-=======
-        checkDataMiningPermission();
->>>>>>> 95cd2bca
+        checkDataMiningPermission();
         return (ModifiableStatisticQueryDefinitionDTO) localize(
                 getDataMiningServer().getPredefinedQueryDefinitionDTO(identifier), localeInfoName);
     }
@@ -464,12 +391,7 @@
     @Override
     public <ResultType extends Serializable> QueryResultDTO<ResultType> runPredefinedQuery(DataMiningSession session,
             PredefinedQueryIdentifier identifier, String localeInfoName) {
-<<<<<<< HEAD
-        SecurityUtils.getSubject().checkPermission(
-                SecuredDomainType.DATA_MINING.getStringPermissionForTypeRelativeIdentifier(DefaultActions.READ, typeRelativeIdentifier(identifier.getIdentifier())));
-=======
-        checkDataMiningPermission();
->>>>>>> 95cd2bca
+        checkDataMiningPermission();
         DataMiningServer dataMiningServer = getDataMiningServer();
         ModifiableStatisticQueryDefinitionDTO queryDefinitionDTO = dataMiningServer
                 .getPredefinedQueryDefinitionDTO(identifier);
@@ -483,12 +405,7 @@
     @Override
     public ModifiableStatisticQueryDefinitionDTO localize(ModifiableStatisticQueryDefinitionDTO queryDefinitionDTO,
             String localeInfoName) {
-<<<<<<< HEAD
-        SecurityUtils.getSubject().checkPermission(SecuredDomainType.DATA_MINING.getStringPermissionForTypeRelativeIdentifier(DefaultActions.READ,
-                typeRelativeIdentifier(queryDefinitionDTO.getDataRetrieverChainDefinition().getName())));
-=======
-        checkDataMiningPermission();
->>>>>>> 95cd2bca
+        checkDataMiningPermission();
         DataMiningServer dataMiningServer = getDataMiningServer();
         StatisticQueryDefinition<?, ?, ?, ?> queryDefinition = dataMiningServer.getQueryDefinitionForDTO(queryDefinitionDTO);
         Locale locale = ResourceBundleStringMessages.Util.getLocaleFor(localeInfoName);
@@ -503,36 +420,19 @@
 
     @Override
     public ArrayList<StoredDataMiningQueryDTOImpl> retrieveStoredQueries() {
-<<<<<<< HEAD
-        SecurityUtils.getSubject()
-                .checkPermission(SecuredDomainType.DATA_MINING.getStringPermission(DefaultActions.READ));
-=======
-        checkDataMiningPermission();
->>>>>>> 95cd2bca
+        checkDataMiningPermission();
         return storedDataMiningQueryPersistor.retrieveStoredQueries();
     }
 
     @Override
     public StoredDataMiningQueryDTOImpl updateOrCreateStoredQuery(StoredDataMiningQueryDTOImpl query) {
-<<<<<<< HEAD
-	SecurityUtils.getSubject().checkPermission(
-                SecuredDomainType.DATA_MINING.getStringPermissionForTypeRelativeIdentifier(DefaultActions.UPDATE, typeRelativeIdentifier(query.getName())));
-        SecurityUtils.getSubject().checkPermission(
-                SecuredDomainType.DATA_MINING.getStringPermissionForTypeRelativeIdentifier(DefaultActions.CREATE, typeRelativeIdentifier(query.getName())));
-=======
-        checkDataMiningPermission();
->>>>>>> 95cd2bca
+        checkDataMiningPermission();
         return (StoredDataMiningQueryDTOImpl) storedDataMiningQueryPersistor.updateOrCreateStoredQuery(query);
     }
 
     @Override
     public StoredDataMiningQueryDTOImpl removeStoredQuery(StoredDataMiningQueryDTOImpl query) {
-<<<<<<< HEAD
-        SecurityUtils.getSubject().checkPermission(
-                SecuredDomainType.DATA_MINING.getStringPermissionForTypeRelativeIdentifier(DefaultActions.DELETE, typeRelativeIdentifier(query.getName())));
-=======
-        checkDataMiningPermission();
->>>>>>> 95cd2bca
+        checkDataMiningPermission();
         return (StoredDataMiningQueryDTOImpl) storedDataMiningQueryPersistor.removeStoredQuery(query);
     }
 
@@ -540,8 +440,4 @@
     public ModifiableStatisticQueryDefinitionDTO getDeserializedQuery(String serializedQuery) {
         return (ModifiableStatisticQueryDefinitionDTO) DataMiningQuerySerializer.fromBase64String(serializedQuery);
     }
-
-    private TypeRelativeObjectIdentifier typeRelativeIdentifier(String name) {
-        return new TypeRelativeObjectIdentifier(name);
-    }
 }