--- conflicted
+++ resolved
@@ -51,13 +51,10 @@
 import com.sap.sse.datamining.shared.impl.dto.ReducedDimensionsDTO;
 import com.sap.sse.datamining.ui.client.DataMiningService;
 import com.sap.sse.i18n.ResourceBundleStringMessages;
-<<<<<<< HEAD
-import com.sap.sse.security.shared.HasPermissions.DefaultActions;
-=======
 import com.sap.sse.security.SecurityService;
 import com.sap.sse.security.UserStore;
+import com.sap.sse.security.shared.HasPermissions.DefaultActions;
 import com.sap.sse.util.ServiceTrackerFactory;
->>>>>>> 6fec67d3
 
 public class DataMiningServiceImpl extends RemoteServiceServlet implements DataMiningService {
     private static final long serialVersionUID = -7951930891674894528L;
@@ -420,20 +417,22 @@
 
     @Override
     public ArrayList<StoredDataMiningQueryDTO> retrieveStoredQueries() {
-        SecurityUtils.getSubject().checkPermission(Permission.DATA_MINING.getStringPermissionForObjects(Mode.READ));
         return storedDataMiningQueryPersistor.retrieveStoredQueries();
     }
 
     @Override
     public StoredDataMiningQueryDTO updateOrCreateStoredQuery(StoredDataMiningQueryDTO query) {
-        SecurityUtils.getSubject().checkPermission(Permission.DATA_MINING.getStringPermissionForObjects(Mode.UPDATE));
-        SecurityUtils.getSubject().checkPermission(Permission.DATA_MINING.getStringPermissionForObjects(Mode.CREATE));
+        SecurityUtils.getSubject().checkPermission(
+                SecuredDomainType.DATA_MINING.getStringPermissionForObjects(DefaultActions.UPDATE, query.getName()));
+        SecurityUtils.getSubject().checkPermission(
+                SecuredDomainType.DATA_MINING.getStringPermissionForObjects(DefaultActions.CREATE, query.getName()));
         return storedDataMiningQueryPersistor.updateOrCreateStoredQuery(query);
     }
 
     @Override
     public StoredDataMiningQueryDTO removeStoredQuery(StoredDataMiningQueryDTO query) {
-        SecurityUtils.getSubject().checkPermission(Permission.DATA_MINING.getStringPermissionForObjects(Mode.CREATE));
+        SecurityUtils.getSubject().checkPermission(
+                SecuredDomainType.DATA_MINING.getStringPermissionForObjects(DefaultActions.DELETE, query.getName()));
         return storedDataMiningQueryPersistor.removeStoredQuery(query);
     }
 }