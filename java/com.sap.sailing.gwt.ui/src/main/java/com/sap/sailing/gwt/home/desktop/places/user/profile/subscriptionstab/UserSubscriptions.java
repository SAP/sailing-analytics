package com.sap.sailing.gwt.home.desktop.places.user.profile.subscriptionstab;

import static com.sap.sailing.gwt.ui.common.client.DateAndTimeFormatterUtil.formatDateAndTime;

import java.util.ArrayList;
import java.util.Arrays;

import com.google.gwt.cell.client.ButtonCell;
import com.google.gwt.cell.client.Cell.Context;
import com.google.gwt.cell.client.FieldUpdater;
import com.google.gwt.core.client.GWT;
import com.google.gwt.dom.builder.shared.DivBuilder;
import com.google.gwt.dom.builder.shared.TableCellBuilder;
import com.google.gwt.dom.builder.shared.TableRowBuilder;
import com.google.gwt.event.dom.client.ClickEvent;
import com.google.gwt.safehtml.shared.SafeHtml;
import com.google.gwt.safehtml.shared.SafeHtmlBuilder;
import com.google.gwt.uibinder.client.UiBinder;
import com.google.gwt.uibinder.client.UiField;
import com.google.gwt.uibinder.client.UiHandler;
import com.google.gwt.user.cellview.client.Column;
import com.google.gwt.user.cellview.client.DefaultCellTableBuilder;
import com.google.gwt.user.cellview.client.RowStyles;
import com.google.gwt.user.cellview.client.TextColumn;
import com.google.gwt.user.client.Window;
import com.google.gwt.user.client.ui.Button;
import com.google.gwt.user.client.ui.Composite;
import com.google.gwt.user.client.ui.Widget;
import com.sap.sailing.gwt.common.theme.component.celltable.DesignedCellTableResources;
import com.sap.sailing.gwt.home.desktop.places.user.profile.sailorprofiletab.SailorProfileDesktopResources;
import com.sap.sailing.gwt.home.shared.places.user.profile.subscriptions.UserSubscriptionsView;
import com.sap.sailing.gwt.ui.client.StringMessages;
import com.sap.sse.common.TimePoint;
import com.sap.sse.gwt.client.celltable.SortedCellTable;
import com.sap.sse.security.ui.client.i18n.subscription.SubscriptionStringConstants;
import com.sap.sse.security.ui.shared.subscription.SubscriptionDTO;
import com.sap.sse.security.ui.shared.subscription.SubscriptionListDTO;

/**
 * Implementation view for {@link UserSubscriptionsView}
 */
public class UserSubscriptions extends Composite implements UserSubscriptionsView {

    interface MyUiBinder extends UiBinder<Widget, UserSubscriptions> {
    }

    private static MyUiBinder uiBinder = GWT.create(MyUiBinder.class);

    @UiField
    StringMessages i18n;
    @UiField
    UserProfileSubscriptionsResources local_res;

    @UiField
    Button subscribeButtonUi;
    @UiField(provided = true)
    SortedCellTable<SubscriptionDTO> subscriptionsUi = new SortedCellTable<>(0, DesignedCellTableResources.INSTANCE);

    private final Presenter presenter;
    private final SubscriptionStringConstants stringConstants = SubscriptionStringConstants.INSTANCE;

    public UserSubscriptions(final UserSubscriptionsView.Presenter presenter) {
        initWidget(uiBinder.createAndBindUi(this));
        local_res.css().ensureInjected();
        initSubscriptionsTable(presenter);
        presenter.setView(this);
        this.presenter = presenter;
    }

    @UiHandler("subscribeButtonUi")
    public void onSubscribeClicked(final ClickEvent event) {
        presenter.navigateToSubscribe();
    }

    @Override
    public void updateView(final SubscriptionListDTO subscriptions) {
        subscribeButtonUi.setEnabled(true);
        if (subscriptions == null) {
            subscriptionsUi.setPageSize(0);
            subscriptionsUi.setList(new ArrayList<SubscriptionDTO>());
        } else {
            subscriptionsUi.setPageSize(subscriptions.getSubscriptionItems().length);
            subscriptionsUi.setList(Arrays.asList(subscriptions.getSubscriptionItems()));
        }
        setVisible(true);
    }

    private void initSubscriptionsTable(final Presenter presenter) {

        subscriptionsUi.setTableBuilder(new DefaultCellTableBuilder<SubscriptionDTO>(subscriptionsUi) {
            @Override
            public void buildRowImpl(final SubscriptionDTO rowValue, final int absRowIndex) {
                super.buildRowImpl(rowValue, absRowIndex);

                if (rowValue.isInTrial()) {
                    final TableRowBuilder tr = startRow();
                    tr.className(local_res.css().borderTableRow() + " " + local_res.css().textColorRed());
                    final TableCellBuilder td = tr.startTD();
                    td.colSpan(cellTable.getColumnCount());
                    td.className(cellTable.getResources().style().cell());
                    final DivBuilder div = td.startDiv();
                    div.text(i18n.trialText(getTrialRemainingText(rowValue),
                            formatDateAndTime(rowValue.getCurrentEnd().asDate())));
                    div.endDiv();
                    td.endTD();
                    tr.endTR();
                }
            }
        });
        subscriptionsUi.setRowStyles(new RowStyles<SubscriptionDTO>() {
            @Override
            public String getStyleNames(final SubscriptionDTO row, final int rowIndex) {
                return row.isInTrial() ? local_res.css().defaultTableRow() : local_res.css().borderTableRow();
            }
        });

        subscriptionsUi.addColumn(new TextColumn<SubscriptionDTO>() {
            @Override
            public String getValue(final SubscriptionDTO object) {
<<<<<<< HEAD
                final SubscriptionPlanDTO plan = getSubscriptionPlan(object);
                return plan == null ? "-" : stringConstants.getString(plan.getSubscriptionPlanNameMessageKey());
=======
                return object != null ? "-" : "[TODO]";
                // FIXME return object != null ? "-" :
                // stringConstants.getString(object.getSubscriptionPlanNameMessageKey());
>>>>>>> 8868ec00
            }
        }, i18n.name());

        subscriptionsUi.addColumn(new TextColumn<SubscriptionDTO>() {
            @Override
            public String getValue(final SubscriptionDTO object) {
                if (object.isInTrial()) {
                    return i18n.inTrial();
                } else if (object.isActive()) {
                    return i18n.active();
                } else if (object.isPaused()) {
                    return i18n.paused();
                }
                return "-";
            }
        }, i18n.status());

        subscriptionsUi.addColumn(new TextColumn<SubscriptionDTO>() {

            @Override
            public String getCellStyleNames(final Context context, final SubscriptionDTO object) {
                if (object.isActive()) {
                    return object.isPaymentSuccess() && !object.isRefunded()
                            ? local_res.css().textColorBlue()
                            : local_res.css().textColorRed();
                }
                return super.getCellStyleNames(context, object);
            }

            @Override
            public String getValue(final SubscriptionDTO object) {
                if (object.isActive() && object.getPaymentStatus() != null) {
                    if (object.isPaymentSuccess()) {
                        if (object.isRefunded()) {
                            return i18n.refunded();
                        } else {
                            return i18n.paymentStatusSuccess();
                        }
                    } else {
                        return i18n.paymentStatusNoSuccess();
                    }
                }
                return "-";
            }
        }, i18n.paymentStatus());

        final Column<SubscriptionDTO, String> cancelColumn = new Column<SubscriptionDTO, String>(new ButtonCell() {
            @Override
            public void render(final Context context, final SafeHtml data, final SafeHtmlBuilder sb) {
                sb.append(SailorProfileDesktopResources.TEMPLATE.removeButtonCell(data));
            }
        }) {
            @Override
            public String getValue(final SubscriptionDTO object) {
                return i18n.cancelSubscription();
            }
        };
        cancelColumn.setCellStyleNames(DesignedCellTableResources.INSTANCE.cellTableStyle().buttonCell());
        cancelColumn.setFieldUpdater(new FieldUpdater<SubscriptionDTO, String>() {
            @Override
            public void update(final int index, final SubscriptionDTO object, final String value) {
                // FIXME: Implement "Cancel subscription" operation abstracted for all Providers
                presenter.cancelSubscription(object.getSubscriptionPlanId(), "chargebee");
                Window.alert("[TODO] Cancelling ...");
            }
        });
        subscriptionsUi.addColumn(cancelColumn);
    }

<<<<<<< HEAD
    private SubscriptionPlanDTO getSubscriptionPlan(final SubscriptionDTO subscription) {
        return subscription != null ? presenter.getPlanById(subscription.getSubscriptionPlanId()) : null;
    }

=======
>>>>>>> 8868ec00
    private String getTrialRemainingText(final SubscriptionDTO subscription) {
        long remainingSecs = Math.round(TimePoint.now().until(subscription.getCurrentEnd()).asSeconds());
        final StringBuilder remainText = new StringBuilder();
        if (remainingSecs <= 0) {
            remainText.append(i18n.numHours(0));
        } else {
            final int days = (int) (remainingSecs / 86400);
            if (days > 0) {
                remainText.append(i18n.numDays(days));
            }
            remainingSecs = remainingSecs % 86400;
            final int hours = (int) (remainingSecs / 3600);
            if (hours > 0) {
                if (remainText.length() > 0) {
                    remainText.append(" ");
                }
                remainText.append(i18n.numHours(hours));
            }
            if (days == 0) {
                remainingSecs = remainingSecs % 3600;
                final int mins = (int) (remainingSecs / 60);
                if (mins > 0) {
                    if (remainText.length() > 0) {
                        remainText.append(" ");
                    }
                    remainText.append(i18n.numMinutes(mins));
                }
            }
        }

        if (remainText.length() == 0) {
            remainText.append(i18n.numHours(0));
        }

        return remainText.toString();
    }

}<|MERGE_RESOLUTION|>--- conflicted
+++ resolved
@@ -35,6 +35,7 @@
 import com.sap.sse.security.ui.client.i18n.subscription.SubscriptionStringConstants;
 import com.sap.sse.security.ui.shared.subscription.SubscriptionDTO;
 import com.sap.sse.security.ui.shared.subscription.SubscriptionListDTO;
+import com.sap.sse.security.ui.shared.subscription.SubscriptionPlanDTO;
 
 /**
  * Implementation view for {@link UserSubscriptionsView}
@@ -117,14 +118,8 @@
         subscriptionsUi.addColumn(new TextColumn<SubscriptionDTO>() {
             @Override
             public String getValue(final SubscriptionDTO object) {
-<<<<<<< HEAD
                 final SubscriptionPlanDTO plan = getSubscriptionPlan(object);
                 return plan == null ? "-" : stringConstants.getString(plan.getSubscriptionPlanNameMessageKey());
-=======
-                return object != null ? "-" : "[TODO]";
-                // FIXME return object != null ? "-" :
-                // stringConstants.getString(object.getSubscriptionPlanNameMessageKey());
->>>>>>> 8868ec00
             }
         }, i18n.name());
 
@@ -194,13 +189,15 @@
         subscriptionsUi.addColumn(cancelColumn);
     }
 
-<<<<<<< HEAD
     private SubscriptionPlanDTO getSubscriptionPlan(final SubscriptionDTO subscription) {
-        return subscription != null ? presenter.getPlanById(subscription.getSubscriptionPlanId()) : null;
-    }
-
-=======
->>>>>>> 8868ec00
+        try {
+            return subscription != null ? presenter.getPlanById(subscription.getSubscriptionPlanId()).get() : null;
+        } catch (Exception e) {
+            // TODO handle error
+            return null;
+        }
+    }
+
     private String getTrialRemainingText(final SubscriptionDTO subscription) {
         long remainingSecs = Math.round(TimePoint.now().until(subscription.getCurrentEnd()).asSeconds());
         final StringBuilder remainText = new StringBuilder();
