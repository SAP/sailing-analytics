--- conflicted
+++ resolved
@@ -1022,7 +1022,6 @@
 
             @Override
             public void onSuccess(StrippedLeaderboardDTO updatedLeaderboard) {
-<<<<<<< HEAD
                 refreshLeaderboardInTable(oldLeaderboardName, updatedLeaderboard);
             }
         });
@@ -1039,33 +1038,21 @@
             public void onFailure(Throwable caught) {
                 errorReporter.reportError("Error trying to load leaderboard " + leaderboardName + ": "
                         + caught.getMessage());
-=======
-                int indexOfLeaderboard = 0;
+            }
+        });
+    }
+
+    private void refreshLeaderboardInTable(final String oldLeaderboardName, StrippedLeaderboardDTO updatedLeaderboard) {
+        int indexOfLeaderboard = 0;
                 for (int i = 0; i < availableLeaderboardList.size(); i++) {
                     StrippedLeaderboardDTO dao = availableLeaderboardList.get(i);
-                    if (dao.name.equals(oldLeaderboardName)) {
-                        indexOfLeaderboard = i;
-                        break;
-                    }
-                }
-                availableLeaderboardList.set(indexOfLeaderboard, updatedLeaderboard);
-                filterLeaderboardPanel.updateAll(availableLeaderboardList);
->>>>>>> 9e98827f
-            }
-        });
-    }
-
-    private void refreshLeaderboardInTable(final String oldLeaderboardName, StrippedLeaderboardDTO updatedLeaderboard) {
-        int indexOfLeaderboard = 0;
-        for (int i = 0; i < filteredLeaderboardList.getList().size(); i++) {
-            StrippedLeaderboardDTO dao = filteredLeaderboardList.getList().get(i);
             if (dao.getName().equals(oldLeaderboardName)) {
                 indexOfLeaderboard = i;
                 break;
             }
         }
-        filteredLeaderboardList.getList().set(indexOfLeaderboard, updatedLeaderboard);
-        filteredLeaderboardList.refresh();
+                availableLeaderboardList.set(indexOfLeaderboard, updatedLeaderboard);
+                filterLeaderboardPanel.updateAll(availableLeaderboardList);
     }
 
     private void removeLeaderboards(final Collection<StrippedLeaderboardDTO> leaderboards) {
