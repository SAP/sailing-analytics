--- conflicted
+++ resolved
@@ -52,12 +52,7 @@
 import com.sap.sailing.gwt.ui.raceboard.RaceBoardViewConfiguration;
 import com.sap.sailing.gwt.ui.shared.EventDTO;
 import com.sap.sailing.gwt.ui.shared.RaceLogDTO;
-<<<<<<< HEAD
-import com.sap.sailing.gwt.ui.shared.RaceLogSetStartTimeDTO;
-=======
 import com.sap.sailing.gwt.ui.shared.RaceLogSetStartTimeAndProcedureDTO;
-import com.sap.sailing.gwt.ui.shared.RegattaDTO;
->>>>>>> fd166cad
 import com.sap.sailing.gwt.ui.shared.StrippedLeaderboardDTO;
 import com.sap.sse.gwt.client.async.MarkedAsyncCallback;
 import com.sap.sse.gwt.client.dialog.DataEntryDialog.DialogCallback;
@@ -91,53 +86,14 @@
 
     public LeaderboardConfigPanel(final SailingServiceAsync sailingService, AdminConsoleEntryPoint adminConsole,
             final ErrorReporter errorReporter, StringMessages theStringConstants, final boolean showRaceDetails) {
-<<<<<<< HEAD
         super(sailingService, adminConsole, errorReporter, theStringConstants);
         this.showRaceDetails = showRaceDetails;
     }
     
     @Override
     protected void addLeaderboardConfigControls(Panel configPanel) {
-=======
-        this.stringMessages = theStringConstants;
-        this.sailingService = sailingService;
-        leaderboardList = new ListDataProvider<StrippedLeaderboardDTO>();
-        allRegattas = new ArrayList<RegattaDTO>();
-        raceColumnAndFleetList = new ListDataProvider<RaceColumnDTOAndFleetDTOWithNameBasedEquality>();
-        this.errorReporter = errorReporter;
-        this.availableLeaderboardList = new ArrayList<StrippedLeaderboardDTO>();
-        VerticalPanel mainPanel = new VerticalPanel();
-        mainPanel.setWidth("100%");
-        this.setWidget(mainPanel);
-
-        //Create leaderboards list and functionality
-        CaptionPanel leaderboardsCaptionPanel = new CaptionPanel(stringMessages.leaderboards());
-        leaderboardsCaptionPanel.setStyleName("bold");
-        leaderboardsCaptionPanel.setWidth("75%");
-        mainPanel.add(leaderboardsCaptionPanel);
-
-        VerticalPanel leaderboardsPanel = new VerticalPanel();
-        leaderboardsCaptionPanel.add(leaderboardsPanel);
-
-        HorizontalPanel leaderboardConfigControlsPanel = new HorizontalPanel();
-        Label lblFilterEvents = new Label(stringMessages.filterLeaderboardsByName() + ": ");
-        leaderboardConfigControlsPanel.setSpacing(5);
-
-        AdminConsoleTableResources tableRes = GWT.create(AdminConsoleTableResources.class);
-        leaderboardTable = new CellTable<StrippedLeaderboardDTO>(/* pageSize */10000, tableRes);
-        leaderboardTable.ensureDebugId("LeaderboardsCellTable");
-        filterLeaderboardPanel = new LabeledAbstractFilterablePanel<StrippedLeaderboardDTO>(lblFilterEvents, availableLeaderboardList, leaderboardTable, leaderboardList) {
-            @Override
-            public List<String> getSearchableStrings(StrippedLeaderboardDTO t) {
-                List<String> strings = new ArrayList<String>();
-                strings.add(t.name);
-                strings.add(t.displayName);
-                return strings;
-            }
-        };
         filterLeaderboardPanel.getTextBox().ensureDebugId("LeaderboardsFilterTextBox");
         
->>>>>>> fd166cad
         leaderboardRemoveButton = new Button(stringMessages.remove());
         leaderboardRemoveButton.ensureDebugId("LeaderboardsRemoveButton");
         leaderboardRemoveButton.setEnabled(false);
@@ -149,17 +105,11 @@
                 }
             }
         });
-<<<<<<< HEAD
         configPanel.add(leaderboardRemoveButton);
     }
     
     @Override
     protected void addColumnsToLeaderboardTable(final CellTable<StrippedLeaderboardDTO> leaderboardTable) {
-=======
-        leaderboardConfigControlsPanel.add(filterLeaderboardPanel);
-        leaderboardConfigControlsPanel.add(leaderboardRemoveButton);
-        leaderboardsPanel.add(leaderboardConfigControlsPanel);
->>>>>>> fd166cad
         ListHandler<StrippedLeaderboardDTO> leaderboardColumnListHandler = new ListHandler<StrippedLeaderboardDTO>(
                 leaderboardList.getList());
         
@@ -316,26 +266,9 @@
         leaderboardTable.addColumn(courseAreaColumn, stringMessages.courseArea());
         leaderboardTable.addColumn(leaderboardActionColumn, stringMessages.actions());
         leaderboardTable.addColumnSortHandler(leaderboardColumnListHandler);
-<<<<<<< HEAD
     }
     
     protected void addLeaderboardCreateControls(Panel createPanel) {
-=======
-        leaderboardTable.setWidth("100%");
-        leaderboardSelectionModel = new MultiSelectionModel<StrippedLeaderboardDTO>();
-        leaderboardTable.setSelectionModel(leaderboardSelectionModel);
-        leaderboardSelectionModel.addSelectionChangeHandler(new SelectionChangeEvent.Handler() {
-            public void onSelectionChange(SelectionChangeEvent event) {
-                leaderboardSelectionChanged();
-            }
-        });
-        leaderboardList.addDataDisplay(leaderboardTable);
-        leaderboardsPanel.add(leaderboardTable);
-        
-        HorizontalPanel leaderboardButtonPanel = new HorizontalPanel();
-        leaderboardButtonPanel.setSpacing(5);
-        leaderboardsPanel.add(leaderboardButtonPanel);
->>>>>>> fd166cad
         Button createFlexibleLeaderboardBtn = new Button(stringMessages.createFlexibleLeaderboard() + "...");
         createFlexibleLeaderboardBtn.ensureDebugId("CreateFlexibleLeaderboardButton");
         createPanel.add(createFlexibleLeaderboardBtn);
@@ -355,63 +288,10 @@
                 createRegattaLeaderboard();
             }
         });
-<<<<<<< HEAD
     }
     
     @Override
     protected void addColumnsToRacesTable(CellTable<RaceColumnDTOAndFleetDTOWithNameBasedEquality> racesTable) {
-=======
-
-        mainPanel.add(new Grid(1, 1));
-
-        // caption panels for the selected leaderboard and tracked races
-        HorizontalPanel splitPanel = new HorizontalPanel();
-        splitPanel.ensureDebugId("LeaderboardDetailsPanel");
-        mainPanel.add(splitPanel);
-
-        selectedLeaderBoardPanel = new CaptionPanel(stringMessages.leaderboard());
-        selectedLeaderBoardPanel.setWidth("50%");
-        splitPanel.add(selectedLeaderBoardPanel);
-
-        VerticalPanel vPanel = new VerticalPanel();
-        vPanel.setWidth("100%");
-        selectedLeaderBoardPanel.setContentWidget(vPanel);
-
-        trackedRacesCaptionPanel = new CaptionPanel(stringMessages.trackedRaces());
-        trackedRacesCaptionPanel.setWidth("50%");
-        splitPanel.add(trackedRacesCaptionPanel);
-
-        VerticalPanel trackedRacesPanel = new VerticalPanel();
-        trackedRacesPanel.setWidth("100%");
-        trackedRacesCaptionPanel.setContentWidget(trackedRacesPanel);
-        trackedRacesCaptionPanel.setStyleName("bold");
-
-        raceSelectionProvider = new RaceSelectionModel();
-        trackedRacesListComposite = new TrackedRacesListComposite(sailingService, errorReporter, adminConsole,
-                raceSelectionProvider, stringMessages, /* multiselection */false);
-        trackedRacesListComposite.ensureDebugId("TrackedRacesListComposite");
-        trackedRacesPanel.add(trackedRacesListComposite);
-        trackedRacesListComposite.addTrackedRaceChangeListener(this);
-        raceSelectionProvider.addRaceSelectionChangeListener(this);
-
-        Button reloadAllRaceLogs = new Button(stringMessages.reloadAllRaceLogs());
-        reloadAllRaceLogs.ensureDebugId("ReloadAllRaceLogsButton");
-        reloadAllRaceLogs.addClickHandler(new ClickHandler() {
-            @Override
-            public void onClick(ClickEvent event) {
-                StrippedLeaderboardDTO leaderboard = getSelectedLeaderboard();
-                for (RaceColumnDTO column : leaderboard.getRaceList()) {
-                    for (FleetDTO fleet : column.getFleets()) {
-                        refreshRaceLog(column, fleet, false);
-                    }
-                }
-                Window.alert(stringMessages.raceLogReloaded());
-            }
-        });
-        vPanel.add(reloadAllRaceLogs);
-
-        // ------------ races of the selected leaderboard ----------------
->>>>>>> fd166cad
         AnchorCell raceAnchorCell = new AnchorCell();
         Column<RaceColumnDTOAndFleetDTOWithNameBasedEquality, SafeHtml> raceLinkColumn = new Column<RaceColumnDTOAndFleetDTOWithNameBasedEquality, SafeHtml>(raceAnchorCell) {
             @Override
@@ -496,7 +376,6 @@
                 }
             }
         });
-<<<<<<< HEAD
         
         racesTable.addColumn(raceLinkColumn, stringMessages.name());
         racesTable.addColumn(fleetNameColumn, stringMessages.fleet());
@@ -511,35 +390,6 @@
         addRaceColumnsButton = new Button(stringMessages.actionAddRaces() + "...");
         addRaceColumnsButton.ensureDebugId("AddRaceColumnsButton");
         racesPanel.add(addRaceColumnsButton);
-=======
-        Label lblRaceNamesIn = new Label(stringMessages.races());
-        vPanel.add(lblRaceNamesIn);
-        raceColumnTable = new CellTable<RaceColumnDTOAndFleetDTOWithNameBasedEquality>(/* pageSize */200, tableRes);
-        raceColumnTable.ensureDebugId("RacesCellTable");
-        raceColumnTable.addColumn(raceLinkColumn, stringMessages.name());
-        raceColumnTable.addColumn(fleetNameColumn, stringMessages.fleet());
-        raceColumnTable.addColumn(isMedalRaceCheckboxColumn, stringMessages.medalRace());
-        raceColumnTable.addColumn(isLinkedRaceColumn, stringMessages.islinked());
-        raceColumnTable.addColumn(explicitFactorColumn, stringMessages.factor());
-        raceColumnTable.addColumn(raceActionColumn, stringMessages.actions());
-        raceColumnAndFleetList.addDataDisplay(raceColumnTable);
-        raceColumnTable.setWidth("500px");
-        raceColumnTableSelectionModel = new SingleSelectionModel<RaceColumnDTOAndFleetDTOWithNameBasedEquality>();
-        raceColumnTable.setSelectionModel(raceColumnTableSelectionModel);
-        raceColumnTableSelectionModel.addSelectionChangeHandler(new SelectionChangeEvent.Handler() {
-            public void onSelectionChange(SelectionChangeEvent event) {
-                leaderboardRaceColumnSelectionChanged();
-            }
-        });
-        vPanel.add(raceColumnTable);
-
-        HorizontalPanel selectedLeaderboardRaceButtonPanel = new HorizontalPanel();
-        selectedLeaderboardRaceButtonPanel.setSpacing(5);
-        vPanel.add(selectedLeaderboardRaceButtonPanel);
-
-        addRaceColumnsButton = new Button(stringMessages.actionAddRaces() + "...");
-        addRaceColumnsButton.ensureDebugId("AddRacesButton");
->>>>>>> fd166cad
         addRaceColumnsButton.addClickHandler(new ClickHandler() {
             @Override
             public void onClick(ClickEvent event) {
@@ -550,40 +400,27 @@
                 }
             }
         });
-        selectedLeaderboardRaceButtonPanel.add(addRaceColumnsButton);
+        racesPanel.add(addRaceColumnsButton);
 
         columnMoveUpButton = new Button(stringMessages.columnMoveUp());
-<<<<<<< HEAD
         racesPanel.add(columnMoveUpButton);
-=======
-        columnMoveUpButton.ensureDebugId("MoveRaceUpButton");
->>>>>>> fd166cad
         columnMoveUpButton.addClickHandler(new ClickHandler() {
             @Override
             public void onClick(ClickEvent event) {
                 moveSelectedRaceColumnUp();
             }
         });
-        selectedLeaderboardRaceButtonPanel.add(columnMoveUpButton);
+        racesPanel.add(columnMoveUpButton);
 
         columnMoveDownButton = new Button(stringMessages.columnMoveDown());
-<<<<<<< HEAD
         racesPanel.add(columnMoveDownButton);
-=======
-        columnMoveDownButton.ensureDebugId("MoveRaceDownButton");
->>>>>>> fd166cad
         columnMoveDownButton.addClickHandler(new ClickHandler() {
             @Override
             public void onClick(ClickEvent event) {
                 moveSelectedRaceColumnDown();
             }
         });
-<<<<<<< HEAD
-=======
-        selectedLeaderboardRaceButtonPanel.add(columnMoveDownButton);
-
-        loadLeaderboards();
->>>>>>> fd166cad
+        racesPanel.add(columnMoveDownButton);
     }
 
     protected void openUpdateFlexibleLeaderboardDialog(final StrippedLeaderboardDTO leaderboardDTO, final List<StrippedLeaderboardDTO> otherExistingLeaderboard,
@@ -632,98 +469,6 @@
         LeaderboardEntryPoint.getUrlConfigurationDialog(leaderboard, stringMessages).show();
     }
 
-<<<<<<< HEAD
-=======
-    public void loadLeaderboards() {
-        sailingService.getLeaderboards(new MarkedAsyncCallback<List<StrippedLeaderboardDTO>>(
-                new AsyncCallback<List<StrippedLeaderboardDTO>>() {
-                    @Override
-                    public void onSuccess(List<StrippedLeaderboardDTO> leaderboards) {
-                        leaderboardList.getList().clear();
-                        availableLeaderboardList.clear();
-                        leaderboardList.getList().addAll(leaderboards);
-                        availableLeaderboardList.addAll(leaderboards);
-                        filterLeaderboardPanel.updateAll(availableLeaderboardList);
-                        leaderboardSelectionChanged();
-                        leaderboardRaceColumnSelectionChanged();
-                    }
-        
-                    @Override
-                    public void onFailure(Throwable t) {
-                        LeaderboardConfigPanel.this.errorReporter.reportError("Error trying to obtain list of leaderboards: "
-                                + t.getMessage());
-                    }
-                }));
-    }
-
-    /**
-     * @param nameOfRaceColumnToSelect
-     *            if not <code>null</code>, selects the first race column name with this name found in the leaderboard
-     *            after the refresh has successfully completed. See {@link #selectRaceColumn(String)}.
-     */
-    public void loadAndRefreshLeaderboard(final String leaderboardName, final String nameOfRaceColumnToSelect) {
-        sailingService.getLeaderboard(leaderboardName, new MarkedAsyncCallback<StrippedLeaderboardDTO>(
-                new AsyncCallback<StrippedLeaderboardDTO>() {
-                        @Override
-                        public void onSuccess(StrippedLeaderboardDTO leaderboard) {
-                            for (StrippedLeaderboardDTO leaderboardDTO : leaderboardSelectionModel.getSelectedSet()) {
-                                if (leaderboardDTO.name.equals(leaderboardName)) {
-                                    leaderboardSelectionModel.setSelected(leaderboardDTO, false);
-                                    break;
-                                }
-                            }
-            
-                            replaceLeaderboardInList(leaderboardList.getList(), leaderboardName, leaderboard);
-                            replaceLeaderboardInList(availableLeaderboardList, leaderboardName, leaderboard);
-                            leaderboardSelectionModel.setSelected(leaderboard, true);
-                            if (nameOfRaceColumnToSelect != null) {
-                                selectRaceColumn(nameOfRaceColumnToSelect);
-                            }
-                            leaderboardSelectionChanged();
-                        }
-            
-                        @Override
-                        public void onFailure(Throwable t) {
-                            LeaderboardConfigPanel.this.errorReporter.reportError("Error trying to update leaderboard with name " + leaderboardName + " : "
-                                    + t.getMessage());
-                        }
-                }));
-    }
-
-    private void replaceLeaderboardInList(List<StrippedLeaderboardDTO> leaderboardList, String leaderboardToReplace, StrippedLeaderboardDTO newLeaderboard) {
-        int index = -1;
-        for (StrippedLeaderboardDTO existingLeaderboard : leaderboardList) {
-            index++;
-            if (existingLeaderboard.name.equals(leaderboardToReplace)) {
-                break;
-            }
-        }
-        if (index >= 0) {
-            leaderboardList.set(index, newLeaderboard);
-        }
-    }
-
-    private void unlinkRaceColumnFromTrackedRace(final String raceColumnName, final FleetDTO fleet) {
-        final String selectedLeaderboardName = getSelectedLeaderboardName();
-        sailingService.disconnectLeaderboardColumnFromTrackedRace(selectedLeaderboardName, raceColumnName, fleet.getName(),
-                new MarkedAsyncCallback<Void>(
-                        new AsyncCallback<Void>() {
-                            @Override
-                            public void onFailure(Throwable t) {
-                                errorReporter.reportError("Error trying to unlink tracked race from column " + raceColumnName
-                                        + " from leaderboard " + selectedLeaderboardName + ": " + t.getMessage());
-                            }
-                
-                            @Override
-                            public void onSuccess(Void arg0) {
-                                trackedRacesListComposite.clearSelection();
-                                getSelectedRaceColumnWithFleet().getA().setRaceIdentifier(fleet, null);
-                                raceColumnAndFleetList.refresh();
-                            }
-                        }));
-    }
-
->>>>>>> fd166cad
     private void setStartTime(RaceColumnDTO raceColumnDTO, FleetDTO fleetDTO) {
         new SetStartTimeDialog(sailingService, errorReporter, getSelectedLeaderboardName(), raceColumnDTO.getName(), 
                 fleetDTO.getName(), stringMessages, new DialogCallback<RaceLogSetStartTimeAndProcedureDTO>() {
@@ -778,28 +523,6 @@
         dialog.show();
     }
 
-<<<<<<< HEAD
-=======
-    private void refreshRaceLog(final RaceColumnDTO raceColumnDTO, final FleetDTO fleet, final boolean showAlerts) {
-        final String selectedLeaderboardName = getSelectedLeaderboardName();
-        sailingService.reloadRaceLog(selectedLeaderboardName, raceColumnDTO, fleet, new MarkedAsyncCallback<Void>(
-                new AsyncCallback<Void>() {
-                    @Override
-                    public void onFailure(Throwable caught) {
-                        if (showAlerts) {
-                            errorReporter.reportError(caught.getMessage());
-                        }
-                    }
-                    @Override
-                    public void onSuccess(Void result) {
-                        if (showAlerts) {
-                            Window.alert(stringMessages.raceLogReloaded());
-                        }
-                    }
-                }));
-    }
-
->>>>>>> fd166cad
     private void removeRaceColumn(final RaceColumnDTO raceColumnDTO) {
         final String selectedLeaderboardName = getSelectedLeaderboardName();
         final String raceColumnString = raceColumnDTO.getRaceColumnName();
@@ -881,63 +604,6 @@
         }
     }
 
-<<<<<<< HEAD
-=======
-    private void selectRaceColumn(String raceCoumnName) {
-        List<RaceColumnDTOAndFleetDTOWithNameBasedEquality> list = raceColumnAndFleetList.getList();
-        for (RaceColumnDTOAndFleetDTOWithNameBasedEquality pair : list) {
-            if (pair.getA().getName().equals(raceCoumnName)) {
-                raceColumnTableSelectionModel.setSelected(pair, true);
-                break;
-            }
-        }
-    }
-
-    private void selectTrackedRaceInRaceList() {
-        final String selectedLeaderboardName = getSelectedLeaderboardName();
-        if (selectedLeaderboardName != null) {
-            final RaceColumnDTOAndFleetDTOWithNameBasedEquality selectedRaceColumnAndFleetNameInLeaderboard = getSelectedRaceColumnWithFleet();
-            final String selectedRaceColumnName = selectedRaceColumnAndFleetNameInLeaderboard.getA().getRaceColumnName();
-            final String selectedFleetName = selectedRaceColumnAndFleetNameInLeaderboard.getB().getName();
-            sailingService.getRegattaAndRaceNameOfTrackedRaceConnectedToLeaderboardColumn(selectedLeaderboardName,
-                    selectedRaceColumnName, new MarkedAsyncCallback<Map<String, RegattaAndRaceIdentifier>>(
-                            new AsyncCallback<Map<String, RegattaAndRaceIdentifier>>() {
-                                @Override
-                                public void onFailure(Throwable t) {
-                                    errorReporter.reportError("Error trying to determine tracked race linked to race column "
-                                            + selectedRaceColumnName + " in leaderboard " + selectedLeaderboardName + ": "
-                                            + t.getMessage());
-                                }
-                                
-                                @Override
-                                public void onSuccess(Map<String, RegattaAndRaceIdentifier> regattaAndRaceNamesPerFleet) {
-                                    if (regattaAndRaceNamesPerFleet != null && !regattaAndRaceNamesPerFleet.isEmpty()) {
-                                        RegattaAndRaceIdentifier raceIdentifier = regattaAndRaceNamesPerFleet.get(selectedFleetName);
-                                        
-                                        if (raceIdentifier != null) {
-                                            selectRaceInList(raceIdentifier.getRegattaName(), raceIdentifier.getRaceName());
-                                        } else {
-                                            trackedRacesListComposite.clearSelection();
-                                        }
-                                    } else {
-                                        trackedRacesListComposite.clearSelection();
-                                    }
-                                }
-                            }));
-        }
-    }
-
-    private void selectRaceInList(String regattaName, String raceName) {
-        RegattaNameAndRaceName raceIdentifier = new RegattaNameAndRaceName(regattaName, raceName);
-        trackedRacesListComposite.selectRaceByIdentifier(raceIdentifier);
-    }
-
-    private RaceColumnDTOAndFleetDTOWithNameBasedEquality getSelectedRaceColumnWithFleet() {
-        RaceColumnDTOAndFleetDTOWithNameBasedEquality raceInLeaderboardAndFleetName = raceColumnTableSelectionModel.getSelectedObject();
-        return raceInLeaderboardAndFleetName;
-    }
-
->>>>>>> fd166cad
     private void editRaceColumnOfLeaderboard(final RaceColumnDTOAndFleetDTOWithNameBasedEquality raceColumnWithFleet) {
         final String selectedLeaderboardName = getSelectedLeaderboardName();
         final boolean oldIsMedalRace = raceColumnWithFleet.getA().isMedalRace();
@@ -1005,7 +671,6 @@
     private void setIsMedalRace(String leaderboardName, final RaceColumnDTO raceInLeaderboard,
             final boolean isMedalRace) {
         sailingService.updateIsMedalRace(leaderboardName, raceInLeaderboard.getRaceColumnName(), isMedalRace,
-<<<<<<< HEAD
                 new AsyncCallback<Void>() {
             @Override
             public void onFailure(Throwable caught) {
@@ -1017,20 +682,6 @@
                 getSelectedLeaderboard().setIsMedalRace(raceInLeaderboard.getRaceColumnName(), isMedalRace);
             }
         });
-=======
-                new MarkedAsyncCallback<Void>(
-                        new AsyncCallback<Void>() {
-                            @Override
-                            public void onFailure(Throwable caught) {
-                                errorReporter.reportError(stringMessages.errorUpdatingIsMedalRace(caught.getMessage()));
-                            }
-                            
-                            @Override
-                            public void onSuccess(Void result) {
-                                getSelectedLeaderboard().setIsMedalRace(raceInLeaderboard.getRaceColumnName(), isMedalRace);
-                            }
-                        }));
->>>>>>> fd166cad
     }
 
     private void addRaceColumnsToLeaderboard() {
@@ -1137,25 +788,9 @@
             @Override
             public void cancel() {
             }
-
+            
             @Override
             public void ok(final LeaderboardDescriptor newLeaderboard) {
-<<<<<<< HEAD
-                sailingService.createFlexibleLeaderboard(newLeaderboard.getName(), newLeaderboard.getDisplayName(), newLeaderboard.getDiscardThresholds(),
-                        newLeaderboard.getScoringScheme(), newLeaderboard.getCourseAreaId(),
-                        new MarkedAsyncCallback<StrippedLeaderboardDTO>() {
-                    @Override
-                    public void handleFailure(Throwable t) {
-                        errorReporter.reportError("Error trying to create the new flexible leaderboard " + newLeaderboard.getName()
-                                + ": " + t.getMessage());
-                    }
-
-                    @Override
-                    public void handleSuccess(StrippedLeaderboardDTO result) {
-                        addLeaderboard(result);
-                    }
-                });
-=======
                 sailingService.createFlexibleLeaderboard(newLeaderboard.getName(), newLeaderboard.getDisplayName(),
                         newLeaderboard.getDiscardThresholds(), newLeaderboard.getScoringScheme(), newLeaderboard.getCourseAreaId(),
                         new MarkedAsyncCallback<StrippedLeaderboardDTO>(
@@ -1171,7 +806,6 @@
                                         addLeaderboard(result);
                                     }
                                 }));
->>>>>>> fd166cad
             }
         });
         dialog.ensureDebugId("FlexibleLeaderboardCreateDialog");
@@ -1216,7 +850,6 @@
 
     private void updateLeaderboard(final String oldLeaderboardName, final LeaderboardDescriptor leaderboardToUpdate) {
         sailingService.updateLeaderboard(oldLeaderboardName, leaderboardToUpdate.getName(), leaderboardToUpdate.getDisplayName(),
-<<<<<<< HEAD
                 leaderboardToUpdate.getDiscardThresholds(), leaderboardToUpdate.getCourseAreaId(), new AsyncCallback<StrippedLeaderboardDTO>() {
             @Override
             public void onFailure(Throwable t) {
@@ -1238,31 +871,6 @@
                 leaderboardList.refresh();
             }
         });
-=======
-                leaderboardToUpdate.getDiscardThresholds(), leaderboardToUpdate.getCourseAreaId(),
-                new MarkedAsyncCallback<StrippedLeaderboardDTO>(
-                        new AsyncCallback<StrippedLeaderboardDTO>() {
-                            @Override
-                            public void onFailure(Throwable t) {
-                                errorReporter.reportError("Error trying to update leaderboard " + oldLeaderboardName + ": "
-                                        + t.getMessage());
-                            }
-                            
-                            @Override
-                            public void onSuccess(StrippedLeaderboardDTO updatedLeaderboard) {
-                                int indexOfLeaderboard = 0;
-                                for (int i = 0; i < leaderboardList.getList().size(); i++) {
-                                    StrippedLeaderboardDTO dao = leaderboardList.getList().get(i);
-                                    if (dao.name.equals(oldLeaderboardName)) {
-                                        indexOfLeaderboard = i;
-                                        break;
-                                    }
-                                }
-                                leaderboardList.getList().set(indexOfLeaderboard, updatedLeaderboard);
-                                leaderboardList.refresh();
-                            }
-                        }));
->>>>>>> fd166cad
     }
 
     private void removeLeaderboards(final Collection<StrippedLeaderboardDTO> leaderboards) {
@@ -1271,7 +879,6 @@
             for (StrippedLeaderboardDTO leaderboard : leaderboards) {
                 leaderboardNames.add(leaderboard.name);
             }
-<<<<<<< HEAD
             sailingService.removeLeaderboards(leaderboardNames, new AsyncCallback<Void>() {
 
                 @Override
@@ -1288,24 +895,6 @@
                     }
                 }
             });
-=======
-            sailingService.removeLeaderboards(leaderboardNames, new MarkedAsyncCallback<Void>(
-                    new AsyncCallback<Void>() {
-                        @Override
-                        public void onFailure(Throwable caught) {
-                            errorReporter.reportError("Error trying to remove the leaderboards:" + caught.getMessage());
-                                   
-        
-                        }
-        
-                        @Override
-                        public void onSuccess(Void result) {
-                            for (StrippedLeaderboardDTO leaderboard : leaderboards) {
-                                removeLeaderboardFromTable(leaderboard);
-                            }
-                        }
-                    }));
->>>>>>> fd166cad
         }
     }
 
@@ -1330,53 +919,4 @@
         availableLeaderboardList.remove(leaderBoard);
         leaderboardSelectionModel.setSelected(leaderBoard, false);
     }
-<<<<<<< HEAD
-=======
-
-    @Override
-    public void onRaceSelectionChange(List<RegattaAndRaceIdentifier> selectedRaces) {
-        // if no leaderboard column is selected, ignore the race selection change
-        RaceColumnDTOAndFleetDTOWithNameBasedEquality selectedRaceColumnAndFleetName = getSelectedRaceColumnWithFleet();
-        if (selectedRaceColumnAndFleetName != null) {
-            if (selectedRaces.isEmpty()) {
-                if (selectedRaceColumnAndFleetName.getA().getRaceIdentifier(selectedRaceColumnAndFleetName.getB()) != null) {
-                    unlinkRaceColumnFromTrackedRace(selectedRaceColumnAndFleetName.getA().getRaceColumnName(), selectedRaceColumnAndFleetName.getB());
-                }
-            } else {
-                linkTrackedRaceToSelectedRaceColumn(selectedRaceColumnAndFleetName.getA(), selectedRaceColumnAndFleetName.getB(),
-                        selectedRaces.iterator().next());
-            }
-        }
-    }
-
-    private void linkTrackedRaceToSelectedRaceColumn(final RaceColumnDTO selectedRaceInLeaderboard,
-            final FleetDTO fleet, final RegattaAndRaceIdentifier selectedRace) {
-        sailingService.connectTrackedRaceToLeaderboardColumn(getSelectedLeaderboardName(), selectedRaceInLeaderboard
-                .getRaceColumnName(), fleet.getName(), selectedRace,
-                new MarkedAsyncCallback<Boolean>(
-                        new AsyncCallback<Boolean>() {
-                            @Override
-                            public void onFailure(Throwable t) {
-                                errorReporter.reportError("Error trying to link tracked race " + selectedRace + " to race column named "
-                                        + selectedRaceInLeaderboard.getRaceColumnName() + " of leaderboard "
-                                        + getSelectedLeaderboardName() + ": " + t.getMessage());
-                                trackedRacesListComposite.clearSelection();
-                            }
-                
-                            @Override
-                            public void onSuccess(Boolean success) {
-                                if (success) {
-                                    // TODO consider enabling the Unlink button
-                                    selectedRaceInLeaderboard.setRaceIdentifier(fleet, selectedRace);
-                                    raceColumnAndFleetList.refresh();
-                                }
-                            }
-                        }));
-    }
-
-    @Override
-    public StrippedLeaderboardDTO getSelectedLeaderboard() {
-        return leaderboardSelectionModel.getSelectedSet().isEmpty() ? null : leaderboardSelectionModel.getSelectedSet().iterator().next();
-    }
->>>>>>> fd166cad
 }