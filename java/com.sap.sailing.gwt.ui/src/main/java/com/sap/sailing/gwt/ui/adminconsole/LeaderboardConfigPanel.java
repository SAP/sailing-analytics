--- conflicted
+++ resolved
@@ -308,17 +308,10 @@
                 (o1, o2) -> new NaturalComparator().compare(o1.defaultCourseAreaName, o2.defaultCourseAreaName));
 
         final HasPermissions type = SecuredDomainType.LEADERBOARD;
-<<<<<<< HEAD
-        final Function<StrippedLeaderboardDTO, String> idFactory = StrippedLeaderboardDTO::getName;
-        final AccessControlledActionsColumn<StrippedLeaderboardDTO, LeaderboardConfigImagesBarCell> leaderboardActionColumn = new AccessControlledActionsColumn<>(
-                new LeaderboardConfigImagesBarCell(stringMessages), userService, type);
-        
-=======
         final Function<StrippedLeaderboardDTOWithSecurity, String> idFactory = StrippedLeaderboardDTO::getName;
         final AccessControlledActionsColumn<StrippedLeaderboardDTOWithSecurity, LeaderboardConfigImagesBarCell> leaderboardActionColumn = new AccessControlledActionsColumn<>(
-                new LeaderboardConfigImagesBarCell(stringMessages), userService, type, idFactory);
-
->>>>>>> 6c5aa70b
+                new LeaderboardConfigImagesBarCell(stringMessages), userService, type);
+
         leaderboardActionColumn.addAction(LeaderboardConfigImagesBarCell.ACTION_UPDATE, UPDATE, this::editLeaderboard);
         leaderboardActionColumn.addAction(LeaderboardConfigImagesBarCell.ACTION_DELETE, DELETE, leaderboardDTO -> {
             if (Window.confirm(stringMessages.doYouReallyWantToRemoveLeaderboard(leaderboardDTO.getName()))) {
