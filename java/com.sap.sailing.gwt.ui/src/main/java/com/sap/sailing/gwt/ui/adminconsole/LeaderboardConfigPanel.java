--- conflicted
+++ resolved
@@ -1113,24 +1113,9 @@
         leaderboardSelectionModel.setSelected(leaderBoard, false);
     }
 
-<<<<<<< HEAD
     private void createPairingListTemplate(final StrippedLeaderboardDTOWithSecurity leaderboardDTO) {
         final PairingListCreationSetupDialog dialog = new PairingListCreationSetupDialog(leaderboardDTO,
                 this.stringMessages, new DialogCallback<PairingListTemplateDTO>() {
-=======
-            @Override
-            public void ok(PairingListTemplateDTO editedObject) {
-                BusyDialog busyDialog = new BusyDialog();
-                busyDialog.show();
-                sailingService.calculatePairingListTemplate(editedObject.getFlightCount(), editedObject.getGroupCount(),
-                        editedObject.getCompetitorCount(), editedObject.getFlightMultiplier(), editedObject.getBoatChangeFactor(), 
-                        new AsyncCallback<PairingListTemplateDTO>() {
-                            @Override
-                            public void onFailure(Throwable caught) {
-                                busyDialog.hide();
-                                errorReporter.reportError(stringMessages.errorCalculatingPairingListTemplate(caught.getMessage()));
-                            }
->>>>>>> 2f38d0aa
 
                     @Override
                     public void ok(PairingListTemplateDTO editedObject) {
@@ -1138,7 +1123,8 @@
                         busyDialog.show();
                         sailingService.calculatePairingListTemplate(editedObject.getFlightCount(),
                                 editedObject.getGroupCount(), editedObject.getCompetitorCount(),
-                                editedObject.getFlightMultiplier(), new AsyncCallback<PairingListTemplateDTO>() {
+                                editedObject.getFlightMultiplier(), editedObject.getBoatChangeFactor(),
+                                new AsyncCallback<PairingListTemplateDTO>() {
                                     @Override
                                     public void onFailure(Throwable caught) {
                                         busyDialog.hide();
