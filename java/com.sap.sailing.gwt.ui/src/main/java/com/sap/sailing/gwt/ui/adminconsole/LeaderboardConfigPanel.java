package com.sap.sailing.gwt.ui.adminconsole;

import static com.sap.sailing.domain.common.security.SecuredDomainType.LEADERBOARD;
import static com.sap.sailing.domain.common.security.SecuredDomainType.REGATTA;
import static com.sap.sailing.gwt.ui.adminconsole.LeaderboardRaceConfigImagesBarCell.ACTION_CERTIFICATE_ASSIGNMENT;
import static com.sap.sailing.gwt.ui.adminconsole.LeaderboardRaceConfigImagesBarCell.ACTION_EDIT;
import static com.sap.sailing.gwt.ui.adminconsole.LeaderboardRaceConfigImagesBarCell.ACTION_EDIT_COMPETITOR_TO_BOAT_MAPPINGS;
import static com.sap.sailing.gwt.ui.adminconsole.LeaderboardRaceConfigImagesBarCell.ACTION_REFRESH_RACELOG;
import static com.sap.sailing.gwt.ui.adminconsole.LeaderboardRaceConfigImagesBarCell.ACTION_REMOVE;
import static com.sap.sailing.gwt.ui.adminconsole.LeaderboardRaceConfigImagesBarCell.ACTION_SCRATCH_BOAT_SELECTION;
import static com.sap.sailing.gwt.ui.adminconsole.LeaderboardRaceConfigImagesBarCell.ACTION_SET_IMPLIED_WIND;
import static com.sap.sailing.gwt.ui.adminconsole.LeaderboardRaceConfigImagesBarCell.ACTION_SET_FINISHING_AND_FINISH_TIME;
import static com.sap.sailing.gwt.ui.adminconsole.LeaderboardRaceConfigImagesBarCell.ACTION_SET_STARTTIME;
import static com.sap.sailing.gwt.ui.adminconsole.LeaderboardRaceConfigImagesBarCell.ACTION_SHOW_RACELOG;
import static com.sap.sailing.gwt.ui.adminconsole.LeaderboardRaceConfigImagesBarCell.ACTION_UNLINK;
import static com.sap.sse.security.shared.HasPermissions.DefaultActions.CHANGE_OWNERSHIP;
import static com.sap.sse.security.shared.HasPermissions.DefaultActions.DELETE;
import static com.sap.sse.security.shared.HasPermissions.DefaultActions.READ;
import static com.sap.sse.security.shared.HasPermissions.DefaultActions.UPDATE;
import static com.sap.sse.security.ui.client.component.AccessControlledActionsColumn.create;

import java.util.ArrayList;
import java.util.Collection;
import java.util.Collections;
import java.util.Comparator;
import java.util.HashMap;
import java.util.HashSet;
import java.util.List;
import java.util.Map;
import java.util.Set;
import java.util.function.Supplier;
import java.util.logging.Level;
import java.util.logging.Logger;
import com.google.gwt.cell.client.AbstractCell;
import com.google.gwt.cell.client.FieldUpdater;
import com.google.gwt.core.client.GWT;
import com.google.gwt.safehtml.client.SafeHtmlTemplates;
import com.google.gwt.safehtml.shared.SafeHtml;
import com.google.gwt.safehtml.shared.SafeHtmlBuilder;
import com.google.gwt.safehtml.shared.SafeUri;
import com.google.gwt.safehtml.shared.UriUtils;
import com.google.gwt.user.cellview.client.CellTable;
import com.google.gwt.user.cellview.client.Column;
import com.google.gwt.user.cellview.client.ColumnSortEvent.ListHandler;
import com.google.gwt.user.cellview.client.ColumnSortList;
import com.google.gwt.user.cellview.client.TextColumn;
import com.google.gwt.user.client.Window;
import com.google.gwt.user.client.rpc.AsyncCallback;
import com.google.gwt.user.client.ui.Button;
import com.google.gwt.user.client.ui.HasHorizontalAlignment;
import com.google.gwt.user.client.ui.Panel;
import com.google.gwt.view.client.ListDataProvider;
import com.sap.sailing.domain.common.DetailType;
import com.sap.sailing.domain.common.LeaderboardNameConstants;
import com.sap.sailing.domain.common.RegattaName;
import com.sap.sailing.domain.common.ScoringSchemeType;
import com.sap.sailing.domain.common.dto.AbstractLeaderboardDTO;
import com.sap.sailing.domain.common.dto.CompetitorWithBoatDTO;
import com.sap.sailing.domain.common.dto.FleetDTO;
import com.sap.sailing.domain.common.dto.PairingListTemplateDTO;
import com.sap.sailing.domain.common.dto.RaceColumnDTO;
import com.sap.sailing.domain.common.security.SecuredDomainType;
import com.sap.sailing.gwt.settings.client.EntryPointWithSettingsLinkFactory;
import com.sap.sailing.gwt.settings.client.leaderboard.AbstractLeaderboardPerspectiveLifecycle;
import com.sap.sailing.gwt.settings.client.leaderboard.LeaderboardContextDefinition;
import com.sap.sailing.gwt.settings.client.leaderboard.LeaderboardPerspectiveLifecycle;
import com.sap.sailing.gwt.settings.client.leaderboard.LeaderboardPerspectiveOwnSettings;
import com.sap.sailing.gwt.settings.client.leaderboard.LeaderboardSettings;
import com.sap.sailing.gwt.settings.client.leaderboard.LeaderboardSettingsDialogComponent;
import com.sap.sailing.gwt.settings.client.leaderboard.MetaLeaderboardPerspectiveLifecycle;
import com.sap.sailing.gwt.ui.adminconsole.DisablableCheckboxCell.IsEnabled;
import com.sap.sailing.gwt.ui.client.EntryPointLinkFactory;
import com.sap.sailing.gwt.ui.client.LeaderboardsDisplayer;
import com.sap.sailing.gwt.ui.client.LeaderboardsRefresher;
import com.sap.sailing.gwt.ui.client.RegattaRefresher;
import com.sap.sailing.gwt.ui.client.RegattasDisplayer;
import com.sap.sailing.gwt.ui.client.SailingServiceAsync;
import com.sap.sailing.gwt.ui.client.StringMessages;
import com.sap.sailing.gwt.ui.leaderboard.LeaderboardEntryPoint;
import com.sap.sailing.gwt.ui.leaderboard.ScoringSchemeTypeFormatter;
import com.sap.sailing.gwt.ui.shared.EventDTO;
import com.sap.sailing.gwt.ui.shared.RaceLogSetFinishingAndFinishTimeDTO;
import com.sap.sailing.gwt.ui.shared.RaceLogSetStartTimeAndProcedureDTO;
import com.sap.sailing.gwt.ui.shared.StrippedLeaderboardDTO;
import com.sap.sailing.gwt.ui.shared.StrippedLeaderboardDTOWithSecurity;
import com.sap.sse.common.Util;
import com.sap.sse.common.Util.Pair;
import com.sap.sse.common.util.NaturalComparator;
import com.sap.sse.gwt.adminconsole.AdminConsoleTableResources;
import com.sap.sse.gwt.client.ErrorReporter;
import com.sap.sse.gwt.client.Notification;
import com.sap.sse.gwt.client.Notification.NotificationType;
import com.sap.sse.gwt.client.async.MarkedAsyncCallback;
import com.sap.sse.gwt.client.celltable.FlushableCellTable;
import com.sap.sse.gwt.client.celltable.SelectionCheckboxColumn;
import com.sap.sse.gwt.client.dialog.DataEntryDialog.DialogCallback;
import com.sap.sse.gwt.client.shared.components.LinkWithSettingsGenerator;
import com.sap.sse.gwt.client.shared.components.SettingsDialogForLinkSharing;
import com.sap.sse.gwt.client.shared.perspective.PerspectiveCompositeSettings;
import com.sap.sse.security.shared.HasPermissions;
import com.sap.sse.security.shared.HasPermissions.DefaultActions;
import com.sap.sse.security.ui.client.UserService;
import com.sap.sse.security.ui.client.component.AccessControlledActionsColumn;
import com.sap.sse.security.ui.client.component.AccessControlledButtonPanel;
import com.sap.sse.security.ui.client.component.DefaultActionsImagesBarCell;
import com.sap.sse.security.ui.client.component.EditOwnershipDialog;
import com.sap.sse.security.ui.client.component.EditOwnershipDialog.DialogConfig;
import com.sap.sse.security.ui.client.component.SecuredDTOOwnerColumn;
import com.sap.sse.security.ui.client.component.editacl.EditACLDialog;

public class LeaderboardConfigPanel extends AbstractLeaderboardConfigPanel
        implements SelectedLeaderboardProvider<StrippedLeaderboardDTOWithSecurity>, RegattasDisplayer,
        TrackedRaceChangedListener, LeaderboardsDisplayer<StrippedLeaderboardDTOWithSecurity> {
    private static final Logger logger = Logger.getLogger(LeaderboardConfigPanel.class.getName());
    private final AnchorTemplates ANCHORTEMPLATE = GWT.create(AnchorTemplates.class);

    private final boolean showRaceDetails;

    private Button leaderboardRemoveButton;
    private Button addRaceColumnsButton;
    private Button columnMoveUpButton;
    private Button columnMoveDownButton;

    public static class AnchorCell extends AbstractCell<SafeHtml> {
        @Override
        public void render(com.google.gwt.cell.client.Cell.Context context, SafeHtml safeHtml, SafeHtmlBuilder sb) {
            sb.append(safeHtml);
        }
    }

    interface AnchorTemplates extends SafeHtmlTemplates {
        @SafeHtmlTemplates.Template("<a target=\"_blank\" href=\"{0}\">{1}</a>")
        SafeHtml cell(SafeUri url, String displayName);
    }

    public LeaderboardConfigPanel(final SailingServiceAsync sailingService, final UserService userService,
            RegattaRefresher regattaRefresher, final ErrorReporter errorReporter, StringMessages theStringConstants,
            final boolean showRaceDetails,
            LeaderboardsRefresher<StrippedLeaderboardDTOWithSecurity> leaderboardsRefresher) {
        super(sailingService, userService, regattaRefresher, leaderboardsRefresher, errorReporter, theStringConstants,
                /* multi-selection */ false);
        this.showRaceDetails = showRaceDetails;
        leaderboardTable.ensureDebugId("LeaderboardsCellTable");
    }

    @Override
    protected void addLeaderboardControls(AccessControlledButtonPanel buttonPanel) {
        final Button createFlexibleLeaderboardBtn = buttonPanel
                .addCreateAction(stringMessages.createFlexibleLeaderboard() + " ...", this::createFlexibleLeaderboard);
        createFlexibleLeaderboardBtn.ensureDebugId("CreateFlexibleLeaderboardButton");

        final Supplier<Boolean> leaderboardCreateAndRegattaReadPermission = () -> userService
                .hasCurrentUserPermissionToCreateObjectOfType(LEADERBOARD)
                && userService.hasCurrentUserAnyPermission(REGATTA.getPermission(READ), null);
        final Button createRegattaLeaderboardBtn = buttonPanel.addAction(
                stringMessages.createRegattaLeaderboard() + " ...", leaderboardCreateAndRegattaReadPermission,
                this::createRegattaLeaderboard);
        createRegattaLeaderboardBtn.ensureDebugId("CreateRegattaLeaderboardButton");
        final Button createRegattaLeaderboardWithEliminationsBtn = buttonPanel.addAction(
                stringMessages.createRegattaLeaderboardWithEliminations() + " ...",
                leaderboardCreateAndRegattaReadPermission, this::createRegattaLeaderboardWithEliminations);
        createRegattaLeaderboardWithEliminationsBtn.ensureDebugId("CreateRegattaLeaderboardWithEliminationsButton");

<<<<<<< HEAD
        leaderboardRemoveButton = buttonPanel.addRemoveAction(leaderboardSelectionModel, stringMessages.remove(), new Command() {
            @Override
            public void execute() {
                if (askUserForConfirmation()) {
                    removeLeaderboards(leaderboardSelectionModel.getSelectedSet());
                }
            }

            private boolean askUserForConfirmation() {
                if (leaderboardSelectionModel.itemIsSelectedButNotVisible(leaderboardTable.getVisibleItems())) {
                    final String leaderboardNames = leaderboardSelectionModel.getSelectedSet().stream()
                            .map(StrippedLeaderboardDTO::getName).collect(Collectors.joining("\n"));
                    return Window
                            .confirm(stringMessages.doYouReallyWantToRemoveNonVisibleLeaderboards(leaderboardNames));
                }
                return Window.confirm(stringMessages.doYouReallyWantToRemoveLeaderboards());
            }
        });
=======
        leaderboardRemoveButton = buttonPanel.addRemoveAction(stringMessages.remove(), leaderboardSelectionModel, true,
                () -> removeLeaderboards(leaderboardSelectionModel.getSelectedSet()));
>>>>>>> ef388716
        leaderboardRemoveButton.ensureDebugId("LeaderboardsRemoveButton");
    }

    @Override
    protected void addColumnsToLeaderboardTableAndSetSelectionModel(final UserService userService,
            final FlushableCellTable<StrippedLeaderboardDTOWithSecurity> leaderboardTable,
            AdminConsoleTableResources tableResources,
            ListDataProvider<StrippedLeaderboardDTOWithSecurity> listDataProvider) {
        ListHandler<StrippedLeaderboardDTOWithSecurity> leaderboardColumnListHandler = new ListHandler<StrippedLeaderboardDTOWithSecurity>(
                filteredLeaderboardList.getList());
        SelectionCheckboxColumn<StrippedLeaderboardDTOWithSecurity> selectionCheckboxColumn = createSortableSelectionCheckboxColumn(
                leaderboardTable, tableResources, leaderboardColumnListHandler, listDataProvider);
        AnchorCell anchorCell = new AnchorCell();
        Column<StrippedLeaderboardDTOWithSecurity, SafeHtml> linkColumn = new Column<StrippedLeaderboardDTOWithSecurity, SafeHtml>(
                anchorCell) {
            @Override
            public SafeHtml getValue(StrippedLeaderboardDTOWithSecurity object) {
                final String link = EntryPointWithSettingsLinkFactory.createLeaderboardLink(
                        new LeaderboardContextDefinition(object.getName(), object.displayName),
                        new LeaderboardPerspectiveOwnSettings(showRaceDetails));
                return ANCHORTEMPLATE.cell(UriUtils.fromString(link), object.getName());
            }

        };
        linkColumn.setSortable(true);
        leaderboardColumnListHandler.setComparator(linkColumn, new Comparator<StrippedLeaderboardDTOWithSecurity>() {
            @Override
            public int compare(StrippedLeaderboardDTOWithSecurity o1, StrippedLeaderboardDTOWithSecurity o2) {
                boolean ascending = isSortedAscending();
                if (o1.getName().equals(o2.getName())) {
                    return 0;
                }
                int val = -1;
                val = (o1 != null && o2 != null && ascending) ? (o1.getName().compareTo(o2.getName()))
                        : -(o2.getName().compareTo(o1.getName()));

                return val;
            }

            private boolean isSortedAscending() {
                ColumnSortList sortList = leaderboardTable.getColumnSortList();
                return sortList.size() > 0 & sortList.get(0).isAscending();
            }
        });

        TextColumn<StrippedLeaderboardDTOWithSecurity> leaderboardDisplayNameColumn = new TextColumn<StrippedLeaderboardDTOWithSecurity>() {
            @Override
            public String getValue(StrippedLeaderboardDTOWithSecurity leaderboard) {
                return leaderboard.getDisplayName() != null ? leaderboard.getDisplayName() : "";
            }
        };
        leaderboardDisplayNameColumn.setSortable(true);
        leaderboardColumnListHandler.setComparator(leaderboardDisplayNameColumn,
                new Comparator<StrippedLeaderboardDTOWithSecurity>() {
                    @Override
                    public int compare(StrippedLeaderboardDTOWithSecurity o1, StrippedLeaderboardDTOWithSecurity o2) {
                        return new NaturalComparator().compare(o1.getDisplayName(), o2.getDisplayName());
                    }
                });

        TextColumn<StrippedLeaderboardDTOWithSecurity> leaderboardCanBoatsOfCompetitorsChangePerRaceColumn = new TextColumn<StrippedLeaderboardDTOWithSecurity>() {
            @Override
            public String getValue(StrippedLeaderboardDTOWithSecurity leaderboard) {
                return leaderboard.canBoatsOfCompetitorsChangePerRace ? stringMessages.yes() : stringMessages.no();
            }
        };
        leaderboardCanBoatsOfCompetitorsChangePerRaceColumn.setSortable(true);
        leaderboardColumnListHandler.setComparator(leaderboardCanBoatsOfCompetitorsChangePerRaceColumn,
                (l1, l2) -> Boolean.valueOf(l1.canBoatsOfCompetitorsChangePerRace)
                        .compareTo(Boolean.valueOf(l2.canBoatsOfCompetitorsChangePerRace)));

        TextColumn<StrippedLeaderboardDTOWithSecurity> discardingOptionsColumn = new TextColumn<StrippedLeaderboardDTOWithSecurity>() {
            @Override
            public String getValue(StrippedLeaderboardDTOWithSecurity leaderboard) {
                String result = "";
                if (leaderboard.discardThresholds != null) {
                    for (int discardThreshold : leaderboard.discardThresholds) {
                        result += discardThreshold + " ";
                    }
                }
                return result;
            }
        };
        discardingOptionsColumn.setSortable(true);
        leaderboardColumnListHandler.setComparator(discardingOptionsColumn, (o1, o2) -> {
            String s1 = "";
            String s2 = "";
            if (o1.discardThresholds != null) {
                for (int i1 : o1.discardThresholds) {
                    s1 += i1;
                }
            }
            if (o2.discardThresholds != null) {
                for (int i2 : o2.discardThresholds) {
                    s2 += i2;
                }
            }
            return new NaturalComparator().compare(s1, s2);
        });

        TextColumn<StrippedLeaderboardDTOWithSecurity> leaderboardTypeColumn = new TextColumn<StrippedLeaderboardDTOWithSecurity>() {
            @Override
            public String getValue(StrippedLeaderboardDTOWithSecurity leaderboard) {
                return leaderboard.type.toString();
            }
        };
        leaderboardTypeColumn.setSortable(true);
        leaderboardColumnListHandler.setComparator(leaderboardTypeColumn, (o1, o2) -> o1.type.compareTo(o2.type));

        TextColumn<StrippedLeaderboardDTOWithSecurity> scoringSystemColumn = new TextColumn<StrippedLeaderboardDTOWithSecurity>() {
            @Override
            public String getValue(StrippedLeaderboardDTOWithSecurity leaderboard) {
                return leaderboard.scoringScheme == null ? ""
                        : ScoringSchemeTypeFormatter.format(leaderboard.scoringScheme, stringMessages);
            }
        };
        scoringSystemColumn.setSortable(true);
        leaderboardColumnListHandler.setComparator(scoringSystemColumn, (o1, o2) -> {
            String s1 = o1.scoringScheme == null ? null : o1.scoringScheme.toString();
            String s2 = o2.scoringScheme == null ? null : o2.scoringScheme.toString();
            return new NaturalComparator().compare(s1, s2);
        });

        TextColumn<StrippedLeaderboardDTOWithSecurity> courseAreaColumn = new TextColumn<StrippedLeaderboardDTOWithSecurity>() {
            @Override
            public String getValue(StrippedLeaderboardDTOWithSecurity leaderboard) {
                return leaderboard.defaultCourseAreaId == null ? "" : leaderboard.defaultCourseAreaName;
            }
        };
        courseAreaColumn.setSortable(true);
        leaderboardColumnListHandler.setComparator(courseAreaColumn,
                (o1, o2) -> new NaturalComparator().compare(o1.defaultCourseAreaName, o2.defaultCourseAreaName));

        final HasPermissions type = SecuredDomainType.LEADERBOARD;
        final AccessControlledActionsColumn<StrippedLeaderboardDTOWithSecurity, LeaderboardConfigImagesBarCell> leaderboardActionColumn = create(
                new LeaderboardConfigImagesBarCell(stringMessages), userService);

        leaderboardActionColumn.addAction(LeaderboardConfigImagesBarCell.ACTION_UPDATE, UPDATE, this::editLeaderboard);
        leaderboardActionColumn.addAction(LeaderboardConfigImagesBarCell.ACTION_DELETE, DELETE, leaderboardDTO -> {
            if (Window.confirm(stringMessages.doYouReallyWantToRemoveLeaderboard(leaderboardDTO.getName()))) {
                removeLeaderboard(leaderboardDTO);
            }
        });
        leaderboardActionColumn.addAction(LeaderboardConfigImagesBarCell.ACTION_EDIT_SCORES, UPDATE, leaderboardDTO -> {
            String leaderboardEditingUrl = EntryPointWithSettingsLinkFactory
                    .createLeaderboardEditingLink(leaderboardDTO.getName());
            Window.open(leaderboardEditingUrl, "_blank", null);
        });
        leaderboardActionColumn.addAction(LeaderboardConfigImagesBarCell.ACTION_EDIT_COMPETITORS, UPDATE,
                leaderboardDTO -> {
                    EditCompetitorsDialog editCompetitorsDialog = new EditCompetitorsDialog(sailingService, userService,
                            leaderboardDTO.getName(), stringMessages, errorReporter,
                            new DialogCallback<List<CompetitorWithBoatDTO>>() {
                                @Override
                                public void cancel() {
                                }

                                @Override
                                public void ok(final List<CompetitorWithBoatDTO> result) {
                                }
                            });
                    editCompetitorsDialog.show();
                });
        leaderboardActionColumn.addAction(LeaderboardConfigImagesBarCell.ACTION_CONFIGURE_URL, READ, leaderboardDTO -> {
            sailingService.getAvailableDetailTypesForLeaderboard(leaderboardDTO.getName(), null,
                    new AsyncCallback<Iterable<DetailType>>() {

                        @Override
                        public void onFailure(Throwable caught) {
                            logger.log(Level.WARNING, "Could not load detailtypes for leaderboard", caught);
                        }

                        @Override
                        public void onSuccess(Iterable<DetailType> result) {
                            openLeaderboardUrlConfigDialog(leaderboardDTO, result);
                        }
                    });
        });
        leaderboardActionColumn.addAction(LeaderboardConfigImagesBarCell.ACTION_EXPORT_XML, READ,
                leaderboardDTO -> Window.open(UriUtils
                        .fromString("/export/xml?domain=leaderboard&name=" + leaderboardDTO.getName()).asString(), "",
                        null));
        leaderboardActionColumn.addAction(LeaderboardConfigImagesBarCell.ACTION_OPEN_COACH_DASHBOARD, READ,
                leaderboardDTO -> {
                    Map<String, String> dashboardURLParameters = new HashMap<String, String>();
                    dashboardURLParameters.put("leaderboardName", leaderboardDTO.getName());
                    Window.open(EntryPointLinkFactory.createDashboardLink(dashboardURLParameters), "", null);
                });
        leaderboardActionColumn.addAction(LeaderboardConfigImagesBarCell.ACTION_SHOW_REGATTA_LOG, READ,
                leaderboardDTO -> showRegattaLog());
        leaderboardActionColumn.addAction(LeaderboardConfigImagesBarCell.ACTION_CREATE_PAIRINGLIST, UPDATE,
                this::createPairingListTemplate);
        leaderboardActionColumn.addAction(LeaderboardConfigImagesBarCell.ACTION_PRINT_PAIRINGLIST, READ,
                this::openPairingListEntryPoint);

        final DialogConfig<StrippedLeaderboardDTOWithSecurity> config = EditOwnershipDialog.create(
                userService.getUserManagementService(), type,
                leaderboardDTO -> reloadLeaderboardForTable(leaderboardDTO.getName()), stringMessages);
        leaderboardActionColumn.addAction(LeaderboardConfigImagesBarCell.ACTION_CHANGE_OWNERSHIP, CHANGE_OWNERSHIP,
                config::openDialog);

        final EditACLDialog.DialogConfig<StrippedLeaderboardDTOWithSecurity> configACL = EditACLDialog.create(
                userService.getUserManagementService(), type,
                leaderboardDTO -> reloadLeaderboardForTable(leaderboardDTO.getName()), stringMessages);
        leaderboardActionColumn.addAction(DefaultActionsImagesBarCell.ACTION_CHANGE_ACL, DefaultActions.CHANGE_ACL,
                configACL::openDialog);

        leaderboardTable.addColumn(selectionCheckboxColumn, selectionCheckboxColumn.getHeader());
        leaderboardTable.addColumn(linkColumn, stringMessages.name());
        leaderboardTable.addColumn(leaderboardDisplayNameColumn, stringMessages.displayName());
        leaderboardTable.addColumn(leaderboardCanBoatsOfCompetitorsChangePerRaceColumn,
                stringMessages.canBoatsChange());
        leaderboardTable.addColumn(discardingOptionsColumn, stringMessages.discarding());
        leaderboardTable.addColumn(leaderboardTypeColumn, stringMessages.type());
        leaderboardTable.addColumn(scoringSystemColumn, stringMessages.scoringSystem());
        leaderboardTable.addColumn(courseAreaColumn, stringMessages.courseArea());
        SecuredDTOOwnerColumn.configureOwnerColumns(leaderboardTable, leaderboardColumnListHandler, stringMessages);
        leaderboardTable.addColumn(leaderboardActionColumn, stringMessages.actions());
        leaderboardTable.addColumnSortHandler(leaderboardColumnListHandler);
        leaderboardTable.setSelectionModel(selectionCheckboxColumn.getSelectionModel(),
                selectionCheckboxColumn.getSelectionManager());
    }

    private void editLeaderboard(StrippedLeaderboardDTO leaderboardDTO) {
        final String oldLeaderboardName = leaderboardDTO.getName();
        List<StrippedLeaderboardDTO> otherExistingLeaderboard = new ArrayList<StrippedLeaderboardDTO>();
        otherExistingLeaderboard.addAll(availableLeaderboardList);
        otherExistingLeaderboard.remove(leaderboardDTO);
        if (leaderboardDTO.type.isMetaLeaderboard()) {
            Notification.notify(stringMessages.metaLeaderboardCannotBeChanged(), NotificationType.ERROR);
        } else {
            AbstractLeaderboardDialog<?> dialog;
            switch (leaderboardDTO.type) {
            case RegattaLeaderboard:
                dialog = new RegattaLeaderboardEditDialog(Collections.unmodifiableCollection(otherExistingLeaderboard),
                        Collections.unmodifiableCollection(allRegattas),
                        createLeaderboardDescriptor(leaderboardDTO,
                                /* scoring scheme is provided by regatta, not leaderboard */ null),
                        stringMessages, errorReporter, new DialogCallback<LeaderboardDescriptor>() {
                            @Override
                            public void cancel() {
                            }

                            @Override
                            public void ok(LeaderboardDescriptor result) {
                                updateLeaderboard(oldLeaderboardName, result);
                            }
                        });
                dialog.show();
                break;
            case RegattaLeaderboardWithEliminations:
                dialog = new RegattaLeaderboardWithEliminationsEditDialog(sailingService, userService,
                        Collections.unmodifiableCollection(otherExistingLeaderboard),
                        Collections.unmodifiableCollection(allRegattas),
                        new LeaderboardDescriptorWithEliminations(
                                createLeaderboardDescriptor(leaderboardDTO,
                                        /* scoring scheme is provided by regatta, not leaderboard */ null),
                                /* eliminated competitors */ null),
                        stringMessages, errorReporter, new DialogCallback<LeaderboardDescriptorWithEliminations>() {
                            @Override
                            public void cancel() {
                            }

                            @Override
                            public void ok(LeaderboardDescriptorWithEliminations result) {
                                updateLeaderboard(oldLeaderboardName, result);
                                sailingService.setEliminatedCompetitors(oldLeaderboardName,
                                        result.getEliminatedCompetitors(), new AsyncCallback<Void>() {
                                            @Override
                                            public void onFailure(Throwable caught) {
                                                errorReporter.reportError(
                                                        "Error trying to update eliminated competitors for leaderboard "
                                                                + oldLeaderboardName + ": " + caught.getMessage());
                                            }

                                            @Override
                                            public void onSuccess(Void v) {
                                                // nothing to do for now; maybe if the table once will show the number
                                                // of eliminated competitors or similar, update it
                                            }
                                        });
                            }
                        });
                dialog.show();
                break;
            case FlexibleLeaderboard:
                openUpdateFlexibleLeaderboardDialog(leaderboardDTO, otherExistingLeaderboard, leaderboardDTO.getName(),
                        createLeaderboardDescriptor(leaderboardDTO, leaderboardDTO.scoringScheme));
                break;
            default:
                Notification.notify(stringMessages.unknownLeaderboardType(leaderboardDTO.type.name()),
                        NotificationType.ERROR);
            }
        }
    }

    private LeaderboardDescriptor createLeaderboardDescriptor(StrippedLeaderboardDTO leaderboardDTO,
            ScoringSchemeType scoringScheme) {
        return new LeaderboardDescriptor(leaderboardDTO.getName(), leaderboardDTO.displayName, scoringScheme,
                leaderboardDTO.discardThresholds, leaderboardDTO.regattaName, leaderboardDTO.defaultCourseAreaId);
    }

    @Override
    protected void addColumnsToRacesTable(CellTable<RaceColumnDTOAndFleetDTOWithNameBasedEquality> racesTable) {
        TextColumn<RaceColumnDTOAndFleetDTOWithNameBasedEquality> explicitFactorColumn = new TextColumn<RaceColumnDTOAndFleetDTOWithNameBasedEquality>() {
            @Override
            public String getValue(RaceColumnDTOAndFleetDTOWithNameBasedEquality object) {
                return object.getA().getExplicitFactor() == null ? "" : object.getA().getExplicitFactor().toString();
            }
        };
        Column<RaceColumnDTOAndFleetDTOWithNameBasedEquality, Boolean> isMedalRaceCheckboxColumn = new Column<RaceColumnDTOAndFleetDTOWithNameBasedEquality, Boolean>(
                new DisablableCheckboxCell(new IsEnabled() {
                    @Override
                    public boolean isEnabled() {
                        return getSelectedLeaderboard() != null
                                && !getSelectedLeaderboard().type.isRegattaLeaderboard();
                    }
                })) {
            @Override
            public Boolean getValue(RaceColumnDTOAndFleetDTOWithNameBasedEquality race) {
                return race.getA().isMedalRace();
            }
        };
        isMedalRaceCheckboxColumn
                .setFieldUpdater(new FieldUpdater<RaceColumnDTOAndFleetDTOWithNameBasedEquality, Boolean>() {
                    @Override
                    public void update(int index, RaceColumnDTOAndFleetDTOWithNameBasedEquality object, Boolean value) {
                        setIsMedalRace(getSelectedLeaderboard().getName(), object.getA(), value);
                    }
                });
        isMedalRaceCheckboxColumn.setHorizontalAlignment(HasHorizontalAlignment.ALIGN_CENTER);
        TextColumn<RaceColumnDTOAndFleetDTOWithNameBasedEquality> isLinkedRaceColumn = new TextColumn<RaceColumnDTOAndFleetDTOWithNameBasedEquality>() {
            @Override
            public String getValue(RaceColumnDTOAndFleetDTOWithNameBasedEquality raceColumnAndFleetName) {
                boolean isTrackedRace = raceColumnAndFleetName.getA().isTrackedRace(raceColumnAndFleetName.getB());
                return isTrackedRace ? stringMessages.yes() : stringMessages.no();
            }
        };
        final AccessControlledActionsColumn<RaceColumnDTOAndFleetDTOWithNameBasedEquality, LeaderboardRaceConfigImagesBarCell> actionsColumn = create(
                new LeaderboardRaceConfigImagesBarCell(this, stringMessages), userService,
                item -> getSelectedLeaderboard());
        actionsColumn.addAction(ACTION_EDIT, UPDATE, this::editRaceColumnOfLeaderboard);
        actionsColumn.addAction(ACTION_UNLINK, UPDATE,
                object -> unlinkRaceColumnFromTrackedRace(object.getA().getRaceColumnName(), object.getB()));
        actionsColumn.addAction(ACTION_REMOVE, UPDATE, object -> {
            if (Window.confirm(stringMessages.reallyRemoveRace(object.getA().getRaceColumnName()))) {
                removeRaceColumn(object.getA());
            }
        });
        actionsColumn.addAction(ACTION_REFRESH_RACELOG, UPDATE,
                object -> refreshRaceLog(object.getA(), object.getB(), true));
        actionsColumn.addAction(ACTION_SET_STARTTIME, UPDATE, object -> setStartTime(object.getA(), object.getB()));
        actionsColumn.addAction(ACTION_SET_FINISHING_AND_FINISH_TIME, UPDATE,
                object -> setEndTime(object.getA(), object.getB()));
        actionsColumn.addAction(ACTION_SHOW_RACELOG, UPDATE, object -> showRaceLog(object.getA(), object.getB()));
        actionsColumn.addAction(ACTION_EDIT_COMPETITOR_TO_BOAT_MAPPINGS, UPDATE,
                object -> editCompetitorToBoatMappings(object.getA(), object.getB()));
        actionsColumn.addAction(ACTION_CERTIFICATE_ASSIGNMENT, READ, object -> assignCertificates(object));
        actionsColumn.addAction(ACTION_SCRATCH_BOAT_SELECTION, READ, object -> selectScratchBoat(object));
        actionsColumn.addAction(ACTION_SET_IMPLIED_WIND, READ, object -> setImpliedWind(object));
        racesTable.addColumn(isMedalRaceCheckboxColumn, stringMessages.medalRace());
        racesTable.addColumn(isLinkedRaceColumn, stringMessages.islinked());
        racesTable.addColumn(explicitFactorColumn, stringMessages.factor());
        racesTable.addColumn(actionsColumn, stringMessages.actions());
        racesTable.ensureDebugId("RacesCellTable");
    }

    @Override
    protected void addSelectedLeaderboardRacesControls(Panel racesPanel) {
        addRaceColumnsButton = new Button(stringMessages.actionAddRaces() + "...");
        addRaceColumnsButton.ensureDebugId("AddRacesButton");
        addRaceColumnsButton.addClickHandler(event -> {
            if (getSelectedLeaderboard().type.isRegattaLeaderboard()) {
                Notification.notify(stringMessages.cannotAddRacesToRegattaLeaderboardButOnlyToRegatta(),
                        NotificationType.ERROR);
            } else {
                addRaceColumnsToLeaderboard();
            }
        });
        racesPanel.add(addRaceColumnsButton);
        columnMoveUpButton = new Button(stringMessages.columnMoveUp());
        columnMoveUpButton.ensureDebugId("MoveRaceUpButton");
        columnMoveUpButton.addClickHandler(event -> moveSelectedRaceColumnUp());
        racesPanel.add(columnMoveUpButton);

        columnMoveDownButton = new Button(stringMessages.columnMoveDown());
        columnMoveDownButton.ensureDebugId("MoveRaceDownButton");
        columnMoveDownButton.addClickHandler(event -> moveSelectedRaceColumnDown());
        racesPanel.add(columnMoveDownButton);
    }

    protected void openUpdateFlexibleLeaderboardDialog(final StrippedLeaderboardDTO leaderboardDTO,
            final List<StrippedLeaderboardDTO> otherExistingLeaderboard, final String oldLeaderboardName,
            final LeaderboardDescriptor descriptor) {
        sailingService.getEvents(new MarkedAsyncCallback<List<EventDTO>>(new AsyncCallback<List<EventDTO>>() {
            @Override
            public void onSuccess(List<EventDTO> result) {
                openUpdateFlexibleLeaderboardDialog(leaderboardDTO, otherExistingLeaderboard, oldLeaderboardName,
                        descriptor, result);
            }

            @Override
            public void onFailure(Throwable caught) {
                openUpdateFlexibleLeaderboardDialog(leaderboardDTO, otherExistingLeaderboard, oldLeaderboardName,
                        descriptor, new ArrayList<EventDTO>());
            }
        }));
    }

    protected void openUpdateFlexibleLeaderboardDialog(StrippedLeaderboardDTO leaderboardDTO,
            List<StrippedLeaderboardDTO> otherExistingLeaderboard, final String oldLeaderboardName,
            LeaderboardDescriptor descriptor, List<EventDTO> existingEvents) {
        FlexibleLeaderboardEditDialog dialog = new FlexibleLeaderboardEditDialog(
                Collections.unmodifiableCollection(otherExistingLeaderboard), descriptor, stringMessages,
                Collections.unmodifiableList(existingEvents), errorReporter,
                new DialogCallback<LeaderboardDescriptor>() {
                    @Override
                    public void cancel() {
                    }

                    @Override
                    public void ok(LeaderboardDescriptor result) {
                        updateLeaderboard(oldLeaderboardName, result);
                    }
                });
        dialog.show();
    }

    /**
     * Assembles a dialog that other parts of the application can use to let the user parameterize a leaderboard and
     * obtain the according URL for it. This keeps the "secrets" of which URL parameters have which meaning encapsulated
     * within this class.
     * <p>
     * 
     * The implementation by and large uses the {@link LeaderboardSettingsDialogComponent}'s widget and adds to it a
     * checkbox for driving the {@link #LeaderboardUrlSettings.PARAM_EMBEDDED} field.
     * 
     * @param leaderboard
     * @param availableDetailType
     * 
     * @see LeaderboardEntryPoint#getUrl(String, LeaderboardSettings, boolean)
     */
    private void openLeaderboardUrlConfigDialog(AbstractLeaderboardDTO leaderboard,
            Iterable<DetailType> availableDetailType) {
        final AbstractLeaderboardPerspectiveLifecycle lifeCycle;
        if (leaderboard.type.isMetaLeaderboard()) {
            lifeCycle = new MetaLeaderboardPerspectiveLifecycle(stringMessages, leaderboard, availableDetailType);
        } else {
            lifeCycle = new LeaderboardPerspectiveLifecycle(stringMessages, leaderboard, availableDetailType);
        }
        final LeaderboardContextDefinition leaderboardContextSettings = new LeaderboardContextDefinition(
                leaderboard.getName(), leaderboard.getDisplayName());
        final LinkWithSettingsGenerator<PerspectiveCompositeSettings<LeaderboardPerspectiveOwnSettings>> linkWithSettingsGenerator = new LinkWithSettingsGenerator<>(
                EntryPointLinkFactory.LEADERBOARD_PATH, lifeCycle::createDefaultSettings, leaderboardContextSettings);
        SettingsDialogForLinkSharing<PerspectiveCompositeSettings<LeaderboardPerspectiveOwnSettings>> dialog = new SettingsDialogForLinkSharing<>(
                linkWithSettingsGenerator, lifeCycle, stringMessages);
        dialog.ensureDebugId("LeaderboardPageUrlConfigurationDialog");
        dialog.show();
    }

    private void editCompetitorToBoatMappings(final RaceColumnDTO raceColumnDTO, final FleetDTO fleetDTO) {
        final String selectedLeaderboardName = getSelectedLeaderboardName();
        final String raceColumnName = raceColumnDTO.getName();
        final String fleetName = fleetDTO.getName();
        final String raceName = LeaderboardNameConstants.DEFAULT_FLEET_NAME.equals(fleetName) ? raceColumnName
                : raceColumnName + ", " + fleetName;
        ShowCompetitorToBoatMappingsDialog dialog = new ShowCompetitorToBoatMappingsDialog(sailingService,
                stringMessages, errorReporter, selectedLeaderboardName, raceColumnName, fleetName, raceName,
                userService);
        dialog.center();
    }

    private void setStartTime(RaceColumnDTO raceColumnDTO, FleetDTO fleetDTO) {
        new SetStartTimeDialog(sailingService, errorReporter, getSelectedLeaderboardName(), raceColumnDTO.getName(),
                fleetDTO.getName(), stringMessages, new DialogCallback<RaceLogSetStartTimeAndProcedureDTO>() {
                    @Override
                    public void ok(RaceLogSetStartTimeAndProcedureDTO editedObject) {
                        sailingService.setStartTimeAndProcedure(editedObject, new AsyncCallback<Boolean>() {
                            @Override
                            public void onFailure(Throwable caught) {
                                errorReporter.reportError(caught.getMessage());
                            }

                            @Override
                            public void onSuccess(Boolean result) {
                                if (!result) {
                                    Notification.notify(stringMessages.failedToSetNewStartTime(),
                                            NotificationType.ERROR);
                                }
                            }
                        });

                    }

                    @Override
                    public void cancel() {
                    }
                }).show();
    }

    private void setEndTime(RaceColumnDTO raceColumnDTO, FleetDTO fleetDTO) {
        new SetFinishingAndFinishedTimeDialog(sailingService, errorReporter, getSelectedLeaderboardName(),
                raceColumnDTO.getName(), fleetDTO.getName(), stringMessages,
                new DialogCallback<RaceLogSetFinishingAndFinishTimeDTO>() {
                    @Override
                    public void ok(RaceLogSetFinishingAndFinishTimeDTO editedObject) {
                        sailingService.setFinishingAndEndTime(editedObject,
                                new AsyncCallback<Pair<Boolean, Boolean>>() {
                                    @Override
                                    public void onFailure(Throwable caught) {
                                        errorReporter.reportError(caught.getMessage());
                                    }

                                    @Override
                                    public void onSuccess(Pair<Boolean, Boolean> result) {
                                        if (!result.getA() || !result.getB()) {
                                            Notification.notify(stringMessages.failedToSetNewFinishingAndFinishTime(),
                                                    NotificationType.ERROR);
                                        }
                                    }
                                });
                    }

                    @Override
                    public void cancel() {
                    }
                }).show();
    }

    private void removeRaceColumn(final RaceColumnDTO raceColumnDTO) {
        final String selectedLeaderboardName = getSelectedLeaderboardName();
        final String raceColumnString = raceColumnDTO.getRaceColumnName();
        sailingService.removeLeaderboardColumn(getSelectedLeaderboardName(), raceColumnString,
                new MarkedAsyncCallback<Void>(new AsyncCallback<Void>() {
                    @Override
                    public void onFailure(Throwable t) {
                        errorReporter.reportError("Error trying to remove leaderboard race column " + raceColumnDTO
                                + " in leaderboard " + getSelectedLeaderboardName() + ": " + t.getMessage());
                    }

                    @Override
                    public void onSuccess(Void arg0) {
                        loadAndRefreshLeaderboard(selectedLeaderboardName);
                    }
                }));
    }

    /**
     * The selected row is potentially only one of several fleet-based rows of the same RaceColumn. In this case, move
     * all fleet-based rows of the same RaceColumn down.
     */
    private void moveSelectedRaceColumnDown() {
        final String selectedLeaderboardName = getSelectedLeaderboardName();
        final String selectedRaceColumnName = getSelectedRaceColumnWithFleet().getA().getRaceColumnName();
        sailingService.moveLeaderboardColumnDown(getSelectedLeaderboardName(), selectedRaceColumnName,
                new MarkedAsyncCallback<Void>(new AsyncCallback<Void>() {
                    @Override
                    public void onFailure(Throwable caught) {
                        errorReporter.reportError("Error trying to move leaderboard race column "
                                + selectedRaceColumnName + " in leaderboard " + getSelectedLeaderboardName() + " down: "
                                + caught.getMessage());
                    }

                    @Override
                    public void onSuccess(Void result) {
                        loadAndRefreshLeaderboard(selectedLeaderboardName);
                    }
                }));
    }

    /**
     * The selected row is potentially only one of several fleet-based rows of the same RaceColumn. In this case, move
     * all fleet-based rows of the same RaceColumn down.
     */
    private void moveSelectedRaceColumnUp() {
        final String selectedLeaderboardName = getSelectedLeaderboardName();
        final String selectedRaceColumnName = getSelectedRaceColumnWithFleet().getA().getRaceColumnName();
        sailingService.moveLeaderboardColumnUp(getSelectedLeaderboardName(), selectedRaceColumnName,
                new MarkedAsyncCallback<Void>(new AsyncCallback<Void>() {
                    @Override
                    public void onFailure(Throwable caught) {
                        errorReporter.reportError("Error trying to move leaderboard race column "
                                + selectedRaceColumnName + " in leaderboard " + getSelectedLeaderboardName() + " up: "
                                + caught.getMessage());
                    }

                    @Override
                    public void onSuccess(Void result) {
                        loadAndRefreshLeaderboard(selectedLeaderboardName);
                    }
                }));
    }

    @Override
    protected void leaderboardRaceColumnSelectionChanged() {
        selectedRaceInLeaderboard = getSelectedRaceColumnWithFleet();
        if (selectedRaceInLeaderboard != null) {
            columnMoveUpButton.setEnabled(true);
            columnMoveDownButton.setEnabled(true);
            selectTrackedRaceInRaceList();
        } else {
            columnMoveUpButton.setEnabled(false);
            columnMoveDownButton.setEnabled(false);
            trackedRacesListComposite.clearSelection();
        }
    }

    private void setIsMedalRace(String leaderboardName, final RaceColumnDTO raceInLeaderboard,
            final boolean isMedalRace) {
        sailingService.updateIsMedalRace(leaderboardName, raceInLeaderboard.getRaceColumnName(), isMedalRace,
                new AsyncCallback<Void>() {
                    @Override
                    public void onFailure(Throwable caught) {
                        errorReporter.reportError(stringMessages.errorUpdatingIsMedalRace(caught.getMessage()));
                    }

                    @Override
                    public void onSuccess(Void result) {
                        getSelectedLeaderboard().setIsMedalRace(raceInLeaderboard.getRaceColumnName(), isMedalRace);
                    }
                });
    }

    private void addRaceColumnsToLeaderboard() {
        final String leaderboardName = getSelectedLeaderboardName();
        final List<RaceColumnDTO> existingRaceColumns = new ArrayList<RaceColumnDTO>();
        for (RaceColumnDTOAndFleetDTOWithNameBasedEquality pair : raceColumnTable.getDataProvider().getList()) {
            existingRaceColumns.add(pair.getA());
        }
        final RaceColumnsInLeaderboardDialog raceDialog = new RaceColumnsInLeaderboardDialog(existingRaceColumns,
                stringMessages, new DialogCallback<List<RaceColumnDTO>>() {
                    @Override
                    public void cancel() {
                    }

                    @Override
                    public void ok(final List<RaceColumnDTO> result) {
                        updateRaceColumnsOfLeaderboard(leaderboardName, existingRaceColumns, result);
                    }
                });
        raceDialog.ensureDebugId("RaceColumnsInLeaderboardDialog");
        raceDialog.show();
    }

    private void updateRaceColumnsOfLeaderboard(final String leaderboardName, List<RaceColumnDTO> existingRaceColumns,
            List<RaceColumnDTO> newRaceColumns) {
        final List<Util.Pair<String, Boolean>> raceColumnsToAdd = new ArrayList<Util.Pair<String, Boolean>>();

        for (RaceColumnDTO newRaceColumn : newRaceColumns) {
            if (!existingRaceColumns.contains(newRaceColumn)) {
                raceColumnsToAdd
                        .add(new Util.Pair<String, Boolean>(newRaceColumn.getName(), newRaceColumn.isMedalRace()));
            }
        }

        sailingService.addColumnsToLeaderboard(leaderboardName, raceColumnsToAdd,
                new MarkedAsyncCallback<Void>(new AsyncCallback<Void>() {
                    @Override
                    public void onFailure(Throwable caught) {
                        errorReporter.reportError("Error trying to add race columns to leaderboard " + leaderboardName
                                + ": " + caught.getMessage());
                    }

                    @Override
                    public void onSuccess(Void v) {
                        loadAndRefreshLeaderboard(leaderboardName);
                    }
                }));
    }

    @Override
    protected void leaderboardSelectionChanged() {
        Set<StrippedLeaderboardDTOWithSecurity> selectedLeaderboards = leaderboardSelectionModel.getSelectedSet();
        boolean canDeleteAllSelected = true;
        for (StrippedLeaderboardDTOWithSecurity leaderboard : selectedLeaderboards) {
            if (!userService.hasPermission(leaderboard, DefaultActions.DELETE)) {
                canDeleteAllSelected = false;
            }
        }

        leaderboardRemoveButton.setEnabled(!selectedLeaderboards.isEmpty() && canDeleteAllSelected);

        final StrippedLeaderboardDTOWithSecurity selectedLeaderboard = getSelectedLeaderboard();
        if (leaderboardSelectionModel.getSelectedSet().size() == 1 && selectedLeaderboard != null) {
            raceColumnTable.getDataProvider().getList().clear();
            for (RaceColumnDTO raceColumn : selectedLeaderboard.getRaceList()) {
                for (FleetDTO fleet : raceColumn.getFleets()) {
                    raceColumnTable.getDataProvider().getList().add(
                            new RaceColumnDTOAndFleetDTOWithNameBasedEquality(raceColumn, fleet, selectedLeaderboard));
                }
            }
            selectedLeaderBoardPanel.setVisible(true);
            selectedLeaderBoardPanel.setCaptionText("Details of leaderboard '" + selectedLeaderboard.getName() + "'");
            if (!selectedLeaderboard.type.isMetaLeaderboard()) {
                trackedRacesListComposite.setRegattaFilterValue(selectedLeaderboard.regattaName);
                trackedRacesCaptionPanel.setVisible(true);
            }

            final boolean hasPermission = userService.hasPermission(selectedLeaderboard, UPDATE);
            final boolean isRegattaLeaderboard = selectedLeaderboard.type.isRegattaLeaderboard();
            addRaceColumnsButton.setVisible(hasPermission && !isRegattaLeaderboard);
            columnMoveUpButton.setVisible(hasPermission && !isRegattaLeaderboard);
            columnMoveDownButton.setVisible(hasPermission && !isRegattaLeaderboard);
        } else {
            selectedLeaderBoardPanel.setVisible(false);
            trackedRacesCaptionPanel.setVisible(false);
            selectedRaceInLeaderboard = null;
        }
    }

    private void createFlexibleLeaderboard() {
        sailingService.getEvents(new MarkedAsyncCallback<List<EventDTO>>(new AsyncCallback<List<EventDTO>>() {
            @Override
            public void onSuccess(List<EventDTO> result) {
                createFlexibleLeaderboard(result);
            }

            @Override
            public void onFailure(Throwable caught) {
                createFlexibleLeaderboard(new ArrayList<EventDTO>());
            }
        }));
    }

    private void createFlexibleLeaderboard(List<EventDTO> existingEvents) {
        final FlexibleLeaderboardCreateDialog dialog = new FlexibleLeaderboardCreateDialog(
                Collections.unmodifiableCollection(availableLeaderboardList), stringMessages,
                Collections.unmodifiableCollection(existingEvents), errorReporter,
                new DialogCallback<LeaderboardDescriptor>() {
                    @Override
                    public void cancel() {
                    }

                    @Override
                    public void ok(final LeaderboardDescriptor newLeaderboard) {
                        sailingService.createFlexibleLeaderboard(newLeaderboard.getName(),
                                newLeaderboard.getDisplayName(), newLeaderboard.getDiscardThresholds(),
                                newLeaderboard.getScoringScheme(), newLeaderboard.getCourseAreaId(),
                                new MarkedAsyncCallback<StrippedLeaderboardDTOWithSecurity>(
                                        new AsyncCallback<StrippedLeaderboardDTOWithSecurity>() {
                                            @Override
                                            public void onFailure(Throwable t) {
                                                errorReporter.reportError(
                                                        "Error trying to create the new flexible leaderboard "
                                                                + newLeaderboard.getName() + ": " + t.getMessage());
                                            }

                                            @Override
                                            public void onSuccess(StrippedLeaderboardDTOWithSecurity result) {
                                                addLeaderboard(result);
                                            }
                                        }));
                    }
                });
        dialog.ensureDebugId("FlexibleLeaderboardCreateDialog");
        dialog.show();
    }

    private void createRegattaLeaderboard() {
        RegattaLeaderboardCreateDialog dialog = new RegattaLeaderboardCreateDialog(
                Collections.unmodifiableCollection(availableLeaderboardList),
                Collections.unmodifiableCollection(allRegattas), stringMessages, errorReporter,
                new DialogCallback<LeaderboardDescriptor>() {
                    @Override
                    public void cancel() {
                    }

                    @Override
                    public void ok(final LeaderboardDescriptor newLeaderboard) {
                        RegattaName regattaIdentifier = new RegattaName(newLeaderboard.getRegattaName());
                        sailingService.createRegattaLeaderboard(regattaIdentifier, newLeaderboard.getDisplayName(),
                                newLeaderboard.getDiscardThresholds(),
                                new AsyncCallback<StrippedLeaderboardDTOWithSecurity>() {
                                    @Override
                                    public void onFailure(Throwable t) {
                                        errorReporter.reportError("Error trying to create the new regatta leaderboard "
                                                + newLeaderboard.getName() + ": " + t.getMessage());
                                    }

                                    @Override
                                    public void onSuccess(StrippedLeaderboardDTOWithSecurity result) {
                                        addLeaderboard(result);
                                    }
                                });
                    }
                });
        dialog.ensureDebugId("RegattaLeaderboardCreateDialog");
        dialog.show();
    }

    private void createRegattaLeaderboardWithEliminations() {
        RegattaLeaderboardWithEliminationsCreateDialog dialog = new RegattaLeaderboardWithEliminationsCreateDialog(
                sailingService, userService, Collections.unmodifiableCollection(availableLeaderboardList),
                Collections.unmodifiableCollection(allRegattas), stringMessages, errorReporter,
                new DialogCallback<LeaderboardDescriptorWithEliminations>() {
                    @Override
                    public void cancel() {
                    }

                    @Override
                    public void ok(final LeaderboardDescriptorWithEliminations newLeaderboard) {
                        sailingService.createRegattaLeaderboardWithEliminations(newLeaderboard.getName(),
                                newLeaderboard.getDisplayName(), newLeaderboard.getRegattaName(),
                                new AsyncCallback<StrippedLeaderboardDTOWithSecurity>() {
                                    @Override
                                    public void onFailure(Throwable t) {
                                        errorReporter.reportError("Error trying to create the new regatta leaderboard "
                                                + newLeaderboard.getName() + ": " + t.getMessage());
                                    }

                                    @Override
                                    public void onSuccess(StrippedLeaderboardDTOWithSecurity result) {
                                        addLeaderboard(result);
                                        sailingService.setEliminatedCompetitors(newLeaderboard.getName(),
                                                newLeaderboard.getEliminatedCompetitors(), new AsyncCallback<Void>() {
                                                    @Override
                                                    public void onFailure(Throwable caught) {
                                                        errorReporter.reportError(
                                                                "Error trying to set the eliminated competitors for leaderboard "
                                                                        + newLeaderboard.getName() + ": "
                                                                        + caught.getMessage());
                                                    }

                                                    @Override
                                                    public void onSuccess(Void result) {
                                                        // nothing to do for now until any elimination properties are
                                                        // shown in the leaderboard table...
                                                    }
                                                });
                                    }
                                });
                    }
                });
        dialog.ensureDebugId("RegattaLeaderboardCreateDialog");
        dialog.show();
    }

    private void addLeaderboard(StrippedLeaderboardDTOWithSecurity result) {
        filteredLeaderboardList.getList().add(result);
        availableLeaderboardList.add(result);
        leaderboardSelectionModel.clear();
        leaderboardSelectionModel.setSelected(result, true);
    }

    private void updateLeaderboard(final String oldLeaderboardName, final LeaderboardDescriptor leaderboardToUpdate) {
        sailingService.updateLeaderboard(oldLeaderboardName, leaderboardToUpdate.getName(),
                leaderboardToUpdate.getDisplayName(), leaderboardToUpdate.getDiscardThresholds(),
                leaderboardToUpdate.getCourseAreaId(), new AsyncCallback<StrippedLeaderboardDTOWithSecurity>() {
                    @Override
                    public void onFailure(Throwable t) {
                        errorReporter.reportError(
                                "Error trying to update leaderboard " + oldLeaderboardName + ": " + t.getMessage());
                    }

                    @Override
                    public void onSuccess(StrippedLeaderboardDTOWithSecurity updatedLeaderboard) {
                        refreshLeaderboardInTable(oldLeaderboardName, updatedLeaderboard);
                    }
                });
    }

    private void reloadLeaderboardForTable(final String leaderboardName) {
        sailingService.getLeaderboardWithSecurity(leaderboardName,
                new AsyncCallback<StrippedLeaderboardDTOWithSecurity>() {
                    @Override
                    public void onSuccess(StrippedLeaderboardDTOWithSecurity result) {
                        refreshLeaderboardInTable(leaderboardName, result);
                    }

                    @Override
                    public void onFailure(Throwable caught) {
                        errorReporter.reportError(
                                "Error trying to load leaderboard " + leaderboardName + ": " + caught.getMessage());
                    }
                });
    }

    private void refreshLeaderboardInTable(final String oldLeaderboardName,
            StrippedLeaderboardDTOWithSecurity updatedLeaderboard) {
        int indexOfLeaderboard = 0;
        for (int i = 0; i < availableLeaderboardList.size(); i++) {
            StrippedLeaderboardDTO dao = availableLeaderboardList.get(i);
            if (dao.getName().equals(oldLeaderboardName)) {
                indexOfLeaderboard = i;
                break;
            }
        }
        availableLeaderboardList.set(indexOfLeaderboard, updatedLeaderboard);
        filterLeaderboardPanel.updateAll(availableLeaderboardList);
    }

    private void removeLeaderboards(final Collection<StrippedLeaderboardDTOWithSecurity> leaderboards) {
        if (!leaderboards.isEmpty()) {
            Set<String> leaderboardNames = new HashSet<String>();
            for (StrippedLeaderboardDTO leaderboard : leaderboards) {
                leaderboardNames.add(leaderboard.getName());
            }
            sailingService.removeLeaderboards(leaderboardNames, new AsyncCallback<Void>() {
                @Override
                public void onFailure(Throwable caught) {
                    errorReporter.reportError("Error trying to remove the leaderboards:" + caught.getMessage());
                }

                @Override
                public void onSuccess(Void result) {
                    for (StrippedLeaderboardDTOWithSecurity leaderboard : leaderboards) {
                        removeLeaderboardFromTable(leaderboard);
                    }
                    getLeaderboardsRefresher().updateLeaderboards(availableLeaderboardList,
                            LeaderboardConfigPanel.this);
                }
            });
        }
    }

    private void removeLeaderboard(final StrippedLeaderboardDTOWithSecurity leaderBoard) {
        sailingService.removeLeaderboard(leaderBoard.getName(),
                new MarkedAsyncCallback<Void>(new AsyncCallback<Void>() {
                    @Override
                    public void onFailure(Throwable caught) {
                        errorReporter.reportError("Error trying to remove leaderboard " + leaderBoard.getName() + ": "
                                + caught.getMessage());
                    }

                    @Override
                    public void onSuccess(Void result) {
                        removeLeaderboardFromTable(leaderBoard);
                        getLeaderboardsRefresher().updateLeaderboards(availableLeaderboardList,
                                LeaderboardConfigPanel.this);
                    }
                }));
    }

    private void removeLeaderboardFromTable(final StrippedLeaderboardDTOWithSecurity leaderBoard) {
        filteredLeaderboardList.getList().remove(leaderBoard);
        availableLeaderboardList.remove(leaderBoard);
        leaderboardSelectionModel.setSelected(leaderBoard, false);
    }

    private void createPairingListTemplate(final StrippedLeaderboardDTOWithSecurity leaderboardDTO) {
        final PairingListCreationSetupDialog dialog = new PairingListCreationSetupDialog(leaderboardDTO,
                this.stringMessages, new DialogCallback<PairingListTemplateDTO>() {

                    @Override
                    public void ok(PairingListTemplateDTO editedObject) {
                        BusyDialog busyDialog = new BusyDialog();
                        busyDialog.show();
                        sailingService.calculatePairingListTemplate(editedObject.getFlightCount(),
                                editedObject.getGroupCount(), editedObject.getCompetitorCount(),
                                editedObject.getFlightMultiplier(), editedObject.getBoatChangeFactor(),
                                new AsyncCallback<PairingListTemplateDTO>() {
                                    @Override
                                    public void onFailure(Throwable caught) {
                                        busyDialog.hide();
                                        errorReporter.reportError(stringMessages
                                                .errorCalculatingPairingListTemplate(caught.getMessage()));
                                    }

                                    @Override
                                    public void onSuccess(PairingListTemplateDTO result) {
                                        busyDialog.hide();
                                        result.setSelectedFlightNames(editedObject.getSelectedFlightNames());
                                        openPairingListCreationDialog(leaderboardDTO, result);
                                    }
                                });
                    }

                    @Override
                    public void cancel() {
                    }
                });
        dialog.show();
    }

    private void openPairingListCreationDialog(StrippedLeaderboardDTOWithSecurity leaderboardDTO,
            PairingListTemplateDTO template) {
        PairingListCreationDialog dialog = new PairingListCreationDialog(leaderboardDTO, stringMessages, template,
                sailingService, errorReporter);
        dialog.show();
    }

    private void openPairingListEntryPoint(StrippedLeaderboardDTOWithSecurity leaderboardDTO) {
        Map<String, String> result = new HashMap<>();
        result.put("leaderboardName", leaderboardDTO.getName());
        String link = EntryPointLinkFactory.createPairingListLink(result);
        Window.open(link, "", "");
    }
}<|MERGE_RESOLUTION|>--- conflicted
+++ resolved
@@ -161,29 +161,8 @@
                 leaderboardCreateAndRegattaReadPermission, this::createRegattaLeaderboardWithEliminations);
         createRegattaLeaderboardWithEliminationsBtn.ensureDebugId("CreateRegattaLeaderboardWithEliminationsButton");
 
-<<<<<<< HEAD
-        leaderboardRemoveButton = buttonPanel.addRemoveAction(leaderboardSelectionModel, stringMessages.remove(), new Command() {
-            @Override
-            public void execute() {
-                if (askUserForConfirmation()) {
-                    removeLeaderboards(leaderboardSelectionModel.getSelectedSet());
-                }
-            }
-
-            private boolean askUserForConfirmation() {
-                if (leaderboardSelectionModel.itemIsSelectedButNotVisible(leaderboardTable.getVisibleItems())) {
-                    final String leaderboardNames = leaderboardSelectionModel.getSelectedSet().stream()
-                            .map(StrippedLeaderboardDTO::getName).collect(Collectors.joining("\n"));
-                    return Window
-                            .confirm(stringMessages.doYouReallyWantToRemoveNonVisibleLeaderboards(leaderboardNames));
-                }
-                return Window.confirm(stringMessages.doYouReallyWantToRemoveLeaderboards());
-            }
-        });
-=======
         leaderboardRemoveButton = buttonPanel.addRemoveAction(stringMessages.remove(), leaderboardSelectionModel, true,
                 () -> removeLeaderboards(leaderboardSelectionModel.getSelectedSet()));
->>>>>>> ef388716
         leaderboardRemoveButton.ensureDebugId("LeaderboardsRemoveButton");
     }
 
