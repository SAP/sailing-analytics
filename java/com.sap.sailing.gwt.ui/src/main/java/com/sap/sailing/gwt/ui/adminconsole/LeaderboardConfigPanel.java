package com.sap.sailing.gwt.ui.adminconsole;

import static com.sap.sailing.domain.common.security.SecuredDomainType.LEADERBOARD;
import static com.sap.sailing.domain.common.security.SecuredDomainType.REGATTA;
import static com.sap.sailing.gwt.ui.adminconsole.LeaderboardRaceConfigImagesBarCell.ACTION_CERTIFICATE_ASSIGNMENT;
import static com.sap.sailing.gwt.ui.adminconsole.LeaderboardRaceConfigImagesBarCell.ACTION_EDIT;
import static com.sap.sailing.gwt.ui.adminconsole.LeaderboardRaceConfigImagesBarCell.ACTION_EDIT_COMPETITOR_TO_BOAT_MAPPINGS;
import static com.sap.sailing.gwt.ui.adminconsole.LeaderboardRaceConfigImagesBarCell.ACTION_REFRESH_RACELOG;
import static com.sap.sailing.gwt.ui.adminconsole.LeaderboardRaceConfigImagesBarCell.ACTION_REMOVE;
import static com.sap.sailing.gwt.ui.adminconsole.LeaderboardRaceConfigImagesBarCell.ACTION_SCRATCH_BOAT_SELECTION;
import static com.sap.sailing.gwt.ui.adminconsole.LeaderboardRaceConfigImagesBarCell.ACTION_SET_FINISHING_AND_FINISH_TIME;
import static com.sap.sailing.gwt.ui.adminconsole.LeaderboardRaceConfigImagesBarCell.ACTION_SET_IMPLIED_WIND;
import static com.sap.sailing.gwt.ui.adminconsole.LeaderboardRaceConfigImagesBarCell.ACTION_SET_STARTTIME;
import static com.sap.sailing.gwt.ui.adminconsole.LeaderboardRaceConfigImagesBarCell.ACTION_SHOW_RACELOG;
import static com.sap.sailing.gwt.ui.adminconsole.LeaderboardRaceConfigImagesBarCell.ACTION_UNLINK;
import static com.sap.sse.security.shared.HasPermissions.DefaultActions.CHANGE_OWNERSHIP;
import static com.sap.sse.security.shared.HasPermissions.DefaultActions.DELETE;
import static com.sap.sse.security.shared.HasPermissions.DefaultActions.READ;
import static com.sap.sse.security.shared.HasPermissions.DefaultActions.UPDATE;
import static com.sap.sse.security.ui.client.component.AccessControlledActionsColumn.create;

import java.util.ArrayList;
import java.util.Collection;
import java.util.Collections;
import java.util.Comparator;
import java.util.HashMap;
import java.util.HashSet;
import java.util.List;
import java.util.Map;
import java.util.Set;
import java.util.function.Consumer;
import java.util.function.Supplier;
import java.util.logging.Level;
import java.util.logging.Logger;

import com.google.gwt.cell.client.AbstractCell;
import com.google.gwt.cell.client.FieldUpdater;
import com.google.gwt.core.client.GWT;
import com.google.gwt.safehtml.client.SafeHtmlTemplates;
import com.google.gwt.safehtml.shared.SafeHtml;
import com.google.gwt.safehtml.shared.SafeHtmlBuilder;
import com.google.gwt.safehtml.shared.SafeUri;
import com.google.gwt.safehtml.shared.UriUtils;
import com.google.gwt.user.cellview.client.CellTable;
import com.google.gwt.user.cellview.client.Column;
import com.google.gwt.user.cellview.client.ColumnSortEvent.ListHandler;
import com.google.gwt.user.cellview.client.ColumnSortList;
import com.google.gwt.user.cellview.client.TextColumn;
import com.google.gwt.user.client.Window;
import com.google.gwt.user.client.rpc.AsyncCallback;
import com.google.gwt.user.client.ui.Button;
import com.google.gwt.user.client.ui.HasHorizontalAlignment;
import com.google.gwt.user.client.ui.Panel;
import com.google.gwt.view.client.ListDataProvider;
import com.sap.sailing.domain.common.DetailType;
import com.sap.sailing.domain.common.LeaderboardNameConstants;
import com.sap.sailing.domain.common.RegattaName;
import com.sap.sailing.domain.common.ScoringSchemeType;
import com.sap.sailing.domain.common.dto.AbstractLeaderboardDTO;
import com.sap.sailing.domain.common.dto.CompetitorWithBoatDTO;
import com.sap.sailing.domain.common.dto.CourseAreaDTO;
import com.sap.sailing.domain.common.dto.FleetDTO;
import com.sap.sailing.domain.common.dto.PairingListTemplateDTO;
import com.sap.sailing.domain.common.dto.RaceColumnDTO;
import com.sap.sailing.domain.common.security.SecuredDomainType;
import com.sap.sailing.gwt.settings.client.EntryPointWithSettingsLinkFactory;
import com.sap.sailing.gwt.settings.client.leaderboard.AbstractLeaderboardPerspectiveLifecycle;
import com.sap.sailing.gwt.settings.client.leaderboard.LeaderboardContextDefinition;
import com.sap.sailing.gwt.settings.client.leaderboard.LeaderboardPerspectiveLifecycle;
import com.sap.sailing.gwt.settings.client.leaderboard.LeaderboardPerspectiveOwnSettings;
import com.sap.sailing.gwt.settings.client.leaderboard.LeaderboardSettings;
import com.sap.sailing.gwt.settings.client.leaderboard.LeaderboardSettingsDialogComponent;
import com.sap.sailing.gwt.settings.client.leaderboard.MetaLeaderboardPerspectiveLifecycle;
import com.sap.sailing.gwt.ui.adminconsole.DisablableCheckboxCell.IsEnabled;
import com.sap.sailing.gwt.ui.adminconsole.places.AdminConsoleView.Presenter;
import com.sap.sailing.gwt.ui.client.EntryPointLinkFactory;
<<<<<<< HEAD
import com.sap.sailing.gwt.ui.client.LeaderboardsDisplayer;
import com.sap.sailing.gwt.ui.client.RegattasDisplayer;
=======
>>>>>>> 3e347363
import com.sap.sailing.gwt.ui.client.StringMessages;
import com.sap.sailing.gwt.ui.leaderboard.LeaderboardEntryPoint;
import com.sap.sailing.gwt.ui.leaderboard.ScoringSchemeTypeFormatter;
import com.sap.sailing.gwt.ui.shared.EventDTO;
import com.sap.sailing.gwt.ui.shared.RaceLogSetFinishingAndFinishTimeDTO;
import com.sap.sailing.gwt.ui.shared.RaceLogSetStartTimeAndProcedureDTO;
import com.sap.sailing.gwt.ui.shared.StrippedLeaderboardDTO;
import com.sap.sailing.gwt.ui.shared.StrippedLeaderboardDTOWithSecurity;
import com.sap.sse.common.Util;
import com.sap.sse.common.Util.Pair;
import com.sap.sse.common.util.NaturalComparator;
import com.sap.sse.gwt.adminconsole.AdminConsoleTableResources;
import com.sap.sse.gwt.client.Notification;
import com.sap.sse.gwt.client.Notification.NotificationType;
import com.sap.sse.gwt.client.async.MarkedAsyncCallback;
import com.sap.sse.gwt.client.celltable.FlushableCellTable;
import com.sap.sse.gwt.client.celltable.SelectionCheckboxColumn;
import com.sap.sse.gwt.client.dialog.DataEntryDialog.DialogCallback;
import com.sap.sse.gwt.client.shared.components.LinkWithSettingsGenerator;
import com.sap.sse.gwt.client.shared.components.SettingsDialogForLinkSharing;
import com.sap.sse.gwt.client.shared.perspective.PerspectiveCompositeSettings;
import com.sap.sse.security.shared.HasPermissions;
import com.sap.sse.security.shared.HasPermissions.DefaultActions;
import com.sap.sse.security.ui.client.UserService;
import com.sap.sse.security.ui.client.component.AccessControlledActionsColumn;
import com.sap.sse.security.ui.client.component.AccessControlledButtonPanel;
import com.sap.sse.security.ui.client.component.DefaultActionsImagesBarCell;
import com.sap.sse.security.ui.client.component.EditOwnershipDialog;
import com.sap.sse.security.ui.client.component.EditOwnershipDialog.DialogConfig;
import com.sap.sse.security.ui.client.component.SecuredDTOOwnerColumn;
import com.sap.sse.security.ui.client.component.editacl.EditACLDialog;

public class LeaderboardConfigPanel extends AbstractLeaderboardConfigPanel
        implements SelectedLeaderboardProvider<StrippedLeaderboardDTOWithSecurity>,
        TrackedRaceChangedListener {
    private static final Logger logger = Logger.getLogger(LeaderboardConfigPanel.class.getName());
    private final AnchorTemplates ANCHORTEMPLATE = GWT.create(AnchorTemplates.class);

    private final boolean showRaceDetails;

    private Button leaderboardRemoveButton;
    private Button addRaceColumnsButton;
    private Button columnMoveUpButton;
    private Button columnMoveDownButton;
    
    public static class AnchorCell extends AbstractCell<SafeHtml> {
        @Override
        public void render(com.google.gwt.cell.client.Cell.Context context, SafeHtml safeHtml, SafeHtmlBuilder sb) {
            sb.append(safeHtml);
        }
    }

    interface AnchorTemplates extends SafeHtmlTemplates {
        @SafeHtmlTemplates.Template("<a target=\"_blank\" href=\"{0}\">{1}</a>")
        SafeHtml cell(SafeUri url, String displayName);
    }

    public LeaderboardConfigPanel(final Presenter presenter, StringMessages theStringConstants, final boolean showRaceDetails) {
<<<<<<< HEAD
        super(presenter.getSailingService(), presenter.getUserService(), presenter, presenter, presenter.getErrorReporter(), theStringConstants,
                /* multi-selection */ false);
=======
        super(presenter, theStringConstants, /* multi-selection */ false);
>>>>>>> 3e347363
        this.showRaceDetails = showRaceDetails;
        leaderboardTable.ensureDebugId("LeaderboardsCellTable");
    }

    @Override
    protected void addLeaderboardControls(AccessControlledButtonPanel buttonPanel) {
        final Button createFlexibleLeaderboardBtn = buttonPanel
                .addCreateAction(stringMessages.createFlexibleLeaderboard() + " ...", this::createFlexibleLeaderboard);
        createFlexibleLeaderboardBtn.ensureDebugId("CreateFlexibleLeaderboardButton");

        final Supplier<Boolean> leaderboardCreateAndRegattaReadPermission = () -> userService
                .hasCurrentUserPermissionToCreateObjectOfType(LEADERBOARD)
                && userService.hasCurrentUserAnyPermission(REGATTA.getPermission(READ), null);
        final Button createRegattaLeaderboardBtn = buttonPanel.addAction(
                stringMessages.createRegattaLeaderboard() + " ...", leaderboardCreateAndRegattaReadPermission,
                this::createRegattaLeaderboard);
        createRegattaLeaderboardBtn.ensureDebugId("CreateRegattaLeaderboardButton");
        final Button createRegattaLeaderboardWithEliminationsBtn = buttonPanel.addAction(
                stringMessages.createRegattaLeaderboardWithEliminations() + " ...",
                leaderboardCreateAndRegattaReadPermission, this::createRegattaLeaderboardWithEliminations);
        createRegattaLeaderboardWithEliminationsBtn.ensureDebugId("CreateRegattaLeaderboardWithEliminationsButton");

        leaderboardRemoveButton = buttonPanel.addRemoveAction(stringMessages.remove(), leaderboardSelectionModel, true,
                () -> removeLeaderboards(leaderboardSelectionModel.getSelectedSet()));
        leaderboardRemoveButton.ensureDebugId("LeaderboardsRemoveButton");
    }

    @Override
    protected void addColumnsToLeaderboardTableAndSetSelectionModel(final UserService userService,
            final FlushableCellTable<StrippedLeaderboardDTOWithSecurity> leaderboardTable,
            AdminConsoleTableResources tableResources,
            ListDataProvider<StrippedLeaderboardDTOWithSecurity> listDataProvider) {
        ListHandler<StrippedLeaderboardDTOWithSecurity> leaderboardColumnListHandler = new ListHandler<StrippedLeaderboardDTOWithSecurity>(
                filteredLeaderboardList.getList());
        SelectionCheckboxColumn<StrippedLeaderboardDTOWithSecurity> selectionCheckboxColumn = createSortableSelectionCheckboxColumn(
                leaderboardTable, tableResources, leaderboardColumnListHandler, listDataProvider);
        AnchorCell anchorCell = new AnchorCell();
        Column<StrippedLeaderboardDTOWithSecurity, SafeHtml> linkColumn = new Column<StrippedLeaderboardDTOWithSecurity, SafeHtml>(
                anchorCell) {
            @Override
            public SafeHtml getValue(StrippedLeaderboardDTOWithSecurity object) {
                final String link = EntryPointWithSettingsLinkFactory.createLeaderboardLink(
                        new LeaderboardContextDefinition(object.getName(), object.displayName),
                        new LeaderboardPerspectiveOwnSettings(showRaceDetails));
                return ANCHORTEMPLATE.cell(UriUtils.fromString(link), object.getName());
            }

        };
        linkColumn.setSortable(true);
        leaderboardColumnListHandler.setComparator(linkColumn, new Comparator<StrippedLeaderboardDTOWithSecurity>() {
            @Override
            public int compare(StrippedLeaderboardDTOWithSecurity o1, StrippedLeaderboardDTOWithSecurity o2) {
                boolean ascending = isSortedAscending();
                if (o1.getName().equals(o2.getName())) {
                    return 0;
                }
                int val = -1;
                val = (o1 != null && o2 != null && ascending) ? (o1.getName().compareTo(o2.getName()))
                        : -(o2.getName().compareTo(o1.getName()));

                return val;
            }

            private boolean isSortedAscending() {
                ColumnSortList sortList = leaderboardTable.getColumnSortList();
                return sortList.size() > 0 & sortList.get(0).isAscending();
            }
        });
        TextColumn<StrippedLeaderboardDTOWithSecurity> leaderboardDisplayNameColumn = new TextColumn<StrippedLeaderboardDTOWithSecurity>() {
            @Override
            public String getValue(StrippedLeaderboardDTOWithSecurity leaderboard) {
                return leaderboard.getDisplayName() != null ? leaderboard.getDisplayName() : "";
            }
        };
        leaderboardDisplayNameColumn.setSortable(true);
        leaderboardColumnListHandler.setComparator(leaderboardDisplayNameColumn,
                new Comparator<StrippedLeaderboardDTOWithSecurity>() {
                    @Override
                    public int compare(StrippedLeaderboardDTOWithSecurity o1, StrippedLeaderboardDTOWithSecurity o2) {
                        return new NaturalComparator().compare(o1.getDisplayName(), o2.getDisplayName());
                    }
                });

        TextColumn<StrippedLeaderboardDTOWithSecurity> leaderboardCanBoatsOfCompetitorsChangePerRaceColumn = new TextColumn<StrippedLeaderboardDTOWithSecurity>() {
            @Override
            public String getValue(StrippedLeaderboardDTOWithSecurity leaderboard) {
                return leaderboard.canBoatsOfCompetitorsChangePerRace ? stringMessages.yes() : stringMessages.no();
            }
        };
        leaderboardCanBoatsOfCompetitorsChangePerRaceColumn.setSortable(true);
        leaderboardColumnListHandler.setComparator(leaderboardCanBoatsOfCompetitorsChangePerRaceColumn,
                (l1, l2) -> Boolean.valueOf(l1.canBoatsOfCompetitorsChangePerRace)
                        .compareTo(Boolean.valueOf(l2.canBoatsOfCompetitorsChangePerRace)));
        TextColumn<StrippedLeaderboardDTOWithSecurity> discardingOptionsColumn = new TextColumn<StrippedLeaderboardDTOWithSecurity>() {
            @Override
            public String getValue(StrippedLeaderboardDTOWithSecurity leaderboard) {
                String result = "";
                if (leaderboard.discardThresholds != null) {
                    for (int discardThreshold : leaderboard.discardThresholds) {
                        result += discardThreshold + " ";
                    }
                }
                return result;
            }
        };
        discardingOptionsColumn.setSortable(true);
        leaderboardColumnListHandler.setComparator(discardingOptionsColumn, (o1, o2) -> {
            String s1 = "";
            String s2 = "";
            if (o1.discardThresholds != null) {
                for (int i1 : o1.discardThresholds) {
                    s1 += i1;
                }
            }
            if (o2.discardThresholds != null) {
                for (int i2 : o2.discardThresholds) {
                    s2 += i2;
                }
            }
            return new NaturalComparator().compare(s1, s2);
        });
        TextColumn<StrippedLeaderboardDTOWithSecurity> leaderboardTypeColumn = new TextColumn<StrippedLeaderboardDTOWithSecurity>() {
            @Override
            public String getValue(StrippedLeaderboardDTOWithSecurity leaderboard) {
                return leaderboard.type.toString();
            }
        };
        leaderboardTypeColumn.setSortable(true);
        leaderboardColumnListHandler.setComparator(leaderboardTypeColumn, (o1, o2) -> o1.type.compareTo(o2.type));
        TextColumn<StrippedLeaderboardDTOWithSecurity> scoringSystemColumn = new TextColumn<StrippedLeaderboardDTOWithSecurity>() {
            @Override
            public String getValue(StrippedLeaderboardDTOWithSecurity leaderboard) {
                return leaderboard.scoringScheme == null ? ""
                        : ScoringSchemeTypeFormatter.format(leaderboard.scoringScheme, stringMessages);
            }
        };
        scoringSystemColumn.setSortable(true);
        leaderboardColumnListHandler.setComparator(scoringSystemColumn, (o1, o2) -> {
            String s1 = o1.scoringScheme == null ? null : o1.scoringScheme.toString();
            String s2 = o2.scoringScheme == null ? null : o2.scoringScheme.toString();
            return new NaturalComparator().compare(s1, s2);
        });
        TextColumn<StrippedLeaderboardDTOWithSecurity> courseAreasColumn = new TextColumn<StrippedLeaderboardDTOWithSecurity>() {
            @Override
            public String getValue(StrippedLeaderboardDTOWithSecurity leaderboard) {
                return Util.joinStrings(", ", Util.map(leaderboard.courseAreas, CourseAreaDTO::getName));
            }
        };
        courseAreasColumn.setSortable(true);
        leaderboardColumnListHandler.setComparator(courseAreasColumn,
                (o1, o2) -> new NaturalComparator().compare(Util.joinStrings(", ", Util.map(o1.courseAreas, CourseAreaDTO::getName)),
                        Util.joinStrings(", ", Util.map(o2.courseAreas, CourseAreaDTO::getName))));

        final HasPermissions type = SecuredDomainType.LEADERBOARD;
        final AccessControlledActionsColumn<StrippedLeaderboardDTOWithSecurity, LeaderboardConfigImagesBarCell> leaderboardActionColumn = create(
                new LeaderboardConfigImagesBarCell(stringMessages), userService);

        leaderboardActionColumn.addAction(LeaderboardConfigImagesBarCell.ACTION_UPDATE, UPDATE, this::editLeaderboard);
        leaderboardActionColumn.addAction(LeaderboardConfigImagesBarCell.ACTION_DELETE, DELETE, leaderboardDTO -> {
            if (Window.confirm(stringMessages.doYouReallyWantToRemoveLeaderboard(leaderboardDTO.getName()))) {
                removeLeaderboard(leaderboardDTO);
            }
        });
        leaderboardActionColumn.addAction(LeaderboardConfigImagesBarCell.ACTION_EDIT_SCORES, UPDATE, leaderboardDTO -> {
            String leaderboardEditingUrl = EntryPointWithSettingsLinkFactory
                    .createLeaderboardEditingLink(leaderboardDTO.getName());
            Window.open(leaderboardEditingUrl, "_blank", null);
        });
        leaderboardActionColumn.addAction(LeaderboardConfigImagesBarCell.ACTION_EDIT_COMPETITORS, UPDATE,
                leaderboardDTO -> {
                    EditCompetitorsDialog editCompetitorsDialog = new EditCompetitorsDialog(sailingServiceWrite, userService,
                            leaderboardDTO.getName(), leaderboardDTO.boatClassName,
                            /* createWithBoatByDefault */ !leaderboardDTO.canBoatsOfCompetitorsChangePerRace,
                            stringMessages, errorReporter, new DialogCallback<List<CompetitorWithBoatDTO>>() {
                                @Override
                                public void cancel() {
                                }

                                @Override
                                public void ok(final List<CompetitorWithBoatDTO> result) {
                                }
                            });
                    editCompetitorsDialog.show();
                });
        leaderboardActionColumn.addAction(LeaderboardConfigImagesBarCell.ACTION_CONFIGURE_URL, READ,
                leaderboardDTO -> {
            sailingServiceWrite.getAvailableDetailTypesForLeaderboard(leaderboardDTO.getName(), null,
                    new AsyncCallback<Iterable<DetailType>>() {
                        @Override
                        public void onFailure(Throwable caught) {
                            logger.log(Level.WARNING, "Could not load detailtypes for leaderboard", caught);
                        }

                        @Override
                        public void onSuccess(Iterable<DetailType> result) {
                            openLeaderboardUrlConfigDialog(leaderboardDTO, result);
                        }
                    });
        });
        leaderboardActionColumn.addAction(LeaderboardConfigImagesBarCell.ACTION_EXPORT_XML, READ,
                leaderboardDTO -> Window.open(UriUtils
                        .fromString("/export/xml?domain=leaderboard&name=" + leaderboardDTO.getName()).asString(), "",
                        null));
        leaderboardActionColumn.addAction(LeaderboardConfigImagesBarCell.ACTION_OPEN_COACH_DASHBOARD, READ,
                leaderboardDTO -> {
                    Map<String, String> dashboardURLParameters = new HashMap<String, String>();
                    dashboardURLParameters.put("leaderboardName", leaderboardDTO.getName());
                    Window.open(EntryPointLinkFactory.createDashboardLink(dashboardURLParameters), "", null);
                });
        leaderboardActionColumn.addAction(LeaderboardConfigImagesBarCell.ACTION_SHOW_REGATTA_LOG, READ,
                leaderboardDTO -> showRegattaLog());
        leaderboardActionColumn.addAction(LeaderboardConfigImagesBarCell.ACTION_CREATE_PAIRINGLIST, UPDATE,
                this::createPairingListTemplate);
        leaderboardActionColumn.addAction(LeaderboardConfigImagesBarCell.ACTION_PRINT_PAIRINGLIST, READ,
                this::openPairingListEntryPoint);
        final DialogConfig<StrippedLeaderboardDTOWithSecurity> config = EditOwnershipDialog.create(
                userService.getUserManagementWriteService(), type,
                leaderboardDTO -> reloadLeaderboardForTable(leaderboardDTO.getName()), stringMessages);
        leaderboardActionColumn.addAction(LeaderboardConfigImagesBarCell.ACTION_CHANGE_OWNERSHIP, CHANGE_OWNERSHIP,
                new Consumer<StrippedLeaderboardDTOWithSecurity>() {
                    @Override
                    public void accept(StrippedLeaderboardDTOWithSecurity t) {
                        config.openOwnershipDialog(t);
                    }
        });
        final EditACLDialog.DialogConfig<StrippedLeaderboardDTOWithSecurity> configACL = EditACLDialog.create(
                userService.getUserManagementWriteService(), type,
                leaderboardDTO -> reloadLeaderboardForTable(leaderboardDTO.getName()), stringMessages);
        leaderboardActionColumn.addAction(DefaultActionsImagesBarCell.ACTION_CHANGE_ACL, DefaultActions.CHANGE_ACL,
                new Consumer<StrippedLeaderboardDTOWithSecurity>() {
                    @Override
                    public void accept(StrippedLeaderboardDTOWithSecurity t) {
                        configACL.openDialog(t);
                    }
        });
        leaderboardTable.addColumn(selectionCheckboxColumn, selectionCheckboxColumn.getHeader());
        leaderboardTable.addColumn(linkColumn, stringMessages.name());
        leaderboardTable.addColumn(leaderboardDisplayNameColumn, stringMessages.displayName());
        leaderboardTable.addColumn(leaderboardCanBoatsOfCompetitorsChangePerRaceColumn,
                stringMessages.canBoatsChange());
        leaderboardTable.addColumn(discardingOptionsColumn, stringMessages.discarding());
        leaderboardTable.addColumn(leaderboardTypeColumn, stringMessages.type());
        leaderboardTable.addColumn(scoringSystemColumn, stringMessages.scoringSystem());
        leaderboardTable.addColumn(courseAreasColumn, stringMessages.courseAreas());
        SecuredDTOOwnerColumn.configureOwnerColumns(leaderboardTable, leaderboardColumnListHandler, stringMessages);
        leaderboardTable.addColumn(leaderboardActionColumn, stringMessages.actions());
        leaderboardTable.addColumnSortHandler(leaderboardColumnListHandler);
        leaderboardTable.setSelectionModel(selectionCheckboxColumn.getSelectionModel(),
                selectionCheckboxColumn.getSelectionManager());
    }

    private void editLeaderboard(StrippedLeaderboardDTO leaderboardDTO) {
        final String oldLeaderboardName = leaderboardDTO.getName();
        List<StrippedLeaderboardDTO> otherExistingLeaderboard = new ArrayList<StrippedLeaderboardDTO>();
        otherExistingLeaderboard.addAll(availableLeaderboardList);
        otherExistingLeaderboard.remove(leaderboardDTO);
        if (leaderboardDTO.type.isMetaLeaderboard()) {
            Notification.notify(stringMessages.metaLeaderboardCannotBeChanged(), NotificationType.ERROR);
        } else {
            AbstractLeaderboardDialog<?> dialog;
            switch (leaderboardDTO.type) {
            case RegattaLeaderboard:
                dialog = new RegattaLeaderboardEditDialog(Collections.unmodifiableCollection(otherExistingLeaderboard),
                        Collections.unmodifiableCollection(allRegattas),
                        createLeaderboardDescriptor(leaderboardDTO,
                                /* scoring scheme is provided by regatta, not leaderboard */ null),
                        stringMessages, errorReporter, new DialogCallback<LeaderboardDescriptor>() {
                            @Override
                            public void cancel() {
                            }

                            @Override
                            public void ok(LeaderboardDescriptor result) {
                                updateLeaderboard(oldLeaderboardName, result);
                            }
                        });
                dialog.show();
                break;
            case RegattaLeaderboardWithEliminations:
                dialog = new RegattaLeaderboardWithEliminationsEditDialog(sailingServiceWrite, userService,
                        Collections.unmodifiableCollection(otherExistingLeaderboard),
                        Collections.unmodifiableCollection(allRegattas),
                        new LeaderboardDescriptorWithEliminations(
                                createLeaderboardDescriptor(leaderboardDTO,
                                        /* scoring scheme is provided by regatta, not leaderboard */ null),
                                /* eliminated competitors */ null),
                        stringMessages, errorReporter, new DialogCallback<LeaderboardDescriptorWithEliminations>() {
                            @Override
                            public void cancel() {
                            }

                            @Override
                            public void ok(LeaderboardDescriptorWithEliminations result) {
                                updateLeaderboard(oldLeaderboardName, result);
                                sailingServiceWrite.setEliminatedCompetitors(oldLeaderboardName,
                                        result.getEliminatedCompetitors(), new AsyncCallback<Void>() {
                                            @Override
                                            public void onFailure(Throwable caught) {
                                                errorReporter.reportError(
                                                        "Error trying to update eliminated competitors for leaderboard "
                                                                + oldLeaderboardName + ": " + caught.getMessage());
                                            }

                                            @Override
                                            public void onSuccess(Void v) {
                                                // nothing to do for now; maybe if the table once will show the number
                                                // of eliminated competitors or similar, update it
                                            }
                                        });
                            }
                        });
                dialog.show();
                break;
            case FlexibleLeaderboard:
                openUpdateFlexibleLeaderboardDialog(leaderboardDTO, otherExistingLeaderboard, leaderboardDTO.getName(),
                        createLeaderboardDescriptor(leaderboardDTO, leaderboardDTO.scoringScheme));
                break;
            default:
                Notification.notify(stringMessages.unknownLeaderboardType(leaderboardDTO.type.name()),
                        NotificationType.ERROR);
            }
        }
    }

    private LeaderboardDescriptor createLeaderboardDescriptor(StrippedLeaderboardDTO leaderboardDTO,
            ScoringSchemeType scoringScheme) {
        return new LeaderboardDescriptor(leaderboardDTO.getName(), leaderboardDTO.displayName, scoringScheme,
                leaderboardDTO.discardThresholds, leaderboardDTO.regattaName, Util.mapToArrayList(leaderboardDTO.courseAreas, CourseAreaDTO::getId));
    }

    @Override
    protected void addColumnsToRacesTable(CellTable<RaceColumnDTOAndFleetDTOWithNameBasedEquality> racesTable) {
        TextColumn<RaceColumnDTOAndFleetDTOWithNameBasedEquality> explicitFactorColumn = new TextColumn<RaceColumnDTOAndFleetDTOWithNameBasedEquality>() {
            @Override
            public String getValue(RaceColumnDTOAndFleetDTOWithNameBasedEquality object) {
                return object.getA().getExplicitFactor() == null ? "" : object.getA().getExplicitFactor().toString();
            }
        };
        Column<RaceColumnDTOAndFleetDTOWithNameBasedEquality, Boolean> isMedalRaceCheckboxColumn = new Column<RaceColumnDTOAndFleetDTOWithNameBasedEquality, Boolean>(
                new DisablableCheckboxCell(new IsEnabled() {
                    @Override
                    public boolean isEnabled() {
                        return getSelectedLeaderboard() != null
                                && !getSelectedLeaderboard().type.isRegattaLeaderboard();
                    }
                })) {
            @Override
            public Boolean getValue(RaceColumnDTOAndFleetDTOWithNameBasedEquality race) {
                return race.getA().isMedalRace();
            }
        };
        isMedalRaceCheckboxColumn
                .setFieldUpdater(new FieldUpdater<RaceColumnDTOAndFleetDTOWithNameBasedEquality, Boolean>() {
                    @Override
                    public void update(int index, RaceColumnDTOAndFleetDTOWithNameBasedEquality object, Boolean value) {
                        setIsMedalRace(getSelectedLeaderboard().getName(), object.getA(), value);
                    }
                });
        isMedalRaceCheckboxColumn.setHorizontalAlignment(HasHorizontalAlignment.ALIGN_CENTER);
        TextColumn<RaceColumnDTOAndFleetDTOWithNameBasedEquality> isLinkedRaceColumn = new TextColumn<RaceColumnDTOAndFleetDTOWithNameBasedEquality>() {
            @Override
            public String getValue(RaceColumnDTOAndFleetDTOWithNameBasedEquality raceColumnAndFleetName) {
                boolean isTrackedRace = raceColumnAndFleetName.getA().isTrackedRace(raceColumnAndFleetName.getB());
                return isTrackedRace ? stringMessages.yes() : stringMessages.no();
            }
        };
        final AccessControlledActionsColumn<RaceColumnDTOAndFleetDTOWithNameBasedEquality, LeaderboardRaceConfigImagesBarCell> actionsColumn = create(
                new LeaderboardRaceConfigImagesBarCell(this, stringMessages), userService,
                item -> getSelectedLeaderboard());
        actionsColumn.addAction(ACTION_EDIT, UPDATE, this::editRaceColumnOfLeaderboard);
        actionsColumn.addAction(ACTION_UNLINK, UPDATE,
                object -> unlinkRaceColumnFromTrackedRace(object.getA().getRaceColumnName(), object.getB()));
        actionsColumn.addAction(ACTION_REMOVE, UPDATE, object -> {
            if (Window.confirm(stringMessages.reallyRemoveRace(object.getA().getRaceColumnName()))) {
                removeRaceColumn(object.getA());
            }
        });
        actionsColumn.addAction(ACTION_REFRESH_RACELOG, UPDATE,
                object -> refreshRaceLog(object.getA(), object.getB(), true));
        actionsColumn.addAction(ACTION_SET_STARTTIME, UPDATE, object -> setStartTime(object.getA(), object.getB()));
        actionsColumn.addAction(ACTION_SET_FINISHING_AND_FINISH_TIME, UPDATE,
                object -> setEndTime(object.getA(), object.getB()));
        actionsColumn.addAction(ACTION_SHOW_RACELOG, UPDATE, object -> showRaceLog(object.getA(), object.getB()));
        actionsColumn.addAction(ACTION_EDIT_COMPETITOR_TO_BOAT_MAPPINGS, UPDATE,
                object -> editCompetitorToBoatMappings(object.getA(), object.getB()));
        actionsColumn.addAction(ACTION_CERTIFICATE_ASSIGNMENT, READ, object -> assignCertificates(object));
        actionsColumn.addAction(ACTION_SCRATCH_BOAT_SELECTION, READ, object -> selectScratchBoat(object));
        actionsColumn.addAction(ACTION_SET_IMPLIED_WIND, READ, object -> setImpliedWind(object));
        racesTable.addColumn(isMedalRaceCheckboxColumn, stringMessages.medalRace());
        racesTable.addColumn(isLinkedRaceColumn, stringMessages.islinked());
        racesTable.addColumn(explicitFactorColumn, stringMessages.factor());
        racesTable.addColumn(actionsColumn, stringMessages.actions());
        racesTable.ensureDebugId("RacesCellTable");
    }

    @Override
    protected void addSelectedLeaderboardRacesControls(Panel racesPanel) {
        addRaceColumnsButton = new Button(stringMessages.actionAddRaces() + "...");
        addRaceColumnsButton.ensureDebugId("AddRacesButton");
        addRaceColumnsButton.addClickHandler(event -> {
            if (getSelectedLeaderboard().type.isRegattaLeaderboard()) {
                Notification.notify(stringMessages.cannotAddRacesToRegattaLeaderboardButOnlyToRegatta(),
                        NotificationType.ERROR);
            } else {
                addRaceColumnsToLeaderboard();
            }
        });
        racesPanel.add(addRaceColumnsButton);
        columnMoveUpButton = new Button(stringMessages.columnMoveUp());
        columnMoveUpButton.ensureDebugId("MoveRaceUpButton");
        columnMoveUpButton.addClickHandler(event -> moveSelectedRaceColumnUp());
        racesPanel.add(columnMoveUpButton);

        columnMoveDownButton = new Button(stringMessages.columnMoveDown());
        columnMoveDownButton.ensureDebugId("MoveRaceDownButton");
        columnMoveDownButton.addClickHandler(event -> moveSelectedRaceColumnDown());
        racesPanel.add(columnMoveDownButton);
    }

    protected void openUpdateFlexibleLeaderboardDialog(final StrippedLeaderboardDTO leaderboardDTO,
            final List<StrippedLeaderboardDTO> otherExistingLeaderboard, final String oldLeaderboardName,
            final LeaderboardDescriptor descriptor) {
        sailingServiceWrite.getEvents(new MarkedAsyncCallback<List<EventDTO>>(new AsyncCallback<List<EventDTO>>() {
            @Override
            public void onSuccess(List<EventDTO> result) {
                openUpdateFlexibleLeaderboardDialog(leaderboardDTO, otherExistingLeaderboard, oldLeaderboardName,
                        descriptor, result);
            }

            @Override
            public void onFailure(Throwable caught) {
                openUpdateFlexibleLeaderboardDialog(leaderboardDTO, otherExistingLeaderboard, oldLeaderboardName,
                        descriptor, new ArrayList<EventDTO>());
            }
        }));
    }

    protected void openUpdateFlexibleLeaderboardDialog(StrippedLeaderboardDTO leaderboardDTO,
            List<StrippedLeaderboardDTO> otherExistingLeaderboard, final String oldLeaderboardName,
            LeaderboardDescriptor descriptor, List<EventDTO> existingEvents) {
        FlexibleLeaderboardEditDialog dialog = new FlexibleLeaderboardEditDialog(
                Collections.unmodifiableCollection(otherExistingLeaderboard), descriptor, stringMessages,
                Collections.unmodifiableList(existingEvents), errorReporter,
                new DialogCallback<LeaderboardDescriptor>() {
                    @Override
                    public void cancel() {
                    }

                    @Override
                    public void ok(LeaderboardDescriptor result) {
                        updateLeaderboard(oldLeaderboardName, result);
                    }
                });
        dialog.show();
    }

    /**
     * Assembles a dialog that other parts of the application can use to let the user parameterize a leaderboard and
     * obtain the according URL for it. This keeps the "secrets" of which URL parameters have which meaning encapsulated
     * within this class.
     * <p>
     * 
     * The implementation by and large uses the {@link LeaderboardSettingsDialogComponent}'s widget and adds to it a
     * checkbox for driving the {@link #LeaderboardUrlSettings.PARAM_EMBEDDED} field.
     * 
     * @param leaderboard
     * @param availableDetailType
     * 
     * @see LeaderboardEntryPoint#getUrl(String, LeaderboardSettings, boolean)
     */
    private void openLeaderboardUrlConfigDialog(AbstractLeaderboardDTO leaderboard,
            Iterable<DetailType> availableDetailType) {
        final AbstractLeaderboardPerspectiveLifecycle lifeCycle;
        if (leaderboard.type.isMetaLeaderboard()) {
            lifeCycle = new MetaLeaderboardPerspectiveLifecycle(stringMessages, leaderboard, availableDetailType);
        } else {
            lifeCycle = new LeaderboardPerspectiveLifecycle(stringMessages, leaderboard, availableDetailType);
        }
        final LeaderboardContextDefinition leaderboardContextSettings = new LeaderboardContextDefinition(
                leaderboard.getName(), leaderboard.getDisplayName());
        final LinkWithSettingsGenerator<PerspectiveCompositeSettings<LeaderboardPerspectiveOwnSettings>> linkWithSettingsGenerator = new LinkWithSettingsGenerator<>(
                EntryPointLinkFactory.LEADERBOARD_PATH, lifeCycle::createDefaultSettings, leaderboardContextSettings);
        SettingsDialogForLinkSharing<PerspectiveCompositeSettings<LeaderboardPerspectiveOwnSettings>> dialog = new SettingsDialogForLinkSharing<>(
                linkWithSettingsGenerator, lifeCycle, stringMessages);
        dialog.ensureDebugId("LeaderboardPageUrlConfigurationDialog");
        dialog.show();
    }

    private void editCompetitorToBoatMappings(final RaceColumnDTO raceColumnDTO, final FleetDTO fleetDTO) {
        final String selectedLeaderboardName = getSelectedLeaderboardName();
        final String raceColumnName = raceColumnDTO.getName();
        final String fleetName = fleetDTO.getName();
        final String raceName = LeaderboardNameConstants.DEFAULT_FLEET_NAME.equals(fleetName) ? raceColumnName
                : raceColumnName + ", " + fleetName;
        ShowCompetitorToBoatMappingsDialog dialog = new ShowCompetitorToBoatMappingsDialog(sailingServiceWrite,
                stringMessages, errorReporter, selectedLeaderboardName, raceColumnName, fleetName, raceName,
                userService);
        dialog.center();
    }

    private void setStartTime(RaceColumnDTO raceColumnDTO, FleetDTO fleetDTO) {
        new SetStartTimeDialog(sailingServiceWrite, errorReporter, getSelectedLeaderboardName(), raceColumnDTO.getName(),
                fleetDTO.getName(), stringMessages, new DialogCallback<RaceLogSetStartTimeAndProcedureDTO>() {
                    @Override
                    public void ok(RaceLogSetStartTimeAndProcedureDTO editedObject) {
                        sailingServiceWrite.setStartTimeAndProcedure(editedObject, new AsyncCallback<Boolean>() {
                            @Override
                            public void onFailure(Throwable caught) {
                                errorReporter.reportError(caught.getMessage());
                            }

                            @Override
                            public void onSuccess(Boolean result) {
                                if (!result) {
                                    Notification.notify(stringMessages.failedToSetNewStartTime(),
                                            NotificationType.ERROR);
                                }
                            }
                        });

                    }

                    @Override
                    public void cancel() {
                    }
                }).show();
    }

    private void setEndTime(RaceColumnDTO raceColumnDTO, FleetDTO fleetDTO) {
        new SetFinishingAndFinishedTimeDialog(sailingServiceWrite, errorReporter, getSelectedLeaderboardName(),
                raceColumnDTO.getName(), fleetDTO.getName(), stringMessages,
                new DialogCallback<RaceLogSetFinishingAndFinishTimeDTO>() {
                    @Override
                    public void ok(RaceLogSetFinishingAndFinishTimeDTO editedObject) {
                        sailingServiceWrite.setFinishingAndEndTime(editedObject,
                                new AsyncCallback<Pair<Boolean, Boolean>>() {
                                    @Override
                                    public void onFailure(Throwable caught) {
                                        errorReporter.reportError(caught.getMessage());
                                    }

                                    @Override
                                    public void onSuccess(Pair<Boolean, Boolean> result) {
                                        if (!result.getA() || !result.getB()) {
                                            Notification.notify(stringMessages.failedToSetNewFinishingAndFinishTime(),
                                                    NotificationType.ERROR);
                                        }
                                    }
                                });
                    }

                    @Override
                    public void cancel() {
                    }
                }).show();
    }

    private void removeRaceColumn(final RaceColumnDTO raceColumnDTO) {
        final String selectedLeaderboardName = getSelectedLeaderboardName();
        final String raceColumnString = raceColumnDTO.getRaceColumnName();
        sailingServiceWrite.removeLeaderboardColumn(getSelectedLeaderboardName(), raceColumnString,
                new MarkedAsyncCallback<Void>(new AsyncCallback<Void>() {
                    @Override
                    public void onFailure(Throwable t) {
                        errorReporter.reportError("Error trying to remove leaderboard race column " + raceColumnDTO
                                + " in leaderboard " + getSelectedLeaderboardName() + ": " + t.getMessage());
                    }

                    @Override
                    public void onSuccess(Void arg0) {
                        loadAndRefreshLeaderboard(selectedLeaderboardName);
                    }
                }));
    }

    /**
     * The selected row is potentially only one of several fleet-based rows of the same RaceColumn. In this case, move
     * all fleet-based rows of the same RaceColumn down.
     */
    private void moveSelectedRaceColumnDown() {
        final String selectedLeaderboardName = getSelectedLeaderboardName();
        final String selectedRaceColumnName = getSelectedRaceColumnWithFleet().getA().getRaceColumnName();
        sailingServiceWrite.moveLeaderboardColumnDown(getSelectedLeaderboardName(), selectedRaceColumnName,
                new MarkedAsyncCallback<Void>(new AsyncCallback<Void>() {
                    @Override
                    public void onFailure(Throwable caught) {
                        errorReporter.reportError("Error trying to move leaderboard race column "
                                + selectedRaceColumnName + " in leaderboard " + getSelectedLeaderboardName() + " down: "
                                + caught.getMessage());
                    }

                    @Override
                    public void onSuccess(Void result) {
                        loadAndRefreshLeaderboard(selectedLeaderboardName);
                    }
                }));
    }

    /**
     * The selected row is potentially only one of several fleet-based rows of the same RaceColumn. In this case, move
     * all fleet-based rows of the same RaceColumn down.
     */
    private void moveSelectedRaceColumnUp() {
        final String selectedLeaderboardName = getSelectedLeaderboardName();
        final String selectedRaceColumnName = getSelectedRaceColumnWithFleet().getA().getRaceColumnName();
        sailingServiceWrite.moveLeaderboardColumnUp(getSelectedLeaderboardName(), selectedRaceColumnName,
                new MarkedAsyncCallback<Void>(new AsyncCallback<Void>() {
                    @Override
                    public void onFailure(Throwable caught) {
                        errorReporter.reportError("Error trying to move leaderboard race column "
                                + selectedRaceColumnName + " in leaderboard " + getSelectedLeaderboardName() + " up: "
                                + caught.getMessage());
                    }

                    @Override
                    public void onSuccess(Void result) {
                        loadAndRefreshLeaderboard(selectedLeaderboardName);
                    }
                }));
    }

    @Override
    protected void leaderboardRaceColumnSelectionChanged() {
        selectedRaceInLeaderboard = getSelectedRaceColumnWithFleet();
        if (selectedRaceInLeaderboard != null) {
            columnMoveUpButton.setEnabled(true);
            columnMoveDownButton.setEnabled(true);
            selectTrackedRaceInRaceList();
        } else {
            columnMoveUpButton.setEnabled(false);
            columnMoveDownButton.setEnabled(false);
            trackedRacesListComposite.clearSelection();
        }
    }

    private void setIsMedalRace(String leaderboardName, final RaceColumnDTO raceInLeaderboard,
            final boolean isMedalRace) {
        sailingServiceWrite.updateIsMedalRace(leaderboardName, raceInLeaderboard.getRaceColumnName(), isMedalRace,
                new AsyncCallback<Void>() {
                    @Override
                    public void onFailure(Throwable caught) {
                        errorReporter.reportError(stringMessages.errorUpdatingIsMedalRace(caught.getMessage()));
                    }

                    @Override
                    public void onSuccess(Void result) {
                        getSelectedLeaderboard().setIsMedalRace(raceInLeaderboard.getRaceColumnName(), isMedalRace);
                    }
                });
    }

    private void addRaceColumnsToLeaderboard() {
        final String leaderboardName = getSelectedLeaderboardName();
        final List<RaceColumnDTO> existingRaceColumns = new ArrayList<RaceColumnDTO>();
        for (RaceColumnDTOAndFleetDTOWithNameBasedEquality pair : raceColumnTable.getDataProvider().getList()) {
            existingRaceColumns.add(pair.getA());
        }
        final RaceColumnsInLeaderboardDialog raceDialog = new RaceColumnsInLeaderboardDialog(existingRaceColumns,
                stringMessages, new DialogCallback<List<RaceColumnDTO>>() {
                    @Override
                    public void cancel() {
                    }

                    @Override
                    public void ok(final List<RaceColumnDTO> result) {
                        updateRaceColumnsOfLeaderboard(leaderboardName, existingRaceColumns, result);
                    }
                });
        raceDialog.ensureDebugId("RaceColumnsInLeaderboardDialog");
        raceDialog.show();
    }

    private void updateRaceColumnsOfLeaderboard(final String leaderboardName, List<RaceColumnDTO> existingRaceColumns,
            List<RaceColumnDTO> newRaceColumns) {
        final List<Util.Pair<String, Boolean>> raceColumnsToAdd = new ArrayList<Util.Pair<String, Boolean>>();

        for (RaceColumnDTO newRaceColumn : newRaceColumns) {
            if (!existingRaceColumns.contains(newRaceColumn)) {
                raceColumnsToAdd
                        .add(new Util.Pair<String, Boolean>(newRaceColumn.getName(), newRaceColumn.isMedalRace()));
            }
        }

        sailingServiceWrite.addColumnsToLeaderboard(leaderboardName, raceColumnsToAdd,
                new MarkedAsyncCallback<Void>(new AsyncCallback<Void>() {
                    @Override
                    public void onFailure(Throwable caught) {
                        errorReporter.reportError("Error trying to add race columns to leaderboard " + leaderboardName
                                + ": " + caught.getMessage());
                    }

                    @Override
                    public void onSuccess(Void v) {
                        loadAndRefreshLeaderboard(leaderboardName);
                    }
                }));
    }

    @Override
    protected void leaderboardSelectionChanged() {
        Set<StrippedLeaderboardDTOWithSecurity> selectedLeaderboards = leaderboardSelectionModel.getSelectedSet();
        boolean canDeleteAllSelected = true;
        for (StrippedLeaderboardDTOWithSecurity leaderboard : selectedLeaderboards) {
            if (!userService.hasPermission(leaderboard, DefaultActions.DELETE)) {
                canDeleteAllSelected = false;
            }
        }

        leaderboardRemoveButton.setEnabled(!selectedLeaderboards.isEmpty() && canDeleteAllSelected);

        final StrippedLeaderboardDTOWithSecurity selectedLeaderboard = getSelectedLeaderboard();
        if (leaderboardSelectionModel.getSelectedSet().size() == 1 && selectedLeaderboard != null) {
            raceColumnTable.getDataProvider().getList().clear();
            for (RaceColumnDTO raceColumn : selectedLeaderboard.getRaceList()) {
                for (FleetDTO fleet : raceColumn.getFleets()) {
                    raceColumnTable.getDataProvider().getList().add(new RaceColumnDTOAndFleetDTOWithNameBasedEquality(
                            raceColumn, fleet, selectedLeaderboard));
                }
            }
            selectedLeaderBoardPanel.setVisible(true);
            selectedLeaderBoardPanel.setCaptionText("Details of leaderboard '" + selectedLeaderboard.getName() + "'");
            if (!selectedLeaderboard.type.isMetaLeaderboard()) {
                trackedRacesListComposite.setRegattaFilterValue(selectedLeaderboard.regattaName);
                trackedRacesCaptionPanel.setVisible(true);
            }

            final boolean hasPermission = userService.hasPermission(selectedLeaderboard, UPDATE);
            final boolean isRegattaLeaderboard = selectedLeaderboard.type.isRegattaLeaderboard();
            addRaceColumnsButton.setVisible(hasPermission && !isRegattaLeaderboard);
            columnMoveUpButton.setVisible(hasPermission && !isRegattaLeaderboard);
            columnMoveDownButton.setVisible(hasPermission && !isRegattaLeaderboard);
        } else {
            selectedLeaderBoardPanel.setVisible(false);
            trackedRacesCaptionPanel.setVisible(false);
            selectedRaceInLeaderboard = null;
        }
    }

    private void createFlexibleLeaderboard() {
        sailingServiceWrite.getEvents(new MarkedAsyncCallback<List<EventDTO>>(new AsyncCallback<List<EventDTO>>() {
            @Override
            public void onSuccess(List<EventDTO> result) {
                createFlexibleLeaderboard(result);
            }

            @Override
            public void onFailure(Throwable caught) {
                createFlexibleLeaderboard(new ArrayList<EventDTO>());
            }
        }));
    }

    private void createFlexibleLeaderboard(List<EventDTO> existingEvents) {
        final FlexibleLeaderboardCreateDialog dialog = new FlexibleLeaderboardCreateDialog(
                Collections.unmodifiableCollection(availableLeaderboardList), stringMessages,
                Collections.unmodifiableCollection(existingEvents), errorReporter,
                new DialogCallback<LeaderboardDescriptor>() {
                    @Override
                    public void cancel() {
                    }

                    @Override
                    public void ok(final LeaderboardDescriptor newLeaderboard) {
                        sailingServiceWrite.createFlexibleLeaderboard(newLeaderboard.getName(),
                                newLeaderboard.getDisplayName(), newLeaderboard.getDiscardThresholds(),
                                newLeaderboard.getScoringScheme(), newLeaderboard.getCourseAreaIds(),
                                new MarkedAsyncCallback<StrippedLeaderboardDTOWithSecurity>(
                                        new AsyncCallback<StrippedLeaderboardDTOWithSecurity>() {
                                            @Override
                                            public void onFailure(Throwable t) {
                                                errorReporter.reportError(
                                                        "Error trying to create the new flexible leaderboard "
                                                                + newLeaderboard.getName() + ": " + t.getMessage());
                                            }

                                            @Override
                                            public void onSuccess(StrippedLeaderboardDTOWithSecurity result) {
                                                addLeaderboard(result);
                                            }
                                        }));
                    }
                });
        dialog.ensureDebugId("FlexibleLeaderboardCreateDialog");
        dialog.show();
    }

    private void createRegattaLeaderboard() {
        RegattaLeaderboardCreateDialog dialog = new RegattaLeaderboardCreateDialog(
                Collections.unmodifiableCollection(availableLeaderboardList),
                Collections.unmodifiableCollection(allRegattas), stringMessages, errorReporter,
                new DialogCallback<LeaderboardDescriptor>() {
                    @Override
                    public void cancel() {
                    }

                    @Override
                    public void ok(final LeaderboardDescriptor newLeaderboard) {
                        RegattaName regattaIdentifier = new RegattaName(newLeaderboard.getRegattaName());
                        sailingServiceWrite.createRegattaLeaderboard(regattaIdentifier, newLeaderboard.getDisplayName(),
                                newLeaderboard.getDiscardThresholds(),
                                new AsyncCallback<StrippedLeaderboardDTOWithSecurity>() {
                                    @Override
                                    public void onFailure(Throwable t) {
                                        errorReporter.reportError("Error trying to create the new regatta leaderboard "
                                                + newLeaderboard.getName() + ": " + t.getMessage());
                                    }

                                    @Override
                                    public void onSuccess(StrippedLeaderboardDTOWithSecurity result) {
                                        addLeaderboard(result);
                                    }
                                });
                    }
                });
        dialog.ensureDebugId("RegattaLeaderboardCreateDialog");
        dialog.show();
    }

    private void createRegattaLeaderboardWithEliminations() {
        RegattaLeaderboardWithEliminationsCreateDialog dialog = new RegattaLeaderboardWithEliminationsCreateDialog(
                sailingServiceWrite, userService, Collections.unmodifiableCollection(availableLeaderboardList),
                Collections.unmodifiableCollection(allRegattas), stringMessages, errorReporter,
                new DialogCallback<LeaderboardDescriptorWithEliminations>() {
                    @Override
                    public void cancel() {
                    }

                    @Override
                    public void ok(final LeaderboardDescriptorWithEliminations newLeaderboard) {
                        sailingServiceWrite.createRegattaLeaderboardWithEliminations(newLeaderboard.getName(),
                                newLeaderboard.getDisplayName(), newLeaderboard.getRegattaName(),
                                new AsyncCallback<StrippedLeaderboardDTOWithSecurity>() {
                                    @Override
                                    public void onFailure(Throwable t) {
                                        errorReporter.reportError("Error trying to create the new regatta leaderboard "
                                                + newLeaderboard.getName() + ": " + t.getMessage());
                                    }

                                    @Override
                                    public void onSuccess(StrippedLeaderboardDTOWithSecurity result) {
                                        addLeaderboard(result);
                                        sailingServiceWrite.setEliminatedCompetitors(newLeaderboard.getName(),
                                                newLeaderboard.getEliminatedCompetitors(), new AsyncCallback<Void>() {
                                                    @Override
                                                    public void onFailure(Throwable caught) {
                                                        errorReporter.reportError(
                                                                "Error trying to set the eliminated competitors for leaderboard "
                                                                        + newLeaderboard.getName() + ": "
                                                                        + caught.getMessage());
                                                    }

                                                    @Override
                                                    public void onSuccess(Void result) {
                                                        // nothing to do for now until any elimination properties are
                                                        // shown in the leaderboard table...
                                                    }
                                                });
                                    }
                                });
                    }
                });
        dialog.ensureDebugId("RegattaLeaderboardCreateDialog");
        dialog.show();
    }

    private void addLeaderboard(StrippedLeaderboardDTOWithSecurity result) {
        filteredLeaderboardList.getList().add(result);
        availableLeaderboardList.add(result);
        leaderboardSelectionModel.clear();
        leaderboardSelectionModel.setSelected(result, true);
        loadAndRefreshLeaderboard(result);
    }

    private void updateLeaderboard(final String leaderboardName, final LeaderboardDescriptor leaderboardToUpdate) {
        sailingServiceWrite.updateLeaderboard(leaderboardName, leaderboardToUpdate.getDisplayName(),
                leaderboardToUpdate.getDiscardThresholds(), leaderboardToUpdate.getCourseAreaIds(),
                new AsyncCallback<StrippedLeaderboardDTOWithSecurity>() {
                    @Override
                    public void onFailure(Throwable t) {
                        errorReporter.reportError(
                                "Error trying to update leaderboard " + leaderboardName + ": " + t.getMessage());
                    }

                    @Override
                    public void onSuccess(StrippedLeaderboardDTOWithSecurity updatedLeaderboard) {
                        refreshLeaderboardInTable(leaderboardName, updatedLeaderboard);
                    }
                });
    }

    private void reloadLeaderboardForTable(final String leaderboardName) {
        sailingServiceWrite.getLeaderboardWithSecurity(leaderboardName,
                new AsyncCallback<StrippedLeaderboardDTOWithSecurity>() {
                    @Override
                    public void onSuccess(StrippedLeaderboardDTOWithSecurity result) {
                        refreshLeaderboardInTable(leaderboardName, result);
                    }

                    @Override
                    public void onFailure(Throwable caught) {
                        errorReporter.reportError(
                                "Error trying to load leaderboard " + leaderboardName + ": " + caught.getMessage());
                    }
                });
    }

    private void refreshLeaderboardInTable(final String oldLeaderboardName,
            StrippedLeaderboardDTOWithSecurity updatedLeaderboard) {
        int indexOfLeaderboard = 0;
        for (int i = 0; i < availableLeaderboardList.size(); i++) {
            StrippedLeaderboardDTO dao = availableLeaderboardList.get(i);
            if (dao.getName().equals(oldLeaderboardName)) {
                indexOfLeaderboard = i;
                break;
            }
        }
        availableLeaderboardList.set(indexOfLeaderboard, updatedLeaderboard);
        filterLeaderboardPanel.updateAll(availableLeaderboardList);
    }

    private void removeLeaderboards(final Collection<StrippedLeaderboardDTOWithSecurity> leaderboards) {
        if (!leaderboards.isEmpty()) {
            Set<String> leaderboardNames = new HashSet<String>();
            for (StrippedLeaderboardDTO leaderboard : leaderboards) {
                leaderboardNames.add(leaderboard.getName());
            }
            sailingServiceWrite.removeLeaderboards(leaderboardNames, new AsyncCallback<Void>() {
                @Override
                public void onFailure(Throwable caught) {
                    errorReporter.reportError("Error trying to remove the leaderboards:" + caught.getMessage());
                }

                @Override
                public void onSuccess(Void result) {
                    for (StrippedLeaderboardDTOWithSecurity leaderboard : leaderboards) {
                        removeLeaderboardFromTable(leaderboard);
                    }
<<<<<<< HEAD
                    getLeaderboardsRefresher().updateLeaderboards(availableLeaderboardList);
=======
                    getLeaderboardsRefresher().updateAndCallFillForAll(availableLeaderboardList,
                            LeaderboardConfigPanel.this.getLeaderboardsDisplayer());
>>>>>>> 3e347363
                }
            });
        }
    }

    private void removeLeaderboard(final StrippedLeaderboardDTOWithSecurity leaderBoard) {
        sailingServiceWrite.removeLeaderboard(leaderBoard.getName(),
                new MarkedAsyncCallback<Void>(new AsyncCallback<Void>() {
                    @Override
                    public void onFailure(Throwable caught) {
                        errorReporter.reportError("Error trying to remove leaderboard " + leaderBoard.getName() + ": "
                                + caught.getMessage());
                    }

                    @Override
                    public void onSuccess(Void result) {
                        removeLeaderboardFromTable(leaderBoard);
<<<<<<< HEAD
                        getLeaderboardsRefresher().updateLeaderboards(availableLeaderboardList);
=======
                        getLeaderboardsRefresher().updateAndCallFillForAll(availableLeaderboardList,
                                LeaderboardConfigPanel.this.getLeaderboardsDisplayer());
>>>>>>> 3e347363
                    }
                }));
    }

    private void removeLeaderboardFromTable(final StrippedLeaderboardDTOWithSecurity leaderBoard) {
        filteredLeaderboardList.getList().remove(leaderBoard);
        availableLeaderboardList.remove(leaderBoard);
        leaderboardSelectionModel.setSelected(leaderBoard, false);
    }

    private void createPairingListTemplate(final StrippedLeaderboardDTOWithSecurity leaderboardDTO) {
        final PairingListCreationSetupDialog dialog = new PairingListCreationSetupDialog(leaderboardDTO,
                this.stringMessages, new DialogCallback<PairingListTemplateDTO>() {

                    @Override
                    public void ok(PairingListTemplateDTO editedObject) {
                        BusyDialog busyDialog = new BusyDialog();
                        busyDialog.show();
                        sailingServiceWrite.calculatePairingListTemplate(editedObject.getFlightCount(),
                                editedObject.getGroupCount(), editedObject.getCompetitorCount(),
                                editedObject.getFlightMultiplier(), editedObject.getBoatChangeFactor(),
                                new AsyncCallback<PairingListTemplateDTO>() {
                                    @Override
                                    public void onFailure(Throwable caught) {
                                        busyDialog.hide();
                                        errorReporter.reportError(stringMessages
                                                .errorCalculatingPairingListTemplate(caught.getMessage()));
                                    }

                                    @Override
                                    public void onSuccess(PairingListTemplateDTO result) {
                                        busyDialog.hide();
                                        result.setSelectedFlightNames(editedObject.getSelectedFlightNames());
                                        openPairingListCreationDialog(leaderboardDTO, result);
                                    }
                                });
                    }

                    @Override
                    public void cancel() {
                    }
                });
        dialog.show();
    }

    private void openPairingListCreationDialog(StrippedLeaderboardDTOWithSecurity leaderboardDTO,
            PairingListTemplateDTO template) {
        PairingListCreationDialog dialog = new PairingListCreationDialog(leaderboardDTO, stringMessages, template,
                sailingServiceWrite, errorReporter);
        dialog.show();
    }

    private void openPairingListEntryPoint(StrippedLeaderboardDTOWithSecurity leaderboardDTO) {
        Map<String, String> result = new HashMap<>();
        result.put("leaderboardName", leaderboardDTO.getName());
        String link = EntryPointLinkFactory.createPairingListLink(result);
        Window.open(link, "", "");
    }
    
}<|MERGE_RESOLUTION|>--- conflicted
+++ resolved
@@ -74,11 +74,6 @@
 import com.sap.sailing.gwt.ui.adminconsole.DisablableCheckboxCell.IsEnabled;
 import com.sap.sailing.gwt.ui.adminconsole.places.AdminConsoleView.Presenter;
 import com.sap.sailing.gwt.ui.client.EntryPointLinkFactory;
-<<<<<<< HEAD
-import com.sap.sailing.gwt.ui.client.LeaderboardsDisplayer;
-import com.sap.sailing.gwt.ui.client.RegattasDisplayer;
-=======
->>>>>>> 3e347363
 import com.sap.sailing.gwt.ui.client.StringMessages;
 import com.sap.sailing.gwt.ui.leaderboard.LeaderboardEntryPoint;
 import com.sap.sailing.gwt.ui.leaderboard.ScoringSchemeTypeFormatter;
@@ -137,12 +132,7 @@
     }
 
     public LeaderboardConfigPanel(final Presenter presenter, StringMessages theStringConstants, final boolean showRaceDetails) {
-<<<<<<< HEAD
-        super(presenter.getSailingService(), presenter.getUserService(), presenter, presenter, presenter.getErrorReporter(), theStringConstants,
-                /* multi-selection */ false);
-=======
         super(presenter, theStringConstants, /* multi-selection */ false);
->>>>>>> 3e347363
         this.showRaceDetails = showRaceDetails;
         leaderboardTable.ensureDebugId("LeaderboardsCellTable");
     }
@@ -1080,12 +1070,8 @@
                     for (StrippedLeaderboardDTOWithSecurity leaderboard : leaderboards) {
                         removeLeaderboardFromTable(leaderboard);
                     }
-<<<<<<< HEAD
-                    getLeaderboardsRefresher().updateLeaderboards(availableLeaderboardList);
-=======
                     getLeaderboardsRefresher().updateAndCallFillForAll(availableLeaderboardList,
                             LeaderboardConfigPanel.this.getLeaderboardsDisplayer());
->>>>>>> 3e347363
                 }
             });
         }
@@ -1103,12 +1089,8 @@
                     @Override
                     public void onSuccess(Void result) {
                         removeLeaderboardFromTable(leaderBoard);
-<<<<<<< HEAD
-                        getLeaderboardsRefresher().updateLeaderboards(availableLeaderboardList);
-=======
                         getLeaderboardsRefresher().updateAndCallFillForAll(availableLeaderboardList,
                                 LeaderboardConfigPanel.this.getLeaderboardsDisplayer());
->>>>>>> 3e347363
                     }
                 }));
     }
