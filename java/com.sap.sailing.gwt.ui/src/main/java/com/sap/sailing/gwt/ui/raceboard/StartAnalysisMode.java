--- conflicted
+++ resolved
@@ -1,4 +1,3 @@
-<<<<<<< HEAD
 package com.sap.sailing.gwt.ui.raceboard;
 
 import java.util.ArrayList;
@@ -204,184 +203,4 @@
     private boolean isCompetitorChartEnabled() {
         return competitorChart != null;
     }
-}
-=======
-package com.sap.sailing.gwt.ui.raceboard;
-
-import java.util.ArrayList;
-import java.util.Collections;
-import java.util.List;
-
-import com.google.gwt.core.client.Scheduler;
-import com.google.gwt.core.client.Scheduler.RepeatingCommand;
-import com.google.gwt.core.client.Scheduler.ScheduledCommand;
-import com.google.gwt.event.shared.HandlerRegistration;
-import com.google.gwt.maps.client.events.idle.IdleMapEvent;
-import com.google.gwt.maps.client.events.idle.IdleMapHandler;
-import com.sap.sailing.domain.common.DetailType;
-import com.sap.sailing.gwt.settings.client.leaderboard.LeaderboardSettings;
-import com.sap.sailing.gwt.settings.client.leaderboard.LeaderboardSettingsFactory;
-import com.sap.sailing.gwt.ui.client.shared.charts.ChartSettings;
-import com.sap.sailing.gwt.ui.client.shared.charts.MultiCompetitorRaceChart;
-import com.sap.sailing.gwt.ui.client.shared.charts.MultiCompetitorRaceChartSettings;
-import com.sap.sailing.gwt.ui.client.shared.racemap.RaceMapSettings;
-import com.sap.sailing.gwt.ui.client.shared.racemap.RaceMapZoomSettings;
-import com.sap.sailing.gwt.ui.client.shared.racemap.RaceMapZoomSettings.ZoomTypes;
-import com.sap.sse.common.Duration;
-import com.sap.sse.common.impl.MillisecondsTimePoint;
-import com.sap.sse.gwt.client.player.Timer.PlayModes;
-import com.sap.sse.gwt.client.player.Timer.PlayStates;
-
-/**
- * The start analysis mode makes the competitor chart visible and sets it to speed over ground; the
- * {@link LeaderboardSettings} are adjusted such that no leg columns but only start parameters are
- * shown. The top three starters are selected when the leaderboard has been updated after setting
- * the timer to a few seconds after the start. The {@link PlayStates#Paused} is used for the timer.
- * 
- * @author Axel Uhl (d043530)
- *
- */
-public class StartAnalysisMode extends RaceBoardModeWithPerRaceCompetitors {
-    private static final Duration DURATION_AFTER_START_TO_SET_TIMER_TO_FOR_START_ANALYSIS = Duration.ONE_SECOND.times(10);
-    private static final Duration DURATION_BEFORE_START_TO_INCLUDE_IN_CHART_TIME_RANGE = Duration.ONE_SECOND.times(30);
-    private static final Duration DURATION_AFTER_START_TO_INCLUDE_IN_CHART_TIME_RANGE = Duration.ONE_SECOND.times(30);
-
-    private MultiCompetitorRaceChart competitorChart;
-
-    private boolean leaderboardSettingsAdjusted;
-
-    private boolean competitorSelectionUpdated;
-    private boolean timerAdjusted;
-    private boolean mapSettingsAndTimeZoomAdjusted;
-
-    @Override
-    public void applyTo(RaceBoardPanel raceBoardPanel) {
-        super.applyTo(raceBoardPanel);
-        this.competitorChart = raceBoardPanel.getCompetitorChart();
-    }
-
-    @Override
-    protected void updateCompetitorSelection() {
-        updateCompetitorSelection(/* howManyTopCompetitorsInRaceToSelect */ 3, getLeaderboardForSpecificTimePoint());
-    }
-
-    private void adjustMapSettings() {
-        final RaceMapSettings existingMapSettings = getRaceBoardPanel().getMap().getSettings();
-        final RaceMapSettings newMapSettings = new RaceMapSettings(
-                new RaceMapZoomSettings(Collections.singleton(ZoomTypes.BOATS), /* zoomToSelected */ false),
-                existingMapSettings.getHelpLinesSettings(),
-                existingMapSettings.getTransparentHoverlines(),
-                existingMapSettings.getHoverlineStrokeWeight(),
-                existingMapSettings.getTailLengthInMilliseconds(),
-                /* existingMapSettings.isWindUp() */ true,
-                existingMapSettings.getBuoyZoneRadius(),
-                existingMapSettings.isShowOnlySelectedCompetitors(),
-                existingMapSettings.isShowSelectedCompetitorsInfo(),
-                existingMapSettings.isShowWindStreamletColors(),
-                existingMapSettings.isShowWindStreamletOverlay(),
-                existingMapSettings.isShowSimulationOverlay(),
-                existingMapSettings.isShowMapControls(),
-                existingMapSettings.getManeuverTypesToShow(),
-                existingMapSettings.isShowDouglasPeuckerPoints()).keepDefaults(existingMapSettings);
-        // try to update the settings once; the problem is the "wind up" display; it changes pan/zoom
-        // which is a major source of instability for the map. Going twice in the map idle event handler
-        // to ensure the settings are really applied.
-        final Object[] registration = new Object[1];
-        registration[0] = getRaceBoardPanel().getMap().getMap().addIdleHandler(new IdleMapHandler() {
-            @Override
-            public void onEvent(IdleMapEvent event) {
-                Scheduler.get().scheduleDeferred(new ScheduledCommand() {
-                    @Override
-                    public void execute() {
-                        getRaceBoardPanel().getMap().updateSettings(newMapSettings);
-                    }
-                });
-                ((HandlerRegistration) registration[0]).removeHandler();
-            }
-        });
-        getRaceBoardPanel().getMap().updateSettings(newMapSettings);
-    }
-
-    @Override
-    protected void trigger() {
-        if (!leaderboardSettingsAdjusted && getLeaderboard() != null) {
-            leaderboardSettingsAdjusted = true;
-            stopReceivingLeaderboard();
-            adjustLeaderboardSettings();
-        }
-        if (!timerAdjusted && getRaceTimesInfoForRace() != null && getRaceTimesInfoForRace().startOfRace != null) {
-            timerAdjusted = true;
-            // we've done our adjustments; remove listener and let go
-            stopReceivingRaceTimesInfos();
-            // make sure we're no longer in live/playing mode/state; the start analysis is supposed to be a "frozen" display at first
-            if (getTimer().getPlayMode() == PlayModes.Live) {
-                getTimer().setPlayMode(PlayModes.Replay);
-            }
-            getTimer().pause();
-            // the following call will always trigger a leaderboard load and therefore a callback
-            // to updatedLeaderboard; therefore, updatedLeaderboard can decide when it's time to
-            // trigger the chart display and the map settings application
-            getTimer().setTime(new MillisecondsTimePoint(getRaceTimesInfoForRace().startOfRace).plus(DURATION_AFTER_START_TO_SET_TIMER_TO_FOR_START_ANALYSIS).asMillis());
-            // no need to do anything if we don't have the timing info yet; after obtaining the timing
-            // info we can start waiting for the simulation overlay and then adjust the map settings and,
-            // if available, show the competitor chart
-            if (!mapSettingsAndTimeZoomAdjusted) {
-                mapSettingsAndTimeZoomAdjusted = true;
-                Scheduler.get().scheduleFixedDelay(new RepeatingCommand() {
-                    @Override
-                    public boolean execute() {
-                        // keep trying in 500ms steps until the simulation overlay is found; this way, changing the competitor chart
-                        // settings is largely more successful
-                        final boolean simulationOverlayFound = getRaceBoardPanel().getMap().getSimulationOverlay() != null;
-                        if (simulationOverlayFound) {
-                            if (isCompetitorChartEnabled()) {
-                                getRaceBoardPanel().setCompetitorChartVisible(true);
-                                final MultiCompetitorRaceChartSettings newCompetitorChartSettings = new MultiCompetitorRaceChartSettings(
-                                        new ChartSettings(/* stepSizeInMillis */ 1000), DetailType.RACE_CURRENT_SPEED_OVER_GROUND_IN_KNOTS,
-                                        /* no second series */ null);
-                                competitorChart.updateSettings(newCompetitorChartSettings);
-                                getRaceTimePanel().getTimeRangeProvider().setTimeZoom(
-                                        new MillisecondsTimePoint(getRaceTimesInfoForRace().startOfRace).minus(DURATION_BEFORE_START_TO_INCLUDE_IN_CHART_TIME_RANGE).asDate(),
-                                        new MillisecondsTimePoint(getRaceTimesInfoForRace().startOfRace).plus(DURATION_AFTER_START_TO_INCLUDE_IN_CHART_TIME_RANGE).asDate());
-                            }
-                            adjustMapSettings();
-                        }
-                        return !simulationOverlayFound;
-                    }
-                }, /* delay in milliseconds */ 500);
-            }
-        }
-        if (getLeaderboardForSpecificTimePoint() == null &&
-                getRaceColumn() != null && getLeaderboard() != null
-                && timerAdjusted) {
-            loadLeaderboardForSpecificTimePoint(getLeaderboard().name, getRaceColumn().getName(), getTimer().getTime());
-        }
-        if (!competitorSelectionUpdated && getLeaderboardForSpecificTimePoint() != null && getCompetitorsInRace() != null) {
-            competitorSelectionUpdated = true;
-            stopReceivingCompetitorsInRace();
-            updateCompetitorSelection();
-        }
-    }
-
-    private void adjustLeaderboardSettings() {
-        final LeaderboardSettings existingSettings = getLeaderboardPanel().getSettings();
-        final List<DetailType> raceDetailsToShow = new ArrayList<>(existingSettings.getRaceDetailsToShow());
-        raceDetailsToShow.add(DetailType.RACE_SPEED_OVER_GROUND_FIVE_SECONDS_BEFORE_START);
-        raceDetailsToShow.add(DetailType.RACE_DISTANCE_TO_START_FIVE_SECONDS_BEFORE_RACE_START);
-        raceDetailsToShow.add(DetailType.DISTANCE_TO_START_AT_RACE_START);
-        raceDetailsToShow.add(DetailType.DISTANCE_TO_START_LINE);
-        raceDetailsToShow.add(DetailType.DISTANCE_TO_STARBOARD_END_OF_STARTLINE_WHEN_PASSING_START_IN_METERS);
-        raceDetailsToShow.add(DetailType.SPEED_OVER_GROUND_AT_RACE_START);
-        raceDetailsToShow.add(DetailType.SPEED_OVER_GROUND_WHEN_PASSING_START);
-        raceDetailsToShow.add(DetailType.START_TACK);
-        raceDetailsToShow.add(DetailType.RACE_GAP_TO_LEADER_IN_SECONDS);
-        raceDetailsToShow.remove(DetailType.DISPLAY_LEGS);
-        final LeaderboardSettings newSettings = LeaderboardSettingsFactory.getInstance().overrideDefaultValuesForRaceDetails(existingSettings, raceDetailsToShow);
-        getLeaderboardPanel().updateSettings(newSettings);
-    }
-    
-    private boolean isCompetitorChartEnabled() {
-        return competitorChart != null;
-    }
-}
->>>>>>> bb4ecf91
+}