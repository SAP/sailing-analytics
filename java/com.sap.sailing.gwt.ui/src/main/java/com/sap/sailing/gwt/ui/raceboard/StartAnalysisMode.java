package com.sap.sailing.gwt.ui.raceboard;

import java.util.ArrayList;
import java.util.Collections;
import java.util.List;

import com.google.gwt.core.client.Scheduler;
import com.google.gwt.core.client.Scheduler.RepeatingCommand;
import com.google.gwt.core.client.Scheduler.ScheduledCommand;
import com.google.gwt.event.shared.HandlerRegistration;
import com.google.gwt.maps.client.events.idle.IdleMapEvent;
import com.google.gwt.maps.client.events.idle.IdleMapHandler;
import com.sap.sailing.domain.common.DetailType;
import com.sap.sailing.gwt.settings.client.leaderboard.LeaderboardSettings;
import com.sap.sailing.gwt.settings.client.leaderboard.LeaderboardSettingsFactory;
import com.sap.sailing.gwt.ui.client.shared.charts.ChartSettings;
import com.sap.sailing.gwt.ui.client.shared.charts.MultiCompetitorRaceChart;
import com.sap.sailing.gwt.ui.client.shared.charts.MultiCompetitorRaceChartSettings;
import com.sap.sailing.gwt.ui.client.shared.racemap.RaceMapSettings;
import com.sap.sailing.gwt.ui.client.shared.racemap.RaceMapZoomSettings;
import com.sap.sailing.gwt.ui.client.shared.racemap.RaceMapZoomSettings.ZoomTypes;
import com.sap.sse.common.Duration;
import com.sap.sse.common.impl.MillisecondsTimePoint;
import com.sap.sse.gwt.client.player.Timer.PlayModes;
import com.sap.sse.gwt.client.player.Timer.PlayStates;

/**
 * The start analysis mode makes the competitor chart visible and sets it to speed over ground; the
 * {@link LeaderboardSettings} are adjusted such that no leg columns but only start parameters are
 * shown. The top three starters are selected when the leaderboard has been updated after setting
 * the timer to a few seconds after the start. The {@link PlayStates#Paused} is used for the timer.
 * 
 * @author Axel Uhl (d043530)
 *
 */
public class StartAnalysisMode extends RaceBoardModeWithPerRaceCompetitors {
    private static final Duration DURATION_AFTER_START_TO_SET_TIMER_TO_FOR_START_ANALYSIS = Duration.ONE_SECOND.times(10);
    private static final Duration DURATION_BEFORE_START_TO_INCLUDE_IN_CHART_TIME_RANGE = Duration.ONE_SECOND.times(30);
    private static final Duration DURATION_AFTER_START_TO_INCLUDE_IN_CHART_TIME_RANGE = Duration.ONE_SECOND.times(30);

    private MultiCompetitorRaceChart competitorChart;

    private boolean leaderboardSettingsAdjusted;

    private boolean competitorSelectionUpdated;
    private boolean timerAdjusted;
    private boolean mapSettingsAndTimeZoomAdjusted;

    @Override
    public void applyTo(RaceBoardPanel raceBoardPanel) {
        super.applyTo(raceBoardPanel);
        this.competitorChart = raceBoardPanel.getCompetitorChart();
    }

    @Override
    protected void updateCompetitorSelection() {
        updateCompetitorSelection(/* howManyTopCompetitorsInRaceToSelect */ 3, getLeaderboardForSpecificTimePoint());
    }

    private void adjustMapSettings() {
        final RaceMapSettings existingMapSettings = getRaceBoardPanel().getMap().getSettings();
        final RaceMapSettings newMapSettings = new RaceMapSettings(
                new RaceMapZoomSettings(Collections.singleton(ZoomTypes.BOATS), /* zoomToSelected */ false),
                existingMapSettings.getHelpLinesSettings(),
                existingMapSettings.getTransparentHoverlines(),
                existingMapSettings.getHoverlineStrokeWeight(),
                existingMapSettings.getTailLengthInMilliseconds(),
                /* existingMapSettings.isWindUp() */ true,
                existingMapSettings.getBuoyZoneRadius(),
                existingMapSettings.isShowOnlySelectedCompetitors(),
                existingMapSettings.isShowSelectedCompetitorsInfo(),
                existingMapSettings.isShowWindStreamletColors(),
                existingMapSettings.isShowWindStreamletOverlay(),
                existingMapSettings.isShowSimulationOverlay(),
                existingMapSettings.isShowMapControls(),
                existingMapSettings.getManeuverTypesToShow(),
                existingMapSettings.isShowDouglasPeuckerPoints()).keepDefaults(existingMapSettings);
        // try to update the settings once; the problem is the "wind up" display; it changes pan/zoom
        // which is a major source of instability for the map. Going twice in the map idle event handler
        // to ensure the settings are really applied.
        final Object[] registration = new Object[1];
        registration[0] = getRaceBoardPanel().getMap().getMap().addIdleHandler(new IdleMapHandler() {
            @Override
            public void onEvent(IdleMapEvent event) {
                Scheduler.get().scheduleDeferred(new ScheduledCommand() {
                    @Override
                    public void execute() {
                        getRaceBoardPanel().getMap().updateSettings(newMapSettings);
                    }
                });
                ((HandlerRegistration) registration[0]).removeHandler();
            }
        });
        getRaceBoardPanel().getMap().updateSettings(newMapSettings);
    }

    @Override
    protected void trigger() {
        if (!leaderboardSettingsAdjusted && getLeaderboard() != null) {
            leaderboardSettingsAdjusted = true;
            stopReceivingLeaderboard();
            adjustLeaderboardSettings();
        }
        if (!timerAdjusted && getRaceTimesInfoForRace() != null && getRaceTimesInfoForRace().startOfRace != null) {
            timerAdjusted = true;
            // we've done our adjustments; remove listener and let go
            stopReceivingRaceTimesInfos();
            // make sure we're no longer in live/playing mode/state; the start analysis is supposed to be a "frozen" display at first
            if (getTimer().getPlayMode() == PlayModes.Live) {
                getTimer().setPlayMode(PlayModes.Replay);
            }
            getTimer().pause();
            // the following call will always trigger a leaderboard load and therefore a callback
            // to updatedLeaderboard; therefore, updatedLeaderboard can decide when it's time to
            // trigger the chart display and the map settings application
            getTimer().setTime(new MillisecondsTimePoint(getRaceTimesInfoForRace().startOfRace).plus(DURATION_AFTER_START_TO_SET_TIMER_TO_FOR_START_ANALYSIS).asMillis());
            // no need to do anything if we don't have the timing info yet; after obtaining the timing
            // info we can start waiting for the simulation overlay and then adjust the map settings and,
            // if available, show the competitor chart
            if (!mapSettingsAndTimeZoomAdjusted) {
                mapSettingsAndTimeZoomAdjusted = true;
                Scheduler.get().scheduleFixedDelay(new RepeatingCommand() {
                    @Override
                    public boolean execute() {
                        // keep trying in 500ms steps until the simulation overlay is found; this way, changing the competitor chart
                        // settings is largely more successful
                        final boolean simulationOverlayFound = getRaceBoardPanel().getMap().getSimulationOverlay() != null;
                        if (simulationOverlayFound) {
                            if (isCompetitorChartEnabled()) {
                                getRaceBoardPanel().setCompetitorChartVisible(true);
                                final MultiCompetitorRaceChartSettings newCompetitorChartSettings = new MultiCompetitorRaceChartSettings(
                                        new ChartSettings(/* stepSizeInMillis */ 1000), DetailType.RACE_CURRENT_SPEED_OVER_GROUND_IN_KNOTS,
                                        /* no second series */ null);
                                competitorChart.updateSettings(newCompetitorChartSettings);
                                getRaceTimePanel().getTimeRangeProvider().setTimeZoom(
                                        new MillisecondsTimePoint(getRaceTimesInfoForRace().startOfRace).minus(DURATION_BEFORE_START_TO_INCLUDE_IN_CHART_TIME_RANGE).asDate(),
                                        new MillisecondsTimePoint(getRaceTimesInfoForRace().startOfRace).plus(DURATION_AFTER_START_TO_INCLUDE_IN_CHART_TIME_RANGE).asDate());
                            }
                            adjustMapSettings();
                        }
                        return !simulationOverlayFound;
                    }
                }, /* delay in milliseconds */ 500);
            }
        }
        if (getLeaderboardForSpecificTimePoint() == null &&
                getRaceColumn() != null && getLeaderboard() != null
                && timerAdjusted) {
            loadLeaderboardForSpecificTimePoint(getLeaderboard().name, getRaceColumn().getName(), getTimer().getTime());
        }
        if (!competitorSelectionUpdated && getLeaderboardForSpecificTimePoint() != null && getCompetitorsInRace() != null) {
            competitorSelectionUpdated = true;
            stopReceivingCompetitorsInRace();
            updateCompetitorSelection();
        }
    }

    private void adjustLeaderboardSettings() {
        final LeaderboardSettings existingSettings = getLeaderboardPanel().getSettings();
        final List<DetailType> raceDetailsToShow = new ArrayList<>(existingSettings.getRaceDetailsToShow());
        raceDetailsToShow.add(DetailType.RACE_SPEED_OVER_GROUND_FIVE_SECONDS_BEFORE_START);
        raceDetailsToShow.add(DetailType.RACE_DISTANCE_TO_START_FIVE_SECONDS_BEFORE_RACE_START);
        raceDetailsToShow.add(DetailType.DISTANCE_TO_START_AT_RACE_START);
        raceDetailsToShow.add(DetailType.DISTANCE_TO_START_LINE);
        raceDetailsToShow.add(DetailType.DISTANCE_TO_STARBOARD_END_OF_STARTLINE_WHEN_PASSING_START_IN_METERS);
        raceDetailsToShow.add(DetailType.SPEED_OVER_GROUND_AT_RACE_START);
        raceDetailsToShow.add(DetailType.SPEED_OVER_GROUND_WHEN_PASSING_START);
        raceDetailsToShow.add(DetailType.START_TACK);
        raceDetailsToShow.add(DetailType.RACE_GAP_TO_LEADER_IN_SECONDS);
        raceDetailsToShow.remove(DetailType.DISPLAY_LEGS);
<<<<<<< HEAD
        final LeaderboardSettings newSettings = new LeaderboardSettings(
                Util.cloneListOrNull(existingSettings.getManeuverDetailsToShow()),
                Util.cloneListOrNull(existingSettings.getLegDetailsToShow()),
                Util.cloneListOrNull(raceDetailsToShow),
                Util.cloneListOrNull(existingSettings.getOverallDetailsToShow()),
                Util.cloneListOrNull(existingSettings.getNamesOfRaceColumnsToShow()),
                Util.cloneListOrNull(existingSettings.getNamesOfRacesToShow()),
                existingSettings.getNumberOfLastRacesToShow(), /* auto-expand pre-selected race */ true,
                existingSettings.getDelayBetweenAutoAdvancesInMilliseconds(),
                existingSettings.getNameOfRaceToSort(), existingSettings.isSortAscending(),
                existingSettings.isUpdateUponPlayStateChange(),
                existingSettings.getActiveRaceColumnSelectionStrategy(),
                existingSettings.isShowAddedScores(),
                existingSettings.isShowOverallColumnWithNumberOfRacesCompletedPerCompetitor(),
                existingSettings.isShowCompetitorSailIdColumn(),
                existingSettings.isShowCompetitorFullNameColumn(),
                existingSettings.isShowCompetitorNationalityColumn());
=======
        final LeaderboardSettings newSettings = LeaderboardSettingsFactory.getInstance().overrideDefaultValuesForRaceDetails(existingSettings, raceDetailsToShow);
>>>>>>> d7ff36eb
        getLeaderboardPanel().updateSettings(newSettings);
    }
    
    private boolean isCompetitorChartEnabled() {
        return competitorChart != null;
    }
}
<|MERGE_RESOLUTION|>--- conflicted
+++ resolved
@@ -168,31 +168,11 @@
         raceDetailsToShow.add(DetailType.START_TACK);
         raceDetailsToShow.add(DetailType.RACE_GAP_TO_LEADER_IN_SECONDS);
         raceDetailsToShow.remove(DetailType.DISPLAY_LEGS);
-<<<<<<< HEAD
-        final LeaderboardSettings newSettings = new LeaderboardSettings(
-                Util.cloneListOrNull(existingSettings.getManeuverDetailsToShow()),
-                Util.cloneListOrNull(existingSettings.getLegDetailsToShow()),
-                Util.cloneListOrNull(raceDetailsToShow),
-                Util.cloneListOrNull(existingSettings.getOverallDetailsToShow()),
-                Util.cloneListOrNull(existingSettings.getNamesOfRaceColumnsToShow()),
-                Util.cloneListOrNull(existingSettings.getNamesOfRacesToShow()),
-                existingSettings.getNumberOfLastRacesToShow(), /* auto-expand pre-selected race */ true,
-                existingSettings.getDelayBetweenAutoAdvancesInMilliseconds(),
-                existingSettings.getNameOfRaceToSort(), existingSettings.isSortAscending(),
-                existingSettings.isUpdateUponPlayStateChange(),
-                existingSettings.getActiveRaceColumnSelectionStrategy(),
-                existingSettings.isShowAddedScores(),
-                existingSettings.isShowOverallColumnWithNumberOfRacesCompletedPerCompetitor(),
-                existingSettings.isShowCompetitorSailIdColumn(),
-                existingSettings.isShowCompetitorFullNameColumn(),
-                existingSettings.isShowCompetitorNationalityColumn());
-=======
         final LeaderboardSettings newSettings = LeaderboardSettingsFactory.getInstance().overrideDefaultValuesForRaceDetails(existingSettings, raceDetailsToShow);
->>>>>>> d7ff36eb
         getLeaderboardPanel().updateSettings(newSettings);
     }
     
     private boolean isCompetitorChartEnabled() {
         return competitorChart != null;
     }
-}
+}