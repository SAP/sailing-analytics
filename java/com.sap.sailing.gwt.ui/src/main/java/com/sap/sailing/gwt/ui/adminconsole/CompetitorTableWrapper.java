--- conflicted
+++ resolved
@@ -290,13 +290,8 @@
                     }
         });
         
-<<<<<<< HEAD
         filterField = new LabeledAbstractFilterablePanel<CompetitorDTO>(new Label(getStringMessages().filterCompetitors()),
-                new ArrayList<CompetitorDTO>(), table, dataProvider) {
-=======
-        filterField = new LabeledAbstractFilterablePanel<CompetitorDTO>(new Label(stringMessages.filterCompetitors()),
                 new ArrayList<CompetitorDTO>(), dataProvider) {
->>>>>>> 9e98827f
             @Override
             public Iterable<String> getSearchableStrings(CompetitorDTO t) {
                 List<String> string = new ArrayList<String>();
