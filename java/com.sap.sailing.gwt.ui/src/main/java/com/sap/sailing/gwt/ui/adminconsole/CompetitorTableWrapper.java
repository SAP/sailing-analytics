package com.sap.sailing.gwt.ui.adminconsole;

import java.util.ArrayList;
import java.util.Collections;
import java.util.Comparator;
import java.util.List;

import com.google.gwt.cell.client.FieldUpdater;
import com.google.gwt.cell.client.SafeHtmlCell;
import com.google.gwt.core.client.Callback;
import com.google.gwt.resources.client.ImageResource;
import com.google.gwt.safehtml.shared.SafeHtml;
import com.google.gwt.safehtml.shared.SafeHtmlBuilder;
import com.google.gwt.user.cellview.client.Column;
import com.google.gwt.user.cellview.client.ColumnSortEvent.ListHandler;
import com.google.gwt.user.cellview.client.TextColumn;
import com.google.gwt.user.client.Window;
import com.google.gwt.user.client.rpc.AsyncCallback;
import com.google.gwt.user.client.ui.Label;
import com.google.gwt.view.client.CellPreviewEvent;
import com.sap.sailing.domain.common.dto.BoatClassDTO;
import com.sap.sailing.domain.common.dto.BoatDTO;
import com.sap.sailing.domain.common.dto.CompetitorDTO;
import com.sap.sailing.domain.common.dto.CompetitorWithBoatDTO;
import com.sap.sailing.domain.common.dto.CompetitorWithToolTipDTO;
import com.sap.sailing.gwt.ui.adminconsole.ColorColumn.ColorRetriever;
import com.sap.sailing.gwt.ui.client.FlagImageRenderer;
import com.sap.sailing.gwt.ui.client.FlagImageResolverImpl;
import com.sap.sailing.gwt.ui.client.SailingServiceAsync;
import com.sap.sailing.gwt.ui.client.StringMessages;
import com.sap.sse.common.Color;
import com.sap.sse.common.Util;
import com.sap.sse.common.util.NaturalComparator;
import com.sap.sse.gwt.client.ErrorReporter;
import com.sap.sse.gwt.client.celltable.EntityIdentityComparator;
import com.sap.sse.gwt.client.celltable.ImagesBarColumn;
import com.sap.sse.gwt.client.celltable.RefreshableSelectionModel;
import com.sap.sse.gwt.client.dialog.DataEntryDialog.DialogCallback;
import com.sap.sse.gwt.client.panels.LabeledAbstractFilterablePanel;

/**
 * A filterable competitor table. The data model is managed by the {@link #getFilterField() filter field}. In
 * order to set an initial set of competitors to display by this table, use {@link #refreshCompetitorList(Iterable)}.
 * The selected competitors can be obtained from the {@link #getSelectionModel() selection model}. The competitor
 * set can also be updated to that of a leaderboard by using {@link #refreshCompetitorList(String)}, providing the
 * leaderboard name as parameter. The competitors currently in the table (regardless of the current filter settings)
 * are returned by {@link #getAllCompetitors()}.<p>
 * 
 * The table shows columns for boat data such as the boat class and the sail number; those columns will be populated
 * only for {@link CompetitorDTO} objects with are also instance of {@link CompetitorWithBoatDTO}.
 * 
 * @author Axel Uhl (D043530)
 *
 * @param <S>
 */
public class CompetitorTableWrapper<S extends RefreshableSelectionModel<CompetitorDTO>> extends TableWrapper<CompetitorDTO, S> {
    private final LabeledAbstractFilterablePanel<CompetitorDTO> filterField;
    private final boolean filterCompetitorsWithBoat;
    private final boolean filterCompetitorsWithoutBoat;
    
    public CompetitorTableWrapper(SailingServiceAsync sailingService, StringMessages stringMessages, ErrorReporter errorReporter,
            boolean multiSelection, boolean enablePager, boolean filterCompetitorsWithBoat, boolean filterCompetitorsWithoutBoat) {
        super(sailingService, stringMessages, errorReporter, multiSelection, enablePager,
                new EntityIdentityComparator<CompetitorDTO>() {
                    @Override
                    public boolean representSameEntity(CompetitorDTO dto1, CompetitorDTO dto2) {
                        return dto1.getIdAsString().equals(dto2.getIdAsString());
                    }
                    @Override
                    public int hashCode(CompetitorDTO t) {
                        return t.getIdAsString().hashCode();
                    }
                });
        this.filterCompetitorsWithBoat = filterCompetitorsWithBoat;
        this.filterCompetitorsWithoutBoat = filterCompetitorsWithoutBoat;
        ListHandler<CompetitorDTO> competitorColumnListHandler = getColumnSortHandler();
        
        // competitors table
        TextColumn<CompetitorDTO> competitorNameColumn = new TextColumn<CompetitorDTO>() {
            @Override
            public String getValue(CompetitorDTO competitor) {
                return competitor.getName();
            }
        };
        competitorNameColumn.setSortable(true);
        competitorColumnListHandler.setComparator(competitorNameColumn, new Comparator<CompetitorDTO>() {
            private final NaturalComparator comparator = new NaturalComparator(/*case sensitive*/ false);
            @Override
            public int compare(CompetitorDTO o1, CompetitorDTO o2) {
                return comparator.compare(o1.getName(), o2.getName());
            }
        });

        TextColumn<CompetitorDTO> competitorShortNameColumn = new TextColumn<CompetitorDTO>() {
            @Override
            public String getValue(CompetitorDTO competitor) {
                return competitor.getShortName();
            }
        };
        competitorShortNameColumn.setSortable(true);
        competitorColumnListHandler.setComparator(competitorShortNameColumn, new Comparator<CompetitorDTO>() {
            private final NaturalComparator comparator = new NaturalComparator(/* case sensitive */ false);
            @Override
            public int compare(CompetitorDTO o1, CompetitorDTO o2) {
                return comparator.compare(o1.getShortName(), o2.getShortName());
            }
        });

        TextColumn<CompetitorDTO> boatClassColumn = new TextColumn<CompetitorDTO>() {
            @Override
            public String getValue(CompetitorDTO competitor) {
                return competitor.hasBoat() && ((CompetitorWithBoatDTO) competitor).getBoatClass() != null ? ((CompetitorWithBoatDTO) competitor).getBoatClass().getName() : "";
            }
        };
        boatClassColumn.setSortable(true);
        competitorColumnListHandler.setComparator(boatClassColumn, new Comparator<CompetitorDTO>() {
            private final NaturalComparator comparator = new NaturalComparator(/* caseSensitive */ false);
            @Override
            public int compare(CompetitorDTO o1, CompetitorDTO o2) {
                BoatDTO boat1 = o1.hasBoat() ? ((CompetitorWithBoatDTO) o1).getBoat() : null;
                BoatDTO boat2 = o2.hasBoat() ? ((CompetitorWithBoatDTO) o2).getBoat() : null;
                if (boat1 == null && boat2 == null) {
                    return 0;
                } else if (boat1 != null && boat2 == null) { 
                    return 1;
                } else if (boat1 == null && boat2 != null) {
                    return -1;
                }
                return comparator.compare(boat1.getBoatClass().getName(), boat2.getBoatClass().getName());
            }
        });

        Column<CompetitorDTO, SafeHtml> flagImageColumn = new Column<CompetitorDTO, SafeHtml>(new SafeHtmlCell()) {
            @Override
            public SafeHtml getValue(CompetitorDTO competitor) {
                SafeHtmlBuilder sb = new SafeHtmlBuilder();
                final String twoLetterIsoCountryCode = competitor.getTwoLetterIsoCountryCode();
                final String flagImageURL = competitor.getFlagImageURL();
                if (flagImageURL != null && !flagImageURL.isEmpty()) {
                    sb.append(FlagImageRenderer.imageWithTitle(flagImageURL, competitor.getName()));
                    sb.appendHtmlConstant("&nbsp;");
                } else {
                    final ImageResource flagImageResource;
                    if (twoLetterIsoCountryCode==null || twoLetterIsoCountryCode.isEmpty()) {
                        flagImageResource = FlagImageResolverImpl.get().getEmptyFlagImageResource();
                    } else {
                        flagImageResource = FlagImageResolverImpl.get().getFlagImageResource(twoLetterIsoCountryCode);
                    }
                    if (flagImageResource != null) {
                        sb.append(FlagImageRenderer.imageWithTitle(flagImageResource.getSafeUri().asString() ,competitor.getName()));
                        sb.appendHtmlConstant("&nbsp;");
                    }
                }
                return sb.toSafeHtml();
            }
        };
        flagImageColumn.setSortable(true);
        competitorColumnListHandler.setComparator(flagImageColumn, new Comparator<CompetitorDTO>() {
            private final NaturalComparator comparator = new NaturalComparator(/* case sensitive */ false);
            @Override
            public int compare(CompetitorDTO o1, CompetitorDTO o2) {
                return comparator.compare(o1.getThreeLetterIocCountryCode(), o2.getThreeLetterIocCountryCode());
            }
        });

        TextColumn<CompetitorDTO> sailIdColumn = new TextColumn<CompetitorDTO>() {
            @Override
            public String getValue(CompetitorDTO competitor) {
                return competitor.hasBoat() ? ((CompetitorWithBoatDTO) competitor).getSailID() : "";
            }
        };
        sailIdColumn.setSortable(true);
        competitorColumnListHandler.setComparator(sailIdColumn, new Comparator<CompetitorDTO>() {
            private final NaturalComparator comparator = new NaturalComparator(/* case sensitive */ false);
            @Override
            public int compare(CompetitorDTO o1, CompetitorDTO o2) {
                BoatDTO boat1 = o1.hasBoat() ? ((CompetitorWithBoatDTO) o1).getBoat() : null;
                BoatDTO boat2 = o2.hasBoat() ? ((CompetitorWithBoatDTO) o2).getBoat() : null;
                if (boat1 == null && boat2 == null) {
                    return 0;
                } else if (boat1 != null && boat2 == null) { 
                    return 1;
                } else if (boat1 == null && boat2 != null) {
                    return -1;
                }
                return comparator.compare(boat1.getSailId(), boat2.getSailId());
            }
        });

        Column<CompetitorDTO, SafeHtml> displayColorColumn = new ColorColumn<>(new ColorRetriever<CompetitorDTO>() {
            @Override
            public Color getColor(CompetitorDTO t) {
                return t.getColor();
            }
        });
        
        Column<CompetitorDTO, SafeHtml> imageColumn = new Column<CompetitorDTO, SafeHtml>(new SafeHtmlCell()) {
            @Override
            public SafeHtml getValue(CompetitorDTO competitor) {
                SafeHtmlBuilder sb = new SafeHtmlBuilder();
                if (competitor.getImageURL() != null && !competitor.getImageURL().isEmpty()) {
                    sb.appendHtmlConstant("<img src=\"" + competitor.getImageURL() + "\" height=\"40px\" title=\""
                            + competitor.getImageURL() + "\"/>");
                }
                return sb.toSafeHtml();
            }
        };
        imageColumn.setSortable(true);
        competitorColumnListHandler.setComparator(imageColumn, new Comparator<CompetitorDTO>() {
            private final NaturalComparator comparator = new NaturalComparator(/* case sensitive */ false);
            @Override
            public int compare(CompetitorDTO o1, CompetitorDTO o2) {
                return comparator.compare(o1.getImageURL(), o2.getImageURL());
            }
        });

        TextColumn<CompetitorDTO> competitorIdColumn = new TextColumn<CompetitorDTO>() {
            @Override
            public String getValue(CompetitorDTO competitor) {
                return competitor.getIdAsString();
            }
        };
        competitorIdColumn.setSortable(true);
        competitorColumnListHandler.setComparator(competitorIdColumn, new Comparator<CompetitorDTO>() {
            @Override
            public int compare(CompetitorDTO o1, CompetitorDTO o2) {
                return new NaturalComparator(false).compare(o1.getIdAsString(), o2.getIdAsString());
            }
        });

        TextColumn<CompetitorDTO> competitorEMailColumn = new TextColumn<CompetitorDTO>() {
            @Override
            public String getValue(CompetitorDTO competitor) {
                return competitor.getEmail();
            }
        };
        competitorEMailColumn.setSortable(true);
        competitorColumnListHandler.setComparator(competitorEMailColumn, new Comparator<CompetitorDTO>() {
            @Override
            public int compare(CompetitorDTO o1, CompetitorDTO o2) {
                return new NaturalComparator(false).compare(o1.getEmail(), o2.getEmail());
            }
        });

        TextColumn<CompetitorDTO> competitorSearchTagColumn = new TextColumn<CompetitorDTO>() {
            @Override
            public String getValue(CompetitorDTO competitor) {
                return competitor.getSearchTag();
            }
        };
        competitorSearchTagColumn.setSortable(true);
        competitorColumnListHandler.setComparator(competitorSearchTagColumn, new Comparator<CompetitorDTO>() {
            @Override
            public int compare(CompetitorDTO o1, CompetitorDTO o2) {
                return new NaturalComparator(false).compare(o1.getSearchTag(), o2.getSearchTag());
            }
        });

        TextColumn<CompetitorDTO> timeOnTimeFactorColumn = new TextColumn<CompetitorDTO>() {
            @Override
            public String getValue(CompetitorDTO competitor) {
                return competitor.getTimeOnTimeFactor()==null?"":(""+competitor.getTimeOnTimeFactor());
            }
        };
        timeOnTimeFactorColumn.setSortable(true);
        competitorColumnListHandler.setComparator(timeOnTimeFactorColumn, new Comparator<CompetitorDTO>() {
            @Override
            public int compare(CompetitorDTO o1, CompetitorDTO o2) {
                return o1.getTimeOnTimeFactor()==null?o2.getTimeOnTimeFactor()==null?0:-1:o2.getTimeOnTimeFactor()==null?1:
                    o1.getTimeOnTimeFactor().compareTo(o2.getTimeOnTimeFactor());
            }
        });
        TextColumn<CompetitorDTO> timeOnDistanceAllowancePerNauticalMileColumn = new TextColumn<CompetitorDTO>() {
            @Override
            public String getValue(CompetitorDTO competitor) {
                return competitor.getTimeOnDistanceAllowancePerNauticalMile()==null?"":(""+competitor.getTimeOnDistanceAllowancePerNauticalMile());
            }
        };
        timeOnTimeFactorColumn.setSortable(true);
        competitorColumnListHandler.setComparator(timeOnDistanceAllowancePerNauticalMileColumn, new Comparator<CompetitorDTO>() {
            @Override
                    public int compare(CompetitorDTO o1, CompetitorDTO o2) {
                        return o1.getTimeOnDistanceAllowancePerNauticalMile() == null ? o2
                                .getTimeOnDistanceAllowancePerNauticalMile() == null ? 0 : -1 : o2
                                .getTimeOnDistanceAllowancePerNauticalMile() == null ? 1 : o1
                                .getTimeOnDistanceAllowancePerNauticalMile().compareTo(
                                        o2.getTimeOnDistanceAllowancePerNauticalMile());
                    }
        });
        
<<<<<<< HEAD
        filterField = new LabeledAbstractFilterablePanel<CompetitorWithBoatDTO>(new Label(getStringMessages().filterCompetitors()),
                new ArrayList<CompetitorWithBoatDTO>(), table, dataProvider) {
=======
        filterField = new LabeledAbstractFilterablePanel<CompetitorDTO>(new Label(stringMessages.filterCompetitors()),
                new ArrayList<CompetitorDTO>(), table, dataProvider) {
>>>>>>> 394e0a1f
            @Override
            public Iterable<String> getSearchableStrings(CompetitorDTO t) {
                List<String> string = new ArrayList<String>();
                string.add(t.getName());
                string.add(t.getShortName());
                string.add(t.getIdAsString());
                string.add(t.getSearchTag());
                if (t.hasBoat()) {
                    string.add(((CompetitorWithBoatDTO) t).getBoatClass().getName());
                    string.add(((CompetitorWithBoatDTO) t).getSailID());
                }
                return string;
            }
        };
        registerSelectionModelOnNewDataProvider(filterField.getAllListDataProvider());
        
<<<<<<< HEAD
        //CompetitorTableEditFeatures
        ImagesBarColumn<CompetitorWithBoatDTO, CompetitorConfigImagesBarCell> competitorActionColumn = new ImagesBarColumn<CompetitorWithBoatDTO, CompetitorConfigImagesBarCell>(
                new CompetitorConfigImagesBarCell(getStringMessages()));
        competitorActionColumn.setFieldUpdater(new FieldUpdater<CompetitorWithBoatDTO, String>() {
=======
        // CompetitorTableEditFeatures
        ImagesBarColumn<CompetitorDTO, CompetitorConfigImagesBarCell> competitorActionColumn = new ImagesBarColumn<CompetitorDTO, CompetitorConfigImagesBarCell>(
                new CompetitorConfigImagesBarCell(stringMessages));
        competitorActionColumn.setFieldUpdater(new FieldUpdater<CompetitorDTO, String>() {
>>>>>>> 394e0a1f
            @Override
            public void update(int index, final CompetitorDTO competitor, String value) {
                if (CompetitorConfigImagesBarCell.ACTION_EDIT.equals(value)) {
                    final String boatClassName;
                    if (competitor.hasBoat()) {
                        BoatClassDTO boatClass = ((CompetitorWithBoatDTO) competitor).getBoatClass();
                        boatClassName = boatClass != null ? boatClass.getName() : null;
                    } else {
                        boatClassName = null;
                    }
                    if (boatClassName != null) {
                        openEditCompetitorWithBoatDialog((CompetitorWithBoatDTO) competitor, boatClassName);
                    } else {
                        openEditCompetitorWithoutBoatDialog(competitor);
                    }
                } else if (CompetitorConfigImagesBarCell.ACTION_REFRESH.equals(value)) {
                    allowUpdate(Collections.singleton(competitor));
                }
            }
        });
        
        mainPanel.insert(filterField, 0);
        table.addColumnSortHandler(competitorColumnListHandler);
        table.addColumn(competitorNameColumn, getStringMessages().name());
        table.addColumn(competitorShortNameColumn, stringMessages.shortName());
        table.addColumn(flagImageColumn, stringMessages.flags());
        table.addColumn(timeOnDistanceAllowancePerNauticalMileColumn, getStringMessages().timeOnDistanceAllowanceInSecondsPerNauticalMile());
        table.addColumn(displayColorColumn, getStringMessages().color());
        table.addColumn(imageColumn, getStringMessages().image());
        table.addColumn(competitorEMailColumn, getStringMessages().email());
        table.addColumn(competitorSearchTagColumn, getStringMessages().searchTag());
        table.addColumn(competitorIdColumn, getStringMessages().id());
        table.addColumn(competitorActionColumn, getStringMessages().actions());
        table.addColumn(sailIdColumn, getStringMessages().sailNumber());
        table.addColumn(boatClassColumn, getStringMessages().boatClass());
        table.ensureDebugId("CompetitorsTable");
    }
    
    public Iterable<CompetitorDTO> getAllCompetitors() {
        return filterField.getAll();
    }
    
    public LabeledAbstractFilterablePanel<CompetitorDTO> getFilterField() {
        return filterField;
    }
    
    public void refreshCompetitorList(Iterable<CompetitorDTO> competitors) {
        getFilteredCompetitors(competitors);
    }
    
    public void refreshCompetitorList(String leaderboardName) {
        refreshCompetitorList(leaderboardName, null);
    }
    
    /**
     * @param leaderboardName If null, all existing competitors are loaded
     */
    public void refreshCompetitorList(String leaderboardName, final Callback<Iterable<CompetitorDTO>,
            Throwable> callback) {
        final AsyncCallback<Iterable<CompetitorDTO>> myCallback = new AsyncCallback<Iterable<CompetitorDTO>>() {
            @Override
            public void onFailure(Throwable caught) {
                errorReporter.reportError("Remote Procedure Call getCompetitors() - Failure: " + caught.getMessage());
                if (callback != null) {
                    callback.onFailure(caught);
                }
            }

            @Override
            public void onSuccess(Iterable<CompetitorDTO> result) {
                getFilteredCompetitors(result);
                refreshCompetitorList(result);
                if (callback != null) {
                    callback.onSuccess(result);
                }
            }
        };
        if (leaderboardName != null) {
            sailingService.getCompetitorsOfLeaderboard(leaderboardName, myCallback);
        } else {
            sailingService.getCompetitors(filterCompetitorsWithBoat, filterCompetitorsWithoutBoat, myCallback);
        }
    }

    private void getFilteredCompetitors(Iterable<CompetitorDTO> result) {
        filterField.updateAll(result);
    }

<<<<<<< HEAD
    void openEditCompetitorWithBoatDialog(final CompetitorWithBoatDTO originalCompetitor, String boatClass) {
        final CompetitorWithBoatEditDialog dialog = new CompetitorWithBoatEditDialog(getStringMessages(), 
=======
    void openEditCompetitorWithBoatDialog(final CompetitorWithBoatDTO originalCompetitor, String boatClassName) {
        final CompetitorWithBoatEditDialog dialog = new CompetitorWithBoatEditDialog(stringMessages, 
>>>>>>> 394e0a1f
                originalCompetitor, new DialogCallback<CompetitorWithBoatDTO>() {
            @Override
            public void ok(final CompetitorWithBoatDTO competitor) {
                sailingService.addOrUpdateCompetitorWithBoat(competitor, new AsyncCallback<CompetitorWithBoatDTO>() {
                    @Override
                    public void onFailure(Throwable caught) {
                        errorReporter.reportError("Error trying to update competitor with boat: " + caught.getMessage());
                    }

                    @Override
                    public void onSuccess(CompetitorWithBoatDTO updatedCompetitor) {
                        //only reload selected competitors reloading with refreshCompetitorList(leaderboardName)
                        //would not work in case the list is not based on a leaderboard e.g. AbstractCompetitorRegistrationDialog
                        int editedCompetitorIndex = getFilterField().indexOf(originalCompetitor);
                        getFilterField().remove(originalCompetitor);
                        if (editedCompetitorIndex >= 0){
                            getFilterField().add(editedCompetitorIndex, updatedCompetitor);
                        } else {
                            //in case competitor was not present --> not edit, but create
                            getFilterField().add(updatedCompetitor);
                        }
                        getDataProvider().refresh();
                    }  
                });
            }

            @Override
            public void cancel() {
            }
        },  boatClassName);
        dialog.show();
    }

<<<<<<< HEAD
    void openEditCompetitorWithoutBoatDialog(final CompetitorWithBoatDTO originalCompetitor) {
        final CompetitorEditDialog dialog = CompetitorEditDialog.create(getStringMessages(), originalCompetitor, new DialogCallback<CompetitorWithBoatDTO>() {
=======
    void openEditCompetitorWithoutBoatDialog(final CompetitorDTO originalCompetitor) {
        final CompetitorEditDialog<CompetitorDTO> dialog = CompetitorEditDialog.create(stringMessages, originalCompetitor, new DialogCallback<CompetitorDTO>() {
>>>>>>> 394e0a1f
            @Override
            public void ok(final CompetitorDTO competitor) {
                sailingService.addOrUpdateCompetitorWithoutBoat(competitor, new AsyncCallback<CompetitorDTO>() {
                    @Override
                    public void onFailure(Throwable caught) {
                        errorReporter.reportError("Error trying to update competitor: " + caught.getMessage());
                    }

                    @Override
                    public void onSuccess(CompetitorDTO updatedCompetitor) {
                        //only reload selected competitors reloading with refreshCompetitorList(leaderboardName)
                        //would not work in case the list is not based on a leaderboard e.g. AbstractCompetitorRegistrationDialog
                        int editedCompetitorIndex = getFilterField().indexOf(originalCompetitor);
                        getFilterField().remove(originalCompetitor);
                        if (editedCompetitorIndex >= 0){
                            getFilterField().add(editedCompetitorIndex, updatedCompetitor);
                        } else {
                            //in case competitor was not present --> not edit, but create
                            getFilterField().add(updatedCompetitor);
                        }
                        getDataProvider().refresh();
                    }  
                });
            }

            @Override
            public void cancel() {
            }
        });
        dialog.show();
    }

    protected void allowUpdate(final Iterable<CompetitorDTO> competitors) {
        List<CompetitorDTO> serializableSingletonList = new ArrayList<>();
        Util.addAll(competitors, serializableSingletonList);
        sailingService.allowCompetitorResetToDefaults(serializableSingletonList, new AsyncCallback<Void>() {
            @Override
            public void onFailure(Throwable caught) {
                errorReporter.reportError("Error trying to allow resetting competitors " + competitors
                        + " to defaults: " + caught.getMessage());
            }

            @Override
            public void onSuccess(Void result) {
                Window.alert(getStringMessages().successfullyAllowedCompetitorReset(competitors.toString()));
            }
        });
    }

    /**
     * This method makes rows grayed out with a tool tip
     */
    public void grayOutCompetitors(final List<CompetitorWithToolTipDTO> competitors) {
        table.addCellPreviewHandler((CellPreviewEvent<CompetitorDTO> event) -> {
            for (CompetitorWithToolTipDTO competitor : competitors) {
                if (competitor.getCompetitor().equals(event.getValue())) {
                    table.getRowElement(event.getIndex()).setTitle(competitor.getToolTipMessage());
                }
            }
        });
        table.setRowStyles((CompetitorDTO row, int rowIndex) -> {
            for (CompetitorWithToolTipDTO competitor : competitors) {
                if (competitor.getCompetitor().equals(row)) {
                    return getTableRes().cellTableStyle().cellTableDisabledRow();
                }
            }
            return "";
        });
    }
}<|MERGE_RESOLUTION|>--- conflicted
+++ resolved
@@ -288,13 +288,8 @@
                     }
         });
         
-<<<<<<< HEAD
-        filterField = new LabeledAbstractFilterablePanel<CompetitorWithBoatDTO>(new Label(getStringMessages().filterCompetitors()),
-                new ArrayList<CompetitorWithBoatDTO>(), table, dataProvider) {
-=======
-        filterField = new LabeledAbstractFilterablePanel<CompetitorDTO>(new Label(stringMessages.filterCompetitors()),
+        filterField = new LabeledAbstractFilterablePanel<CompetitorDTO>(new Label(getStringMessages().filterCompetitors()),
                 new ArrayList<CompetitorDTO>(), table, dataProvider) {
->>>>>>> 394e0a1f
             @Override
             public Iterable<String> getSearchableStrings(CompetitorDTO t) {
                 List<String> string = new ArrayList<String>();
@@ -311,17 +306,10 @@
         };
         registerSelectionModelOnNewDataProvider(filterField.getAllListDataProvider());
         
-<<<<<<< HEAD
-        //CompetitorTableEditFeatures
-        ImagesBarColumn<CompetitorWithBoatDTO, CompetitorConfigImagesBarCell> competitorActionColumn = new ImagesBarColumn<CompetitorWithBoatDTO, CompetitorConfigImagesBarCell>(
-                new CompetitorConfigImagesBarCell(getStringMessages()));
-        competitorActionColumn.setFieldUpdater(new FieldUpdater<CompetitorWithBoatDTO, String>() {
-=======
         // CompetitorTableEditFeatures
         ImagesBarColumn<CompetitorDTO, CompetitorConfigImagesBarCell> competitorActionColumn = new ImagesBarColumn<CompetitorDTO, CompetitorConfigImagesBarCell>(
-                new CompetitorConfigImagesBarCell(stringMessages));
+                new CompetitorConfigImagesBarCell(getStringMessages()));
         competitorActionColumn.setFieldUpdater(new FieldUpdater<CompetitorDTO, String>() {
->>>>>>> 394e0a1f
             @Override
             public void update(int index, final CompetitorDTO competitor, String value) {
                 if (CompetitorConfigImagesBarCell.ACTION_EDIT.equals(value)) {
@@ -410,13 +398,8 @@
         filterField.updateAll(result);
     }
 
-<<<<<<< HEAD
-    void openEditCompetitorWithBoatDialog(final CompetitorWithBoatDTO originalCompetitor, String boatClass) {
+    void openEditCompetitorWithBoatDialog(final CompetitorWithBoatDTO originalCompetitor, String boatClassName) {
         final CompetitorWithBoatEditDialog dialog = new CompetitorWithBoatEditDialog(getStringMessages(), 
-=======
-    void openEditCompetitorWithBoatDialog(final CompetitorWithBoatDTO originalCompetitor, String boatClassName) {
-        final CompetitorWithBoatEditDialog dialog = new CompetitorWithBoatEditDialog(stringMessages, 
->>>>>>> 394e0a1f
                 originalCompetitor, new DialogCallback<CompetitorWithBoatDTO>() {
             @Override
             public void ok(final CompetitorWithBoatDTO competitor) {
@@ -450,13 +433,8 @@
         dialog.show();
     }
 
-<<<<<<< HEAD
-    void openEditCompetitorWithoutBoatDialog(final CompetitorWithBoatDTO originalCompetitor) {
-        final CompetitorEditDialog dialog = CompetitorEditDialog.create(getStringMessages(), originalCompetitor, new DialogCallback<CompetitorWithBoatDTO>() {
-=======
     void openEditCompetitorWithoutBoatDialog(final CompetitorDTO originalCompetitor) {
-        final CompetitorEditDialog<CompetitorDTO> dialog = CompetitorEditDialog.create(stringMessages, originalCompetitor, new DialogCallback<CompetitorDTO>() {
->>>>>>> 394e0a1f
+        final CompetitorEditDialog<CompetitorDTO> dialog = CompetitorEditDialog.create(getStringMessages(), originalCompetitor, new DialogCallback<CompetitorDTO>() {
             @Override
             public void ok(final CompetitorDTO competitor) {
                 sailingService.addOrUpdateCompetitorWithoutBoat(competitor, new AsyncCallback<CompetitorDTO>() {
