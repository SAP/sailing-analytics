--- conflicted
+++ resolved
@@ -289,13 +289,8 @@
                     }
         });
         
-<<<<<<< HEAD
-        filterField = new LabeledAbstractFilterablePanel<CompetitorWithBoatDTO>(new Label(getStringMessages().filterCompetitors()),
-                new ArrayList<CompetitorWithBoatDTO>(), table, dataProvider) {
-=======
         filterField = new LabeledAbstractFilterablePanel<CompetitorDTO>(new Label(stringMessages.filterCompetitors()),
                 new ArrayList<CompetitorDTO>(), table, dataProvider) {
->>>>>>> aff4ed28
             @Override
             public Iterable<String> getSearchableStrings(CompetitorDTO t) {
                 List<String> string = new ArrayList<String>();
@@ -312,17 +307,10 @@
         };
         registerSelectionModelOnNewDataProvider(filterField.getAllListDataProvider());
         
-<<<<<<< HEAD
-        //CompetitorTableEditFeatures
-        ImagesBarColumn<CompetitorWithBoatDTO, CompetitorConfigImagesBarCell> competitorActionColumn = new ImagesBarColumn<CompetitorWithBoatDTO, CompetitorConfigImagesBarCell>(
-                new CompetitorConfigImagesBarCell(getStringMessages()));
-        competitorActionColumn.setFieldUpdater(new FieldUpdater<CompetitorWithBoatDTO, String>() {
-=======
         // CompetitorTableEditFeatures
         ImagesBarColumn<CompetitorDTO, CompetitorConfigImagesBarCell> competitorActionColumn = new ImagesBarColumn<CompetitorDTO, CompetitorConfigImagesBarCell>(
-                new CompetitorConfigImagesBarCell(stringMessages));
+                new CompetitorConfigImagesBarCell(getStringMessages()));
         competitorActionColumn.setFieldUpdater(new FieldUpdater<CompetitorDTO, String>() {
->>>>>>> aff4ed28
             @Override
             public void update(int index, final CompetitorDTO competitor, String value) {
                 if (CompetitorConfigImagesBarCell.ACTION_EDIT.equals(value)) {
@@ -411,13 +399,8 @@
         filterField.updateAll(result);
     }
 
-<<<<<<< HEAD
-    void openEditCompetitorWithBoatDialog(final CompetitorWithBoatDTO originalCompetitor, String boatClass) {
+    void openEditCompetitorWithBoatDialog(final CompetitorWithBoatDTO originalCompetitor, String boatClassName) {
         final CompetitorWithBoatEditDialog dialog = new CompetitorWithBoatEditDialog(getStringMessages(), 
-=======
-    void openEditCompetitorWithBoatDialog(final CompetitorWithBoatDTO originalCompetitor, String boatClassName) {
-        final CompetitorWithBoatEditDialog dialog = new CompetitorWithBoatEditDialog(stringMessages, 
->>>>>>> aff4ed28
                 originalCompetitor, new DialogCallback<CompetitorWithBoatDTO>() {
             @Override
             public void ok(final CompetitorWithBoatDTO competitor) {
@@ -451,13 +434,8 @@
         dialog.show();
     }
 
-<<<<<<< HEAD
-    void openEditCompetitorWithoutBoatDialog(final CompetitorWithBoatDTO originalCompetitor) {
-        final CompetitorEditDialog dialog = CompetitorEditDialog.create(getStringMessages(), originalCompetitor, new DialogCallback<CompetitorWithBoatDTO>() {
-=======
     void openEditCompetitorWithoutBoatDialog(final CompetitorDTO originalCompetitor) {
-        final CompetitorEditDialog<CompetitorDTO> dialog = CompetitorEditDialog.create(stringMessages, originalCompetitor, new DialogCallback<CompetitorDTO>() {
->>>>>>> aff4ed28
+        final CompetitorEditDialog<CompetitorDTO> dialog = CompetitorEditDialog.create(getStringMessages(), originalCompetitor, new DialogCallback<CompetitorDTO>() {
             @Override
             public void ok(final CompetitorDTO competitor) {
                 sailingService.addOrUpdateCompetitorWithoutBoat(competitor, new AsyncCallback<CompetitorDTO>() {
