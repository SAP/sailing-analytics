--- conflicted
+++ resolved
@@ -333,11 +333,9 @@
         
         mainPanel.insert(filterField, 0);
         table.addColumnSortHandler(competitorColumnListHandler);
-<<<<<<< HEAD
-        table.addColumn(sailIdColumn, getStringMessages().sailNumber());
         table.addColumn(competitorNameColumn, getStringMessages().name());
-        table.addColumn(boatClassColumn, getStringMessages().boatClass());
-        table.addColumn(timeOnTimeFactorColumn, getStringMessages().timeOnTimeFactor());
+        table.addColumn(competitorShortNameColumn, stringMessages.shortName());
+        table.addColumn(flagImageColumn, stringMessages.flags());
         table.addColumn(timeOnDistanceAllowancePerNauticalMileColumn, getStringMessages().timeOnDistanceAllowanceInSecondsPerNauticalMile());
         table.addColumn(displayColorColumn, getStringMessages().color());
         table.addColumn(imageColumn, getStringMessages().image());
@@ -345,21 +343,8 @@
         table.addColumn(competitorSearchTagColumn, getStringMessages().searchTag());
         table.addColumn(competitorIdColumn, getStringMessages().id());
         table.addColumn(competitorActionColumn, getStringMessages().actions());
-=======
-        table.addColumn(competitorNameColumn, stringMessages.name());
-        table.addColumn(competitorShortNameColumn, stringMessages.shortName());
-        table.addColumn(flagImageColumn, stringMessages.flags());
-        table.addColumn(timeOnTimeFactorColumn, stringMessages.timeOnTimeFactor());
-        table.addColumn(timeOnDistanceAllowancePerNauticalMileColumn, stringMessages.timeOnDistanceAllowanceInSecondsPerNauticalMile());
-        table.addColumn(displayColorColumn, stringMessages.color());
-        table.addColumn(imageColumn, stringMessages.image());
-        table.addColumn(competitorEMailColumn, stringMessages.email());
-        table.addColumn(competitorSearchTagColumn, stringMessages.searchTag());
-        table.addColumn(competitorIdColumn, stringMessages.id());
-        table.addColumn(sailIdColumn, stringMessages.sailNumber());
-        table.addColumn(boatClassColumn, stringMessages.boatClass());
-        table.addColumn(competitorActionColumn, stringMessages.actions());
->>>>>>> c2afc5fc
+        table.addColumn(sailIdColumn, getStringMessages().sailNumber());
+        table.addColumn(boatClassColumn, getStringMessages().boatClass());
         table.ensureDebugId("CompetitorsTable");
     }
     
@@ -412,16 +397,10 @@
     private void getFilteredCompetitors(Iterable<CompetitorDTO> result) {
         filterField.updateAll(result);
     }
-<<<<<<< HEAD
-    
-    void openEditCompetitorDialog(final CompetitorDTO originalCompetitor, String boatClass) {
-        final CompetitorEditDialog dialog = new CompetitorEditDialog(getStringMessages(), originalCompetitor, new DialogCallback<CompetitorDTO>() {
-=======
 
     void openEditCompetitorWithBoatDialog(final CompetitorDTO originalCompetitor, String boatClass) {
-        final CompetitorWithBoatEditDialog dialog = new CompetitorWithBoatEditDialog(stringMessages, 
+        final CompetitorWithBoatEditDialog dialog = new CompetitorWithBoatEditDialog(getStringMessages(), 
                 originalCompetitor, new DialogCallback<CompetitorDTO>() {
->>>>>>> c2afc5fc
             @Override
             public void ok(final CompetitorDTO competitor) {
                 sailingService.addOrUpdateCompetitorWithBoat(competitor, new AsyncCallback<CompetitorDTO>() {
