package com.sap.sailing.gwt.home.mobile.partials.regattacompetition;

import com.google.gwt.core.client.GWT;
import com.google.gwt.uibinder.client.UiBinder;
import com.google.gwt.uibinder.client.UiField;
import com.google.gwt.user.client.ui.FlowPanel;
import com.google.gwt.user.client.ui.Widget;
import com.sap.sailing.gwt.home.mobile.partials.section.MobileSection;
import com.sap.sailing.gwt.home.mobile.partials.sectionHeader.SectionHeaderContent;
import com.sap.sailing.gwt.home.shared.partials.regattacompetition.AbstractRegattaCompetitionSeries;
import com.sap.sailing.gwt.home.shared.partials.regattacompetition.RegattaCompetitionView.RegattaCompetitionFleetView;
import com.sap.sailing.gwt.ui.shared.dispatch.event.RaceCompetitionFormatFleetDTO;
import com.sap.sailing.gwt.ui.shared.dispatch.event.RaceCompetitionFormatSeriesDTO;

public class RegattaCompetitionSeries extends AbstractRegattaCompetitionSeries {

    private static RegattaCompetitionSeriesUiBinder uiBinder = GWT.create(RegattaCompetitionSeriesUiBinder.class);

    interface RegattaCompetitionSeriesUiBinder extends UiBinder<MobileSection, RegattaCompetitionSeries> {
    }
    
    @UiField SectionHeaderContent sectionHeaderUi;
    @UiField FlowPanel fleetContainerUi;
    @UiField MobileSection seriesUi;

    public RegattaCompetitionSeries(RaceCompetitionFormatSeriesDTO series) {
        super(series);
        seriesUi.setEdgeToEdgeContent(true);
<<<<<<< HEAD
        sectionHeaderUi.initCollapsibility(fleetContainerUi.getElement(), true);
    }
    
    @Override
    public RegattaCompetitionFleetView addFleetView(RaceCompetitionFormatFleetDTO fleet) {
        RegattaCompetitionFleet fleetView = new RegattaCompetitionFleet(fleet);
        fleetContainerUi.add(fleetView);
        return fleetView;
    }

    @Override
    protected Widget getMainUiWidget() {
        return uiBinder.createAndBindUi(this);
    }

    @Override
    protected void setSeriesName(String seriesName) {
        sectionHeaderUi.setSectionTitle(seriesName);
    }

    @Override
    protected void setRacesAndCompetitorInfo(String raceInfoText, String competitorInfoText) {
        String separator = raceInfoText.isEmpty() || competitorInfoText.isEmpty() ? "" : " | ";
        sectionHeaderUi.setSubtitle(competitorInfoText + separator + raceInfoText);
=======
        sectionHeaderUi.setSectionTitle(DEFAULT_SERIES_NAME.equals(series.getSeriesName()) ? I18N.races() : series.getSeriesName());
        initSubtitle(series.getCompetitorCount(), series.getFlightCount(), series.getRaceCount());
        sectionHeaderUi.initCollapsibility(fleetContainerUi.getElement(), true);
    }
    
    private void initSubtitle(int competitorCount, int flightCount, int raceCount) {
        boolean showFlights = flightCount > 0 && flightCount != raceCount;
        if (competitorCount > 0 || showFlights || raceCount > 0) {
            String competitors = competitorCount > 0 ? I18N.competitorsCount(competitorCount) : "";
            String competitorsSeparator = competitorCount > 0 ? " | " : "";
            String flights = showFlights ? I18N.flightsCount(flightCount) : "";
            String flightsSeparator = showFlights ? " | " : "";
            String races = raceCount > 0 ? I18N.racesCount(raceCount) : "";
            sectionHeaderUi.setSubtitle(competitors + competitorsSeparator + flights + flightsSeparator + races);
        }
    }        
    
    public void addFleet(Presenter presenter, RaceCompetitionFormatFleetDTO fleet, int fleetCount) {
        RegattaCompetitionFleet competitionFleet = new RegattaCompetitionFleet(fleet, fleetCount);
        for (SimpleRaceMetadataDTO race : fleet.getRaces()) {
            boolean tracked = race.getTrackingState() == RaceTrackingState.TRACKED_VALID_DATA;
            String raceViewerUrl = tracked ? null : null; // TODO No mobile "RaceViewer implemented yet 
            competitionFleet.addRace(race, raceViewerUrl);
        }
        fleetContainerUi.add(competitionFleet);
>>>>>>> 235a3f60
    }

}<|MERGE_RESOLUTION|>--- conflicted
+++ resolved
@@ -26,7 +26,6 @@
     public RegattaCompetitionSeries(RaceCompetitionFormatSeriesDTO series) {
         super(series);
         seriesUi.setEdgeToEdgeContent(true);
-<<<<<<< HEAD
         sectionHeaderUi.initCollapsibility(fleetContainerUi.getElement(), true);
     }
     
@@ -48,36 +47,10 @@
     }
 
     @Override
-    protected void setRacesAndCompetitorInfo(String raceInfoText, String competitorInfoText) {
-        String separator = raceInfoText.isEmpty() || competitorInfoText.isEmpty() ? "" : " | ";
-        sectionHeaderUi.setSubtitle(competitorInfoText + separator + raceInfoText);
-=======
-        sectionHeaderUi.setSectionTitle(DEFAULT_SERIES_NAME.equals(series.getSeriesName()) ? I18N.races() : series.getSeriesName());
-        initSubtitle(series.getCompetitorCount(), series.getFlightCount(), series.getRaceCount());
-        sectionHeaderUi.initCollapsibility(fleetContainerUi.getElement(), true);
+    protected void setRacesFlightAndCompetitorInfo(String flightInfoText, String raceInfoText, String competitorInfoText) {
+        String competitorsSeparator = competitorInfoText.isEmpty() ? "" : " | ";
+        String flightSeparator = flightInfoText.isEmpty() ? "" : " | ";
+        sectionHeaderUi.setSubtitle(competitorInfoText + competitorsSeparator + flightInfoText + flightSeparator + raceInfoText);
     }
     
-    private void initSubtitle(int competitorCount, int flightCount, int raceCount) {
-        boolean showFlights = flightCount > 0 && flightCount != raceCount;
-        if (competitorCount > 0 || showFlights || raceCount > 0) {
-            String competitors = competitorCount > 0 ? I18N.competitorsCount(competitorCount) : "";
-            String competitorsSeparator = competitorCount > 0 ? " | " : "";
-            String flights = showFlights ? I18N.flightsCount(flightCount) : "";
-            String flightsSeparator = showFlights ? " | " : "";
-            String races = raceCount > 0 ? I18N.racesCount(raceCount) : "";
-            sectionHeaderUi.setSubtitle(competitors + competitorsSeparator + flights + flightsSeparator + races);
-        }
-    }        
-    
-    public void addFleet(Presenter presenter, RaceCompetitionFormatFleetDTO fleet, int fleetCount) {
-        RegattaCompetitionFleet competitionFleet = new RegattaCompetitionFleet(fleet, fleetCount);
-        for (SimpleRaceMetadataDTO race : fleet.getRaces()) {
-            boolean tracked = race.getTrackingState() == RaceTrackingState.TRACKED_VALID_DATA;
-            String raceViewerUrl = tracked ? null : null; // TODO No mobile "RaceViewer implemented yet 
-            competitionFleet.addRace(race, raceViewerUrl);
-        }
-        fleetContainerUi.add(competitionFleet);
->>>>>>> 235a3f60
-    }
-
 }