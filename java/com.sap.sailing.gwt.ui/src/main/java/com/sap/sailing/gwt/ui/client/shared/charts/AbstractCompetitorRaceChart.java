--- conflicted
+++ resolved
@@ -1,818 +1,794 @@
-package com.sap.sailing.gwt.ui.client.shared.charts;
-
-import java.util.ArrayList;
-import java.util.Arrays;
-import java.util.Date;
-import java.util.HashMap;
-import java.util.List;
-import java.util.Map;
-
-import org.moxieapps.gwt.highcharts.client.Axis;
-import org.moxieapps.gwt.highcharts.client.BaseChart;
-import org.moxieapps.gwt.highcharts.client.Chart;
-import org.moxieapps.gwt.highcharts.client.ChartSubtitle;
-import org.moxieapps.gwt.highcharts.client.ChartTitle;
-import org.moxieapps.gwt.highcharts.client.Color;
-import org.moxieapps.gwt.highcharts.client.Credits;
-import org.moxieapps.gwt.highcharts.client.PlotLine;
-import org.moxieapps.gwt.highcharts.client.PlotLine.DashStyle;
-import org.moxieapps.gwt.highcharts.client.Point;
-import org.moxieapps.gwt.highcharts.client.Series;
-import org.moxieapps.gwt.highcharts.client.ToolTip;
-import org.moxieapps.gwt.highcharts.client.ToolTipData;
-import org.moxieapps.gwt.highcharts.client.ToolTipFormatter;
-import org.moxieapps.gwt.highcharts.client.events.ChartClickEvent;
-import org.moxieapps.gwt.highcharts.client.events.ChartClickEventHandler;
-import org.moxieapps.gwt.highcharts.client.events.ChartSelectionEvent;
-import org.moxieapps.gwt.highcharts.client.events.ChartSelectionEventHandler;
-import org.moxieapps.gwt.highcharts.client.labels.AxisLabelsData;
-import org.moxieapps.gwt.highcharts.client.labels.AxisLabelsFormatter;
-import org.moxieapps.gwt.highcharts.client.labels.XAxisLabels;
-import org.moxieapps.gwt.highcharts.client.plotOptions.LinePlotOptions;
-import org.moxieapps.gwt.highcharts.client.plotOptions.Marker;
-import org.moxieapps.gwt.highcharts.client.plotOptions.ScatterPlotOptions;
-
-import com.google.gwt.core.client.GWT;
-import com.google.gwt.i18n.client.NumberFormat;
-import com.google.gwt.user.client.rpc.AsyncCallback;
-import com.google.gwt.user.client.ui.Button;
-import com.google.gwt.user.client.ui.Label;
-import com.google.gwt.user.client.ui.RequiresResize;
-import com.google.gwt.user.client.ui.Widget;
-import com.sap.sailing.domain.common.DetailType;
-import com.sap.sailing.domain.common.RaceIdentifier;
-import com.sap.sailing.domain.common.RegattaAndRaceIdentifier;
-import com.sap.sailing.domain.common.dto.CompetitorDTO;
-import com.sap.sailing.gwt.ui.actions.GetCompetitorsRaceDataAction;
-import com.sap.sailing.gwt.ui.client.CompetitorSelectionChangeListener;
-import com.sap.sailing.gwt.ui.client.CompetitorSelectionProvider;
-import com.sap.sailing.gwt.ui.client.DetailTypeFormatter;
-import com.sap.sailing.gwt.ui.client.SailingServiceAsync;
-import com.sap.sailing.gwt.ui.client.StringMessages;
-import com.sap.sailing.gwt.ui.shared.CompetitorRaceDataDTO;
-import com.sap.sailing.gwt.ui.shared.CompetitorsRaceDataDTO;
-import com.sap.sailing.gwt.ui.shared.SailingServiceConstants;
-import com.sap.sse.common.Util;
-import com.sap.sse.common.Util.Pair;
-import com.sap.sse.common.filter.Filter;
-import com.sap.sse.common.filter.FilterSet;
-import com.sap.sse.gwt.client.ErrorReporter;
-import com.sap.sse.gwt.client.async.AsyncActionsExecutor;
-import com.sap.sse.gwt.client.player.TimeRangeWithZoomProvider;
-import com.sap.sse.gwt.client.player.Timer;
-import com.sap.sse.gwt.client.player.Timer.PlayModes;
-import com.sap.sse.gwt.client.shared.components.Component;
-
-/**
- * AbstractCompetitorChart is a chart that can show one sort of competitor data (e.g. current speed over ground, windward
- * distance to leader) for different races in a chart.
- * 
- * When calling the constructor a chart is created that creates a final amount of series (so the maximum number of
- * competitors cannot be changed in one chart) which are connected to competitors, when the sailing service returns the
- * data. So {@code seriesID, competitorID and markSeriesID} are linked with the index. So if u know for example the
- * seriesID-index, you can get the competitor by calling competitorID.get(index).
- * 
- * @author Benjamin Ebling (D056866), Axel Uhl (d043530)
- * 
- */
-public abstract class AbstractCompetitorRaceChart<SettingsType extends ChartSettings> extends AbstractRaceChart<SettingsType> implements
-        CompetitorSelectionChangeListener, RequiresResize {
-    public static final String LOAD_COMPETITOR_CHART_DATA_CATEGORY = "loadCompetitorChartData";
-    
-    public static final long DEFAULT_STEPSIZE = 5000;
-    
-    private static final int LINE_WIDTH = 1;
-    
-    private final Label noCompetitorsSelectedLabel;
-    private final Label noDataFoundLabel;
-    private final CompetitorSelectionProvider competitorSelectionProvider;
-    private DetailType selectedFirstDetailType;
-    private DetailType selectedSecondDetailType;
-
-    private boolean compactChart;
-    private final boolean allowTimeAdjust;
-    private final String leaderboardGroupName;
-    private final String leaderboardName;
-<<<<<<< HEAD
-    private long stepSize = DEFAULT_STEPSIZE;
-    private final Map<Pair<CompetitorDTO, DetailType>, Series> dataSeriesForDetailTypeAndCompetitor = new HashMap<>();
-    private final Map<Pair<CompetitorDTO, DetailType>, Series> markPassingSeriesByCompetitor = new HashMap<>();
-=======
-    private long stepSizeInMillis = DEFAULT_STEPSIZE;
-    private final Map<CompetitorDTO, Series> dataSeriesByCompetitor;
-    private final Map<CompetitorDTO, Series> markPassingSeriesByCompetitor;
->>>>>>> 5223eac3
-    private Long timeOfEarliestRequestInMillis;
-    private Long timeOfLatestRequestInMillis;
-    
-    protected AbstractCompetitorRaceChart(SailingServiceAsync sailingService, AsyncActionsExecutor asyncActionsExecutor,
-            CompetitorSelectionProvider competitorSelectionProvider, RegattaAndRaceIdentifier selectedRaceIdentifier,
-            Timer timer, TimeRangeWithZoomProvider timeRangeWithZoomProvider, Button settingsButton,
-            final StringMessages stringMessages, ErrorReporter errorReporter, DetailType firstDetailType,
-            DetailType secondDetailType, boolean compactChart, boolean allowTimeAdjust) {
-        this(sailingService, asyncActionsExecutor, competitorSelectionProvider, selectedRaceIdentifier, timer,
-                timeRangeWithZoomProvider, stringMessages, errorReporter, firstDetailType, secondDetailType,
-                compactChart, allowTimeAdjust,
-                null, null);
-    }
-
-    AbstractCompetitorRaceChart(SailingServiceAsync sailingService, AsyncActionsExecutor asyncActionsExecutor,
-            CompetitorSelectionProvider competitorSelectionProvider, RegattaAndRaceIdentifier selectedRaceIdentifier,
-            Timer timer, TimeRangeWithZoomProvider timeRangeWithZoomProvider, final StringMessages stringMessages,
-            ErrorReporter errorReporter, DetailType firstDetailType, DetailType secondDetailType, boolean compactChart,
-            boolean allowTimeAdjust,
-            String leaderboardGroupName, String leaderboardName) {
-        super(sailingService, selectedRaceIdentifier, timer, timeRangeWithZoomProvider, stringMessages, asyncActionsExecutor, errorReporter);
-        GWT.debugger();
-        this.competitorSelectionProvider = competitorSelectionProvider;
-        this.compactChart = compactChart;
-        this.allowTimeAdjust = allowTimeAdjust;
-        this.leaderboardGroupName = leaderboardGroupName;
-        this.leaderboardName = leaderboardName;
-        
-        setSize("100%", "100%");
-        noCompetitorsSelectedLabel = new Label(stringMessages.selectAtLeastOneCompetitor() + ".");
-        noCompetitorsSelectedLabel.setStyleName("abstractChartPanel-importantMessageOfChart");
-        noDataFoundLabel = new Label(stringMessages.noDataFound() + ".");
-        noDataFoundLabel.setStyleName("abstractChartPanel-importantMessageOfChart");
-        createChart();
-        setSelectedDetailTypes(firstDetailType, secondDetailType);
-        competitorSelectionProvider.addCompetitorSelectionChangeListener(this);
-        clearChart();
-        if (selectedRaceIdentifier != null) {
-            timeChanged(timer.getTime(), null);
-        }
-    }
-
-    /**
-     * Creates a new chart.
-     * Attention: We can't reuse the old chart when the detail changes because HighChart does not support the inverting of the Y-Axis  
-     */
-    private Chart createChart() {
-
-        Chart chart = new Chart().setZoomType(BaseChart.ZoomType.X)
-                .setPersistent(true)
-                .setWidth100()
-                .setAlignTicks(true)
-                .setHeight100()
-                .setMarginLeft(65)
-                .setMarginRight(65)
-                .setBorderColor(new Color("#CACACA"))
-                .setBackgroundColor(new Color("#FFFFFF"))
-                .setPlotBackgroundColor("#f8f8f8")
-                .setBorderWidth(0)
-                .setBorderRadius(0)
-                .setPlotBorderWidth(0)
-                .setCredits(new Credits().setEnabled(false))
-                .setChartSubtitle(new ChartSubtitle().setText(stringMessages.clickAndDragToZoomIn()));
-        chart.setStyleName(chartsCss.chartStyle());
-        ChartUtil.useCheckboxesToShowAndHide(chart);
-
-        if (allowTimeAdjust) {
-            chart.setClickEventHandler(new ChartClickEventHandler() {
-                @Override
-                public boolean onClick(ChartClickEvent chartClickEvent) {
-                    return AbstractCompetitorRaceChart.this.onClick(chartClickEvent);
-                }
-            });
-            chart.setSelectionEventHandler(new ChartSelectionEventHandler() {
-                @Override
-                public boolean onSelection(ChartSelectionEvent chartSelectionEvent) {
-                    return AbstractCompetitorRaceChart.this.onXAxisSelectionChange(chartSelectionEvent);
-                }
-            });
-        }
-
-        if (hasSecondYAxis()) {
-            chart.getYAxis(0).setStartOnTick(false).setShowFirstLabel(false);
-            chart.getYAxis(1).setStartOnTick(false).setShowFirstLabel(false).setOpposite(true);
-        } else {
-            chart.getYAxis(0).setStartOnTick(false).setShowFirstLabel(false);
-            chart.setLinePlotOptions(new LinePlotOptions()
-                    .setLineWidth(LINE_WIDTH)
-                    .setMarker(new Marker().setEnabled(false).setHoverState(new Marker().setEnabled(true).setRadius(4)))
-                    .setShadow(false).setHoverStateLineWidth(LINE_WIDTH));
-        }
-        chart.getXAxis().setType(Axis.Type.DATE_TIME).setMaxZoom(60 * 1000); // 1 minute
-        chart.getXAxis().setLabels(new XAxisLabels().setFormatter(new AxisLabelsFormatter() {
-            @Override
-            public String format(AxisLabelsData axisLabelsData) {
-                return dateFormatHoursMinutes.format(new Date(axisLabelsData.getValueAsLong()));
-            }
-        }));
-        timePlotLine = chart.getXAxis().createPlotLine().setColor("#656565").setWidth(1.5).setDashStyle(DashStyle.SOLID);
-
-        if (compactChart) {
-            chart.setSpacingBottom(10).setSpacingLeft(10).setSpacingRight(10).setSpacingTop(20)
-                    .setOption("legend/margin", 2).setOption("title/margin", 5).setChartSubtitle(null).getXAxis()
-                    .setAxisTitleText(null);
-            chart.setTitle("");
-        }
-
-        return chart;
-    }
-
-    protected abstract Component<SettingsType> getComponent();
-
-    /**
-     * Loads the needed data (data which isn't in the {@link #chartData cache}) for the
-     * {@link #getSelectedCompetitors() visible competitors} via
-     * {@link SailingServiceAsync#getCompetitorsRaceData(RaceIdentifier, List, long, DetailType, AsyncCallback)}. After
-     * loading, the method {@link #drawChartData()} is called.
-     * <p>
-     * If no data needs to be {@link #needsDataLoading() loaded}, the "no competitors selected" label is displayed.
-     */
-    private void updateChart(Date from, Date to, boolean append) {
-        if (hasSelectedCompetitors() && isVisible()) {
-            remove(noCompetitorsSelectedLabel);
-            if (!getChildren().contains(chart)) {
-                add(chart);
-            }
-            ArrayList<CompetitorDTO> competitorsToLoad = new ArrayList<CompetitorDTO>();
-            for (CompetitorDTO competitorDTO : getSelectedCompetitors()) {
-                competitorsToLoad.add(competitorDTO);
-            }
-            loadData(from, to, competitorsToLoad, append);
-        } else {
-            remove(chart);
-            if (!getChildren().contains(noCompetitorsSelectedLabel)) {
-                add(noCompetitorsSelectedLabel);
-            }
-        }
-    }
-
-    private void loadData(final Date from, final Date to, final List<CompetitorDTO> competitors, final boolean append) {
-        if (isVisible()) {
-            showLoading(stringMessages.loadingCompetitorData());
-            ArrayList<CompetitorDTO> competitorsToLoad = new ArrayList<CompetitorDTO>();
-            for (CompetitorDTO competitorDTO : competitors) {
-                competitorsToLoad.add(competitorDTO);
-            }
-<<<<<<< HEAD
-
-            doLoadDataForCompetitorsAndDataType(from, to, append, competitorsToLoad, getSelectedFirstDetailType());
-            if (getSelectedSecondDetailType() != null) {
-                doLoadDataForCompetitorsAndDataType(from, to, append, competitorsToLoad, getSelectedSecondDetailType());
-            }
-        }
-    }
-
-    private void doLoadDataForCompetitorsAndDataType(final Date from, final Date to, final boolean append,
-            ArrayList<CompetitorDTO> competitorsToLoad, final DetailType selectedDataTypeToRetrieve) {
-        GetCompetitorsRaceDataAction getCompetitorsRaceDataAction = new GetCompetitorsRaceDataAction(sailingService,
-                selectedRaceIdentifier, competitorsToLoad, from, to, getStepSize(), selectedDataTypeToRetrieve,
-                leaderboardGroupName, leaderboardName);
-        asyncActionsExecutor.execute(getCompetitorsRaceDataAction, LOAD_COMPETITOR_CHART_DATA_CATEGORY,
-                new AsyncCallback<CompetitorsRaceDataDTO>() {
-                    @Override
-                    public void onSuccess(final CompetitorsRaceDataDTO result) {
-                        hideLoading();
-                        if (result != null) {
-                            if (result.isEmpty() && chartContainsNoData()) {
-                                setWidget(noDataFoundLabel);
-=======
-            // If the time interval is too long and the step size too small, the number of fixes the query would have to
-            // produce may exceed any reasonable limit. Therefore, we limit the number of fixes that such a query may ask
-            // for:
-            long stepSize = Math.max(getStepSizeInMillis(), Math.abs(to.getTime()-from.getTime())/SailingServiceConstants.MAX_NUMBER_OF_FIXES_TO_QUERY);
-            GetCompetitorsRaceDataAction getCompetitorsRaceDataAction = new GetCompetitorsRaceDataAction(sailingService,
-                    selectedRaceIdentifier, competitorsToLoad, from, to, stepSize, getSelectedDetailType(),
-                    leaderboardGroupName, leaderboardName);
-            asyncActionsExecutor.execute(getCompetitorsRaceDataAction, LOAD_COMPETITOR_CHART_DATA_CATEGORY,
-                    new AsyncCallback<CompetitorsRaceDataDTO>() {
-                        @Override
-                        public void onSuccess(final CompetitorsRaceDataDTO result) {
-                            hideLoading();
-                            if (result != null) {
-                                if (result.isEmpty() && chartContainsNoData()) {
-                                    setWidget(noDataFoundLabel);
-                                } else {
-                                    updateChartSeries(result, append);
-                                }
->>>>>>> 5223eac3
-                            } else {
-                                updateChartSeries(result, selectedDataTypeToRetrieve, append);
-                            }
-                        } else {
-                            if (!append) {
-                                clearChart();
-                            }
-                        }
-                    }
-
-                    @Override
-                    public void onFailure(Throwable caught) {
-                        hideLoading();
-                        errorReporter.reportError(stringMessages.errorFetchingChartData(caught.getMessage()),
-                                timer.getPlayMode() == PlayModes.Live);
-                    }
-                });
-    }
-    
-    private boolean chartContainsNoData() {
-        for (Series competitorSeries : dataSeriesForDetailTypeAndCompetitor.values()) {
-            if (competitorSeries.getPoints().length != 0) {
-                return false;
-            }
-        }
-        return true;
-    }
-
-    @Override
-    public void addedToSelection(CompetitorDTO competitor) {
-        if (isVisible()) {
-            ArrayList<CompetitorDTO> competitorsToLoad = new ArrayList<CompetitorDTO>();
-            competitorsToLoad.add(competitor);
-            Date fromDate = timeOfEarliestRequestInMillis == null ? null : new Date(timeOfEarliestRequestInMillis);
-            Date toDate = timeOfLatestRequestInMillis == null ? null : new Date(timeOfLatestRequestInMillis);
-            loadData(fromDate, toDate, competitorsToLoad, false);
-        }
-    }
-
-    @Override
-    public void removedFromSelection(CompetitorDTO competitor) {
-        for (Pair<CompetitorDTO, DetailType> coDePair : dataSeriesForDetailTypeAndCompetitor.keySet()) {
-            if (!coDePair.getA().equals(competitor)) {
-                continue;
-            }
-            Series competitorSeries = dataSeriesForDetailTypeAndCompetitor.get(coDePair);
-            if (competitorSeries != null) {
-                chart.removeSeries(competitorSeries, false);
-            }
-            Series competitorMarkPassingSeries = markPassingSeriesByCompetitor.get(coDePair);
-            if (competitorMarkPassingSeries != null) {
-                chart.removeSeries(competitorMarkPassingSeries, false);
-            }
-            if (isVisible()) {
-                if (hasSelectedCompetitors()) {
-                    chart.redraw();
-                } else {
-                    setWidget(noCompetitorsSelectedLabel);
-                }
-            }
-        }
-    }
-
-    /**
-     * Creates the series for all selected competitors if these aren't created yet.<br />
-     * Fills the series for the selected competitors with the data in {@link AbstractCompetitorRaceChart#chartData}.<br />
-     */
-    private synchronized void updateChartSeries(CompetitorsRaceDataDTO chartData, DetailType retrievedDataType,
-            boolean append) {
-        // Make sure the busy indicator is removed at this point, or plotting the data results in an exception
-        setWidget(chart);
-        for (CompetitorDTO competitor : chartData.getCompetitors()) {
-            Series competitorDataSeries = getOrCreateCompetitorDataSeries(retrievedDataType, competitor);
-            Series markPassingSeries = getOrCreateCompetitorMarkPassingSeries(competitorDataSeries, retrievedDataType,
-                    competitor);
-            
-            CompetitorRaceDataDTO competitorData = chartData.getCompetitorData(competitor);
-            if (competitorData != null) {
-                Date toDate = timer.getLiveTimePointAsDate();
-                List<com.sap.sse.common.Util.Triple<String, Date, Double>> markPassingsData = competitorData.getMarkPassingsData();
-                List<Point> markPassingPoints = new ArrayList<Point>();
-                for (com.sap.sse.common.Util.Triple<String, Date, Double> markPassingData : markPassingsData) {
-                    if (markPassingData.getB() != null && markPassingData.getC() != null) {
-                        if (markPassingData.getB().before(toDate)) {
-                            Point markPassingPoint = new Point(markPassingData.getB().getTime(),
-                                    markPassingData.getC());
-                            markPassingPoint.setName(markPassingData.getA());
-                            markPassingPoints.add(markPassingPoint);
-                        }
-                    }
-                }
-                markPassingSeries.setPoints(markPassingPoints.toArray(new Point[0]), false);
-
-                Point[] oldRaceDataPoints = competitorDataSeries.getPoints();
-                List<com.sap.sse.common.Util.Pair<Date, Double>> raceData = competitorData.getRaceData();
-
-                Point[] raceDataPointsToAdd = new Point[raceData.size()];
-                int currentPointIndex = 0;
-                for (com.sap.sse.common.Util.Pair<Date, Double> raceDataPoint : raceData) {
-                    Double dataPointValue = raceDataPoint.getB();
-                    if(dataPointValue != null) {
-                        long dataPointTimeAsMillis = raceDataPoint.getA().getTime();
-                        if(append == false || (timeOfEarliestRequestInMillis == null || dataPointTimeAsMillis < timeOfEarliestRequestInMillis) || 
-                                timeOfLatestRequestInMillis == null || dataPointTimeAsMillis > timeOfLatestRequestInMillis) {
-                            raceDataPointsToAdd[currentPointIndex++] = new Point(dataPointTimeAsMillis, dataPointValue);
-                        }
-                    }
-                }
-
-                Point[] newRaceDataPoints;
-                if (append) {
-                    newRaceDataPoints = new Point[oldRaceDataPoints.length + currentPointIndex];
-                    System.arraycopy(oldRaceDataPoints, 0, newRaceDataPoints, 0, oldRaceDataPoints.length);
-                    System.arraycopy(raceDataPointsToAdd, 0, newRaceDataPoints, oldRaceDataPoints.length, currentPointIndex);
-                } else {
-                    newRaceDataPoints = new Point[currentPointIndex];
-                    System.arraycopy(raceDataPointsToAdd, 0, newRaceDataPoints, 0, currentPointIndex);
-                }
-                setSeriesPoints(competitorDataSeries, newRaceDataPoints);
-                // Adding the series if chart doesn't contain it
-                List<Series> chartSeries = Arrays.asList(chart.getSeries());
-                if (!chartSeries.contains(competitorDataSeries)) {
-                    chart.addSeries(competitorDataSeries);
-                    chart.addSeries(markPassingSeries);
-                    
-                }
-            }
-        }
-        if (timeOfEarliestRequestInMillis == null || timeOfEarliestRequestInMillis > chartData.getRequestedFromTime().getTime()) {
-            timeOfEarliestRequestInMillis = chartData.getRequestedFromTime().getTime();
-        }
-        if (timeOfLatestRequestInMillis == null || timeOfLatestRequestInMillis < chartData.getRequestedToTime().getTime()) {
-            timeOfLatestRequestInMillis = chartData.getRequestedToTime().getTime();
-        }
-        chart.redraw();
-    }
-
-    private Iterable<CompetitorDTO> getSelectedCompetitors() {
-        return competitorSelectionProvider.getSelectedCompetitors();
-    }
-
-    private boolean hasSelectedCompetitors() {
-        return Util.size(getSelectedCompetitors()) > 0;
-    }
-
-    /**
-     * 
-     * @param competitor
-     * @return A series in the chart, that can be used to show the data of a specific competitor.
-     */
-    protected Series getOrCreateCompetitorDataSeries(DetailType seriesDetailType, final CompetitorDTO competitor) {
-        final Pair<CompetitorDTO, DetailType> coDePair = new Pair<CompetitorDTO, DetailType>(competitor,
-                seriesDetailType);
-        final int yAxisIndex = yAxisIndex(seriesDetailType);
-        Series result = this.dataSeriesForDetailTypeAndCompetitor.get(coDePair);
-        if (result == null) {
-            result = chart.createSeries().setType(Series.Type.LINE);
-
-            if (hasSecondYAxis()) {
-                result.setName(DetailTypeFormatter.format(seriesDetailType) + " " + competitor.getName());
-            } else {
-                result.setName(competitor.getName());
-            }
-            result.setPlotOptions(new LinePlotOptions()
-                    .setLineWidth(LINE_WIDTH)
-                    .setDashStyle(yAxisIndex == 0 ? PlotLine.DashStyle.SOLID : PlotLine.DashStyle.LONG_DASH)
-                    .setMarker(new Marker().setEnabled(false).setHoverState(new Marker().setEnabled(true).setRadius(4)))
-                    .setShadow(false).setHoverStateLineWidth(LINE_WIDTH)
-                    .setColor(competitorSelectionProvider.getColor(competitor, selectedRaceIdentifier).getAsHtml())
-                    .setSelected(true));
-            result.setOption("turboThreshold", MAX_SERIES_POINTS);
-            dataSeriesForDetailTypeAndCompetitor.put(coDePair, result);
-        }
-
-        result.setYAxis(yAxisIndex);
-        return result;
-    }
-
-    /**
-     * 
-     * @param competitor
-     * @return A series in the chart, that can be used to show the mark passings.
-     */
-    private Series getOrCreateCompetitorMarkPassingSeries(Series linkedCompetitorSeries, DetailType seriesDetailType,
-            CompetitorDTO competitor) {
-        final Pair<CompetitorDTO, DetailType> coDePair = new Pair<CompetitorDTO, DetailType>(competitor,
-                seriesDetailType);
-        Series result = markPassingSeriesByCompetitor.get(coDePair);
-        final int yAxisIndex = yAxisIndex(seriesDetailType);
-        if (result == null) {
-            result = chart.createSeries().setType(Series.Type.SCATTER)
-                    .setName(stringMessages.markPassing() + " " + competitor.getName());
-            result.setPlotOptions(new ScatterPlotOptions().setLinkedTo(linkedCompetitorSeries)
-                    .setColor(
-                    competitorSelectionProvider.getColor(competitor, selectedRaceIdentifier).getAsHtml())
-                    .setSelected(true));
-            markPassingSeriesByCompetitor.put(coDePair, result);
-        }
-        result.setYAxis(yAxisIndex);
-        return result;
-    }
-
-    @Override
-    public void setVisible(boolean visible) {
-        super.setVisible(visible);
-        if (visible) {
-            // Workaround for a highcharts bug: 
-            // Set a chart title, overwrite the title, switch chart to invisible and visible again -> the old title
-            // appears
-            String titleFromDetailTypes = chartTitleFromDetailTypes();
-            chart.setTitle(new ChartTitle().setText(titleFromDetailTypes), null);
-        }
-    }
-
-    private int yAxisIndex(DetailType seriesDetailType) {
-        if (selectedSecondDetailType != null && seriesDetailType == selectedSecondDetailType) {
-            return 1;
-        } else {
-            return 0;
-        }
-    }
-
-    private String chartTitleFromDetailTypes() {
-        StringBuilder titleBuilder = new StringBuilder();
-        titleBuilder.append(DetailTypeFormatter.format(selectedFirstDetailType));
-        if (selectedSecondDetailType != null) {
-            titleBuilder.append("/");
-            titleBuilder.append(DetailTypeFormatter.format(selectedSecondDetailType));
-        }
-        return titleBuilder.toString();
-    }
-
-    /**
-     * Clears the whole chart and empties cached data.
-     */
-    protected void clearChart() {
-        timeOfEarliestRequestInMillis = null;
-        timeOfLatestRequestInMillis = null;
-        dataSeriesForDetailTypeAndCompetitor.clear();
-        markPassingSeriesByCompetitor.clear();
-        chart.removeAllSeries();
-    }
-
-    public String getLocalizedShortName() {
-        return chartTitleFromDetailTypes();
-    }
-
-    public Widget getEntryWidget() {
-        return this;
-    }
-
-    public boolean hasSettings() {
-        return true;
-    }
-
-    public ChartSettings getAbstractSettings() {
-        return new ChartSettings(getStepSizeInMillis());
-    }
-
-    /**
-     * Updates the settings known to be contained in {@link ChartSettings}. Subclasses have to update settings provided
-     * by subclasses thereof. Subclasses also need to call {@link #clearChart()} and {@link #updateChart(boolean)}, if
-     * this method returns <code>true</code>;
-     * 
-     * @return <code>true</code> if the settings had been changed and a clearing and loading is needed.
-     */
-    protected boolean updateSettingsOnly(ChartSettings newSettings) {
-        boolean settingsChanged = false;
-        if (getStepSizeInMillis() != newSettings.getStepSizeInMillis()) {
-            setStepSizeInMillis(newSettings.getStepSizeInMillis());
-            settingsChanged = true;
-        }
-        return settingsChanged;
-    }
-
-    protected StringMessages getStringMessages() {
-        return stringMessages;
-    }
-
-    /**
-     * The chart step size in milliseconds
-     */
-    protected long getStepSizeInMillis() {
-        return stepSizeInMillis;
-    }
-
-    protected void setStepSizeInMillis(long stepSizeInMillis) {
-        this.stepSizeInMillis = stepSizeInMillis;
-    }
-
-    protected DetailType getSelectedFirstDetailType() {
-        return this.selectedFirstDetailType;
-    }
-
-    protected DetailType getSelectedSecondDetailType() {
-        return this.selectedSecondDetailType;
-    }
-
-    /**
-     * Updates the {@link #selectedFirstDetailType} field, clears the chart for the new <code>selectedDetailType</code>
-     * and clears the {@link #chartData}.<br />
-     * Doesn't {@link #updateChart(boolean) load the data}.
-     * 
-     * @return <code>true</code> if the detail type changed
-     */
-    protected boolean setSelectedDetailTypes(DetailType newSelectedFirstDetailType,
-            DetailType newSelectedSecondDetailType) {
-        boolean hasDetailTypeChanged = !Util.equalsWithNull(newSelectedFirstDetailType, this.selectedFirstDetailType)
-                || !Util.equalsWithNull(newSelectedSecondDetailType, this.selectedSecondDetailType);
-        if (hasDetailTypeChanged) {
-            // final boolean oldReversedY0Axis = isY0AxisReversed();
-            // final boolean oldReversedY1Axis = isY1AxisReversed();
-            this.selectedFirstDetailType = newSelectedFirstDetailType;
-            this.selectedSecondDetailType = newSelectedSecondDetailType;
-            // TODO There is a bug in the highcharts library which prevents to change the reverse property of the YAxis
-            // Because we need this functionality we need to recreate the chart each time the YAxis changes
-            // if (oldReversedY0Axis != isY0AxisReversed() || oldReversedY1Axis != isY1AxisReversed()) {
-            // WORKAROUND: re-creating chart every time since introduction of dual y-axis, since there is no way to
-            // reset/ delete axis.
-                chart = createChart();
-                if (isZoomed) {
-                    com.sap.sse.common.Util.Pair<Date, Date> zoomRange = timeRangeWithZoomProvider.getTimeZoom();
-                    onTimeZoomChanged(zoomRange.getA(), zoomRange.getB());
-                } else {
-                    resetMinMaxAndExtremesInterval(/* redraw */ true);
-                }
-            // }
-
-            final String unitY0 = DetailTypeFormatter.getUnit(getSelectedFirstDetailType());
-            final String labelY0 = unitY0.isEmpty() ? "" : "[" + unitY0 + "]";
-            final String unitY1 = hasSecondYAxis() ? DetailTypeFormatter.getUnit(getSelectedSecondDetailType()) : null;
-            final String labelY1 = hasSecondYAxis() ? (unitY1.isEmpty() ? "" : "[" + unitY1 + "]") : null;
-
-            chart.setTitle(new ChartTitle().setText(""), null);
-            if (!compactChart) {
-                chart.setTitle(new ChartTitle().setText(chartTitleFromDetailTypes()), null);
-                if (hasSecondYAxis()) {
-                    chart.getYAxis(0).setAxisTitleText(
-                            DetailTypeFormatter.format(selectedFirstDetailType) + " " + labelY0);
-                    chart.getYAxis(1).setOpposite(true)
-                            .setAxisTitleText(DetailTypeFormatter.format(selectedSecondDetailType) + " " + labelY1);
-                } else {
-                    chart.getYAxis(0).setAxisTitleText(
-                            DetailTypeFormatter.format(selectedFirstDetailType) + " " + labelY0);
-                    chart.getYAxis(1).setAxisTitleText("");
-                }
-            } else {
-                if (hasSecondYAxis()) {
-                    chart.getYAxis(0).setAxisTitleText(
-                            DetailTypeFormatter.format(selectedFirstDetailType) + " " + labelY0);
-                    chart.getYAxis(1).setAxisTitleText(
-                            DetailTypeFormatter.format(selectedSecondDetailType) + " " + labelY1);
-                } else {
-                    chart.getYAxis(0).setAxisTitleText(labelY0);
-
-                }
-            }
-            if (hasSecondYAxis()) {
-                chart.getYAxis(0).setReversed(isY0AxisReversed()).setOpposite(false)
-                        .setGridLineWidth(1)
-                        .setMinorGridLineWidth(0).setMinorGridLineColor("transparent");
-                chart.getYAxis(1).setReversed(isY1AxisReversed()).setOpposite(true)
-                        .setGridLineWidth(1)
-                        .setGridLineDashStyle(DashStyle.LONG_DASH)
-                        .setMinorGridLineWidth(0).setMinorGridLineColor("transparent")
-                        .setMinorTickIntervalAuto();
-            } else {
-                chart.getYAxis(0).setReversed(isY0AxisReversed());
-            }
-            chart.setAlignTicks(hasSecondYAxis());
-            final NumberFormat numberFormatY0 = DetailTypeFormatter.getNumberFormat(selectedFirstDetailType);
-            final NumberFormat numberFormatY1 = hasSecondYAxis() ? DetailTypeFormatter
-                    .getNumberFormat(selectedSecondDetailType) : null;
-            
-            chart.setToolTip(new ToolTip().setEnabled(true).setFormatter(new ToolTipFormatter() {
-                @Override
-                public String format(ToolTipData toolTipData) {
-                    String seriesName = toolTipData.getSeriesName();
-
-                    StringBuilder ttb = new StringBuilder();
-                    if (seriesName.equals(stringMessages.time())) {
-                        ttb.append("<b>").append(seriesName).append(":</b> ")
-                                .append(dateFormat.format(new Date(toolTipData.getXAsLong()))).append("<br/>(")
-                                .append(stringMessages.clickChartToSetTime()).append(")");
-                    } else {
-                        ttb.append("<b>").append(seriesName);
-                        if (toolTipData.getPointName() != null) {
-                            ttb.append(" ").append(toolTipData.getPointName());
-                        }
-                        ttb.append("</b><br/>").append(dateFormat.format(new Date(toolTipData.getXAsLong())))
-                                .append(": ");
-                        if (hasSecondYAxis()) {
-                            ttb.append(numberFormatY0.format(toolTipData.getYAsDouble(0))).append(" ").append(unitY0).append(", ");
-                            ttb.append(numberFormatY1.format(toolTipData.getYAsDouble(1))).append(" ").append(unitY1);
-                        } else {
-                            ttb.append(numberFormatY0.format(toolTipData.getYAsDouble())).append(" ").append(unitY0);
-                        }
-                    }
-                    return ttb.toString();
-                }
-            }));
-        }
-        return hasDetailTypeChanged;
-    }
-    
-    private boolean hasSecondYAxis() {
-        return selectedSecondDetailType != null;
-    }
-
-    private boolean isY0AxisReversed() {
-        return isYAxisReversed(selectedFirstDetailType);
-    }
-
-    private boolean isY1AxisReversed() {
-        return isYAxisReversed(selectedSecondDetailType);
-    }
-
-    private boolean isYAxisReversed(DetailType detailType) {
-        return detailType == DetailType.WINDWARD_DISTANCE_TO_COMPETITOR_FARTHEST_AHEAD
-                || detailType == DetailType.GAP_TO_LEADER_IN_SECONDS || detailType == DetailType.RACE_RANK
-                || detailType == DetailType.REGATTA_RANK || detailType == DetailType.OVERALL_RANK;
-    }
-    /**
-     * Checks the relation of the mark passings to the selection range.
-     * 
-     * @param markPassingInRange
-     *            A Boolean matrix filled by
-     *            {@link AbstractCompetitorRaceChart#fillPotentialXValues(double, double, ArrayList, ArrayList, ArrayList)
-     *            fillPotentialXValues(...)}
-     * @return A pair of Booleans. Value A contains false if a passing is not in the selection (error), so that the
-     *         selection range needs to be refactored. Value B returns true if two passings are in range before the
-     *         error happened or false, if the error happens before two passings were in the selection. B can be
-     *         <code>null</code>.
-     */
-    public com.sap.sse.common.Util.Pair<Boolean, Boolean> checkPassingRelationToSelection(ArrayList<ArrayList<Boolean>> markPassingInRange) {
-        boolean everyPassingInRange = true;
-        Boolean twoPassingsInRangeBeforeError = null;
-        ArrayList<Boolean> competitorPassings = markPassingInRange.get(0);
-        for (int i = 0; i < competitorPassings.size(); i++) {
-            Boolean passingInRange = competitorPassings.get(i);
-            for (int j = 1; j < markPassingInRange.size(); j++) {
-                Boolean passingToCompare = markPassingInRange.get(j).get(i);
-                if (passingInRange != null) {
-                    if (passingToCompare != null && everyPassingInRange) {
-                        everyPassingInRange = passingInRange.equals(passingToCompare);
-                        if (passingInRange && passingToCompare) {
-                            twoPassingsInRangeBeforeError = true;
-                        }
-                    } else if (passingToCompare != null) {
-                        if (passingInRange && passingToCompare) {
-                            twoPassingsInRangeBeforeError = false;
-                        }
-                    }
-                } else {
-                    passingInRange = passingToCompare;
-                }
-            }
-        }
-
-        return new com.sap.sse.common.Util.Pair<Boolean, Boolean>(everyPassingInRange, twoPassingsInRangeBeforeError);
-    }
-
-    @Override
-    public void timeChanged(Date newTime, Date oldTime) {
-        if (!isVisible()) {
-            return;
-        }
-
-        if (allowTimeAdjust) {
-            updateTimePlotLine(newTime);
-        }
-        
-        switch (timer.getPlayMode()) {
-        case Live: {
-            // is date before first cache entry or is cache empty?
-            if (timeOfEarliestRequestInMillis == null || newTime.getTime() < timeOfEarliestRequestInMillis) {
-                updateChart(timeRangeWithZoomProvider.getFromTime(), newTime, /* append */true);
-            } else if (newTime.getTime() > timeOfLatestRequestInMillis) {
-                updateChart(new Date(timeOfLatestRequestInMillis), timeRangeWithZoomProvider.getToTime(), /* append */true);
-            }
-            // otherwise the cache spans across date and so we don't need to load anything
-            break;
-        }
-        case Replay: {
-            if (timeOfLatestRequestInMillis == null) {
-                // pure replay mode
-                updateChart(timeRangeWithZoomProvider.getFromTime(), timeRangeWithZoomProvider.getToTime(), /* append */false);
-            } else {
-                // replay mode during live play
-                if (timeOfEarliestRequestInMillis == null || newTime.getTime() < timeOfEarliestRequestInMillis) {
-                    updateChart(timeRangeWithZoomProvider.getFromTime(), newTime, /* append */true);
-                } else if (newTime.getTime() > timeOfLatestRequestInMillis) {
-                    updateChart(new Date(timeOfLatestRequestInMillis), timeRangeWithZoomProvider.getToTime(), /* append */true);
-                }
-            }
-            break;
-        }
-        }
-    }
-
-    @Override
-    public void onResize() {
-        chart.setSizeToMatchContainer();
-        // it's important here to recall the redraw method, otherwise the bug fix for wrong checkbox positions
-        // (nativeAdjustCheckboxPosition)
-        // in the BaseChart class would not be called
-        chart.redraw();
-    }
-
-    @Override
-    public void competitorsListChanged(Iterable<CompetitorDTO> competitors) {
-        timeChanged(timer.getTime(), null);
-    }
-    
-    @Override
-    public void filteredCompetitorsListChanged(Iterable<CompetitorDTO> filteredCompetitors) {
-        timeChanged(timer.getTime(), null);
-    }
-
-    @Override
-    public void filterChanged(FilterSet<CompetitorDTO, ? extends Filter<CompetitorDTO>> oldFilterSet,
-            FilterSet<CompetitorDTO, ? extends Filter<CompetitorDTO>> newFilterSet) {
-        // nothing to do; if it changes the filtered competitor list, a separate call to filteredCompetitorsListChanged will occur
-    }
-
-}
+package com.sap.sailing.gwt.ui.client.shared.charts;
+
+import java.util.ArrayList;
+import java.util.Arrays;
+import java.util.Date;
+import java.util.HashMap;
+import java.util.List;
+import java.util.Map;
+
+import org.moxieapps.gwt.highcharts.client.Axis;
+import org.moxieapps.gwt.highcharts.client.BaseChart;
+import org.moxieapps.gwt.highcharts.client.Chart;
+import org.moxieapps.gwt.highcharts.client.ChartSubtitle;
+import org.moxieapps.gwt.highcharts.client.ChartTitle;
+import org.moxieapps.gwt.highcharts.client.Color;
+import org.moxieapps.gwt.highcharts.client.Credits;
+import org.moxieapps.gwt.highcharts.client.PlotLine;
+import org.moxieapps.gwt.highcharts.client.PlotLine.DashStyle;
+import org.moxieapps.gwt.highcharts.client.Point;
+import org.moxieapps.gwt.highcharts.client.Series;
+import org.moxieapps.gwt.highcharts.client.ToolTip;
+import org.moxieapps.gwt.highcharts.client.ToolTipData;
+import org.moxieapps.gwt.highcharts.client.ToolTipFormatter;
+import org.moxieapps.gwt.highcharts.client.events.ChartClickEvent;
+import org.moxieapps.gwt.highcharts.client.events.ChartClickEventHandler;
+import org.moxieapps.gwt.highcharts.client.events.ChartSelectionEvent;
+import org.moxieapps.gwt.highcharts.client.events.ChartSelectionEventHandler;
+import org.moxieapps.gwt.highcharts.client.labels.AxisLabelsData;
+import org.moxieapps.gwt.highcharts.client.labels.AxisLabelsFormatter;
+import org.moxieapps.gwt.highcharts.client.labels.XAxisLabels;
+import org.moxieapps.gwt.highcharts.client.plotOptions.LinePlotOptions;
+import org.moxieapps.gwt.highcharts.client.plotOptions.Marker;
+import org.moxieapps.gwt.highcharts.client.plotOptions.ScatterPlotOptions;
+
+import com.google.gwt.core.client.GWT;
+import com.google.gwt.i18n.client.NumberFormat;
+import com.google.gwt.user.client.rpc.AsyncCallback;
+import com.google.gwt.user.client.ui.Button;
+import com.google.gwt.user.client.ui.Label;
+import com.google.gwt.user.client.ui.RequiresResize;
+import com.google.gwt.user.client.ui.Widget;
+import com.sap.sailing.domain.common.DetailType;
+import com.sap.sailing.domain.common.RaceIdentifier;
+import com.sap.sailing.domain.common.RegattaAndRaceIdentifier;
+import com.sap.sailing.domain.common.dto.CompetitorDTO;
+import com.sap.sailing.gwt.ui.actions.GetCompetitorsRaceDataAction;
+import com.sap.sailing.gwt.ui.client.CompetitorSelectionChangeListener;
+import com.sap.sailing.gwt.ui.client.CompetitorSelectionProvider;
+import com.sap.sailing.gwt.ui.client.DetailTypeFormatter;
+import com.sap.sailing.gwt.ui.client.SailingServiceAsync;
+import com.sap.sailing.gwt.ui.client.StringMessages;
+import com.sap.sailing.gwt.ui.shared.CompetitorRaceDataDTO;
+import com.sap.sailing.gwt.ui.shared.CompetitorsRaceDataDTO;
+import com.sap.sailing.gwt.ui.shared.SailingServiceConstants;
+import com.sap.sse.common.Util;
+import com.sap.sse.common.Util.Pair;
+import com.sap.sse.common.filter.Filter;
+import com.sap.sse.common.filter.FilterSet;
+import com.sap.sse.gwt.client.ErrorReporter;
+import com.sap.sse.gwt.client.async.AsyncActionsExecutor;
+import com.sap.sse.gwt.client.player.TimeRangeWithZoomProvider;
+import com.sap.sse.gwt.client.player.Timer;
+import com.sap.sse.gwt.client.player.Timer.PlayModes;
+import com.sap.sse.gwt.client.shared.components.Component;
+
+/**
+ * AbstractCompetitorChart is a chart that can show one sort of competitor data (e.g. current speed over ground, windward
+ * distance to leader) for different races in a chart.
+ * 
+ * When calling the constructor a chart is created that creates a final amount of series (so the maximum number of
+ * competitors cannot be changed in one chart) which are connected to competitors, when the sailing service returns the
+ * data. So {@code seriesID, competitorID and markSeriesID} are linked with the index. So if u know for example the
+ * seriesID-index, you can get the competitor by calling competitorID.get(index).
+ * 
+ * @author Benjamin Ebling (D056866), Axel Uhl (d043530)
+ * 
+ */
+public abstract class AbstractCompetitorRaceChart<SettingsType extends ChartSettings> extends AbstractRaceChart<SettingsType> implements
+        CompetitorSelectionChangeListener, RequiresResize {
+    public static final String LOAD_COMPETITOR_CHART_DATA_CATEGORY = "loadCompetitorChartData";
+    
+    public static final long DEFAULT_STEPSIZE = 5000;
+    
+    private static final int LINE_WIDTH = 1;
+    
+    private final Label noCompetitorsSelectedLabel;
+    private final Label noDataFoundLabel;
+    private final CompetitorSelectionProvider competitorSelectionProvider;
+    private DetailType selectedFirstDetailType;
+    private DetailType selectedSecondDetailType;
+
+    private boolean compactChart;
+    private final boolean allowTimeAdjust;
+    private final String leaderboardGroupName;
+    private final String leaderboardName;
+    private long stepSizeInMillis = DEFAULT_STEPSIZE;
+    private final Map<Pair<CompetitorDTO, DetailType>, Series> dataSeriesForDetailTypeAndCompetitor = new HashMap<>();
+    private final Map<Pair<CompetitorDTO, DetailType>, Series> markPassingSeriesByCompetitor = new HashMap<>();
+    private Long timeOfEarliestRequestInMillis;
+    private Long timeOfLatestRequestInMillis;
+    
+    protected AbstractCompetitorRaceChart(SailingServiceAsync sailingService, AsyncActionsExecutor asyncActionsExecutor,
+            CompetitorSelectionProvider competitorSelectionProvider, RegattaAndRaceIdentifier selectedRaceIdentifier,
+            Timer timer, TimeRangeWithZoomProvider timeRangeWithZoomProvider, Button settingsButton,
+            final StringMessages stringMessages, ErrorReporter errorReporter, DetailType firstDetailType,
+            DetailType secondDetailType, boolean compactChart, boolean allowTimeAdjust) {
+        this(sailingService, asyncActionsExecutor, competitorSelectionProvider, selectedRaceIdentifier, timer,
+                timeRangeWithZoomProvider, stringMessages, errorReporter, firstDetailType, secondDetailType,
+                compactChart, allowTimeAdjust,
+                null, null);
+    }
+
+    AbstractCompetitorRaceChart(SailingServiceAsync sailingService, AsyncActionsExecutor asyncActionsExecutor,
+            CompetitorSelectionProvider competitorSelectionProvider, RegattaAndRaceIdentifier selectedRaceIdentifier,
+            Timer timer, TimeRangeWithZoomProvider timeRangeWithZoomProvider, final StringMessages stringMessages,
+            ErrorReporter errorReporter, DetailType firstDetailType, DetailType secondDetailType, boolean compactChart,
+            boolean allowTimeAdjust,
+            String leaderboardGroupName, String leaderboardName) {
+        super(sailingService, selectedRaceIdentifier, timer, timeRangeWithZoomProvider, stringMessages, asyncActionsExecutor, errorReporter);
+        GWT.debugger();
+        this.competitorSelectionProvider = competitorSelectionProvider;
+        this.compactChart = compactChart;
+        this.allowTimeAdjust = allowTimeAdjust;
+        this.leaderboardGroupName = leaderboardGroupName;
+        this.leaderboardName = leaderboardName;
+        
+        setSize("100%", "100%");
+        noCompetitorsSelectedLabel = new Label(stringMessages.selectAtLeastOneCompetitor() + ".");
+        noCompetitorsSelectedLabel.setStyleName("abstractChartPanel-importantMessageOfChart");
+        noDataFoundLabel = new Label(stringMessages.noDataFound() + ".");
+        noDataFoundLabel.setStyleName("abstractChartPanel-importantMessageOfChart");
+        createChart();
+        setSelectedDetailTypes(firstDetailType, secondDetailType);
+        competitorSelectionProvider.addCompetitorSelectionChangeListener(this);
+        clearChart();
+        if (selectedRaceIdentifier != null) {
+            timeChanged(timer.getTime(), null);
+        }
+    }
+
+    /**
+     * Creates a new chart.
+     * Attention: We can't reuse the old chart when the detail changes because HighChart does not support the inverting of the Y-Axis  
+     */
+    private Chart createChart() {
+
+        Chart chart = new Chart().setZoomType(BaseChart.ZoomType.X)
+                .setPersistent(true)
+                .setWidth100()
+                .setAlignTicks(true)
+                .setHeight100()
+                .setMarginLeft(65)
+                .setMarginRight(65)
+                .setBorderColor(new Color("#CACACA"))
+                .setBackgroundColor(new Color("#FFFFFF"))
+                .setPlotBackgroundColor("#f8f8f8")
+                .setBorderWidth(0)
+                .setBorderRadius(0)
+                .setPlotBorderWidth(0)
+                .setCredits(new Credits().setEnabled(false))
+                .setChartSubtitle(new ChartSubtitle().setText(stringMessages.clickAndDragToZoomIn()));
+        chart.setStyleName(chartsCss.chartStyle());
+        ChartUtil.useCheckboxesToShowAndHide(chart);
+
+        if (allowTimeAdjust) {
+            chart.setClickEventHandler(new ChartClickEventHandler() {
+                @Override
+                public boolean onClick(ChartClickEvent chartClickEvent) {
+                    return AbstractCompetitorRaceChart.this.onClick(chartClickEvent);
+                }
+            });
+            chart.setSelectionEventHandler(new ChartSelectionEventHandler() {
+                @Override
+                public boolean onSelection(ChartSelectionEvent chartSelectionEvent) {
+                    return AbstractCompetitorRaceChart.this.onXAxisSelectionChange(chartSelectionEvent);
+                }
+            });
+        }
+
+        if (hasSecondYAxis()) {
+            chart.getYAxis(0).setStartOnTick(false).setShowFirstLabel(false);
+            chart.getYAxis(1).setStartOnTick(false).setShowFirstLabel(false).setOpposite(true);
+        } else {
+            chart.getYAxis(0).setStartOnTick(false).setShowFirstLabel(false);
+            chart.setLinePlotOptions(new LinePlotOptions()
+                    .setLineWidth(LINE_WIDTH)
+                    .setMarker(new Marker().setEnabled(false).setHoverState(new Marker().setEnabled(true).setRadius(4)))
+                    .setShadow(false).setHoverStateLineWidth(LINE_WIDTH));
+        }
+        chart.getXAxis().setType(Axis.Type.DATE_TIME).setMaxZoom(60 * 1000); // 1 minute
+        chart.getXAxis().setLabels(new XAxisLabels().setFormatter(new AxisLabelsFormatter() {
+            @Override
+            public String format(AxisLabelsData axisLabelsData) {
+                return dateFormatHoursMinutes.format(new Date(axisLabelsData.getValueAsLong()));
+            }
+        }));
+        timePlotLine = chart.getXAxis().createPlotLine().setColor("#656565").setWidth(1.5).setDashStyle(DashStyle.SOLID);
+
+        if (compactChart) {
+            chart.setSpacingBottom(10).setSpacingLeft(10).setSpacingRight(10).setSpacingTop(20)
+                    .setOption("legend/margin", 2).setOption("title/margin", 5).setChartSubtitle(null).getXAxis()
+                    .setAxisTitleText(null);
+            chart.setTitle("");
+        }
+
+        return chart;
+    }
+
+    protected abstract Component<SettingsType> getComponent();
+
+    /**
+     * Loads the needed data (data which isn't in the {@link #chartData cache}) for the
+     * {@link #getSelectedCompetitors() visible competitors} via
+     * {@link SailingServiceAsync#getCompetitorsRaceData(RaceIdentifier, List, long, DetailType, AsyncCallback)}. After
+     * loading, the method {@link #drawChartData()} is called.
+     * <p>
+     * If no data needs to be {@link #needsDataLoading() loaded}, the "no competitors selected" label is displayed.
+     */
+    private void updateChart(Date from, Date to, boolean append) {
+        if (hasSelectedCompetitors() && isVisible()) {
+            remove(noCompetitorsSelectedLabel);
+            if (!getChildren().contains(chart)) {
+                add(chart);
+            }
+            ArrayList<CompetitorDTO> competitorsToLoad = new ArrayList<CompetitorDTO>();
+            for (CompetitorDTO competitorDTO : getSelectedCompetitors()) {
+                competitorsToLoad.add(competitorDTO);
+            }
+            loadData(from, to, competitorsToLoad, append);
+        } else {
+            remove(chart);
+            if (!getChildren().contains(noCompetitorsSelectedLabel)) {
+                add(noCompetitorsSelectedLabel);
+            }
+        }
+    }
+
+    private void loadData(final Date from, final Date to, final List<CompetitorDTO> competitors, final boolean append) {
+        if (isVisible()) {
+            showLoading(stringMessages.loadingCompetitorData());
+            ArrayList<CompetitorDTO> competitorsToLoad = new ArrayList<CompetitorDTO>();
+            for (CompetitorDTO competitorDTO : competitors) {
+                competitorsToLoad.add(competitorDTO);
+            }
+            // If the time interval is too long and the step size too small, the number of fixes the query would have to
+            // produce may exceed any reasonable limit. Therefore, we limit the number of fixes that such a query may ask
+            // for:
+            doLoadDataForCompetitorsAndDataType(from, to, append, competitorsToLoad, getSelectedFirstDetailType());
+            if (getSelectedSecondDetailType() != null) {
+                doLoadDataForCompetitorsAndDataType(from, to, append, competitorsToLoad, getSelectedSecondDetailType());
+            }
+        }
+    }
+
+    private void doLoadDataForCompetitorsAndDataType(final Date from, final Date to, final boolean append,
+            ArrayList<CompetitorDTO> competitorsToLoad, final DetailType selectedDataTypeToRetrieve) {
+        long stepSize = Math.max(getStepSizeInMillis(), Math.abs(to.getTime()-from.getTime())/SailingServiceConstants.MAX_NUMBER_OF_FIXES_TO_QUERY);
+        GetCompetitorsRaceDataAction getCompetitorsRaceDataAction = new GetCompetitorsRaceDataAction(sailingService,
+                selectedRaceIdentifier, competitorsToLoad, from, to, stepSize, selectedDataTypeToRetrieve,
+                leaderboardGroupName, leaderboardName);
+        asyncActionsExecutor.execute(getCompetitorsRaceDataAction, LOAD_COMPETITOR_CHART_DATA_CATEGORY,
+                new AsyncCallback<CompetitorsRaceDataDTO>() {
+                    @Override
+                    public void onSuccess(final CompetitorsRaceDataDTO result) {
+                        hideLoading();
+                        if (result != null) {
+                            if (result.isEmpty() && chartContainsNoData()) {
+                                setWidget(noDataFoundLabel);
+                            } else {
+                                updateChartSeries(result, selectedDataTypeToRetrieve, append);
+                            }
+                        } else {
+                            if (!append) {
+                                clearChart();
+                            }
+                        }
+                    }
+
+                    @Override
+                    public void onFailure(Throwable caught) {
+                        hideLoading();
+                        errorReporter.reportError(stringMessages.errorFetchingChartData(caught.getMessage()),
+                                timer.getPlayMode() == PlayModes.Live);
+                    }
+                });
+    }
+    
+    private boolean chartContainsNoData() {
+        for (Series competitorSeries : dataSeriesForDetailTypeAndCompetitor.values()) {
+            if (competitorSeries.getPoints().length != 0) {
+                return false;
+            }
+        }
+        return true;
+    }
+
+    @Override
+    public void addedToSelection(CompetitorDTO competitor) {
+        if (isVisible()) {
+            ArrayList<CompetitorDTO> competitorsToLoad = new ArrayList<CompetitorDTO>();
+            competitorsToLoad.add(competitor);
+            Date fromDate = timeOfEarliestRequestInMillis == null ? null : new Date(timeOfEarliestRequestInMillis);
+            Date toDate = timeOfLatestRequestInMillis == null ? null : new Date(timeOfLatestRequestInMillis);
+            loadData(fromDate, toDate, competitorsToLoad, false);
+        }
+    }
+
+    @Override
+    public void removedFromSelection(CompetitorDTO competitor) {
+        for (Pair<CompetitorDTO, DetailType> coDePair : dataSeriesForDetailTypeAndCompetitor.keySet()) {
+            if (!coDePair.getA().equals(competitor)) {
+                continue;
+            }
+            Series competitorSeries = dataSeriesForDetailTypeAndCompetitor.get(coDePair);
+            if (competitorSeries != null) {
+                chart.removeSeries(competitorSeries, false);
+            }
+            Series competitorMarkPassingSeries = markPassingSeriesByCompetitor.get(coDePair);
+            if (competitorMarkPassingSeries != null) {
+                chart.removeSeries(competitorMarkPassingSeries, false);
+            }
+            if (isVisible()) {
+                if (hasSelectedCompetitors()) {
+                    chart.redraw();
+                } else {
+                    setWidget(noCompetitorsSelectedLabel);
+                }
+            }
+        }
+    }
+
+    /**
+     * Creates the series for all selected competitors if these aren't created yet.<br />
+     * Fills the series for the selected competitors with the data in {@link AbstractCompetitorRaceChart#chartData}.<br />
+     */
+    private synchronized void updateChartSeries(CompetitorsRaceDataDTO chartData, DetailType retrievedDataType,
+            boolean append) {
+        // Make sure the busy indicator is removed at this point, or plotting the data results in an exception
+        setWidget(chart);
+        for (CompetitorDTO competitor : chartData.getCompetitors()) {
+            Series competitorDataSeries = getOrCreateCompetitorDataSeries(retrievedDataType, competitor);
+            Series markPassingSeries = getOrCreateCompetitorMarkPassingSeries(competitorDataSeries, retrievedDataType,
+                    competitor);
+            
+            CompetitorRaceDataDTO competitorData = chartData.getCompetitorData(competitor);
+            if (competitorData != null) {
+                Date toDate = timer.getLiveTimePointAsDate();
+                List<com.sap.sse.common.Util.Triple<String, Date, Double>> markPassingsData = competitorData.getMarkPassingsData();
+                List<Point> markPassingPoints = new ArrayList<Point>();
+                for (com.sap.sse.common.Util.Triple<String, Date, Double> markPassingData : markPassingsData) {
+                    if (markPassingData.getB() != null && markPassingData.getC() != null) {
+                        if (markPassingData.getB().before(toDate)) {
+                            Point markPassingPoint = new Point(markPassingData.getB().getTime(),
+                                    markPassingData.getC());
+                            markPassingPoint.setName(markPassingData.getA());
+                            markPassingPoints.add(markPassingPoint);
+                        }
+                    }
+                }
+                markPassingSeries.setPoints(markPassingPoints.toArray(new Point[0]), false);
+
+                Point[] oldRaceDataPoints = competitorDataSeries.getPoints();
+                List<com.sap.sse.common.Util.Pair<Date, Double>> raceData = competitorData.getRaceData();
+
+                Point[] raceDataPointsToAdd = new Point[raceData.size()];
+                int currentPointIndex = 0;
+                for (com.sap.sse.common.Util.Pair<Date, Double> raceDataPoint : raceData) {
+                    Double dataPointValue = raceDataPoint.getB();
+                    if(dataPointValue != null) {
+                        long dataPointTimeAsMillis = raceDataPoint.getA().getTime();
+                        if(append == false || (timeOfEarliestRequestInMillis == null || dataPointTimeAsMillis < timeOfEarliestRequestInMillis) || 
+                                timeOfLatestRequestInMillis == null || dataPointTimeAsMillis > timeOfLatestRequestInMillis) {
+                            raceDataPointsToAdd[currentPointIndex++] = new Point(dataPointTimeAsMillis, dataPointValue);
+                        }
+                    }
+                }
+
+                Point[] newRaceDataPoints;
+                if (append) {
+                    newRaceDataPoints = new Point[oldRaceDataPoints.length + currentPointIndex];
+                    System.arraycopy(oldRaceDataPoints, 0, newRaceDataPoints, 0, oldRaceDataPoints.length);
+                    System.arraycopy(raceDataPointsToAdd, 0, newRaceDataPoints, oldRaceDataPoints.length, currentPointIndex);
+                } else {
+                    newRaceDataPoints = new Point[currentPointIndex];
+                    System.arraycopy(raceDataPointsToAdd, 0, newRaceDataPoints, 0, currentPointIndex);
+                }
+                setSeriesPoints(competitorDataSeries, newRaceDataPoints);
+                // Adding the series if chart doesn't contain it
+                List<Series> chartSeries = Arrays.asList(chart.getSeries());
+                if (!chartSeries.contains(competitorDataSeries)) {
+                    chart.addSeries(competitorDataSeries);
+                    chart.addSeries(markPassingSeries);
+                    
+                }
+            }
+        }
+        if (timeOfEarliestRequestInMillis == null || timeOfEarliestRequestInMillis > chartData.getRequestedFromTime().getTime()) {
+            timeOfEarliestRequestInMillis = chartData.getRequestedFromTime().getTime();
+        }
+        if (timeOfLatestRequestInMillis == null || timeOfLatestRequestInMillis < chartData.getRequestedToTime().getTime()) {
+            timeOfLatestRequestInMillis = chartData.getRequestedToTime().getTime();
+        }
+        chart.redraw();
+    }
+
+    private Iterable<CompetitorDTO> getSelectedCompetitors() {
+        return competitorSelectionProvider.getSelectedCompetitors();
+    }
+
+    private boolean hasSelectedCompetitors() {
+        return Util.size(getSelectedCompetitors()) > 0;
+    }
+
+    /**
+     * 
+     * @param competitor
+     * @return A series in the chart, that can be used to show the data of a specific competitor.
+     */
+    protected Series getOrCreateCompetitorDataSeries(DetailType seriesDetailType, final CompetitorDTO competitor) {
+        final Pair<CompetitorDTO, DetailType> coDePair = new Pair<CompetitorDTO, DetailType>(competitor,
+                seriesDetailType);
+        final int yAxisIndex = yAxisIndex(seriesDetailType);
+        Series result = this.dataSeriesForDetailTypeAndCompetitor.get(coDePair);
+        if (result == null) {
+            result = chart.createSeries().setType(Series.Type.LINE);
+
+            if (hasSecondYAxis()) {
+                result.setName(DetailTypeFormatter.format(seriesDetailType) + " " + competitor.getName());
+            } else {
+                result.setName(competitor.getName());
+            }
+            result.setPlotOptions(new LinePlotOptions()
+                    .setLineWidth(LINE_WIDTH)
+                    .setDashStyle(yAxisIndex == 0 ? PlotLine.DashStyle.SOLID : PlotLine.DashStyle.LONG_DASH)
+                    .setMarker(new Marker().setEnabled(false).setHoverState(new Marker().setEnabled(true).setRadius(4)))
+                    .setShadow(false).setHoverStateLineWidth(LINE_WIDTH)
+                    .setColor(competitorSelectionProvider.getColor(competitor, selectedRaceIdentifier).getAsHtml())
+                    .setSelected(true));
+            result.setOption("turboThreshold", MAX_SERIES_POINTS);
+            dataSeriesForDetailTypeAndCompetitor.put(coDePair, result);
+        }
+
+        result.setYAxis(yAxisIndex);
+        return result;
+    }
+
+    /**
+     * 
+     * @param competitor
+     * @return A series in the chart, that can be used to show the mark passings.
+     */
+    private Series getOrCreateCompetitorMarkPassingSeries(Series linkedCompetitorSeries, DetailType seriesDetailType,
+            CompetitorDTO competitor) {
+        final Pair<CompetitorDTO, DetailType> coDePair = new Pair<CompetitorDTO, DetailType>(competitor,
+                seriesDetailType);
+        Series result = markPassingSeriesByCompetitor.get(coDePair);
+        final int yAxisIndex = yAxisIndex(seriesDetailType);
+        if (result == null) {
+            result = chart.createSeries().setType(Series.Type.SCATTER)
+                    .setName(stringMessages.markPassing() + " " + competitor.getName());
+            result.setPlotOptions(new ScatterPlotOptions().setLinkedTo(linkedCompetitorSeries)
+                    .setColor(
+                    competitorSelectionProvider.getColor(competitor, selectedRaceIdentifier).getAsHtml())
+                    .setSelected(true));
+            markPassingSeriesByCompetitor.put(coDePair, result);
+        }
+        result.setYAxis(yAxisIndex);
+        return result;
+    }
+
+    @Override
+    public void setVisible(boolean visible) {
+        super.setVisible(visible);
+        if (visible) {
+            // Workaround for a highcharts bug: 
+            // Set a chart title, overwrite the title, switch chart to invisible and visible again -> the old title
+            // appears
+            String titleFromDetailTypes = chartTitleFromDetailTypes();
+            chart.setTitle(new ChartTitle().setText(titleFromDetailTypes), null);
+        }
+    }
+
+    private int yAxisIndex(DetailType seriesDetailType) {
+        if (selectedSecondDetailType != null && seriesDetailType == selectedSecondDetailType) {
+            return 1;
+        } else {
+            return 0;
+        }
+    }
+
+    private String chartTitleFromDetailTypes() {
+        StringBuilder titleBuilder = new StringBuilder();
+        titleBuilder.append(DetailTypeFormatter.format(selectedFirstDetailType));
+        if (selectedSecondDetailType != null) {
+            titleBuilder.append("/");
+            titleBuilder.append(DetailTypeFormatter.format(selectedSecondDetailType));
+        }
+        return titleBuilder.toString();
+    }
+
+    /**
+     * Clears the whole chart and empties cached data.
+     */
+    protected void clearChart() {
+        timeOfEarliestRequestInMillis = null;
+        timeOfLatestRequestInMillis = null;
+        dataSeriesForDetailTypeAndCompetitor.clear();
+        markPassingSeriesByCompetitor.clear();
+        chart.removeAllSeries();
+    }
+
+    public String getLocalizedShortName() {
+        return chartTitleFromDetailTypes();
+    }
+
+    public Widget getEntryWidget() {
+        return this;
+    }
+
+    public boolean hasSettings() {
+        return true;
+    }
+
+    public ChartSettings getAbstractSettings() {
+        return new ChartSettings(getStepSizeInMillis());
+    }
+
+    /**
+     * Updates the settings known to be contained in {@link ChartSettings}. Subclasses have to update settings provided
+     * by subclasses thereof. Subclasses also need to call {@link #clearChart()} and {@link #updateChart(boolean)}, if
+     * this method returns <code>true</code>;
+     * 
+     * @return <code>true</code> if the settings had been changed and a clearing and loading is needed.
+     */
+    protected boolean updateSettingsOnly(ChartSettings newSettings) {
+        boolean settingsChanged = false;
+        if (getStepSizeInMillis() != newSettings.getStepSizeInMillis()) {
+            setStepSizeInMillis(newSettings.getStepSizeInMillis());
+            settingsChanged = true;
+        }
+        return settingsChanged;
+    }
+
+    protected StringMessages getStringMessages() {
+        return stringMessages;
+    }
+
+    /**
+     * The chart step size in milliseconds
+     */
+    protected long getStepSizeInMillis() {
+        return stepSizeInMillis;
+    }
+
+    protected void setStepSizeInMillis(long stepSizeInMillis) {
+        this.stepSizeInMillis = stepSizeInMillis;
+    }
+
+    protected DetailType getSelectedFirstDetailType() {
+        return this.selectedFirstDetailType;
+    }
+
+    protected DetailType getSelectedSecondDetailType() {
+        return this.selectedSecondDetailType;
+    }
+
+    /**
+     * Updates the {@link #selectedFirstDetailType} field, clears the chart for the new <code>selectedDetailType</code>
+     * and clears the {@link #chartData}.<br />
+     * Doesn't {@link #updateChart(boolean) load the data}.
+     * 
+     * @return <code>true</code> if the detail type changed
+     */
+    protected boolean setSelectedDetailTypes(DetailType newSelectedFirstDetailType,
+            DetailType newSelectedSecondDetailType) {
+        boolean hasDetailTypeChanged = !Util.equalsWithNull(newSelectedFirstDetailType, this.selectedFirstDetailType)
+                || !Util.equalsWithNull(newSelectedSecondDetailType, this.selectedSecondDetailType);
+        if (hasDetailTypeChanged) {
+            // final boolean oldReversedY0Axis = isY0AxisReversed();
+            // final boolean oldReversedY1Axis = isY1AxisReversed();
+            this.selectedFirstDetailType = newSelectedFirstDetailType;
+            this.selectedSecondDetailType = newSelectedSecondDetailType;
+            // TODO There is a bug in the highcharts library which prevents to change the reverse property of the YAxis
+            // Because we need this functionality we need to recreate the chart each time the YAxis changes
+            // if (oldReversedY0Axis != isY0AxisReversed() || oldReversedY1Axis != isY1AxisReversed()) {
+            // WORKAROUND: re-creating chart every time since introduction of dual y-axis, since there is no way to
+            // reset/ delete axis.
+                chart = createChart();
+                if (isZoomed) {
+                    com.sap.sse.common.Util.Pair<Date, Date> zoomRange = timeRangeWithZoomProvider.getTimeZoom();
+                    onTimeZoomChanged(zoomRange.getA(), zoomRange.getB());
+                } else {
+                    resetMinMaxAndExtremesInterval(/* redraw */ true);
+                }
+            // }
+
+            final String unitY0 = DetailTypeFormatter.getUnit(getSelectedFirstDetailType());
+            final String labelY0 = unitY0.isEmpty() ? "" : "[" + unitY0 + "]";
+            final String unitY1 = hasSecondYAxis() ? DetailTypeFormatter.getUnit(getSelectedSecondDetailType()) : null;
+            final String labelY1 = hasSecondYAxis() ? (unitY1.isEmpty() ? "" : "[" + unitY1 + "]") : null;
+
+            chart.setTitle(new ChartTitle().setText(""), null);
+            if (!compactChart) {
+                chart.setTitle(new ChartTitle().setText(chartTitleFromDetailTypes()), null);
+                if (hasSecondYAxis()) {
+                    chart.getYAxis(0).setAxisTitleText(
+                            DetailTypeFormatter.format(selectedFirstDetailType) + " " + labelY0);
+                    chart.getYAxis(1).setOpposite(true)
+                            .setAxisTitleText(DetailTypeFormatter.format(selectedSecondDetailType) + " " + labelY1);
+                } else {
+                    chart.getYAxis(0).setAxisTitleText(
+                            DetailTypeFormatter.format(selectedFirstDetailType) + " " + labelY0);
+                    chart.getYAxis(1).setAxisTitleText("");
+                }
+            } else {
+                if (hasSecondYAxis()) {
+                    chart.getYAxis(0).setAxisTitleText(
+                            DetailTypeFormatter.format(selectedFirstDetailType) + " " + labelY0);
+                    chart.getYAxis(1).setAxisTitleText(
+                            DetailTypeFormatter.format(selectedSecondDetailType) + " " + labelY1);
+                } else {
+                    chart.getYAxis(0).setAxisTitleText(labelY0);
+
+                }
+            }
+            if (hasSecondYAxis()) {
+                chart.getYAxis(0).setReversed(isY0AxisReversed()).setOpposite(false)
+                        .setGridLineWidth(1)
+                        .setMinorGridLineWidth(0).setMinorGridLineColor("transparent");
+                chart.getYAxis(1).setReversed(isY1AxisReversed()).setOpposite(true)
+                        .setGridLineWidth(1)
+                        .setGridLineDashStyle(DashStyle.LONG_DASH)
+                        .setMinorGridLineWidth(0).setMinorGridLineColor("transparent")
+                        .setMinorTickIntervalAuto();
+            } else {
+                chart.getYAxis(0).setReversed(isY0AxisReversed());
+            }
+            chart.setAlignTicks(hasSecondYAxis());
+            final NumberFormat numberFormatY0 = DetailTypeFormatter.getNumberFormat(selectedFirstDetailType);
+            final NumberFormat numberFormatY1 = hasSecondYAxis() ? DetailTypeFormatter
+                    .getNumberFormat(selectedSecondDetailType) : null;
+            
+            chart.setToolTip(new ToolTip().setEnabled(true).setFormatter(new ToolTipFormatter() {
+                @Override
+                public String format(ToolTipData toolTipData) {
+                    String seriesName = toolTipData.getSeriesName();
+
+                    StringBuilder ttb = new StringBuilder();
+                    if (seriesName.equals(stringMessages.time())) {
+                        ttb.append("<b>").append(seriesName).append(":</b> ")
+                                .append(dateFormat.format(new Date(toolTipData.getXAsLong()))).append("<br/>(")
+                                .append(stringMessages.clickChartToSetTime()).append(")");
+                    } else {
+                        ttb.append("<b>").append(seriesName);
+                        if (toolTipData.getPointName() != null) {
+                            ttb.append(" ").append(toolTipData.getPointName());
+                        }
+                        ttb.append("</b><br/>").append(dateFormat.format(new Date(toolTipData.getXAsLong())))
+                                .append(": ");
+                        if (hasSecondYAxis()) {
+                            ttb.append(numberFormatY0.format(toolTipData.getYAsDouble(0))).append(" ").append(unitY0).append(", ");
+                            ttb.append(numberFormatY1.format(toolTipData.getYAsDouble(1))).append(" ").append(unitY1);
+                        } else {
+                            ttb.append(numberFormatY0.format(toolTipData.getYAsDouble())).append(" ").append(unitY0);
+                        }
+                    }
+                    return ttb.toString();
+                }
+            }));
+        }
+        return hasDetailTypeChanged;
+    }
+    
+    private boolean hasSecondYAxis() {
+        return selectedSecondDetailType != null;
+    }
+
+    private boolean isY0AxisReversed() {
+        return isYAxisReversed(selectedFirstDetailType);
+    }
+
+    private boolean isY1AxisReversed() {
+        return isYAxisReversed(selectedSecondDetailType);
+    }
+
+    private boolean isYAxisReversed(DetailType detailType) {
+        return detailType == DetailType.WINDWARD_DISTANCE_TO_COMPETITOR_FARTHEST_AHEAD
+                || detailType == DetailType.GAP_TO_LEADER_IN_SECONDS || detailType == DetailType.RACE_RANK
+                || detailType == DetailType.REGATTA_RANK || detailType == DetailType.OVERALL_RANK;
+    }
+    /**
+     * Checks the relation of the mark passings to the selection range.
+     * 
+     * @param markPassingInRange
+     *            A Boolean matrix filled by
+     *            {@link AbstractCompetitorRaceChart#fillPotentialXValues(double, double, ArrayList, ArrayList, ArrayList)
+     *            fillPotentialXValues(...)}
+     * @return A pair of Booleans. Value A contains false if a passing is not in the selection (error), so that the
+     *         selection range needs to be refactored. Value B returns true if two passings are in range before the
+     *         error happened or false, if the error happens before two passings were in the selection. B can be
+     *         <code>null</code>.
+     */
+    public com.sap.sse.common.Util.Pair<Boolean, Boolean> checkPassingRelationToSelection(ArrayList<ArrayList<Boolean>> markPassingInRange) {
+        boolean everyPassingInRange = true;
+        Boolean twoPassingsInRangeBeforeError = null;
+        ArrayList<Boolean> competitorPassings = markPassingInRange.get(0);
+        for (int i = 0; i < competitorPassings.size(); i++) {
+            Boolean passingInRange = competitorPassings.get(i);
+            for (int j = 1; j < markPassingInRange.size(); j++) {
+                Boolean passingToCompare = markPassingInRange.get(j).get(i);
+                if (passingInRange != null) {
+                    if (passingToCompare != null && everyPassingInRange) {
+                        everyPassingInRange = passingInRange.equals(passingToCompare);
+                        if (passingInRange && passingToCompare) {
+                            twoPassingsInRangeBeforeError = true;
+                        }
+                    } else if (passingToCompare != null) {
+                        if (passingInRange && passingToCompare) {
+                            twoPassingsInRangeBeforeError = false;
+                        }
+                    }
+                } else {
+                    passingInRange = passingToCompare;
+                }
+            }
+        }
+
+        return new com.sap.sse.common.Util.Pair<Boolean, Boolean>(everyPassingInRange, twoPassingsInRangeBeforeError);
+    }
+
+    @Override
+    public void timeChanged(Date newTime, Date oldTime) {
+        if (!isVisible()) {
+            return;
+        }
+
+        if (allowTimeAdjust) {
+            updateTimePlotLine(newTime);
+        }
+        
+        switch (timer.getPlayMode()) {
+        case Live: {
+            // is date before first cache entry or is cache empty?
+            if (timeOfEarliestRequestInMillis == null || newTime.getTime() < timeOfEarliestRequestInMillis) {
+                updateChart(timeRangeWithZoomProvider.getFromTime(), newTime, /* append */true);
+            } else if (newTime.getTime() > timeOfLatestRequestInMillis) {
+                updateChart(new Date(timeOfLatestRequestInMillis), timeRangeWithZoomProvider.getToTime(), /* append */true);
+            }
+            // otherwise the cache spans across date and so we don't need to load anything
+            break;
+        }
+        case Replay: {
+            if (timeOfLatestRequestInMillis == null) {
+                // pure replay mode
+                updateChart(timeRangeWithZoomProvider.getFromTime(), timeRangeWithZoomProvider.getToTime(), /* append */false);
+            } else {
+                // replay mode during live play
+                if (timeOfEarliestRequestInMillis == null || newTime.getTime() < timeOfEarliestRequestInMillis) {
+                    updateChart(timeRangeWithZoomProvider.getFromTime(), newTime, /* append */true);
+                } else if (newTime.getTime() > timeOfLatestRequestInMillis) {
+                    updateChart(new Date(timeOfLatestRequestInMillis), timeRangeWithZoomProvider.getToTime(), /* append */true);
+                }
+            }
+            break;
+        }
+        }
+    }
+
+    @Override
+    public void onResize() {
+        chart.setSizeToMatchContainer();
+        // it's important here to recall the redraw method, otherwise the bug fix for wrong checkbox positions
+        // (nativeAdjustCheckboxPosition)
+        // in the BaseChart class would not be called
+        chart.redraw();
+    }
+
+    @Override
+    public void competitorsListChanged(Iterable<CompetitorDTO> competitors) {
+        timeChanged(timer.getTime(), null);
+    }
+    
+    @Override
+    public void filteredCompetitorsListChanged(Iterable<CompetitorDTO> filteredCompetitors) {
+        timeChanged(timer.getTime(), null);
+    }
+
+    @Override
+    public void filterChanged(FilterSet<CompetitorDTO, ? extends Filter<CompetitorDTO>> oldFilterSet,
+            FilterSet<CompetitorDTO, ? extends Filter<CompetitorDTO>> newFilterSet) {
+        // nothing to do; if it changes the filtered competitor list, a separate call to filteredCompetitorsListChanged will occur
+    }
+
+}