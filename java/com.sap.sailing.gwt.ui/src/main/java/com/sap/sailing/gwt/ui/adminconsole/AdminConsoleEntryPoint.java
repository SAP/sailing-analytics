package com.sap.sailing.gwt.ui.adminconsole;

import java.util.Arrays;
import java.util.HashSet;
import java.util.List;
import java.util.Map;
import java.util.Set;

import com.google.gwt.core.client.GWT;
import com.google.gwt.user.client.rpc.AsyncCallback;
import com.google.gwt.user.client.rpc.ServiceDefTarget;
import com.google.gwt.user.client.ui.HeaderPanel;
import com.google.gwt.user.client.ui.RootLayoutPanel;
import com.google.gwt.user.client.ui.Widget;
import com.sap.sailing.domain.common.security.Permission;
import com.sap.sailing.domain.common.security.Roles;
import com.sap.sailing.domain.common.security.SailingPermissionsForRoleProvider;
import com.sap.sailing.gwt.common.authentication.FixedSailingAuthentication;
import com.sap.sailing.gwt.common.authentication.SAPSailingHeaderWithAuthentication;
import com.sap.sailing.gwt.ui.client.AbstractSailingEntryPoint;
import com.sap.sailing.gwt.ui.client.LeaderboardGroupsDisplayer;
import com.sap.sailing.gwt.ui.client.LeaderboardGroupsRefresher;
import com.sap.sailing.gwt.ui.client.LeaderboardsDisplayer;
import com.sap.sailing.gwt.ui.client.LeaderboardsRefresher;
import com.sap.sailing.gwt.ui.client.MediaService;
import com.sap.sailing.gwt.ui.client.MediaServiceAsync;
import com.sap.sailing.gwt.ui.client.RegattaRefresher;
import com.sap.sailing.gwt.ui.client.RegattasDisplayer;
import com.sap.sailing.gwt.ui.client.RemoteServiceMappingConstants;
import com.sap.sailing.gwt.ui.masterdataimport.MasterDataImportPanel;
import com.sap.sailing.gwt.ui.shared.LeaderboardGroupDTO;
import com.sap.sailing.gwt.ui.shared.RegattaDTO;
import com.sap.sailing.gwt.ui.shared.SecurityStylesheetResources;
import com.sap.sailing.gwt.ui.shared.StrippedLeaderboardDTO;
import com.sap.sse.gwt.adminconsole.AdminConsolePanel;
import com.sap.sse.gwt.adminconsole.DefaultRefreshableAdminConsolePanel;
import com.sap.sse.gwt.adminconsole.ReplicationPanel;
import com.sap.sse.gwt.client.EntryPointHelper;
import com.sap.sse.gwt.client.async.AsyncActionsExecutor;
import com.sap.sse.gwt.client.async.MarkedAsyncCallback;
import com.sap.sse.gwt.client.controls.filestorage.FileStoragePanel;
import com.sap.sse.gwt.client.panels.HorizontalTabLayoutPanel;
import com.sap.sse.gwt.resources.Highcharts;
import com.sap.sse.security.shared.Role;
import com.sap.sse.security.ui.authentication.decorator.AuthorizedContentDecorator;
import com.sap.sse.security.ui.authentication.decorator.WidgetFactory;
import com.sap.sse.security.ui.authentication.generic.GenericAuthentication;
import com.sap.sse.security.ui.authentication.generic.GenericAuthorizedContentDecorator;
import com.sap.sse.security.ui.client.component.UserManagementPanel;
import com.sap.sse.security.ui.client.i18n.StringMessages;

public class AdminConsoleEntryPoint extends AbstractSailingEntryPoint implements RegattaRefresher, LeaderboardsRefresher, LeaderboardGroupsRefresher {
    private Set<RegattasDisplayer> regattasDisplayers;
    private Set<LeaderboardsDisplayer> leaderboardsDisplayers;
    private Set<LeaderboardGroupsDisplayer> leaderboardGroupsDisplayers;

    private final MediaServiceAsync mediaService = GWT.create(MediaService.class);
    
    @Override
    protected void doOnModuleLoad() {
        Highcharts.ensureInjectedWithMore();
        super.doOnModuleLoad();
        EntryPointHelper.registerASyncService((ServiceDefTarget) mediaService, RemoteServiceMappingConstants.mediaServiceRemotePath);
        createUI();
    }
     
    private void createUI() {
        HeaderPanel headerPanel = new HeaderPanel();
        SAPSailingHeaderWithAuthentication header = new SAPSailingHeaderWithAuthentication(getStringMessages().administration());
        GenericAuthentication genericSailingAuthentication = new FixedSailingAuthentication(getUserService(), header.getAuthenticationMenuView());
        AuthorizedContentDecorator authorizedContentDecorator = new GenericAuthorizedContentDecorator(genericSailingAuthentication);
        authorizedContentDecorator.setContentWidgetFactory(new WidgetFactory() {
            @Override
            public Widget get() {
                return createAdminConsolePanel();
            }
        });
        headerPanel.setHeaderWidget(header);
        headerPanel.setContentWidget(authorizedContentDecorator);
        RootLayoutPanel rootPanel = RootLayoutPanel.get();
        rootPanel.add(headerPanel);
    }
    
    private Widget createAdminConsolePanel() {
        AdminConsolePanel panel = new AdminConsolePanel(getUserService(), SailingPermissionsForRoleProvider.INSTANCE, 
                getSailingService(), getStringMessages().releaseNotes(), "/release_notes_admin.html", /* error reporter */ this, SecurityStylesheetResources.INSTANCE.css(), getStringMessages());
        panel.addStyleName("adminConsolePanel");
        
        regattasDisplayers = new HashSet<>();
        leaderboardsDisplayers = new HashSet<>();
        leaderboardGroupsDisplayers = new HashSet<>();
        
        final EventManagementPanel eventManagementPanel = new EventManagementPanel(getSailingService(), this, this, getStringMessages(), panel);
        eventManagementPanel.ensureDebugId("EventManagement");
        panel.addToVerticalTabPanel(new DefaultRefreshableAdminConsolePanel<EventManagementPanel>(eventManagementPanel) {
            @Override
            public void refreshAfterBecomingVisible() {
                getWidget().fillEvents();
                fillLeaderboardGroups();
            }
        }, getStringMessages().events(), Permission.MANAGE_EVENTS);
        leaderboardGroupsDisplayers.add(eventManagementPanel);
        
        /* REGATTAS */

        RegattaManagementPanel regattaManagementPanel = new RegattaManagementPanel(
                getSailingService(), this, getStringMessages(), this, eventManagementPanel);
        regattaManagementPanel.ensureDebugId("RegattaStructureManagement");
        panel.addToVerticalTabPanel(new DefaultRefreshableAdminConsolePanel<RegattaManagementPanel>(regattaManagementPanel) {
            @Override
            public void refreshAfterBecomingVisible() {
                fillRegattas();
            }
        }, getStringMessages().regattas(), Permission.MANAGE_REGATTAS);
        regattasDisplayers.add(regattaManagementPanel);
        
        /* LEADERBOARDS */
        
        final HorizontalTabLayoutPanel leaderboardTabPanel = panel.addVerticalTab(getStringMessages().leaderboards(), "LeaderboardPanel");
        final LeaderboardConfigPanel leaderboardConfigPanel = new LeaderboardConfigPanel(getSailingService(), this, this,
                getStringMessages(), /* showRaceDetails */true, this);
        leaderboardConfigPanel.ensureDebugId("LeaderboardConfiguration");
        panel.addToTabPanel(leaderboardTabPanel, new DefaultRefreshableAdminConsolePanel<LeaderboardConfigPanel>(leaderboardConfigPanel) {
            @Override
            public void refreshAfterBecomingVisible() {
                fillLeaderboards();
            }
        }, getStringMessages().leaderboards(), Permission.MANAGE_LEADERBOARDS);
        regattasDisplayers.add(leaderboardConfigPanel);
        leaderboardsDisplayers.add(leaderboardConfigPanel);

        final LeaderboardGroupConfigPanel leaderboardGroupConfigPanel = new LeaderboardGroupConfigPanel(getSailingService(),
                this, this, this, this, getStringMessages());
        leaderboardGroupConfigPanel.ensureDebugId("LeaderboardGroupConfiguration");
        panel.addToTabPanel(leaderboardTabPanel, new DefaultRefreshableAdminConsolePanel<LeaderboardGroupConfigPanel>(leaderboardGroupConfigPanel) {
            @Override
            public void refreshAfterBecomingVisible() {
                fillLeaderboards();
                fillLeaderboardGroups();
            }

            @Override
            public void setupWidgetByParams(Map<String, String> params) {
                refreshAfterBecomingVisible(); //Refresh to sure that actual data is provided
                setupLeaderboardGroups(leaderboardGroupConfigPanel, params);
            }
        }, getStringMessages().leaderboardGroups(), Permission.MANAGE_LEADERBOARD_GROUPS);
        regattasDisplayers.add(leaderboardGroupConfigPanel);
        leaderboardGroupsDisplayers.add(leaderboardGroupConfigPanel);
        leaderboardsDisplayers.add(leaderboardGroupConfigPanel);
        
        /* RACES */
        
        final HorizontalTabLayoutPanel racesTabPanel = panel.addVerticalTab(getStringMessages().trackedRaces(), "RacesPanel");
        racesTabPanel.ensureDebugId("RacesPanel");

        final TrackedRacesManagementPanel trackedRacesManagementPanel = new TrackedRacesManagementPanel(getSailingService(), this,
                this, getStringMessages());
        trackedRacesManagementPanel.ensureDebugId("TrackedRacesManagement");
        panel.addToTabPanel(racesTabPanel, new DefaultRefreshableAdminConsolePanel<TrackedRacesManagementPanel>(trackedRacesManagementPanel) {
            @Override
            public void refreshAfterBecomingVisible() {
                fillRegattas();
            }
        }, getStringMessages().trackedRaces(), Permission.SHOW_TRACKED_RACES);
        regattasDisplayers.add(trackedRacesManagementPanel);

        final CompetitorPanel competitorPanel = new CompetitorPanel(getSailingService(), getStringMessages(), this);
        competitorPanel.ensureDebugId("CompetitorPanel");
        panel.addToTabPanel(racesTabPanel, new DefaultRefreshableAdminConsolePanel<CompetitorPanel>(competitorPanel) {
            @Override
            public void refreshAfterBecomingVisible() {
                getWidget().refreshCompetitorList();
            }
        }, getStringMessages().competitors(), Permission.MANAGE_ALL_COMPETITORS);

<<<<<<< HEAD
        RaceCourseManagementPanel raceCourseManagementPanel = new RaceCourseManagementPanel(getSailingService(), this, this, getStringMessages());
=======
        final BoatPanel boatPanel = new BoatPanel(sailingService, getStringMessages(), this);
        boatPanel.ensureDebugId("BoatPanel");
        panel.addToTabPanel(racesTabPanel, new DefaultRefreshableAdminConsolePanel<BoatPanel>(boatPanel) {
            @Override
            public void refreshAfterBecomingVisible() {
                getWidget().refreshBoatList();
            }
        }, getStringMessages().boats(), Permission.MANAGE_ALL_BOATS);

        RaceCourseManagementPanel raceCourseManagementPanel = new RaceCourseManagementPanel(sailingService, this, this, getStringMessages());
>>>>>>> ede9b05b
        panel.addToTabPanel(racesTabPanel, new DefaultRefreshableAdminConsolePanel<RaceCourseManagementPanel>(raceCourseManagementPanel), getStringMessages().courseLayout(), Permission.MANAGE_COURSE_LAYOUT);
        regattasDisplayers.add(raceCourseManagementPanel);

        final AsyncActionsExecutor asyncActionsExecutor = new AsyncActionsExecutor();

        WindPanel windPanel = new WindPanel(getSailingService(), asyncActionsExecutor, this, this, getStringMessages());
        panel.addToTabPanel(racesTabPanel, new DefaultRefreshableAdminConsolePanel<WindPanel>(windPanel), getStringMessages().wind(),
                Permission.MANAGE_WIND);
        regattasDisplayers.add(windPanel);

        final MediaPanel mediaPanel = new MediaPanel(regattasDisplayers, getSailingService(), this, mediaService, this, getStringMessages());
        panel.addToTabPanel(racesTabPanel, new DefaultRefreshableAdminConsolePanel<MediaPanel>(mediaPanel) {
            @Override
            public void refreshAfterBecomingVisible() {
                getWidget().onShow();
            }
        }, getStringMessages().mediaPanel(), Permission.MANAGE_MEDIA);

        /* RACE COMMITTEE APP */

        final HorizontalTabLayoutPanel raceCommitteeTabPanel = panel.addVerticalTab(getStringMessages().raceCommitteeApp(), "RaceCommiteeAppPanel");
        final DeviceConfigurationUserPanel deviceConfigurationUserPanel = new DeviceConfigurationUserPanel(getSailingService(),
                getUserService(), getStringMessages(), this);
        panel.addToTabPanel(raceCommitteeTabPanel, new DefaultRefreshableAdminConsolePanel<DeviceConfigurationUserPanel>(deviceConfigurationUserPanel),
                getStringMessages().deviceConfiguration(), Permission.MANAGE_DEVICE_CONFIGURATION);
        
        /* CONNECTORS */
        
        final HorizontalTabLayoutPanel connectorsTabPanel = panel.addVerticalTab(getStringMessages().connectors(), "TrackingProviderPanel");
        TracTracEventManagementPanel tractracEventManagementPanel = new TracTracEventManagementPanel(getSailingService(),
                this, this, getStringMessages());
        tractracEventManagementPanel.ensureDebugId("TracTracEventManagement");
        panel.addToTabPanel(connectorsTabPanel, new DefaultRefreshableAdminConsolePanel<TracTracEventManagementPanel>(tractracEventManagementPanel),
                getStringMessages().tracTracEvents(), Permission.MANAGE_TRACKED_RACES);
        regattasDisplayers.add(tractracEventManagementPanel);
        
        SwissTimingReplayConnectorPanel swissTimingReplayConnectorPanel = new SwissTimingReplayConnectorPanel(
                getSailingService(), this, this, getStringMessages());
        panel.addToTabPanel(connectorsTabPanel, new DefaultRefreshableAdminConsolePanel<SwissTimingReplayConnectorPanel>(swissTimingReplayConnectorPanel),
                getStringMessages().swissTimingArchiveConnector(), Permission.MANAGE_TRACKED_RACES);
        regattasDisplayers.add(swissTimingReplayConnectorPanel);

        SwissTimingEventManagementPanel swisstimingEventManagementPanel = new SwissTimingEventManagementPanel(
                getSailingService(), this, this, getStringMessages());
        panel.addToTabPanel(connectorsTabPanel, new DefaultRefreshableAdminConsolePanel<SwissTimingEventManagementPanel>(swisstimingEventManagementPanel),
                getStringMessages().swissTimingEvents(), Permission.MANAGE_TRACKED_RACES);
        regattasDisplayers.add(swisstimingEventManagementPanel);

        final SmartphoneTrackingEventManagementPanel raceLogTrackingEventManagementPanel = new SmartphoneTrackingEventManagementPanel(
                getSailingService(), this, this, this, getStringMessages());
        raceLogTrackingEventManagementPanel.ensureDebugId("SmartphoneTrackingPanel");
        panel.addToTabPanel(connectorsTabPanel, new DefaultRefreshableAdminConsolePanel<SmartphoneTrackingEventManagementPanel>(raceLogTrackingEventManagementPanel) {
            @Override
            public void refreshAfterBecomingVisible() {
                fillLeaderboards();
            }
        }, getStringMessages().smartphoneTracking(), Permission.MANAGE_TRACKED_RACES);
        regattasDisplayers.add(raceLogTrackingEventManagementPanel);
        leaderboardsDisplayers.add(raceLogTrackingEventManagementPanel);

        IgtimiAccountsPanel igtimiAccountsPanel = new IgtimiAccountsPanel(getSailingService(), this, getStringMessages());
        igtimiAccountsPanel.ensureDebugId("IgtimiAccounts");
        panel.addToTabPanel(connectorsTabPanel, new DefaultRefreshableAdminConsolePanel<IgtimiAccountsPanel>(igtimiAccountsPanel),
                getStringMessages().igtimiAccounts(), Permission.MANAGE_IGTIMI_ACCOUNTS);
        
        ExpeditionDeviceConfigurationsPanel expeditionDeviceConfigurationsPanel = new ExpeditionDeviceConfigurationsPanel(getSailingService(), this, getStringMessages());
        expeditionDeviceConfigurationsPanel.ensureDebugId("ExpeditionDeviceConfigurations");
        panel.addToTabPanel(connectorsTabPanel, new DefaultRefreshableAdminConsolePanel<ExpeditionDeviceConfigurationsPanel>(expeditionDeviceConfigurationsPanel) {
            @Override
            public void refreshAfterBecomingVisible() {
                expeditionDeviceConfigurationsPanel.refresh();
            }
        }, getStringMessages().expeditionDeviceConfigurations(), Permission.MANAGE_EXPEDITION_DEVICE_CONFIGURATIONS);

        ResultImportUrlsManagementPanel resultImportUrlsManagementPanel = new ResultImportUrlsManagementPanel(getSailingService(), this, getStringMessages());
        panel.addToTabPanel(connectorsTabPanel, new DefaultRefreshableAdminConsolePanel<ResultImportUrlsManagementPanel>(resultImportUrlsManagementPanel),
                getStringMessages().resultImportUrls(), Permission.MANAGE_RESULT_IMPORT_URLS);
        
        StructureImportManagementPanel structureImportUrlsManagementPanel = new StructureImportManagementPanel(getSailingService(), this, getStringMessages(), this, eventManagementPanel);
        panel.addToTabPanel(connectorsTabPanel, new DefaultRefreshableAdminConsolePanel<StructureImportManagementPanel>(structureImportUrlsManagementPanel),
                getStringMessages().manage2Sail() + " " + getStringMessages().regattaStructureImport(), Permission.MANAGE_STRUCTURE_IMPORT_URLS);

        /* ADVANCED */
        
        final HorizontalTabLayoutPanel advancedTabPanel = panel.addVerticalTab(getStringMessages().advanced(), "AdvancedPanel");
        advancedTabPanel.ensureDebugId("AdvancedTab");
        final ReplicationPanel replicationPanel = new ReplicationPanel(getSailingService(), this, getStringMessages());
        panel.addToTabPanel(advancedTabPanel, new DefaultRefreshableAdminConsolePanel<ReplicationPanel>(replicationPanel) {
            @Override
            public void refreshAfterBecomingVisible() {
                replicationPanel.updateReplicaList();
            }
        }, getStringMessages().replication(), Permission.MANAGE_REPLICATION);

        final MasterDataImportPanel masterDataImportPanel = new MasterDataImportPanel(getStringMessages(), getSailingService(),
                this, eventManagementPanel, this, this, mediaPanel);
        masterDataImportPanel.ensureDebugId("MasterDataImport");
        panel.addToTabPanel(advancedTabPanel, new DefaultRefreshableAdminConsolePanel<MasterDataImportPanel>(masterDataImportPanel),
                getStringMessages().masterDataImportPanel(), Permission.MANAGE_MASTERDATA_IMPORT);

        RemoteServerInstancesManagementPanel remoteServerInstancesManagementPanel = new RemoteServerInstancesManagementPanel(getSailingService(), this, getStringMessages());
        panel.addToTabPanel(advancedTabPanel, new DefaultRefreshableAdminConsolePanel<RemoteServerInstancesManagementPanel>(remoteServerInstancesManagementPanel),
                getStringMessages().remoteServerInstances(), Permission.MANAGE_SAILING_SERVER_INSTANCES);

        LocalServerManagementPanel localServerInstancesManagementPanel = new LocalServerManagementPanel(getSailingService(), this, getStringMessages());
        panel.addToTabPanel(advancedTabPanel, new DefaultRefreshableAdminConsolePanel<LocalServerManagementPanel>(localServerInstancesManagementPanel),
                getStringMessages().localServer(), Permission.MANAGE_LOCAL_SERVER_INSTANCE);

        final UserManagementPanel userManagementPanel = new UserManagementPanel(getUserService(), StringMessages.INSTANCE,
                SailingPermissionsForRoleProvider.INSTANCE, Arrays.<Role>asList(Roles.values()), Arrays.<com.sap.sse.security.shared.Permission>asList(Permission.values()));
        panel.addToTabPanel(advancedTabPanel, new DefaultRefreshableAdminConsolePanel<UserManagementPanel>(userManagementPanel),
                getStringMessages().userManagement(), Permission.MANAGE_USERS);
        
        final FileStoragePanel fileStoragePanel = new FileStoragePanel(getSailingService(), this);
        panel.addToTabPanel(advancedTabPanel, new DefaultRefreshableAdminConsolePanel<FileStoragePanel>(fileStoragePanel),
                getStringMessages().fileStorage(), Permission.MANAGE_FILE_STORAGE);

        panel.initUI();
        fillRegattas();
        fillLeaderboardGroups();
        fillLeaderboards();
        
        return panel;
    }

    @Override
    public void fillLeaderboards() {
        getSailingService().getLeaderboards(new MarkedAsyncCallback<List<StrippedLeaderboardDTO>>(
                new AsyncCallback<List<StrippedLeaderboardDTO>>() {
                    @Override
                    public void onSuccess(List<StrippedLeaderboardDTO> leaderboards) {
                        for (LeaderboardsDisplayer leaderboardsDisplayer : leaderboardsDisplayers) {
                            leaderboardsDisplayer.fillLeaderboards(leaderboards);
                        }
                    }
        
                    @Override
                    public void onFailure(Throwable t) {
                        reportError("Error trying to obtain list of leaderboards: "+ t.getMessage());
                    }
                }));
    }
    
    @Override
    public void updateLeaderboards(Iterable<StrippedLeaderboardDTO> updatedLeaderboards, LeaderboardsDisplayer origin) {
        for (LeaderboardsDisplayer leaderboardsDisplayer : leaderboardsDisplayers) {
            if (leaderboardsDisplayer != origin) {
                leaderboardsDisplayer.fillLeaderboards(updatedLeaderboards);
            }
        }
    }

    @Override
    public void fillLeaderboardGroups() {
        getSailingService().getLeaderboardGroups(false /*withGeoLocationData*/,
                new MarkedAsyncCallback<List<LeaderboardGroupDTO>>(
                        new AsyncCallback<List<LeaderboardGroupDTO>>() {
                            @Override
                            public void onSuccess(List<LeaderboardGroupDTO> groups) {
                                for (LeaderboardGroupsDisplayer leaderboardGroupsDisplayer : leaderboardGroupsDisplayers) {
                                    leaderboardGroupsDisplayer.fillLeaderboardGroups(groups);
                                }
                            }
                            @Override
                            public void onFailure(Throwable t) {
                                reportError("Error trying to obtain list of leaderboard groups: " + t.getMessage());
                            }
                        }));
    }

    @Override
    public void updateLeaderboardGroups(Iterable<LeaderboardGroupDTO> updatedLeaderboardGroups,
            LeaderboardGroupsDisplayer origin) {
        for (LeaderboardGroupsDisplayer leaderboardGroupsDisplayer : leaderboardGroupsDisplayers) {
            if (leaderboardGroupsDisplayer != origin) {
                leaderboardGroupsDisplayer.fillLeaderboardGroups(updatedLeaderboardGroups);
            }
        }
    }

    @Override
    public void fillRegattas() {
        getSailingService().getRegattas(new MarkedAsyncCallback<List<RegattaDTO>>(
                new AsyncCallback<List<RegattaDTO>>() {
                    @Override
                    public void onSuccess(List<RegattaDTO> result) {
                        for (RegattasDisplayer regattaDisplayer : regattasDisplayers) {
                            regattaDisplayer.fillRegattas(result);
                        }
                    }
        
                    @Override
                    public void onFailure(Throwable caught) {
                        reportError("Remote Procedure Call getRegattas() - Failure");
                    }
                }));
    }
    
    @Override
    public void setupLeaderboardGroups(LeaderboardGroupsDisplayer displayer, Map<String, String> params) {
        displayer.setupLeaderboardGroups(params);
    }
}<|MERGE_RESOLUTION|>--- conflicted
+++ resolved
@@ -174,10 +174,7 @@
             }
         }, getStringMessages().competitors(), Permission.MANAGE_ALL_COMPETITORS);
 
-<<<<<<< HEAD
-        RaceCourseManagementPanel raceCourseManagementPanel = new RaceCourseManagementPanel(getSailingService(), this, this, getStringMessages());
-=======
-        final BoatPanel boatPanel = new BoatPanel(sailingService, getStringMessages(), this);
+        final BoatPanel boatPanel = new BoatPanel(getSailingService(), getStringMessages(), this);
         boatPanel.ensureDebugId("BoatPanel");
         panel.addToTabPanel(racesTabPanel, new DefaultRefreshableAdminConsolePanel<BoatPanel>(boatPanel) {
             @Override
@@ -186,8 +183,7 @@
             }
         }, getStringMessages().boats(), Permission.MANAGE_ALL_BOATS);
 
-        RaceCourseManagementPanel raceCourseManagementPanel = new RaceCourseManagementPanel(sailingService, this, this, getStringMessages());
->>>>>>> ede9b05b
+        RaceCourseManagementPanel raceCourseManagementPanel = new RaceCourseManagementPanel(getSailingService(), this, this, getStringMessages());
         panel.addToTabPanel(racesTabPanel, new DefaultRefreshableAdminConsolePanel<RaceCourseManagementPanel>(raceCourseManagementPanel), getStringMessages().courseLayout(), Permission.MANAGE_COURSE_LAYOUT);
         regattasDisplayers.add(raceCourseManagementPanel);
 
