package com.sap.sailing.gwt.ui.adminconsole;

import java.util.HashSet;
import java.util.List;
import java.util.Set;

import com.google.gwt.core.client.GWT;
import com.google.gwt.dom.client.Style.Unit;
import com.google.gwt.event.logical.shared.SelectionEvent;
import com.google.gwt.event.logical.shared.SelectionHandler;
import com.google.gwt.safehtml.shared.SafeHtmlBuilder;
import com.google.gwt.user.client.rpc.AsyncCallback;
import com.google.gwt.user.client.rpc.ServiceDefTarget;
import com.google.gwt.user.client.ui.Anchor;
import com.google.gwt.user.client.ui.DockLayoutPanel;
import com.google.gwt.user.client.ui.DockPanel;
import com.google.gwt.user.client.ui.HasHorizontalAlignment;
import com.google.gwt.user.client.ui.Panel;
import com.google.gwt.user.client.ui.RootLayoutPanel;
import com.google.gwt.user.client.ui.ScrollPanel;
import com.google.gwt.user.client.ui.TabLayoutPanel;
import com.sap.sailing.gwt.ui.client.AbstractEntryPoint;
import com.sap.sailing.gwt.ui.client.MediaService;
import com.sap.sailing.gwt.ui.client.MediaServiceAsync;
import com.sap.sailing.gwt.ui.client.RegattaDisplayer;
import com.sap.sailing.gwt.ui.client.RegattaRefresher;
import com.sap.sailing.gwt.ui.client.RemoteServiceMappingConstants;
import com.sap.sailing.gwt.ui.client.SailingService;
import com.sap.sailing.gwt.ui.client.SailingServiceAsync;
import com.sap.sailing.gwt.ui.client.UserManagementService;
import com.sap.sailing.gwt.ui.client.UserManagementServiceAsync;
import com.sap.sailing.gwt.ui.client.shared.controls.ScrolledTabLayoutPanel;
import com.sap.sailing.gwt.ui.client.shared.panels.SystemInformationPanel;
import com.sap.sailing.gwt.ui.client.shared.panels.UserStatusPanel;
import com.sap.sailing.gwt.ui.masterdataimport.MasterDataImportPanel;
import com.sap.sailing.gwt.ui.shared.BetterDateTimeBox;
import com.sap.sailing.gwt.ui.shared.RegattaDTO;
<<<<<<< HEAD
import com.sap.sse.gwt.client.EntryPointHelper;
=======
import com.sap.sailing.gwt.ui.shared.UserDTO;
import com.sap.sailing.gwt.ui.usermanagement.UserRoles;
>>>>>>> 46d45f69
import com.sap.sse.gwt.client.async.AsyncActionsExecutor;
import com.sap.sse.gwt.client.async.MarkedAsyncCallback;

public class AdminConsoleEntryPoint extends AbstractEntryPoint implements RegattaRefresher {
    private Set<RegattaDisplayer> regattaDisplayers;

    private final AdminConsoleResources resources = GWT.create(AdminConsoleResources.class);

    private final SailingServiceAsync sailingService = GWT.create(SailingService.class);
    private final MediaServiceAsync mediaService = GWT.create(MediaService.class);
    private final UserManagementServiceAsync userManagementService = GWT.create(UserManagementService.class);
    
    @Override
    protected void doOnModuleLoad() {
        super.doOnModuleLoad();
        
        EntryPointHelper.registerASyncService((ServiceDefTarget) userManagementService, RemoteServiceMappingConstants.userManagementServiceRemotePath);
        EntryPointHelper.registerASyncService((ServiceDefTarget) sailingService, RemoteServiceMappingConstants.sailingServiceRemotePath);
        EntryPointHelper.registerASyncService((ServiceDefTarget) mediaService, RemoteServiceMappingConstants.mediaServiceRemotePath);

        userManagementService.getUser(new AsyncCallback<UserDTO>() {
            @Override
            public void onFailure(Throwable caught) {
                reportError("Could not read user: " + caught.getMessage());
            }

            @Override
            public void onSuccess(UserDTO result) {
                createUI(result);
            }
        });
    }
     
    private void createUI(UserDTO user) {
        BetterDateTimeBox.initialize();
        
        RootLayoutPanel rootPanel = RootLayoutPanel.get();
        DockLayoutPanel dockPanel = new DockLayoutPanel(Unit.EM);
        rootPanel.add(dockPanel);

        DockPanel topInformationPanel = new DockPanel();
        topInformationPanel.setSize("100%", "95%");
        UserStatusPanel userStatusPanel = new UserStatusPanel(user);
        userStatusPanel.ensureDebugId("UserStatus");
        topInformationPanel.add(userStatusPanel, DockPanel.WEST);
        topInformationPanel.add(persistentAlertLabel, DockPanel.CENTER);
        final Anchor releaseNotesLink = new Anchor(new SafeHtmlBuilder().appendEscaped(stringMessages.releaseNotes()).toSafeHtml(), "/release_notes_admin.html");
        topInformationPanel.add(releaseNotesLink, DockPanel.EAST);
        topInformationPanel.setCellHorizontalAlignment(releaseNotesLink, HasHorizontalAlignment.ALIGN_RIGHT);

        dockPanel.addNorth(topInformationPanel, 2.5);

        TabLayoutPanel tabPanel = new ScrolledTabLayoutPanel(2.5, Unit.EM, resources.arrowLeft(), resources.arrowRight(), 200);
        tabPanel.ensureDebugId("AdministrationTabs");
        regattaDisplayers = new HashSet<RegattaDisplayer>();

        SailingEventManagementPanel sailingEventManagementPanel = new SailingEventManagementPanel(sailingService, this,
                stringMessages);
        addToTabPanel(tabPanel, user, sailingEventManagementPanel, stringMessages.events(), AdminConsoleFeatures.MANAGE_EVENTS);

        RegattaStructureManagementPanel eventStructureManagementPanel = new RegattaStructureManagementPanel(
                sailingService, this, stringMessages, this);
        eventStructureManagementPanel.ensureDebugId("RegattaStructureManagement");
        addToTabPanel(tabPanel, user, eventStructureManagementPanel, stringMessages.regattas(), AdminConsoleFeatures.MANAGE_REGATTAS);
        regattaDisplayers.add(eventStructureManagementPanel);

        TracTracEventManagementPanel tractracEventManagementPanel = new TracTracEventManagementPanel(sailingService,
                this, this, stringMessages);
        tractracEventManagementPanel.ensureDebugId("TracTracEventManagement");
        addToTabPanel(tabPanel, user, tractracEventManagementPanel, stringMessages.tracTracEvents(), AdminConsoleFeatures.MANAGE_TRACKED_RACES);
        regattaDisplayers.add(tractracEventManagementPanel);

        SwissTimingReplayConnectorPanel swissTimingReplayConnectorPanel = new SwissTimingReplayConnectorPanel(
                sailingService, this, this, stringMessages);
        addToTabPanel(tabPanel, user, swissTimingReplayConnectorPanel, stringMessages.swissTimingArchiveConnector(), AdminConsoleFeatures.MANAGE_TRACKED_RACES);
        regattaDisplayers.add(swissTimingReplayConnectorPanel);

        SwissTimingEventManagementPanel swisstimingEventManagementPanel = new SwissTimingEventManagementPanel(
                sailingService, this, this, stringMessages);
        // swisstimingEventManagementPanel.ensureDebugId("SwissTimingEventManagement");
        addToTabPanel(tabPanel, user, swisstimingEventManagementPanel, stringMessages.swissTimingEvents(), AdminConsoleFeatures.MANAGE_TRACKED_RACES);
        regattaDisplayers.add(swisstimingEventManagementPanel);

        final RaceLogTrackingEventManagementPanel raceLogTrackingEventManagementPanel = new RaceLogTrackingEventManagementPanel(
                sailingService, this, this, this, stringMessages);
        addToTabPanel(tabPanel, user, raceLogTrackingEventManagementPanel, stringMessages.raceLogTracking(), AdminConsoleFeatures.MANAGE_RACELOG_TRACKING);
        regattaDisplayers.add(raceLogTrackingEventManagementPanel);

        IgtimiAccountsPanel igtimiAccountsPanel = new IgtimiAccountsPanel(sailingService, this, stringMessages);
        igtimiAccountsPanel.ensureDebugId("IgtimiAccounts");
        addToTabPanel(tabPanel, user, igtimiAccountsPanel, stringMessages.igtimiAccounts(), AdminConsoleFeatures.MANAGE_IGTIMI_ACCOUNTS);

        TrackedRacesManagementPanel trackedRacesManagementPanel = new TrackedRacesManagementPanel(sailingService, this,
                this, stringMessages);
        trackedRacesManagementPanel.ensureDebugId("TrackedRacesManagement");
        addToTabPanel(tabPanel, user, trackedRacesManagementPanel, stringMessages.trackedRaces(), AdminConsoleFeatures.SHOW_TRACKED_RACES);
        regattaDisplayers.add(trackedRacesManagementPanel);

        final CompetitorPanel competitorPanel = new CompetitorPanel(sailingService, stringMessages, this);
        addToTabPanel(tabPanel, user, competitorPanel, stringMessages.competitors(), AdminConsoleFeatures.MANAGE_ALL_COMPETITORS);

        RaceCourseManagementPanel raceCourseManagementPanel = new RaceCourseManagementPanel(sailingService, this, this,
                stringMessages);
        // raceCourseManagementPanel.ensureDebugId("RaceCourseManagement");
        addToTabPanel(tabPanel, user, raceCourseManagementPanel, stringMessages.courseLayout(), AdminConsoleFeatures.MANAGE_COURSE_LAYOUT);
        regattaDisplayers.add(raceCourseManagementPanel);

        final AsyncActionsExecutor asyncActionsExecutor = new AsyncActionsExecutor();

        WindPanel windPanel = new WindPanel(sailingService, asyncActionsExecutor, this, this, stringMessages);
        // windPanel.ensureDebugId("WindManagement");
        regattaDisplayers.add(windPanel);
        addToTabPanel(tabPanel, user, windPanel, stringMessages.wind(), AdminConsoleFeatures.MANAGE_WIND);

        final LeaderboardGroupConfigPanel leaderboardGroupConfigPanel = new LeaderboardGroupConfigPanel(sailingService,
                this, this, stringMessages);
        leaderboardGroupConfigPanel.ensureDebugId("LeaderboardGroupConfiguration");
        addToTabPanel(tabPanel, user, leaderboardGroupConfigPanel, stringMessages.leaderboardGroupConfiguration(), AdminConsoleFeatures.MANAGE_LEADERBOARD_GROUPS);
        regattaDisplayers.add(leaderboardGroupConfigPanel);

        final LeaderboardConfigPanel leaderboardConfigPanel = new LeaderboardConfigPanel(sailingService, this, this,
                stringMessages, /* showRaceDetails */true);
        leaderboardConfigPanel.ensureDebugId("LeaderboardConfiguration");
        addToTabPanel(tabPanel, user, leaderboardConfigPanel, stringMessages.leaderboardConfiguration(), AdminConsoleFeatures.MANAGE_LEADERBOARDS);
        regattaDisplayers.add(leaderboardConfigPanel);

        ResultImportUrlsManagementPanel resultImportUrlsManagementPanel = new ResultImportUrlsManagementPanel(sailingService, this, stringMessages);
        addToTabPanel(tabPanel, user, resultImportUrlsManagementPanel, stringMessages.resultImportUrls(), AdminConsoleFeatures.MANAGE_RESULT_IMPORT_URLS);

        RemoteSailingServerInstancesManagementPanel sailingServerInstancesManagementPanel = new RemoteSailingServerInstancesManagementPanel(sailingService, this, stringMessages);
        addToTabPanel(tabPanel, user, sailingServerInstancesManagementPanel, stringMessages.sailingServers(), AdminConsoleFeatures.MANAGE_SAILING_SERVER_INSTANCES);

        final ReplicationPanel replicationPanel = new ReplicationPanel(sailingService, this, stringMessages);
        // replicationPanel.ensureDebugId("ReplicationManagement");
        addToTabPanel(tabPanel, user, replicationPanel, stringMessages.replication(), AdminConsoleFeatures.MANAGE_REPLICATION);

        final MediaPanel mediaPanel = new MediaPanel(mediaService, this, stringMessages);
        addToTabPanel(tabPanel, user, mediaPanel, stringMessages.mediaPanel(), AdminConsoleFeatures.MANAGE_MEDIA);

        final MasterDataImportPanel masterDataImportPanel = new MasterDataImportPanel(stringMessages, sailingService,
                this, sailingEventManagementPanel, leaderboardGroupConfigPanel);
        addToTabPanel(tabPanel, user, masterDataImportPanel, stringMessages.masterDataImportPanel(), AdminConsoleFeatures.MANAGE_MASTERDATA_IMPORT);

        /*final DeviceConfigurationPanel deviceConfigurationAdminPanel = new DeviceConfigurationPanel(sailingService,
                stringMessages, this);
        addScrollableTab(tabPanel, deviceConfigurationAdminPanel, stringMessages.deviceConfiguration() + " (admin)");*/
        
        final DeviceConfigurationPanel deviceConfigurationUserPanel = new DeviceConfigurationUserPanel(sailingService,
                stringMessages, this);
        addToTabPanel(tabPanel, user, deviceConfigurationUserPanel, stringMessages.deviceConfiguration(), AdminConsoleFeatures.MANAGE_DEVICE_CONFIGURATION);

        tabPanel.selectTab(0);
        tabPanel.addSelectionHandler(new SelectionHandler<Integer>() {
            @Override
            public void onSelection(SelectionEvent<Integer> event) {
                if (leaderboardConfigPanel.isVisible()) {
                    leaderboardConfigPanel.loadLeaderboards();
                }
                if (mediaPanel.isVisible()) {
                    mediaPanel.onShow();
                }
                if (competitorPanel.isVisible()) {
                    competitorPanel.refreshCompetitorList();
                }
                if (raceLogTrackingEventManagementPanel.isVisible()) {
                    raceLogTrackingEventManagementPanel.loadLeaderboards();
                }
            }
        });
        fillRegattas();

        SystemInformationPanel sysinfoPanel = new SystemInformationPanel(sailingService, this);
        sysinfoPanel.ensureDebugId("SystemInformation");
        dockPanel.addSouth(sysinfoPanel, 2.0);
        dockPanel.add(tabPanel);
    }

    private void addToTabPanel(TabLayoutPanel tabPanel, UserDTO user, Panel panelToAdd, String tabTitle, AdminConsoleFeatures feature) {
        if(user != null && isUserInRole(user, feature.getEnabledRoles())) {
            ScrollPanel scrollPanel = new ScrollPanel();
            scrollPanel.add(panelToAdd);
            panelToAdd.setSize("90%", "90%");
            tabPanel.add(scrollPanel, tabTitle, false);
        }
    }
    
    private boolean isUserInRole(UserDTO user, UserRoles[] roles) {
        boolean result = false;
        for(UserRoles enabledRole: roles) {
            if (user.roles.contains(enabledRole.name())) {
                result = true;
                break;
            }
        }
        return result;
    }
    
//    private void addScrollableTab(TabLayoutPanel tabPanel, Widget widget, String tabTitle) {
//        ScrollPanel widgetScroller = new ScrollPanel();
//        widgetScroller.add(widget);
//        tabPanel.add(widgetScroller, tabTitle, false);
//    }

    @Override
    public void fillRegattas() {
        sailingService.getRegattas(new MarkedAsyncCallback<List<RegattaDTO>>(
                new AsyncCallback<List<RegattaDTO>>() {
                    @Override
                    public void onSuccess(List<RegattaDTO> result) {
                        for (RegattaDisplayer regattaDisplayer : regattaDisplayers) {
                            regattaDisplayer.fillRegattas(result);
                        }
                    }
        
                    @Override
                    public void onFailure(Throwable caught) {
                        reportError("Remote Procedure Call getRegattas() - Failure");
                    }
                }));
    }
}
<|MERGE_RESOLUTION|>--- conflicted
+++ resolved
@@ -1,264 +1,261 @@
-package com.sap.sailing.gwt.ui.adminconsole;
-
-import java.util.HashSet;
-import java.util.List;
-import java.util.Set;
-
-import com.google.gwt.core.client.GWT;
-import com.google.gwt.dom.client.Style.Unit;
-import com.google.gwt.event.logical.shared.SelectionEvent;
-import com.google.gwt.event.logical.shared.SelectionHandler;
-import com.google.gwt.safehtml.shared.SafeHtmlBuilder;
-import com.google.gwt.user.client.rpc.AsyncCallback;
-import com.google.gwt.user.client.rpc.ServiceDefTarget;
-import com.google.gwt.user.client.ui.Anchor;
-import com.google.gwt.user.client.ui.DockLayoutPanel;
-import com.google.gwt.user.client.ui.DockPanel;
-import com.google.gwt.user.client.ui.HasHorizontalAlignment;
-import com.google.gwt.user.client.ui.Panel;
-import com.google.gwt.user.client.ui.RootLayoutPanel;
-import com.google.gwt.user.client.ui.ScrollPanel;
-import com.google.gwt.user.client.ui.TabLayoutPanel;
-import com.sap.sailing.gwt.ui.client.AbstractEntryPoint;
-import com.sap.sailing.gwt.ui.client.MediaService;
-import com.sap.sailing.gwt.ui.client.MediaServiceAsync;
-import com.sap.sailing.gwt.ui.client.RegattaDisplayer;
-import com.sap.sailing.gwt.ui.client.RegattaRefresher;
-import com.sap.sailing.gwt.ui.client.RemoteServiceMappingConstants;
-import com.sap.sailing.gwt.ui.client.SailingService;
-import com.sap.sailing.gwt.ui.client.SailingServiceAsync;
-import com.sap.sailing.gwt.ui.client.UserManagementService;
-import com.sap.sailing.gwt.ui.client.UserManagementServiceAsync;
-import com.sap.sailing.gwt.ui.client.shared.controls.ScrolledTabLayoutPanel;
-import com.sap.sailing.gwt.ui.client.shared.panels.SystemInformationPanel;
-import com.sap.sailing.gwt.ui.client.shared.panels.UserStatusPanel;
-import com.sap.sailing.gwt.ui.masterdataimport.MasterDataImportPanel;
-import com.sap.sailing.gwt.ui.shared.BetterDateTimeBox;
-import com.sap.sailing.gwt.ui.shared.RegattaDTO;
-<<<<<<< HEAD
-import com.sap.sse.gwt.client.EntryPointHelper;
-=======
-import com.sap.sailing.gwt.ui.shared.UserDTO;
-import com.sap.sailing.gwt.ui.usermanagement.UserRoles;
->>>>>>> 46d45f69
-import com.sap.sse.gwt.client.async.AsyncActionsExecutor;
-import com.sap.sse.gwt.client.async.MarkedAsyncCallback;
-
-public class AdminConsoleEntryPoint extends AbstractEntryPoint implements RegattaRefresher {
-    private Set<RegattaDisplayer> regattaDisplayers;
-
-    private final AdminConsoleResources resources = GWT.create(AdminConsoleResources.class);
-
-    private final SailingServiceAsync sailingService = GWT.create(SailingService.class);
-    private final MediaServiceAsync mediaService = GWT.create(MediaService.class);
-    private final UserManagementServiceAsync userManagementService = GWT.create(UserManagementService.class);
-    
-    @Override
-    protected void doOnModuleLoad() {
-        super.doOnModuleLoad();
-        
-        EntryPointHelper.registerASyncService((ServiceDefTarget) userManagementService, RemoteServiceMappingConstants.userManagementServiceRemotePath);
-        EntryPointHelper.registerASyncService((ServiceDefTarget) sailingService, RemoteServiceMappingConstants.sailingServiceRemotePath);
-        EntryPointHelper.registerASyncService((ServiceDefTarget) mediaService, RemoteServiceMappingConstants.mediaServiceRemotePath);
-
-        userManagementService.getUser(new AsyncCallback<UserDTO>() {
-            @Override
-            public void onFailure(Throwable caught) {
-                reportError("Could not read user: " + caught.getMessage());
-            }
-
-            @Override
-            public void onSuccess(UserDTO result) {
-                createUI(result);
-            }
-        });
-    }
-     
-    private void createUI(UserDTO user) {
-        BetterDateTimeBox.initialize();
-        
-        RootLayoutPanel rootPanel = RootLayoutPanel.get();
-        DockLayoutPanel dockPanel = new DockLayoutPanel(Unit.EM);
-        rootPanel.add(dockPanel);
-
-        DockPanel topInformationPanel = new DockPanel();
-        topInformationPanel.setSize("100%", "95%");
-        UserStatusPanel userStatusPanel = new UserStatusPanel(user);
-        userStatusPanel.ensureDebugId("UserStatus");
-        topInformationPanel.add(userStatusPanel, DockPanel.WEST);
-        topInformationPanel.add(persistentAlertLabel, DockPanel.CENTER);
-        final Anchor releaseNotesLink = new Anchor(new SafeHtmlBuilder().appendEscaped(stringMessages.releaseNotes()).toSafeHtml(), "/release_notes_admin.html");
-        topInformationPanel.add(releaseNotesLink, DockPanel.EAST);
-        topInformationPanel.setCellHorizontalAlignment(releaseNotesLink, HasHorizontalAlignment.ALIGN_RIGHT);
-
-        dockPanel.addNorth(topInformationPanel, 2.5);
-
-        TabLayoutPanel tabPanel = new ScrolledTabLayoutPanel(2.5, Unit.EM, resources.arrowLeft(), resources.arrowRight(), 200);
-        tabPanel.ensureDebugId("AdministrationTabs");
-        regattaDisplayers = new HashSet<RegattaDisplayer>();
-
-        SailingEventManagementPanel sailingEventManagementPanel = new SailingEventManagementPanel(sailingService, this,
-                stringMessages);
-        addToTabPanel(tabPanel, user, sailingEventManagementPanel, stringMessages.events(), AdminConsoleFeatures.MANAGE_EVENTS);
-
-        RegattaStructureManagementPanel eventStructureManagementPanel = new RegattaStructureManagementPanel(
-                sailingService, this, stringMessages, this);
-        eventStructureManagementPanel.ensureDebugId("RegattaStructureManagement");
-        addToTabPanel(tabPanel, user, eventStructureManagementPanel, stringMessages.regattas(), AdminConsoleFeatures.MANAGE_REGATTAS);
-        regattaDisplayers.add(eventStructureManagementPanel);
-
-        TracTracEventManagementPanel tractracEventManagementPanel = new TracTracEventManagementPanel(sailingService,
-                this, this, stringMessages);
-        tractracEventManagementPanel.ensureDebugId("TracTracEventManagement");
-        addToTabPanel(tabPanel, user, tractracEventManagementPanel, stringMessages.tracTracEvents(), AdminConsoleFeatures.MANAGE_TRACKED_RACES);
-        regattaDisplayers.add(tractracEventManagementPanel);
-
-        SwissTimingReplayConnectorPanel swissTimingReplayConnectorPanel = new SwissTimingReplayConnectorPanel(
-                sailingService, this, this, stringMessages);
-        addToTabPanel(tabPanel, user, swissTimingReplayConnectorPanel, stringMessages.swissTimingArchiveConnector(), AdminConsoleFeatures.MANAGE_TRACKED_RACES);
-        regattaDisplayers.add(swissTimingReplayConnectorPanel);
-
-        SwissTimingEventManagementPanel swisstimingEventManagementPanel = new SwissTimingEventManagementPanel(
-                sailingService, this, this, stringMessages);
-        // swisstimingEventManagementPanel.ensureDebugId("SwissTimingEventManagement");
-        addToTabPanel(tabPanel, user, swisstimingEventManagementPanel, stringMessages.swissTimingEvents(), AdminConsoleFeatures.MANAGE_TRACKED_RACES);
-        regattaDisplayers.add(swisstimingEventManagementPanel);
-
-        final RaceLogTrackingEventManagementPanel raceLogTrackingEventManagementPanel = new RaceLogTrackingEventManagementPanel(
-                sailingService, this, this, this, stringMessages);
-        addToTabPanel(tabPanel, user, raceLogTrackingEventManagementPanel, stringMessages.raceLogTracking(), AdminConsoleFeatures.MANAGE_RACELOG_TRACKING);
-        regattaDisplayers.add(raceLogTrackingEventManagementPanel);
-
-        IgtimiAccountsPanel igtimiAccountsPanel = new IgtimiAccountsPanel(sailingService, this, stringMessages);
-        igtimiAccountsPanel.ensureDebugId("IgtimiAccounts");
-        addToTabPanel(tabPanel, user, igtimiAccountsPanel, stringMessages.igtimiAccounts(), AdminConsoleFeatures.MANAGE_IGTIMI_ACCOUNTS);
-
-        TrackedRacesManagementPanel trackedRacesManagementPanel = new TrackedRacesManagementPanel(sailingService, this,
-                this, stringMessages);
-        trackedRacesManagementPanel.ensureDebugId("TrackedRacesManagement");
-        addToTabPanel(tabPanel, user, trackedRacesManagementPanel, stringMessages.trackedRaces(), AdminConsoleFeatures.SHOW_TRACKED_RACES);
-        regattaDisplayers.add(trackedRacesManagementPanel);
-
-        final CompetitorPanel competitorPanel = new CompetitorPanel(sailingService, stringMessages, this);
-        addToTabPanel(tabPanel, user, competitorPanel, stringMessages.competitors(), AdminConsoleFeatures.MANAGE_ALL_COMPETITORS);
-
-        RaceCourseManagementPanel raceCourseManagementPanel = new RaceCourseManagementPanel(sailingService, this, this,
-                stringMessages);
-        // raceCourseManagementPanel.ensureDebugId("RaceCourseManagement");
-        addToTabPanel(tabPanel, user, raceCourseManagementPanel, stringMessages.courseLayout(), AdminConsoleFeatures.MANAGE_COURSE_LAYOUT);
-        regattaDisplayers.add(raceCourseManagementPanel);
-
-        final AsyncActionsExecutor asyncActionsExecutor = new AsyncActionsExecutor();
-
-        WindPanel windPanel = new WindPanel(sailingService, asyncActionsExecutor, this, this, stringMessages);
-        // windPanel.ensureDebugId("WindManagement");
-        regattaDisplayers.add(windPanel);
-        addToTabPanel(tabPanel, user, windPanel, stringMessages.wind(), AdminConsoleFeatures.MANAGE_WIND);
-
-        final LeaderboardGroupConfigPanel leaderboardGroupConfigPanel = new LeaderboardGroupConfigPanel(sailingService,
-                this, this, stringMessages);
-        leaderboardGroupConfigPanel.ensureDebugId("LeaderboardGroupConfiguration");
-        addToTabPanel(tabPanel, user, leaderboardGroupConfigPanel, stringMessages.leaderboardGroupConfiguration(), AdminConsoleFeatures.MANAGE_LEADERBOARD_GROUPS);
-        regattaDisplayers.add(leaderboardGroupConfigPanel);
-
-        final LeaderboardConfigPanel leaderboardConfigPanel = new LeaderboardConfigPanel(sailingService, this, this,
-                stringMessages, /* showRaceDetails */true);
-        leaderboardConfigPanel.ensureDebugId("LeaderboardConfiguration");
-        addToTabPanel(tabPanel, user, leaderboardConfigPanel, stringMessages.leaderboardConfiguration(), AdminConsoleFeatures.MANAGE_LEADERBOARDS);
-        regattaDisplayers.add(leaderboardConfigPanel);
-
-        ResultImportUrlsManagementPanel resultImportUrlsManagementPanel = new ResultImportUrlsManagementPanel(sailingService, this, stringMessages);
-        addToTabPanel(tabPanel, user, resultImportUrlsManagementPanel, stringMessages.resultImportUrls(), AdminConsoleFeatures.MANAGE_RESULT_IMPORT_URLS);
-
-        RemoteSailingServerInstancesManagementPanel sailingServerInstancesManagementPanel = new RemoteSailingServerInstancesManagementPanel(sailingService, this, stringMessages);
-        addToTabPanel(tabPanel, user, sailingServerInstancesManagementPanel, stringMessages.sailingServers(), AdminConsoleFeatures.MANAGE_SAILING_SERVER_INSTANCES);
-
-        final ReplicationPanel replicationPanel = new ReplicationPanel(sailingService, this, stringMessages);
-        // replicationPanel.ensureDebugId("ReplicationManagement");
-        addToTabPanel(tabPanel, user, replicationPanel, stringMessages.replication(), AdminConsoleFeatures.MANAGE_REPLICATION);
-
-        final MediaPanel mediaPanel = new MediaPanel(mediaService, this, stringMessages);
-        addToTabPanel(tabPanel, user, mediaPanel, stringMessages.mediaPanel(), AdminConsoleFeatures.MANAGE_MEDIA);
-
-        final MasterDataImportPanel masterDataImportPanel = new MasterDataImportPanel(stringMessages, sailingService,
-                this, sailingEventManagementPanel, leaderboardGroupConfigPanel);
-        addToTabPanel(tabPanel, user, masterDataImportPanel, stringMessages.masterDataImportPanel(), AdminConsoleFeatures.MANAGE_MASTERDATA_IMPORT);
-
-        /*final DeviceConfigurationPanel deviceConfigurationAdminPanel = new DeviceConfigurationPanel(sailingService,
-                stringMessages, this);
-        addScrollableTab(tabPanel, deviceConfigurationAdminPanel, stringMessages.deviceConfiguration() + " (admin)");*/
-        
-        final DeviceConfigurationPanel deviceConfigurationUserPanel = new DeviceConfigurationUserPanel(sailingService,
-                stringMessages, this);
-        addToTabPanel(tabPanel, user, deviceConfigurationUserPanel, stringMessages.deviceConfiguration(), AdminConsoleFeatures.MANAGE_DEVICE_CONFIGURATION);
-
-        tabPanel.selectTab(0);
-        tabPanel.addSelectionHandler(new SelectionHandler<Integer>() {
-            @Override
-            public void onSelection(SelectionEvent<Integer> event) {
-                if (leaderboardConfigPanel.isVisible()) {
-                    leaderboardConfigPanel.loadLeaderboards();
-                }
-                if (mediaPanel.isVisible()) {
-                    mediaPanel.onShow();
-                }
-                if (competitorPanel.isVisible()) {
-                    competitorPanel.refreshCompetitorList();
-                }
-                if (raceLogTrackingEventManagementPanel.isVisible()) {
-                    raceLogTrackingEventManagementPanel.loadLeaderboards();
-                }
-            }
-        });
-        fillRegattas();
-
-        SystemInformationPanel sysinfoPanel = new SystemInformationPanel(sailingService, this);
-        sysinfoPanel.ensureDebugId("SystemInformation");
-        dockPanel.addSouth(sysinfoPanel, 2.0);
-        dockPanel.add(tabPanel);
-    }
-
-    private void addToTabPanel(TabLayoutPanel tabPanel, UserDTO user, Panel panelToAdd, String tabTitle, AdminConsoleFeatures feature) {
-        if(user != null && isUserInRole(user, feature.getEnabledRoles())) {
-            ScrollPanel scrollPanel = new ScrollPanel();
-            scrollPanel.add(panelToAdd);
-            panelToAdd.setSize("90%", "90%");
-            tabPanel.add(scrollPanel, tabTitle, false);
-        }
-    }
-    
-    private boolean isUserInRole(UserDTO user, UserRoles[] roles) {
-        boolean result = false;
-        for(UserRoles enabledRole: roles) {
-            if (user.roles.contains(enabledRole.name())) {
-                result = true;
-                break;
-            }
-        }
-        return result;
-    }
-    
-//    private void addScrollableTab(TabLayoutPanel tabPanel, Widget widget, String tabTitle) {
-//        ScrollPanel widgetScroller = new ScrollPanel();
-//        widgetScroller.add(widget);
-//        tabPanel.add(widgetScroller, tabTitle, false);
-//    }
-
-    @Override
-    public void fillRegattas() {
-        sailingService.getRegattas(new MarkedAsyncCallback<List<RegattaDTO>>(
-                new AsyncCallback<List<RegattaDTO>>() {
-                    @Override
-                    public void onSuccess(List<RegattaDTO> result) {
-                        for (RegattaDisplayer regattaDisplayer : regattaDisplayers) {
-                            regattaDisplayer.fillRegattas(result);
-                        }
-                    }
-        
-                    @Override
-                    public void onFailure(Throwable caught) {
-                        reportError("Remote Procedure Call getRegattas() - Failure");
-                    }
-                }));
-    }
-}
+package com.sap.sailing.gwt.ui.adminconsole;
+
+import java.util.HashSet;
+import java.util.List;
+import java.util.Set;
+
+import com.google.gwt.core.client.GWT;
+import com.google.gwt.dom.client.Style.Unit;
+import com.google.gwt.event.logical.shared.SelectionEvent;
+import com.google.gwt.event.logical.shared.SelectionHandler;
+import com.google.gwt.safehtml.shared.SafeHtmlBuilder;
+import com.google.gwt.user.client.rpc.AsyncCallback;
+import com.google.gwt.user.client.rpc.ServiceDefTarget;
+import com.google.gwt.user.client.ui.Anchor;
+import com.google.gwt.user.client.ui.DockLayoutPanel;
+import com.google.gwt.user.client.ui.DockPanel;
+import com.google.gwt.user.client.ui.HasHorizontalAlignment;
+import com.google.gwt.user.client.ui.Panel;
+import com.google.gwt.user.client.ui.RootLayoutPanel;
+import com.google.gwt.user.client.ui.ScrollPanel;
+import com.google.gwt.user.client.ui.TabLayoutPanel;
+import com.sap.sailing.gwt.ui.client.AbstractEntryPoint;
+import com.sap.sailing.gwt.ui.client.MediaService;
+import com.sap.sailing.gwt.ui.client.MediaServiceAsync;
+import com.sap.sailing.gwt.ui.client.RegattaDisplayer;
+import com.sap.sailing.gwt.ui.client.RegattaRefresher;
+import com.sap.sailing.gwt.ui.client.RemoteServiceMappingConstants;
+import com.sap.sailing.gwt.ui.client.SailingService;
+import com.sap.sailing.gwt.ui.client.SailingServiceAsync;
+import com.sap.sailing.gwt.ui.client.UserManagementService;
+import com.sap.sailing.gwt.ui.client.UserManagementServiceAsync;
+import com.sap.sailing.gwt.ui.client.shared.controls.ScrolledTabLayoutPanel;
+import com.sap.sailing.gwt.ui.client.shared.panels.SystemInformationPanel;
+import com.sap.sailing.gwt.ui.client.shared.panels.UserStatusPanel;
+import com.sap.sailing.gwt.ui.masterdataimport.MasterDataImportPanel;
+import com.sap.sailing.gwt.ui.shared.BetterDateTimeBox;
+import com.sap.sailing.gwt.ui.shared.RegattaDTO;
+import com.sap.sse.gwt.client.EntryPointHelper;
+import com.sap.sailing.gwt.ui.shared.UserDTO;
+import com.sap.sailing.gwt.ui.usermanagement.UserRoles;
+import com.sap.sse.gwt.client.async.AsyncActionsExecutor;
+import com.sap.sse.gwt.client.async.MarkedAsyncCallback;
+
+public class AdminConsoleEntryPoint extends AbstractEntryPoint implements RegattaRefresher {
+    private Set<RegattaDisplayer> regattaDisplayers;
+
+    private final AdminConsoleResources resources = GWT.create(AdminConsoleResources.class);
+
+    private final SailingServiceAsync sailingService = GWT.create(SailingService.class);
+    private final MediaServiceAsync mediaService = GWT.create(MediaService.class);
+    private final UserManagementServiceAsync userManagementService = GWT.create(UserManagementService.class);
+    
+    @Override
+    protected void doOnModuleLoad() {
+        super.doOnModuleLoad();
+        
+        EntryPointHelper.registerASyncService((ServiceDefTarget) userManagementService, RemoteServiceMappingConstants.userManagementServiceRemotePath);
+        EntryPointHelper.registerASyncService((ServiceDefTarget) sailingService, RemoteServiceMappingConstants.sailingServiceRemotePath);
+        EntryPointHelper.registerASyncService((ServiceDefTarget) mediaService, RemoteServiceMappingConstants.mediaServiceRemotePath);
+
+        userManagementService.getUser(new AsyncCallback<UserDTO>() {
+            @Override
+            public void onFailure(Throwable caught) {
+                reportError("Could not read user: " + caught.getMessage());
+            }
+
+            @Override
+            public void onSuccess(UserDTO result) {
+                createUI(result);
+            }
+        });
+    }
+     
+    private void createUI(UserDTO user) {
+        BetterDateTimeBox.initialize();
+        
+        RootLayoutPanel rootPanel = RootLayoutPanel.get();
+        DockLayoutPanel dockPanel = new DockLayoutPanel(Unit.EM);
+        rootPanel.add(dockPanel);
+
+        DockPanel topInformationPanel = new DockPanel();
+        topInformationPanel.setSize("100%", "95%");
+        UserStatusPanel userStatusPanel = new UserStatusPanel(user);
+        userStatusPanel.ensureDebugId("UserStatus");
+        topInformationPanel.add(userStatusPanel, DockPanel.WEST);
+        topInformationPanel.add(persistentAlertLabel, DockPanel.CENTER);
+        final Anchor releaseNotesLink = new Anchor(new SafeHtmlBuilder().appendEscaped(stringMessages.releaseNotes()).toSafeHtml(), "/release_notes_admin.html");
+        topInformationPanel.add(releaseNotesLink, DockPanel.EAST);
+        topInformationPanel.setCellHorizontalAlignment(releaseNotesLink, HasHorizontalAlignment.ALIGN_RIGHT);
+
+        dockPanel.addNorth(topInformationPanel, 2.5);
+
+        TabLayoutPanel tabPanel = new ScrolledTabLayoutPanel(2.5, Unit.EM, resources.arrowLeft(), resources.arrowRight(), 200);
+        tabPanel.ensureDebugId("AdministrationTabs");
+        regattaDisplayers = new HashSet<RegattaDisplayer>();
+
+        SailingEventManagementPanel sailingEventManagementPanel = new SailingEventManagementPanel(sailingService, this,
+                stringMessages);
+        addToTabPanel(tabPanel, user, sailingEventManagementPanel, stringMessages.events(), AdminConsoleFeatures.MANAGE_EVENTS);
+
+        RegattaStructureManagementPanel eventStructureManagementPanel = new RegattaStructureManagementPanel(
+                sailingService, this, stringMessages, this);
+        eventStructureManagementPanel.ensureDebugId("RegattaStructureManagement");
+        addToTabPanel(tabPanel, user, eventStructureManagementPanel, stringMessages.regattas(), AdminConsoleFeatures.MANAGE_REGATTAS);
+        regattaDisplayers.add(eventStructureManagementPanel);
+
+        TracTracEventManagementPanel tractracEventManagementPanel = new TracTracEventManagementPanel(sailingService,
+                this, this, stringMessages);
+        tractracEventManagementPanel.ensureDebugId("TracTracEventManagement");
+        addToTabPanel(tabPanel, user, tractracEventManagementPanel, stringMessages.tracTracEvents(), AdminConsoleFeatures.MANAGE_TRACKED_RACES);
+        regattaDisplayers.add(tractracEventManagementPanel);
+
+        SwissTimingReplayConnectorPanel swissTimingReplayConnectorPanel = new SwissTimingReplayConnectorPanel(
+                sailingService, this, this, stringMessages);
+        addToTabPanel(tabPanel, user, swissTimingReplayConnectorPanel, stringMessages.swissTimingArchiveConnector(), AdminConsoleFeatures.MANAGE_TRACKED_RACES);
+        regattaDisplayers.add(swissTimingReplayConnectorPanel);
+
+        SwissTimingEventManagementPanel swisstimingEventManagementPanel = new SwissTimingEventManagementPanel(
+                sailingService, this, this, stringMessages);
+        // swisstimingEventManagementPanel.ensureDebugId("SwissTimingEventManagement");
+        addToTabPanel(tabPanel, user, swisstimingEventManagementPanel, stringMessages.swissTimingEvents(), AdminConsoleFeatures.MANAGE_TRACKED_RACES);
+        regattaDisplayers.add(swisstimingEventManagementPanel);
+
+        final RaceLogTrackingEventManagementPanel raceLogTrackingEventManagementPanel = new RaceLogTrackingEventManagementPanel(
+                sailingService, this, this, this, stringMessages);
+        addToTabPanel(tabPanel, user, raceLogTrackingEventManagementPanel, stringMessages.raceLogTracking(), AdminConsoleFeatures.MANAGE_RACELOG_TRACKING);
+        regattaDisplayers.add(raceLogTrackingEventManagementPanel);
+
+        IgtimiAccountsPanel igtimiAccountsPanel = new IgtimiAccountsPanel(sailingService, this, stringMessages);
+        igtimiAccountsPanel.ensureDebugId("IgtimiAccounts");
+        addToTabPanel(tabPanel, user, igtimiAccountsPanel, stringMessages.igtimiAccounts(), AdminConsoleFeatures.MANAGE_IGTIMI_ACCOUNTS);
+
+        TrackedRacesManagementPanel trackedRacesManagementPanel = new TrackedRacesManagementPanel(sailingService, this,
+                this, stringMessages);
+        trackedRacesManagementPanel.ensureDebugId("TrackedRacesManagement");
+        addToTabPanel(tabPanel, user, trackedRacesManagementPanel, stringMessages.trackedRaces(), AdminConsoleFeatures.SHOW_TRACKED_RACES);
+        regattaDisplayers.add(trackedRacesManagementPanel);
+
+        final CompetitorPanel competitorPanel = new CompetitorPanel(sailingService, stringMessages, this);
+        addToTabPanel(tabPanel, user, competitorPanel, stringMessages.competitors(), AdminConsoleFeatures.MANAGE_ALL_COMPETITORS);
+
+        RaceCourseManagementPanel raceCourseManagementPanel = new RaceCourseManagementPanel(sailingService, this, this,
+                stringMessages);
+        // raceCourseManagementPanel.ensureDebugId("RaceCourseManagement");
+        addToTabPanel(tabPanel, user, raceCourseManagementPanel, stringMessages.courseLayout(), AdminConsoleFeatures.MANAGE_COURSE_LAYOUT);
+        regattaDisplayers.add(raceCourseManagementPanel);
+
+        final AsyncActionsExecutor asyncActionsExecutor = new AsyncActionsExecutor();
+
+        WindPanel windPanel = new WindPanel(sailingService, asyncActionsExecutor, this, this, stringMessages);
+        // windPanel.ensureDebugId("WindManagement");
+        regattaDisplayers.add(windPanel);
+        addToTabPanel(tabPanel, user, windPanel, stringMessages.wind(), AdminConsoleFeatures.MANAGE_WIND);
+
+        final LeaderboardGroupConfigPanel leaderboardGroupConfigPanel = new LeaderboardGroupConfigPanel(sailingService,
+                this, this, stringMessages);
+        leaderboardGroupConfigPanel.ensureDebugId("LeaderboardGroupConfiguration");
+        addToTabPanel(tabPanel, user, leaderboardGroupConfigPanel, stringMessages.leaderboardGroupConfiguration(), AdminConsoleFeatures.MANAGE_LEADERBOARD_GROUPS);
+        regattaDisplayers.add(leaderboardGroupConfigPanel);
+
+        final LeaderboardConfigPanel leaderboardConfigPanel = new LeaderboardConfigPanel(sailingService, this, this,
+                stringMessages, /* showRaceDetails */true);
+        leaderboardConfigPanel.ensureDebugId("LeaderboardConfiguration");
+        addToTabPanel(tabPanel, user, leaderboardConfigPanel, stringMessages.leaderboardConfiguration(), AdminConsoleFeatures.MANAGE_LEADERBOARDS);
+        regattaDisplayers.add(leaderboardConfigPanel);
+
+        ResultImportUrlsManagementPanel resultImportUrlsManagementPanel = new ResultImportUrlsManagementPanel(sailingService, this, stringMessages);
+        addToTabPanel(tabPanel, user, resultImportUrlsManagementPanel, stringMessages.resultImportUrls(), AdminConsoleFeatures.MANAGE_RESULT_IMPORT_URLS);
+
+        RemoteSailingServerInstancesManagementPanel sailingServerInstancesManagementPanel = new RemoteSailingServerInstancesManagementPanel(sailingService, this, stringMessages);
+        addToTabPanel(tabPanel, user, sailingServerInstancesManagementPanel, stringMessages.sailingServers(), AdminConsoleFeatures.MANAGE_SAILING_SERVER_INSTANCES);
+
+        final ReplicationPanel replicationPanel = new ReplicationPanel(sailingService, this, stringMessages);
+        // replicationPanel.ensureDebugId("ReplicationManagement");
+        addToTabPanel(tabPanel, user, replicationPanel, stringMessages.replication(), AdminConsoleFeatures.MANAGE_REPLICATION);
+
+        final MediaPanel mediaPanel = new MediaPanel(mediaService, this, stringMessages);
+        addToTabPanel(tabPanel, user, mediaPanel, stringMessages.mediaPanel(), AdminConsoleFeatures.MANAGE_MEDIA);
+
+        final MasterDataImportPanel masterDataImportPanel = new MasterDataImportPanel(stringMessages, sailingService,
+                this, sailingEventManagementPanel, leaderboardGroupConfigPanel);
+        addToTabPanel(tabPanel, user, masterDataImportPanel, stringMessages.masterDataImportPanel(), AdminConsoleFeatures.MANAGE_MASTERDATA_IMPORT);
+
+        /*final DeviceConfigurationPanel deviceConfigurationAdminPanel = new DeviceConfigurationPanel(sailingService,
+                stringMessages, this);
+        addScrollableTab(tabPanel, deviceConfigurationAdminPanel, stringMessages.deviceConfiguration() + " (admin)");*/
+        
+        final DeviceConfigurationPanel deviceConfigurationUserPanel = new DeviceConfigurationUserPanel(sailingService,
+                stringMessages, this);
+        addToTabPanel(tabPanel, user, deviceConfigurationUserPanel, stringMessages.deviceConfiguration(), AdminConsoleFeatures.MANAGE_DEVICE_CONFIGURATION);
+
+        tabPanel.selectTab(0);
+        tabPanel.addSelectionHandler(new SelectionHandler<Integer>() {
+            @Override
+            public void onSelection(SelectionEvent<Integer> event) {
+                if (leaderboardConfigPanel.isVisible()) {
+                    leaderboardConfigPanel.loadLeaderboards();
+                }
+                if (mediaPanel.isVisible()) {
+                    mediaPanel.onShow();
+                }
+                if (competitorPanel.isVisible()) {
+                    competitorPanel.refreshCompetitorList();
+                }
+                if (raceLogTrackingEventManagementPanel.isVisible()) {
+                    raceLogTrackingEventManagementPanel.loadLeaderboards();
+                }
+            }
+        });
+        fillRegattas();
+
+        SystemInformationPanel sysinfoPanel = new SystemInformationPanel(sailingService, this);
+        sysinfoPanel.ensureDebugId("SystemInformation");
+        dockPanel.addSouth(sysinfoPanel, 2.0);
+        dockPanel.add(tabPanel);
+    }
+
+    private void addToTabPanel(TabLayoutPanel tabPanel, UserDTO user, Panel panelToAdd, String tabTitle, AdminConsoleFeatures feature) {
+        if(user != null && isUserInRole(user, feature.getEnabledRoles())) {
+            ScrollPanel scrollPanel = new ScrollPanel();
+            scrollPanel.add(panelToAdd);
+            panelToAdd.setSize("90%", "90%");
+            tabPanel.add(scrollPanel, tabTitle, false);
+        }
+    }
+    
+    private boolean isUserInRole(UserDTO user, UserRoles[] roles) {
+        boolean result = false;
+        for(UserRoles enabledRole: roles) {
+            if (user.roles.contains(enabledRole.name())) {
+                result = true;
+                break;
+            }
+        }
+        return result;
+    }
+    
+//    private void addScrollableTab(TabLayoutPanel tabPanel, Widget widget, String tabTitle) {
+//        ScrollPanel widgetScroller = new ScrollPanel();
+//        widgetScroller.add(widget);
+//        tabPanel.add(widgetScroller, tabTitle, false);
+//    }
+
+    @Override
+    public void fillRegattas() {
+        sailingService.getRegattas(new MarkedAsyncCallback<List<RegattaDTO>>(
+                new AsyncCallback<List<RegattaDTO>>() {
+                    @Override
+                    public void onSuccess(List<RegattaDTO> result) {
+                        for (RegattaDisplayer regattaDisplayer : regattaDisplayers) {
+                            regattaDisplayer.fillRegattas(result);
+                        }
+                    }
+        
+                    @Override
+                    public void onFailure(Throwable caught) {
+                        reportError("Remote Procedure Call getRegattas() - Failure");
+                    }
+                }));
+    }
+}