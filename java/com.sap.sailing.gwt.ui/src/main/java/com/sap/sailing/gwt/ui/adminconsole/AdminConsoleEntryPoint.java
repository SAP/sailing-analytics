--- conflicted
+++ resolved
@@ -318,13 +318,8 @@
         RemoteServerInstancesManagementPanel remoteServerInstancesManagementPanel = new RemoteServerInstancesManagementPanel(getSailingService(), this, getStringMessages());
         panel.addToTabPanel(advancedTabPanel, new DefaultRefreshableAdminConsolePanel<RemoteServerInstancesManagementPanel>(remoteServerInstancesManagementPanel),
                 getStringMessages().remoteServerInstances(),
-<<<<<<< HEAD
                 SecuredSecurityTypes.SERVER.getPermissionForObject(
-                        SecuredSecurityTypes.ServerActions.CONFIGURE_LOCAL_SERVER, serverInfo.getServerName()));
-=======
-                SecuredSecurityTypes.SERVER.getPermissionForObjects(
                         SecuredSecurityTypes.ServerActions.CONFIGURE_REMOTE_INSTANCES, serverInfo.getServerName()));
->>>>>>> 06426438
 
         LocalServerManagementPanel localServerInstancesManagementPanel = new LocalServerManagementPanel(getSailingService(), this, getStringMessages());
         panel.addToTabPanel(advancedTabPanel, new DefaultRefreshableAdminConsolePanel<LocalServerManagementPanel>(localServerInstancesManagementPanel),
