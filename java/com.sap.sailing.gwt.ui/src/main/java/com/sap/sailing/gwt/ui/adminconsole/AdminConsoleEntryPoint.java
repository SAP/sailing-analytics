--- conflicted
+++ resolved
@@ -108,21 +108,12 @@
         addScrollableTab(tabPanel, swisstimingEventManagementPanel, stringMessages.swissTimingEvents());
         regattaDisplayers.add(swisstimingEventManagementPanel);
 
-<<<<<<< HEAD
-        CreateSwissTimingRacePanel createSwissTimingRacePanel = new CreateSwissTimingRacePanel(sailingService, this,
-                stringMessages);
-        // createSwissTimingRacePanel.ensureDebugId("CreateSwissTimingRace");
-        createSwissTimingRacePanel.setSize("90%", "90%");
-        addScrollableTab(tabPanel, createSwissTimingRacePanel, stringMessages.createSwissTimingRace());
-
         final RaceLogTrackingEventManagementPanel raceLogTrackingEventManagementPanel = new RaceLogTrackingEventManagementPanel(
                 sailingService, this, this, this, stringMessages);
         raceLogTrackingEventManagementPanel.setSize("90%", "90%");
         addScrollableTab(tabPanel, raceLogTrackingEventManagementPanel, stringMessages.raceLogTracking());
         regattaDisplayers.add(raceLogTrackingEventManagementPanel);
 
-=======
->>>>>>> fd166cad
         IgtimiAccountsPanel igtimiAccountsPanel = new IgtimiAccountsPanel(sailingService, this, stringMessages);
         igtimiAccountsPanel.ensureDebugId("IgtimiAccounts");
         igtimiAccountsPanel.setSize("90%", "90%");
@@ -239,4 +230,4 @@
             }
         });
     }
-}
+}