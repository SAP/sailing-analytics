--- conflicted
+++ resolved
@@ -1,304 +1,300 @@
-package com.sap.sailing.gwt.ui.adminconsole;
-
-import java.util.HashSet;
-import java.util.List;
-import java.util.Set;
-
-import com.google.gwt.core.client.GWT;
-import com.google.gwt.user.client.rpc.AsyncCallback;
-import com.google.gwt.user.client.rpc.ServiceDefTarget;
-import com.google.gwt.user.client.ui.RootLayoutPanel;
-import com.google.gwt.user.client.ui.TabLayoutPanel;
-import com.sap.sailing.gwt.ui.client.AbstractSailingEntryPoint;
-import com.sap.sailing.gwt.ui.client.LeaderboardGroupsDisplayer;
-import com.sap.sailing.gwt.ui.client.LeaderboardGroupsRefresher;
-import com.sap.sailing.gwt.ui.client.LeaderboardsDisplayer;
-import com.sap.sailing.gwt.ui.client.LeaderboardsRefresher;
-import com.sap.sailing.gwt.ui.client.MediaService;
-import com.sap.sailing.gwt.ui.client.MediaServiceAsync;
-import com.sap.sailing.gwt.ui.client.RegattaRefresher;
-import com.sap.sailing.gwt.ui.client.RegattasDisplayer;
-import com.sap.sailing.gwt.ui.client.RemoteServiceMappingConstants;
-import com.sap.sailing.gwt.ui.client.SailingService;
-import com.sap.sailing.gwt.ui.client.SailingServiceAsync;
-import com.sap.sailing.gwt.ui.masterdataimport.MasterDataImportPanel;
-import com.sap.sailing.gwt.ui.shared.BetterDateTimeBox;
-import com.sap.sailing.gwt.ui.shared.LeaderboardGroupDTO;
-import com.sap.sailing.gwt.ui.shared.RegattaDTO;
-import com.sap.sailing.gwt.ui.shared.SecurityStylesheetResources;
-import com.sap.sailing.gwt.ui.shared.StrippedLeaderboardDTO;
-import com.sap.sse.gwt.adminconsole.AdminConsolePanel;
-import com.sap.sse.gwt.adminconsole.DefaultRefreshableAdminConsolePanel;
-import com.sap.sse.gwt.client.EntryPointHelper;
-import com.sap.sse.gwt.client.async.AsyncActionsExecutor;
-import com.sap.sse.gwt.client.async.MarkedAsyncCallback;
-import com.sap.sse.security.ui.client.component.UserManagementPanel;
-import com.sap.sse.security.ui.client.i18n.StringMessages;
-
-public class AdminConsoleEntryPoint extends AbstractSailingEntryPoint implements RegattaRefresher, LeaderboardsRefresher, LeaderboardGroupsRefresher {
-    private Set<RegattasDisplayer> regattasDisplayers;
-    private Set<LeaderboardsDisplayer> leaderboardsDisplayers;
-    private Set<LeaderboardGroupsDisplayer> leaderboardGroupsDisplayers;
-
-    private final SailingServiceAsync sailingService = GWT.create(SailingService.class);
-    private final MediaServiceAsync mediaService = GWT.create(MediaService.class);
-    
-    @Override
-    protected void doOnModuleLoad() {
-        super.doOnModuleLoad();
-        EntryPointHelper.registerASyncService((ServiceDefTarget) sailingService, RemoteServiceMappingConstants.sailingServiceRemotePath);
-        EntryPointHelper.registerASyncService((ServiceDefTarget) mediaService, RemoteServiceMappingConstants.mediaServiceRemotePath);
-        createUI();
-    }
-     
-    private void createUI() {
-        AdminConsolePanel panel = new AdminConsolePanel(getUserService(), sailingService, persistentAlertLabel,
-                getStringMessages().releaseNotes(), "/release_notes_admin.html", /* error reporter */ this, SecurityStylesheetResources.INSTANCE.css());
-        BetterDateTimeBox.initialize();
-        regattasDisplayers = new HashSet<>();
-        leaderboardsDisplayers = new HashSet<>();
-        leaderboardGroupsDisplayers = new HashSet<>();
-
-        final EventManagementPanel eventManagementPanel = new EventManagementPanel(sailingService, this, getStringMessages());
-        panel.addToVerticalTabPanel(new DefaultRefreshableAdminConsolePanel<EventManagementPanel>(eventManagementPanel) {
-            @Override
-            public void refreshAfterBecomingVisible() {
-                getWidget().fillEvents();
-                fillLeaderboardGroups();
-            }
-        }, getStringMessages().events(), SailingAdminConsoleFeatures.MANAGE_EVENTS);
-        leaderboardGroupsDisplayers.add(eventManagementPanel);
-
-        RegattaManagementPanel regattaManagementPanel = new RegattaManagementPanel(
-                sailingService, this, getStringMessages(), this);
-        regattaManagementPanel.ensureDebugId("RegattaStructureManagement");
-        panel.addToVerticalTabPanel(new DefaultRefreshableAdminConsolePanel<RegattaManagementPanel>(regattaManagementPanel) {
-            @Override
-            public void refreshAfterBecomingVisible() {
-                fillRegattas();
-            }
-        }, getStringMessages().regattas(), SailingAdminConsoleFeatures.MANAGE_REGATTAS);
-        regattasDisplayers.add(regattaManagementPanel);
-        
-        /* LEADERBOARDS */
-        
-        final TabLayoutPanel leaderboardTabPanel = panel.addVerticalTab(getStringMessages().leaderboards(),
-                "LeaderboardPanel", SailingAdminConsoleFeatures.MANAGE_LEADERBOARDS);
-        final LeaderboardConfigPanel leaderboardConfigPanel = new LeaderboardConfigPanel(sailingService, this, this,
-                getStringMessages(), /* showRaceDetails */true, this);
-        leaderboardConfigPanel.ensureDebugId("LeaderboardConfiguration");
-        panel.addToTabPanel(leaderboardTabPanel, new DefaultRefreshableAdminConsolePanel<LeaderboardConfigPanel>(leaderboardConfigPanel) {
-            @Override
-            public void refreshAfterBecomingVisible() {
-                fillLeaderboards();
-            }
-        }, getStringMessages().leaderboardConfiguration(), SailingAdminConsoleFeatures.MANAGE_LEADERBOARDS);
-        regattasDisplayers.add(leaderboardConfigPanel);
-        leaderboardsDisplayers.add(leaderboardConfigPanel);
-
-        final LeaderboardGroupConfigPanel leaderboardGroupConfigPanel = new LeaderboardGroupConfigPanel(sailingService,
-                this, this, this, this, getStringMessages());
-        leaderboardGroupConfigPanel.ensureDebugId("LeaderboardGroupConfiguration");
-        panel.addToTabPanel(leaderboardTabPanel, new DefaultRefreshableAdminConsolePanel<LeaderboardGroupConfigPanel>(leaderboardGroupConfigPanel) {
-            @Override
-            public void refreshAfterBecomingVisible() {
-                fillLeaderboards();
-                fillLeaderboardGroups();
-            }
-        }, getStringMessages().leaderboardGroups(), SailingAdminConsoleFeatures.MANAGE_LEADERBOARD_GROUPS);
-        regattasDisplayers.add(leaderboardGroupConfigPanel);
-        leaderboardGroupsDisplayers.add(leaderboardGroupConfigPanel);
-        leaderboardsDisplayers.add(leaderboardGroupConfigPanel);
-
-        /* RACES */
-        
-        final TabLayoutPanel racesTabPanel = panel.addVerticalTab(getStringMessages().races(),
-                "RacesPanel", SailingAdminConsoleFeatures.MANAGE_TRACKED_RACES);
-        TrackedRacesManagementPanel trackedRacesManagementPanel = new TrackedRacesManagementPanel(sailingService, this,
-                this, getStringMessages());
-        trackedRacesManagementPanel.ensureDebugId("TrackedRacesManagement");
-        panel.addToTabPanel(racesTabPanel, new DefaultRefreshableAdminConsolePanel<TrackedRacesManagementPanel>(trackedRacesManagementPanel),
-                getStringMessages().trackedRaces(), SailingAdminConsoleFeatures.SHOW_TRACKED_RACES);
-        regattasDisplayers.add(trackedRacesManagementPanel);
-
-        final CompetitorPanel competitorPanel = new CompetitorPanel(sailingService, getStringMessages(), this);
-        panel.addToTabPanel(racesTabPanel, new DefaultRefreshableAdminConsolePanel<CompetitorPanel>(competitorPanel) {
-            @Override
-            public void refreshAfterBecomingVisible() {
-                getWidget().refreshCompetitorList();
-            }
-        }, getStringMessages().competitors(), SailingAdminConsoleFeatures.MANAGE_ALL_COMPETITORS);
-
-        RaceCourseManagementPanel raceCourseManagementPanel = new RaceCourseManagementPanel(sailingService, this, this, getStringMessages());
-        panel.addToTabPanel(racesTabPanel, new DefaultRefreshableAdminConsolePanel<RaceCourseManagementPanel>(raceCourseManagementPanel), getStringMessages().courseLayout(), SailingAdminConsoleFeatures.MANAGE_COURSE_LAYOUT);
-        regattasDisplayers.add(raceCourseManagementPanel);
-
-        final AsyncActionsExecutor asyncActionsExecutor = new AsyncActionsExecutor();
-
-        WindPanel windPanel = new WindPanel(sailingService, asyncActionsExecutor, this, this, getStringMessages());
-        panel.addToTabPanel(racesTabPanel, new DefaultRefreshableAdminConsolePanel<WindPanel>(windPanel), getStringMessages().wind(),
-                SailingAdminConsoleFeatures.MANAGE_WIND);
-        regattasDisplayers.add(windPanel);
-
-        final MediaPanel mediaPanel = new MediaPanel(regattasDisplayers, sailingService, this, mediaService, this, getStringMessages());
-        panel.addToTabPanel(racesTabPanel, new DefaultRefreshableAdminConsolePanel<MediaPanel>(mediaPanel) {
-            @Override
-            public void refreshAfterBecomingVisible() {
-                getWidget().onShow();
-            }
-        }, getStringMessages().mediaPanel(), SailingAdminConsoleFeatures.MANAGE_MEDIA);
-
-        /* CONNECTORS */
-        
-        final TabLayoutPanel connectorsTabPanel = panel.addVerticalTab(getStringMessages().connectors(),
-                "TrackingProviderPanel", SailingAdminConsoleFeatures.MANAGE_TRACKED_RACES);
-        TracTracEventManagementPanel tractracEventManagementPanel = new TracTracEventManagementPanel(sailingService,
-                this, this, getStringMessages());
-        tractracEventManagementPanel.ensureDebugId("TracTracEventManagement");
-        panel.addToTabPanel(connectorsTabPanel, new DefaultRefreshableAdminConsolePanel<TracTracEventManagementPanel>(tractracEventManagementPanel),
-                getStringMessages().tracTracEvents(), SailingAdminConsoleFeatures.MANAGE_TRACKED_RACES);
-        regattasDisplayers.add(tractracEventManagementPanel);
-
-        SwissTimingReplayConnectorPanel swissTimingReplayConnectorPanel = new SwissTimingReplayConnectorPanel(
-                sailingService, this, this, getStringMessages());
-        panel.addToTabPanel(connectorsTabPanel, new DefaultRefreshableAdminConsolePanel<SwissTimingReplayConnectorPanel>(swissTimingReplayConnectorPanel),
-                getStringMessages().swissTimingArchiveConnector(), SailingAdminConsoleFeatures.MANAGE_TRACKED_RACES);
-        regattasDisplayers.add(swissTimingReplayConnectorPanel);
-
-        SwissTimingEventManagementPanel swisstimingEventManagementPanel = new SwissTimingEventManagementPanel(
-                sailingService, this, this, getStringMessages());
-        panel.addToTabPanel(connectorsTabPanel, new DefaultRefreshableAdminConsolePanel<SwissTimingEventManagementPanel>(swisstimingEventManagementPanel),
-                getStringMessages().swissTimingEvents(), SailingAdminConsoleFeatures.MANAGE_TRACKED_RACES);
-        regattasDisplayers.add(swisstimingEventManagementPanel);
-
-        final RaceLogTrackingEventManagementPanel raceLogTrackingEventManagementPanel = new RaceLogTrackingEventManagementPanel(
-                sailingService, this, this, this, getStringMessages());
-        panel.addToTabPanel(connectorsTabPanel, new DefaultRefreshableAdminConsolePanel<RaceLogTrackingEventManagementPanel>(raceLogTrackingEventManagementPanel) {
-            @Override
-            public void refreshAfterBecomingVisible() {
-                fillLeaderboards();
-            }
-        }, getStringMessages().raceLogTracking(), SailingAdminConsoleFeatures.MANAGE_TRACKED_RACES);
-        regattasDisplayers.add(raceLogTrackingEventManagementPanel);
-        leaderboardsDisplayers.add(raceLogTrackingEventManagementPanel);
-
-        IgtimiAccountsPanel igtimiAccountsPanel = new IgtimiAccountsPanel(sailingService, this, getStringMessages());
-        igtimiAccountsPanel.ensureDebugId("IgtimiAccounts");
-        panel.addToTabPanel(connectorsTabPanel, new DefaultRefreshableAdminConsolePanel<IgtimiAccountsPanel>(igtimiAccountsPanel),
-                getStringMessages().igtimiAccounts(), SailingAdminConsoleFeatures.MANAGE_IGTIMI_ACCOUNTS);
-        
-        ResultImportUrlsManagementPanel resultImportUrlsManagementPanel = new ResultImportUrlsManagementPanel(sailingService, this, getStringMessages());
-        panel.addToTabPanel(connectorsTabPanel, new DefaultRefreshableAdminConsolePanel<ResultImportUrlsManagementPanel>(resultImportUrlsManagementPanel),
-                getStringMessages().resultImportUrls(), SailingAdminConsoleFeatures.MANAGE_RESULT_IMPORT_URLS);
-
-        /* ADVANCED */
-        
-        final TabLayoutPanel advancedTabPanel = panel.addVerticalTab(getStringMessages().advanced(),
-                "AdvancedPanel", SailingAdminConsoleFeatures.MANAGE_REPLICATION);
-        final ReplicationPanel replicationPanel = new ReplicationPanel(sailingService, this, getStringMessages());
-        panel.addToTabPanel(advancedTabPanel, new DefaultRefreshableAdminConsolePanel<ReplicationPanel>(replicationPanel),
-                getStringMessages().replication(), SailingAdminConsoleFeatures.MANAGE_REPLICATION);
-
-        final MasterDataImportPanel masterDataImportPanel = new MasterDataImportPanel(getStringMessages(), sailingService,
-                this, eventManagementPanel, this, this);
-        panel.addToTabPanel(advancedTabPanel, new DefaultRefreshableAdminConsolePanel<MasterDataImportPanel>(masterDataImportPanel),
-                getStringMessages().masterDataImportPanel(), SailingAdminConsoleFeatures.MANAGE_MASTERDATA_IMPORT);
-
-        RemoteSailingServerInstancesManagementPanel sailingServerInstancesManagementPanel = new RemoteSailingServerInstancesManagementPanel(sailingService, this, getStringMessages());
-        panel.addToTabPanel(advancedTabPanel, new DefaultRefreshableAdminConsolePanel<RemoteSailingServerInstancesManagementPanel>(sailingServerInstancesManagementPanel),
-                getStringMessages().sailingServers(), SailingAdminConsoleFeatures.MANAGE_SAILING_SERVER_INSTANCES);
-
-        final DeviceConfigurationUserPanel deviceConfigurationUserPanel = new DeviceConfigurationUserPanel(sailingService,
-                getStringMessages(), this);
-        panel.addToTabPanel(advancedTabPanel, new DefaultRefreshableAdminConsolePanel<DeviceConfigurationUserPanel>(deviceConfigurationUserPanel),
-                getStringMessages().deviceConfiguration(), SailingAdminConsoleFeatures.MANAGE_DEVICE_CONFIGURATION);
-
-<<<<<<< HEAD
-        tabPanel.selectTab(0);
-=======
-        final UserManagementPanel userManagementPanel = new UserManagementPanel(getUserService(), StringMessages.INSTANCE);
-        panel.addToTabPanel(advancedTabPanel, new DefaultRefreshableAdminConsolePanel<UserManagementPanel>(userManagementPanel),
-                getStringMessages().userManagement(), SailingAdminConsoleFeatures.MANAGE_USERS);
-
-        panel.initUI();
->>>>>>> ed34a4c3
-        fillRegattas();
-        fillLeaderboardGroups();
-        fillLeaderboards();
-        RootLayoutPanel rootPanel = RootLayoutPanel.get();
-        rootPanel.add(panel);
-    }
-
-    @Override
-    public void fillLeaderboards() {
-        sailingService.getLeaderboards(new MarkedAsyncCallback<List<StrippedLeaderboardDTO>>(
-                new AsyncCallback<List<StrippedLeaderboardDTO>>() {
-                    @Override
-                    public void onSuccess(List<StrippedLeaderboardDTO> leaderboards) {
-                        for (LeaderboardsDisplayer leaderboardsDisplayer : leaderboardsDisplayers) {
-                            leaderboardsDisplayer.fillLeaderboards(leaderboards);
-                        }
-                    }
-        
-                    @Override
-                    public void onFailure(Throwable t) {
-                        reportError("Error trying to obtain list of leaderboards: "+ t.getMessage());
-                    }
-                }));
-    }
-    
-    @Override
-    public void updateLeaderboards(Iterable<StrippedLeaderboardDTO> updatedLeaderboards, LeaderboardsDisplayer origin) {
-        for (LeaderboardsDisplayer leaderboardsDisplayer : leaderboardsDisplayers) {
-            if (leaderboardsDisplayer != origin) {
-                leaderboardsDisplayer.fillLeaderboards(updatedLeaderboards);
-            }
-        }
-    }
-
-    @Override
-    public void fillLeaderboardGroups() {
-        sailingService.getLeaderboardGroups(false /*withGeoLocationData*/,
-                new MarkedAsyncCallback<List<LeaderboardGroupDTO>>(
-                        new AsyncCallback<List<LeaderboardGroupDTO>>() {
-                            @Override
-                            public void onSuccess(List<LeaderboardGroupDTO> groups) {
-                                for (LeaderboardGroupsDisplayer leaderboardGroupsDisplayer : leaderboardGroupsDisplayers) {
-                                    leaderboardGroupsDisplayer.fillLeaderboardGroups(groups);
-                                }
-                            }
-                            @Override
-                            public void onFailure(Throwable t) {
-                                reportError("Error trying to obtain list of leaderboard groups: " + t.getMessage());
-                            }
-                        }));
-    }
-
-    @Override
-    public void updateLeaderboardGroups(Iterable<LeaderboardGroupDTO> updatedLeaderboardGroups,
-            LeaderboardGroupsDisplayer origin) {
-        for (LeaderboardGroupsDisplayer leaderboardGroupsDisplayer : leaderboardGroupsDisplayers) {
-            if (leaderboardGroupsDisplayer != origin) {
-                leaderboardGroupsDisplayer.fillLeaderboardGroups(updatedLeaderboardGroups);
-            }
-        }
-    }
-
-    @Override
-    public void fillRegattas() {
-        sailingService.getRegattas(new MarkedAsyncCallback<List<RegattaDTO>>(
-                new AsyncCallback<List<RegattaDTO>>() {
-                    @Override
-                    public void onSuccess(List<RegattaDTO> result) {
-                        for (RegattasDisplayer regattaDisplayer : regattasDisplayers) {
-                            regattaDisplayer.fillRegattas(result);
-                        }
-                    }
-        
-                    @Override
-                    public void onFailure(Throwable caught) {
-                        reportError("Remote Procedure Call getRegattas() - Failure");
-                    }
-                }));
-    }
-}
+package com.sap.sailing.gwt.ui.adminconsole;
+
+import java.util.HashSet;
+import java.util.List;
+import java.util.Set;
+
+import com.google.gwt.core.client.GWT;
+import com.google.gwt.user.client.rpc.AsyncCallback;
+import com.google.gwt.user.client.rpc.ServiceDefTarget;
+import com.google.gwt.user.client.ui.RootLayoutPanel;
+import com.google.gwt.user.client.ui.TabLayoutPanel;
+import com.sap.sailing.gwt.ui.client.AbstractSailingEntryPoint;
+import com.sap.sailing.gwt.ui.client.LeaderboardGroupsDisplayer;
+import com.sap.sailing.gwt.ui.client.LeaderboardGroupsRefresher;
+import com.sap.sailing.gwt.ui.client.LeaderboardsDisplayer;
+import com.sap.sailing.gwt.ui.client.LeaderboardsRefresher;
+import com.sap.sailing.gwt.ui.client.MediaService;
+import com.sap.sailing.gwt.ui.client.MediaServiceAsync;
+import com.sap.sailing.gwt.ui.client.RegattaRefresher;
+import com.sap.sailing.gwt.ui.client.RegattasDisplayer;
+import com.sap.sailing.gwt.ui.client.RemoteServiceMappingConstants;
+import com.sap.sailing.gwt.ui.client.SailingService;
+import com.sap.sailing.gwt.ui.client.SailingServiceAsync;
+import com.sap.sailing.gwt.ui.masterdataimport.MasterDataImportPanel;
+import com.sap.sailing.gwt.ui.shared.BetterDateTimeBox;
+import com.sap.sailing.gwt.ui.shared.LeaderboardGroupDTO;
+import com.sap.sailing.gwt.ui.shared.RegattaDTO;
+import com.sap.sailing.gwt.ui.shared.SecurityStylesheetResources;
+import com.sap.sailing.gwt.ui.shared.StrippedLeaderboardDTO;
+import com.sap.sse.gwt.adminconsole.AdminConsolePanel;
+import com.sap.sse.gwt.adminconsole.DefaultRefreshableAdminConsolePanel;
+import com.sap.sse.gwt.client.EntryPointHelper;
+import com.sap.sse.gwt.client.async.AsyncActionsExecutor;
+import com.sap.sse.gwt.client.async.MarkedAsyncCallback;
+import com.sap.sse.security.ui.client.component.UserManagementPanel;
+import com.sap.sse.security.ui.client.i18n.StringMessages;
+
+public class AdminConsoleEntryPoint extends AbstractSailingEntryPoint implements RegattaRefresher, LeaderboardsRefresher, LeaderboardGroupsRefresher {
+    private Set<RegattasDisplayer> regattasDisplayers;
+    private Set<LeaderboardsDisplayer> leaderboardsDisplayers;
+    private Set<LeaderboardGroupsDisplayer> leaderboardGroupsDisplayers;
+
+    private final SailingServiceAsync sailingService = GWT.create(SailingService.class);
+    private final MediaServiceAsync mediaService = GWT.create(MediaService.class);
+    
+    @Override
+    protected void doOnModuleLoad() {
+        super.doOnModuleLoad();
+        EntryPointHelper.registerASyncService((ServiceDefTarget) sailingService, RemoteServiceMappingConstants.sailingServiceRemotePath);
+        EntryPointHelper.registerASyncService((ServiceDefTarget) mediaService, RemoteServiceMappingConstants.mediaServiceRemotePath);
+        createUI();
+    }
+     
+    private void createUI() {
+        AdminConsolePanel panel = new AdminConsolePanel(getUserService(), sailingService, persistentAlertLabel,
+                getStringMessages().releaseNotes(), "/release_notes_admin.html", /* error reporter */ this, SecurityStylesheetResources.INSTANCE.css());
+        BetterDateTimeBox.initialize();
+        regattasDisplayers = new HashSet<>();
+        leaderboardsDisplayers = new HashSet<>();
+        leaderboardGroupsDisplayers = new HashSet<>();
+
+        final EventManagementPanel eventManagementPanel = new EventManagementPanel(sailingService, this, getStringMessages());
+        panel.addToVerticalTabPanel(new DefaultRefreshableAdminConsolePanel<EventManagementPanel>(eventManagementPanel) {
+            @Override
+            public void refreshAfterBecomingVisible() {
+                getWidget().fillEvents();
+                fillLeaderboardGroups();
+            }
+        }, getStringMessages().events(), SailingAdminConsoleFeatures.MANAGE_EVENTS);
+        leaderboardGroupsDisplayers.add(eventManagementPanel);
+
+        RegattaManagementPanel regattaManagementPanel = new RegattaManagementPanel(
+                sailingService, this, getStringMessages(), this);
+        regattaManagementPanel.ensureDebugId("RegattaStructureManagement");
+        panel.addToVerticalTabPanel(new DefaultRefreshableAdminConsolePanel<RegattaManagementPanel>(regattaManagementPanel) {
+            @Override
+            public void refreshAfterBecomingVisible() {
+                fillRegattas();
+            }
+        }, getStringMessages().regattas(), SailingAdminConsoleFeatures.MANAGE_REGATTAS);
+        regattasDisplayers.add(regattaManagementPanel);
+        
+        /* LEADERBOARDS */
+        
+        final TabLayoutPanel leaderboardTabPanel = panel.addVerticalTab(getStringMessages().leaderboards(),
+                "LeaderboardPanel", SailingAdminConsoleFeatures.MANAGE_LEADERBOARDS);
+        final LeaderboardConfigPanel leaderboardConfigPanel = new LeaderboardConfigPanel(sailingService, this, this,
+                getStringMessages(), /* showRaceDetails */true, this);
+        leaderboardConfigPanel.ensureDebugId("LeaderboardConfiguration");
+        panel.addToTabPanel(leaderboardTabPanel, new DefaultRefreshableAdminConsolePanel<LeaderboardConfigPanel>(leaderboardConfigPanel) {
+            @Override
+            public void refreshAfterBecomingVisible() {
+                fillLeaderboards();
+            }
+        }, getStringMessages().leaderboardConfiguration(), SailingAdminConsoleFeatures.MANAGE_LEADERBOARDS);
+        regattasDisplayers.add(leaderboardConfigPanel);
+        leaderboardsDisplayers.add(leaderboardConfigPanel);
+
+        final LeaderboardGroupConfigPanel leaderboardGroupConfigPanel = new LeaderboardGroupConfigPanel(sailingService,
+                this, this, this, this, getStringMessages());
+        leaderboardGroupConfigPanel.ensureDebugId("LeaderboardGroupConfiguration");
+        panel.addToTabPanel(leaderboardTabPanel, new DefaultRefreshableAdminConsolePanel<LeaderboardGroupConfigPanel>(leaderboardGroupConfigPanel) {
+            @Override
+            public void refreshAfterBecomingVisible() {
+                fillLeaderboards();
+                fillLeaderboardGroups();
+            }
+        }, getStringMessages().leaderboardGroups(), SailingAdminConsoleFeatures.MANAGE_LEADERBOARD_GROUPS);
+        regattasDisplayers.add(leaderboardGroupConfigPanel);
+        leaderboardGroupsDisplayers.add(leaderboardGroupConfigPanel);
+        leaderboardsDisplayers.add(leaderboardGroupConfigPanel);
+
+        /* RACES */
+        
+        final TabLayoutPanel racesTabPanel = panel.addVerticalTab(getStringMessages().races(),
+                "RacesPanel", SailingAdminConsoleFeatures.MANAGE_TRACKED_RACES);
+        TrackedRacesManagementPanel trackedRacesManagementPanel = new TrackedRacesManagementPanel(sailingService, this,
+                this, getStringMessages());
+        trackedRacesManagementPanel.ensureDebugId("TrackedRacesManagement");
+        panel.addToTabPanel(racesTabPanel, new DefaultRefreshableAdminConsolePanel<TrackedRacesManagementPanel>(trackedRacesManagementPanel),
+                getStringMessages().trackedRaces(), SailingAdminConsoleFeatures.SHOW_TRACKED_RACES);
+        regattasDisplayers.add(trackedRacesManagementPanel);
+
+        final CompetitorPanel competitorPanel = new CompetitorPanel(sailingService, getStringMessages(), this);
+        panel.addToTabPanel(racesTabPanel, new DefaultRefreshableAdminConsolePanel<CompetitorPanel>(competitorPanel) {
+            @Override
+            public void refreshAfterBecomingVisible() {
+                getWidget().refreshCompetitorList();
+            }
+        }, getStringMessages().competitors(), SailingAdminConsoleFeatures.MANAGE_ALL_COMPETITORS);
+
+        RaceCourseManagementPanel raceCourseManagementPanel = new RaceCourseManagementPanel(sailingService, this, this, getStringMessages());
+        panel.addToTabPanel(racesTabPanel, new DefaultRefreshableAdminConsolePanel<RaceCourseManagementPanel>(raceCourseManagementPanel), getStringMessages().courseLayout(), SailingAdminConsoleFeatures.MANAGE_COURSE_LAYOUT);
+        regattasDisplayers.add(raceCourseManagementPanel);
+
+        final AsyncActionsExecutor asyncActionsExecutor = new AsyncActionsExecutor();
+
+        WindPanel windPanel = new WindPanel(sailingService, asyncActionsExecutor, this, this, getStringMessages());
+        panel.addToTabPanel(racesTabPanel, new DefaultRefreshableAdminConsolePanel<WindPanel>(windPanel), getStringMessages().wind(),
+                SailingAdminConsoleFeatures.MANAGE_WIND);
+        regattasDisplayers.add(windPanel);
+
+        final MediaPanel mediaPanel = new MediaPanel(regattasDisplayers, sailingService, this, mediaService, this, getStringMessages());
+        panel.addToTabPanel(racesTabPanel, new DefaultRefreshableAdminConsolePanel<MediaPanel>(mediaPanel) {
+            @Override
+            public void refreshAfterBecomingVisible() {
+                getWidget().onShow();
+            }
+        }, getStringMessages().mediaPanel(), SailingAdminConsoleFeatures.MANAGE_MEDIA);
+
+        /* CONNECTORS */
+        
+        final TabLayoutPanel connectorsTabPanel = panel.addVerticalTab(getStringMessages().connectors(),
+                "TrackingProviderPanel", SailingAdminConsoleFeatures.MANAGE_TRACKED_RACES);
+        TracTracEventManagementPanel tractracEventManagementPanel = new TracTracEventManagementPanel(sailingService,
+                this, this, getStringMessages());
+        tractracEventManagementPanel.ensureDebugId("TracTracEventManagement");
+        panel.addToTabPanel(connectorsTabPanel, new DefaultRefreshableAdminConsolePanel<TracTracEventManagementPanel>(tractracEventManagementPanel),
+                getStringMessages().tracTracEvents(), SailingAdminConsoleFeatures.MANAGE_TRACKED_RACES);
+        regattasDisplayers.add(tractracEventManagementPanel);
+
+        SwissTimingReplayConnectorPanel swissTimingReplayConnectorPanel = new SwissTimingReplayConnectorPanel(
+                sailingService, this, this, getStringMessages());
+        panel.addToTabPanel(connectorsTabPanel, new DefaultRefreshableAdminConsolePanel<SwissTimingReplayConnectorPanel>(swissTimingReplayConnectorPanel),
+                getStringMessages().swissTimingArchiveConnector(), SailingAdminConsoleFeatures.MANAGE_TRACKED_RACES);
+        regattasDisplayers.add(swissTimingReplayConnectorPanel);
+
+        SwissTimingEventManagementPanel swisstimingEventManagementPanel = new SwissTimingEventManagementPanel(
+                sailingService, this, this, getStringMessages());
+        panel.addToTabPanel(connectorsTabPanel, new DefaultRefreshableAdminConsolePanel<SwissTimingEventManagementPanel>(swisstimingEventManagementPanel),
+                getStringMessages().swissTimingEvents(), SailingAdminConsoleFeatures.MANAGE_TRACKED_RACES);
+        regattasDisplayers.add(swisstimingEventManagementPanel);
+
+        final RaceLogTrackingEventManagementPanel raceLogTrackingEventManagementPanel = new RaceLogTrackingEventManagementPanel(
+                sailingService, this, this, this, getStringMessages());
+        panel.addToTabPanel(connectorsTabPanel, new DefaultRefreshableAdminConsolePanel<RaceLogTrackingEventManagementPanel>(raceLogTrackingEventManagementPanel) {
+            @Override
+            public void refreshAfterBecomingVisible() {
+                fillLeaderboards();
+            }
+        }, getStringMessages().raceLogTracking(), SailingAdminConsoleFeatures.MANAGE_TRACKED_RACES);
+        regattasDisplayers.add(raceLogTrackingEventManagementPanel);
+        leaderboardsDisplayers.add(raceLogTrackingEventManagementPanel);
+
+        IgtimiAccountsPanel igtimiAccountsPanel = new IgtimiAccountsPanel(sailingService, this, getStringMessages());
+        igtimiAccountsPanel.ensureDebugId("IgtimiAccounts");
+        panel.addToTabPanel(connectorsTabPanel, new DefaultRefreshableAdminConsolePanel<IgtimiAccountsPanel>(igtimiAccountsPanel),
+                getStringMessages().igtimiAccounts(), SailingAdminConsoleFeatures.MANAGE_IGTIMI_ACCOUNTS);
+        
+        ResultImportUrlsManagementPanel resultImportUrlsManagementPanel = new ResultImportUrlsManagementPanel(sailingService, this, getStringMessages());
+        panel.addToTabPanel(connectorsTabPanel, new DefaultRefreshableAdminConsolePanel<ResultImportUrlsManagementPanel>(resultImportUrlsManagementPanel),
+                getStringMessages().resultImportUrls(), SailingAdminConsoleFeatures.MANAGE_RESULT_IMPORT_URLS);
+
+        /* ADVANCED */
+        
+        final TabLayoutPanel advancedTabPanel = panel.addVerticalTab(getStringMessages().advanced(),
+                "AdvancedPanel", SailingAdminConsoleFeatures.MANAGE_REPLICATION);
+        final ReplicationPanel replicationPanel = new ReplicationPanel(sailingService, this, getStringMessages());
+        panel.addToTabPanel(advancedTabPanel, new DefaultRefreshableAdminConsolePanel<ReplicationPanel>(replicationPanel),
+                getStringMessages().replication(), SailingAdminConsoleFeatures.MANAGE_REPLICATION);
+
+        final MasterDataImportPanel masterDataImportPanel = new MasterDataImportPanel(getStringMessages(), sailingService,
+                this, eventManagementPanel, this, this);
+        panel.addToTabPanel(advancedTabPanel, new DefaultRefreshableAdminConsolePanel<MasterDataImportPanel>(masterDataImportPanel),
+                getStringMessages().masterDataImportPanel(), SailingAdminConsoleFeatures.MANAGE_MASTERDATA_IMPORT);
+
+        RemoteSailingServerInstancesManagementPanel sailingServerInstancesManagementPanel = new RemoteSailingServerInstancesManagementPanel(sailingService, this, getStringMessages());
+        panel.addToTabPanel(advancedTabPanel, new DefaultRefreshableAdminConsolePanel<RemoteSailingServerInstancesManagementPanel>(sailingServerInstancesManagementPanel),
+                getStringMessages().sailingServers(), SailingAdminConsoleFeatures.MANAGE_SAILING_SERVER_INSTANCES);
+
+        final DeviceConfigurationUserPanel deviceConfigurationUserPanel = new DeviceConfigurationUserPanel(sailingService,
+                getStringMessages(), this);
+        panel.addToTabPanel(advancedTabPanel, new DefaultRefreshableAdminConsolePanel<DeviceConfigurationUserPanel>(deviceConfigurationUserPanel),
+                getStringMessages().deviceConfiguration(), SailingAdminConsoleFeatures.MANAGE_DEVICE_CONFIGURATION);
+
+        final UserManagementPanel userManagementPanel = new UserManagementPanel(getUserService(), StringMessages.INSTANCE);
+        panel.addToTabPanel(advancedTabPanel, new DefaultRefreshableAdminConsolePanel<UserManagementPanel>(userManagementPanel),
+                getStringMessages().userManagement(), SailingAdminConsoleFeatures.MANAGE_USERS);
+
+        panel.initUI();
+        fillRegattas();
+        fillLeaderboardGroups();
+        fillLeaderboards();
+        RootLayoutPanel rootPanel = RootLayoutPanel.get();
+        rootPanel.add(panel);
+    }
+
+    @Override
+    public void fillLeaderboards() {
+        sailingService.getLeaderboards(new MarkedAsyncCallback<List<StrippedLeaderboardDTO>>(
+                new AsyncCallback<List<StrippedLeaderboardDTO>>() {
+                    @Override
+                    public void onSuccess(List<StrippedLeaderboardDTO> leaderboards) {
+                        for (LeaderboardsDisplayer leaderboardsDisplayer : leaderboardsDisplayers) {
+                            leaderboardsDisplayer.fillLeaderboards(leaderboards);
+                        }
+                    }
+        
+                    @Override
+                    public void onFailure(Throwable t) {
+                        reportError("Error trying to obtain list of leaderboards: "+ t.getMessage());
+                    }
+                }));
+    }
+    
+    @Override
+    public void updateLeaderboards(Iterable<StrippedLeaderboardDTO> updatedLeaderboards, LeaderboardsDisplayer origin) {
+        for (LeaderboardsDisplayer leaderboardsDisplayer : leaderboardsDisplayers) {
+            if (leaderboardsDisplayer != origin) {
+                leaderboardsDisplayer.fillLeaderboards(updatedLeaderboards);
+            }
+        }
+    }
+
+    @Override
+    public void fillLeaderboardGroups() {
+        sailingService.getLeaderboardGroups(false /*withGeoLocationData*/,
+                new MarkedAsyncCallback<List<LeaderboardGroupDTO>>(
+                        new AsyncCallback<List<LeaderboardGroupDTO>>() {
+                            @Override
+                            public void onSuccess(List<LeaderboardGroupDTO> groups) {
+                                for (LeaderboardGroupsDisplayer leaderboardGroupsDisplayer : leaderboardGroupsDisplayers) {
+                                    leaderboardGroupsDisplayer.fillLeaderboardGroups(groups);
+                                }
+                            }
+                            @Override
+                            public void onFailure(Throwable t) {
+                                reportError("Error trying to obtain list of leaderboard groups: " + t.getMessage());
+                            }
+                        }));
+    }
+
+    @Override
+    public void updateLeaderboardGroups(Iterable<LeaderboardGroupDTO> updatedLeaderboardGroups,
+            LeaderboardGroupsDisplayer origin) {
+        for (LeaderboardGroupsDisplayer leaderboardGroupsDisplayer : leaderboardGroupsDisplayers) {
+            if (leaderboardGroupsDisplayer != origin) {
+                leaderboardGroupsDisplayer.fillLeaderboardGroups(updatedLeaderboardGroups);
+            }
+        }
+    }
+
+    @Override
+    public void fillRegattas() {
+        sailingService.getRegattas(new MarkedAsyncCallback<List<RegattaDTO>>(
+                new AsyncCallback<List<RegattaDTO>>() {
+                    @Override
+                    public void onSuccess(List<RegattaDTO> result) {
+                        for (RegattasDisplayer regattaDisplayer : regattasDisplayers) {
+                            regattaDisplayer.fillRegattas(result);
+                        }
+                    }
+        
+                    @Override
+                    public void onFailure(Throwable caught) {
+                        reportError("Remote Procedure Call getRegattas() - Failure");
+                    }
+                }));
+    }
+}