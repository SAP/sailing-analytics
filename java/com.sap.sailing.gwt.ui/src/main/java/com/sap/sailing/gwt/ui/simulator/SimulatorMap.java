--- conflicted
+++ resolved
@@ -399,17 +399,14 @@
         if (this.windGridCanvasOverlay != null) {
             this.windGridCanvasOverlay.setWindField(wl);
         }
-<<<<<<< HEAD
+
         if (windLineCanvasOverlay != null) {
             windLineCanvasOverlay.setWindLinesDTO(wl.getWindLinesDTO());
             if (windGridCanvasOverlay != null) {
                 windLineCanvasOverlay.setGridCorners(windGridCanvasOverlay.getGridCorners());
             }
-=======
-        if (this.windLineCanvasOverlay != null) {
-            this.windLineCanvasOverlay.setWindLinesDTO(wl.getWindLinesDTO());
->>>>>>> 1a6b8fc4
-        }
+        }
+        
         this.timer.setTime(this.windParams.getStartTime().getTime());
         if (this.windParams.isShowArrows()) {
             this.windFieldCanvasOverlay.redraw(true);
