package com.sap.sailing.gwt.ui.simulator;

import java.util.ArrayList;
import java.util.Collections;
import java.util.Date;
import java.util.LinkedList;
import java.util.List;
import java.util.logging.Logger;

import com.google.gwt.maps.client.MapWidget;
import com.google.gwt.maps.client.Maps;
import com.google.gwt.maps.client.control.ControlAnchor;
import com.google.gwt.maps.client.control.ControlPosition;
import com.google.gwt.maps.client.control.LargeMapControl3D;
import com.google.gwt.maps.client.control.MenuMapTypeControl;
import com.google.gwt.maps.client.control.ScaleControl;
import com.google.gwt.maps.client.geom.LatLng;
import com.google.gwt.user.client.Window;
import com.google.gwt.user.client.rpc.AsyncCallback;
import com.google.gwt.user.client.ui.AbsolutePanel;
import com.sap.sailing.gwt.ui.client.ErrorReporter;
import com.sap.sailing.gwt.ui.client.RequiresDataInitialization;
import com.sap.sailing.gwt.ui.client.SimulatorServiceAsync;
import com.sap.sailing.gwt.ui.client.StringMessages;
import com.sap.sailing.gwt.ui.client.TimeListenerWithStoppingCriteria;
import com.sap.sailing.gwt.ui.client.Timer;
import com.sap.sailing.gwt.ui.shared.PathDTO;
import com.sap.sailing.gwt.ui.shared.PositionDTO;
import com.sap.sailing.gwt.ui.shared.SimulatorResultsDTO;
import com.sap.sailing.gwt.ui.shared.SimulatorResultsDTOAndNotificationMessage;
import com.sap.sailing.gwt.ui.shared.SimulatorWindDTO;
import com.sap.sailing.gwt.ui.shared.WindFieldDTO;
import com.sap.sailing.gwt.ui.shared.WindFieldGenParamsDTO;
import com.sap.sailing.gwt.ui.shared.panels.SimpleBusyIndicator;
import com.sap.sailing.gwt.ui.shared.windpattern.WindPatternDisplay;
import com.sap.sailing.gwt.ui.simulator.util.ColorPalette;
import com.sap.sailing.gwt.ui.simulator.util.ColorPaletteGenerator;
import com.sap.sailing.simulator.util.SailingSimulatorUtil;

public class SimulatorMap extends AbsolutePanel implements RequiresDataInitialization, TimeListenerWithStoppingCriteria {

    private MapWidget mapw;
    private boolean dataInitialized;
    private boolean overlaysInitialized;
    private final WindFieldGenParamsDTO windParams;
    private WindStreamletsCanvasOverlay windStreamletsCanvasOverlay;
    private WindFieldCanvasOverlay windFieldCanvasOverlay;
    private WindGridCanvasOverlay windGridCanvasOverlay;
    private WindLineCanvasOverlay windLineCanvasOverlay;
    // private List<PathCanvasOverlay> pathCanvasOverlays;
    private List<PathCanvasOverlay> replayPathCanvasOverlays;
    private RaceCourseCanvasOverlay raceCourseCanvasOverlay;
    private PathLegendCanvasOverlay legendCanvasOverlay;

    private final List<TimeListenerWithStoppingCriteria> timeListeners;

    private final SimulatorServiceAsync simulatorSvc;
    private final StringMessages stringMessages;
    private final ErrorReporter errorReporter;
    private final Timer timer;
    private final SimulatorTimePanel timePanel;
    private final SimpleBusyIndicator busyIndicator;
    private final char mode;

    private final ColorPalette colorPalette;

    private static Logger logger = Logger.getLogger(SimulatorMap.class.getName());

    private final int xRes;
    private final int yRes;

    private boolean warningAlreadyShown = false;
    private boolean firstTime = true;

    private PathDTO gpsPoly = null;
    private PathDTO gpsTrack = null;

    public enum ViewName {
        SUMMARY, REPLAY, WINDDISPLAY
    }

    private class ResultManager implements AsyncCallback<SimulatorResultsDTOAndNotificationMessage> {

        private final boolean summaryView;

        /*
         * private class SortByTimeAsc implements Comparator<PathDTO> {
         * 
         * @Override public int compare(PathDTO o1, PathDTO o2) { return (int) (o1.getPathTime() - o2.getPathTime()); }
         * 
         * }
         */

        public ResultManager(final boolean summaryView) {
            this.summaryView = summaryView;
        }

        @Override
        public void onFailure(final Throwable message) {
            errorReporter.reportError("Failed servlet call to SimulatorService\n" + message.getMessage());
        }

        @Override
        public void onSuccess(final SimulatorResultsDTOAndNotificationMessage result) {

            final String notificationMessage = result.getNotificationMessage();
            if (notificationMessage != "" && notificationMessage.length() != 0 && warningAlreadyShown == false) {
                errorReporter.reportNotification(notificationMessage);
                warningAlreadyShown = true;
            }

            final SimulatorResultsDTO simulatorResult = result.getSimulatorResultsDTO();
            final PathDTO[] paths = simulatorResult.paths;
            logger.info("Number of Paths : " + paths.length);
            // SortByTimeAsc sorter = new SortByTimeAsc();
            // Arrays.sort(paths, sorter);
            final long startTime = paths[0].getMatrix().get(0).timepoint;
            long maxDurationTime = 0;

            if (mode == SailingSimulatorUtil.measured) {
                PositionDTO pos = simulatorResult.raceCourse.coursePositions.waypointPositions.get(0);
                raceCourseCanvasOverlay.startPoint = LatLng.newInstance(pos.latDeg, pos.lngDeg);
                pos = simulatorResult.raceCourse.coursePositions.waypointPositions.get(1);
                raceCourseCanvasOverlay.endPoint = LatLng.newInstance(pos.latDeg, pos.lngDeg);
            }

            raceCourseCanvasOverlay.redraw(true);
            removeOverlays();
            // pathCanvasOverlays.clear();
            replayPathCanvasOverlays.clear();
            colorPalette.reset();

            String pathName = null;
            PathDTO currentPath = null;
            String color = null;

            for (int index = 0; index < paths.length; ++index) {

                currentPath = paths[index];
                pathName = paths[index].name;
                color = colorPalette.getColor(paths.length - 1 - index);

<<<<<<< HEAD
                // TODO: "GPS Poly" has wrong wind information => fix douglas-peucker "approximate", or refer to "GPS Track"
                if (pathName.equals("GPS Poly")) {
                    // pathPolyline = createPathPolyline(currentPath, simulatorSvc, mapw);
                    createPathPolyline(currentPath, errorReporter, simulatorSvc, mapw);
=======
                if (pathName.equals("GPS Track")) {
                    gpsTrack = currentPath;
                }
                else if (pathName.equals("GPS Poly")) {
                    gpsPoly = currentPath;
                }

                if (firstTime && gpsTrack != null && gpsPoly != null) {
                    createPathPolyline(identifyPath(gpsTrack, gpsPoly));
                    firstTime = false;
>>>>>>> 7173d832
                }


                /* TODO Revisit for now creating a WindFieldDTO from the path */
                final WindFieldDTO pathWindDTO = new WindFieldDTO();
                pathWindDTO.setMatrix(currentPath.getMatrix());

                final ReplayPathCanvasOverlay replayPathCanvasOverlay = new ReplayPathCanvasOverlay(pathName, timer);
                replayPathCanvasOverlays.add(replayPathCanvasOverlay);
                replayPathCanvasOverlay.pathColor = color;

                if (this.summaryView) {

                    replayPathCanvasOverlay.displayWindAlongPath = true;
                    timer.removeTimeListener(replayPathCanvasOverlay);
                    replayPathCanvasOverlay.setTimer(null);
                }
                mapw.addOverlay(replayPathCanvasOverlay);
                replayPathCanvasOverlay.setWindField(pathWindDTO);
                replayPathCanvasOverlay.setRaceCourse(raceCourseCanvasOverlay.startPoint, raceCourseCanvasOverlay.endPoint);
                replayPathCanvasOverlay.redraw(true);
                legendCanvasOverlay.setPathOverlays(replayPathCanvasOverlays);

                final long tmpDurationTime = currentPath.getPathTime();
                if (tmpDurationTime > maxDurationTime) {
                    maxDurationTime = tmpDurationTime;
                }
            }

            if (timePanel != null) {
                timePanel.setMinMax(new Date(startTime), new Date(startTime + maxDurationTime), true);
                timePanel.resetTimeSlider();
            }

            /**
             * Now we always get the wind field
             */
            final WindFieldDTO windFieldDTO = simulatorResult.windField;
            logger.info("Number of windDTO : " + windFieldDTO.getMatrix().size());

            if (windParams.isShowGrid()) {
                mapw.addOverlay(windGridCanvasOverlay);
            }
            if (windParams.isShowLines()) {
                mapw.addOverlay(windLineCanvasOverlay);
            }
            if (windParams.isShowArrows()) {
                mapw.addOverlay(windFieldCanvasOverlay);
            }
            if (windParams.isShowStreamlets()) {
                mapw.addOverlay(windStreamletsCanvasOverlay);
            }

            refreshWindFieldOverlay(windFieldDTO);

            timeListeners.clear();
            if (windParams.isShowArrows()) {
                timeListeners.add(windFieldCanvasOverlay);
            }
            if (windParams.isShowStreamlets()) {
                timeListeners.add(windStreamletsCanvasOverlay);
            }
            if (windParams.isShowGrid()) {
                timeListeners.add(windGridCanvasOverlay);
            }
            if (windParams.isShowLines()) {
                timeListeners.add(windLineCanvasOverlay);
            }
            for (int i = 0; i < replayPathCanvasOverlays.size(); ++i) {
                timeListeners.add(replayPathCanvasOverlays.get(i));
            }

            if (this.summaryView) {
                if (windFieldCanvasOverlay != null) {
                    windFieldCanvasOverlay.setVisible(false);
                }
                if (windGridCanvasOverlay != null) {
                    windGridCanvasOverlay.setVisible(false);
                }
                if (windLineCanvasOverlay != null) {
                    windLineCanvasOverlay.setVisible(false);
                }
                if (windStreamletsCanvasOverlay != null) {
                    windStreamletsCanvasOverlay.setVisible(false);
                }
            }

            mapw.addOverlay(legendCanvasOverlay);
            legendCanvasOverlay.setVisible(true);
            legendCanvasOverlay.redraw(true);

            busyIndicator.setBusy(false);
        }

    }

    public SimulatorMap(final SimulatorServiceAsync simulatorSvc, final StringMessages stringMessages, final ErrorReporter errorReporter, final int xRes,
            final int yRes, final Timer timer, final WindFieldGenParamsDTO windParams, final SimpleBusyIndicator busyIndicator, final char mode) {
        this.simulatorSvc = simulatorSvc;
        this.stringMessages = stringMessages;
        this.errorReporter = errorReporter;
        this.xRes = xRes;
        this.yRes = yRes;
        this.timer = timer;
        this.timePanel = null;
        timer.addTimeListener(this);
        this.windParams = windParams;
        this.busyIndicator = busyIndicator;
        this.mode = mode;

        this.colorPalette = new ColorPaletteGenerator();

        this.dataInitialized = false;
        this.overlaysInitialized = false;

        this.windFieldCanvasOverlay = null;
        this.windGridCanvasOverlay = null;
        this.windLineCanvasOverlay = null;
        // pathCanvasOverlays = null;
        this.replayPathCanvasOverlays = null;
        this.raceCourseCanvasOverlay = null;
        this.timeListeners = new LinkedList<TimeListenerWithStoppingCriteria>();
        this.initializeData();
        // createOverlays();
    }

    public SimulatorMap(final SimulatorServiceAsync simulatorSvc, final StringMessages stringMessages, final ErrorReporter errorReporter, final int xRes,
            final int yRes, final Timer timer, final SimulatorTimePanel timePanel, final WindFieldGenParamsDTO windParams,
            final SimpleBusyIndicator busyIndicator, final char mode) {
        this.simulatorSvc = simulatorSvc;
        this.stringMessages = stringMessages;
        this.errorReporter = errorReporter;
        this.xRes = xRes;
        this.yRes = yRes;
        this.timer = timer;
        this.timePanel = timePanel;
        timer.addTimeListener(this);
        this.windParams = windParams;
        this.busyIndicator = busyIndicator;
        this.mode = mode;
        this.colorPalette = new ColorPaletteGenerator();

        this.dataInitialized = false;
        this.overlaysInitialized = false;

        this.windFieldCanvasOverlay = null;
        this.windGridCanvasOverlay = null;
        this.windLineCanvasOverlay = null;
        // pathCanvasOverlays = null;
        this.replayPathCanvasOverlays = null;
        this.raceCourseCanvasOverlay = null;
        this.timeListeners = new LinkedList<TimeListenerWithStoppingCriteria>();
        this.initializeData();
        // createOverlays();
    }

    private void loadMapsAPI() {
        /*
         * Asynchronously loads the Maps API.
         * 
         * The first parameter should be a valid Maps API Key to deploy this application on a public server, but a blank
         * key will work for an application served from localhost.
         */
        Maps.loadMapsApi("", "2", false, new Runnable() {
            @Override
            public void run() {
                mapw = new MapWidget();
                // mapw.setUI(SimulatorMapOptions.newInstance());
                mapw.setZoomLevel(13);
                // mapw.setSize("100%", "650px");
                // mapw.setSize("100%", "80%");

                mapw.addControl(new LargeMapControl3D(), new ControlPosition(ControlAnchor.TOP_RIGHT, /* offsetX */0, /* offsetY */
                        30));
                mapw.addControl(new MenuMapTypeControl());
                mapw.addControl(new ScaleControl(), new ControlPosition(ControlAnchor.BOTTOM_RIGHT, /* offsetX */10, /* offsetY */
                        20));
                // Add the map to the HTML host page
                mapw.setScrollWheelZoomEnabled(true);
                // mapw.setContinuousZoom(true);
                mapw.setTitle(stringMessages.simulator() + " " + stringMessages.map());
                // PositionDTO kiel = new PositionDTO(54.46195148135232, 10.1513671875);
                final PositionDTO trave = new PositionDTO(54.007063, 10.838356); // 53.978276,10.880156);//53.968015,10.891331);
                final LatLng position = LatLng.newInstance(trave.latDeg, trave.lngDeg);
                mapw.panTo(position);
                add(mapw, 0, 0);
                mapw.setSize("100%", "100%");

                dataInitialized = true;
            }
        });
    }

    private void initializeOverlays() {
        this.raceCourseCanvasOverlay = new RaceCourseCanvasOverlay();
        this.raceCourseCanvasOverlay.getCanvas().getElement().setClassName("raceCourse");
        // System.out.println("RaceCourseCanvasOverlay z-index: " +
        // this.raceCourseCanvasOverlay.getCanvas().getElement().getStyle().getZIndex());
        this.mapw.addOverlay(this.raceCourseCanvasOverlay);

        if (this.windParams.isShowArrows()) {
            this.windFieldCanvasOverlay = new WindFieldCanvasOverlay(this.timer);
        }
        if (this.windParams.isShowStreamlets()) {
            this.windStreamletsCanvasOverlay = new WindStreamletsCanvasOverlay(this.timer);
        }
        if (this.windParams.isShowGrid()) {
            this.windGridCanvasOverlay = new WindGridCanvasOverlay(this.timer, this.xRes, this.yRes);
        }
        if (windParams.isShowLines()) {
            this.windLineCanvasOverlay = new WindLineCanvasOverlay(this.timer);
        }
        // mapw.addOverlay(windFieldCanvasOverlay);
        // pathCanvasOverlays = new ArrayList<PathCanvasOverlay>();
        this.replayPathCanvasOverlays = new ArrayList<PathCanvasOverlay>();
        // timeListeners.add(replayPathCanvasOverlay);
        this.legendCanvasOverlay = new PathLegendCanvasOverlay();

        this.overlaysInitialized = true;
    }

    private void generateWindField(final WindPatternDisplay windPatternDisplay, final boolean removeOverlays) {
        logger.info("In generateWindField");
        if (windPatternDisplay == null) {
            this.errorReporter.reportError("Please select a valid wind pattern.");
            return;
        }
        final PositionDTO startPointDTO = new PositionDTO(this.raceCourseCanvasOverlay.startPoint.getLatitude(),
                this.raceCourseCanvasOverlay.startPoint.getLongitude());
        final PositionDTO endPointDTO = new PositionDTO(this.raceCourseCanvasOverlay.endPoint.getLatitude(),
                this.raceCourseCanvasOverlay.endPoint.getLongitude());
        logger.info("StartPoint:" + startPointDTO);
        this.windParams.setNorthWest(startPointDTO);
        this.windParams.setSouthEast(endPointDTO);
        this.windParams.setxRes(this.xRes);
        this.windParams.setyRes(this.yRes);
        this.busyIndicator.setBusy(true);
        this.simulatorSvc.getWindField(this.windParams, windPatternDisplay, new AsyncCallback<WindFieldDTO>() {
            @Override
            public void onFailure(final Throwable message) {
                errorReporter.reportError("Failed servlet call to SimulatorService\n" + message.getMessage());
            }

            @Override
            public void onSuccess(final WindFieldDTO wl) {
                if (removeOverlays) {
                    removeOverlays();
                }
                logger.info("Number of windDTO : " + wl.getMatrix().size());
                // Window.alert("Number of windDTO : " + wl.getMatrix().size());
                if (windParams.isShowGrid()) {
                    mapw.addOverlay(windGridCanvasOverlay);
                }
                if (windParams.isShowLines()) {
                    mapw.addOverlay(windLineCanvasOverlay);
                }
                if (windParams.isShowArrows()) {
                    mapw.addOverlay(windFieldCanvasOverlay);
                }
                if (windParams.isShowStreamlets()) {
                    mapw.addOverlay(windStreamletsCanvasOverlay);
                }
                refreshWindFieldOverlay(wl);
                timeListeners.clear();
                if (windParams.isShowArrows()) {
                    timeListeners.add(windFieldCanvasOverlay);
                }
                if (windParams.isShowStreamlets()) {
                    timeListeners.add(windStreamletsCanvasOverlay);
                }
                if (windParams.isShowGrid()) {
                    timeListeners.add(windGridCanvasOverlay);
                }
                if (windParams.isShowLines()) {
                    timeListeners.add(windLineCanvasOverlay);
                }
                timePanel.setMinMax(windParams.getStartTime(), windParams.getEndTime(), true);
                timePanel.resetTimeSlider();

                busyIndicator.setBusy(false);
            }
        });

    }

    private void refreshWindFieldOverlay(final WindFieldDTO wl) {
        if (this.windFieldCanvasOverlay != null) {
            this.windFieldCanvasOverlay.setWindField(wl);
        }
        if (this.windStreamletsCanvasOverlay != null) {
            this.windStreamletsCanvasOverlay.setWindField(wl);
        }
        if (this.windGridCanvasOverlay != null) {
            this.windGridCanvasOverlay.setWindField(wl);
        }

        if (this.windLineCanvasOverlay != null) {
            this.windLineCanvasOverlay.setWindLinesDTO(wl.getWindLinesDTO());
            if (this.windGridCanvasOverlay != null) {
                this.windLineCanvasOverlay.setGridCorners(this.windGridCanvasOverlay.getGridCorners());
            }
        }

        this.timer.setTime(this.windParams.getStartTime().getTime());
        if (this.windParams.isShowArrows()) {
            this.windFieldCanvasOverlay.redraw(true);
        }
        if (this.windParams.isShowStreamlets()) {
            this.windStreamletsCanvasOverlay.redraw(true);
        }
        if (this.windParams.isShowGrid()) {
            this.windGridCanvasOverlay.redraw(true);
        }
        if (this.windParams.isShowLines()) {
            this.windLineCanvasOverlay.redraw(true);
        }
    }

    private void generatePath(final WindPatternDisplay windPatternDisplay, final boolean summaryView, final int boatClassIndex) {
        logger.info("In generatePath");

        if (windPatternDisplay == null) {
            this.errorReporter.reportError("Please select a valid wind pattern.");
            return;
        }

        if (this.mode != SailingSimulatorUtil.measured) {
            final PositionDTO startPointDTO = new PositionDTO(this.raceCourseCanvasOverlay.startPoint.getLatitude(),
                    this.raceCourseCanvasOverlay.startPoint.getLongitude());
            this.windParams.setNorthWest(startPointDTO);

            final PositionDTO endPointDTO = new PositionDTO(this.raceCourseCanvasOverlay.endPoint.getLatitude(),
                    this.raceCourseCanvasOverlay.endPoint.getLongitude());
            this.windParams.setSouthEast(endPointDTO);
        }

        this.windParams.setxRes(this.xRes);
        this.windParams.setyRes(this.yRes);

        this.busyIndicator.setBusy(true);

        this.simulatorSvc.getSimulatorResults(this.mode, this.windParams, windPatternDisplay, true, boatClassIndex, new ResultManager(summaryView));
    }

    private boolean isCourseSet() {
        return this.raceCourseCanvasOverlay.isCourseSet();
    }

    public void reset() {
        if (!this.overlaysInitialized) {
            this.initializeOverlays();
        } else {
            this.removeOverlays();
        }
        this.mapw.setDoubleClickZoom(false);
        this.raceCourseCanvasOverlay.setSelected(true);
        // raceCourseCanvasOverlay.setVisible(true);
        this.raceCourseCanvasOverlay.reset();
        this.raceCourseCanvasOverlay.redraw(true);
    }

    public void removeOverlays() {
        if (this.overlaysInitialized) {
            int num = 0; // tracking for debugging only
            if (this.windFieldCanvasOverlay != null) {
                this.mapw.removeOverlay(this.windFieldCanvasOverlay);
                num++;
            }
            if (this.windStreamletsCanvasOverlay != null) {
                this.mapw.removeOverlay(this.windStreamletsCanvasOverlay);
                num++;
            }
            if (this.windGridCanvasOverlay != null) {
                this.mapw.removeOverlay(this.windGridCanvasOverlay);
                num++;
            }
            if (this.windLineCanvasOverlay != null) {
                this.mapw.removeOverlay(this.windLineCanvasOverlay);
                num++;
            }

            for (int i = 0; i < this.replayPathCanvasOverlays.size(); ++i) {
                this.mapw.removeOverlay(this.replayPathCanvasOverlays.get(i));
                num++;
            }
            this.mapw.removeOverlay(this.legendCanvasOverlay);
            logger.info("Removed " + num + " overlays");
        }
    }

    private void refreshSummaryView(final WindPatternDisplay windPatternDisplay, final int boatClassIndex, final boolean force) {
        // removeOverlays();
        if (force) {
            this.generatePath(windPatternDisplay, true, boatClassIndex);
        } else {
            if (this.replayPathCanvasOverlays != null && !this.replayPathCanvasOverlays.isEmpty()) {
                System.out.println("Soft refresh");
                for (final PathCanvasOverlay r : this.replayPathCanvasOverlays) {
                    r.displayWindAlongPath = true;
                    this.timer.removeTimeListener(r);
                    r.setTimer(null);
                    r.setVisible(true);
                    r.redraw(true);
                }
                this.legendCanvasOverlay.setVisible(true);
                this.legendCanvasOverlay.redraw(true);
                if (this.windFieldCanvasOverlay != null) {
                    this.windFieldCanvasOverlay.setVisible(false);
                }
                if (this.windGridCanvasOverlay != null) {
                    this.windGridCanvasOverlay.setVisible(false);
                }
                if (this.windLineCanvasOverlay != null) {
                    this.windLineCanvasOverlay.setVisible(false);
                }
            } else {
                this.generatePath(windPatternDisplay, true, boatClassIndex);
            }
        }
    }

    private void refreshReplayView(final WindPatternDisplay windPatternDisplay, final int boatClassIndex, final boolean force) {
        // removeOverlays();
        if (force) {
            this.generatePath(windPatternDisplay, false, boatClassIndex);
        } else {

            if (this.replayPathCanvasOverlays != null && !this.replayPathCanvasOverlays.isEmpty()) {
                System.out.println("Soft refresh");
                for (final PathCanvasOverlay r : this.replayPathCanvasOverlays) {
                    r.displayWindAlongPath = false;
                    r.setTimer(this.timer);
                    this.timer.addTimeListener(r);
                    r.setVisible(true);
                    r.redraw(true);
                }
                this.legendCanvasOverlay.setVisible(true);
                this.legendCanvasOverlay.redraw(true);
                if (this.windFieldCanvasOverlay != null) {
                    this.windFieldCanvasOverlay.setVisible(true);
                }
                if (this.windGridCanvasOverlay != null) {
                    this.windGridCanvasOverlay.setVisible(true);
                }
                if (this.windLineCanvasOverlay != null) {
                    this.windLineCanvasOverlay.setVisible(true);
                }
            } else {
                this.generatePath(windPatternDisplay, false, boatClassIndex);
            }
        }
    }

    private void refreshWindDisplayView(final WindPatternDisplay windPatternDisplay, final boolean force) {

        if (force) {
            // removeOverlays();
            this.windParams.setDefaultTimeSettings();
            this.generateWindField(windPatternDisplay, true);
            // timeListeners.clear();
            // timeListeners.add(windFieldCanvasOverlay);
        } else {

            if (this.replayPathCanvasOverlays != null && !this.replayPathCanvasOverlays.isEmpty()) {
                System.out.println("Soft refresh");
                for (final PathCanvasOverlay r : this.replayPathCanvasOverlays) {
                    r.setVisible(false);
                }
                this.legendCanvasOverlay.setVisible(false);
                if (this.windFieldCanvasOverlay != null) {
                    this.windFieldCanvasOverlay.setVisible(true);
                    this.windFieldCanvasOverlay.redraw(true);
                }
                if (this.windGridCanvasOverlay != null) {
                    this.windGridCanvasOverlay.setVisible(true);
                    this.windGridCanvasOverlay.redraw(true);
                }
                if (this.windLineCanvasOverlay != null) {
                    this.windLineCanvasOverlay.setVisible(true);
                    this.windLineCanvasOverlay.redraw(true);
                }
            } else {
                this.windParams.setDefaultTimeSettings();
                this.generateWindField(windPatternDisplay, true);
            }
        }
    }

    public void refreshView(final ViewName name, final WindPatternDisplay windPatternDisplay, final int boatClassIndex, final boolean force) {
        if (!this.overlaysInitialized) {
            this.initializeOverlays();
        }
        if ((this.isCourseSet()) || (this.mode == SailingSimulatorUtil.measured)) {
            this.mapw.setDoubleClickZoom(true);
            this.raceCourseCanvasOverlay.setSelected(false);
            this.windParams.setKeepState(!force);
            if (force) {
                if (this.replayPathCanvasOverlays != null) {
                    this.removeOverlays();
                    this.timeListeners.clear();
                    this.replayPathCanvasOverlays.clear();
                }
            }
            switch (name) {
            case SUMMARY:
                this.refreshSummaryView(windPatternDisplay, boatClassIndex, force);
                break;
            case REPLAY:
                this.refreshReplayView(windPatternDisplay, boatClassIndex, force);
                break;
            case WINDDISPLAY:
                this.refreshWindDisplayView(windPatternDisplay, force);
                break;
            default:
                break;
            }
        } else {
            Window.alert("No course set, please initialize the course with Start-End input");
        }
    }

    @Override
    public void initializeData() {
        this.loadMapsAPI();
    }

    @Override
    public boolean isDataInitialized() {
        return this.dataInitialized;
    }

    @Override
    public void timeChanged(final Date date) {
        if (this.stop() == 0) {
            logger.info("Stopping the timer");
            this.timer.stop();
        }
    }

    @Override
    public int stop() {
        int value = 0;
        for (final TimeListenerWithStoppingCriteria t : this.timeListeners) {
            value += t.stop();
        }
        return value;
    }

    private static List<SimulatorWindDTO> identifyPath(final PathDTO gpsTrack, final PathDTO gpsPoly) {

        final List<SimulatorWindDTO> windDTOs = new ArrayList<SimulatorWindDTO>();

        final List<SimulatorWindDTO> gpsTrackWindDTOs = gpsTrack.getMatrix();
        final List<SimulatorWindDTO> gpsPolyWindDTOs = gpsPoly.getMatrix();

        final int countOfGpsPolyWindDTOs = gpsPolyWindDTOs.size();
        if (countOfGpsPolyWindDTOs == 0 || countOfGpsPolyWindDTOs == 1) {
            return null;
        }

        final SimulatorWindDTO startWindDTO = gpsPolyWindDTOs.get(0);
        final SimulatorWindDTO endWindDTO = gpsPolyWindDTOs.get(countOfGpsPolyWindDTOs - 1);

        final int startIndex = getIndexOfClosest(gpsTrackWindDTOs, startWindDTO);
        // System.err.println("BBBB: startIndex = " + startIndex);
        final int endIndex = getIndexOfClosest(gpsTrackWindDTOs, endWindDTO);
        // System.err.println("BBBB: endIndex = " + endIndex);

        for (int index = startIndex; index <= endIndex; index++) {
            windDTOs.add(gpsTrackWindDTOs.get(index));
        }

        return windDTOs;
    }

    private static int getIndexOfClosest(final List<SimulatorWindDTO> items, final SimulatorWindDTO item) {
        final int count = items.size();

        final List<Double> diff_lat = new ArrayList<Double>();
        final List<Double> diff_lng = new ArrayList<Double>();
        final List<Long> diff_timepoint = new ArrayList<Long>();

        for (int index = 0; index < count; index++) {
            diff_lat.add(Math.abs(items.get(index).position.latDeg - item.position.latDeg));
            diff_lng.add(Math.abs(items.get(index).position.lngDeg - item.position.lngDeg));
            diff_timepoint.add(Math.abs(items.get(index).timepoint - item.timepoint));
        }

        final double min_diff_lat = Collections.min(diff_lat);
        final double min_max_diff_lat = min_diff_lat + Collections.max(diff_lat);

        final double min_diff_lng = Collections.min(diff_lng);
        final double min_max_diff_lng = min_diff_lng + Collections.max(diff_lng);

        final long min_diff_timepoint = Collections.min(diff_timepoint);
        final double min_max_diff_timepoint = min_diff_timepoint + Collections.max(diff_timepoint);

        final List<Double> norm_diff_lat = new ArrayList<Double>();
        final List<Double> norm_diff_lng = new ArrayList<Double>();
        final List<Double> norm_diff_timepoint = new ArrayList<Double>();

        for (int index = 0; index < count; index++) {
            norm_diff_lat.add((diff_lat.get(index) - min_diff_lat) / min_max_diff_lat);
            norm_diff_lng.add((diff_lng.get(index) - min_diff_lng) / min_max_diff_lng);
            norm_diff_timepoint.add((diff_timepoint.get(index) - min_diff_timepoint) / min_max_diff_timepoint);
        }

        final List<Double> deltas = new ArrayList<Double>();

        for (int index = 0; index < count; index++) {
            deltas.add(Math.sqrt(Math.pow(norm_diff_lat.get(index), 2) + Math.pow(norm_diff_lng.get(index), 2) + Math.pow(norm_diff_timepoint.get(index), 2)));
        }

        int result = 0;
        double min = deltas.get(0);

        for (int index = 0; index < count; index++) {
            if (deltas.get(index) < min) {
                result = index;
                min = deltas.get(index);
            }
        }

        return result;
    }

    private PathPolyline createPathPolyline(final List<SimulatorWindDTO> pathPoints) {

        final int noOfPathPoints = pathPoints.size();
        SimulatorWindDTO currentPathPoint = null;
        final List<LatLng> points = new ArrayList<LatLng>();

        for (int index = 0; index < noOfPathPoints; index++) {
            currentPathPoint = pathPoints.get(index);
            if (index == 0 || index == noOfPathPoints - 1 || currentPathPoint.isTurn) {
                points.add(LatLng.newInstance(currentPathPoint.position.latDeg, currentPathPoint.position.lngDeg));
            }
        }

        final int boatClassID = 3; // 49er STG

        return new PathPolyline(points.toArray(new LatLng[0]), boatClassID, this.errorReporter, pathPoints, this.simulatorSvc, this.mapw, this);
    }

    @SuppressWarnings("unused")
    private PathPolyline createPathPolyline(final PathDTO pathDTO) {

        return this.createPathPolyline(pathDTO.getMatrix());
    }

    public void addLegendOverlayForPathPolyline(final long totalTimeMilliseconds) {

        final PathCanvasOverlay overlay = new PathCanvasOverlay("Polyline", totalTimeMilliseconds);
        overlay.pathColor = PathPolyline.DEFAULT_COLOR;

        this.legendCanvasOverlay.addPathOverlay(overlay);
    }

    public void redrawLegendCanvasOverlay() {
        this.legendCanvasOverlay.setVisible(true);
        this.legendCanvasOverlay.redraw(true);
    }

}<|MERGE_RESOLUTION|>--- conflicted
+++ resolved
@@ -140,12 +140,6 @@
                 pathName = paths[index].name;
                 color = colorPalette.getColor(paths.length - 1 - index);
 
-<<<<<<< HEAD
-                // TODO: "GPS Poly" has wrong wind information => fix douglas-peucker "approximate", or refer to "GPS Track"
-                if (pathName.equals("GPS Poly")) {
-                    // pathPolyline = createPathPolyline(currentPath, simulatorSvc, mapw);
-                    createPathPolyline(currentPath, errorReporter, simulatorSvc, mapw);
-=======
                 if (pathName.equals("GPS Track")) {
                     gpsTrack = currentPath;
                 }
@@ -156,7 +150,6 @@
                 if (firstTime && gpsTrack != null && gpsPoly != null) {
                     createPathPolyline(identifyPath(gpsTrack, gpsPoly));
                     firstTime = false;
->>>>>>> 7173d832
                 }
 
 
