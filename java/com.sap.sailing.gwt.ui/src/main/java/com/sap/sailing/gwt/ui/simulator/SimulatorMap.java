package com.sap.sailing.gwt.ui.simulator;

import java.util.ArrayList;
import java.util.Date;
import java.util.LinkedList;
import java.util.List;
import java.util.logging.Logger;

import com.google.gwt.core.client.GWT;
import com.google.gwt.core.client.Scheduler;
import com.google.gwt.event.logical.shared.ResizeEvent;
import com.google.gwt.event.logical.shared.ResizeHandler;
import com.google.gwt.maps.client.LoadApi;
import com.google.gwt.maps.client.LoadApi.LoadLibrary;
import com.google.gwt.maps.client.MapOptions;
import com.google.gwt.maps.client.MapWidget;
import com.google.gwt.maps.client.base.LatLng;
import com.google.gwt.maps.client.controls.ControlPosition;
import com.google.gwt.maps.client.controls.MapTypeStyle;
import com.google.gwt.maps.client.controls.PanControlOptions;
import com.google.gwt.maps.client.controls.ScaleControlOptions;
import com.google.gwt.maps.client.controls.ZoomControlOptions;
import com.google.gwt.maps.client.events.bounds.BoundsChangeMapEvent;
import com.google.gwt.maps.client.events.bounds.BoundsChangeMapHandler;
import com.google.gwt.maps.client.events.click.ClickMapEvent;
import com.google.gwt.maps.client.events.click.ClickMapHandler;
import com.google.gwt.maps.client.events.idle.IdleMapEvent;
import com.google.gwt.maps.client.events.idle.IdleMapHandler;
import com.google.gwt.maps.client.maptypes.MapTypeStyleElementType;
import com.google.gwt.maps.client.maptypes.MapTypeStyleFeatureType;
import com.google.gwt.maps.client.maptypes.MapTypeStyler;
import com.google.gwt.maps.client.overlays.Circle;
import com.google.gwt.maps.client.overlays.CircleOptions;
import com.google.gwt.maps.client.overlays.Polyline;
import com.google.gwt.user.client.Window;
import com.google.gwt.user.client.rpc.AsyncCallback;
import com.google.gwt.user.client.ui.AbsolutePanel;
import com.sap.sailing.domain.common.dto.PositionDTO;
import com.sap.sailing.domain.common.impl.RGBColor;
import com.sap.sailing.gwt.ui.client.ErrorReporter;
import com.sap.sailing.gwt.ui.client.RequiresDataInitialization;
import com.sap.sailing.gwt.ui.client.SimulatorServiceAsync;
import com.sap.sailing.gwt.ui.client.StringMessages;
import com.sap.sailing.gwt.ui.client.TimePanel;
import com.sap.sailing.gwt.ui.client.TimePanelSettings;
import com.sap.sailing.gwt.ui.shared.PathDTO;
import com.sap.sailing.gwt.ui.shared.SimulatorResultsDTO;
import com.sap.sailing.gwt.ui.shared.SimulatorUISelectionDTO;
import com.sap.sailing.gwt.ui.shared.WindFieldDTO;
import com.sap.sailing.gwt.ui.shared.WindFieldGenParamsDTO;
import com.sap.sailing.gwt.ui.shared.racemap.GoogleMapAPIKey;
import com.sap.sailing.gwt.ui.shared.racemap.GoogleMapStyleHelper;
import com.sap.sailing.gwt.ui.simulator.util.ColorPalette;
import com.sap.sailing.gwt.ui.simulator.util.ColorPaletteGenerator;
import com.sap.sailing.gwt.ui.simulator.util.SimulatorResources;
import com.sap.sailing.gwt.ui.simulator.windpattern.WindPatternDisplay;
import com.sap.sailing.simulator.util.SailingSimulatorConstants;
import com.sap.sse.gwt.client.controls.busyindicator.SimpleBusyIndicator;
import com.sap.sse.gwt.client.player.Timer;

/**
 * This class implements simulation visualization using overlays on top of a Google maps widget
 * 
 * @author Christopher Ronnewinkel (D036654)
 *
 */
public class SimulatorMap extends AbsolutePanel implements RequiresDataInitialization, TimeListenerWithStoppingCriteria {
	
    private static SimulatorResources resources = GWT.create(SimulatorResources.class);

    private MapWidget map;
    private boolean mapPan = false;
    private boolean dataInitialized;
    private boolean overlaysInitialized;
    private WindFieldGenParamsDTO windParams;

    // the canvas overlays
    private WindLineGuidesCanvasOverlay windLineGuidesCanvasOverlay;
    private WindFieldCanvasOverlay windFieldCanvasOverlay;
    private WindGridCanvasOverlay windGridCanvasOverlay;
    private WindLineCanvasOverlay windLineCanvasOverlay;

    private RegattaAreaCanvasOverlay regattaAreaCanvasOverlay;
    private WindStreamletsCanvasOverlay windStreamletsCanvasOverlay;
    private ImageCanvasOverlay windRoseCanvasOverlay;
    private ImageCanvasOverlay windNeedleCanvasOverlay;
    private List<PathCanvasOverlay> replayPathCanvasOverlays;

    private RaceCourseCanvasOverlay raceCourseCanvasOverlay;
    private PathLegendCanvasOverlay legendCanvasOverlay;
    
    private List<TimeListenerWithStoppingCriteria> timeListeners;
    private SimulatorServiceAsync simulatorService;
    private StringMessages stringMessages;
    private ErrorReporter errorReporter;
    private Timer timer;
    private TimePanel<TimePanelSettings> timePanel;
    private SimpleBusyIndicator busyIndicator;
    private char mode;
    private ColorPalette colorPalette;
    private int xRes;
    private int yRes;
    private int border;
    private StreamletParameters streamletPars;
    private boolean warningAlreadyShown = false;
    private SimulatorMainPanel parent = null;
    private PathPolyline pathPolyline = null;
    private static Logger LOGGER = Logger.getLogger(SimulatorMap.class.getName());
    private static boolean SHOW_ONLY_PATH_POLYLINE = false;
    private char raceCourseDirection; 

    public enum ViewName {
        SUMMARY, REPLAY, WINDDISPLAY
    }

    private class ResultManager implements AsyncCallback<SimulatorResultsDTO> {
        private boolean summaryView;

        public ResultManager(boolean summaryView) {
            this.summaryView = summaryView;
        }

        @Override
        public void onFailure(Throwable message) {
            errorReporter.reportError("Failed servlet call to SimulatorService\n" + message.getMessage());
        }

        @Override
        public void onSuccess(SimulatorResultsDTO result) {

            String notificationMessage = result.getNotificationMessage();
            if (notificationMessage != "" && notificationMessage.length() != 0 && warningAlreadyShown == false) {
                errorReporter.reportError(notificationMessage, true);
                warningAlreadyShown = true;
            }

            PathDTO[] paths = result.getPaths();

            LOGGER.info("Number of Paths : " + paths.length);
            long startTime = paths[0].getPoints().get(0).timepoint;
            long maxDurationTime = 0;

            if (mode == SailingSimulatorConstants.ModeMeasured) {
                PositionDTO pos1 = result.getRaceCourse().coursePositions.waypointPositions.get(0);
                PositionDTO pos2 = result.getRaceCourse().coursePositions.waypointPositions.get(1);
                
                raceCourseCanvasOverlay.setStartEndPoint(LatLng.newInstance(pos1.latDeg, pos1.lngDeg), LatLng.newInstance(pos2.latDeg, pos2.lngDeg));
            }

            raceCourseCanvasOverlay.draw();
            removeOverlays();
            // pathCanvasOverlays.clear();
            replayPathCanvasOverlays.clear();
            colorPalette.reset();

            PathDTO currentPath = null;
            //String color = null;
            String pathName = null;
            int noOfPaths = paths.length;

            for (int index = 0; index < noOfPaths; ++index) {

                currentPath = paths[index];
                pathName = currentPath.getName();
                //color = colorPalette.getColor(noOfPaths - 1 - index);

                if (pathName.equals("Polyline")) {
                    pathPolyline = createPathPolyline(currentPath);
                } else if (pathName.equals("GPS Poly")) {
                    continue;
                }
                else {

                    /* TODO Revisit for now creating a WindFieldDTO from the path */
                    WindFieldDTO pathWindDTO = new WindFieldDTO();
                    pathWindDTO.setMatrix(currentPath.getPoints());

                    ReplayPathCanvasOverlay replayPathCanvasOverlay = new ReplayPathCanvasOverlay(map, SimulatorMapOverlaysZIndexes.PATH_ZINDEX, 
                            pathName.split("#")[1], timer, windParams);
                    replayPathCanvasOverlays.add(replayPathCanvasOverlay);
                    replayPathCanvasOverlay.setPathColor(colorPalette.getColor(Integer.parseInt(pathName.split("#")[0])-1));

                    if (summaryView) {
                        replayPathCanvasOverlay.displayWindAlongPath = true;
                        timer.removeTimeListener(replayPathCanvasOverlay);
                        replayPathCanvasOverlay.setTimer(null);
                    }

                    if (SHOW_ONLY_PATH_POLYLINE == false) {
                        replayPathCanvasOverlay.addToMap();
                    }

                    replayPathCanvasOverlay.setWindField(pathWindDTO);
                    replayPathCanvasOverlay.setRaceCourse(raceCourseCanvasOverlay.getStartPoint(), raceCourseCanvasOverlay.getEndPoint());
                    /*if (index == 0) {
                    	legendCanvasOverlay.setCurrent(result.getWindField().curSpeed,result.getWindField().curBearing);
                    } else {
                    	legendCanvasOverlay.setCurrent(-1.0,0.0);
                    }*/
                    if (SHOW_ONLY_PATH_POLYLINE == false) {
                        replayPathCanvasOverlay.draw();
                    }
                    legendCanvasOverlay.setPathOverlays(replayPathCanvasOverlays);

                    long tmpDurationTime = currentPath.getPathTime();
                    if (tmpDurationTime > maxDurationTime) {
                        maxDurationTime = tmpDurationTime;
                    }
                }
            }
            
        	legendCanvasOverlay.setCurrent(result.getWindField().curSpeed,result.getWindField().curBearing);

            if (timePanel != null) {
            	Date endDate = new Date(startTime + maxDurationTime);
                timePanel.setMinMax(new Date(startTime), endDate, true);
                timePanel.resetTimeSlider();
                timePanel.timeChanged(windParams.getStartTime(), null);
                if (windParams.isShowStreamlets2()) {
                	windStreamletsCanvasOverlay.setEndDate(endDate);
                }
            }

            /**
             * Now we always get the wind field
             */
            WindFieldDTO windFieldDTO = result.getWindField();
            //LOGGER.info("Number of windDTO : " + windFieldDTO.getMatrix().size());

            if (windParams.isShowGrid()) {
                windGridCanvasOverlay.addToMap();
            }
            if (windParams.isShowLines()) {
                windLineCanvasOverlay.addToMap();
            }
            if (windParams.isShowArrows()) {
                windFieldCanvasOverlay.addToMap();
            }
            if (windParams.isShowStreamlets()) {
                windLineGuidesCanvasOverlay.addToMap();
            }
            if (windParams.isShowStreamlets2()) {
                windStreamletsCanvasOverlay.addToMap();
            }

            refreshWindFieldOverlay(windFieldDTO);

            timeListeners.clear();

            if (windParams.isShowArrows()) {
                timeListeners.add(windFieldCanvasOverlay);
            }
            if (windParams.isShowStreamlets()) {
                timeListeners.add(windLineGuidesCanvasOverlay);
            }
            if (windParams.isShowStreamlets2()) {
                timeListeners.add(windStreamletsCanvasOverlay);
            }
            if (windParams.isShowGrid()) {
                timeListeners.add(windGridCanvasOverlay);
            }
            if (windParams.isShowLines()) {
                timeListeners.add(windLineCanvasOverlay);
            }
            for (int i = 0; i < replayPathCanvasOverlays.size(); ++i) {
                timeListeners.add(replayPathCanvasOverlays.get(i));
            }

            if (summaryView) {
                if (windFieldCanvasOverlay != null) {
                    windFieldCanvasOverlay.setVisible(false);
                }
                if (windLineGuidesCanvasOverlay != null) {
                    windLineGuidesCanvasOverlay.setVisible(false);
                }
                if (windGridCanvasOverlay != null) {
                    windGridCanvasOverlay.setVisible(false);
                }
                if (windLineCanvasOverlay != null) {
                    windLineCanvasOverlay.setVisible(false);
                }
                if (windStreamletsCanvasOverlay != null) {
                    windStreamletsCanvasOverlay.setVisible(false);
                }
            } else {
                if (windStreamletsCanvasOverlay != null) {
                    windStreamletsCanvasOverlay.setVisible(true);
                }
            }

            legendCanvasOverlay.addToMap();
            legendCanvasOverlay.setVisible(true);
            legendCanvasOverlay.draw();

            busyIndicator.setBusy(false);
        }

    }

<<<<<<< HEAD
    /*public SimulatorMap(SimulatorServiceAsync simulatorSvc, StringMessages stringMessages, ErrorReporter errorReporter, int xRes, int yRes, int border, StreamletParameters streamletPars, Timer timer,
            WindFieldGenParamsDTO windParams, SimpleBusyIndicator busyIndicator, char mode,
            SimulatorMainPanel parent) {
        this.simulatorService = simulatorSvc;
        this.stringMessages = stringMessages;
        this.errorReporter = errorReporter;
        this.xRes = xRes;
        this.yRes = yRes;
        this.border = border;
        this.timer = timer;
        this.timePanel = null;
        timer.addTimeListener(this);
        this.windParams = windParams;
        this.busyIndicator = busyIndicator;
        this.mode = mode;
        this.colorPalette = new ColorPaletteGenerator();
        this.dataInitialized = false;
        this.overlaysInitialized = false;
        this.windFieldCanvasOverlay = null;
        this.windLineGuidesCanvasOverlay = null;
        this.windGridCanvasOverlay = null;
        this.windLineCanvasOverlay = null;
        this.replayPathCanvasOverlays = null;
        this.raceCourseCanvasOverlay = null;
        this.timeListeners = new LinkedList<TimeListenerWithStoppingCriteria>();
        this.initializeData();
        this.parent = parent;    
    }*/

    public SimulatorMap(SimulatorServiceAsync simulatorSvc, StringMessages stringMessages, ErrorReporter errorReporter, int xRes, int yRes, int border, StreamletParameters streamletPars, Timer timer,
            TimePanel<TimePanelSettings> timePanel, WindFieldGenParamsDTO windParams, SimpleBusyIndicator busyIndicator, char mode, SimulatorMainPanel parent) {
=======
    public SimulatorMap(SimulatorServiceAsync simulatorSvc, StringMessages stringMessages, ErrorReporter errorReporter, int xRes, int yRes, int border, Timer timer,
            TimePanel<TimePanelSettings> timePanel, WindFieldGenParamsDTO windParams, SimpleBusyIndicator busyIndicator, char mode, SimulatorMainPanel parent, boolean showMapControls) {
>>>>>>> a55cb5c4
        this.simulatorService = simulatorSvc;
        this.stringMessages = stringMessages;
        this.errorReporter = errorReporter;
        this.xRes = xRes;
        this.yRes = yRes;
        this.border = border;
        this.streamletPars = streamletPars;
        this.timer = timer;
        this.timePanel = timePanel;
        timer.addTimeListener(this);
        this.windParams = windParams;
        this.busyIndicator = busyIndicator;
        this.mode = mode;
        this.colorPalette = new ColorPaletteGenerator();
        this.dataInitialized = false;
        this.overlaysInitialized = false;
        this.windFieldCanvasOverlay = null;
        this.windLineGuidesCanvasOverlay = null;
        this.windGridCanvasOverlay = null;
        this.windLineCanvasOverlay = null;
        this.replayPathCanvasOverlays = null;
        this.raceCourseCanvasOverlay = null;
        this.timeListeners = new LinkedList<TimeListenerWithStoppingCriteria>();
        this.initializeData(showMapControls);
        this.parent = parent;
    }

    private void loadMapsAPIV3() {
        boolean sensor = true;

        // load all the libs for use in the maps
        ArrayList<LoadLibrary> loadLibraries = new ArrayList<LoadApi.LoadLibrary>();
        loadLibraries.add(LoadLibrary.DRAWING);
        loadLibraries.add(LoadLibrary.GEOMETRY);

        Runnable onLoad = new Runnable() {
          @Override
          public void run() {
              MapOptions mapOptions = MapOptions.newInstance();
              mapOptions.setScrollWheel(true);
              mapOptions.setMapTypeControl(false);
              mapOptions.setPanControl(true);
              mapOptions.setScaleControl(true);
              mapOptions.setRotateControl(true);
              mapOptions.setStreetViewControl(false);
              
              MapTypeStyle[] mapTypeStyles;
              
              if (windParams.isShowStreamlets2()) {
              
            	  mapTypeStyles = new MapTypeStyle[11];

            	  // hide all transit lines including ferry lines
            	  mapTypeStyles[0] = GoogleMapStyleHelper.createHiddenStyle(MapTypeStyleFeatureType.TRANSIT);
            	  // hide points of interest
            	  mapTypeStyles[1] = GoogleMapStyleHelper.createHiddenStyle(MapTypeStyleFeatureType.POI);
            	  // simplify road display
            	  mapTypeStyles[2] = GoogleMapStyleHelper.createSimplifiedStyle(MapTypeStyleFeatureType.ROAD);
            	  // set water color
            	  mapTypeStyles[3] = GoogleMapStyleHelper.createColorStyle(MapTypeStyleFeatureType.WATER, new RGBColor(0, 136, 255), -50, -50);
            	  mapTypeStyles[4] = GoogleMapStyleHelper.createColorStyle(MapTypeStyleFeatureType.LANDSCAPE, new RGBColor(255, 255, 255), -100, -70);
            	  mapTypeStyles[5] = GoogleMapStyleHelper.createColorStyle(MapTypeStyleFeatureType.POI, new RGBColor(255, 255, 255), -100, -70);
            	  mapTypeStyles[6] = GoogleMapStyleHelper.createElementStyleOnlyLightness(MapTypeStyleFeatureType.ROAD, MapTypeStyleElementType.ALL, -40);

            	  MapTypeStyle mapStyle = MapTypeStyle.newInstance();
            	  mapStyle.setFeatureType(MapTypeStyleFeatureType.ADMINISTRATIVE);
            	  mapStyle.setElementType(MapTypeStyleElementType.LABELS__TEXT__FILL);
            	  MapTypeStyler[] typeStylers = new MapTypeStyler[1];
            	  typeStylers[0] = MapTypeStyler.newInvertLightnessStyler(true);
            	  mapStyle.setStylers(typeStylers);
            	  mapTypeStyles[7] = mapStyle;

            	  mapStyle = MapTypeStyle.newInstance();
            	  mapStyle.setFeatureType(MapTypeStyleFeatureType.ADMINISTRATIVE);
            	  mapStyle.setElementType(MapTypeStyleElementType.LABELS__TEXT__STROKE);
            	  typeStylers = new MapTypeStyler[1];
            	  typeStylers[0] = MapTypeStyler.newInvertLightnessStyler(true);
            	  mapStyle.setStylers(typeStylers);
            	  mapTypeStyles[8] = mapStyle;

            	  mapStyle = MapTypeStyle.newInstance();
            	  mapStyle.setFeatureType(MapTypeStyleFeatureType.ADMINISTRATIVE);
            	  mapStyle.setElementType(MapTypeStyleElementType.GEOMETRY__FILL);
            	  typeStylers = new MapTypeStyler[3];
              	  typeStylers[0] = MapTypeStyler.newHueStyler("#ffffff");
              	  typeStylers[1] = MapTypeStyler.newLightnessStyler(-70);
              	  typeStylers[2] = MapTypeStyler.newSaturationStyler(-100);              	  
            	  mapStyle.setStylers(typeStylers);
            	  mapTypeStyles[9] = mapStyle;
              
            	  mapStyle = MapTypeStyle.newInstance();
            	  mapStyle.setFeatureType(MapTypeStyleFeatureType.ADMINISTRATIVE);
            	  mapStyle.setElementType(MapTypeStyleElementType.GEOMETRY__STROKE);
            	  typeStylers = new MapTypeStyler[1];
              	  typeStylers[0] = MapTypeStyler.newLightnessStyler(-70);
            	  mapStyle.setStylers(typeStylers);
            	  mapTypeStyles[10] = mapStyle;

    		} else {
            	  
            	  mapTypeStyles = new MapTypeStyle[4];

            	  // hide all transit lines including ferry lines
            	  mapTypeStyles[0] = GoogleMapStyleHelper.createHiddenStyle(MapTypeStyleFeatureType.TRANSIT);
            	  // hide points of interest
            	  mapTypeStyles[1] = GoogleMapStyleHelper.createHiddenStyle(MapTypeStyleFeatureType.POI);
            	  // simplify road display
            	  mapTypeStyles[2] = GoogleMapStyleHelper.createSimplifiedStyle(MapTypeStyleFeatureType.ROAD);
            	  // set water color
            	  mapTypeStyles[3] = GoogleMapStyleHelper.createColorStyle(MapTypeStyleFeatureType.WATER, new RGBColor(0, 136, 255), -35, -34);

              }
              
              mapOptions.setMapTypeStyles(mapTypeStyles);
              
              ScaleControlOptions scaleControlOptions = ScaleControlOptions.newInstance();
              scaleControlOptions.setPosition(ControlPosition.BOTTOM_RIGHT);
              mapOptions.setScaleControlOptions(scaleControlOptions);

              ZoomControlOptions zoomControlOptions = ZoomControlOptions.newInstance();
              zoomControlOptions.setPosition(ControlPosition.TOP_RIGHT);
              mapOptions.setZoomControlOptions(zoomControlOptions);

              PanControlOptions panControlOptions = PanControlOptions.newInstance();
              panControlOptions.setPosition(ControlPosition.TOP_RIGHT);
              mapOptions.setPanControlOptions(panControlOptions);
              
              map = new MapWidget(mapOptions);

              map.setTitle(stringMessages.simulator() + " " + stringMessages.map());
              mapOptions.setDisableDoubleClickZoom(true);
              
              if (mode == SailingSimulatorConstants.ModeFreestyle) {
                  map.setZoom(14);                    
              } else if (mode == SailingSimulatorConstants.ModeEvent) {
                  map.setZoom(12);
              }

              add(map, 0, 0);
              map.setSize("100%", "100%");

              if (windParams.isShowStreamlets2()) {
            	  map.addBoundsChangeHandler(new BoundsChangeMapHandler() {
            		  @Override
            		  public void onEvent(BoundsChangeMapEvent event) {
            			  // improve browser performance by deferred scheduling of redraws
            			  Scheduler.get().scheduleDeferred(new Scheduler.ScheduledCommand() {
            				  public void execute() {
            					  if (windStreamletsCanvasOverlay.getSwarm() != null) {
            						  windStreamletsCanvasOverlay.getSwarm().onBoundsChanged();
            					  }
            				  }
            			  });
            		  }
            	  });
              }

              /*map.addZoomChangeHandler(new ZoomChangeMapHandler() {

            	  @Override
            	  public void onEvent(ZoomChangeMapEvent event) {
            		  // TODO Auto-generated method stub
            		  windRoseCanvasOverlay.removeFromMap();
            		  windNeedleCanvasOverlay.removeFromMap();					
            		  mapPan = true;
            	  }

              });

              map.addDragStartHandler(new DragStartMapHandler() {

            	  @Override
            	  public void onEvent(DragStartMapEvent event) {
            		  // TODO Auto-generated method stub
            		  windRoseCanvasOverlay.removeFromMap();
            		  windNeedleCanvasOverlay.removeFromMap();					
            	  }

              });        

              map.addDragEndHandler(new DragEndMapHandler() {

            	  @Override
            	  public void onEvent(DragEndMapEvent event) {
            		  // TODO Auto-generated method stub
            		  windRoseCanvasOverlay.addToMap();
            		  windNeedleCanvasOverlay.addToMap();									
            	  }

              });*/   

              map.addIdleHandler(new IdleMapHandler() {

            	  @Override
            	  public void onEvent(IdleMapEvent event) {
            		  // TODO Auto-generated method stub
            		  if (mapPan) {
            			  //System.out.println("Map Idle Event Handler.");
            			  getWindRoseCanvasOverlay().addToMap();
            			  getWindNeedleCanvasOverlay().addToMap();					
            			  mapPan = false;
            		  }
            	  }

              });

              initializeOverlays();
              
              dataInitialized = true;

              if (mode == SailingSimulatorConstants.ModeFreestyle) {
                    LatLng kiel = LatLng.newInstance(54.43450, 10.19559167); // regatta area for TV on Kieler Woche
                    // LatLng trave = LatLng.newInstance(54.007063, 10.838356); // in front of Timmendorfer Strand
                    map.setCenter(kiel);
              }
          }
        };

        LoadApi.go(onLoad, loadLibraries, sensor, "key="+GoogleMapAPIKey.V3_APIKey);  
    }

    private void initializeOverlays() {
        if (mode == SailingSimulatorConstants.ModeEvent) {
            if (regattaAreaCanvasOverlay == null) {
                regattaAreaCanvasOverlay = new RegattaAreaCanvasOverlay(map, SimulatorMapOverlaysZIndexes.REGATTA_AREA_ZINDEX, getMainPanel().getEvent(), this);
                regattaAreaCanvasOverlay.addToMap();
                
                int offsetLeft = 50;
                int offsetTop = 25;
                windRoseCanvasOverlay = new ImageCanvasOverlay(map, SimulatorMapOverlaysZIndexes.WIND_ROSE_ZINDEX, resources.windRoseBackground());
                windRoseCanvasOverlay.setOffset(offsetLeft, offsetTop);
                windRoseCanvasOverlay.addToMap();
                windNeedleCanvasOverlay = new ImageCanvasOverlay(map, SimulatorMapOverlaysZIndexes.WIND_ROSE_ZINDEX, resources.windRoseNeedle());
                windNeedleCanvasOverlay.setOffset(offsetLeft, offsetTop);                
                windNeedleCanvasOverlay.setBearing(180.0);
                windNeedleCanvasOverlay.addToMap();
            }
        }
    	
        raceCourseCanvasOverlay = new RaceCourseCanvasOverlay(map, SimulatorMapOverlaysZIndexes.RACE_COURSE_ZINDEX, mode);

        if (mode == SailingSimulatorConstants.ModeEvent) {
            regattaAreaCanvasOverlay.setRaceCourseCanvas(raceCourseCanvasOverlay);
        }

        if (windParams.isShowArrows()) {
            windFieldCanvasOverlay = new WindFieldCanvasOverlay(map, SimulatorMapOverlaysZIndexes.WINDFIELD_ZINDEX, timer, windParams);
        }
        if (windParams.isShowStreamlets()) {
            windLineGuidesCanvasOverlay = new WindLineGuidesCanvasOverlay(map, SimulatorMapOverlaysZIndexes.WINDSTREAMLETS_ZINDEX, timer, xRes);
        }
        if (windParams.isShowStreamlets2()) {
        	windStreamletsCanvasOverlay = new WindStreamletsCanvasOverlay(this, SimulatorMapOverlaysZIndexes.WINDFIELD_ZINDEX, timer, streamletPars, windParams);
        }
        if (windParams.isShowGrid()) {
            windGridCanvasOverlay = new WindGridCanvasOverlay(map, SimulatorMapOverlaysZIndexes.WINDGRID_ZINDEX, timer, xRes, yRes);
        }
        if (windParams.isShowLines()) {
            windLineCanvasOverlay = new WindLineCanvasOverlay(map, SimulatorMapOverlaysZIndexes.WINDLINE_ZINDEX, timer);
        }
        replayPathCanvasOverlays = new ArrayList<PathCanvasOverlay>();
        legendCanvasOverlay = new PathLegendCanvasOverlay(map, SimulatorMapOverlaysZIndexes.PATHLEGEND_ZINDEX, mode);

        Window.addResizeHandler(new ResizeHandler() {

            @Override
            public void onResize(ResizeEvent event) {
                regattaAreaCanvasOverlay.onResize();
                raceCourseCanvasOverlay.onResize();
                for (PathCanvasOverlay pathCanvas : replayPathCanvasOverlays) {
                    pathCanvas.onResize();
                }
                if (windFieldCanvasOverlay != null) {
                    windFieldCanvasOverlay.onResize();
                }
                if (windLineGuidesCanvasOverlay != null) {
                    windLineGuidesCanvasOverlay.onResize();
                }
                if (windGridCanvasOverlay != null) {
                    windGridCanvasOverlay.onResize();
                }
                if (windLineCanvasOverlay != null) {
                    windLineCanvasOverlay.onResize();
                }
                legendCanvasOverlay.onResize();
                timePanel.resetTimeSlider();
            }

        });

        overlaysInitialized = true;
    }

    public void generateWindField(final WindPatternDisplay windPatternDisplay, final boolean removeOverlays) {
        LOGGER.info("In generateWindField");
        if (windPatternDisplay == null) {
            errorReporter.reportError("Please select a valid wind pattern.");
            return;
        }
        
        if ((windStreamletsCanvasOverlay != null)&&(windStreamletsCanvasOverlay.isVisible())) {
        	windStreamletsCanvasOverlay.setVisible(false);
        }

        PositionDTO startPointDTO = new PositionDTO(raceCourseCanvasOverlay.getStartPoint().getLatitude(),
                raceCourseCanvasOverlay.getStartPoint().getLongitude());
        PositionDTO endPointDTO = new PositionDTO(raceCourseCanvasOverlay.getEndPoint().getLatitude(),
                raceCourseCanvasOverlay.getEndPoint().getLongitude());
        LOGGER.info("StartPoint:" + startPointDTO);
        windParams.setNorthWest(startPointDTO);
        windParams.setSouthEast(endPointDTO);
        windParams.setxRes(xRes);
        windParams.setyRes(yRes);
        windParams.setBorder(border);
        busyIndicator.setBusy(true);
        timer.pause();
        timer.setTime(windParams.getStartTime().getTime());

        simulatorService.getWindField(windParams, windPatternDisplay, new AsyncCallback<WindFieldDTO>() {
            @Override
            public void onFailure(Throwable message) {
                errorReporter.reportError("Failed servlet call to SimulatorService\n" + message.getMessage());
            }

            @Override
            public void onSuccess(WindFieldDTO wl) {
                if (removeOverlays) {
                    removeOverlays();
                }
                //LOGGER.info("Number of windDTO : " + wl.getMatrix().size());
                // Window.alert("Number of windDTO : " + wl.getMatrix().size());
                if (windParams.isShowGrid()) {
                    windGridCanvasOverlay.addToMap();
                }
                if (windParams.isShowLines()) {
                    windLineCanvasOverlay.addToMap();
                }
                if (windParams.isShowArrows()) {
                    windFieldCanvasOverlay.addToMap();
                }
                if (windParams.isShowStreamlets()) {
                    windLineGuidesCanvasOverlay.addToMap();
                }
                if (windParams.isShowStreamlets2()) {
                    windStreamletsCanvasOverlay.addToMap();
                }
                refreshWindFieldOverlay(wl);
                timeListeners.clear();
                if (windParams.isShowArrows()) {
                    timeListeners.add(windFieldCanvasOverlay);
                }
                if (windParams.isShowStreamlets()) {
                    timeListeners.add(windLineGuidesCanvasOverlay);
                }
                if (windParams.isShowStreamlets2()) {
                    timeListeners.add(windStreamletsCanvasOverlay);
                    windStreamletsCanvasOverlay.setVisible(true);
                }
                if (windParams.isShowGrid()) {
                    timeListeners.add(windGridCanvasOverlay);
                }
                if (windParams.isShowLines()) {
                    timeListeners.add(windLineCanvasOverlay);
                }
                timePanel.setMinMax(windParams.getStartTime(), windParams.getEndTime(), true);
                timePanel.resetTimeSlider();
                timePanel.timeChanged(windParams.getStartTime(), null);
                if (windParams.isShowStreamlets2()) {
                	windStreamletsCanvasOverlay.setEndDate(windParams.getEndTime());
                }

                busyIndicator.setBusy(false);
            }
        });
    }

    private void refreshWindFieldOverlay(WindFieldDTO windFieldDTO) {
        if (this.windStreamletsCanvasOverlay != null) {
            this.windStreamletsCanvasOverlay.setWindField(windFieldDTO);
        }
        if (this.windFieldCanvasOverlay != null) {
            this.windFieldCanvasOverlay.setWindField(windFieldDTO);
        }
        if (this.windLineGuidesCanvasOverlay != null) {
            this.windLineGuidesCanvasOverlay.setWindField(windFieldDTO);
        }
        if (this.windGridCanvasOverlay != null) {
            this.windGridCanvasOverlay.setWindField(windFieldDTO);
        }

        if (this.windLineCanvasOverlay != null) {
            this.windLineCanvasOverlay.setWindLinesDTO(windFieldDTO.getWindLinesDTO());
            if (this.windGridCanvasOverlay != null) {
                this.windLineCanvasOverlay.setGridCorners(this.windGridCanvasOverlay.getGridCorners());
            }
        }

        if (this.windParams.isShowArrows()) {
            this.windFieldCanvasOverlay.draw();
        }
        if (this.windParams.isShowStreamlets()) {
            this.windLineGuidesCanvasOverlay.draw();
        }
        if (this.windParams.isShowGrid()) {
            this.windGridCanvasOverlay.draw();
        }
        if (this.windParams.isShowLines()) {
            this.windLineCanvasOverlay.draw();
        }
    }

    private void generatePath(final WindPatternDisplay windPatternDisplay, boolean summaryView, final SimulatorUISelectionDTO selection) {
        LOGGER.info("In generatePath");

        if (windPatternDisplay == null) {
            errorReporter.reportError("Please select a valid wind pattern.");
            return;
        }

        if ((windStreamletsCanvasOverlay != null)&&(windStreamletsCanvasOverlay.isVisible())) {
        	windStreamletsCanvasOverlay.setVisible(false);
        }

        if (mode != SailingSimulatorConstants.ModeMeasured) {
            PositionDTO startPointDTO = new PositionDTO(raceCourseCanvasOverlay.getStartPoint().getLatitude(), 
                    raceCourseCanvasOverlay.getStartPoint().getLongitude());
            windParams.setNorthWest(startPointDTO);

            PositionDTO endPointDTO = new PositionDTO(raceCourseCanvasOverlay.getEndPoint().getLatitude(), 
                    raceCourseCanvasOverlay.getEndPoint().getLongitude());
            windParams.setSouthEast(endPointDTO);
        }

        windParams.setxRes(xRes);
        windParams.setyRes(yRes);
        windParams.setBorder(border);

        busyIndicator.setBusy(true);
        timer.pause();
        timer.setTime(windParams.getStartTime().getTime());

        simulatorService.getSimulatorResults(mode, raceCourseDirection, windParams, windPatternDisplay, true, selection, new ResultManager(summaryView));

    }

    private boolean isCourseSet() {
        return this.raceCourseCanvasOverlay.isCourseSet();
    }

    public void reset() {
        if (!overlaysInitialized) {
            initializeOverlays();
        } else {
            removeOverlays();
        }
//        map.setDoubleClickZoom(false);
        raceCourseCanvasOverlay.setSelected(true);
        // raceCourseCanvasOverlay.setVisible(true);
        raceCourseCanvasOverlay.reset();
        raceCourseCanvasOverlay.draw();
    }

    public void removeOverlays() {
        if (overlaysInitialized) {
            int num = 0; // tracking for debugging only
            if (windFieldCanvasOverlay != null) {
                windFieldCanvasOverlay.removeFromMap();
                num++;
            }
            if (windLineGuidesCanvasOverlay != null) {
                windLineGuidesCanvasOverlay.removeFromMap();
                num++;
            }
            if (windStreamletsCanvasOverlay != null) {
                windStreamletsCanvasOverlay.removeFromMap();
                num++;
            }
            if (windGridCanvasOverlay != null) {
                windGridCanvasOverlay.removeFromMap();
                num++;
            }
            if (windLineCanvasOverlay != null) {
                windLineCanvasOverlay.removeFromMap();
                num++;
            }

            for (int i = 0; i < replayPathCanvasOverlays.size(); ++i) {
                replayPathCanvasOverlays.get(i).removeFromMap();
                num++;
            }
            legendCanvasOverlay.removeFromMap();
            LOGGER.info("Removed " + num + " overlays");
        }
    }

    private void refreshSummaryView(WindPatternDisplay windPatternDisplay, SimulatorUISelectionDTO selection, boolean force) {
        // removeOverlays();
        if (force) {
            generatePath(windPatternDisplay, true, selection);
        } else {
            if (replayPathCanvasOverlays != null && !replayPathCanvasOverlays.isEmpty()) {
            	LOGGER.info("Soft refresh");
                for (PathCanvasOverlay pathCanvasOverlay : replayPathCanvasOverlays) {
                    pathCanvasOverlay.displayWindAlongPath = true;
                    timer.removeTimeListener(pathCanvasOverlay);
                    timeListeners.remove(pathCanvasOverlay);
                    pathCanvasOverlay.setTimer(null);
                    pathCanvasOverlay.setVisible(true);
                    pathCanvasOverlay.draw();
                }
                legendCanvasOverlay.setVisible(true);
                legendCanvasOverlay.draw();
                if (windFieldCanvasOverlay != null) {
                    windFieldCanvasOverlay.setVisible(false);
                }
                if (windStreamletsCanvasOverlay != null) {
                    windStreamletsCanvasOverlay.setVisible(false);
                }
                if (windLineGuidesCanvasOverlay != null) {
                    windLineGuidesCanvasOverlay.setVisible(false);
                }
                if (windGridCanvasOverlay != null) {
                    windGridCanvasOverlay.setVisible(false);
                }
                if (windLineCanvasOverlay != null) {
                    windLineCanvasOverlay.setVisible(false);
                }
            } else {
                generatePath(windPatternDisplay, true, selection);
            }
        }
    }

    private void refreshReplayView(WindPatternDisplay windPatternDisplay, SimulatorUISelectionDTO selection, boolean force) {
        // removeOverlays();
        if (force) {
            generatePath(windPatternDisplay, false, selection);
        } else {

            if (replayPathCanvasOverlays != null && !replayPathCanvasOverlays.isEmpty()) {
            	LOGGER.info("Soft refresh");
                timePanel.resetTimeSlider();
                for (PathCanvasOverlay pathCanvasOverlay : replayPathCanvasOverlays) {
                    pathCanvasOverlay.displayWindAlongPath = false;
                    pathCanvasOverlay.setTimer(timer);
                    timer.addTimeListener(pathCanvasOverlay);
                    if (!timeListeners.contains(pathCanvasOverlay)) {
                    	timeListeners.add(pathCanvasOverlay);
                    }
                    pathCanvasOverlay.setVisible(true);
                    pathCanvasOverlay.draw();
                }
                legendCanvasOverlay.setVisible(true);
                legendCanvasOverlay.draw();
                if (windFieldCanvasOverlay != null) {
                    windFieldCanvasOverlay.setVisible(true);
                }
                if (windLineGuidesCanvasOverlay != null) {
                    windLineGuidesCanvasOverlay.setVisible(true);
                }
                if ((windStreamletsCanvasOverlay != null)&&(!windStreamletsCanvasOverlay.isVisible())) {
                    windStreamletsCanvasOverlay.setVisible(true);
                }
                if (windGridCanvasOverlay != null) {
                    windGridCanvasOverlay.setVisible(true);
                }
                if (windLineCanvasOverlay != null) {
                    windLineCanvasOverlay.setVisible(true);
                }
            } else {
                generatePath(windPatternDisplay, false, selection);
            }
        }
    }
    
    private void refreshWindDisplayView(WindPatternDisplay windPatternDisplay, boolean force) {

        if (force) {
            // removeOverlays();
            parent.setDefaultTimeSettings();
            generateWindField(windPatternDisplay, true);
            // timeListeners.clear();
            // timeListeners.add(windFieldCanvasOverlay);
        } else {

            if (replayPathCanvasOverlays != null && !replayPathCanvasOverlays.isEmpty()) {
            	LOGGER.info("Soft refresh");
                timePanel.resetTimeSlider();
                for (PathCanvasOverlay r : replayPathCanvasOverlays) {
                    r.setVisible(false);
                    timer.removeTimeListener(r);
                    timeListeners.remove(r);
                }
                legendCanvasOverlay.setVisible(false);

                if (windFieldCanvasOverlay != null) {
                    windFieldCanvasOverlay.setVisible(true);
                    windFieldCanvasOverlay.draw();
                }
                if (windLineGuidesCanvasOverlay != null) {
                    windLineGuidesCanvasOverlay.setVisible(true);
                    windLineGuidesCanvasOverlay.draw();
                }
                if ((windStreamletsCanvasOverlay != null)&&(!windStreamletsCanvasOverlay.isVisible())) {
                    windStreamletsCanvasOverlay.setVisible(true);
                    //windStreamletsCanvasOverlay.draw();
                }
                if (windGridCanvasOverlay != null) {
                    windGridCanvasOverlay.setVisible(true);
                    windGridCanvasOverlay.draw();
                }
                if (windLineCanvasOverlay != null) {
                    windLineCanvasOverlay.setVisible(true);
                    windLineCanvasOverlay.draw();
                }

            } else {
                parent.setDefaultTimeSettings();
                generateWindField(windPatternDisplay, true);
            }
        }
    }

    public void clearOverlays() {
        if (replayPathCanvasOverlays != null) {
            removeOverlays();
            timeListeners.clear();
            replayPathCanvasOverlays.clear();
        }
    }
    
    public void refreshView(ViewName name, WindPatternDisplay windPatternDisplay, SimulatorUISelectionDTO selection, boolean force) {

        if (!overlaysInitialized) {
            initializeOverlays();
        }
        if ((isCourseSet()) || (mode == SailingSimulatorConstants.ModeMeasured)) {
//            map.setDoubleClickZoom(true);
            raceCourseCanvasOverlay.setSelected(false);
            windParams.setKeepState(!force);
            if (force) {
            	clearOverlays();
            }
            switch (name) {
            case SUMMARY:
                if ((windStreamletsCanvasOverlay != null)&&(windStreamletsCanvasOverlay.isVisible())) {
                	windStreamletsCanvasOverlay.setVisible(false);
                }
                refreshSummaryView(windPatternDisplay, selection, force);
                break;
            case REPLAY:
                refreshReplayView(windPatternDisplay, selection, force);
                break;
            case WINDDISPLAY:
                refreshWindDisplayView(windPatternDisplay, force);
                break;
            default:
                break;
            }

            if (mode == SailingSimulatorConstants.ModeMeasured && pathPolyline != null) {
                pathPolyline.setBoatClassID(selection.boatClassIndex);
            }

        } else {
            Window.alert("No course set, please initialize the course with Start-End input");
        }
    }

    @Override
    public void initializeData(boolean showMapControls) {
        loadMapsAPIV3();
    }

    @Override
    public boolean isDataInitialized() {
        return dataInitialized;
    }

    @Override
    public void timeChanged(Date newTime, Date oldTime) {
        if (shallStop()) {
            LOGGER.info("Stopping the timer");
            timer.pause();
        }
    }

    @Override
    public boolean shallStop() {
        boolean shallStop = false;
        for (TimeListenerWithStoppingCriteria t : timeListeners) {
            shallStop |= t.shallStop();
        }
        return shallStop;
    }

    private PathPolyline createPathPolyline(final PathDTO pathDTO) {
        SimulatorUISelectionDTO selection = new SimulatorUISelectionDTO(parent.getSelectedBoatClassIndex(), parent.getSelectedRaceIndex(),
                parent.getSelectedCompetitorIndex(), parent.getSelectedLegIndex());

        return PathPolyline.createPathPolyline(pathDTO.getPoints(), errorReporter, simulatorService, map, this, parent, selection);
    }

    public void addLegendOverlayForPathPolyline(long totalTimeMilliseconds) {
        PathCanvasOverlay pathCanvasOverlay = new PathCanvasOverlay(map, SimulatorMapOverlaysZIndexes.PATH_ZINDEX,
                PathPolyline.END_USER_NAME, totalTimeMilliseconds, PathPolyline.DEFAULT_COLOR);
        legendCanvasOverlay.addPathOverlay(pathCanvasOverlay);
    }

    public void redrawLegendCanvasOverlay() {
        legendCanvasOverlay.setVisible(true);
        if (SHOW_ONLY_PATH_POLYLINE == false) {
            legendCanvasOverlay.draw();
        }
    }

    private Polyline polyline = null;

    public void setPolyline(Polyline polyline) {
        this.polyline = polyline;
    }

    public void removePolyline() {
        if (pathPolyline != null) {
            polyline.setMap(null);
        }
    }

    public MapWidget getMap() {
    	return map;
    }
    
    public SimulatorMainPanel getMainPanel() {
    	return parent;
    }
    
    public void setRaceCourseDirection(char raceCourseDirection) {
    	clearOverlays();
    	this.raceCourseDirection = raceCourseDirection;
    	raceCourseCanvasOverlay.raceCourseDirection = raceCourseDirection;
    	regattaAreaCanvasOverlay.updateRaceCourse(0, 0);
        raceCourseCanvasOverlay.draw();
        windNeedleCanvasOverlay.draw();
    }

    public WindFieldGenParamsDTO getWindParams() {
        return windParams;
    }
    
    public RegattaAreaCanvasOverlay getRegattaAreaCanvasOverlay() {
    	return regattaAreaCanvasOverlay;
    }

    public ImageCanvasOverlay getWindRoseCanvasOverlay() {
    	return windRoseCanvasOverlay;
    }

    public ImageCanvasOverlay getWindNeedleCanvasOverlay() {
    	return windNeedleCanvasOverlay;
    }
    
    public RaceCourseCanvasOverlay getRaceCourseCanvasOverlay() {
    	return raceCourseCanvasOverlay;
    }
   
    public void drawCircleFromRadius(int regIdx, CourseAreaDescriptor courseArea) {
   	 
        CircleOptions circleOptions = CircleOptions.newInstance();
        circleOptions.setStrokeColor("white");
        circleOptions.setStrokeWeight(1);
        circleOptions.setStrokeOpacity(0.0);
        circleOptions.setFillColor("green");
        circleOptions.setFillOpacity(0.0);
        circleOptions.setCenter(courseArea.getCenterPos());
        Circle circle = Circle.newInstance(circleOptions);
        circle.setRadius(courseArea.getRadiusInMeters());
        
        final int regIdxFinal = regIdx;

        circle.addClickHandler(new ClickMapHandler() {
            public void onEvent(ClickMapEvent e) {
                //System.out.println("Click: "+currentCourseArea.getName());
                CourseAreaDescriptor newRegArea = regattaAreaCanvasOverlay.getVenue().getCourseAreas().get(regIdxFinal);

                if (newRegArea != regattaAreaCanvasOverlay.getCurrentCourseArea()) {
                	regattaAreaCanvasOverlay.setCurrentCourseArea(newRegArea);
                    clearOverlays();
                    getWindRoseCanvasOverlay().removeFromMap();
                    getWindNeedleCanvasOverlay().removeFromMap();
                    regattaAreaCanvasOverlay.updateRaceCourse(0, 0);
                    raceCourseCanvasOverlay.draw();
                }

                map.panTo(regattaAreaCanvasOverlay.getCurrentCourseArea().getCenterPos());
                mapPan = true;
				if (map.getZoom() < streamletPars.detailZoom) {
					map.setZoom(streamletPars.detailZoom);
				}
				
            }
        });
        
        circle.setMap(getMap());           
    }
}<|MERGE_RESOLUTION|>--- conflicted
+++ resolved
@@ -297,7 +297,6 @@
 
     }
 
-<<<<<<< HEAD
     /*public SimulatorMap(SimulatorServiceAsync simulatorSvc, StringMessages stringMessages, ErrorReporter errorReporter, int xRes, int yRes, int border, StreamletParameters streamletPars, Timer timer,
             WindFieldGenParamsDTO windParams, SimpleBusyIndicator busyIndicator, char mode,
             SimulatorMainPanel parent) {
@@ -328,11 +327,7 @@
     }*/
 
     public SimulatorMap(SimulatorServiceAsync simulatorSvc, StringMessages stringMessages, ErrorReporter errorReporter, int xRes, int yRes, int border, StreamletParameters streamletPars, Timer timer,
-            TimePanel<TimePanelSettings> timePanel, WindFieldGenParamsDTO windParams, SimpleBusyIndicator busyIndicator, char mode, SimulatorMainPanel parent) {
-=======
-    public SimulatorMap(SimulatorServiceAsync simulatorSvc, StringMessages stringMessages, ErrorReporter errorReporter, int xRes, int yRes, int border, Timer timer,
             TimePanel<TimePanelSettings> timePanel, WindFieldGenParamsDTO windParams, SimpleBusyIndicator busyIndicator, char mode, SimulatorMainPanel parent, boolean showMapControls) {
->>>>>>> a55cb5c4
         this.simulatorService = simulatorSvc;
         this.stringMessages = stringMessages;
         this.errorReporter = errorReporter;
