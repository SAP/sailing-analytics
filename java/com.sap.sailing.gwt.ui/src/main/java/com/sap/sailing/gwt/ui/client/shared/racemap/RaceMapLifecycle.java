--- conflicted
+++ resolved
@@ -22,13 +22,7 @@
     @Override
     public RaceMapSettingsDialogComponent getSettingsDialogComponent(RaceMapSettings settings) {
         return new RaceMapSettingsDialogComponent(settings, stringMessages,
-<<<<<<< HEAD
-                /* isSimulationEnabled: enable simulation because we don't know the boat class
-                 * here yet and therefore cannot reasonably judge whether polar data is
-                 * available; if in doubt, rather enable selecting it */ true, paywallResolver);
-=======
                 /* hasPolar */ true, paywallResolver);
->>>>>>> d140e415
     }
 
     @Override
