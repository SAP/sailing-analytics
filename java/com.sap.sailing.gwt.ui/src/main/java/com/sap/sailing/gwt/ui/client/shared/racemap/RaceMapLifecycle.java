package com.sap.sailing.gwt.ui.client.shared.racemap;

import com.sap.sailing.gwt.ui.client.StringMessages;
import com.sap.sse.gwt.client.shared.components.ComponentLifecycle;
import com.sap.sse.security.ui.client.premium.PaywallResolver;

/**
 * This lifecycle corresponds with the RaceMap
 *
 */
public class RaceMapLifecycle implements ComponentLifecycle<RaceMapSettings> {
    public static final String ID = "rm";

    private final StringMessages stringMessages;
    private final PaywallResolver paywallResolver;
    
    public RaceMapLifecycle(StringMessages stringMessages, PaywallResolver paywallResolver) {
        this.stringMessages = stringMessages;
        this.paywallResolver = paywallResolver;
    }
    
    @Override
    public RaceMapSettingsDialogComponent getSettingsDialogComponent(RaceMapSettings settings) {
        return new RaceMapSettingsDialogComponent(settings, stringMessages,
                /* isSimulationEnabled: enable simulation because we don't know the boat class
                 * here yet and therefore cannot reasonably judge whether polar data is
<<<<<<< HEAD
                 * available; if in doubt, rather enable selecting it */ true, /* hasPolar */ true);
=======
                 * available; if in doubt, rather enable selecting it */ true, paywallResolver);
>>>>>>> ea84128c
    }

    @Override
    public RaceMapSettings createDefaultSettings() {
        return new RaceMapSettings();
    }

    @Override
    public String getLocalizedShortName() {
        return stringMessages.map();
    }

    @Override
    public String getComponentId() {
        return ID;
    }

    @Override
    public boolean hasSettings() {
        return true;
    }

    @Override
    public RaceMapSettings extractUserSettings(RaceMapSettings settings) {
        RaceMapSettings defaultSettings = createDefaultSettings();
        return new RaceMapSettings(settings.getZoomSettings(), settings.getHelpLinesSettings(),
                settings.getTransparentHoverlines(), settings.getHoverlineStrokeWeight(),
                settings.getTailLengthInMilliseconds(), settings.isWindUp(), defaultSettings.getBuoyZoneRadius(),
                settings.isShowOnlySelectedCompetitors(), settings.isShowSelectedCompetitorsInfo(),
                settings.isShowWindStreamletColors(), settings.isShowWindStreamletOverlay(),
                settings.isShowSimulationOverlay(), settings.isShowMapControls(), settings.getManeuverTypesToShow(),
                settings.isShowDouglasPeuckerPoints(), settings.isShowEstimatedDuration(),
                settings.getStartCountDownFontSizeScaling(), settings.isShowManeuverLossVisualization(),
                settings.isShowSatelliteLayer());
    }

    @Override
    public RaceMapSettings extractDocumentSettings(RaceMapSettings settings) {
        RaceMapSettings defaultSettings = createDefaultSettings();
        return new RaceMapSettings(settings.getZoomSettings(), settings.getHelpLinesSettings(),
                settings.getTransparentHoverlines(), settings.getHoverlineStrokeWeight(),
                settings.getTailLengthInMilliseconds(), settings.isWindUp(), defaultSettings.getBuoyZoneRadius(),
                settings.isShowOnlySelectedCompetitors(), settings.isShowSelectedCompetitorsInfo(),
                settings.isShowWindStreamletColors(), settings.isShowWindStreamletOverlay(),
                settings.isShowSimulationOverlay(), settings.isShowMapControls(), settings.getManeuverTypesToShow(),
                settings.isShowDouglasPeuckerPoints(), settings.isShowEstimatedDuration(),
                settings.getStartCountDownFontSizeScaling(), settings.isShowManeuverLossVisualization(),
                settings.isShowSatelliteLayer());
    }
}<|MERGE_RESOLUTION|>--- conflicted
+++ resolved
@@ -24,11 +24,7 @@
         return new RaceMapSettingsDialogComponent(settings, stringMessages,
                 /* isSimulationEnabled: enable simulation because we don't know the boat class
                  * here yet and therefore cannot reasonably judge whether polar data is
-<<<<<<< HEAD
-                 * available; if in doubt, rather enable selecting it */ true, /* hasPolar */ true);
-=======
-                 * available; if in doubt, rather enable selecting it */ true, paywallResolver);
->>>>>>> ea84128c
+                 * available; if in doubt, rather enable selecting it */ true, /* hasPolar */ true, paywallResolver);
     }
 
     @Override
