--- conflicted
+++ resolved
@@ -64,10 +64,6 @@
             }
             rootPanel.add(groupAndFeedbackPanel);
         }
-<<<<<<< HEAD
-        loadRegattas();
-=======
->>>>>>> 3e347363
     }
 
     private void setHeader(final String groupNameParam, final boolean embedded) {
@@ -90,18 +86,5 @@
         header.getElement().getStyle().setWidth(100, Unit.PCT);
         return header;
     }
-<<<<<<< HEAD
-
-    @Override
-    public void loadRegattas() {
-        
-    }
-
-    @Override
-    public void reloadRegattas() {
-        
-    }
-=======
->>>>>>> 3e347363
     
 }