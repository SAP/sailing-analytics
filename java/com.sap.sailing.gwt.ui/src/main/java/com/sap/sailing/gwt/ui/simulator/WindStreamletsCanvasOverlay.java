--- conflicted
+++ resolved
@@ -220,7 +220,7 @@
         	if (isVisible) {
     			this.startStreamlets();
     			if (timer.getTime().compareTo(this.windParams.getStartTime()) != 0) {
-    				this.timeChanged(timer.getTime());
+    				this.timeChanged(timer.getTime(), null);
     			}
     			this.visible = isVisible;
         	} else {
@@ -258,152 +258,13 @@
     }
 
     private void clear() {
-<<<<<<< HEAD
         this.stopStreamlets();        
     }
 
     @Override
-    public void timeChanged(final Date date) {
-    	int step = (int)((date.getTime() - this.windParams.getStartTime().getTime()) / this.windParams.getTimeStep().getTime());
+    public void timeChanged(final Date newDate, Date oldDate) {
+    	int step = (int)((newDate.getTime() - this.windParams.getStartTime().getTime()) / this.windParams.getTimeStep().getTime());
     	this.setStreamletsStep(step);
-=======
-        canvas.getContext2d().clearRect(0.0 /*canvas.getAbsoluteLeft()*/, 0.0/*canvas.getAbsoluteTop()*/,
-                canvas.getCoordinateSpaceWidth(), canvas.getCoordinateSpaceHeight());
-        windFieldPoints.clear();
-    }
-
-    protected void drawWindField() {
-        if (timer != null) {
-            timeChanged(timer.getTime(), null);
-        } else {
-            drawWindField(windFieldDTO.getMatrix());
-        }
-    }
-
-    protected void drawScaledArrow(final SimulatorWindDTO windDTO, final double angle, final int index, final double pxLength, final boolean drawHead) {
-
-        final double aWidth = 1.0;
-        drawArrow(windDTO, angle, pxLength, aWidth, index, drawHead);
-
-    }
-
-    protected void drawWindField(final List<SimulatorWindDTO> windDTOList) {
-        final boolean drawHead = false;
-        clear();
-        final Context2d context2d = canvas.getContext2d();
-        context2d.setGlobalAlpha(0.4);
-
-        if (windDTOList != null && windDTOList.size() > 0) {
-            Iterator<SimulatorWindDTO> windDTOIter = windDTOList.iterator();
-            final SimulatorWindDTO w0 = windDTOIter.next();
-            final SimulatorWindDTO w1 = windDTOIter.next();
-            final LatLng pg0 = LatLng.newInstance(w0.position.latDeg, w0.position.lngDeg);
-            final LatLng pg1 = LatLng.newInstance(w1.position.latDeg, w1.position.lngDeg);
-            final Point px0 = mapProjection.fromLatLngToDivPixel(pg0);
-            final Point px1 = mapProjection.fromLatLngToDivPixel(pg1);
-            final double dx = px0.getX()-px1.getX();
-            final double dy = px0.getY()-px1.getY();
-            final double pxLength = Math.sqrt( dx*dx + dy*dy );
-            logger.fine("pxLength = "+pxLength);
-
-            windDTOIter = windDTOList.iterator();
-            int index = 0;
-            while (windDTOIter.hasNext()) {
-                SimulatorWindDTO windDTO = windDTOIter.next();
-                //System.out.println("wind angle: "+index+", "+windDTO.trueWindBearingDeg);
-                if (((index % xRes) > 0)&&((index % xRes) < (xRes-1))) {
-                    DegreeBearingImpl dbi = new DegreeBearingImpl(windDTO.trueWindBearingDeg);
-                    drawScaledArrow(windDTO, dbi.getRadians(), index, pxLength, drawHead);
-                }
-                index++;
-            }
-            final String title = "Wind Field at " + windDTOList.size() + " points.";
-            getCanvas().setTitle(title);
-        }
-    }
-
-    protected void drawArrow(final SimulatorWindDTO windDTO, final double angle, final double length, final double weight, final int index, final boolean drawHead) {
-        final String msg = "Wind @ P" + index + ": time : " + windDTO.timepoint + " speed: " + windDTO.trueWindSpeedInKnots + "knots "
-                + windDTO.trueWindBearingDeg;
-        logger.fine(msg);
-
-        final Context2d context2d = canvas.getContext2d();
-        context2d.setGlobalAlpha(0.2);
-
-        final PositionDTO position = windDTO.position;
-
-        final LatLng positionLatLng = LatLng.newInstance(position.latDeg, position.lngDeg);
-        final Point canvasPositionInPx = mapProjection.fromLatLngToDivPixel(positionLatLng);
-
-        final double x = canvasPositionInPx.getX() - getWidgetPosLeft();
-        final double y = canvasPositionInPx.getY() - getWidgetPosTop();
-
-        windFieldPoints.put(new ToolTip(x, y), windDTO);
-
-        final double dx = length * Math.sin(angle);
-        final double dy = -length * Math.cos(angle);
-
-        final double x1 = x + dx / 2;
-        final double y1 = y + dy / 2;
-
-        drawLine(x - dx / 2, y - dy / 2, x1, y1, weight, arrowColor);
-
-        final double theta = Math.atan2(-dy, dx);
-
-        final double hLength = Math.max(6.,6.+(10./(60.-10.))*Math.max(length-6.,0));
-        logger.finer("headlength: "+hLength+", arrowlength: "+length);
-
-        if (drawHead) {
-            drawHead(x1, y1, theta, hLength, weight);
-        }
-        //String text = "P" + index;// + NumberFormat.getFormat("0.00").format(windDTO.trueWindBearingDeg) + "�";
-        //drawPointWithText(x, y, text);
-        //drawPoint(x, y);
-        
-        context2d.setGlobalAlpha(0.4);
-
-    }
-
-    protected void drawHead(final double x, final double y, final double theta, final double headLength, final double weight) {
-
-        double t = theta + (Math.PI / 4);
-        if (t > Math.PI) {
-            t -= 2 * Math.PI;
-        }
-        double t2 = theta - (Math.PI / 4);
-        if (t2 <= (-Math.PI)) {
-            t2 += 2 * Math.PI;
-        }
-
-        final double x1 = (x - Math.cos(t) * headLength);
-        final double y1 = (y + Math.sin(t) * headLength);
-        final double x1o = (x + Math.cos(t) * weight/2);
-        final double y1o = (y - Math.sin(t) * weight/2);
-        final double x2 = (x - Math.cos(t2) * headLength);
-        final double y2 = (y + Math.sin(t2) * headLength);
-        final double x2o = (x + Math.cos(t2) * weight/2);
-        final double y2o = (y - Math.sin(t2) * weight/2);
-        drawLine(x1o, y1o, x1, y1, weight, arrowHeadColor);
-        drawLine(x2o, y2o, x2, y2, weight, arrowHeadColor);
-
-    }
-
-    @Override
-    public void timeChanged(final Date newTime, Date oldTime) {
-
-        List<SimulatorWindDTO> windDTOToDraw = new ArrayList<SimulatorWindDTO>();
-
-        final SortedMap<Long, List<SimulatorWindDTO>> headMap = (timePointWindDTOMap.headMap(newTime.getTime()+1));
-
-        if (!headMap.isEmpty()) {
-            windDTOToDraw = headMap.get(headMap.lastKey());
-        }
-        logger.info("In WindFieldCanvasOverlay.drawWindField drawing " + windDTOToDraw.size() + " points" + " @ "
-                + newTime);
-
-        drawWindField(windDTOToDraw);
-
->>>>>>> 45414279
     }
 
     @Override
