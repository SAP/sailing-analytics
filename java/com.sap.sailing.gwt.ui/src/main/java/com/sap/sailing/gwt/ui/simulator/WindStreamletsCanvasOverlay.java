package com.sap.sailing.gwt.ui.simulator;

import java.util.Date;
import java.util.List;
import java.util.logging.Logger;

import com.google.gwt.core.client.JavaScriptObject;
import com.google.gwt.json.client.JSONArray;
import com.google.gwt.json.client.JSONNumber;
import com.google.gwt.json.client.JSONObject;
import com.google.gwt.json.client.JSONString;
import com.google.gwt.maps.client.base.LatLng;
import com.sap.sailing.gwt.ui.shared.SimulatorWindDTO;
import com.sap.sailing.gwt.ui.shared.WindFieldDTO;
import com.sap.sailing.gwt.ui.shared.WindFieldGenParamsDTO;
import com.sap.sailing.gwt.ui.simulator.racemap.FullCanvasOverlay;
import com.sap.sailing.gwt.ui.simulator.streamlets.Swarm;
import com.sap.sse.gwt.client.player.Timer;

/**
 * A google map overlay based on a HTML5 canvas for drawing a wind field. The overlay covers the whole map and displays
 * the wind objects inside it.
 * 
 * @author Nidhi Sawhney (D054070)
 * 
 */
public class WindStreamletsCanvasOverlay extends FullCanvasOverlay implements TimeListenerWithStoppingCriteria {

    /** The wind field that is to be displayed in the overlay */
    protected WindFieldDTO windFieldDTO;
    protected WindFieldGenParamsDTO windParams = null;
    protected SimulatorMap simulatorMap;
    protected StreamletParameters streamletPars;

    private boolean visible = false;
    private Timer timer;
    private Date endDate;

    private int nParticles;
    private Swarm swarm;

    private static Logger logger = Logger.getLogger(WindStreamletsCanvasOverlay.class.getName());

<<<<<<< HEAD
    public WindStreamletsCanvasOverlay(SimulatorMap simulatorMap, int zIndex, final Timer timer, final StreamletParameters streamletPars, final WindFieldGenParamsDTO windParams) {
=======
    public WindStreamletsCanvasOverlay(SimulatorMap simulatorMap, int zIndex, final Timer timer,
            final WindFieldGenParamsDTO windParams) {
>>>>>>> a7dfc1d9
        super(simulatorMap.getMap(), zIndex);

        this.simulatorMap = simulatorMap;
        this.timer = timer;
        this.windParams = windParams;
<<<<<<< HEAD
        this.streamletPars = streamletPars;
        
    	this.nParticles = this.simulatorMap.getMainPanel().particles;
=======
>>>>>>> a7dfc1d9

        this.nParticles = this.simulatorMap.getMainPanel().particles;

        windFieldDTO = null;

        getCanvas().getElement().setId("swarm-display");

    }

    public WindFieldDTO getWindFieldDTO() {
        return this.windFieldDTO;
    }

    public WindFieldGenParamsDTO getWindParams() {
        return this.windParams;
    }

    public JavaScriptObject getJSONRandomWindData() {

        JSONObject jsonWindData = new JSONObject();

        jsonWindData.put("timestamp", new JSONString("11:55 am on March 18, 2014"));

        LatLng boundsSW = LatLng.newInstance(53.854617, 8.159124);
        LatLng boundsNE = LatLng.newInstance(55.263922, 11.413824);

        jsonWindData.put("x0", new JSONNumber(boundsSW.getLongitude()));
        jsonWindData.put("y0", new JSONNumber(boundsSW.getLatitude()));
        jsonWindData.put("x1", new JSONNumber(boundsNE.getLongitude()));
        jsonWindData.put("y1", new JSONNumber(boundsNE.getLatitude()));

        int maxSteps = 1;
        int gridWidth = 100;
        int gridHeight = 100;
        jsonWindData.put("gridWidth", new JSONNumber(gridWidth));
        jsonWindData.put("gridHeight", new JSONNumber(gridHeight));

        JSONArray windField = new JSONArray();

        for (int stp = 0; stp < maxSteps; stp++) {
            JSONArray vectorField = new JSONArray();
            for (int idx = 0; idx < (gridWidth * gridHeight * 2); idx++) {
                vectorField.set(idx, new JSONNumber((Math.random() - 0.5) * 10.0 + 3.0));
                // windField.set(idx, new JSONNumber(10.0));
            }
            windField.set(stp, vectorField);
        }
        jsonWindData.put("field", windField);

        return jsonWindData.getJavaScriptObject();
    }

    public native boolean isSwarmDataExt() /*-{
		if ($wnd.swarmDataExt) {
			return true;
		} else {
			return false;
		}
    }-*/;

    public native String getSwarmData() /*-{
		return JSON.stringify($wnd.swarmData);
    }-*/;

    public native void setSwarmData(JavaScriptObject swarmData) /*-{
        $wnd.swarmData = swarmData;
    }-*/;

    private native void getJSNIWind(WindStreamletsCanvasOverlay wsc) /*-{
        $wnd.getWindfromSimulator = function(idx) {
            return wsc.@com.sap.sailing.gwt.ui.simulator.WindStreamletsCanvasOverlay::getWind(I)(idx);
        };
    }-*/;

    private native JavaScriptObject getWindInst(double x, double y) /*-{
        return {
            x : x,
            y : y
        };
    }-*/;

    public JavaScriptObject getWind(int idx) {
        SimulatorWindDTO wind = this.windFieldDTO.getMatrix().get(idx);
        double y = wind.trueWindSpeedInKnots * Math.cos(wind.trueWindBearingDeg * Math.PI / 180.0);
        double x = wind.trueWindSpeedInKnots * Math.sin(wind.trueWindBearingDeg * Math.PI / 180.0);
        return getWindInst(x, y);
    }

    public native void setWindDataJSON(String jsonField) /*-{
<<<<<<< HEAD
		eval(jsonField);
	}-*/;    
    		
    /*public WindStreamletsCanvasOverlay(SimulatorMap simulatorMap, int zIndex) {
=======
        eval(jsonField);
    }-*/;

    public WindStreamletsCanvasOverlay(SimulatorMap simulatorMap, int zIndex) {
>>>>>>> a7dfc1d9
        this(simulatorMap, zIndex, null, null);
    }*/

    public native void setMapInstance(Object mapInstance) /*-{
        $wnd.swarmMap = mapInstance;
    }-*/;

    public native void setCanvasProjectionInstance(Object instance) /*-{
        $wnd.swarmCanvasProjection = instance;
    }-*/;

    public void startStreamlets() {
<<<<<<< HEAD
    	if (swarm == null) {
    		this.swarm = new Swarm(this, map, this.streamletPars);
    	}
    	this.swarm.start(40, windFieldDTO);
=======
        if (swarm == null) {
            this.swarm = new Swarm(this, map);
        }
        this.swarm.start(40, windFieldDTO);
>>>>>>> a7dfc1d9
    }

    public void setStreamletsStep(int step) {
        this.swarm.getField().setStep(step);
    }

    public void stopStreamlets() {
        if (swarm != null) {
            this.swarm.stop();
        }
    }

    public void extendWindDataJSON() {
        List<SimulatorWindDTO> data = this.windFieldDTO.getMatrix();
        String jsonData = "data:[";
        int p = 0;
        int imax = this.windParams.getyRes() + 2 * this.windParams.getBorderY();
        int jmax = this.windParams.getxRes() + 2 * this.windParams.getBorderX();
        int steps = data.size() / (imax * jmax);
        double maxWindSpeed = 0;
        for (int s = 0; s < steps; s++) {
            jsonData += "[";
            for (int i = 0; i < imax; i++) {
                jsonData += "[";
                for (int j = 0; j < jmax; j++) {
                    SimulatorWindDTO wind = data.get(p);
                    p++;
                    if (wind.trueWindSpeedInKnots > maxWindSpeed) {
                        maxWindSpeed = wind.trueWindSpeedInKnots;
                    }
                    double y = wind.trueWindSpeedInKnots * Math.cos(wind.trueWindBearingDeg * Math.PI / 180.0);
                    double x = wind.trueWindSpeedInKnots * Math.sin(wind.trueWindBearingDeg * Math.PI / 180.0);
                    jsonData += x + "," + y;
                    if (j < (jmax - 1)) {
                        jsonData += ",";
                    }
                }
                if (i < (imax - 1)) {
                    jsonData += "],";
                } else {
                    jsonData += "]";
                }
            }
            if (s < (steps - 1)) {
                jsonData += "],";
            } else {
                jsonData += "]";
            }
        }
        this.windFieldDTO.windDataJSON += jsonData + "],maxLength:" + maxWindSpeed + "};";
    }

    public void setEndDate(Date endDate) {
        this.endDate = endDate;
    }

    public void setWindField(final WindFieldDTO windFieldDTO) {
        this.windFieldDTO = windFieldDTO;
    }

    @Override
    public boolean isVisible() {
        return this.visible;
    }

    @Override
    public void setVisible(boolean isVisible) {
        if (getCanvas() != null) {
            if (isVisible) {
                this.startStreamlets();
                if (timer.getTime().compareTo(this.windParams.getStartTime()) != 0) {
                    this.timeChanged(timer.getTime(), null);
                }
                this.visible = isVisible;
            } else {
                this.stopStreamlets();
                this.visible = isVisible;
            }
        }
    }

    @Override
    public void addToMap() {
        if (timer != null) {
            timer.addTimeListener(this);
        }
    }

    @Override
    public void removeFromMap() {
        if (timer != null) {
            timer.removeTimeListener(this);
        }
        this.setVisible(false);
    }

    @Override
    protected void drawCenterChanged() {
    }

    @Override
    protected void draw() {
        super.draw();
        if (mapProjection != null) {
<<<<<<< HEAD
        	if ((nParticles > 0)&&(swarm == null)) {
        		this.swarm = new Swarm(this, map, this.streamletPars);
        		this.swarm.start(40, null);
        	}
        	if (windFieldDTO != null) { 
        		// drawing is done by external JavaScript for Streamlets
        	}
=======
            if ((nParticles > 0) && (swarm == null)) {
                this.swarm = new Swarm(this, map);
                this.swarm.start(40, null);
            }
            if (windFieldDTO != null) {
                // drawing is done by external JavaScript for Streamlets
            }
>>>>>>> a7dfc1d9
        }
    }

    public Swarm getSwarm() {
        return this.swarm;
    }

    private void clear() {
        this.stopStreamlets();
    }

    @Override
    public void timeChanged(final Date newDate, Date oldDate) {
        int step = (int) ((newDate.getTime() - this.windParams.getStartTime().getTime()) / this.windParams
                .getTimeStep().getTime());
        this.setStreamletsStep(step);
    }

    @Override
    public boolean shallStop() {
        if (timer.getTime().getTime() >= this.endDate.getTime()) {
            return true;
        } else {
            return false;
        }
    }

    public void setTimer(final Timer timer) {
        this.timer = timer;
    }

    public Timer getTimer() {
        return timer;
    }
    
}<|MERGE_RESOLUTION|>--- conflicted
+++ resolved
@@ -41,23 +41,14 @@
 
     private static Logger logger = Logger.getLogger(WindStreamletsCanvasOverlay.class.getName());
 
-<<<<<<< HEAD
-    public WindStreamletsCanvasOverlay(SimulatorMap simulatorMap, int zIndex, final Timer timer, final StreamletParameters streamletPars, final WindFieldGenParamsDTO windParams) {
-=======
-    public WindStreamletsCanvasOverlay(SimulatorMap simulatorMap, int zIndex, final Timer timer,
+    public WindStreamletsCanvasOverlay(SimulatorMap simulatorMap, int zIndex, final Timer timer, final StreamletParameters streamletPars,
             final WindFieldGenParamsDTO windParams) {
->>>>>>> a7dfc1d9
         super(simulatorMap.getMap(), zIndex);
 
         this.simulatorMap = simulatorMap;
         this.timer = timer;
         this.windParams = windParams;
-<<<<<<< HEAD
         this.streamletPars = streamletPars;
-        
-    	this.nParticles = this.simulatorMap.getMainPanel().particles;
-=======
->>>>>>> a7dfc1d9
 
         this.nParticles = this.simulatorMap.getMainPanel().particles;
 
@@ -147,17 +138,10 @@
     }
 
     public native void setWindDataJSON(String jsonField) /*-{
-<<<<<<< HEAD
-		eval(jsonField);
-	}-*/;    
-    		
+        eval(jsonField);
+    }-*/;
+
     /*public WindStreamletsCanvasOverlay(SimulatorMap simulatorMap, int zIndex) {
-=======
-        eval(jsonField);
-    }-*/;
-
-    public WindStreamletsCanvasOverlay(SimulatorMap simulatorMap, int zIndex) {
->>>>>>> a7dfc1d9
         this(simulatorMap, zIndex, null, null);
     }*/
 
@@ -170,17 +154,10 @@
     }-*/;
 
     public void startStreamlets() {
-<<<<<<< HEAD
-    	if (swarm == null) {
-    		this.swarm = new Swarm(this, map, this.streamletPars);
-    	}
-    	this.swarm.start(40, windFieldDTO);
-=======
         if (swarm == null) {
-            this.swarm = new Swarm(this, map);
+            this.swarm = new Swarm(this, map, this.streamletPars);
         }
         this.swarm.start(40, windFieldDTO);
->>>>>>> a7dfc1d9
     }
 
     public void setStreamletsStep(int step) {
@@ -285,23 +262,13 @@
     protected void draw() {
         super.draw();
         if (mapProjection != null) {
-<<<<<<< HEAD
-        	if ((nParticles > 0)&&(swarm == null)) {
-        		this.swarm = new Swarm(this, map, this.streamletPars);
-        		this.swarm.start(40, null);
-        	}
-        	if (windFieldDTO != null) { 
-        		// drawing is done by external JavaScript for Streamlets
-        	}
-=======
             if ((nParticles > 0) && (swarm == null)) {
-                this.swarm = new Swarm(this, map);
+                this.swarm = new Swarm(this, map, this.streamletPars);
                 this.swarm.start(40, null);
             }
             if (windFieldDTO != null) {
                 // drawing is done by external JavaScript for Streamlets
             }
->>>>>>> a7dfc1d9
         }
     }
 
@@ -336,5 +303,4 @@
     public Timer getTimer() {
         return timer;
     }
-    
 }