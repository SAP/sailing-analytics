package com.sap.sailing.gwt.home.desktop.places.qrcode;

import java.util.ArrayList;
import java.util.Collection;
import java.util.UUID;

import com.google.gwt.core.client.GWT;
import com.google.gwt.place.shared.PlaceTokenizer;
import com.google.gwt.user.client.Window;
<<<<<<< HEAD
=======
import com.sap.sailing.domain.common.BranchIOConstants;
>>>>>>> eda632a8
import com.sap.sailing.domain.common.racelog.tracking.DeviceMappingConstants;
import com.sap.sailing.gwt.common.client.AbstractBasePlace;
import com.sap.sse.common.Util.Pair;

public class QRCodePlace extends AbstractBasePlace {

    public static final String PARAM_REGATTA_NAME = "regatta_name";
    public static final String PARAM_REGATTA_SECRET = "secret";
    private static final String PARAM_MODE = "mode";
    public static final String PARAM_SERVER = "server";

    private UUID eventId;
    private UUID competitorId;
    private UUID boatId;
    private UUID markId;
    private String leaderboardName;
<<<<<<< HEAD
    private String regattaName;
    private String regattaRegistrationLinkSecret;
    private String checkInUrl;
    private InvitationMode mode;
    private String rawCheckInUrl;
    private String server;

    public QRCodePlace(UUID eventId, UUID competitorId, String leaderboardName, String regattaName,
            String regattaRegistrationLinkSecret, String checkInUrl) {
        this.eventId = eventId;
        this.competitorId = competitorId;
        this.leaderboardName = leaderboardName;
        this.regattaName = regattaName;
        this.regattaRegistrationLinkSecret = regattaRegistrationLinkSecret;
        this.checkInUrl = checkInUrl;
    }
=======
    private String publicRegattaName;
    private String regattaRegistrationLinkSecret;
    private InvitationMode mode;
    private String rawCheckInUrl;
    private String targetServer;
>>>>>>> eda632a8

    public enum InvitationMode {
        COMPETITOR_2,
        COMPETITOR,
        PUBLIC_INVITE,
        BOUY_TENDER
    }

    public QRCodePlace(String token) {
        super(token);
        try {
            mode = InvitationMode.valueOf(getParameter(PARAM_MODE));
            if (mode == InvitationMode.PUBLIC_INVITE) {
                // alternative direct link version
<<<<<<< HEAD
                regattaName = Window.Location.getParameter(PARAM_REGATTA_NAME);
                regattaRegistrationLinkSecret = Window.Location.getParameter(PARAM_REGATTA_SECRET);
                server = Window.Location.getParameter(PARAM_SERVER);
                if (regattaName == null || regattaRegistrationLinkSecret == null || server == null) {
=======
                targetServer = Window.Location.getParameter(PARAM_SERVER);
                publicRegattaName = Window.Location.getParameter(PARAM_REGATTA_NAME);
                regattaRegistrationLinkSecret = Window.Location.getParameter(PARAM_REGATTA_SECRET);
                if (publicRegattaName == null || regattaRegistrationLinkSecret == null || targetServer == null) {
>>>>>>> eda632a8
                    GWT.log("Missing parameter for regatta, secret or server");
                }
            } else {
                rawCheckInUrl = Window.Location.getParameter(DeviceMappingConstants.URL_CHECKIN_URL);
                if (rawCheckInUrl != null) {
<<<<<<< HEAD
                    checkInUrl = decodeUrl(rawCheckInUrl);
                    parseUrl(checkInUrl);
                    if (mode == InvitationMode.PUBLIC_INVITE) {
                        if (regattaName == null) {
                            GWT.log("No parameter " + PARAM_REGATTA_NAME + " found");
                        }
                        if (regattaRegistrationLinkSecret == null) {
                            GWT.log("No parameter " + PARAM_REGATTA_SECRET + " found");
                        }
                    } else {
                        if (leaderboardName == null) {
                            GWT.log("No parameter " + DeviceMappingConstants.URL_LEADERBOARD_NAME + " found!");
                        }
                        if (competitorId == null
                                && (mode == InvitationMode.COMPETITOR || mode == InvitationMode.COMPETITOR_2)) {
                            GWT.log("No parameter " + DeviceMappingConstants.URL_COMPETITOR_ID_AS_STRING + " found!");
                        }
                        if (boatId == null
                                && (mode == InvitationMode.COMPETITOR || mode == InvitationMode.COMPETITOR_2)) {
                            GWT.log("No parameter " + DeviceMappingConstants.URL_BOAT_ID_AS_STRING + " found!");
                        }
                        if (markId == null
                                && (mode == InvitationMode.COMPETITOR || mode == InvitationMode.COMPETITOR_2)) {
                            GWT.log("No parameter " + DeviceMappingConstants.URL_MARK_ID_AS_STRING + " found!");
                        }
                        if (competitorId != null && mode == InvitationMode.BOUY_TENDER) {
                            GWT.log("Found parameter " + DeviceMappingConstants.URL_COMPETITOR_ID_AS_STRING
                                    + " but is not required!");
                        }
                        if (eventId == null) {
                            GWT.log("No parameter " + DeviceMappingConstants.URL_EVENT_ID + " found!");
                        }
=======
                    parseUrl(rawCheckInUrl);
                    if (leaderboardName == null) {
                        GWT.log("No parameter " + DeviceMappingConstants.URL_LEADERBOARD_NAME + " found!");
                    }
                    if (competitorId == null
                            && (mode == InvitationMode.COMPETITOR || mode == InvitationMode.COMPETITOR_2)) {
                        GWT.log("No parameter " + DeviceMappingConstants.URL_COMPETITOR_ID_AS_STRING + " found!");
                    }
                    if (boatId == null && (mode == InvitationMode.COMPETITOR || mode == InvitationMode.COMPETITOR_2)) {
                        GWT.log("No parameter " + DeviceMappingConstants.URL_BOAT_ID_AS_STRING + " found!");
                    }
                    if (markId == null && (mode == InvitationMode.COMPETITOR || mode == InvitationMode.COMPETITOR_2)) {
                        GWT.log("No parameter " + DeviceMappingConstants.URL_MARK_ID_AS_STRING + " found!");
                    }
                    if ((competitorId != null || boatId != null || markId != null)
                            && mode == InvitationMode.BOUY_TENDER) {
                        GWT.log("Found parameter " + DeviceMappingConstants.URL_COMPETITOR_ID_AS_STRING
                                + " will be ignored in bouy tender mode!");
                    }
                    if (eventId == null) {
                        GWT.log("No parameter " + DeviceMappingConstants.URL_EVENT_ID + " found!");
>>>>>>> eda632a8
                    }
                } else {
                    GWT.log("No parameter " + DeviceMappingConstants.URL_CHECKIN_URL + " found!");
                }
            }
        } catch (Exception e) {
            GWT.log("No parameter " + PARAM_MODE + " found, or value not valid");
        }
    }

    private native String decodeUrl(String url)/*-{
        return decodeURIComponent(url)
    }-*/;

    private native String encodeUrl(String url)/*-{
        return encodeURIComponent(url)
    }-*/;

    private void parseUrl(String checkInUrl) {
        Iterable<Pair<String, String>> parameters = parseServerNameAndReturnUrlParameters(checkInUrl);
        for (Pair<String, String> parameter : parameters) {
            if (DeviceMappingConstants.URL_EVENT_ID.equals(parameter.getA())) {
                try {
                    eventId = UUID.fromString(parameter.getB());
                } catch (IllegalArgumentException e) {
                    GWT.log("Invalid " + DeviceMappingConstants.URL_EVENT_ID);
                    eventId = null;
                }
            } else if (DeviceMappingConstants.URL_COMPETITOR_ID_AS_STRING.equals(parameter.getA())) {
                try {
                    competitorId = UUID.fromString(parameter.getB());
                } catch (IllegalArgumentException e) {
                    GWT.log("Invalid " + DeviceMappingConstants.URL_COMPETITOR_ID_AS_STRING);
                    competitorId = null;
                }
            } else if (DeviceMappingConstants.URL_BOAT_ID_AS_STRING.equals(parameter.getA())) {
                try {
                    boatId = UUID.fromString(parameter.getB());
                } catch (IllegalArgumentException e) {
<<<<<<< HEAD
                    GWT.log("Invalid boatId");
=======
                    GWT.log("Invalid " + DeviceMappingConstants.URL_BOAT_ID_AS_STRING);
>>>>>>> eda632a8
                    boatId = null;
                }
            } else if (DeviceMappingConstants.URL_MARK_ID_AS_STRING.equals(parameter.getA())) {
                try {
                    markId = UUID.fromString(parameter.getB());
                } catch (IllegalArgumentException e) {
<<<<<<< HEAD
                    GWT.log("Invalid markId");
                    boatId = null;
                }
            } else if (DeviceMappingConstants.URL_LEADERBOARD_NAME.equals(parameter.getA())) {
                leaderboardName = parameter.getB().replace("+", " ");
            } else if (PARAM_REGATTA_NAME.equals(parameter.getA())) {
                regattaName = parameter.getB().replace("+", " ");
            } else if (PARAM_REGATTA_SECRET.equals(parameter.getA())) {
                regattaRegistrationLinkSecret = parameter.getB().replace("+", " ");
=======
                    GWT.log("Invalid " + DeviceMappingConstants.URL_MARK_ID_AS_STRING);
                    boatId = null;
                }
            } else if (DeviceMappingConstants.URL_LEADERBOARD_NAME.equals(parameter.getA())) {
                leaderboardName = parameter.getB();
            } else if (PARAM_REGATTA_SECRET.equals(parameter.getA())) {
                regattaRegistrationLinkSecret = parameter.getB();
>>>>>>> eda632a8
            }
        }
    }

    private Iterable<Pair<String, String>> parseServerNameAndReturnUrlParameters(String checkInUrl) {
        String[] urlArguments = checkInUrl.split("\\?");
        String targetServerWithPath = urlArguments[0];
        targetServer = targetServerWithPath.replace("/tracking/checkin", "");
        targetServer = targetServer.replace("/buoy-tender/checkin", "");

        Collection<Pair<String, String>> pairs = new ArrayList<Pair<String, String>>();
        if (urlArguments.length < 2) {
            GWT.log("No parameters found!");
        } else {
            String[] urlParams = urlArguments[1].split("&");
            for (String urlParam : urlParams) {
                String[] param = urlParam.split("=");
                Pair<String, String> pair = new Pair<String, String>(param[0], decodeUrl(param[1].replace("+", "%20")));
                pairs.add(pair);
            }
        }
        return pairs;
    }

    public String getPublicInviteBranchIOUrl() {
        return BranchIOConstants.OPEN_REGATTA_2_APP_BRANCHIO + "?" + QRCodePlace.PARAM_REGATTA_NAME + "="
                + encodeUrl(publicRegattaName) + "&" + QRCodePlace.PARAM_REGATTA_SECRET + "="
                + encodeUrl(regattaRegistrationLinkSecret) + "&" + QRCodePlace.PARAM_SERVER + "="
                + encodeUrl(targetServer);
    }

    public InvitationMode getMode() {
        return mode;
    }

    public String getEncodedCheckInUrl() {
        return encodeUrl(rawCheckInUrl);
    }

    public UUID getEventId() {
        return eventId;
    }

    public UUID getCompetitorId() {
        return competitorId;
    }

    public UUID getBoatId() {
        return boatId;
    }

    public String getLeaderboardName() {
        return leaderboardName;
    }

<<<<<<< HEAD
    public String getRegattaName() {
        return regattaName;
=======
    public String getPublicRegattaName() {
        return publicRegattaName;
>>>>>>> eda632a8
    }

    public UUID getMarkId() {
        return markId;
    }

    public String getRegattaRegistrationLinkSecret() {
        return regattaRegistrationLinkSecret;
    }

<<<<<<< HEAD
    public String getServer() {
        return server;
=======
    public String getTargetServer() {
        return targetServer;
>>>>>>> eda632a8
    }

    public static class Tokenizer implements PlaceTokenizer<QRCodePlace> {
        @Override
        public String getToken(QRCodePlace place) {
            return place.getParametersAsToken();
        }

        @Override
        public QRCodePlace getPlace(String token) {
            return new QRCodePlace(token);
        }
    }
}<|MERGE_RESOLUTION|>--- conflicted
+++ resolved
@@ -7,10 +7,7 @@
 import com.google.gwt.core.client.GWT;
 import com.google.gwt.place.shared.PlaceTokenizer;
 import com.google.gwt.user.client.Window;
-<<<<<<< HEAD
-=======
 import com.sap.sailing.domain.common.BranchIOConstants;
->>>>>>> eda632a8
 import com.sap.sailing.domain.common.racelog.tracking.DeviceMappingConstants;
 import com.sap.sailing.gwt.common.client.AbstractBasePlace;
 import com.sap.sse.common.Util.Pair;
@@ -27,30 +24,11 @@
     private UUID boatId;
     private UUID markId;
     private String leaderboardName;
-<<<<<<< HEAD
-    private String regattaName;
-    private String regattaRegistrationLinkSecret;
-    private String checkInUrl;
-    private InvitationMode mode;
-    private String rawCheckInUrl;
-    private String server;
-
-    public QRCodePlace(UUID eventId, UUID competitorId, String leaderboardName, String regattaName,
-            String regattaRegistrationLinkSecret, String checkInUrl) {
-        this.eventId = eventId;
-        this.competitorId = competitorId;
-        this.leaderboardName = leaderboardName;
-        this.regattaName = regattaName;
-        this.regattaRegistrationLinkSecret = regattaRegistrationLinkSecret;
-        this.checkInUrl = checkInUrl;
-    }
-=======
     private String publicRegattaName;
     private String regattaRegistrationLinkSecret;
     private InvitationMode mode;
     private String rawCheckInUrl;
     private String targetServer;
->>>>>>> eda632a8
 
     public enum InvitationMode {
         COMPETITOR_2,
@@ -65,56 +43,15 @@
             mode = InvitationMode.valueOf(getParameter(PARAM_MODE));
             if (mode == InvitationMode.PUBLIC_INVITE) {
                 // alternative direct link version
-<<<<<<< HEAD
-                regattaName = Window.Location.getParameter(PARAM_REGATTA_NAME);
-                regattaRegistrationLinkSecret = Window.Location.getParameter(PARAM_REGATTA_SECRET);
-                server = Window.Location.getParameter(PARAM_SERVER);
-                if (regattaName == null || regattaRegistrationLinkSecret == null || server == null) {
-=======
                 targetServer = Window.Location.getParameter(PARAM_SERVER);
                 publicRegattaName = Window.Location.getParameter(PARAM_REGATTA_NAME);
                 regattaRegistrationLinkSecret = Window.Location.getParameter(PARAM_REGATTA_SECRET);
                 if (publicRegattaName == null || regattaRegistrationLinkSecret == null || targetServer == null) {
->>>>>>> eda632a8
                     GWT.log("Missing parameter for regatta, secret or server");
                 }
             } else {
                 rawCheckInUrl = Window.Location.getParameter(DeviceMappingConstants.URL_CHECKIN_URL);
                 if (rawCheckInUrl != null) {
-<<<<<<< HEAD
-                    checkInUrl = decodeUrl(rawCheckInUrl);
-                    parseUrl(checkInUrl);
-                    if (mode == InvitationMode.PUBLIC_INVITE) {
-                        if (regattaName == null) {
-                            GWT.log("No parameter " + PARAM_REGATTA_NAME + " found");
-                        }
-                        if (regattaRegistrationLinkSecret == null) {
-                            GWT.log("No parameter " + PARAM_REGATTA_SECRET + " found");
-                        }
-                    } else {
-                        if (leaderboardName == null) {
-                            GWT.log("No parameter " + DeviceMappingConstants.URL_LEADERBOARD_NAME + " found!");
-                        }
-                        if (competitorId == null
-                                && (mode == InvitationMode.COMPETITOR || mode == InvitationMode.COMPETITOR_2)) {
-                            GWT.log("No parameter " + DeviceMappingConstants.URL_COMPETITOR_ID_AS_STRING + " found!");
-                        }
-                        if (boatId == null
-                                && (mode == InvitationMode.COMPETITOR || mode == InvitationMode.COMPETITOR_2)) {
-                            GWT.log("No parameter " + DeviceMappingConstants.URL_BOAT_ID_AS_STRING + " found!");
-                        }
-                        if (markId == null
-                                && (mode == InvitationMode.COMPETITOR || mode == InvitationMode.COMPETITOR_2)) {
-                            GWT.log("No parameter " + DeviceMappingConstants.URL_MARK_ID_AS_STRING + " found!");
-                        }
-                        if (competitorId != null && mode == InvitationMode.BOUY_TENDER) {
-                            GWT.log("Found parameter " + DeviceMappingConstants.URL_COMPETITOR_ID_AS_STRING
-                                    + " but is not required!");
-                        }
-                        if (eventId == null) {
-                            GWT.log("No parameter " + DeviceMappingConstants.URL_EVENT_ID + " found!");
-                        }
-=======
                     parseUrl(rawCheckInUrl);
                     if (leaderboardName == null) {
                         GWT.log("No parameter " + DeviceMappingConstants.URL_LEADERBOARD_NAME + " found!");
@@ -136,7 +73,6 @@
                     }
                     if (eventId == null) {
                         GWT.log("No parameter " + DeviceMappingConstants.URL_EVENT_ID + " found!");
->>>>>>> eda632a8
                     }
                 } else {
                     GWT.log("No parameter " + DeviceMappingConstants.URL_CHECKIN_URL + " found!");
@@ -176,28 +112,13 @@
                 try {
                     boatId = UUID.fromString(parameter.getB());
                 } catch (IllegalArgumentException e) {
-<<<<<<< HEAD
-                    GWT.log("Invalid boatId");
-=======
                     GWT.log("Invalid " + DeviceMappingConstants.URL_BOAT_ID_AS_STRING);
->>>>>>> eda632a8
                     boatId = null;
                 }
             } else if (DeviceMappingConstants.URL_MARK_ID_AS_STRING.equals(parameter.getA())) {
                 try {
                     markId = UUID.fromString(parameter.getB());
                 } catch (IllegalArgumentException e) {
-<<<<<<< HEAD
-                    GWT.log("Invalid markId");
-                    boatId = null;
-                }
-            } else if (DeviceMappingConstants.URL_LEADERBOARD_NAME.equals(parameter.getA())) {
-                leaderboardName = parameter.getB().replace("+", " ");
-            } else if (PARAM_REGATTA_NAME.equals(parameter.getA())) {
-                regattaName = parameter.getB().replace("+", " ");
-            } else if (PARAM_REGATTA_SECRET.equals(parameter.getA())) {
-                regattaRegistrationLinkSecret = parameter.getB().replace("+", " ");
-=======
                     GWT.log("Invalid " + DeviceMappingConstants.URL_MARK_ID_AS_STRING);
                     boatId = null;
                 }
@@ -205,7 +126,6 @@
                 leaderboardName = parameter.getB();
             } else if (PARAM_REGATTA_SECRET.equals(parameter.getA())) {
                 regattaRegistrationLinkSecret = parameter.getB();
->>>>>>> eda632a8
             }
         }
     }
@@ -261,13 +181,8 @@
         return leaderboardName;
     }
 
-<<<<<<< HEAD
-    public String getRegattaName() {
-        return regattaName;
-=======
     public String getPublicRegattaName() {
         return publicRegattaName;
->>>>>>> eda632a8
     }
 
     public UUID getMarkId() {
@@ -278,13 +193,8 @@
         return regattaRegistrationLinkSecret;
     }
 
-<<<<<<< HEAD
-    public String getServer() {
-        return server;
-=======
     public String getTargetServer() {
         return targetServer;
->>>>>>> eda632a8
     }
 
     public static class Tokenizer implements PlaceTokenizer<QRCodePlace> {
