--- conflicted
+++ resolved
@@ -1,4 +1,3 @@
-<<<<<<< HEAD
 package com.sap.sailing.gwt.ui.adminconsole;
 
 import com.google.gwt.dom.client.Style;
@@ -14,169 +13,6 @@
 import com.sap.sailing.gwt.ui.client.DataEntryDialog;
 import com.sap.sailing.gwt.ui.client.StringMessages;
 import com.sap.sailing.gwt.ui.client.media.TimeFormatUtil;
-import com.sap.sailing.gwt.ui.shared.media.MediaTrack;
-import com.sap.sailing.gwt.ui.shared.media.MediaTrack.MimeType;
-
-public class MediaTrackYoutubeDialog extends DataEntryDialog<MediaTrack> {
-
-    private static final boolean DONT_FIRE_EVENTS = false;
-
-    private static final Validator<MediaTrack> MEDIA_TRACK_VALIDATOR = new Validator<MediaTrack>() {
-
-        @Override
-        public String getErrorMessage(MediaTrack valueToValidate) {
-            return null;
-        }
-
-    };
-
-    private final StringMessages stringMessages;
-    
-    private MediaTrack mediaTrack = new MediaTrack();
-
-    private TextBox youtubeIdBox;
-    
-    private Label titleLabel;
-
-    private Label durationLabel;
-
-    private TextArea descriptionText;
-    
-    private SafeHtmlBuilder safeHtmlBuilder = new SafeHtmlBuilder();
-
-    public MediaTrackYoutubeDialog(StringMessages stringMessages, DialogCallback<MediaTrack> dialogCallback) {
-        super(stringMessages.addYoutubeTrack(), "", stringMessages.ok(), stringMessages.cancel(), MEDIA_TRACK_VALIDATOR, dialogCallback);
-        this.stringMessages = stringMessages;
-        registerNativeMethods();
-    }
-
-    @Override
-    protected MediaTrack getResult() {
-        mediaTrack.url = youtubeIdBox.getValue();
-        mediaTrack.mimeType = MimeType.youtube;
-        return mediaTrack;
-    }
-    
-    
-    @Override
-    protected Widget getAdditionalWidget() {
-        VerticalPanel mainPanel = new VerticalPanel();
-        Grid formGrid = new Grid(5, 2);
-        formGrid.setCellSpacing(3);
-        formGrid.setWidget(0, 0, new Label(stringMessages.youtubeId() + ":"));
-        youtubeIdBox = createYoutubeIdBox();
-        formGrid.setWidget(0, 1, youtubeIdBox);
-        formGrid.setWidget(1, 0, new Label(stringMessages.name() + ":"));
-        titleLabel = new Label();
-        formGrid.setWidget(1, 1, titleLabel);
-        formGrid.setWidget(2, 0, new Label(stringMessages.duration() + ":"));
-        durationLabel = new Label();
-        formGrid.setWidget(2, 1, durationLabel);
-        mainPanel.add(formGrid);
-        descriptionText = new TextArea();
-        mainPanel.add(descriptionText);
-        return mainPanel;
-    }
-
-    private TextBox createYoutubeIdBox() {
-        TextBox result = createTextBox(null);
-        result.addChangeHandler(new ChangeHandler() {
-
-            @Override
-            public void onChange(ChangeEvent event) {
-                startUpdateMetadata();
-                setUiEnabled(false);
-            }
-
-        });
-        return result;
-    }
-
-    protected void setUiEnabled(boolean isEnabled) {
-        youtubeIdBox.setEnabled(isEnabled);
-        getOkButton().setEnabled(isEnabled);
-        if (isEnabled)  {
-            setCursor(Style.Cursor.AUTO);
-        } else {
-            setCursor(Style.Cursor.WAIT);
-        }
-    }
-
-    protected void startUpdateMetadata() {
-        mediaTrack.url = youtubeIdBox.getValue();
-        loadYoutubeMetadata(mediaTrack.url);
-    }
-
-    private native void registerNativeMethods() /*-{
-                var that = this;
-		window.youtubeMetadataCallback = function(metadata) {
-		        var title = metadata.entry.media$group.media$title.$t;
-		        var duration = metadata.entry.media$group.yt$duration.seconds;
-		        var description = metadata.entry.media$group.media$description.$t;
-			that.@com.sap.sailing.gwt.ui.adminconsole.MediaTrackYoutubeDialog::youtubeMetadataCallback(Ljava/lang/String;Ljava/lang/String;Ljava/lang/String;)(title, duration, description);
-		}
-    }-*/;
-
-    /** Inspired by https://developers.google.com/web-toolkit/doc/latest/tutorial/Xsite
-     * 
-     * @param youtubeId
-     */
-    public native void loadYoutubeMetadata(String youtubeId) /*-{
-                var that = this;
-
-		//Create temporary script element.
-		window.youtubeMetadataCallbackScript = document.createElement("script");
-		window.youtubeMetadataCallbackScript.src = "http://gdata.youtube.com/feeds/api/videos/" + youtubeId + "?alt=json&orderby=published&format=6&callback=youtubeMetadataCallback";
-		document.body.appendChild(window.youtubeMetadataCallbackScript);
-
-                // Cancel meta data capturing after has 2-seconds timeout.
-                setTimeout(function() {
-                  //Remove temporary script element.
-                  document.body.removeChild(window.youtubeMetadataCallbackScript);
-                  delete window.youtubeMetadataCallbackScript;
-                  that.@com.sap.sailing.gwt.ui.adminconsole.MediaTrackYoutubeDialog::setUiEnabled(Z)(true);
-                }, 2000);
-             
-    }-*/;
-
-    public void youtubeMetadataCallback(String title, String durationInSeconds, String description) {
-        setUiEnabled(true);
-        mediaTrack.title = title;
-        try {
-            mediaTrack.durationInMillis = (int) (1000 * Double.valueOf(durationInSeconds));
-        } catch (NumberFormatException ex) {
-            mediaTrack.durationInMillis = 0;
-        }
-        descriptionText.setText(description);
-        refreshUI();
-    }
-
-    private void refreshUI() {
-        titleLabel.setText(mediaTrack.title);
-        durationLabel.setText(TimeFormatUtil.milliSecondsToHrsMinSec(mediaTrack.durationInMillis));        
-    }
-
-    @Override
-    public void show() {
-        super.show();
-        youtubeIdBox.setFocus(true);
-    }
-}
-=======
-package com.sap.sailing.gwt.ui.adminconsole;
-
-import com.google.gwt.dom.client.Style;
-import com.google.gwt.event.dom.client.ChangeEvent;
-import com.google.gwt.event.dom.client.ChangeHandler;
-import com.google.gwt.safehtml.shared.SafeHtmlBuilder;
-import com.google.gwt.user.client.ui.Grid;
-import com.google.gwt.user.client.ui.Label;
-import com.google.gwt.user.client.ui.TextArea;
-import com.google.gwt.user.client.ui.TextBox;
-import com.google.gwt.user.client.ui.VerticalPanel;
-import com.google.gwt.user.client.ui.Widget;
-import com.sap.sailing.gwt.ui.client.DataEntryDialog;
-import com.sap.sailing.gwt.ui.client.StringMessages;
 import com.sap.sailing.gwt.ui.client.shared.media.MediaTrack;
 import com.sap.sailing.gwt.ui.client.shared.media.MediaTrack.MimeType;
 
@@ -324,5 +160,4 @@
         super.show();
         youtubeIdBox.setFocus(true);
     }
-}
->>>>>>> 485b81f6
+}