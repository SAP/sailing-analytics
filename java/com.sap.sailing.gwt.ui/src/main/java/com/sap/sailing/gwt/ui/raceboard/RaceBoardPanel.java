--- conflicted
+++ resolved
@@ -132,13 +132,8 @@
 import com.sap.sse.security.ui.authentication.view.AuthenticationMenuViewImpl;
 import com.sap.sse.security.ui.authentication.view.FlyoutAuthenticationView;
 import com.sap.sse.security.ui.client.UserService;
-<<<<<<< HEAD
-import com.sap.sse.security.ui.client.premium.PaywallResolver;
-import com.sap.sse.security.ui.client.subscription.SubscriptionServiceFactory;
-=======
 import com.sap.sse.security.ui.client.WithSecurity;
 import com.sap.sse.security.ui.client.premium.PaywallResolver;
->>>>>>> ef2e108f
 
 /**
  * A view showing a list of components visualizing a race from the regattas announced by calls to {@link #fillRegattas(List)}.
@@ -238,17 +233,10 @@
             final StringMessages stringMessages, UserAgentDetails userAgent,
             RaceTimesInfoProvider raceTimesInfoProvider, boolean showChartMarkEditMediaButtonsAndVideo,
             boolean showHeaderPanel, Iterable<DetailType> availableDetailTypes,
-<<<<<<< HEAD
-            StrippedLeaderboardDTOWithSecurity leaderboardDTO, final RaceWithCompetitorsAndBoatsDTO raceDTO,
-            TrackingConnectorInfoDTO trackingConnectorInfo, SailingServiceWriteAsync sailingServiceWrite,
-            RaceboardContextDefinition raceboardContextDefinition,
-            SubscriptionServiceFactory subscriptionServiceFactory) {
-=======
             StrippedLeaderboardDTO leaderboardDTO, final RaceWithCompetitorsAndBoatsDTO raceDTO,
             TrackingConnectorInfoDTO trackingConnectorInfo, SailingServiceWriteAsync sailingServiceWrite,
             RaceboardContextDefinition raceboardContextDefinition,
             WithSecurity withSecurity) {
->>>>>>> ef2e108f
         super(parent, componentContext, lifecycle, settings);
         this.sailingService = sailingService;
         this.sailingServiceWrite = sailingServiceWrite;
@@ -312,16 +300,11 @@
                 .findSettingsByComponentId(raceTimePanelLifecycle.getComponentId());
         final RaceCompetitorSet raceCompetitorSet = new RaceCompetitorSet(competitorSelectionProvider);
         quickFlagDataProvider = new QuickFlagDataFromLeaderboardDTOProvider(raceCompetitorSet, selectedRaceIdentifier);
-        final PaywallResolver paywallResolver = new PaywallResolver(userService, subscriptionServiceFactory, raceDTO);
         raceMap = new RaceMap(this, componentContext, raceMapLifecycle, defaultRaceMapSettings, sailingService, asyncActionsExecutor,
                 errorReporter, timer,
                 competitorSelectionProvider, raceCompetitorSet, stringMessages, selectedRaceIdentifier, 
                 raceMapResources, /* showHeaderPanel */ true, quickFlagDataProvider, this::showInWindChart,
-<<<<<<< HEAD
-                leaderboardName, leaderboardGroupName, leaderboardGroupId, shareLinkAction, paywallResolver) {
-=======
                 leaderboardName, leaderboardGroupName, leaderboardGroupId, shareLinkAction, paywallResolverRace) {
->>>>>>> ef2e108f
             private static final String INDENT_SMALL_CONTROL_STYLE = "indentsmall";
             private static final String INDENT_BIG_CONTROL_STYLE = "indentbig";
             @Override
