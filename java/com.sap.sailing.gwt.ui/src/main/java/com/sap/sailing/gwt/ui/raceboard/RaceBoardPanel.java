--- conflicted
+++ resolved
@@ -1,810 +1,390 @@
-<<<<<<< HEAD
-package com.sap.sailing.gwt.ui.raceboard;
-
-import java.util.ArrayList;
-import java.util.Collection;
-import java.util.Collections;
-import java.util.HashMap;
-import java.util.List;
-import java.util.Map;
-
-import com.google.gwt.dom.client.Document;
-import com.google.gwt.dom.client.Style.Unit;
-import com.google.gwt.i18n.client.DateTimeFormat;
-import com.google.gwt.user.client.Command;
-import com.google.gwt.user.client.rpc.AsyncCallback;
-import com.google.gwt.user.client.ui.Anchor;
-import com.google.gwt.user.client.ui.FlowPanel;
-import com.google.gwt.user.client.ui.Label;
-import com.google.gwt.user.client.ui.MenuBar;
-import com.google.gwt.user.client.ui.SimplePanel;
-import com.sap.sailing.domain.common.LeaderboardNameConstants;
-import com.sap.sailing.domain.common.RaceIdentifier;
-import com.sap.sailing.domain.common.RegattaAndRaceIdentifier;
-import com.sap.sailing.domain.common.dto.CompetitorDTO;
-import com.sap.sailing.domain.common.dto.FleetDTO;
-import com.sap.sailing.domain.common.dto.LeaderboardDTO;
-import com.sap.sailing.domain.common.dto.RaceColumnDTO;
-import com.sap.sailing.domain.common.dto.RaceDTO;
-import com.sap.sailing.domain.common.media.MediaTrack;
-import com.sap.sailing.gwt.ui.client.CompetitorSelectionModel;
-import com.sap.sailing.gwt.ui.client.ErrorReporter;
-import com.sap.sailing.gwt.ui.client.GlobalNavigationPanel;
-import com.sap.sailing.gwt.ui.client.LeaderboardUpdateListener;
-import com.sap.sailing.gwt.ui.client.MediaServiceAsync;
-import com.sap.sailing.gwt.ui.client.RaceSelectionChangeListener;
-import com.sap.sailing.gwt.ui.client.RaceSelectionProvider;
-import com.sap.sailing.gwt.ui.client.RaceTimePanel;
-import com.sap.sailing.gwt.ui.client.RaceTimesInfoProvider;
-import com.sap.sailing.gwt.ui.client.RegattasDisplayer;
-import com.sap.sailing.gwt.ui.client.SailingServiceAsync;
-import com.sap.sailing.gwt.ui.client.StringMessages;
-import com.sap.sailing.gwt.ui.client.media.MediaComponent;
-import com.sap.sailing.gwt.ui.client.shared.charts.MultiCompetitorRaceChart;
-import com.sap.sailing.gwt.ui.client.shared.charts.WindChart;
-import com.sap.sailing.gwt.ui.client.shared.charts.WindChartSettings;
-import com.sap.sailing.gwt.ui.client.shared.components.Component;
-import com.sap.sailing.gwt.ui.client.shared.components.ComponentViewer;
-import com.sap.sailing.gwt.ui.client.shared.components.SettingsDialog;
-import com.sap.sailing.gwt.ui.client.shared.filter.FilterWithUI;
-import com.sap.sailing.gwt.ui.client.shared.filter.LeaderboardFetcher;
-import com.sap.sailing.gwt.ui.client.shared.racemap.RaceMap;
-import com.sap.sailing.gwt.ui.leaderboard.CompetitorFilterPanel;
-import com.sap.sailing.gwt.ui.leaderboard.ExplicitRaceColumnSelectionWithPreselectedRace;
-import com.sap.sailing.gwt.ui.leaderboard.LeaderboardPanel;
-import com.sap.sailing.gwt.ui.leaderboard.LeaderboardSettings;
-import com.sap.sailing.gwt.ui.leaderboard.LeaderboardSettingsFactory;
-import com.sap.sailing.gwt.ui.shared.EventDTO;
-import com.sap.sailing.gwt.ui.shared.RegattaDTO;
-import com.sap.sailing.gwt.ui.shared.UserDTO;
-import com.sap.sse.common.filter.FilterSet;
-import com.sap.sse.gwt.client.async.AsyncActionsExecutor;
-import com.sap.sse.gwt.client.player.TimeRangeWithZoomModel;
-import com.sap.sse.gwt.client.player.Timer;
-import com.sap.sse.gwt.client.useragent.UserAgentDetails;
-
-/**
- * A view showing a list of components visualizing a race from the regattas announced by calls to {@link #fillRegattas(List)}.
- * The race selection is provided by a {@link RaceSelectionProvider} for which this is a {@link RaceSelectionChangeListener listener}.
- * {@link RaceIdentifier}-based race selection changes are converted to {@link RaceDTO} objects using the {@link #racesByIdentifier}
- * map maintained during {@link #fillRegattas(List)}. The race selection provider is expected to be single selection only.
- * 
- * @author Frank Mittag, Axel Uhl (d043530)
- *
- */
-public class RaceBoardPanel extends SimplePanel implements RegattasDisplayer, RaceSelectionChangeListener, LeaderboardUpdateListener {
-    private final SailingServiceAsync sailingService;
-    private final MediaServiceAsync mediaService;
-    private final UserDTO user;
-    private final EventDTO event;
-    private final StringMessages stringMessages;
-    private final ErrorReporter errorReporter;
-    private final RaceBoardViewConfiguration raceboardViewConfiguration;
-    private String raceBoardName;
-    
-    /**
-     * Updated upon each {@link #fillRegattas(List)}
-     */
-    private final Map<RaceIdentifier, RaceDTO> racesByIdentifier;
-    
-    private final List<ComponentViewer> componentViewers;
-    private RaceTimePanel timePanel;
-    private final Timer timer;
-    private final RaceSelectionProvider raceSelectionProvider;
-    private final UserAgentDetails userAgent;
-    private final CompetitorSelectionModel competitorSelectionModel;
-    private final TimeRangeWithZoomModel timeRangeWithZoomModel; 
-    private final RegattaAndRaceIdentifier selectedRaceIdentifier;
-
-    private final String leaderboardName;
-    private final LeaderboardPanel leaderboardPanel;
-    private WindChart windChart;
-    private MultiCompetitorRaceChart competitorChart;
-    
-    /**
-     * The component viewer in <code>ONESCREEN</code> view mode. <code>null</code> if in <code>CASCADE</code> view mode
-     */
-    private SideBySideComponentViewer leaderboardAndMapViewer;
-
-    private final AsyncActionsExecutor asyncActionsExecutor;
-    
-    private final RaceTimesInfoProvider raceTimesInfoProvider;
-    private RaceMap raceMap;
-    
-    private final FlowPanel raceInformationHeader;
-    private final FlowPanel regattaAndRaceTimeInformationHeader;
-    private boolean currentRaceHasBeenSelectedOnce;
-    
-    /**
-     * @param event
-     *            an optional event that can be used for "back"-navigation in case the race board shows a race in the
-     *            context of an event; may be <code>null</code>.
-     */
-    public RaceBoardPanel(SailingServiceAsync sailingService, MediaServiceAsync mediaService,
-            AsyncActionsExecutor asyncActionsExecutor, UserDTO theUser, Timer timer,
-            RaceSelectionProvider theRaceSelectionProvider, String leaderboardName, String leaderboardGroupName,
-            EventDTO event, RaceBoardViewConfiguration raceboardViewConfiguration, ErrorReporter errorReporter,
-            final StringMessages stringMessages, UserAgentDetails userAgent,
-            RaceTimesInfoProvider raceTimesInfoProvider, boolean showMapControls) {
-        this.sailingService = sailingService;
-        this.mediaService = mediaService;
-        this.user = theUser;
-        this.stringMessages = stringMessages;
-        this.raceboardViewConfiguration = raceboardViewConfiguration;
-        this.raceSelectionProvider = theRaceSelectionProvider;
-        this.raceTimesInfoProvider = raceTimesInfoProvider;
-        this.errorReporter = errorReporter;
-        this.userAgent = userAgent;
-        this.timer = timer;
-        this.event = event;
-        this.currentRaceHasBeenSelectedOnce = false;
-        this.leaderboardName = leaderboardName;
-        raceSelectionProvider.addRaceSelectionChangeListener(this);
-        racesByIdentifier = new HashMap<RaceIdentifier, RaceDTO>();
-        selectedRaceIdentifier = raceSelectionProvider.getSelectedRaces().iterator().next();
-        this.setRaceBoardName(selectedRaceIdentifier.getRaceName());
-        this.asyncActionsExecutor = asyncActionsExecutor;
-        FlowPanel mainPanel = new FlowPanel();
-        mainPanel.setSize("100%", "100%");
-        setWidget(mainPanel);
-        raceInformationHeader = new FlowPanel();
-        raceInformationHeader.setStyleName("RegattaRaceInformation-Header");
-        regattaAndRaceTimeInformationHeader = new FlowPanel();
-        regattaAndRaceTimeInformationHeader.setStyleName("RegattaAndRaceTime-Header");
-        timeRangeWithZoomModel = new TimeRangeWithZoomModel();
-        componentViewers = new ArrayList<ComponentViewer>();
-        competitorSelectionModel = new CompetitorSelectionModel(/* hasMultiSelection */ true);
-                
-        raceMap = new RaceMap(sailingService, asyncActionsExecutor, errorReporter, timer,
-                competitorSelectionModel, stringMessages, showMapControls, getConfiguration().isShowViewStreamlets(), selectedRaceIdentifier);
-        CompetitorFilterPanel competitorSearchTextBox = new CompetitorFilterPanel(competitorSelectionModel, stringMessages, raceMap,
-                new LeaderboardFetcher() {
-                    @Override
-                    public LeaderboardDTO getLeaderboard() {
-                        return leaderboardPanel.getLeaderboard();
-                    }
-                }, selectedRaceIdentifier);
-        raceMap.getLeftHeaderPanel().add(raceInformationHeader);
-        raceMap.getRightHeaderPanel().add(regattaAndRaceTimeInformationHeader);
-
-        leaderboardPanel = createLeaderboardPanel(leaderboardName, leaderboardGroupName, competitorSearchTextBox);
-        leaderboardPanel.setTitle(stringMessages.leaderboard());
-        leaderboardPanel.getElement().getStyle().setMarginLeft(6, Unit.PX);
-        leaderboardPanel.getElement().getStyle().setMarginTop(4, Unit.PX);
-        createOneScreenView(leaderboardName, leaderboardGroupName, event, mainPanel, showMapControls, raceMap); // initializes the raceMap field
-        leaderboardPanel.addLeaderboardUpdateListener(this);
-        // in case the URL configuration contains the name of a competitors filter set we try to activate it
-        // FIXME the competitorsFilterSets has now moved to CompetitorSearchTextBox (which should probably be renamed); pass on the parameters to the LeaderboardPanel and see what it does with it
-        if (raceboardViewConfiguration.getActiveCompetitorsFilterSetName() != null) {
-            for (FilterSet<CompetitorDTO, FilterWithUI<CompetitorDTO>> filterSet : competitorSearchTextBox.getCompetitorsFilterSets()
-                    .getFilterSets()) {
-                if (filterSet.getName().equals(raceboardViewConfiguration.getActiveCompetitorsFilterSetName())) {
-                    competitorSearchTextBox.getCompetitorsFilterSets().setActiveFilterSet(filterSet);
-                    break;
-                }
-            }
-        }
-        timePanel = new RaceTimePanel(timer, timeRangeWithZoomModel, stringMessages, raceTimesInfoProvider,
-                raceboardViewConfiguration.isCanReplayDuringLiveRaces());
-        timeRangeWithZoomModel.addTimeZoomChangeListener(timePanel);
-        raceTimesInfoProvider.addRaceTimesInfoProviderListener(timePanel);
-        raceSelectionProvider.addRaceSelectionChangeListener(timePanel);
-        timePanel.onRaceSelectionChange(raceSelectionProvider.getSelectedRaces());
-    }
-    
-    /**
-     * @param event an optional event; may be <code>null</code> or else can be used to show some context information in
-     * the {@link GlobalNavigationPanel}.
-     */
-    private void createOneScreenView(String leaderboardName, String leaderboardGroupName, EventDTO event, FlowPanel mainPanel,
-            boolean showMapControls, RaceMap raceMap) {
-        // create the default leaderboard and select the right race
-        raceTimesInfoProvider.addRaceTimesInfoProviderListener(raceMap);
-        raceMap.onRaceSelectionChange(Collections.singletonList(selectedRaceIdentifier));
-        List<Component<?>> components = new ArrayList<Component<?>>();
-        competitorChart = new MultiCompetitorRaceChart(sailingService, asyncActionsExecutor, competitorSelectionModel, raceSelectionProvider,
-                    timer, timeRangeWithZoomModel, stringMessages, errorReporter, true, true, leaderboardGroupName, leaderboardName);
-        competitorChart.onRaceSelectionChange(raceSelectionProvider.getSelectedRaces());
-        competitorChart.getEntryWidget().setTitle(stringMessages.competitorCharts());
-        competitorChart.setVisible(false);
-        components.add(competitorChart);
-        windChart = new WindChart(sailingService, raceSelectionProvider, timer, timeRangeWithZoomModel, new WindChartSettings(),
-                stringMessages, asyncActionsExecutor, errorReporter, /* compactChart */ true);
-        windChart.setVisible(false);
-        windChart.onRaceSelectionChange(raceSelectionProvider.getSelectedRaces());
-        windChart.getEntryWidget().setTitle(stringMessages.windChart());
-        components.add(windChart);
-        MediaComponent mediaComponent = createMediaComponent();
-        leaderboardAndMapViewer = new SideBySideComponentViewer(leaderboardPanel, raceMap, mediaComponent, components, stringMessages, this.user);
-        componentViewers.add(leaderboardAndMapViewer);
-        for (ComponentViewer componentViewer : componentViewers) {
-            mainPanel.add(componentViewer.getViewerWidget());
-        }
-        boolean showLeaderboard = getConfiguration().isShowLeaderboard();
-        if (Document.get().getClientWidth() <= 1024) {
-            showLeaderboard = false;
-        }
-        setLeaderboardVisible(showLeaderboard);
-        setWindChartVisible(getConfiguration().isShowWindChart());
-        setCompetitorChartVisible(getConfiguration().isShowCompetitorsChart());
-        // make sure to load leaderboard data for filtering to work
-        if (!showLeaderboard) {
-            leaderboardPanel.setVisible(true);
-            leaderboardPanel.setVisible(false);
-        }
-    }
-    
-    private MediaComponent createMediaComponent() {
-        boolean autoSelectMedia = getConfiguration().isAutoSelectMedia();
-        String defaultMedia = getConfiguration().getDefaultMedia();
-        final MediaComponent mediaComponent = new MediaComponent(selectedRaceIdentifier, raceTimesInfoProvider, timer, mediaService, stringMessages, errorReporter, userAgent, this.user, autoSelectMedia, defaultMedia);
-        timer.addPlayStateListener(mediaComponent);
-        timer.addTimeListener(mediaComponent);
-        mediaComponent.setVisible(false);
-        mediaService.getMediaTracksForRace(selectedRaceIdentifier, new AsyncCallback<Collection<MediaTrack>>() {
-            @Override
-            public void onSuccess(Collection<MediaTrack> result) {
-                mediaComponent.getMediaLibraryCallback().onSuccess(result);
-                if (mediaComponent.isPotentiallyPlayable(mediaComponent.getDefaultVideo())) {
-                    if (leaderboardAndMapViewer != null) {
-                        leaderboardAndMapViewer.getVideoControlButton().setVisible(true);
-                    }
-                }
-            }
-            
-            @Override
-            public void onFailure(Throwable caught) {
-                mediaComponent.getMediaLibraryCallback().onFailure(caught);
-            }
-        }); // load media tracks
-        return mediaComponent;
-    }
-    
-    @SuppressWarnings("unused")
-    private <SettingsType> void addSettingsMenuItem(MenuBar settingsMenu, final Component<SettingsType> component) {
-        if (component.hasSettings()) {
-            settingsMenu.addItem(component.getLocalizedShortName(), new Command() {
-                public void execute() {
-                    new SettingsDialog<SettingsType>(component, stringMessages).show();
-                  }
-            });
-        }
-    }
-    
-    private LeaderboardPanel createLeaderboardPanel(String leaderboardName, String leaderboardGroupName, CompetitorFilterPanel competitorSearchTextBox) {
-        LeaderboardSettings leaderBoardSettings = LeaderboardSettingsFactory.getInstance()
-                .createNewSettingsForPlayMode(timer.getPlayMode(),
-                        /* nameOfRaceToSort */ selectedRaceIdentifier.getRaceName(),
-                        /* nameOfRaceColumnToShow */ null, /* nameOfRaceToShow */ selectedRaceIdentifier.getRaceName(),
-                        new ExplicitRaceColumnSelectionWithPreselectedRace(selectedRaceIdentifier), /* showRegattaRank */ false);
-        return new LeaderboardPanel(sailingService, asyncActionsExecutor, leaderBoardSettings, selectedRaceIdentifier,
-                competitorSelectionModel, timer, leaderboardGroupName, leaderboardName, errorReporter, stringMessages,
-                userAgent, /* showRaceDetails */ true, competitorSearchTextBox,
-                /* showSelectionCheckbox */ true, raceTimesInfoProvider, /* autoExpandLastRaceColumn */ false,
-                /* don't adjust the timer's delay from the leaderboard; control it solely from the RaceTimesInfoProvider */ false,
-                /*autoApplyTopNFilter*/ false, /*showCompetitorFilterStatus*/ false);
-    }
-
-    private void setComponentVisible(ComponentViewer componentViewer, Component<?> component, boolean visible) {
-        component.setVisible(visible);      
-        componentViewer.forceLayout();
-    }
-    
-    /**
-     * Sets the collapsable panel for the leaderboard open or close, if in <code>CASCADE</code> view mode.<br />
-     * Displays or hides the leaderboard, if in <code>ONESCREEN</code> view mode.<br /><br />
-     * 
-     * The race board should be completely rendered before this method is called, or a few exceptions could be thrown.
-     * 
-     * @param visible <code>true</code> if the leaderboard shall be open/visible
-     */
-    public void setLeaderboardVisible(boolean visible) {
-        setComponentVisible(leaderboardAndMapViewer, leaderboardPanel, visible);
-    }
-
-    /**
-     * Sets the collapsable panel for the wind chart open or close, if in <code>CASCADE</code> view mode.<br />
-     * Displays or hides the wind chart, if in <code>ONESCREEN</code> view mode.<br /><br />
-     * 
-     * The race board should be completely rendered before this method is called, or a few exceptions could be thrown.
-     * 
-     * @param visible <code>true</code> if the wind chart shall be open/visible
-     */
-    public void setWindChartVisible(boolean visible) {
-        setComponentVisible(leaderboardAndMapViewer, windChart, visible);
-    }
-
-    /**
-     * Sets the collapsable panel for the competitor chart open or close, if in <code>CASCADE</code> view mode.<br />
-     * Displays or hides the competitor chart, if in <code>ONESCREEN</code> view mode.<br /><br />
-     * 
-     * The race board should be completely rendered before this method is called, or a few exceptions could be thrown.
-     * 
-     * @param visible <code>true</code> if the competitor chart shall be open/visible
-     */
-    public void setCompetitorChartVisible(boolean visible) {
-        setComponentVisible(leaderboardAndMapViewer, competitorChart, visible);
-    }
-    
-    public RaceTimePanel getTimePanel() {
-        return timePanel; 
-    }
-
-    protected SailingServiceAsync getSailingService() {
-        return sailingService;
-    }
-
-    protected String getRaceBoardName() {
-        return raceBoardName;
-    }
-
-    protected void setRaceBoardName(String raceBoardName) {
-        this.raceBoardName = raceBoardName;
-    }
-
-    protected ErrorReporter getErrorReporter() {
-        return errorReporter;
-    }
-    
-    @Override
-    public void fillRegattas(List<RegattaDTO> regattas) {
-        racesByIdentifier.clear();
-        for (RegattaDTO regatta : regattas) {
-            for (RaceDTO race : regatta.races) {
-                if (race != null && race.getRaceIdentifier() != null) {
-                    racesByIdentifier.put(race.getRaceIdentifier(), race);
-                }
-            }
-        }
-    }
-
-    @Override
-    public void onRaceSelectionChange(List<RegattaAndRaceIdentifier> selectedRaces) {
-    }
-
-    public RaceBoardViewConfiguration getConfiguration() {
-        return raceboardViewConfiguration;
-    }
-
-    @Override
-    public void updatedLeaderboard(LeaderboardDTO leaderboard) {
-        leaderboardAndMapViewer.setLeftComponentWidth(leaderboardPanel.getContentPanel().getOffsetWidth());
-    }
-
-    @Override
-    public void currentRaceSelected(RaceIdentifier raceIdentifier, RaceColumnDTO raceColumn) {
-        if (!currentRaceHasBeenSelectedOnce) {
-            FleetDTO fleet = raceColumn.getFleet(raceIdentifier);
-            String seriesName = raceColumn.getSeriesName();
-            if (LeaderboardNameConstants.DEFAULT_SERIES_NAME.equals(seriesName)) {
-                seriesName = "";
-            } 
-            String fleetForRaceName = fleet==null?"":fleet.getName();
-            if (fleetForRaceName.equals(LeaderboardNameConstants.DEFAULT_FLEET_NAME)) {
-                fleetForRaceName = "";
-            } else {
-                fleetForRaceName = " - "+fleetForRaceName;
-            }
-            Label raceNameLabel = new Label(stringMessages.race() + " " + raceColumn.getRaceColumnName());
-            raceNameLabel.setStyleName("RaceName-Label");
-            Label raceAdditionalInformationLabel = new Label(seriesName + fleetForRaceName);
-            raceAdditionalInformationLabel.setStyleName("RaceSeriesAndFleet-Label");
-            raceInformationHeader.clear();
-            raceInformationHeader.add(raceNameLabel);
-            raceInformationHeader.add(raceAdditionalInformationLabel);
-            Anchor regattaNameAnchor = new Anchor(raceIdentifier.getRegattaName());
-            if (event != null) {
-                regattaNameAnchor.setHref("/gwt/Home.html#EventPlace:eventId="+event.id.toString()+"&navigationTab=Regattas&leaderboardName="+leaderboardName);
-            } else {
-                regattaNameAnchor.setHref("javascript:window.history.back();"); 
-            }
-            regattaNameAnchor.setStyleName("RegattaName-Anchor");
-            Label raceTimeLabel = computeRaceInformation(raceColumn, fleet);
-            raceTimeLabel.setStyleName("RaceTime-Label");
-            regattaAndRaceTimeInformationHeader.clear();
-            regattaAndRaceTimeInformationHeader.add(regattaNameAnchor);
-            regattaAndRaceTimeInformationHeader.add(raceTimeLabel);
-            currentRaceHasBeenSelectedOnce = true;
-        }
-    }
-    
-    private Label computeRaceInformation(RaceColumnDTO raceColumn, FleetDTO fleet) {
-        Label raceInformationLabel = new Label();
-        raceInformationLabel.setStyleName("Race-Time-Label");
-        DateTimeFormat formatter = DateTimeFormat.getFormat("E d/M/y");
-        raceInformationLabel.setText(formatter.format(raceColumn.getStartDate(fleet)));
-        return raceInformationLabel;
-    }
-}
-
-=======
-package com.sap.sailing.gwt.ui.raceboard;
-
-import java.util.ArrayList;
-import java.util.Collections;
-import java.util.HashMap;
-import java.util.List;
-import java.util.Map;
-
-import com.google.gwt.dom.client.Document;
-import com.google.gwt.dom.client.Style.Unit;
-import com.google.gwt.i18n.client.DateTimeFormat;
-import com.google.gwt.user.client.Command;
-import com.google.gwt.user.client.ui.Anchor;
-import com.google.gwt.user.client.ui.FlowPanel;
-import com.google.gwt.user.client.ui.Label;
-import com.google.gwt.user.client.ui.MenuBar;
-import com.google.gwt.user.client.ui.SimplePanel;
-import com.sap.sailing.domain.common.LeaderboardNameConstants;
-import com.sap.sailing.domain.common.RaceIdentifier;
-import com.sap.sailing.domain.common.RegattaAndRaceIdentifier;
-import com.sap.sailing.domain.common.dto.CompetitorDTO;
-import com.sap.sailing.domain.common.dto.FleetDTO;
-import com.sap.sailing.domain.common.dto.LeaderboardDTO;
-import com.sap.sailing.domain.common.dto.RaceColumnDTO;
-import com.sap.sailing.domain.common.dto.RaceDTO;
-import com.sap.sailing.gwt.ui.client.CompetitorSelectionModel;
-import com.sap.sailing.gwt.ui.client.ErrorReporter;
-import com.sap.sailing.gwt.ui.client.GlobalNavigationPanel;
-import com.sap.sailing.gwt.ui.client.LeaderboardUpdateListener;
-import com.sap.sailing.gwt.ui.client.MediaServiceAsync;
-import com.sap.sailing.gwt.ui.client.RaceSelectionChangeListener;
-import com.sap.sailing.gwt.ui.client.RaceSelectionProvider;
-import com.sap.sailing.gwt.ui.client.RaceTimePanel;
-import com.sap.sailing.gwt.ui.client.RaceTimesInfoProvider;
-import com.sap.sailing.gwt.ui.client.RegattasDisplayer;
-import com.sap.sailing.gwt.ui.client.SailingServiceAsync;
-import com.sap.sailing.gwt.ui.client.StringMessages;
-import com.sap.sailing.gwt.ui.client.media.MediaPlayerManagerComponent;
-import com.sap.sailing.gwt.ui.client.shared.charts.MultiCompetitorRaceChart;
-import com.sap.sailing.gwt.ui.client.shared.charts.WindChart;
-import com.sap.sailing.gwt.ui.client.shared.charts.WindChartSettings;
-import com.sap.sailing.gwt.ui.client.shared.components.Component;
-import com.sap.sailing.gwt.ui.client.shared.components.ComponentViewer;
-import com.sap.sailing.gwt.ui.client.shared.components.SettingsDialog;
-import com.sap.sailing.gwt.ui.client.shared.filter.FilterWithUI;
-import com.sap.sailing.gwt.ui.client.shared.filter.LeaderboardFetcher;
-import com.sap.sailing.gwt.ui.client.shared.racemap.RaceMap;
-import com.sap.sailing.gwt.ui.leaderboard.CompetitorFilterPanel;
-import com.sap.sailing.gwt.ui.leaderboard.ExplicitRaceColumnSelectionWithPreselectedRace;
-import com.sap.sailing.gwt.ui.leaderboard.LeaderboardPanel;
-import com.sap.sailing.gwt.ui.leaderboard.LeaderboardSettings;
-import com.sap.sailing.gwt.ui.leaderboard.LeaderboardSettingsFactory;
-import com.sap.sailing.gwt.ui.shared.EventDTO;
-import com.sap.sailing.gwt.ui.shared.RegattaDTO;
-import com.sap.sailing.gwt.ui.shared.UserDTO;
-import com.sap.sse.common.filter.FilterSet;
-import com.sap.sse.gwt.client.async.AsyncActionsExecutor;
-import com.sap.sse.gwt.client.player.TimeRangeWithZoomModel;
-import com.sap.sse.gwt.client.player.Timer;
-import com.sap.sse.gwt.client.useragent.UserAgentDetails;
-
-/**
- * A view showing a list of components visualizing a race from the regattas announced by calls to {@link #fillRegattas(List)}.
- * The race selection is provided by a {@link RaceSelectionProvider} for which this is a {@link RaceSelectionChangeListener listener}.
- * {@link RaceIdentifier}-based race selection changes are converted to {@link RaceDTO} objects using the {@link #racesByIdentifier}
- * map maintained during {@link #fillRegattas(List)}. The race selection provider is expected to be single selection only.
- * 
- * @author Frank Mittag, Axel Uhl (d043530)
- *
- */
-public class RaceBoardPanel extends SimplePanel implements RegattasDisplayer, RaceSelectionChangeListener, LeaderboardUpdateListener {
-    private final SailingServiceAsync sailingService;
-    private final MediaServiceAsync mediaService;
-    private final UserDTO user;
-    private final EventDTO event;
-    private final StringMessages stringMessages;
-    private final ErrorReporter errorReporter;
-    private final RaceBoardViewConfiguration raceboardViewConfiguration;
-    private String raceBoardName;
-    
-    /**
-     * Updated upon each {@link #fillRegattas(List)}
-     */
-    private final Map<RaceIdentifier, RaceDTO> racesByIdentifier;
-    
-    private final List<ComponentViewer> componentViewers;
-    private RaceTimePanel timePanel;
-    private final Timer timer;
-    private final RaceSelectionProvider raceSelectionProvider;
-    private final UserAgentDetails userAgent;
-    private final CompetitorSelectionModel competitorSelectionModel;
-    private final TimeRangeWithZoomModel timeRangeWithZoomModel; 
-    private final RegattaAndRaceIdentifier selectedRaceIdentifier;
-
-    private final String leaderboardName;
-    private final LeaderboardPanel leaderboardPanel;
-    private WindChart windChart;
-    private MultiCompetitorRaceChart competitorChart;
-    
-    /**
-     * The component viewer in <code>ONESCREEN</code> view mode. <code>null</code> if in <code>CASCADE</code> view mode
-     */
-    private SideBySideComponentViewer leaderboardAndMapViewer;
-
-    private final AsyncActionsExecutor asyncActionsExecutor;
-    
-    private final RaceTimesInfoProvider raceTimesInfoProvider;
-    private RaceMap raceMap;
-    
-    private final FlowPanel raceInformationHeader;
-    private final FlowPanel regattaAndRaceTimeInformationHeader;
-    private boolean currentRaceHasBeenSelectedOnce;
-    
-    /**
-     * @param event
-     *            an optional event that can be used for "back"-navigation in case the race board shows a race in the
-     *            context of an event; may be <code>null</code>.
-     */
-    public RaceBoardPanel(SailingServiceAsync sailingService, MediaServiceAsync mediaService,
-            AsyncActionsExecutor asyncActionsExecutor, UserDTO theUser, Timer timer,
-            RaceSelectionProvider theRaceSelectionProvider, String leaderboardName, String leaderboardGroupName,
-            EventDTO event, RaceBoardViewConfiguration raceboardViewConfiguration, ErrorReporter errorReporter,
-            final StringMessages stringMessages, UserAgentDetails userAgent,
-            RaceTimesInfoProvider raceTimesInfoProvider, boolean showMapControls) {
-        this.sailingService = sailingService;
-        this.mediaService = mediaService;
-        this.user = theUser;
-        this.stringMessages = stringMessages;
-        this.raceboardViewConfiguration = raceboardViewConfiguration;
-        this.raceSelectionProvider = theRaceSelectionProvider;
-        this.raceTimesInfoProvider = raceTimesInfoProvider;
-        this.errorReporter = errorReporter;
-        this.userAgent = userAgent;
-        this.timer = timer;
-        this.event = event;
-        this.currentRaceHasBeenSelectedOnce = false;
-        this.leaderboardName = leaderboardName;
-        raceSelectionProvider.addRaceSelectionChangeListener(this);
-        racesByIdentifier = new HashMap<RaceIdentifier, RaceDTO>();
-        selectedRaceIdentifier = raceSelectionProvider.getSelectedRaces().iterator().next();
-        this.setRaceBoardName(selectedRaceIdentifier.getRaceName());
-        this.asyncActionsExecutor = asyncActionsExecutor;
-        FlowPanel mainPanel = new FlowPanel();
-        mainPanel.setSize("100%", "100%");
-        setWidget(mainPanel);
-        raceInformationHeader = new FlowPanel();
-        raceInformationHeader.setStyleName("RegattaRaceInformation-Header");
-        regattaAndRaceTimeInformationHeader = new FlowPanel();
-        regattaAndRaceTimeInformationHeader.setStyleName("RegattaAndRaceTime-Header");
-        timeRangeWithZoomModel = new TimeRangeWithZoomModel();
-        componentViewers = new ArrayList<ComponentViewer>();
-        competitorSelectionModel = new CompetitorSelectionModel(/* hasMultiSelection */ true);
-                
-        raceMap = new RaceMap(sailingService, asyncActionsExecutor, errorReporter, timer,
-                competitorSelectionModel, stringMessages, showMapControls, getConfiguration().isShowViewStreamlets(), selectedRaceIdentifier);
-        CompetitorFilterPanel competitorSearchTextBox = new CompetitorFilterPanel(competitorSelectionModel, stringMessages, raceMap,
-                new LeaderboardFetcher() {
-                    @Override
-                    public LeaderboardDTO getLeaderboard() {
-                        return leaderboardPanel.getLeaderboard();
-                    }
-                }, selectedRaceIdentifier);
-        raceMap.getLeftHeaderPanel().add(raceInformationHeader);
-        raceMap.getRightHeaderPanel().add(regattaAndRaceTimeInformationHeader);
-
-        leaderboardPanel = createLeaderboardPanel(leaderboardName, leaderboardGroupName, competitorSearchTextBox);
-        leaderboardPanel.setTitle(stringMessages.leaderboard());
-        leaderboardPanel.getElement().getStyle().setMarginLeft(6, Unit.PX);
-        leaderboardPanel.getElement().getStyle().setMarginTop(4, Unit.PX);
-        createOneScreenView(leaderboardName, leaderboardGroupName, event, mainPanel, showMapControls, raceMap); // initializes the raceMap field
-        leaderboardPanel.addLeaderboardUpdateListener(this);
-        // in case the URL configuration contains the name of a competitors filter set we try to activate it
-        // FIXME the competitorsFilterSets has now moved to CompetitorSearchTextBox (which should probably be renamed); pass on the parameters to the LeaderboardPanel and see what it does with it
-        if (raceboardViewConfiguration.getActiveCompetitorsFilterSetName() != null) {
-            for (FilterSet<CompetitorDTO, FilterWithUI<CompetitorDTO>> filterSet : competitorSearchTextBox.getCompetitorsFilterSets()
-                    .getFilterSets()) {
-                if (filterSet.getName().equals(raceboardViewConfiguration.getActiveCompetitorsFilterSetName())) {
-                    competitorSearchTextBox.getCompetitorsFilterSets().setActiveFilterSet(filterSet);
-                    break;
-                }
-            }
-        }
-        timePanel = new RaceTimePanel(timer, timeRangeWithZoomModel, stringMessages, raceTimesInfoProvider,
-                raceboardViewConfiguration.isCanReplayDuringLiveRaces());
-        timeRangeWithZoomModel.addTimeZoomChangeListener(timePanel);
-        raceTimesInfoProvider.addRaceTimesInfoProviderListener(timePanel);
-        raceSelectionProvider.addRaceSelectionChangeListener(timePanel);
-        timePanel.onRaceSelectionChange(raceSelectionProvider.getSelectedRaces());
-    }
-    
-    /**
-     * @param event an optional event; may be <code>null</code> or else can be used to show some context information in
-     * the {@link GlobalNavigationPanel}.
-     */
-    private void createOneScreenView(String leaderboardName, String leaderboardGroupName, EventDTO event, FlowPanel mainPanel,
-            boolean showMapControls, RaceMap raceMap) {
-        // create the default leaderboard and select the right race
-        raceTimesInfoProvider.addRaceTimesInfoProviderListener(raceMap);
-        raceMap.onRaceSelectionChange(Collections.singletonList(selectedRaceIdentifier));
-        List<Component<?>> components = new ArrayList<Component<?>>();
-        competitorChart = new MultiCompetitorRaceChart(sailingService, asyncActionsExecutor, competitorSelectionModel, raceSelectionProvider,
-                    timer, timeRangeWithZoomModel, stringMessages, errorReporter, true, true, leaderboardGroupName, leaderboardName);
-        competitorChart.onRaceSelectionChange(raceSelectionProvider.getSelectedRaces());
-        competitorChart.getEntryWidget().setTitle(stringMessages.competitorCharts());
-        competitorChart.setVisible(false);
-        components.add(competitorChart);
-        windChart = new WindChart(sailingService, raceSelectionProvider, timer, timeRangeWithZoomModel, new WindChartSettings(),
-                stringMessages, asyncActionsExecutor, errorReporter, /* compactChart */ true);
-        windChart.setVisible(false);
-        windChart.onRaceSelectionChange(raceSelectionProvider.getSelectedRaces());
-        windChart.getEntryWidget().setTitle(stringMessages.windChart());
-        components.add(windChart);
-        boolean autoSelectMedia = getConfiguration().isAutoSelectMedia();
-        MediaPlayerManagerComponent mediaPlayerManagerComponent = new MediaPlayerManagerComponent(selectedRaceIdentifier, raceTimesInfoProvider, timer, mediaService, stringMessages, errorReporter, userAgent, user, autoSelectMedia);
-        leaderboardAndMapViewer = new SideBySideComponentViewer(leaderboardPanel, raceMap, mediaPlayerManagerComponent, components, stringMessages, this.user);
-        componentViewers.add(leaderboardAndMapViewer);
-        for (ComponentViewer componentViewer : componentViewers) {
-            mainPanel.add(componentViewer.getViewerWidget());
-        }
-        boolean showLeaderboard = getConfiguration().isShowLeaderboard();
-        if (Document.get().getClientWidth() <= 1024) {
-            showLeaderboard = false;
-        }
-        setLeaderboardVisible(showLeaderboard);
-        setWindChartVisible(getConfiguration().isShowWindChart());
-        setCompetitorChartVisible(getConfiguration().isShowCompetitorsChart());
-        // make sure to load leaderboard data for filtering to work
-        if (!showLeaderboard) {
-            leaderboardPanel.setVisible(true);
-            leaderboardPanel.setVisible(false);
-        }
-    }
-    
-    @SuppressWarnings("unused")
-    private <SettingsType> void addSettingsMenuItem(MenuBar settingsMenu, final Component<SettingsType> component) {
-        if (component.hasSettings()) {
-            settingsMenu.addItem(component.getLocalizedShortName(), new Command() {
-                public void execute() {
-                    new SettingsDialog<SettingsType>(component, stringMessages).show();
-                  }
-            });
-        }
-    }
-    
-    private LeaderboardPanel createLeaderboardPanel(String leaderboardName, String leaderboardGroupName, CompetitorFilterPanel competitorSearchTextBox) {
-        LeaderboardSettings leaderBoardSettings = LeaderboardSettingsFactory.getInstance()
-                .createNewSettingsForPlayMode(timer.getPlayMode(),
-                        /* nameOfRaceToSort */ selectedRaceIdentifier.getRaceName(),
-                        /* nameOfRaceColumnToShow */ null, /* nameOfRaceToShow */ selectedRaceIdentifier.getRaceName(),
-                        new ExplicitRaceColumnSelectionWithPreselectedRace(selectedRaceIdentifier), /* showRegattaRank */ false);
-        return new LeaderboardPanel(sailingService, asyncActionsExecutor, leaderBoardSettings, selectedRaceIdentifier != null, selectedRaceIdentifier,
-                competitorSelectionModel, timer, leaderboardGroupName, leaderboardName, errorReporter, stringMessages,
-                userAgent, /* showRaceDetails */ true, competitorSearchTextBox,
-                /* showSelectionCheckbox */ true, raceTimesInfoProvider, /* autoExpandLastRaceColumn */ false,
-                /* don't adjust the timer's delay from the leaderboard; control it solely from the RaceTimesInfoProvider */ false,
-                /*autoApplyTopNFilter*/ false, /*showCompetitorFilterStatus*/ false);
-    }
-
-    private void setComponentVisible(ComponentViewer componentViewer, Component<?> component, boolean visible) {
-        component.setVisible(visible);      
-        componentViewer.forceLayout();
-    }
-    
-    /**
-     * Sets the collapsable panel for the leaderboard open or close, if in <code>CASCADE</code> view mode.<br />
-     * Displays or hides the leaderboard, if in <code>ONESCREEN</code> view mode.<br /><br />
-     * 
-     * The race board should be completely rendered before this method is called, or a few exceptions could be thrown.
-     * 
-     * @param visible <code>true</code> if the leaderboard shall be open/visible
-     */
-    public void setLeaderboardVisible(boolean visible) {
-        setComponentVisible(leaderboardAndMapViewer, leaderboardPanel, visible);
-    }
-
-    /**
-     * Sets the collapsable panel for the wind chart open or close, if in <code>CASCADE</code> view mode.<br />
-     * Displays or hides the wind chart, if in <code>ONESCREEN</code> view mode.<br /><br />
-     * 
-     * The race board should be completely rendered before this method is called, or a few exceptions could be thrown.
-     * 
-     * @param visible <code>true</code> if the wind chart shall be open/visible
-     */
-    public void setWindChartVisible(boolean visible) {
-        setComponentVisible(leaderboardAndMapViewer, windChart, visible);
-    }
-
-    /**
-     * Sets the collapsable panel for the competitor chart open or close, if in <code>CASCADE</code> view mode.<br />
-     * Displays or hides the competitor chart, if in <code>ONESCREEN</code> view mode.<br /><br />
-     * 
-     * The race board should be completely rendered before this method is called, or a few exceptions could be thrown.
-     * 
-     * @param visible <code>true</code> if the competitor chart shall be open/visible
-     */
-    public void setCompetitorChartVisible(boolean visible) {
-        setComponentVisible(leaderboardAndMapViewer, competitorChart, visible);
-    }
-    
-    public RaceTimePanel getTimePanel() {
-        return timePanel; 
-    }
-
-    protected SailingServiceAsync getSailingService() {
-        return sailingService;
-    }
-
-    protected String getRaceBoardName() {
-        return raceBoardName;
-    }
-
-    protected void setRaceBoardName(String raceBoardName) {
-        this.raceBoardName = raceBoardName;
-    }
-
-    protected ErrorReporter getErrorReporter() {
-        return errorReporter;
-    }
-    
-    @Override
-    public void fillRegattas(List<RegattaDTO> regattas) {
-        racesByIdentifier.clear();
-        for (RegattaDTO regatta : regattas) {
-            for (RaceDTO race : regatta.races) {
-                if (race != null && race.getRaceIdentifier() != null) {
-                    racesByIdentifier.put(race.getRaceIdentifier(), race);
-                }
-            }
-        }
-    }
-
-    @Override
-    public void onRaceSelectionChange(List<RegattaAndRaceIdentifier> selectedRaces) {
-    }
-
-    public RaceBoardViewConfiguration getConfiguration() {
-        return raceboardViewConfiguration;
-    }
-
-    @Override
-    public void updatedLeaderboard(LeaderboardDTO leaderboard) {
-        leaderboardAndMapViewer.setLeftComponentWidth(leaderboardPanel.getContentPanel().getOffsetWidth());
-    }
-
-    @Override
-    public void currentRaceSelected(RaceIdentifier raceIdentifier, RaceColumnDTO raceColumn) {
-        if (!currentRaceHasBeenSelectedOnce) {
-            FleetDTO fleet = raceColumn.getFleet(raceIdentifier);
-            String seriesName = raceColumn.getSeriesName();
-            if (LeaderboardNameConstants.DEFAULT_SERIES_NAME.equals(seriesName)) {
-                seriesName = "";
-            } 
-            String fleetForRaceName = fleet==null?"":fleet.getName();
-            if (fleetForRaceName.equals(LeaderboardNameConstants.DEFAULT_FLEET_NAME)) {
-                fleetForRaceName = "";
-            } else {
-                fleetForRaceName = " - "+fleetForRaceName;
-            }
-            Label raceNameLabel = new Label(stringMessages.race() + " " + raceColumn.getRaceColumnName());
-            raceNameLabel.setStyleName("RaceName-Label");
-            Label raceAdditionalInformationLabel = new Label(seriesName + fleetForRaceName);
-            raceAdditionalInformationLabel.setStyleName("RaceSeriesAndFleet-Label");
-            raceInformationHeader.clear();
-            raceInformationHeader.add(raceNameLabel);
-            raceInformationHeader.add(raceAdditionalInformationLabel);
-            Anchor regattaNameAnchor = new Anchor(raceIdentifier.getRegattaName());
-            if (event != null) {
-                regattaNameAnchor.setHref("/gwt/Home.html#EventPlace:eventId="+event.id.toString()+"&navigationTab=Regattas&leaderboardName="+leaderboardName);
-            } else {
-                regattaNameAnchor.setHref("javascript:window.history.back();"); 
-            }
-            regattaNameAnchor.setStyleName("RegattaName-Anchor");
-            Label raceTimeLabel = computeRaceInformation(raceColumn, fleet);
-            raceTimeLabel.setStyleName("RaceTime-Label");
-            regattaAndRaceTimeInformationHeader.clear();
-            regattaAndRaceTimeInformationHeader.add(regattaNameAnchor);
-            regattaAndRaceTimeInformationHeader.add(raceTimeLabel);
-            currentRaceHasBeenSelectedOnce = true;
-        }
-    }
-    
-    private Label computeRaceInformation(RaceColumnDTO raceColumn, FleetDTO fleet) {
-        Label raceInformationLabel = new Label();
-        raceInformationLabel.setStyleName("Race-Time-Label");
-        DateTimeFormat formatter = DateTimeFormat.getFormat("E d/M/y");
-        raceInformationLabel.setText(formatter.format(raceColumn.getStartDate(fleet)));
-        return raceInformationLabel;
-    }
-}
->>>>>>> 47dedb24
+package com.sap.sailing.gwt.ui.raceboard;
+
+import java.util.ArrayList;
+import java.util.Collections;
+import java.util.HashMap;
+import java.util.List;
+import java.util.Map;
+
+import com.google.gwt.dom.client.Document;
+import com.google.gwt.dom.client.Style.Unit;
+import com.google.gwt.i18n.client.DateTimeFormat;
+import com.google.gwt.user.client.Command;
+import com.google.gwt.user.client.ui.Anchor;
+import com.google.gwt.user.client.ui.FlowPanel;
+import com.google.gwt.user.client.ui.Label;
+import com.google.gwt.user.client.ui.MenuBar;
+import com.google.gwt.user.client.ui.SimplePanel;
+import com.sap.sailing.domain.common.LeaderboardNameConstants;
+import com.sap.sailing.domain.common.RaceIdentifier;
+import com.sap.sailing.domain.common.RegattaAndRaceIdentifier;
+import com.sap.sailing.domain.common.dto.CompetitorDTO;
+import com.sap.sailing.domain.common.dto.FleetDTO;
+import com.sap.sailing.domain.common.dto.LeaderboardDTO;
+import com.sap.sailing.domain.common.dto.RaceColumnDTO;
+import com.sap.sailing.domain.common.dto.RaceDTO;
+import com.sap.sailing.gwt.ui.client.CompetitorSelectionModel;
+import com.sap.sailing.gwt.ui.client.ErrorReporter;
+import com.sap.sailing.gwt.ui.client.GlobalNavigationPanel;
+import com.sap.sailing.gwt.ui.client.LeaderboardUpdateListener;
+import com.sap.sailing.gwt.ui.client.MediaServiceAsync;
+import com.sap.sailing.gwt.ui.client.RaceSelectionChangeListener;
+import com.sap.sailing.gwt.ui.client.RaceSelectionProvider;
+import com.sap.sailing.gwt.ui.client.RaceTimePanel;
+import com.sap.sailing.gwt.ui.client.RaceTimesInfoProvider;
+import com.sap.sailing.gwt.ui.client.RegattasDisplayer;
+import com.sap.sailing.gwt.ui.client.SailingServiceAsync;
+import com.sap.sailing.gwt.ui.client.StringMessages;
+import com.sap.sailing.gwt.ui.client.media.MediaPlayerManagerComponent;
+import com.sap.sailing.gwt.ui.client.shared.charts.MultiCompetitorRaceChart;
+import com.sap.sailing.gwt.ui.client.shared.charts.WindChart;
+import com.sap.sailing.gwt.ui.client.shared.charts.WindChartSettings;
+import com.sap.sailing.gwt.ui.client.shared.components.Component;
+import com.sap.sailing.gwt.ui.client.shared.components.ComponentViewer;
+import com.sap.sailing.gwt.ui.client.shared.components.SettingsDialog;
+import com.sap.sailing.gwt.ui.client.shared.filter.FilterWithUI;
+import com.sap.sailing.gwt.ui.client.shared.filter.LeaderboardFetcher;
+import com.sap.sailing.gwt.ui.client.shared.racemap.RaceMap;
+import com.sap.sailing.gwt.ui.leaderboard.CompetitorFilterPanel;
+import com.sap.sailing.gwt.ui.leaderboard.ExplicitRaceColumnSelectionWithPreselectedRace;
+import com.sap.sailing.gwt.ui.leaderboard.LeaderboardPanel;
+import com.sap.sailing.gwt.ui.leaderboard.LeaderboardSettings;
+import com.sap.sailing.gwt.ui.leaderboard.LeaderboardSettingsFactory;
+import com.sap.sailing.gwt.ui.shared.EventDTO;
+import com.sap.sailing.gwt.ui.shared.RegattaDTO;
+import com.sap.sailing.gwt.ui.shared.UserDTO;
+import com.sap.sse.common.filter.FilterSet;
+import com.sap.sse.gwt.client.async.AsyncActionsExecutor;
+import com.sap.sse.gwt.client.player.TimeRangeWithZoomModel;
+import com.sap.sse.gwt.client.player.Timer;
+import com.sap.sse.gwt.client.useragent.UserAgentDetails;
+
+/**
+ * A view showing a list of components visualizing a race from the regattas announced by calls to {@link #fillRegattas(List)}.
+ * The race selection is provided by a {@link RaceSelectionProvider} for which this is a {@link RaceSelectionChangeListener listener}.
+ * {@link RaceIdentifier}-based race selection changes are converted to {@link RaceDTO} objects using the {@link #racesByIdentifier}
+ * map maintained during {@link #fillRegattas(List)}. The race selection provider is expected to be single selection only.
+ * 
+ * @author Frank Mittag, Axel Uhl (d043530)
+ *
+ */
+public class RaceBoardPanel extends SimplePanel implements RegattasDisplayer, RaceSelectionChangeListener, LeaderboardUpdateListener {
+    private final SailingServiceAsync sailingService;
+    private final MediaServiceAsync mediaService;
+    private final UserDTO user;
+    private final EventDTO event;
+    private final StringMessages stringMessages;
+    private final ErrorReporter errorReporter;
+    private final RaceBoardViewConfiguration raceboardViewConfiguration;
+    private String raceBoardName;
+    
+    /**
+     * Updated upon each {@link #fillRegattas(List)}
+     */
+    private final Map<RaceIdentifier, RaceDTO> racesByIdentifier;
+    
+    private final List<ComponentViewer> componentViewers;
+    private RaceTimePanel timePanel;
+    private final Timer timer;
+    private final RaceSelectionProvider raceSelectionProvider;
+    private final UserAgentDetails userAgent;
+    private final CompetitorSelectionModel competitorSelectionModel;
+    private final TimeRangeWithZoomModel timeRangeWithZoomModel; 
+    private final RegattaAndRaceIdentifier selectedRaceIdentifier;
+
+    private final String leaderboardName;
+    private final LeaderboardPanel leaderboardPanel;
+    private WindChart windChart;
+    private MultiCompetitorRaceChart competitorChart;
+    
+    /**
+     * The component viewer in <code>ONESCREEN</code> view mode. <code>null</code> if in <code>CASCADE</code> view mode
+     */
+    private SideBySideComponentViewer leaderboardAndMapViewer;
+
+    private final AsyncActionsExecutor asyncActionsExecutor;
+    
+    private final RaceTimesInfoProvider raceTimesInfoProvider;
+    private RaceMap raceMap;
+    
+    private final FlowPanel raceInformationHeader;
+    private final FlowPanel regattaAndRaceTimeInformationHeader;
+    private boolean currentRaceHasBeenSelectedOnce;
+    
+    /**
+     * @param event
+     *            an optional event that can be used for "back"-navigation in case the race board shows a race in the
+     *            context of an event; may be <code>null</code>.
+     */
+    public RaceBoardPanel(SailingServiceAsync sailingService, MediaServiceAsync mediaService,
+            AsyncActionsExecutor asyncActionsExecutor, UserDTO theUser, Timer timer,
+            RaceSelectionProvider theRaceSelectionProvider, String leaderboardName, String leaderboardGroupName,
+            EventDTO event, RaceBoardViewConfiguration raceboardViewConfiguration, ErrorReporter errorReporter,
+            final StringMessages stringMessages, UserAgentDetails userAgent,
+            RaceTimesInfoProvider raceTimesInfoProvider, boolean showMapControls) {
+        this.sailingService = sailingService;
+        this.mediaService = mediaService;
+        this.user = theUser;
+        this.stringMessages = stringMessages;
+        this.raceboardViewConfiguration = raceboardViewConfiguration;
+        this.raceSelectionProvider = theRaceSelectionProvider;
+        this.raceTimesInfoProvider = raceTimesInfoProvider;
+        this.errorReporter = errorReporter;
+        this.userAgent = userAgent;
+        this.timer = timer;
+        this.event = event;
+        this.currentRaceHasBeenSelectedOnce = false;
+        this.leaderboardName = leaderboardName;
+        raceSelectionProvider.addRaceSelectionChangeListener(this);
+        racesByIdentifier = new HashMap<RaceIdentifier, RaceDTO>();
+        selectedRaceIdentifier = raceSelectionProvider.getSelectedRaces().iterator().next();
+        this.setRaceBoardName(selectedRaceIdentifier.getRaceName());
+        this.asyncActionsExecutor = asyncActionsExecutor;
+        FlowPanel mainPanel = new FlowPanel();
+        mainPanel.setSize("100%", "100%");
+        setWidget(mainPanel);
+        raceInformationHeader = new FlowPanel();
+        raceInformationHeader.setStyleName("RegattaRaceInformation-Header");
+        regattaAndRaceTimeInformationHeader = new FlowPanel();
+        regattaAndRaceTimeInformationHeader.setStyleName("RegattaAndRaceTime-Header");
+        timeRangeWithZoomModel = new TimeRangeWithZoomModel();
+        componentViewers = new ArrayList<ComponentViewer>();
+        competitorSelectionModel = new CompetitorSelectionModel(/* hasMultiSelection */ true);
+                
+        raceMap = new RaceMap(sailingService, asyncActionsExecutor, errorReporter, timer,
+                competitorSelectionModel, stringMessages, showMapControls, getConfiguration().isShowViewStreamlets(), selectedRaceIdentifier);
+        CompetitorFilterPanel competitorSearchTextBox = new CompetitorFilterPanel(competitorSelectionModel, stringMessages, raceMap,
+                new LeaderboardFetcher() {
+                    @Override
+                    public LeaderboardDTO getLeaderboard() {
+                        return leaderboardPanel.getLeaderboard();
+                    }
+                }, selectedRaceIdentifier);
+        raceMap.getLeftHeaderPanel().add(raceInformationHeader);
+        raceMap.getRightHeaderPanel().add(regattaAndRaceTimeInformationHeader);
+
+        leaderboardPanel = createLeaderboardPanel(leaderboardName, leaderboardGroupName, competitorSearchTextBox);
+        leaderboardPanel.setTitle(stringMessages.leaderboard());
+        leaderboardPanel.getElement().getStyle().setMarginLeft(6, Unit.PX);
+        leaderboardPanel.getElement().getStyle().setMarginTop(4, Unit.PX);
+        createOneScreenView(leaderboardName, leaderboardGroupName, event, mainPanel, showMapControls, raceMap); // initializes the raceMap field
+        leaderboardPanel.addLeaderboardUpdateListener(this);
+        // in case the URL configuration contains the name of a competitors filter set we try to activate it
+        // FIXME the competitorsFilterSets has now moved to CompetitorSearchTextBox (which should probably be renamed); pass on the parameters to the LeaderboardPanel and see what it does with it
+        if (raceboardViewConfiguration.getActiveCompetitorsFilterSetName() != null) {
+            for (FilterSet<CompetitorDTO, FilterWithUI<CompetitorDTO>> filterSet : competitorSearchTextBox.getCompetitorsFilterSets()
+                    .getFilterSets()) {
+                if (filterSet.getName().equals(raceboardViewConfiguration.getActiveCompetitorsFilterSetName())) {
+                    competitorSearchTextBox.getCompetitorsFilterSets().setActiveFilterSet(filterSet);
+                    break;
+                }
+            }
+        }
+        timePanel = new RaceTimePanel(timer, timeRangeWithZoomModel, stringMessages, raceTimesInfoProvider,
+                raceboardViewConfiguration.isCanReplayDuringLiveRaces());
+        timeRangeWithZoomModel.addTimeZoomChangeListener(timePanel);
+        raceTimesInfoProvider.addRaceTimesInfoProviderListener(timePanel);
+        raceSelectionProvider.addRaceSelectionChangeListener(timePanel);
+        timePanel.onRaceSelectionChange(raceSelectionProvider.getSelectedRaces());
+    }
+    
+    /**
+     * @param event an optional event; may be <code>null</code> or else can be used to show some context information in
+     * the {@link GlobalNavigationPanel}.
+     */
+    private void createOneScreenView(String leaderboardName, String leaderboardGroupName, EventDTO event, FlowPanel mainPanel,
+            boolean showMapControls, RaceMap raceMap) {
+        // create the default leaderboard and select the right race
+        raceTimesInfoProvider.addRaceTimesInfoProviderListener(raceMap);
+        raceMap.onRaceSelectionChange(Collections.singletonList(selectedRaceIdentifier));
+        List<Component<?>> components = new ArrayList<Component<?>>();
+        competitorChart = new MultiCompetitorRaceChart(sailingService, asyncActionsExecutor, competitorSelectionModel, raceSelectionProvider,
+                    timer, timeRangeWithZoomModel, stringMessages, errorReporter, true, true, leaderboardGroupName, leaderboardName);
+        competitorChart.onRaceSelectionChange(raceSelectionProvider.getSelectedRaces());
+        competitorChart.getEntryWidget().setTitle(stringMessages.competitorCharts());
+        competitorChart.setVisible(false);
+        components.add(competitorChart);
+        windChart = new WindChart(sailingService, raceSelectionProvider, timer, timeRangeWithZoomModel, new WindChartSettings(),
+                stringMessages, asyncActionsExecutor, errorReporter, /* compactChart */ true);
+        windChart.setVisible(false);
+        windChart.onRaceSelectionChange(raceSelectionProvider.getSelectedRaces());
+        windChart.getEntryWidget().setTitle(stringMessages.windChart());
+        components.add(windChart);
+        boolean autoSelectMedia = getConfiguration().isAutoSelectMedia();
+        MediaPlayerManagerComponent mediaPlayerManagerComponent = new MediaPlayerManagerComponent(selectedRaceIdentifier, raceTimesInfoProvider, timer, mediaService, stringMessages, errorReporter, userAgent, user, autoSelectMedia);
+        leaderboardAndMapViewer = new SideBySideComponentViewer(leaderboardPanel, raceMap, mediaPlayerManagerComponent, components, stringMessages, this.user);
+        componentViewers.add(leaderboardAndMapViewer);
+        for (ComponentViewer componentViewer : componentViewers) {
+            mainPanel.add(componentViewer.getViewerWidget());
+        }
+        boolean showLeaderboard = getConfiguration().isShowLeaderboard();
+        if (Document.get().getClientWidth() <= 1024) {
+            showLeaderboard = false;
+        }
+        setLeaderboardVisible(showLeaderboard);
+        setWindChartVisible(getConfiguration().isShowWindChart());
+        setCompetitorChartVisible(getConfiguration().isShowCompetitorsChart());
+        // make sure to load leaderboard data for filtering to work
+        if (!showLeaderboard) {
+            leaderboardPanel.setVisible(true);
+            leaderboardPanel.setVisible(false);
+        }
+    }
+    
+    @SuppressWarnings("unused")
+    private <SettingsType> void addSettingsMenuItem(MenuBar settingsMenu, final Component<SettingsType> component) {
+        if (component.hasSettings()) {
+            settingsMenu.addItem(component.getLocalizedShortName(), new Command() {
+                public void execute() {
+                    new SettingsDialog<SettingsType>(component, stringMessages).show();
+                  }
+            });
+        }
+    }
+    
+    private LeaderboardPanel createLeaderboardPanel(String leaderboardName, String leaderboardGroupName, CompetitorFilterPanel competitorSearchTextBox) {
+        LeaderboardSettings leaderBoardSettings = LeaderboardSettingsFactory.getInstance()
+                .createNewSettingsForPlayMode(timer.getPlayMode(),
+                        /* nameOfRaceToSort */ selectedRaceIdentifier.getRaceName(),
+                        /* nameOfRaceColumnToShow */ null, /* nameOfRaceToShow */ selectedRaceIdentifier.getRaceName(),
+                        new ExplicitRaceColumnSelectionWithPreselectedRace(selectedRaceIdentifier), /* showRegattaRank */ false);
+        return new LeaderboardPanel(sailingService, asyncActionsExecutor, leaderBoardSettings, selectedRaceIdentifier != null, selectedRaceIdentifier,
+                competitorSelectionModel, timer, leaderboardGroupName, leaderboardName, errorReporter, stringMessages,
+                userAgent, /* showRaceDetails */ true, competitorSearchTextBox,
+                /* showSelectionCheckbox */ true, raceTimesInfoProvider, /* autoExpandLastRaceColumn */ false,
+                /* don't adjust the timer's delay from the leaderboard; control it solely from the RaceTimesInfoProvider */ false,
+                /*autoApplyTopNFilter*/ false, /*showCompetitorFilterStatus*/ false);
+    }
+
+    private void setComponentVisible(ComponentViewer componentViewer, Component<?> component, boolean visible) {
+        component.setVisible(visible);      
+        componentViewer.forceLayout();
+    }
+    
+    /**
+     * Sets the collapsable panel for the leaderboard open or close, if in <code>CASCADE</code> view mode.<br />
+     * Displays or hides the leaderboard, if in <code>ONESCREEN</code> view mode.<br /><br />
+     * 
+     * The race board should be completely rendered before this method is called, or a few exceptions could be thrown.
+     * 
+     * @param visible <code>true</code> if the leaderboard shall be open/visible
+     */
+    public void setLeaderboardVisible(boolean visible) {
+        setComponentVisible(leaderboardAndMapViewer, leaderboardPanel, visible);
+    }
+
+    /**
+     * Sets the collapsable panel for the wind chart open or close, if in <code>CASCADE</code> view mode.<br />
+     * Displays or hides the wind chart, if in <code>ONESCREEN</code> view mode.<br /><br />
+     * 
+     * The race board should be completely rendered before this method is called, or a few exceptions could be thrown.
+     * 
+     * @param visible <code>true</code> if the wind chart shall be open/visible
+     */
+    public void setWindChartVisible(boolean visible) {
+        setComponentVisible(leaderboardAndMapViewer, windChart, visible);
+    }
+
+    /**
+     * Sets the collapsable panel for the competitor chart open or close, if in <code>CASCADE</code> view mode.<br />
+     * Displays or hides the competitor chart, if in <code>ONESCREEN</code> view mode.<br /><br />
+     * 
+     * The race board should be completely rendered before this method is called, or a few exceptions could be thrown.
+     * 
+     * @param visible <code>true</code> if the competitor chart shall be open/visible
+     */
+    public void setCompetitorChartVisible(boolean visible) {
+        setComponentVisible(leaderboardAndMapViewer, competitorChart, visible);
+    }
+    
+    public RaceTimePanel getTimePanel() {
+        return timePanel; 
+    }
+
+    protected SailingServiceAsync getSailingService() {
+        return sailingService;
+    }
+
+    protected String getRaceBoardName() {
+        return raceBoardName;
+    }
+
+    protected void setRaceBoardName(String raceBoardName) {
+        this.raceBoardName = raceBoardName;
+    }
+
+    protected ErrorReporter getErrorReporter() {
+        return errorReporter;
+    }
+    
+    @Override
+    public void fillRegattas(List<RegattaDTO> regattas) {
+        racesByIdentifier.clear();
+        for (RegattaDTO regatta : regattas) {
+            for (RaceDTO race : regatta.races) {
+                if (race != null && race.getRaceIdentifier() != null) {
+                    racesByIdentifier.put(race.getRaceIdentifier(), race);
+                }
+            }
+        }
+    }
+
+    @Override
+    public void onRaceSelectionChange(List<RegattaAndRaceIdentifier> selectedRaces) {
+    }
+
+    public RaceBoardViewConfiguration getConfiguration() {
+        return raceboardViewConfiguration;
+    }
+
+    @Override
+    public void updatedLeaderboard(LeaderboardDTO leaderboard) {
+        leaderboardAndMapViewer.setLeftComponentWidth(leaderboardPanel.getContentPanel().getOffsetWidth());
+    }
+
+    @Override
+    public void currentRaceSelected(RaceIdentifier raceIdentifier, RaceColumnDTO raceColumn) {
+        if (!currentRaceHasBeenSelectedOnce) {
+            FleetDTO fleet = raceColumn.getFleet(raceIdentifier);
+            String seriesName = raceColumn.getSeriesName();
+            if (LeaderboardNameConstants.DEFAULT_SERIES_NAME.equals(seriesName)) {
+                seriesName = "";
+            } 
+            String fleetForRaceName = fleet==null?"":fleet.getName();
+            if (fleetForRaceName.equals(LeaderboardNameConstants.DEFAULT_FLEET_NAME)) {
+                fleetForRaceName = "";
+            } else {
+                fleetForRaceName = " - "+fleetForRaceName;
+            }
+            Label raceNameLabel = new Label(stringMessages.race() + " " + raceColumn.getRaceColumnName());
+            raceNameLabel.setStyleName("RaceName-Label");
+            Label raceAdditionalInformationLabel = new Label(seriesName + fleetForRaceName);
+            raceAdditionalInformationLabel.setStyleName("RaceSeriesAndFleet-Label");
+            raceInformationHeader.clear();
+            raceInformationHeader.add(raceNameLabel);
+            raceInformationHeader.add(raceAdditionalInformationLabel);
+            Anchor regattaNameAnchor = new Anchor(raceIdentifier.getRegattaName());
+            if (event != null) {
+                regattaNameAnchor.setHref("/gwt/Home.html#EventPlace:eventId="+event.id.toString()+"&navigationTab=Regattas&leaderboardName="+leaderboardName);
+            } else {
+                regattaNameAnchor.setHref("javascript:window.history.back();"); 
+            }
+            regattaNameAnchor.setStyleName("RegattaName-Anchor");
+            Label raceTimeLabel = computeRaceInformation(raceColumn, fleet);
+            raceTimeLabel.setStyleName("RaceTime-Label");
+            regattaAndRaceTimeInformationHeader.clear();
+            regattaAndRaceTimeInformationHeader.add(regattaNameAnchor);
+            regattaAndRaceTimeInformationHeader.add(raceTimeLabel);
+            currentRaceHasBeenSelectedOnce = true;
+        }
+    }
+    
+    private Label computeRaceInformation(RaceColumnDTO raceColumn, FleetDTO fleet) {
+        Label raceInformationLabel = new Label();
+        raceInformationLabel.setStyleName("Race-Time-Label");
+        DateTimeFormat formatter = DateTimeFormat.getFormat("E d/M/y");
+        raceInformationLabel.setText(formatter.format(raceColumn.getStartDate(fleet)));
+        return raceInformationLabel;
+    }
+}
+