package com.sap.sailing.gwt.ui.raceboard;

import java.util.ArrayList;
import java.util.Date;
import java.util.HashMap;
import java.util.List;
import java.util.Map;
import java.util.UUID;

import com.google.gwt.core.client.Scheduler;
import com.google.gwt.core.client.Scheduler.ScheduledCommand;
import com.google.gwt.core.shared.GWT;
import com.google.gwt.dom.client.Document;
import com.google.gwt.dom.client.Style.Unit;
import com.google.gwt.event.dom.client.ClickEvent;
import com.google.gwt.event.dom.client.ClickHandler;
import com.google.gwt.i18n.client.DateTimeFormat;
import com.google.gwt.user.client.Command;
import com.google.gwt.user.client.Window;
import com.google.gwt.user.client.rpc.AsyncCallback;
import com.google.gwt.user.client.ui.Anchor;
import com.google.gwt.user.client.ui.Button;
import com.google.gwt.user.client.ui.DockLayoutPanel;
import com.google.gwt.user.client.ui.FlowPanel;
import com.google.gwt.user.client.ui.Label;
import com.google.gwt.user.client.ui.MenuBar;
import com.google.gwt.user.client.ui.MenuItem;
import com.google.gwt.user.client.ui.RequiresResize;
import com.google.gwt.user.client.ui.UIObject;
import com.google.gwt.user.client.ui.Widget;
import com.sap.sailing.domain.common.Distance;
import com.sap.sailing.domain.common.LeaderboardNameConstants;
import com.sap.sailing.domain.common.RaceIdentifier;
import com.sap.sailing.domain.common.RegattaAndRaceIdentifier;
import com.sap.sailing.domain.common.dto.BoatDTO;
import com.sap.sailing.domain.common.dto.CompetitorDTO;
import com.sap.sailing.domain.common.dto.FleetDTO;
import com.sap.sailing.domain.common.dto.LeaderboardDTO;
import com.sap.sailing.domain.common.dto.RaceColumnDTO;
import com.sap.sailing.domain.common.dto.RaceDTO;
import com.sap.sailing.gwt.common.authentication.SailingAuthenticationEntryPointLinkFactory;
import com.sap.sailing.gwt.settings.client.leaderboard.LeaderboardPanelLifecycle;
import com.sap.sailing.gwt.settings.client.leaderboard.LeaderboardSettings;
import com.sap.sailing.gwt.settings.client.leaderboard.LeaderboardSettingsFactory;
import com.sap.sailing.gwt.settings.client.raceboard.RaceBoardPerspectiveOwnSettings;
import com.sap.sailing.gwt.ui.client.CompetitorColorProvider;
import com.sap.sailing.gwt.ui.client.CompetitorColorProviderImpl;
import com.sap.sailing.gwt.ui.client.CompetitorSelectionModel;
import com.sap.sailing.gwt.ui.client.CompetitorSelectionProvider;
import com.sap.sailing.gwt.ui.client.EntryPointLinkFactory;
import com.sap.sailing.gwt.ui.client.LeaderboardUpdateListener;
import com.sap.sailing.gwt.ui.client.MediaServiceAsync;
import com.sap.sailing.gwt.ui.client.RaceTimePanel;
import com.sap.sailing.gwt.ui.client.RaceTimePanelLifecycle;
import com.sap.sailing.gwt.ui.client.RaceTimePanelSettings;
import com.sap.sailing.gwt.ui.client.RaceTimesInfoProvider;
import com.sap.sailing.gwt.ui.client.SailingServiceAsync;
import com.sap.sailing.gwt.ui.client.StringMessages;
import com.sap.sailing.gwt.ui.client.media.MediaPlayerLifecycle;
import com.sap.sailing.gwt.ui.client.media.MediaPlayerManagerComponent;
import com.sap.sailing.gwt.ui.client.media.MediaPlayerSettings;
import com.sap.sailing.gwt.ui.client.media.PopupPositionProvider;
import com.sap.sailing.gwt.ui.client.shared.charts.EditMarkPassingsPanel;
import com.sap.sailing.gwt.ui.client.shared.charts.EditMarkPositionPanel;
import com.sap.sailing.gwt.ui.client.shared.charts.MultiCompetitorRaceChart;
import com.sap.sailing.gwt.ui.client.shared.charts.MultiCompetitorRaceChartLifecycle;
import com.sap.sailing.gwt.ui.client.shared.charts.MultiCompetitorRaceChartSettings;
import com.sap.sailing.gwt.ui.client.shared.charts.WindChart;
import com.sap.sailing.gwt.ui.client.shared.charts.WindChartLifecycle;
import com.sap.sailing.gwt.ui.client.shared.charts.WindChartSettings;
import com.sap.sailing.gwt.ui.client.shared.filter.FilterWithUI;
import com.sap.sailing.gwt.ui.client.shared.filter.LeaderboardFetcher;
import com.sap.sailing.gwt.ui.client.shared.racemap.RaceMap;
import com.sap.sailing.gwt.ui.client.shared.racemap.RaceMapLifecycle;
import com.sap.sailing.gwt.ui.client.shared.racemap.RaceMapResources;
import com.sap.sailing.gwt.ui.client.shared.racemap.RaceMapSettings;
import com.sap.sailing.gwt.ui.leaderboard.CompetitorFilterPanel;
import com.sap.sailing.gwt.ui.leaderboard.ExplicitRaceColumnSelectionWithPreselectedRace;
import com.sap.sailing.gwt.ui.leaderboard.LeaderboardPanel;
import com.sap.sailing.gwt.ui.raceboard.RaceBoardResources.RaceBoardMainCss;
import com.sap.sailing.gwt.ui.shared.RegattaDTO;
import com.sap.sse.common.Util;
import com.sap.sse.common.filter.FilterSet;
import com.sap.sse.common.settings.AbstractSettings;
import com.sap.sse.common.settings.Settings;
import com.sap.sse.gwt.client.ErrorReporter;
import com.sap.sse.gwt.client.async.AsyncActionsExecutor;
import com.sap.sse.gwt.client.panels.ResizableFlowPanel;
import com.sap.sse.gwt.client.player.TimeRangeWithZoomModel;
import com.sap.sse.gwt.client.player.Timer;
import com.sap.sse.gwt.client.shared.components.Component;
import com.sap.sse.gwt.client.shared.components.SettingsDialog;
import com.sap.sse.gwt.client.shared.components.SettingsDialogComponent;
import com.sap.sse.gwt.client.shared.perspective.AbstractPerspectiveComposite;
import com.sap.sse.gwt.client.shared.perspective.ComponentContext;
import com.sap.sse.gwt.client.shared.perspective.PerspectiveCompositeSettings;
import com.sap.sse.gwt.client.useragent.UserAgentDetails;
import com.sap.sse.security.ui.authentication.generic.GenericAuthentication;
import com.sap.sse.security.ui.authentication.view.AuthenticationMenuView;
import com.sap.sse.security.ui.authentication.view.AuthenticationMenuViewImpl;
import com.sap.sse.security.ui.authentication.view.FlyoutAuthenticationView;
import com.sap.sse.security.ui.client.UserService;

/**
 * A view showing a list of components visualizing a race from the regattas announced by calls to {@link #fillRegattas(List)}.
 * The race selection is provided by a {@link RaceSelectionProvider} for which this is a {@link RaceSelectionChangeListener listener}.
 * {@link RaceIdentifier}-based race selection changes are converted to {@link RaceDTO} objects using the {@link #racesByIdentifier}
 * map maintained during {@link #fillRegattas(List)}. The race selection provider is expected to be single selection only.
 * 
 * @author Frank Mittag, Axel Uhl (d043530)
 *
 */
public class RaceBoardPanel
        extends AbstractPerspectiveComposite<RaceBoardPerspectiveLifecycle, RaceBoardPerspectiveOwnSettings>
        implements LeaderboardUpdateListener, PopupPositionProvider, RequiresResize
{
    private final SailingServiceAsync sailingService;
    private final MediaServiceAsync mediaService;
    private final UUID eventId;
    private final StringMessages stringMessages;
    private final ErrorReporter errorReporter;
    private String raceBoardName;
        
    private final RaceTimePanel racetimePanel;
    private final Timer timer;
    private final UserAgentDetails userAgent;
    private final CompetitorSelectionProvider competitorSelectionProvider;
    private final TimeRangeWithZoomModel timeRangeWithZoomModel; 
    private final RegattaAndRaceIdentifier selectedRaceIdentifier;

    private final String leaderboardName;
    private final LeaderboardPanel leaderboardPanel;
    private WindChart windChart;
    private MultiCompetitorRaceChart competitorChart;
    private MediaPlayerManagerComponent mediaPlayerManagerComponent;
    private EditMarkPassingsPanel editMarkPassingPanel;
    private EditMarkPositionPanel editMarkPositionPanel;

    private final DockLayoutPanel dockPanel;
    private final ResizableFlowPanel timePanelWrapper;
    private final static int TIMEPANEL_COLLAPSED_HEIGHT = 67;
    private final static int TIMEPANEL_EXPANDED_HEIGHT = 96;
    
    /**
     * The component viewer
     */
    private SideBySideComponentViewer leaderboardAndMapViewer;

    private final AsyncActionsExecutor asyncActionsExecutor;
    
    private final RaceTimesInfoProvider raceTimesInfoProvider;
    private final RaceMap raceMap;
    
    private final FlowPanel raceInformationHeader;
    private final FlowPanel regattaAndRaceTimeInformationHeader;
    private final AuthenticationMenuView userManagementMenuView;
    private boolean currentRaceHasBeenSelectedOnce;
    
    private final RaceBoardResources raceBoardResources = RaceBoardResources.INSTANCE; 
    private final RaceBoardMainCss mainCss = raceBoardResources.mainCss();

    private static final RaceMapResources raceMapResources = GWT.create(RaceMapResources.class);
    
    /**
     * @param eventId
     *            an optional event that can be used for "back"-navigation in case the race board shows a race in the
     *            context of an event; may be <code>null</code>.
     * @param isScreenLargeEnoughToOfferChartSupport
     *            if the screen is large enough to display charts such as the competitor chart or the wind chart, a
     *            padding is provided for the RaceTimePanel that aligns its right border with that of the charts, and
     *            the charts are created. This decision is made once on startup in the {@link RaceBoardEntryPoint} class.
     * @param showChartMarkEditMediaButtonsAndVideo
     *            if <code>true</code> charts, such as the competitor chart or the wind chart, (as well as edit mark 
     *            panels and manage media buttons) are shown and a padding is provided for the RaceTimePanel that
     *            aligns its right border with that of the chart. Otherwise those components will be hidden.
     */
    public RaceBoardPanel(Component<?> parent,
            ComponentContext<PerspectiveCompositeSettings<RaceBoardPerspectiveOwnSettings>> componentContext,
            RaceBoardPerspectiveLifecycle lifecycle,
            PerspectiveCompositeSettings<RaceBoardPerspectiveOwnSettings> settings,
            SailingServiceAsync sailingService, MediaServiceAsync mediaService, UserService userService,
            AsyncActionsExecutor asyncActionsExecutor, Map<CompetitorDTO, BoatDTO> competitorsAndTheirBoats,
            Timer timer, RegattaAndRaceIdentifier selectedRaceIdentifier, String leaderboardName,
            String leaderboardGroupName, UUID eventId, ErrorReporter errorReporter, final StringMessages stringMessages,
            UserAgentDetails userAgent, RaceTimesInfoProvider raceTimesInfoProvider,
            boolean showChartMarkEditMediaButtonsAndVideo) {
        super(parent, componentContext, lifecycle, settings);
        this.sailingService = sailingService;
        this.mediaService = mediaService;
        this.stringMessages = stringMessages;
        this.raceTimesInfoProvider = raceTimesInfoProvider;
        this.errorReporter = errorReporter;
        this.userAgent = userAgent;
        this.timer = timer;
        this.eventId = eventId;
        this.currentRaceHasBeenSelectedOnce = false;
        this.leaderboardName = leaderboardName;
        this.selectedRaceIdentifier = selectedRaceIdentifier;
        this.setRaceBoardName(selectedRaceIdentifier.getRaceName());
        this.asyncActionsExecutor = asyncActionsExecutor;
        FlowPanel mainPanel = new ResizableFlowPanel();
        mainPanel.setSize("100%", "100%");
        raceInformationHeader = new FlowPanel();
        raceInformationHeader.setStyleName("RegattaRaceInformation-Header");
        regattaAndRaceTimeInformationHeader = new FlowPanel();
        regattaAndRaceTimeInformationHeader.setStyleName("RegattaAndRaceTime-Header");
        this.userManagementMenuView = new AuthenticationMenuViewImpl(new Anchor(), mainCss.usermanagement_loggedin(), mainCss.usermanagement_open());
        this.userManagementMenuView.asWidget().setStyleName(mainCss.usermanagement_icon());
        timeRangeWithZoomModel = new TimeRangeWithZoomModel();

        final CompetitorColorProvider colorProvider = new CompetitorColorProviderImpl(selectedRaceIdentifier, competitorsAndTheirBoats);
        competitorSelectionProvider = new CompetitorSelectionModel(/* hasMultiSelection */ true, colorProvider);
                
        raceMapResources.raceMapStyle().ensureInjected();
        RaceMapLifecycle raceMapLifecycle = lifecycle.getRaceMapLifecycle();
        RaceMapSettings defaultRaceMapSettings = settings.findSettingsByComponentId(raceMapLifecycle.getComponentId());

        RaceTimePanelLifecycle raceTimePanelLifecycle = lifecycle.getRaceTimePanelLifecycle();
        RaceTimePanelSettings raceTimePanelSettings = settings
                .findSettingsByComponentId(raceTimePanelLifecycle.getComponentId());
        raceMap = new RaceMap(this, componentContext, raceMapLifecycle, defaultRaceMapSettings, sailingService, asyncActionsExecutor,
                errorReporter, timer,
                competitorSelectionProvider, stringMessages, selectedRaceIdentifier, raceMapResources, 
                /* showHeaderPanel */ true) {
            private static final String INDENT_SMALL_CONTROL_STYLE = "indentsmall";
            private static final String INDENT_BIG_CONTROL_STYLE = "indentbig";
            @Override
            public void onResize() {
                super.onResize();
                Scheduler.get().scheduleDeferred(new ScheduledCommand() {
                    @Override
                    public void execute() {
                        // Show/hide the leaderboard panels toggle button text based on the race map height
                        leaderboardAndMapViewer.setLeftComponentToggleButtonTextVisibilityAndDraggerPosition(raceMap.getOffsetHeight() > 400);
                    }
                });
            }
            
            @Override
            protected String getLeftControlsIndentStyle() {
                // Calculate style name for left control indent based on race map height an leaderboard panel visibility
                if (raceMap.getOffsetHeight() <= 300) {
                    return INDENT_BIG_CONTROL_STYLE;
                }
                if (leaderboardPanel.isVisible() && raceMap.getOffsetHeight() <= 500) {
                    return INDENT_SMALL_CONTROL_STYLE;
                }
                return super.getLeftControlsIndentStyle();
            }
        };
        // now that the raceMap field has been initialized, check whether the buoy zone radius shall be looked up from
        // the regatta model on the server:
        if (defaultRaceMapSettings.isBuoyZoneRadiusDefaultValue()) {
            sailingService.getRegattaByName(selectedRaceIdentifier.getRegattaName(), new AsyncCallback<RegattaDTO>() {
                @Override
                public void onSuccess(RegattaDTO regattaDTO) {
                    Distance buoyZoneRadius = regattaDTO.getCalculatedBuoyZoneRadius();
                    RaceMapSettings existingMapSettings = raceMap.getSettings();
                    if (!Util.equalsWithNull(buoyZoneRadius, existingMapSettings.getBuoyZoneRadius())) {
                        final RaceMapSettings newRaceMapSettings = RaceMapSettings.createSettingsWithNewDefaultBuoyZoneRadius(existingMapSettings, buoyZoneRadius);
                        raceMap.updateSettings(newRaceMapSettings);
                    }
                }

                @Override
                public void onFailure(Throwable caught) {
                }
            });
        }

        CompetitorFilterPanel competitorSearchTextBox = new CompetitorFilterPanel(competitorSelectionProvider, stringMessages, raceMap,
                new LeaderboardFetcher() {
                    @Override
                    public LeaderboardDTO getLeaderboard() {
                        return leaderboardPanel.getLeaderboard();
                    }
                }, selectedRaceIdentifier);
        raceMap.getLeftHeaderPanel().add(raceInformationHeader);
        raceMap.getRightHeaderPanel().add(regattaAndRaceTimeInformationHeader);
        raceMap.getRightHeaderPanel().add(userManagementMenuView);
        addChildComponent(raceMap);

        // Determine if the screen is large enough to initially display the leaderboard panel on the left side of the
        // map based on the initial screen width. Afterwards, the leaderboard panel visibility can be toggled as usual.
        boolean isScreenLargeEnoughToInitiallyDisplayLeaderboard = Document.get().getClientWidth() >= 1024;
        leaderboardPanel = createLeaderboardPanel(lifecycle, settings, leaderboardName, leaderboardGroupName,
                competitorSearchTextBox, isScreenLargeEnoughToInitiallyDisplayLeaderboard);
        addChildComponent(leaderboardPanel);

        leaderboardPanel.setTitle(stringMessages.leaderboard());
        leaderboardPanel.getElement().getStyle().setMarginLeft(6, Unit.PX);
        leaderboardPanel.getElement().getStyle().setMarginTop(10, Unit.PX);
        createOneScreenView(lifecycle, settings, leaderboardName, leaderboardGroupName, eventId, mainPanel,
                isScreenLargeEnoughToInitiallyDisplayLeaderboard,
                raceMap, userService, showChartMarkEditMediaButtonsAndVideo); // initializes the raceMap field
        leaderboardPanel.addLeaderboardUpdateListener(this);
        // in case the URL configuration contains the name of a competitors filter set we try to activate it
        // FIXME the competitorsFilterSets has now moved to CompetitorSearchTextBox (which should probably be renamed); pass on the parameters to the LeaderboardPanel and see what it does with it
        if (getPerspectiveSettings().getActiveCompetitorsFilterSetName() != null) {
            for (FilterSet<CompetitorDTO, FilterWithUI<CompetitorDTO>> filterSet : competitorSearchTextBox.getCompetitorsFilterSets()
                    .getFilterSets()) {
                if (filterSet.getName().equals(getPerspectiveSettings().getActiveCompetitorsFilterSetName())) {
                    competitorSearchTextBox.getCompetitorsFilterSets().setActiveFilterSet(filterSet);
                    break;
                }
            }
        }
        racetimePanel = new RaceTimePanel(this, componentContext, raceTimePanelLifecycle, userService, timer,
                timeRangeWithZoomModel,
                stringMessages, raceTimesInfoProvider, getPerspectiveSettings().isCanReplayDuringLiveRaces(),
                showChartMarkEditMediaButtonsAndVideo, selectedRaceIdentifier,
                getPerspectiveSettings().getInitialDurationAfterRaceStartInReplay());
        racetimePanel.updateSettings(raceTimePanelSettings);
        timeRangeWithZoomModel.addTimeZoomChangeListener(racetimePanel);
        raceTimesInfoProvider.addRaceTimesInfoProviderListener(racetimePanel);

        this.timePanelWrapper = createTimePanelLayoutWrapper();
  
        boolean advanceTimePanelEnabled = true;
        if (advanceTimePanelEnabled) {
            manageTimePanelToggleButton(advanceTimePanelEnabled);
        }

        dockPanel = new DockLayoutPanel(Unit.PX);
        dockPanel.addSouth(timePanelWrapper, TIMEPANEL_COLLAPSED_HEIGHT);
        dockPanel.add(mainPanel);
        dockPanel.addStyleName("dockLayoutPanel");

        initWidget(dockPanel);
    }
    
    /**
     * @param event
     *            an optional event; may be <code>null</code> or else can be used to show some context information.
     * @param showChartMarkEditMediaButtonsAndVideo 
     * @param isScreenLargeEnoughToOfferChartSupport
     *            if the screen is large enough to display charts such as the competitor chart or the wind chart, a
     *            padding is provided for the RaceTimePanel that aligns its right border with that of the charts, and
     *            the charts are created.
     */
    private void createOneScreenView(RaceBoardPerspectiveLifecycle lifecycle,
            PerspectiveCompositeSettings<RaceBoardPerspectiveOwnSettings> settings, String leaderboardName,
            String leaderboardGroupName, UUID event,
            FlowPanel mainPanel, boolean isScreenLargeEnoughToInitiallyDisplayLeaderboard, RaceMap raceMap,
            UserService userService, boolean showChartMarkEditMediaButtonsAndVideo) {

        MediaPlayerLifecycle mediaPlayerLifecycle = getPerspectiveLifecycle().getMediaPlayerLifecycle();
        MediaPlayerSettings mediaPlayerSettings = settings
                .findSettingsByComponentId(mediaPlayerLifecycle.getComponentId());

        WindChartLifecycle windChartLifecycle = getPerspectiveLifecycle().getWindChartLifecycle();
        WindChartSettings windChartSettings = settings.findSettingsByComponentId(windChartLifecycle.getComponentId());

        MultiCompetitorRaceChartLifecycle multiCompetitorRaceChartLifecycle = getPerspectiveLifecycle().getMultiCompetitorRaceChartLifecycle();
        MultiCompetitorRaceChartSettings multiCompetitorRaceChartSettings = settings
                .findSettingsByComponentId(multiCompetitorRaceChartLifecycle.getComponentId());

        // create the default leaderboard and select the right race
        raceTimesInfoProvider.addRaceTimesInfoProviderListener(raceMap);
        List<Component<?>> componentsForSideBySideViewer = new ArrayList<Component<?>>();
        if (showChartMarkEditMediaButtonsAndVideo) {
            competitorChart = new MultiCompetitorRaceChart(this, getComponentContext(),
                    multiCompetitorRaceChartLifecycle,
                    sailingService,
                    asyncActionsExecutor,
                    competitorSelectionProvider, selectedRaceIdentifier, timer, timeRangeWithZoomModel, stringMessages,
                    errorReporter, true, true, leaderboardGroupName, leaderboardName);
            competitorChart.getEntryWidget().setTitle(stringMessages.competitorCharts());
            competitorChart.setVisible(false);
            competitorChart.updateSettings(multiCompetitorRaceChartSettings);
            componentsForSideBySideViewer.add(competitorChart);
            windChart = new WindChart(this, getComponentContext(), windChartLifecycle, sailingService,
                    selectedRaceIdentifier, timer,
                    timeRangeWithZoomModel,
                    windChartSettings, stringMessages, asyncActionsExecutor, errorReporter, /* compactChart */
                    true);

            windChart.setVisible(false);
            windChart.getEntryWidget().setTitle(stringMessages.windChart());
            componentsForSideBySideViewer.add(windChart);
        }
        
        editMarkPassingPanel = new EditMarkPassingsPanel(this, getComponentContext(), sailingService,
                selectedRaceIdentifier,
                stringMessages,
                competitorSelectionProvider, errorReporter, timer);
        if (showChartMarkEditMediaButtonsAndVideo) {
            editMarkPassingPanel.setLeaderboard(leaderboardPanel.getLeaderboard());
            editMarkPassingPanel.getEntryWidget().setTitle(stringMessages.editMarkPassings());
            componentsForSideBySideViewer.add(editMarkPassingPanel);
        }
        editMarkPositionPanel = new EditMarkPositionPanel(this, getComponentContext(), raceMap, leaderboardPanel,
                selectedRaceIdentifier,
                leaderboardName, stringMessages, sailingService, timer, timeRangeWithZoomModel,
                asyncActionsExecutor, errorReporter);
        if (showChartMarkEditMediaButtonsAndVideo) {
            editMarkPositionPanel.setLeaderboard(leaderboardPanel.getLeaderboard());
            componentsForSideBySideViewer.add(editMarkPositionPanel);
        }
        
        mediaPlayerManagerComponent = new MediaPlayerManagerComponent(this, getComponentContext(), mediaPlayerLifecycle,
                selectedRaceIdentifier, raceTimesInfoProvider, timer, mediaService, userService, stringMessages,
                errorReporter, userAgent, this, mediaPlayerSettings);
        leaderboardAndMapViewer = new SideBySideComponentViewer(leaderboardPanel, raceMap, mediaPlayerManagerComponent,
                componentsForSideBySideViewer, stringMessages, userService, editMarkPassingPanel, editMarkPositionPanel);
        for(Component<? extends Settings> component : componentsForSideBySideViewer) {
            addChildComponent(component);
        }
        this.setupUserManagementControlPanel(userService);
        mainPanel.add(leaderboardAndMapViewer.getViewerWidget());
        boolean showLeaderboard = getPerspectiveSettings().isShowLeaderboard() && isScreenLargeEnoughToInitiallyDisplayLeaderboard;
        setLeaderboardVisible(showLeaderboard);
        if (showChartMarkEditMediaButtonsAndVideo) {
            setWindChartVisible(getPerspectiveSettings().isShowWindChart());
            setCompetitorChartVisible(getPerspectiveSettings().isShowCompetitorsChart());
        }
        // make sure to load leaderboard data for filtering to work
        if (!showLeaderboard) {
            leaderboardPanel.setVisible(true);
            leaderboardPanel.setVisible(false);
        }
    }
    
    private void setupUserManagementControlPanel(UserService userService) {
        mainCss.ensureInjected();
        FlyoutAuthenticationView display = new RaceBoardAuthenticationView();
        new GenericAuthentication(userService, userManagementMenuView, display, 
                SailingAuthenticationEntryPointLinkFactory.INSTANCE, raceBoardResources);
        if (!ExperimentalFeatures.SHOW_USER_MANAGEMENT_ON_RACEBOARD) {
            regattaAndRaceTimeInformationHeader.getElement().getStyle().setRight(10, Unit.PX);
            userManagementMenuView.asWidget().removeFromParent();
        }
    }

    @SuppressWarnings("unused")
    private <SettingsType extends AbstractSettings> void addSettingsMenuItem(MenuBar settingsMenu, final Component<SettingsType> component) {
        if (component.hasSettings()) {
            MenuItem settingsMenuItem = settingsMenu.addItem(component.getLocalizedShortName(), new Command() {
                public void execute() {
                    new SettingsDialog<SettingsType>(component, stringMessages).show();
                  }
            });
        }
    }
    
    private LeaderboardPanel createLeaderboardPanel(RaceBoardPerspectiveLifecycle lifecycle,
            PerspectiveCompositeSettings<RaceBoardPerspectiveOwnSettings> settings, String leaderboardName,
            String leaderboardGroupName,
            CompetitorFilterPanel competitorSearchTextBox, boolean isScreenLargeEnoughToInitiallyDisplayLeaderboard) {
        LeaderboardPanelLifecycle leaderboardPanelLifecycle = getPerspectiveLifecycle().getLeaderboardPanelLifecycle();
        LeaderboardSettings leaderboardSettings = settings
                .findSettingsByComponentId(leaderboardPanelLifecycle.getComponentId());
        ExplicitRaceColumnSelectionWithPreselectedRace raceColumn = new ExplicitRaceColumnSelectionWithPreselectedRace(selectedRaceIdentifier);
        LeaderboardSettings defaultLeaderboardSettingsForCurrentPlayMode = LeaderboardSettingsFactory.getInstance()
                .createNewSettingsForPlayMode(timer.getPlayMode(),
                        /* nameOfRaceToSort */ selectedRaceIdentifier.getRaceName(),
                        /* nameOfRaceColumnToShow */ null, /* nameOfRaceToShow */ selectedRaceIdentifier.getRaceName(),
                        /* showRegattaRank */ false,
                        /*showCompetitorSailIdColumn*/true,
                        /* don't showCompetitorFullNameColumn in case screen is so small that we don't
<<<<<<< HEAD
                         * even display the leaderboard initially */ isScreenLargeEnoughToInitiallyDisplayLeaderboard,
                         /*showCompetitorNationalityColumn*/ false);
        return new LeaderboardPanel(sailingService, asyncActionsExecutor, leaderBoardSettings, selectedRaceIdentifier != null, selectedRaceIdentifier,
=======
                         * even display the leaderboard initially */ isScreenLargeEnoughToInitiallyDisplayLeaderboard,raceColumn.getNumberOfLastRaceColumnsToShow(),raceColumn.getType());
        leaderboardSettings = LeaderboardSettingsFactory.getInstance().overrideDefaultValuesWithNewDefaults(leaderboardSettings, defaultLeaderboardSettingsForCurrentPlayMode);
        return new LeaderboardPanel(this, getComponentContext(), sailingService, asyncActionsExecutor,
                leaderboardSettings,
                selectedRaceIdentifier != null, selectedRaceIdentifier,
>>>>>>> d7ff36eb
                competitorSelectionProvider, timer, leaderboardGroupName, leaderboardName, errorReporter, stringMessages,
                /* showRaceDetails */ true, competitorSearchTextBox,
                /* showSelectionCheckbox */ true, raceTimesInfoProvider, /* autoExpandLastRaceColumn */ false,
                /* don't adjust the timer's delay from the leaderboard; control it solely from the RaceTimesInfoProvider */ false,
                /* autoApplyTopNFilter */ false, /* showCompetitorFilterStatus */ false, /* enableSyncScroller */ false);
    }

    private void setComponentVisible(SideBySideComponentViewer componentViewer, Component<?> component, boolean visible) {
        component.setVisible(visible);      
        componentViewer.forceLayout();
    }
    
    LeaderboardPanel getLeaderboardPanel() {
        return leaderboardPanel;
    }
    
    MultiCompetitorRaceChart getCompetitorChart() {
        return competitorChart;
    }
    
    WindChart getWindChart() {
        return windChart;
    }
    
    RaceTimePanel getRaceTimePanel() {
        return racetimePanel;
    }
    
    Timer getTimer() {
        return timer;
    }
    
    RaceMap getMap() {
        return raceMap;
    }
    
    RegattaAndRaceIdentifier getSelectedRaceIdentifier() {
        return selectedRaceIdentifier;
    }
    
    CompetitorSelectionProvider getCompetitorSelectionProvider() {
        return competitorSelectionProvider;
    }
    
    /**
     * Sets the collapsable panel for the leaderboard open or close, if in <code>CASCADE</code> view mode.<br />
     * Displays or hides the leaderboard, if in <code>ONESCREEN</code> view mode.<br /><br />
     * 
     * The race board should be completely rendered before this method is called, or a few exceptions could be thrown.
     * 
     * @param visible <code>true</code> if the leaderboard shall be open/visible
     */
    public void setLeaderboardVisible(boolean visible) {
        setComponentVisible(leaderboardAndMapViewer, leaderboardPanel, visible);
    }

    /**
     * Sets the collapsable panel for the wind chart open or close, if in <code>CASCADE</code> view mode.<br />
     * Displays or hides the wind chart, if in <code>ONESCREEN</code> view mode.<br /><br />
     * 
     * The race board should be completely rendered before this method is called, or a few exceptions could be thrown.
     * 
     * @param visible <code>true</code> if the wind chart shall be open/visible
     */
    public void setWindChartVisible(boolean visible) {
        setComponentVisible(leaderboardAndMapViewer, windChart, visible);
    }

    /**
     * Sets the collapsable panel for the competitor chart open or close, if in <code>CASCADE</code> view mode.<br />
     * Displays or hides the competitor chart, if in <code>ONESCREEN</code> view mode.<br /><br />
     * 
     * The race board should be completely rendered before this method is called, or a few exceptions could be thrown.
     * 
     * @param visible <code>true</code> if the competitor chart shall be open/visible
     */
    public void setCompetitorChartVisible(boolean visible) {
        setComponentVisible(leaderboardAndMapViewer, competitorChart, visible);
    }
    
    protected SailingServiceAsync getSailingService() {
        return sailingService;
    }

    protected String getRaceBoardName() {
        return raceBoardName;
    }

    protected void setRaceBoardName(String raceBoardName) {
        this.raceBoardName = raceBoardName;
    }

    protected ErrorReporter getErrorReporter() {
        return errorReporter;
    }
    
    @Override
    public void updatedLeaderboard(LeaderboardDTO leaderboard) {
        leaderboardAndMapViewer.setLeftComponentWidth(leaderboardPanel.getContentPanel().getOffsetWidth());
        if (editMarkPassingPanel != null) {
            editMarkPassingPanel.setLeaderboard(leaderboard);
        }
        if (editMarkPositionPanel != null) {
            editMarkPositionPanel.setLeaderboard(leaderboard);
        }
    }

    @Override
    public void currentRaceSelected(RaceIdentifier raceIdentifier, RaceColumnDTO raceColumn) {
        if (!currentRaceHasBeenSelectedOnce) {
            FleetDTO fleet = raceColumn.getFleet(raceIdentifier);
            String seriesName = raceColumn.getSeriesName();
            if (LeaderboardNameConstants.DEFAULT_SERIES_NAME.equals(seriesName)) {
                seriesName = "";
            } 
            String fleetForRaceName = fleet==null?"":fleet.getName();
            if (fleetForRaceName.equals(LeaderboardNameConstants.DEFAULT_FLEET_NAME)) {
                fleetForRaceName = "";
            } else {
                fleetForRaceName = (seriesName.isEmpty() ? "" : " - ") + fleetForRaceName;
            }
            final Label raceNameLabel = new Label(stringMessages.race() + " " + raceColumn.getRaceColumnName());
            raceNameLabel.setStyleName("RaceName-Label");
            final Label raceAdditionalInformationLabel = new Label(seriesName + fleetForRaceName);
            raceAdditionalInformationLabel.setStyleName("RaceSeriesAndFleet-Label");
            raceInformationHeader.clear();
            raceInformationHeader.add(raceNameLabel);
            raceInformationHeader.add(raceAdditionalInformationLabel);
            final Anchor regattaNameAnchor = new Anchor(raceIdentifier.getRegattaName());
            regattaNameAnchor.setTitle(raceIdentifier.getRegattaName());
            if (eventId != null) {
                String link = EntryPointLinkFactory.createRacesTabLink(eventId.toString(), leaderboardName);
                regattaNameAnchor.setHref(link);
            } else {
                String leaderboardGroupNameParam = Window.Location.getParameter("leaderboardGroupName");
                if(leaderboardGroupNameParam != null) {
                    Map<String, String> leaderboardGroupLinkParameters = new HashMap<String, String>();
                    leaderboardGroupLinkParameters.put("showRaceDetails", "true");
                    leaderboardGroupLinkParameters.put("leaderboardGroupName", leaderboardGroupNameParam);
                    String leaderBoardGroupLink = EntryPointLinkFactory.createLeaderboardGroupLink(leaderboardGroupLinkParameters);
                    regattaNameAnchor.setHref(leaderBoardGroupLink); 
                } else {
                    // fallback 
                    regattaNameAnchor.setHref("javascript:window.history.back();"); 
                }
            }
            regattaNameAnchor.setStyleName("RegattaName-Anchor");
            Label raceTimeLabel = computeRaceInformation(raceColumn, fleet);
            raceTimeLabel.setStyleName("RaceTime-Label");
            regattaAndRaceTimeInformationHeader.clear();
            regattaAndRaceTimeInformationHeader.add(regattaNameAnchor);
            regattaAndRaceTimeInformationHeader.add(raceTimeLabel);
            currentRaceHasBeenSelectedOnce = true;
        }
    }

    @Override
    public UIObject getXPositionUiObject() {
        return racetimePanel;
    }

    @Override
    public UIObject getYPositionUiObject() {
        return racetimePanel;
    }

    private Label computeRaceInformation(RaceColumnDTO raceColumn, FleetDTO fleet) {
        final Date startDate = raceColumn.getStartDate(fleet);
        Label raceInformationLabel = new Label();
        raceInformationLabel.setStyleName("Race-Time-Label");
        if (startDate != null) {
            DateTimeFormat formatter = DateTimeFormat.getFormat("E d/M/y");
            raceInformationLabel.setText(formatter.format(startDate));
        }
        return raceInformationLabel;
    }
    
    @Override
    public Widget getEntryWidget() {
        return this;
    }

    @Override
    public String getDependentCssClassName() {
        return "";
    }

    private void manageTimePanelToggleButton(boolean advanceTimePanelEnabled) {
        final Button toggleButton = getRaceTimePanel().getAdvancedToggleButton();
        if (advanceTimePanelEnabled) {
            toggleButton.addClickHandler(new ClickHandler() {
                @Override
                public void onClick(ClickEvent event) {
                    boolean advancedModeShown = getRaceTimePanel().toggleAdvancedMode();
                    if (advancedModeShown) {
                        dockPanel.setWidgetSize(timePanelWrapper, TIMEPANEL_EXPANDED_HEIGHT);
                        toggleButton.removeStyleDependentName("Closed");
                        toggleButton.addStyleDependentName("Open");
                    } else {
                        dockPanel.setWidgetSize(timePanelWrapper, TIMEPANEL_COLLAPSED_HEIGHT);
                        toggleButton.addStyleDependentName("Closed");
                        toggleButton.removeStyleDependentName("Open");
                    }
                }
            });
        } else {
            toggleButton.setVisible(false);
        }
    }
    
    private ResizableFlowPanel createTimePanelLayoutWrapper() {
        ResizableFlowPanel timeLineInnerBgPanel = new ResizableFlowPanel();
        timeLineInnerBgPanel.addStyleName("timeLineInnerBgPanel");
        timeLineInnerBgPanel.add(getRaceTimePanel());
        
        ResizableFlowPanel timeLineInnerPanel = new ResizableFlowPanel();
        timeLineInnerPanel.add(timeLineInnerBgPanel);
        timeLineInnerPanel.addStyleName("timeLineInnerPanel");
        
        ResizableFlowPanel timelinePanel = new ResizableFlowPanel();
        timelinePanel.add(timeLineInnerPanel);
        timelinePanel.addStyleName("timeLinePanel");
        
        return timelinePanel;
    }

    @Override
    public SettingsDialogComponent<RaceBoardPerspectiveOwnSettings> getPerspectiveOwnSettingsDialogComponent() {
        return new RaceBoardPerspectiveSettingsDialogComponent(getPerspectiveSettings(), stringMessages);
    }

    @Override
    public boolean hasPerspectiveOwnSettings() {
        return true;
    }

    @Override
    public void onResize() {
        dockPanel.onResize();        
    }

    @Override
    public String getId() {
        return RaceBoardPerspectiveLifecycle.ID;
    }
}

<|MERGE_RESOLUTION|>--- conflicted
+++ resolved
@@ -458,17 +458,11 @@
                         /* showRegattaRank */ false,
                         /*showCompetitorSailIdColumn*/true,
                         /* don't showCompetitorFullNameColumn in case screen is so small that we don't
-<<<<<<< HEAD
-                         * even display the leaderboard initially */ isScreenLargeEnoughToInitiallyDisplayLeaderboard,
-                         /*showCompetitorNationalityColumn*/ false);
-        return new LeaderboardPanel(sailingService, asyncActionsExecutor, leaderBoardSettings, selectedRaceIdentifier != null, selectedRaceIdentifier,
-=======
                          * even display the leaderboard initially */ isScreenLargeEnoughToInitiallyDisplayLeaderboard,raceColumn.getNumberOfLastRaceColumnsToShow(),raceColumn.getType());
         leaderboardSettings = LeaderboardSettingsFactory.getInstance().overrideDefaultValuesWithNewDefaults(leaderboardSettings, defaultLeaderboardSettingsForCurrentPlayMode);
         return new LeaderboardPanel(this, getComponentContext(), sailingService, asyncActionsExecutor,
                 leaderboardSettings,
                 selectedRaceIdentifier != null, selectedRaceIdentifier,
->>>>>>> d7ff36eb
                 competitorSelectionProvider, timer, leaderboardGroupName, leaderboardName, errorReporter, stringMessages,
                 /* showRaceDetails */ true, competitorSearchTextBox,
                 /* showSelectionCheckbox */ true, raceTimesInfoProvider, /* autoExpandLastRaceColumn */ false,
@@ -715,4 +709,3 @@
         return RaceBoardPerspectiveLifecycle.ID;
     }
 }
-
