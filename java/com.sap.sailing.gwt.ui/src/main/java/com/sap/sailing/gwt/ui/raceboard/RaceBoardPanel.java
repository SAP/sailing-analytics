package com.sap.sailing.gwt.ui.raceboard;

import java.util.ArrayList;
import java.util.Collections;
import java.util.HashMap;
import java.util.List;
import java.util.Map;

import com.google.gwt.dom.client.Style;
import com.google.gwt.dom.client.Style.Unit;
import com.google.gwt.event.dom.client.ClickEvent;
import com.google.gwt.event.dom.client.ClickHandler;
import com.google.gwt.event.logical.shared.ValueChangeEvent;
import com.google.gwt.event.logical.shared.ValueChangeHandler;
import com.google.gwt.user.client.Command;
import com.google.gwt.user.client.ui.Button;
import com.google.gwt.user.client.ui.CheckBox;
import com.google.gwt.user.client.ui.FlowPanel;
import com.google.gwt.user.client.ui.MenuBar;
import com.google.gwt.user.client.ui.SimplePanel;
import com.google.gwt.user.client.ui.Widget;
import com.sap.sailing.domain.common.RaceIdentifier;
import com.sap.sailing.domain.common.RegattaAndRaceIdentifier;
import com.sap.sailing.gwt.ui.actions.AsyncActionsExecutor;
import com.sap.sailing.gwt.ui.client.CompetitorSelectionModel;
import com.sap.sailing.gwt.ui.client.ErrorReporter;
import com.sap.sailing.gwt.ui.client.MediaServiceAsync;
import com.sap.sailing.gwt.ui.client.RaceSelectionChangeListener;
import com.sap.sailing.gwt.ui.client.RaceSelectionProvider;
import com.sap.sailing.gwt.ui.client.RaceTimePanel;
import com.sap.sailing.gwt.ui.client.RaceTimesInfoProvider;
import com.sap.sailing.gwt.ui.client.RegattaDisplayer;
import com.sap.sailing.gwt.ui.client.SailingServiceAsync;
import com.sap.sailing.gwt.ui.client.StringMessages;
import com.sap.sailing.gwt.ui.client.TimeListener;
import com.sap.sailing.gwt.ui.client.TimeRangeWithZoomModel;
import com.sap.sailing.gwt.ui.client.Timer;
import com.sap.sailing.gwt.ui.client.UserAgentDetails;
import com.sap.sailing.gwt.ui.client.shared.charts.MultiChartPanel;
import com.sap.sailing.gwt.ui.client.shared.charts.WindChart;
import com.sap.sailing.gwt.ui.client.shared.charts.WindChartSettings;
import com.sap.sailing.gwt.ui.client.shared.components.Component;
import com.sap.sailing.gwt.ui.client.shared.components.ComponentViewer;
import com.sap.sailing.gwt.ui.client.media.MediaSelector;
import com.sap.sailing.gwt.ui.client.shared.components.SettingsDialog;
import com.sap.sailing.gwt.ui.client.shared.racemap.RaceMap;
import com.sap.sailing.gwt.ui.leaderboard.ExplicitRaceColumnSelectionWithPreselectedRace;
import com.sap.sailing.gwt.ui.leaderboard.LeaderboardPanel;
import com.sap.sailing.gwt.ui.leaderboard.LeaderboardSettings;
import com.sap.sailing.gwt.ui.leaderboard.LeaderboardSettingsFactory;
import com.sap.sailing.gwt.ui.shared.RaceDTO;
import com.sap.sailing.gwt.ui.shared.RegattaDTO;
import com.sap.sailing.gwt.ui.shared.UserDTO;

/**
 * A view showing a list of components visualizing a race from the regattas announced by calls to {@link #fillRegattas(List)}.
 * The race selection is provided by a {@link RaceSelectionProvider} for which this is a {@link RaceSelectionChangeListener listener}.
 * {@link RaceIdentifier}-based race selection changes are converted to {@link RaceDTO} objects using the {@link #racesByIdentifier}
 * map maintained during {@link #fillRegattas(List)}. The race selection provider is expected to be single selection only.
 * 
 * @author Frank Mittag, Axel Uhl (d043530)
 *
 */
public class RaceBoardPanel extends SimplePanel implements RegattaDisplayer, RaceSelectionChangeListener {
    private final SailingServiceAsync sailingService;
    private final MediaServiceAsync mediaService;
    private final StringMessages stringMessages;
    private final ErrorReporter errorReporter;
    private final RaceBoardViewConfiguration raceboardViewConfiguration;
    private String raceBoardName;
    
    /**
     * Updated upon each {@link #fillRegattas(List)}
     */
    private final Map<RaceIdentifier, RaceDTO> racesByIdentifier;
    
    /**
     * The offset when scrolling with the menu entry anchors (in the top right corner).
     */
    private int scrollOffset;

    private final List<ComponentViewer> componentViewers;
    private FlowPanel componentsNavigationPanel;
    private FlowPanel settingsPanel;
    private RaceTimePanel timePanel;
    private final Timer timer;
    private final RaceSelectionProvider raceSelectionProvider;
    private final UserAgentDetails userAgent;
    private final CompetitorSelectionModel competitorSelectionModel;
    private final TimeRangeWithZoomModel timeRangeWithZoomModel; 
    private final RegattaAndRaceIdentifier selectedRaceIdentifier;

    private LeaderboardPanel leaderboardPanel;
    private WindChart windChart;
    private MultiChartPanel competitorChart;
    
    /**
     * The component viewer in <code>ONESCREEN</code> view mode. <code>null</code> if in <code>CASCADE</code> view mode
     */
    private SideBySideComponentViewer leaderboardAndMapViewer;

    private final AsyncActionsExecutor asyncActionsExecutor;
    
    private final RaceTimesInfoProvider raceTimesInfoProvider;
    
    private final  UserDTO user;

    public RaceBoardPanel(SailingServiceAsync sailingService, MediaServiceAsync mediaService, UserDTO theUser, Timer timer,
            RaceSelectionProvider theRaceSelectionProvider, String leaderboardName, String leaderboardGroupName,
            RaceBoardViewConfiguration raceboardViewConfiguration, ErrorReporter errorReporter, final StringMessages stringMessages, 
            UserAgentDetails userAgent, RaceTimesInfoProvider raceTimesInfoProvider) {
        this.sailingService = sailingService;
        this.mediaService = mediaService;
        this.user = theUser; 
        this.stringMessages = stringMessages;
        this.raceboardViewConfiguration = raceboardViewConfiguration;
        this.raceSelectionProvider = theRaceSelectionProvider;
        this.raceTimesInfoProvider = raceTimesInfoProvider;
        this.scrollOffset = 0;
        raceSelectionProvider.addRaceSelectionChangeListener(this);
        racesByIdentifier = new HashMap<RaceIdentifier, RaceDTO>();
        selectedRaceIdentifier = raceSelectionProvider.getSelectedRaces().iterator().next();
        this.setRaceBoardName(selectedRaceIdentifier.getRaceName());
        this.errorReporter = errorReporter;
        this.userAgent = userAgent;
        asyncActionsExecutor = new AsyncActionsExecutor();
        FlowPanel mainPanel = new FlowPanel();
        mainPanel.setSize("100%", "100%");
        setWidget(mainPanel);
        this.timer = timer;
        timeRangeWithZoomModel = new TimeRangeWithZoomModel();
        componentViewers = new ArrayList<ComponentViewer>();
        competitorSelectionModel = new CompetitorSelectionModel(/* hasMultiSelection */ true);
        componentsNavigationPanel = new FlowPanel();
        componentsNavigationPanel.addStyleName("raceBoardNavigation");
        switch (getConfiguration().getViewMode()) {
            case ONESCREEN:
                createOneScreenView(leaderboardName, leaderboardGroupName, mainPanel);                
                getElement().getStyle().setMarginLeft(12, Unit.PX);
                getElement().getStyle().setMarginRight(12, Unit.PX);
                break;
        }
        timePanel = new RaceTimePanel(timer, timeRangeWithZoomModel, stringMessages, raceTimesInfoProvider);
        timeRangeWithZoomModel.addTimeZoomChangeListener(timePanel);
        raceTimesInfoProvider.addRaceTimesInfoProviderListener(timePanel);
        raceSelectionProvider.addRaceSelectionChangeListener(timePanel);
        timePanel.onRaceSelectionChange(raceSelectionProvider.getSelectedRaces());
    }
    
    private void createOneScreenView(String leaderboardName, String leaderboardGroupName, FlowPanel mainPanel) {
        // create the default leaderboard and select the right race
        leaderboardPanel = createLeaderboardPanel(leaderboardName, leaderboardGroupName);
        leaderboardPanel.addStyleName(LeaderboardPanel.LEADERBOARD_MARGIN_STYLE);
        RaceMap raceMap = new RaceMap(sailingService, asyncActionsExecutor, errorReporter, timer, competitorSelectionModel, stringMessages);
        raceTimesInfoProvider.addRaceTimesInfoProviderListener(raceMap);
        raceMap.onRaceSelectionChange(Collections.singletonList(selectedRaceIdentifier));
        List<Component<?>> components = new ArrayList<Component<?>>();
        competitorChart = new MultiChartPanel(sailingService, asyncActionsExecutor, competitorSelectionModel, raceSelectionProvider,
                    timer, timeRangeWithZoomModel, stringMessages, errorReporter, true, true, leaderboardGroupName, leaderboardName);
        competitorChart.onRaceSelectionChange(raceSelectionProvider.getSelectedRaces());
        components.add(competitorChart);
        windChart = new WindChart(sailingService, raceSelectionProvider, timer, timeRangeWithZoomModel, new WindChartSettings(),
                stringMessages, asyncActionsExecutor, errorReporter, /* compactChart */ true);
        windChart.onRaceSelectionChange(raceSelectionProvider.getSelectedRaces());
        components.add(windChart);
        leaderboardAndMapViewer = new SideBySideComponentViewer(leaderboardPanel, raceMap, components);
        componentViewers.add(leaderboardAndMapViewer);
        for (ComponentViewer componentViewer : componentViewers) {
            mainPanel.add(componentViewer.getViewerWidget());
        }
        setLeaderboardVisible(getConfiguration().isShowLeaderboard());
        setWindChartVisible(getConfiguration().isShowWindChart());
        setCompetitorChartVisible(getConfiguration().isShowCompetitorsChart());
        
        addComponentToNavigationMenu(leaderboardAndMapViewer, leaderboardPanel, true);
        addComponentToNavigationMenu(leaderboardAndMapViewer, windChart,  true);
        addComponentToNavigationMenu(leaderboardAndMapViewer, competitorChart, true);
        addComponentToNavigationMenu(leaderboardAndMapViewer, raceMap, false);

        addMediaSelectorToNavigationMenu();   
    }

    private void addMediaSelectorToNavigationMenu() {
<<<<<<< HEAD
        MediaSelector mediaSelector = new MediaSelector(selectedRaceIdentifier, raceTimesInfoProvider, timer, mediaService, stringMessages, errorReporter, this.user);
//        raceTimesInfoProvider.addRaceTimesInfoProviderListener(mediaSelector);
=======
        MediaSelector mediaSelector = new MediaSelector(errorReporter);
        raceTimesInfoProvider.addRaceTimesInfoProviderListener(mediaSelector);
>>>>>>> 6d3d8711
        timer.addPlayStateListener(mediaSelector);
        timer.addTimeListener(mediaSelector);
        mediaService.getMediaTracksForRace(selectedRaceIdentifier, mediaSelector);
        for (Widget widget : mediaSelector.widgets()) {
            componentsNavigationPanel.add(widget);
        }
    }

    @SuppressWarnings("unused")
    private <SettingsType> void addSettingsMenuItem(MenuBar settingsMenu, final Component<SettingsType> component) {
        if (component.hasSettings()) {
            settingsMenu.addItem(component.getLocalizedShortName(), new Command() {
                public void execute() {
                    new SettingsDialog<SettingsType>(component, stringMessages).show();
                  }
            });
        }
    }
    
    private LeaderboardPanel createLeaderboardPanel(String leaderboardName, String leaderboardGroupName) {
        LeaderboardSettings leaderBoardSettings = LeaderboardSettingsFactory.getInstance()
                .createNewSettingsForPlayMode(timer.getPlayMode(),
                        /* nameOfRaceToSort */ selectedRaceIdentifier.getRaceName(),
                        /* nameOfRaceColumnToShow */ null, /* nameOfRaceToShow */ selectedRaceIdentifier.getRaceName(),
                        new ExplicitRaceColumnSelectionWithPreselectedRace(selectedRaceIdentifier),
                        /* showOverallLeaderboardsOnSamePage */ false);
        return new LeaderboardPanel(sailingService, asyncActionsExecutor, leaderBoardSettings, selectedRaceIdentifier,
                competitorSelectionModel, timer, leaderboardGroupName, leaderboardName, errorReporter, stringMessages,
                userAgent, /* showRaceDetails */ true, raceTimesInfoProvider, /* autoExpandLastRaceColumn */ false);
     }

    private <SettingsType> void addComponentToNavigationMenu(final ComponentViewer componentViewer,
            final Component<SettingsType> component, boolean isToogleCheckboxEnabled) {
        final CheckBox checkBox= new CheckBox(component.getLocalizedShortName());
        checkBox.getElement().getStyle().setFloat(Style.Float.LEFT);

        checkBox.setEnabled(isToogleCheckboxEnabled);
        checkBox.setValue(component.isVisible());
        checkBox.setTitle(stringMessages.showHideComponent(component.getLocalizedShortName()));
        checkBox.addStyleName("raceBoardNavigation-innerElement");

        checkBox.addValueChangeHandler(new ValueChangeHandler<Boolean>() {
            @Override
            public void onValueChange(ValueChangeEvent<Boolean> newValue) {
                // make the map invisible is this is not supported yet due to problems with disabling the center element
                // of a DockPanel
                if (component instanceof RaceMap)
                    return;

                boolean visible = checkBox.getValue();
                setComponentVisible(componentViewer, component, visible);

                if (visible && component instanceof TimeListener) {
                    // trigger the component to update its data
                    ((TimeListener) component).timeChanged(timer.getTime());
                }
            }
        });

        componentsNavigationPanel.add(checkBox);

        if(component.hasSettings()) {
            Button settingsButton = new Button("");
            settingsButton.addClickHandler(new ClickHandler() {
                @Override
                public void onClick(ClickEvent event) {
                    new SettingsDialog<SettingsType>(component, stringMessages).show();
                }
            });
            settingsButton.addStyleName("raceBoardNavigation-settingsButton");
            settingsButton.getElement().getStyle().setFloat(Style.Float.LEFT);
            settingsButton.setTitle(stringMessages.settingsForComponent(component.getLocalizedShortName()));
            
            componentsNavigationPanel.add(settingsButton);
        }
    }
    
    private void setComponentVisible(ComponentViewer componentViewer, Component<?> component, boolean visible) {
        component.setVisible(visible);      
        componentViewer.forceLayout();
    }
    
    /**
     * Sets the collapsable panel for the leaderboard open or close, if in <code>CASCADE</code> view mode.<br />
     * Displays or hides the leaderboard, if in <code>ONESCREEN</code> view mode.<br /><br />
     * 
     * The race board should be completely rendered before this method is called, or a few exceptions could be thrown.
     * 
     * @param visible <code>true</code> if the leaderboard shall be open/visible
     */
    public void setLeaderboardVisible(boolean visible) {
        switch (getConfiguration().getViewMode()) {
        case ONESCREEN:
            setComponentVisible(leaderboardAndMapViewer, leaderboardPanel, visible);
            break;
        }
    }

    /**
     * Sets the collapsable panel for the wind chart open or close, if in <code>CASCADE</code> view mode.<br />
     * Displays or hides the wind chart, if in <code>ONESCREEN</code> view mode.<br /><br />
     * 
     * The race board should be completely rendered before this method is called, or a few exceptions could be thrown.
     * 
     * @param visible <code>true</code> if the wind chart shall be open/visible
     */
    public void setWindChartVisible(boolean visible) {
        switch (getConfiguration().getViewMode()) {
        case ONESCREEN:
            setComponentVisible(leaderboardAndMapViewer, windChart, visible);
            break;
        }
    }

    /**
     * Sets the collapsable panel for the competitor chart open or close, if in <code>CASCADE</code> view mode.<br />
     * Displays or hides the competitor chart, if in <code>ONESCREEN</code> view mode.<br /><br />
     * 
     * The race board should be completely rendered before this method is called, or a few exceptions could be thrown.
     * 
     * @param visible <code>true</code> if the competitor chart shall be open/visible
     */
    public void setCompetitorChartVisible(boolean visible) {
        switch (getConfiguration().getViewMode()) {
        case ONESCREEN:
            setComponentVisible(leaderboardAndMapViewer, competitorChart, visible);
            break;
        }
    }
    
    public Widget getNavigationWidget() {
        return componentsNavigationPanel; 
    }
    
    public Widget getSettingsWidget() {
        return settingsPanel;
    }

    public Widget getTimeWidget() {
        return timePanel; 
    }

    protected SailingServiceAsync getSailingService() {
        return sailingService;
    }

    protected String getRaceBoardName() {
        return raceBoardName;
    }

    protected void setRaceBoardName(String raceBoardName) {
        this.raceBoardName = raceBoardName;
    }

    protected ErrorReporter getErrorReporter() {
        return errorReporter;
    }
    
    public int getScrollOffset() {
        return scrollOffset;
    }
    
    /**
     * Sets the offset, when scrolling with the menu entry anchors (in the top right corner).<br />
     * Only the absolute value of <code>scrollOffset</code> will be used.
     * @param scrollOffset The new scrolling offset. <b>Only</b> the absolute value will be used.
     */
    public void setScrollOffset(int scrollOffset) {
        this.scrollOffset = Math.abs(scrollOffset);
    }

    @Override
    public void fillRegattas(List<RegattaDTO> regattas) {
        racesByIdentifier.clear();
        for (RegattaDTO regatta : regattas) {
            for (RaceDTO race : regatta.races) {
                if (race != null && race.getRaceIdentifier() != null) {
                    racesByIdentifier.put(race.getRaceIdentifier(), race);
                }
            }
        }
    }

    @Override
    public void onRaceSelectionChange(List<RegattaAndRaceIdentifier> selectedRaces) {
    }

    public RaceBoardViewConfiguration getConfiguration() {
        return raceboardViewConfiguration;
    }
}
<|MERGE_RESOLUTION|>--- conflicted
+++ resolved
@@ -181,13 +181,8 @@
     }
 
     private void addMediaSelectorToNavigationMenu() {
-<<<<<<< HEAD
-        MediaSelector mediaSelector = new MediaSelector(selectedRaceIdentifier, raceTimesInfoProvider, timer, mediaService, stringMessages, errorReporter, this.user);
-//        raceTimesInfoProvider.addRaceTimesInfoProviderListener(mediaSelector);
-=======
         MediaSelector mediaSelector = new MediaSelector(errorReporter);
         raceTimesInfoProvider.addRaceTimesInfoProviderListener(mediaSelector);
->>>>>>> 6d3d8711
         timer.addPlayStateListener(mediaSelector);
         timer.addTimeListener(mediaSelector);
         mediaService.getMediaTracksForRace(selectedRaceIdentifier, mediaSelector);
