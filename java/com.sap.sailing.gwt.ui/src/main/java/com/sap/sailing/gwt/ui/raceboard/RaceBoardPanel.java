--- conflicted
+++ resolved
@@ -210,13 +210,10 @@
                 stringMessages, asyncActionsExecutor, errorReporter, /* compactChart */ true);
         windChart.setVisible(false);
         windChart.onRaceSelectionChange(raceSelectionProvider.getSelectedRaces());
-<<<<<<< HEAD
         windChart.getEntryWidget().setTitle(stringMessages.windChart());
-=======
+        components.add(windChart);
         MediaComponent mediaComponent = createMediaComponent();
         components.add(mediaComponent);
->>>>>>> bed41b72
-        components.add(windChart);
         leaderboardPanel.setTitle(stringMessages.leaderboard());
         leaderboardAndMapViewer = new SideBySideComponentViewer(leaderboardPanel, raceMap, components, stringMessages);
         componentViewers.add(leaderboardAndMapViewer);
