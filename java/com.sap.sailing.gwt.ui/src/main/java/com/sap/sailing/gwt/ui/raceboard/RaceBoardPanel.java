--- conflicted
+++ resolved
@@ -7,13 +7,9 @@
 import java.util.Map;
 
 import com.google.gwt.dom.client.Style.Unit;
-<<<<<<< HEAD
-import com.google.gwt.user.client.Command;
-=======
 import com.google.gwt.i18n.client.DateTimeFormat;
 import com.google.gwt.user.client.Command;
 import com.google.gwt.user.client.ui.Anchor;
->>>>>>> 6b185cb7
 import com.google.gwt.user.client.ui.FlowPanel;
 import com.google.gwt.user.client.ui.HasHorizontalAlignment;
 import com.google.gwt.user.client.ui.Label;
@@ -100,10 +96,6 @@
     private final LeaderboardPanel leaderboardPanel;
     private WindChart windChart;
     private MultiCompetitorRaceChart competitorChart;
-<<<<<<< HEAD
-    private Label raceNameLabel;
-=======
->>>>>>> 6b185cb7
     
     /**
      * The component viewer in <code>ONESCREEN</code> view mode. <code>null</code> if in <code>CASCADE</code> view mode
@@ -115,12 +107,9 @@
     private final RaceTimesInfoProvider raceTimesInfoProvider;
     private RaceMap raceMap;
     
-<<<<<<< HEAD
-=======
     private final FlowPanel raceInformationHeader;
     private final FlowPanel regattaAndRaceTimeInformationHeader;
     
->>>>>>> 6b185cb7
     /**
      * @param event
      *            an optional event that can be used for "back"-navigation in case the race board shows a race in the
@@ -142,7 +131,6 @@
         this.errorReporter = errorReporter;
         this.userAgent = userAgent;
         this.timer = timer;
-        this.raceNameLabel = new Label();
         raceSelectionProvider.addRaceSelectionChangeListener(this);
         racesByIdentifier = new HashMap<RaceIdentifier, RaceDTO>();
         selectedRaceIdentifier = raceSelectionProvider.getSelectedRaces().iterator().next();
@@ -168,14 +156,6 @@
                         return leaderboardPanel.getLeaderboard();
                     }
                 }, selectedRaceIdentifier);
-<<<<<<< HEAD
-        leaderboardPanel = createLeaderboardPanel(leaderboardName, leaderboardGroupName, competitorSearchTextBox);
-        createOneScreenView(leaderboardName, leaderboardGroupName, event, mainPanel, showMapControls, raceMap); // initializes the raceMap field
-        // these calls make sure that leaderboard and competitor map data are loaded
-        leaderboardPanel.addLeaderboardUpdateListener(this);
-        getElement().getStyle().setMarginLeft(12, Unit.PX);
-        getElement().getStyle().setMarginRight(12, Unit.PX);
-=======
         raceMap.getLeftHeaderPanel().add(raceInformationHeader);
         raceMap.getRightHeaderPanel().add(regattaAndRaceTimeInformationHeader);
 
@@ -184,7 +164,6 @@
         leaderboardPanel.getElement().getStyle().setMarginTop(4, Unit.PX);
         createOneScreenView(leaderboardName, leaderboardGroupName, event, mainPanel, showMapControls, raceMap); // initializes the raceMap field
         leaderboardPanel.addLeaderboardUpdateListener(this);
->>>>>>> 6b185cb7
         // in case the URL configuration contains the name of a competitors filter set we try to activate it
         // FIXME the competitorsFilterSets has now moved to CompetitorSearchTextBox (which should probably be renamed); pass on the parameters to the LeaderboardPanel and see what it does with it
         if (raceboardViewConfiguration.getActiveCompetitorsFilterSetName() != null) {
@@ -230,11 +209,7 @@
                 stringMessages, asyncActionsExecutor, errorReporter, /* compactChart */ true);
         windChart.setVisible(false);
         windChart.onRaceSelectionChange(raceSelectionProvider.getSelectedRaces());
-<<<<<<< HEAD
-        windChart.getEntryWidget().setTitle(stringMessages.wind());
-=======
         windChart.getEntryWidget().setTitle(stringMessages.windChart());
->>>>>>> 6b185cb7
         components.add(windChart);
         leaderboardPanel.setTitle(stringMessages.leaderboard());
         leaderboardAndMapViewer = new SideBySideComponentViewer(leaderboardPanel, raceMap, components, stringMessages);
@@ -260,16 +235,8 @@
         VerticalPanel titlePanel = new VerticalPanel();
         titlePanel.setHorizontalAlignment(HasHorizontalAlignment.ALIGN_CENTER);
         titlePanel.setStyleName("raceBoard-TitlePanel");
-<<<<<<< HEAD
-        raceNameLabel.setStyleName("raceBoard-TitlePanel-RaceNameLabel");
-        titlePanel.add(raceNameLabel);
         GlobalNavigationPanel globalNavigationPanel = new GlobalNavigationPanel(stringMessages, true, leaderboardName, leaderboardGroupName, event, "RaceBoard");
         titlePanel.add(globalNavigationPanel);
-        raceMap.add(titlePanel);
-=======
-        GlobalNavigationPanel globalNavigationPanel = new GlobalNavigationPanel(stringMessages, true, leaderboardName, leaderboardGroupName, event, "RaceBoard");
-        titlePanel.add(globalNavigationPanel);
->>>>>>> 6b185cb7
     }
  
     @SuppressWarnings("unused")
@@ -388,22 +355,11 @@
         String seriesName = raceColumn.getSeriesName();
         if (LeaderboardNameConstants.DEFAULT_SERIES_NAME.equals(seriesName)) {
             seriesName = "";
-<<<<<<< HEAD
-        } else {
-            seriesName += " - ";
-        }
-=======
         } 
->>>>>>> 6b185cb7
         String fleetForRaceName = fleet==null?"":fleet.getName();
         if (fleetForRaceName.equals(LeaderboardNameConstants.DEFAULT_FLEET_NAME)) {
             fleetForRaceName = "";
         } else {
-<<<<<<< HEAD
-            fleetForRaceName += " ";
-        }
-        raceNameLabel.setText(seriesName + fleetForRaceName + raceColumn.getRaceColumnName());
-=======
             fleetForRaceName = " - "+fleetForRaceName;
         }
         Label raceNameLabel = new Label(stringMessages.race() + " " + raceColumn.getRaceColumnName());
@@ -428,6 +384,5 @@
         DateTimeFormat formatter = DateTimeFormat.getFormat("E d/M/y");
         raceInformationLabel.setText(formatter.format(raceColumn.getStartDate(fleet)));
         return raceInformationLabel;
->>>>>>> 6b185cb7
     }
 }
