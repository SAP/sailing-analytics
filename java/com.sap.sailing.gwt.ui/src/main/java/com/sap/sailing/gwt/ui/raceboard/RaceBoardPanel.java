--- conflicted
+++ resolved
@@ -276,11 +276,7 @@
                 errorReporter, timer,
                 competitorSelectionProvider, raceCompetitorSet, stringMessages, selectedRaceIdentifier, 
                 raceMapResources, /* showHeaderPanel */ true, quickFlagDataProvider, this::showInWindChart,
-<<<<<<< HEAD
-                leaderboardName, leaderboardGroupName, shareLinkAction) {
-=======
-                leaderboardName, leaderboardGroupName, leaderboardGroupId) {
->>>>>>> 1b412be7
+                leaderboardName, leaderboardGroupName, leaderboardGroupId, shareLinkAction) {
             private static final String INDENT_SMALL_CONTROL_STYLE = "indentsmall";
             private static final String INDENT_BIG_CONTROL_STYLE = "indentbig";
             @Override
@@ -493,6 +489,7 @@
         mediaPlayerManagerComponent = new MediaPlayerManagerComponent(this, getComponentContext(), mediaPlayerLifecycle,
                 sailingServiceWrite, selectedRaceIdentifier, raceTimesInfoProvider, timer, mediaService, userService,
                 stringMessages, errorReporter, userAgent, this, mediaPlayerSettings, raceDTO);
+
         final LeaderboardWithSecurityFetcher asyncFetcher = new LeaderboardWithSecurityFetcher() {
             @Override
             public void getLeaderboardWithSecurity(Consumer<StrippedLeaderboardDTOWithSecurity> consumer) {
@@ -513,22 +510,16 @@
         };
         mapViewer = new SideBySideComponentViewer(leaderboardPanel, raceMap, taggingPanel, mediaPlayerManagerComponent,
                 componentsForSideBySideViewer, stringMessages, userService, editMarkPassingPanel, editMarkPositionPanel,
-<<<<<<< HEAD
                 asyncFetcher);
         
-=======
-                maneuverTablePanel, asyncFetcher);
->>>>>>> 1b412be7
         mediaPlayerManagerComponent.addPlayerChangeListener(new PlayerChangeListener() {
+            
             @Override
             public void notifyStateChange() {
                 updateRaceTimePanelOverlay();
             }
         });
-<<<<<<< HEAD
         addChildComponent(mediaPlayerManagerComponent);
-=======
->>>>>>> 1b412be7
         for (Component<? extends Settings> component : componentsForSideBySideViewer) {
             addChildComponent(component);
         }
