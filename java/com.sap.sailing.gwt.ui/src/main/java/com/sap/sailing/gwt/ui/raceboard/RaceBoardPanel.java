--- conflicted
+++ resolved
@@ -267,13 +267,8 @@
         raceMap = new RaceMap(this, componentContext, raceMapLifecycle, defaultRaceMapSettings, sailingService, asyncActionsExecutor,
                 errorReporter, timer,
                 competitorSelectionProvider, raceCompetitorSet, stringMessages, selectedRaceIdentifier, 
-<<<<<<< HEAD
-                raceMapResources, /* showHeaderPanel */ true, quickRanksDTOProvider, this::showInWindChart,
+                raceMapResources, /* showHeaderPanel */ true, quickFlagDataProvider, this::showInWindChart,
                 leaderboardName, leaderboardGroupName, shareLinkAction) {
-=======
-                raceMapResources, /* showHeaderPanel */ true, quickFlagDataProvider, this::showInWindChart,
-                leaderboardName, leaderboardGroupName) {
->>>>>>> a42d6824
             private static final String INDENT_SMALL_CONTROL_STYLE = "indentsmall";
             private static final String INDENT_BIG_CONTROL_STYLE = "indentbig";
             @Override
