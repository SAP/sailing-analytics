--- conflicted
+++ resolved
@@ -70,13 +70,8 @@
     private final Timer timer;
     private final RaceSelectionProvider raceSelectionProvider;
     
-<<<<<<< HEAD
     public RaceBoardPanel(SailingServiceAsync sailingService, RaceSelectionProvider raceSelectionProvider, String leaderboardName,
-            String leaderboardGroupName, ErrorReporter errorReporter, final StringMessages stringMessages) {
-=======
-    public RaceBoardPanel(SailingServiceAsync sailingService, UserDTO currentUser, RaceSelectionProvider raceSelectionProvider, String leaderboardName,
             String leaderboardGroupName, ErrorReporter errorReporter, final StringMessages stringMessages, UserAgentTypes userAgentType) {
->>>>>>> 40274bc4
         this.sailingService = sailingService;
         this.raceSelectionProvider = raceSelectionProvider;
         raceSelectionProvider.addRaceSelectionChangeListener(this);
@@ -232,7 +227,7 @@
                     }
                     break;
             }
-            timer.setPlayMode(PlayModes.Live);
+            //timer.setPlayMode(PlayModes.Live);
             sailingService.getRaceTimesInfo(selectedRace.getRaceIdentifier(), 
                     new AsyncCallback<RaceTimesInfoDTO>() {
                         @Override
