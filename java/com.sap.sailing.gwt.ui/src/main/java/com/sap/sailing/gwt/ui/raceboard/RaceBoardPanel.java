package com.sap.sailing.gwt.ui.raceboard;

import java.util.ArrayList;
import java.util.Collections;
import java.util.HashMap;
import java.util.List;
import java.util.Map;

import com.google.gwt.event.dom.client.ClickEvent;
import com.google.gwt.event.dom.client.ClickHandler;
import com.google.gwt.user.client.ui.Anchor;
import com.google.gwt.user.client.ui.FlowPanel;
import com.google.gwt.user.client.ui.FormPanel;
import com.google.gwt.user.client.ui.HorizontalPanel;
import com.google.gwt.user.client.ui.Label;
import com.google.gwt.user.client.ui.Panel;
import com.google.gwt.user.client.ui.VerticalPanel;
import com.google.gwt.user.client.ui.Widget;
import com.sap.sailing.domain.common.RaceIdentifier;
import com.sap.sailing.gwt.ui.adminconsole.RaceMap;
import com.sap.sailing.gwt.ui.adminconsole.RaceMapSettings;
import com.sap.sailing.gwt.ui.client.CompetitorSelectionModel;
import com.sap.sailing.gwt.ui.client.ErrorReporter;
import com.sap.sailing.gwt.ui.client.EventDisplayer;
import com.sap.sailing.gwt.ui.client.RaceSelectionChangeListener;
import com.sap.sailing.gwt.ui.client.RaceSelectionProvider;
import com.sap.sailing.gwt.ui.client.SailingServiceAsync;
import com.sap.sailing.gwt.ui.client.StringMessages;
import com.sap.sailing.gwt.ui.client.TimePanel;
import com.sap.sailing.gwt.ui.client.Timer;
import com.sap.sailing.gwt.ui.leaderboard.LeaderboardPanel;
import com.sap.sailing.gwt.ui.leaderboard.LeaderboardSettings;
import com.sap.sailing.gwt.ui.shared.EventDTO;
import com.sap.sailing.gwt.ui.shared.RaceDTO;
import com.sap.sailing.gwt.ui.shared.RegattaDTO;
import com.sap.sailing.gwt.ui.shared.components.ComponentViewer;

/**
 * A panel showing a list of components visualizing a race from the events announced by calls to {@link #fillEvents(List)}.
 * The race selection is provided by a {@link RaceSelectionProvider} for which this is a {@link RaceSelectionChangeListener listener}.
 * {@link RaceIdentifier}-based race selection changes are converted to {@link RaceDTO} objects using the {@link #racesByIdentifier}
 * map maintained during {@link #fillEvents(List)}. The race selection provider is expected to be single selection only.
 * 
 * @author Frank Mittag, Axel Uhl (d043530)
 *
 */
public class RaceBoardPanel extends FormPanel implements EventDisplayer, RaceSelectionChangeListener {
    private final SailingServiceAsync sailingService;
    private final ErrorReporter errorReporter;
    private String raceBoardName;
    
    /**
     * Updated upon each {@link #fillEvents(List)}
     */
    private final Map<RaceIdentifier, RaceDTO> racesByIdentifier;

    private final List<CollapsableComponentViewer<?>> collapsableViewers;
    private final HorizontalPanel componentsHeaderPanel;
    private final FlowPanel componentsNavigationPanel;
    private final HorizontalPanel componentsHeaderNamePanel;
    private final TimePanel timePanel;
    private final Timer timer;
    private final RaceSelectionProvider raceSelectionProvider;
    
    public RaceBoardPanel(SailingServiceAsync sailingService, RaceSelectionProvider raceSelectionProvider, String leaderboardName, 
            ErrorReporter errorReporter, final StringMessages stringMessages) {
        this.sailingService = sailingService;
        this.raceSelectionProvider = raceSelectionProvider;
        raceSelectionProvider.addRaceSelectionChangeListener(this);
        racesByIdentifier = new HashMap<RaceIdentifier, RaceDTO>();
        RaceIdentifier selectedRaceIdentifier = raceSelectionProvider.getSelectedRaces().iterator().next();
        this.setRaceBoardName(selectedRaceIdentifier.getRaceName());
        this.errorReporter = errorReporter;
        VerticalPanel mainPanel = new VerticalPanel();
        mainPanel.setSize("100%", "100%");
        setWidget(mainPanel);

        timer = new Timer(/* delayBetweenAutoAdvancesInMilliseconds */500);
        collapsableViewers = new ArrayList<CollapsableComponentViewer<?>>();
        CompetitorSelectionModel competitorSelectionModel = new CompetitorSelectionModel(/* hasMultiSelection */ true);

        componentsHeaderPanel = new HorizontalPanel();
        componentsHeaderPanel.addStyleName("raceBoardPanelHeader");
        mainPanel.add(componentsHeaderPanel);
        componentsNavigationPanel = new FlowPanel();
        componentsNavigationPanel.addStyleName("raceBoardNavigation");
        componentsHeaderNamePanel = new HorizontalPanel();
        componentsHeaderPanel.add(componentsHeaderNamePanel);

        Label eventNameLabel = new Label(selectedRaceIdentifier.getRaceName());
        eventNameLabel.setStyleName("raceBoardPanelHeader-name");
        componentsHeaderNamePanel.add(eventNameLabel);

        // create the default leaderboard and select the right race
        LeaderboardPanel leaderboardPanel = new LeaderboardPanel(sailingService, selectedRaceIdentifier, competitorSelectionModel,
                leaderboardName, errorReporter, stringMessages);

        CollapsableComponentViewer<LeaderboardSettings> leaderboardViewer = new CollapsableComponentViewer<LeaderboardSettings>(
                leaderboardPanel, "100%", "100%", stringMessages);
        collapsableViewers.add(leaderboardViewer);

        // create the race map
        RaceMap raceMap = new RaceMap(sailingService, errorReporter, timer, competitorSelectionModel, stringMessages);
        CollapsableComponentViewer<RaceMapSettings> raceMapViewer = new CollapsableComponentViewer<RaceMapSettings>(
                raceMap, "600px", "300px", stringMessages);

        raceMap.loadMapsAPI((Panel) raceMapViewer.getViewerWidget().getContent());
        raceMap.onRaceSelectionChange(Collections.singletonList(selectedRaceIdentifier));
        collapsableViewers.add(raceMapViewer);
        
        // just a sample component with subcomponents for testing
        /*
        SimpleComponentGroup<Object> componentGroup = new SimpleComponentGroup<Object>("Component Group");
        componentGroup.addComponent(new SimpleComponent("My Component"));
        componentGroup.addComponent(new SimpleComponent("My Component 2"));
        componentGroup.addComponent(new SimpleComponent("My Component 3"));
        collapsableViewers.add(new CollapsableComponentViewer<Object>(componentGroup, "100%", "100px", stringMessages));
        */
/*
        WindChartSettings windChartSettings = new WindChartSettings();
        WindChart windChart = new WindChart(sailingService, raceSelectionProvider, windChartSettings, stringMessages, errorReporter); 
        CollapsableComponentViewer<WindChartSettings> windChartViewer = new CollapsableComponentViewer<WindChartSettings>(
                windChart, "600px", "300px", stringMessages);
        windChart.onRaceSelectionChange(raceSelectionProvider.getSelectedRaces());
        collapsableViewers.add(windChartViewer);
 */       
        for (CollapsableComponentViewer<?> componentViewer : collapsableViewers) {
            mainPanel.add(componentViewer.getViewerWidget());
            addComponentViewerMenuEntry(componentViewer);
        }

<<<<<<< HEAD
        timer.addTimeListener(leaderboardPanel);
        timer.addTimeListener(raceMap);
        timePanel = new TimePanel(timer, stringMessages);
=======
        timePanel = new TimePanel(stringMessages, timer);
>>>>>>> df33a20d
    }

    private void addComponentViewerMenuEntry(final ComponentViewer c) {
        Anchor menuEntry = new Anchor(c.getViewerName());
        menuEntry.addStyleName("raceBoardNavigation-navigationitem");
        
        menuEntry.addClickHandler(new ClickHandler() {
            @Override
            public void onClick(ClickEvent event) {
                c.getViewerWidget().getElement().scrollIntoView();
            }
        });
        componentsNavigationPanel.add(menuEntry);
    }

    public Widget getNavigationWidget() {
        return componentsNavigationPanel; 
    }

    public Widget getHeaderWidget() {
        return componentsHeaderPanel; 
    }

    public Widget getTimeWidget() {
        return timePanel; 
    }

    protected SailingServiceAsync getSailingService() {
        return sailingService;
    }

    protected String getRaceBoardName() {
        return raceBoardName;
    }

    protected void setRaceBoardName(String raceBoardName) {
        this.raceBoardName = raceBoardName;
    }

    protected ErrorReporter getErrorReporter() {
        return errorReporter;
    }

    @Override
    public void fillEvents(List<EventDTO> events) {
        racesByIdentifier.clear();
        for (EventDTO event : events) {
            for (RegattaDTO regatta : event.regattas) {
                for (RaceDTO race : regatta.races) {
                    if (race != null && race.getRaceIdentifier() != null) {
                        racesByIdentifier.put(race.getRaceIdentifier(), race);
                    }
                }
            }
        }
        // trigger selection change because now racesByIdentifier may have the information required, e.g., to update the time slider
        onRaceSelectionChange(raceSelectionProvider.getSelectedRaces());
    }

    @Override
    public void onRaceSelectionChange(List<RaceIdentifier> selectedRaces) {
        if (selectedRaces != null && !selectedRaces.isEmpty()) {
            RaceDTO selectedRace = racesByIdentifier.get(selectedRaces.iterator().next());
            if (selectedRace.startOfRace != null) {
                timer.setTime(selectedRace.startOfRace.getTime());
            }
            if (selectedRace.startOfTracking != null) {
                timePanel.setMin(selectedRace.startOfTracking);
            }
            if (selectedRace.timePointOfNewestEvent != null) {
                timePanel.setMax(selectedRace.timePointOfNewestEvent);
            }
        }
    }
}
<|MERGE_RESOLUTION|>--- conflicted
+++ resolved
@@ -129,13 +129,7 @@
             addComponentViewerMenuEntry(componentViewer);
         }
 
-<<<<<<< HEAD
-        timer.addTimeListener(leaderboardPanel);
-        timer.addTimeListener(raceMap);
         timePanel = new TimePanel(timer, stringMessages);
-=======
-        timePanel = new TimePanel(stringMessages, timer);
->>>>>>> df33a20d
     }
 
     private void addComponentViewerMenuEntry(final ComponentViewer c) {
