package com.sap.sailing.gwt.ui.raceboard;

import java.util.ArrayList;
import java.util.Date;
import java.util.HashMap;
import java.util.List;
import java.util.Map;
import java.util.UUID;

import com.google.gwt.core.client.Scheduler;
import com.google.gwt.core.client.Scheduler.ScheduledCommand;
import com.google.gwt.core.shared.GWT;
import com.google.gwt.dom.client.Document;
import com.google.gwt.dom.client.Style.Unit;
import com.google.gwt.event.dom.client.ClickEvent;
import com.google.gwt.event.dom.client.ClickHandler;
import com.google.gwt.i18n.client.DateTimeFormat;
import com.google.gwt.user.client.Command;
import com.google.gwt.user.client.Window;
import com.google.gwt.user.client.rpc.AsyncCallback;
import com.google.gwt.user.client.ui.Anchor;
import com.google.gwt.user.client.ui.Button;
import com.google.gwt.user.client.ui.DockLayoutPanel;
import com.google.gwt.user.client.ui.FlowPanel;
import com.google.gwt.user.client.ui.Label;
import com.google.gwt.user.client.ui.MenuBar;
import com.google.gwt.user.client.ui.MenuItem;
import com.google.gwt.user.client.ui.RequiresResize;
import com.google.gwt.user.client.ui.UIObject;
import com.google.gwt.user.client.ui.Widget;
import com.sap.sailing.domain.common.Distance;
import com.sap.sailing.domain.common.LeaderboardNameConstants;
import com.sap.sailing.domain.common.RaceIdentifier;
import com.sap.sailing.domain.common.RegattaAndRaceIdentifier;
import com.sap.sailing.domain.common.dto.BoatDTO;
import com.sap.sailing.domain.common.dto.CompetitorDTO;
import com.sap.sailing.domain.common.dto.FleetDTO;
import com.sap.sailing.domain.common.dto.LeaderboardDTO;
import com.sap.sailing.domain.common.dto.RaceColumnDTO;
import com.sap.sailing.domain.common.dto.RaceDTO;
import com.sap.sailing.gwt.common.authentication.SailingAuthenticationEntryPointLinkFactory;
import com.sap.sailing.gwt.settings.client.leaderboard.LeaderboardPanelLifecycle;
import com.sap.sailing.gwt.settings.client.leaderboard.LeaderboardSettings;
import com.sap.sailing.gwt.settings.client.raceboard.RaceBoardPerspectiveOwnSettings;
import com.sap.sailing.gwt.ui.client.CompetitorColorProvider;
import com.sap.sailing.gwt.ui.client.CompetitorColorProviderImpl;
import com.sap.sailing.gwt.ui.client.CompetitorSelectionModel;
import com.sap.sailing.gwt.ui.client.CompetitorSelectionProvider;
import com.sap.sailing.gwt.ui.client.EntryPointLinkFactory;
import com.sap.sailing.gwt.ui.client.LeaderboardUpdateListener;
import com.sap.sailing.gwt.ui.client.MediaServiceAsync;
import com.sap.sailing.gwt.ui.client.RaceTimePanel;
import com.sap.sailing.gwt.ui.client.RaceTimePanelLifecycle;
import com.sap.sailing.gwt.ui.client.RaceTimePanelSettings;
import com.sap.sailing.gwt.ui.client.RaceTimesInfoProvider;
import com.sap.sailing.gwt.ui.client.SailingServiceAsync;
import com.sap.sailing.gwt.ui.client.StringMessages;
import com.sap.sailing.gwt.ui.client.media.MediaPlayerLifecycle;
import com.sap.sailing.gwt.ui.client.media.MediaPlayerManagerComponent;
import com.sap.sailing.gwt.ui.client.media.MediaPlayerSettings;
import com.sap.sailing.gwt.ui.client.media.PopupPositionProvider;
import com.sap.sailing.gwt.ui.client.shared.charts.EditMarkPassingsPanel;
import com.sap.sailing.gwt.ui.client.shared.charts.EditMarkPositionPanel;
import com.sap.sailing.gwt.ui.client.shared.charts.MultiCompetitorRaceChart;
import com.sap.sailing.gwt.ui.client.shared.charts.MultiCompetitorRaceChartLifecycle;
import com.sap.sailing.gwt.ui.client.shared.charts.MultiCompetitorRaceChartSettings;
import com.sap.sailing.gwt.ui.client.shared.charts.WindChart;
import com.sap.sailing.gwt.ui.client.shared.charts.WindChartLifecycle;
import com.sap.sailing.gwt.ui.client.shared.charts.WindChartSettings;
import com.sap.sailing.gwt.ui.client.shared.filter.FilterWithUI;
import com.sap.sailing.gwt.ui.client.shared.filter.LeaderboardFetcher;
import com.sap.sailing.gwt.ui.client.shared.racemap.RaceCompetitorSet;
import com.sap.sailing.gwt.ui.client.shared.racemap.RaceMap;
import com.sap.sailing.gwt.ui.client.shared.racemap.RaceMapLifecycle;
import com.sap.sailing.gwt.ui.client.shared.racemap.RaceMapResources;
import com.sap.sailing.gwt.ui.client.shared.racemap.RaceMapSettings;
import com.sap.sailing.gwt.ui.leaderboard.ClassicLeaderboardPanel;
import com.sap.sailing.gwt.ui.leaderboard.CompetitorFilterPanel;
import com.sap.sailing.gwt.ui.leaderboard.LeaderboardPanel;
import com.sap.sailing.gwt.ui.raceboard.RaceBoardResources.RaceBoardMainCss;
import com.sap.sailing.gwt.ui.shared.RegattaDTO;
import com.sap.sse.common.Util;
import com.sap.sse.common.filter.FilterSet;
import com.sap.sse.common.settings.AbstractSettings;
import com.sap.sse.common.settings.Settings;
import com.sap.sse.gwt.client.ErrorReporter;
import com.sap.sse.gwt.client.async.AsyncActionsExecutor;
import com.sap.sse.gwt.client.panels.ResizableFlowPanel;
import com.sap.sse.gwt.client.player.TimeRangeWithZoomModel;
import com.sap.sse.gwt.client.player.Timer;
import com.sap.sse.gwt.client.shared.components.Component;
import com.sap.sse.gwt.client.shared.components.SettingsDialog;
import com.sap.sse.gwt.client.shared.components.SettingsDialogComponent;
import com.sap.sse.gwt.client.shared.perspective.AbstractPerspectiveComposite;
import com.sap.sse.gwt.client.shared.perspective.PerspectiveCompositeSettings;
import com.sap.sse.gwt.client.shared.settings.ComponentContext;
import com.sap.sse.gwt.client.useragent.UserAgentDetails;
import com.sap.sse.security.ui.authentication.generic.GenericAuthentication;
import com.sap.sse.security.ui.authentication.view.AuthenticationMenuView;
import com.sap.sse.security.ui.authentication.view.AuthenticationMenuViewImpl;
import com.sap.sse.security.ui.authentication.view.FlyoutAuthenticationView;
import com.sap.sse.security.ui.client.UserService;

/**
 * A view showing a list of components visualizing a race from the regattas announced by calls to {@link #fillRegattas(List)}.
 * The race selection is provided by a {@link RaceSelectionProvider} for which this is a {@link RaceSelectionChangeListener listener}.
 * {@link RaceIdentifier}-based race selection changes are converted to {@link RaceDTO} objects using the {@link #racesByIdentifier}
 * map maintained during {@link #fillRegattas(List)}. The race selection provider is expected to be single selection only.
 * 
 * @author Frank Mittag, Axel Uhl (d043530)
 *
 */
public class RaceBoardPanel
        extends AbstractPerspectiveComposite<RaceBoardPerspectiveLifecycle, RaceBoardPerspectiveOwnSettings>
        implements LeaderboardUpdateListener, PopupPositionProvider, RequiresResize
{
    private final SailingServiceAsync sailingService;
    private final MediaServiceAsync mediaService;
    private final UUID eventId;
    private final StringMessages stringMessages;
    private final ErrorReporter errorReporter;
    private String raceBoardName;
        
    private final RaceTimePanel racetimePanel;
    private final Timer timer;
    private final UserAgentDetails userAgent;
    private final CompetitorSelectionProvider competitorSelectionProvider;
    private final TimeRangeWithZoomModel timeRangeWithZoomModel; 
    private final RegattaAndRaceIdentifier selectedRaceIdentifier;

    private final String leaderboardName;
    private final LeaderboardPanel leaderboardPanel;
    private WindChart windChart;
    private MultiCompetitorRaceChart competitorChart;
    private MediaPlayerManagerComponent mediaPlayerManagerComponent;
    private EditMarkPassingsPanel editMarkPassingPanel;
    private EditMarkPositionPanel editMarkPositionPanel;

    private final DockLayoutPanel dockPanel;
    private final ResizableFlowPanel timePanelWrapper;
    private final static int TIMEPANEL_COLLAPSED_HEIGHT = 67;
    private final static int TIMEPANEL_EXPANDED_HEIGHT = 96;
    
    /**
     * The component viewer
     */
    private SideBySideComponentViewer leaderboardAndMapViewer;

    private final AsyncActionsExecutor asyncActionsExecutor;
    
    private final RaceTimesInfoProvider raceTimesInfoProvider;
    private final RaceMap raceMap;
    
    private final FlowPanel raceInformationHeader;
    private final FlowPanel regattaAndRaceTimeInformationHeader;
    private final AuthenticationMenuView userManagementMenuView;
    private boolean currentRaceHasBeenSelectedOnce;
    
    private final RaceBoardResources raceBoardResources = RaceBoardResources.INSTANCE; 
    private final RaceBoardMainCss mainCss = raceBoardResources.mainCss();
    private final QuickRanksDTOFromLeaderboardDTOProvider quickRanksDTOProvider;

    private static final RaceMapResources raceMapResources = GWT.create(RaceMapResources.class);
    
    /**
     * @param eventId
     *            an optional event that can be used for "back"-navigation in case the race board shows a race in the
     *            context of an event; may be <code>null</code>.
     * @param isScreenLargeEnoughToOfferChartSupport
     *            if the screen is large enough to display charts such as the competitor chart or the wind chart, a
     *            padding is provided for the RaceTimePanel that aligns its right border with that of the charts, and
     *            the charts are created. This decision is made once on startup in the {@link RaceBoardEntryPoint} class.
     * @param showChartMarkEditMediaButtonsAndVideo
     *            if <code>true</code> charts, such as the competitor chart or the wind chart, (as well as edit mark 
     *            panels and manage media buttons) are shown and a padding is provided for the RaceTimePanel that
     *            aligns its right border with that of the chart. Otherwise those components will be hidden.
     */
    public RaceBoardPanel(Component<?> parent,
            ComponentContext<PerspectiveCompositeSettings<RaceBoardPerspectiveOwnSettings>> componentContext,
            RaceBoardPerspectiveLifecycle lifecycle,
            PerspectiveCompositeSettings<RaceBoardPerspectiveOwnSettings> settings,
            SailingServiceAsync sailingService, MediaServiceAsync mediaService, UserService userService,
            AsyncActionsExecutor asyncActionsExecutor, Map<CompetitorDTO, BoatDTO> competitorsAndTheirBoats,
            Timer timer, RegattaAndRaceIdentifier selectedRaceIdentifier, String leaderboardName,
            String leaderboardGroupName, UUID eventId, ErrorReporter errorReporter, final StringMessages stringMessages,
            UserAgentDetails userAgent, RaceTimesInfoProvider raceTimesInfoProvider,
            boolean showChartMarkEditMediaButtonsAndVideo, boolean showHeaderPanel) {
        super(parent, componentContext, lifecycle, settings);
        this.sailingService = sailingService;
        this.mediaService = mediaService;
        this.stringMessages = stringMessages;
        this.raceTimesInfoProvider = raceTimesInfoProvider;
        this.errorReporter = errorReporter;
        this.userAgent = userAgent;
        this.timer = timer;
        this.eventId = eventId;
        this.currentRaceHasBeenSelectedOnce = false;
        this.leaderboardName = leaderboardName;
        this.selectedRaceIdentifier = selectedRaceIdentifier;
        this.setRaceBoardName(selectedRaceIdentifier.getRaceName());
        this.asyncActionsExecutor = asyncActionsExecutor;
        FlowPanel mainPanel = new ResizableFlowPanel();
        mainPanel.setSize("100%", "100%");
        raceInformationHeader = new FlowPanel();
        raceInformationHeader.setStyleName("RegattaRaceInformation-Header");
        regattaAndRaceTimeInformationHeader = new FlowPanel();
        regattaAndRaceTimeInformationHeader.setStyleName("RegattaAndRaceTime-Header");
        this.userManagementMenuView = new AuthenticationMenuViewImpl(new Anchor(), mainCss.usermanagement_loggedin(), mainCss.usermanagement_open());
        this.userManagementMenuView.asWidget().setStyleName(mainCss.usermanagement_icon());
        timeRangeWithZoomModel = new TimeRangeWithZoomModel();

        final CompetitorColorProvider colorProvider = new CompetitorColorProviderImpl(selectedRaceIdentifier, competitorsAndTheirBoats);
        competitorSelectionProvider = new CompetitorSelectionModel(/* hasMultiSelection */ true, colorProvider);
                
        raceMapResources.raceMapStyle().ensureInjected();
        RaceMapLifecycle raceMapLifecycle = lifecycle.getRaceMapLifecycle();
        RaceMapSettings defaultRaceMapSettings = settings.findSettingsByComponentId(raceMapLifecycle.getComponentId());

        RaceTimePanelLifecycle raceTimePanelLifecycle = lifecycle.getRaceTimePanelLifecycle();
        RaceTimePanelSettings raceTimePanelSettings = settings
                .findSettingsByComponentId(raceTimePanelLifecycle.getComponentId());
        final RaceCompetitorSet raceCompetitorSet = new RaceCompetitorSet(competitorSelectionProvider);
        quickRanksDTOProvider = new QuickRanksDTOFromLeaderboardDTOProvider(raceCompetitorSet, selectedRaceIdentifier);
        raceMap = new RaceMap(this, componentContext, raceMapLifecycle, defaultRaceMapSettings, sailingService, asyncActionsExecutor,
                errorReporter, timer,
                competitorSelectionProvider, raceCompetitorSet, stringMessages, selectedRaceIdentifier, 
                raceMapResources, /* showHeaderPanel */ true, quickRanksDTOProvider) {
            private static final String INDENT_SMALL_CONTROL_STYLE = "indentsmall";
            private static final String INDENT_BIG_CONTROL_STYLE = "indentbig";
            @Override
            public void onResize() {
                super.onResize();
                Scheduler.get().scheduleDeferred(new ScheduledCommand() {
                    @Override
                    public void execute() {
                        // Show/hide the leaderboard panels toggle button text based on the race map height
                        leaderboardAndMapViewer.setLeftComponentToggleButtonTextVisibilityAndDraggerPosition(raceMap.getOffsetHeight() > 400);
                    }
                });
            }
            
            @Override
            protected String getLeftControlsIndentStyle() {
                // Calculate style name for left control indent based on race map height an leaderboard panel visibility
                if (raceMap.getOffsetHeight() <= 300) {
                    return INDENT_BIG_CONTROL_STYLE;
                }
                if (leaderboardPanel.isVisible() && raceMap.getOffsetHeight() <= 500) {
                    return INDENT_SMALL_CONTROL_STYLE;
                }
                return super.getLeftControlsIndentStyle();
            }
        };
        // now that the raceMap field has been initialized, check whether the buoy zone radius shall be looked up from
        // the regatta model on the server:
        if (defaultRaceMapSettings.isBuoyZoneRadiusDefaultValue()) {
            sailingService.getRegattaByName(selectedRaceIdentifier.getRegattaName(), new AsyncCallback<RegattaDTO>() {
                @Override
                public void onSuccess(RegattaDTO regattaDTO) {
                    Distance buoyZoneRadius = regattaDTO.getCalculatedBuoyZoneRadius();
                    RaceMapSettings existingMapSettings = raceMap.getSettings();
                    if (!Util.equalsWithNull(buoyZoneRadius, existingMapSettings.getBuoyZoneRadius())) {
                        final RaceMapSettings newRaceMapSettings = RaceMapSettings.createSettingsWithNewBuoyZoneRadius(existingMapSettings, buoyZoneRadius);
                        raceMap.updateSettings(newRaceMapSettings);
                    }
                }

                @Override
                public void onFailure(Throwable caught) {
                }
            });
        }

        CompetitorFilterPanel competitorSearchTextBox = new CompetitorFilterPanel(competitorSelectionProvider, stringMessages, raceMap,
                new LeaderboardFetcher() {
                    @Override
                    public LeaderboardDTO getLeaderboard() {
                        return leaderboardPanel.getLeaderboard();
                    }
                }, selectedRaceIdentifier);
        raceMap.getLeftHeaderPanel().add(raceInformationHeader);
        raceMap.getRightHeaderPanel().add(regattaAndRaceTimeInformationHeader);
        raceMap.getRightHeaderPanel().add(userManagementMenuView);
        addChildComponent(raceMap);

        // Determine if the screen is large enough to initially display the leaderboard panel on the left side of the
        // map based on the initial screen width. Afterwards, the leaderboard panel visibility can be toggled as usual.
        boolean isScreenLargeEnoughToInitiallyDisplayLeaderboard = Document.get().getClientWidth() >= 1024;
        leaderboardPanel = createLeaderboardPanel(lifecycle, settings, leaderboardName, leaderboardGroupName,
                competitorSearchTextBox);
        addChildComponent(leaderboardPanel);

        leaderboardPanel.setTitle(stringMessages.leaderboard());
        leaderboardPanel.getElement().getStyle().setMarginLeft(6, Unit.PX);
        leaderboardPanel.getElement().getStyle().setMarginTop(10, Unit.PX);
        createOneScreenView(lifecycle, settings, leaderboardName, leaderboardGroupName, eventId, mainPanel,
                isScreenLargeEnoughToInitiallyDisplayLeaderboard,
                raceMap, userService, showChartMarkEditMediaButtonsAndVideo); // initializes the raceMap field
        leaderboardPanel.addLeaderboardUpdateListener(this);
        // in case the URL configuration contains the name of a competitors filter set we try to activate it
        // FIXME the competitorsFilterSets has now moved to CompetitorSearchTextBox (which should probably be renamed); pass on the parameters to the LeaderboardPanel and see what it does with it
        if (getPerspectiveSettings().getActiveCompetitorsFilterSetName() != null) {
            for (FilterSet<CompetitorDTO, FilterWithUI<CompetitorDTO>> filterSet : competitorSearchTextBox.getCompetitorsFilterSets()
                    .getFilterSets()) {
                if (filterSet.getName().equals(getPerspectiveSettings().getActiveCompetitorsFilterSetName())) {
                    competitorSearchTextBox.getCompetitorsFilterSets().setActiveFilterSet(filterSet);
                    break;
                }
            }
        }
        racetimePanel = new RaceTimePanel(this, componentContext, raceTimePanelLifecycle, userService, timer,
                timeRangeWithZoomModel,
                stringMessages, raceTimesInfoProvider, getPerspectiveSettings().isCanReplayDuringLiveRaces(),
                showChartMarkEditMediaButtonsAndVideo, selectedRaceIdentifier,
                getPerspectiveSettings().getInitialDurationAfterRaceStartInReplay());
        racetimePanel.updateSettings(raceTimePanelSettings);
        timeRangeWithZoomModel.addTimeZoomChangeListener(racetimePanel);
        raceTimesInfoProvider.addRaceTimesInfoProviderListener(racetimePanel);

        this.timePanelWrapper = createTimePanelLayoutWrapper();
  
        boolean advanceTimePanelEnabled = true;
        if (advanceTimePanelEnabled) {
            manageTimePanelToggleButton(advanceTimePanelEnabled);
        }

        dockPanel = new DockLayoutPanel(Unit.PX);
        dockPanel.addSouth(timePanelWrapper, TIMEPANEL_COLLAPSED_HEIGHT);
        dockPanel.add(mainPanel);
        dockPanel.addStyleName("dockLayoutPanel");

        initWidget(dockPanel);
    }
    
    /**
     * @param event
     *            an optional event; may be <code>null</code> or else can be used to show some context information.
     * @param showChartMarkEditMediaButtonsAndVideo 
     * @param isScreenLargeEnoughToOfferChartSupport
     *            if the screen is large enough to display charts such as the competitor chart or the wind chart, a
     *            padding is provided for the RaceTimePanel that aligns its right border with that of the charts, and
     *            the charts are created.
     */
    private void createOneScreenView(RaceBoardPerspectiveLifecycle lifecycle,
            PerspectiveCompositeSettings<RaceBoardPerspectiveOwnSettings> settings, String leaderboardName,
            String leaderboardGroupName, UUID event,
            FlowPanel mainPanel, boolean isScreenLargeEnoughToInitiallyDisplayLeaderboard, RaceMap raceMap,
            UserService userService, boolean showChartMarkEditMediaButtonsAndVideo) {

        MediaPlayerLifecycle mediaPlayerLifecycle = getPerspectiveLifecycle().getMediaPlayerLifecycle();
        MediaPlayerSettings mediaPlayerSettings = settings
                .findSettingsByComponentId(mediaPlayerLifecycle.getComponentId());

        WindChartLifecycle windChartLifecycle = getPerspectiveLifecycle().getWindChartLifecycle();
        WindChartSettings windChartSettings = settings.findSettingsByComponentId(windChartLifecycle.getComponentId());

        MultiCompetitorRaceChartLifecycle multiCompetitorRaceChartLifecycle = getPerspectiveLifecycle().getMultiCompetitorRaceChartLifecycle();
        MultiCompetitorRaceChartSettings multiCompetitorRaceChartSettings = settings
                .findSettingsByComponentId(multiCompetitorRaceChartLifecycle.getComponentId());

        // create the default leaderboard and select the right race
        raceTimesInfoProvider.addRaceTimesInfoProviderListener(raceMap);
        List<Component<?>> componentsForSideBySideViewer = new ArrayList<Component<?>>();
        if (showChartMarkEditMediaButtonsAndVideo) {
            competitorChart = new MultiCompetitorRaceChart(this, getComponentContext(),
                    multiCompetitorRaceChartLifecycle,
                    sailingService,
                    asyncActionsExecutor,
                    competitorSelectionProvider, selectedRaceIdentifier, timer, timeRangeWithZoomModel, stringMessages,
                    errorReporter, true, true, leaderboardGroupName, leaderboardName);
            competitorChart.getEntryWidget().setTitle(stringMessages.competitorCharts());
            competitorChart.setVisible(false);
            competitorChart.updateSettings(multiCompetitorRaceChartSettings);
            componentsForSideBySideViewer.add(competitorChart);
            windChart = new WindChart(this, getComponentContext(), windChartLifecycle, sailingService,
                    selectedRaceIdentifier, timer,
                    timeRangeWithZoomModel,
                    windChartSettings, stringMessages, asyncActionsExecutor, errorReporter, /* compactChart */
                    true);

            windChart.setVisible(false);
            windChart.getEntryWidget().setTitle(stringMessages.windChart());
            componentsForSideBySideViewer.add(windChart);
        }
        
        editMarkPassingPanel = new EditMarkPassingsPanel(this, getComponentContext(), sailingService,
                selectedRaceIdentifier,
                stringMessages,
                competitorSelectionProvider, errorReporter, timer);
        if (showChartMarkEditMediaButtonsAndVideo) {
            editMarkPassingPanel.setLeaderboard(leaderboardPanel.getLeaderboard());
            editMarkPassingPanel.getEntryWidget().setTitle(stringMessages.editMarkPassings());
            componentsForSideBySideViewer.add(editMarkPassingPanel);
        }
        editMarkPositionPanel = new EditMarkPositionPanel(this, getComponentContext(), raceMap, leaderboardPanel,
                selectedRaceIdentifier,
                leaderboardName, stringMessages, sailingService, timer, timeRangeWithZoomModel,
                asyncActionsExecutor, errorReporter);
        if (showChartMarkEditMediaButtonsAndVideo) {
            editMarkPositionPanel.setLeaderboard(leaderboardPanel.getLeaderboard());
            componentsForSideBySideViewer.add(editMarkPositionPanel);
        }
        
        mediaPlayerManagerComponent = new MediaPlayerManagerComponent(this, getComponentContext(), mediaPlayerLifecycle,
                selectedRaceIdentifier, raceTimesInfoProvider, timer, mediaService, userService, stringMessages,
                errorReporter, userAgent, this, mediaPlayerSettings);
        leaderboardAndMapViewer = new SideBySideComponentViewer(leaderboardPanel, raceMap, mediaPlayerManagerComponent,
                componentsForSideBySideViewer, stringMessages, userService, editMarkPassingPanel, editMarkPositionPanel);
        for(Component<? extends Settings> component : componentsForSideBySideViewer) {
            addChildComponent(component);
        }
        this.setupUserManagementControlPanel(userService);
        mainPanel.add(leaderboardAndMapViewer.getViewerWidget());
        boolean showLeaderboard = getPerspectiveSettings().isShowLeaderboard() && isScreenLargeEnoughToInitiallyDisplayLeaderboard;
        setLeaderboardVisible(showLeaderboard);
        if (showChartMarkEditMediaButtonsAndVideo) {
            setWindChartVisible(getPerspectiveSettings().isShowWindChart());
            setCompetitorChartVisible(getPerspectiveSettings().isShowCompetitorsChart());
        }
        // make sure to load leaderboard data for filtering to work
        if (!showLeaderboard) {
            leaderboardPanel.setVisible(true);
            leaderboardPanel.setVisible(false);
        }
    }
    
    private void setupUserManagementControlPanel(UserService userService) {
        mainCss.ensureInjected();
        FlyoutAuthenticationView display = new RaceBoardAuthenticationView();
        new GenericAuthentication(userService, userManagementMenuView, display, 
                SailingAuthenticationEntryPointLinkFactory.INSTANCE, raceBoardResources);
        if (!ExperimentalFeatures.SHOW_USER_MANAGEMENT_ON_RACEBOARD) {
            regattaAndRaceTimeInformationHeader.getElement().getStyle().setRight(10, Unit.PX);
            userManagementMenuView.asWidget().removeFromParent();
        }
    }

    @SuppressWarnings("unused")
    private <SettingsType extends AbstractSettings> void addSettingsMenuItem(MenuBar settingsMenu, final Component<SettingsType> component) {
        if (component.hasSettings()) {
            MenuItem settingsMenuItem = settingsMenu.addItem(component.getLocalizedShortName(), new Command() {
                public void execute() {
                    new SettingsDialog<SettingsType>(component, stringMessages).show();
                  }
            });
        }
    }
    
    private LeaderboardPanel createLeaderboardPanel(RaceBoardPerspectiveLifecycle lifecycle,
            PerspectiveCompositeSettings<RaceBoardPerspectiveOwnSettings> settings, String leaderboardName,
            String leaderboardGroupName,
            CompetitorFilterPanel competitorSearchTextBox) {
        LeaderboardPanelLifecycle leaderboardPanelLifecycle = getPerspectiveLifecycle().getLeaderboardPanelLifecycle();
        LeaderboardSettings leaderboardSettings = settings
                .findSettingsByComponentId(leaderboardPanelLifecycle.getComponentId());
<<<<<<< HEAD
        ExplicitRaceColumnSelectionWithPreselectedRace raceColumn = new ExplicitRaceColumnSelectionWithPreselectedRace(selectedRaceIdentifier);
        LeaderboardSettings defaultLeaderboardSettingsForCurrentPlayMode = LeaderboardSettingsFactory.getInstance()
                .createNewSettingsForPlayMode(timer.getPlayMode(),
                        /* nameOfRaceToSort */ selectedRaceIdentifier.getRaceName(),
                        /* nameOfRaceColumnToShow */ null, /* nameOfRaceToShow */ selectedRaceIdentifier.getRaceName(),
                        /* showRegattaRank */ false,
                        /*showCompetitorSailIdColumn*/true,
                        /* don't showCompetitorFullNameColumn in case screen is so small that we don't
                         * even display the leaderboard initially */ isScreenLargeEnoughToInitiallyDisplayLeaderboard,raceColumn.getNumberOfLastRaceColumnsToShow(),raceColumn.getType());
        leaderboardSettings = LeaderboardSettingsFactory.getInstance().overrideDefaultValuesWithNewDefaults(leaderboardSettings, defaultLeaderboardSettingsForCurrentPlayMode);
        return new ClassicLeaderboardPanel(this, getComponentContext(), sailingService, asyncActionsExecutor,
=======
        return new LeaderboardPanel(this, getComponentContext(), sailingService, asyncActionsExecutor,
>>>>>>> 573d07f8
                leaderboardSettings,
                selectedRaceIdentifier != null, selectedRaceIdentifier,
                competitorSelectionProvider, timer, leaderboardGroupName, leaderboardName, errorReporter, stringMessages,
                /* showRaceDetails */ true, competitorSearchTextBox,
                /* showSelectionCheckbox */ true, raceTimesInfoProvider, /* autoExpandLastRaceColumn */ false,
                /* don't adjust the timer's delay from the leaderboard; control it solely from the RaceTimesInfoProvider */ false,
                /* autoApplyTopNFilter */ false, /* showCompetitorFilterStatus */ false, /* enableSyncScroller */ false);
    }

    private void setComponentVisible(SideBySideComponentViewer componentViewer, Component<?> component, boolean visible) {
        component.setVisible(visible);      
        componentViewer.forceLayout();
    }
    
    LeaderboardPanel getLeaderboardPanel() {
        return leaderboardPanel;
    }
    
    MultiCompetitorRaceChart getCompetitorChart() {
        return competitorChart;
    }
    
    WindChart getWindChart() {
        return windChart;
    }
    
    RaceTimePanel getRaceTimePanel() {
        return racetimePanel;
    }
    
    Timer getTimer() {
        return timer;
    }
    
    RaceMap getMap() {
        return raceMap;
    }
    
    RegattaAndRaceIdentifier getSelectedRaceIdentifier() {
        return selectedRaceIdentifier;
    }
    
    CompetitorSelectionProvider getCompetitorSelectionProvider() {
        return competitorSelectionProvider;
    }
    
    /**
     * Sets the collapsable panel for the leaderboard open or close, if in <code>CASCADE</code> view mode.<br />
     * Displays or hides the leaderboard, if in <code>ONESCREEN</code> view mode.<br /><br />
     * 
     * The race board should be completely rendered before this method is called, or a few exceptions could be thrown.
     * 
     * @param visible <code>true</code> if the leaderboard shall be open/visible
     */
    public void setLeaderboardVisible(boolean visible) {
        setComponentVisible(leaderboardAndMapViewer, leaderboardPanel, visible);
    }

    /**
     * Sets the collapsable panel for the wind chart open or close, if in <code>CASCADE</code> view mode.<br />
     * Displays or hides the wind chart, if in <code>ONESCREEN</code> view mode.<br /><br />
     * 
     * The race board should be completely rendered before this method is called, or a few exceptions could be thrown.
     * 
     * @param visible <code>true</code> if the wind chart shall be open/visible
     */
    public void setWindChartVisible(boolean visible) {
        setComponentVisible(leaderboardAndMapViewer, windChart, visible);
    }

    /**
     * Sets the collapsable panel for the competitor chart open or close, if in <code>CASCADE</code> view mode.<br />
     * Displays or hides the competitor chart, if in <code>ONESCREEN</code> view mode.<br /><br />
     * 
     * The race board should be completely rendered before this method is called, or a few exceptions could be thrown.
     * 
     * @param visible <code>true</code> if the competitor chart shall be open/visible
     */
    public void setCompetitorChartVisible(boolean visible) {
        setComponentVisible(leaderboardAndMapViewer, competitorChart, visible);
    }
    
    protected SailingServiceAsync getSailingService() {
        return sailingService;
    }

    protected String getRaceBoardName() {
        return raceBoardName;
    }

    protected void setRaceBoardName(String raceBoardName) {
        this.raceBoardName = raceBoardName;
    }

    protected ErrorReporter getErrorReporter() {
        return errorReporter;
    }
    
    @Override
    public void updatedLeaderboard(LeaderboardDTO leaderboard) {
        leaderboardAndMapViewer.setLeftComponentWidth(leaderboardPanel.getContentPanel().getOffsetWidth());
        if (editMarkPassingPanel != null) {
            editMarkPassingPanel.setLeaderboard(leaderboard);
        }
        if (editMarkPositionPanel != null) {
            editMarkPositionPanel.setLeaderboard(leaderboard);
        }
        quickRanksDTOProvider.updateQuickRanks(leaderboard);
    }

    @Override
    public void currentRaceSelected(RaceIdentifier raceIdentifier, RaceColumnDTO raceColumn) {
        if (!currentRaceHasBeenSelectedOnce) {
            FleetDTO fleet = raceColumn.getFleet(raceIdentifier);
            String seriesName = raceColumn.getSeriesName();
            if (LeaderboardNameConstants.DEFAULT_SERIES_NAME.equals(seriesName)) {
                seriesName = "";
            } 
            String fleetForRaceName = fleet==null?"":fleet.getName();
            if (fleetForRaceName.equals(LeaderboardNameConstants.DEFAULT_FLEET_NAME)) {
                fleetForRaceName = "";
            } else {
                fleetForRaceName = (seriesName.isEmpty() ? "" : " - ") + fleetForRaceName;
            }
            final Label raceNameLabel = new Label(stringMessages.race() + " " + raceColumn.getRaceColumnName());
            raceNameLabel.setStyleName("RaceName-Label");
            final Label raceAdditionalInformationLabel = new Label(seriesName + fleetForRaceName);
            raceAdditionalInformationLabel.setStyleName("RaceSeriesAndFleet-Label");
            raceInformationHeader.clear();
            raceInformationHeader.add(raceNameLabel);
            raceInformationHeader.add(raceAdditionalInformationLabel);
            final Anchor regattaNameAnchor = new Anchor(raceIdentifier.getRegattaName());
            regattaNameAnchor.setTitle(raceIdentifier.getRegattaName());
            if (eventId != null) {
                String link = EntryPointLinkFactory.createRacesTabLink(eventId.toString(), leaderboardName);
                regattaNameAnchor.setHref(link);
            } else {
                String leaderboardGroupNameParam = Window.Location.getParameter("leaderboardGroupName");
                if(leaderboardGroupNameParam != null) {
                    Map<String, String> leaderboardGroupLinkParameters = new HashMap<String, String>();
                    leaderboardGroupLinkParameters.put("showRaceDetails", "true");
                    leaderboardGroupLinkParameters.put("leaderboardGroupName", leaderboardGroupNameParam);
                    String leaderBoardGroupLink = EntryPointLinkFactory.createLeaderboardGroupLink(leaderboardGroupLinkParameters);
                    regattaNameAnchor.setHref(leaderBoardGroupLink); 
                } else {
                    // fallback 
                    regattaNameAnchor.setHref("javascript:window.history.back();"); 
                }
            }
            regattaNameAnchor.setStyleName("RegattaName-Anchor");
            Label raceTimeLabel = computeRaceInformation(raceColumn, fleet);
            raceTimeLabel.setStyleName("RaceTime-Label");
            regattaAndRaceTimeInformationHeader.clear();
            regattaAndRaceTimeInformationHeader.add(regattaNameAnchor);
            regattaAndRaceTimeInformationHeader.add(raceTimeLabel);
            currentRaceHasBeenSelectedOnce = true;
        }
    }

    @Override
    public UIObject getXPositionUiObject() {
        return racetimePanel;
    }

    @Override
    public UIObject getYPositionUiObject() {
        return racetimePanel;
    }

    private Label computeRaceInformation(RaceColumnDTO raceColumn, FleetDTO fleet) {
        final Date startDate = raceColumn.getStartDate(fleet);
        Label raceInformationLabel = new Label();
        raceInformationLabel.setStyleName("Race-Time-Label");
        if (startDate != null) {
            DateTimeFormat formatter = DateTimeFormat.getFormat("E d/M/y");
            raceInformationLabel.setText(formatter.format(startDate));
        }
        return raceInformationLabel;
    }
    
    @Override
    public Widget getEntryWidget() {
        return this;
    }

    @Override
    public String getDependentCssClassName() {
        return "";
    }

    private void manageTimePanelToggleButton(boolean advanceTimePanelEnabled) {
        final Button toggleButton = getRaceTimePanel().getAdvancedToggleButton();
        if (advanceTimePanelEnabled) {
            toggleButton.addClickHandler(new ClickHandler() {
                @Override
                public void onClick(ClickEvent event) {
                    boolean advancedModeShown = getRaceTimePanel().toggleAdvancedMode();
                    if (advancedModeShown) {
                        dockPanel.setWidgetSize(timePanelWrapper, TIMEPANEL_EXPANDED_HEIGHT);
                        toggleButton.removeStyleDependentName("Closed");
                        toggleButton.addStyleDependentName("Open");
                    } else {
                        dockPanel.setWidgetSize(timePanelWrapper, TIMEPANEL_COLLAPSED_HEIGHT);
                        toggleButton.addStyleDependentName("Closed");
                        toggleButton.removeStyleDependentName("Open");
                    }
                }
            });
        } else {
            toggleButton.setVisible(false);
        }
    }
    
    private ResizableFlowPanel createTimePanelLayoutWrapper() {
        ResizableFlowPanel timeLineInnerBgPanel = new ResizableFlowPanel();
        timeLineInnerBgPanel.addStyleName("timeLineInnerBgPanel");
        timeLineInnerBgPanel.add(getRaceTimePanel());
        
        ResizableFlowPanel timeLineInnerPanel = new ResizableFlowPanel();
        timeLineInnerPanel.add(timeLineInnerBgPanel);
        timeLineInnerPanel.addStyleName("timeLineInnerPanel");
        
        ResizableFlowPanel timelinePanel = new ResizableFlowPanel();
        timelinePanel.add(timeLineInnerPanel);
        timelinePanel.addStyleName("timeLinePanel");
        
        return timelinePanel;
    }

    @Override
    public SettingsDialogComponent<RaceBoardPerspectiveOwnSettings> getPerspectiveOwnSettingsDialogComponent() {
        return new RaceBoardPerspectiveSettingsDialogComponent(getPerspectiveSettings(), stringMessages);
    }

    @Override
    public boolean hasPerspectiveOwnSettings() {
        return true;
    }

    @Override
    public void onResize() {
        dockPanel.onResize();        
    }

    @Override
    public String getId() {
        return RaceBoardPerspectiveLifecycle.ID;
    }
}
<|MERGE_RESOLUTION|>--- conflicted
+++ resolved
@@ -453,21 +453,7 @@
         LeaderboardPanelLifecycle leaderboardPanelLifecycle = getPerspectiveLifecycle().getLeaderboardPanelLifecycle();
         LeaderboardSettings leaderboardSettings = settings
                 .findSettingsByComponentId(leaderboardPanelLifecycle.getComponentId());
-<<<<<<< HEAD
-        ExplicitRaceColumnSelectionWithPreselectedRace raceColumn = new ExplicitRaceColumnSelectionWithPreselectedRace(selectedRaceIdentifier);
-        LeaderboardSettings defaultLeaderboardSettingsForCurrentPlayMode = LeaderboardSettingsFactory.getInstance()
-                .createNewSettingsForPlayMode(timer.getPlayMode(),
-                        /* nameOfRaceToSort */ selectedRaceIdentifier.getRaceName(),
-                        /* nameOfRaceColumnToShow */ null, /* nameOfRaceToShow */ selectedRaceIdentifier.getRaceName(),
-                        /* showRegattaRank */ false,
-                        /*showCompetitorSailIdColumn*/true,
-                        /* don't showCompetitorFullNameColumn in case screen is so small that we don't
-                         * even display the leaderboard initially */ isScreenLargeEnoughToInitiallyDisplayLeaderboard,raceColumn.getNumberOfLastRaceColumnsToShow(),raceColumn.getType());
-        leaderboardSettings = LeaderboardSettingsFactory.getInstance().overrideDefaultValuesWithNewDefaults(leaderboardSettings, defaultLeaderboardSettingsForCurrentPlayMode);
         return new ClassicLeaderboardPanel(this, getComponentContext(), sailingService, asyncActionsExecutor,
-=======
-        return new LeaderboardPanel(this, getComponentContext(), sailingService, asyncActionsExecutor,
->>>>>>> 573d07f8
                 leaderboardSettings,
                 selectedRaceIdentifier != null, selectedRaceIdentifier,
                 competitorSelectionProvider, timer, leaderboardGroupName, leaderboardName, errorReporter, stringMessages,
