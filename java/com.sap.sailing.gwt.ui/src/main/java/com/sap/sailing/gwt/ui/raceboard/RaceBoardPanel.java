--- conflicted
+++ resolved
@@ -303,11 +303,7 @@
                 errorReporter, timer,
                 competitorSelectionProvider, raceCompetitorSet, stringMessages, selectedRaceIdentifier, 
                 raceMapResources, /* showHeaderPanel */ true, quickFlagDataProvider, this::showInWindChart,
-<<<<<<< HEAD
-                leaderboardName, leaderboardGroupName, isSimulationPermitted) {
-=======
-                leaderboardName, leaderboardGroupName, leaderboardGroupId, shareLinkAction) {
->>>>>>> 4082a776
+                leaderboardName, leaderboardGroupName, leaderboardGroupId, shareLinkAction, isSimulationPermitted) {
             private static final String INDENT_SMALL_CONTROL_STYLE = "indentsmall";
             private static final String INDENT_BIG_CONTROL_STYLE = "indentbig";
             @Override
