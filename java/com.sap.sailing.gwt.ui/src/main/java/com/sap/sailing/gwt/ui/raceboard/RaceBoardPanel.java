package com.sap.sailing.gwt.ui.raceboard;

import java.util.ArrayList;
import java.util.Collection;
import java.util.Collections;
import java.util.HashMap;
import java.util.List;
import java.util.Map;

<<<<<<< HEAD
=======
import com.google.gwt.dom.client.Document;
>>>>>>> 3bc41d0f
import com.google.gwt.dom.client.Style.Unit;
import com.google.gwt.i18n.client.DateTimeFormat;
import com.google.gwt.user.client.Command;
import com.google.gwt.user.client.rpc.AsyncCallback;
import com.google.gwt.user.client.ui.Anchor;
import com.google.gwt.user.client.ui.FlowPanel;
import com.google.gwt.user.client.ui.Label;
import com.google.gwt.user.client.ui.MenuBar;
import com.google.gwt.user.client.ui.SimplePanel;
import com.sap.sailing.domain.common.LeaderboardNameConstants;
import com.sap.sailing.domain.common.RaceIdentifier;
import com.sap.sailing.domain.common.RegattaAndRaceIdentifier;
import com.sap.sailing.domain.common.dto.CompetitorDTO;
import com.sap.sailing.domain.common.dto.FleetDTO;
import com.sap.sailing.domain.common.dto.LeaderboardDTO;
import com.sap.sailing.domain.common.dto.RaceColumnDTO;
import com.sap.sailing.domain.common.dto.RaceDTO;
import com.sap.sailing.domain.common.media.MediaTrack;
import com.sap.sailing.gwt.ui.client.CompetitorSelectionModel;
import com.sap.sailing.gwt.ui.client.ErrorReporter;
import com.sap.sailing.gwt.ui.client.GlobalNavigationPanel;
import com.sap.sailing.gwt.ui.client.LeaderboardUpdateListener;
import com.sap.sailing.gwt.ui.client.MediaServiceAsync;
import com.sap.sailing.gwt.ui.client.RaceSelectionChangeListener;
import com.sap.sailing.gwt.ui.client.RaceSelectionProvider;
import com.sap.sailing.gwt.ui.client.RaceTimePanel;
import com.sap.sailing.gwt.ui.client.RaceTimesInfoProvider;
import com.sap.sailing.gwt.ui.client.RegattasDisplayer;
import com.sap.sailing.gwt.ui.client.SailingServiceAsync;
import com.sap.sailing.gwt.ui.client.StringMessages;
import com.sap.sailing.gwt.ui.client.media.MediaComponent;
import com.sap.sailing.gwt.ui.client.shared.charts.MultiCompetitorRaceChart;
import com.sap.sailing.gwt.ui.client.shared.charts.WindChart;
import com.sap.sailing.gwt.ui.client.shared.charts.WindChartSettings;
import com.sap.sailing.gwt.ui.client.shared.components.Component;
import com.sap.sailing.gwt.ui.client.shared.components.ComponentViewer;
import com.sap.sailing.gwt.ui.client.shared.components.SettingsDialog;
import com.sap.sailing.gwt.ui.client.shared.filter.FilterWithUI;
import com.sap.sailing.gwt.ui.client.shared.filter.LeaderboardFetcher;
import com.sap.sailing.gwt.ui.client.shared.racemap.RaceMap;
import com.sap.sailing.gwt.ui.leaderboard.CompetitorFilterPanel;
import com.sap.sailing.gwt.ui.leaderboard.ExplicitRaceColumnSelectionWithPreselectedRace;
import com.sap.sailing.gwt.ui.leaderboard.LeaderboardPanel;
import com.sap.sailing.gwt.ui.leaderboard.LeaderboardSettings;
import com.sap.sailing.gwt.ui.leaderboard.LeaderboardSettingsFactory;
import com.sap.sailing.gwt.ui.shared.EventDTO;
import com.sap.sailing.gwt.ui.shared.RegattaDTO;
import com.sap.sailing.gwt.ui.shared.UserDTO;
import com.sap.sse.common.filter.FilterSet;
import com.sap.sse.gwt.client.async.AsyncActionsExecutor;
import com.sap.sse.gwt.client.player.TimeRangeWithZoomModel;
import com.sap.sse.gwt.client.player.Timer;
import com.sap.sse.gwt.client.useragent.UserAgentDetails;

/**
 * A view showing a list of components visualizing a race from the regattas announced by calls to {@link #fillRegattas(List)}.
 * The race selection is provided by a {@link RaceSelectionProvider} for which this is a {@link RaceSelectionChangeListener listener}.
 * {@link RaceIdentifier}-based race selection changes are converted to {@link RaceDTO} objects using the {@link #racesByIdentifier}
 * map maintained during {@link #fillRegattas(List)}. The race selection provider is expected to be single selection only.
 * 
 * @author Frank Mittag, Axel Uhl (d043530)
 *
 */
public class RaceBoardPanel extends SimplePanel implements RegattasDisplayer, RaceSelectionChangeListener, LeaderboardUpdateListener {
    private final SailingServiceAsync sailingService;
    private final MediaServiceAsync mediaService;
    private final UserDTO user;
    private final StringMessages stringMessages;
    private final ErrorReporter errorReporter;
    private final RaceBoardViewConfiguration raceboardViewConfiguration;
    private String raceBoardName;
    
    /**
     * Updated upon each {@link #fillRegattas(List)}
     */
    private final Map<RaceIdentifier, RaceDTO> racesByIdentifier;
    
    private final List<ComponentViewer> componentViewers;
    private RaceTimePanel timePanel;
    private final Timer timer;
    private final RaceSelectionProvider raceSelectionProvider;
    private final UserAgentDetails userAgent;
    private final CompetitorSelectionModel competitorSelectionModel;
    private final TimeRangeWithZoomModel timeRangeWithZoomModel; 
    private final RegattaAndRaceIdentifier selectedRaceIdentifier;

    private final LeaderboardPanel leaderboardPanel;
    private WindChart windChart;
    private MultiCompetitorRaceChart competitorChart;
    
    /**
     * The component viewer in <code>ONESCREEN</code> view mode. <code>null</code> if in <code>CASCADE</code> view mode
     */
    private SideBySideComponentViewer leaderboardAndMapViewer;

    private final AsyncActionsExecutor asyncActionsExecutor;
    
    private final RaceTimesInfoProvider raceTimesInfoProvider;
    private RaceMap raceMap;
    
    private final FlowPanel raceInformationHeader;
    private final FlowPanel regattaAndRaceTimeInformationHeader;
    private boolean currentRaceHasBeenSelectedOnce;
    
    /**
     * @param event
     *            an optional event that can be used for "back"-navigation in case the race board shows a race in the
     *            context of an event; may be <code>null</code>.
     */
    public RaceBoardPanel(SailingServiceAsync sailingService, MediaServiceAsync mediaService,
            AsyncActionsExecutor asyncActionsExecutor, UserDTO theUser, Timer timer,
            RaceSelectionProvider theRaceSelectionProvider, String leaderboardName, String leaderboardGroupName,
            EventDTO event, RaceBoardViewConfiguration raceboardViewConfiguration, ErrorReporter errorReporter,
            final StringMessages stringMessages, UserAgentDetails userAgent,
            RaceTimesInfoProvider raceTimesInfoProvider, boolean showMapControls) {
        this.sailingService = sailingService;
        this.mediaService = mediaService;
        this.user = theUser;
        this.stringMessages = stringMessages;
        this.raceboardViewConfiguration = raceboardViewConfiguration;
        this.raceSelectionProvider = theRaceSelectionProvider;
        this.raceTimesInfoProvider = raceTimesInfoProvider;
        this.errorReporter = errorReporter;
        this.userAgent = userAgent;
        this.timer = timer;
        this.currentRaceHasBeenSelectedOnce = false;
        raceSelectionProvider.addRaceSelectionChangeListener(this);
        racesByIdentifier = new HashMap<RaceIdentifier, RaceDTO>();
        selectedRaceIdentifier = raceSelectionProvider.getSelectedRaces().iterator().next();
        this.setRaceBoardName(selectedRaceIdentifier.getRaceName());
        this.asyncActionsExecutor = asyncActionsExecutor;
        FlowPanel mainPanel = new FlowPanel();
        mainPanel.setSize("100%", "100%");
        setWidget(mainPanel);
        raceInformationHeader = new FlowPanel();
        raceInformationHeader.setStyleName("RegattaRaceInformation-Header");
        regattaAndRaceTimeInformationHeader = new FlowPanel();
        regattaAndRaceTimeInformationHeader.setStyleName("RegattaAndRaceTime-Header");
        timeRangeWithZoomModel = new TimeRangeWithZoomModel();
        componentViewers = new ArrayList<ComponentViewer>();
        competitorSelectionModel = new CompetitorSelectionModel(/* hasMultiSelection */ true);
                
        raceMap = new RaceMap(sailingService, asyncActionsExecutor, errorReporter, timer,
                competitorSelectionModel, stringMessages, showMapControls, getConfiguration().isShowViewStreamlets(), selectedRaceIdentifier);
        CompetitorFilterPanel competitorSearchTextBox = new CompetitorFilterPanel(competitorSelectionModel, stringMessages, raceMap,
                new LeaderboardFetcher() {
                    @Override
                    public LeaderboardDTO getLeaderboard() {
                        return leaderboardPanel.getLeaderboard();
                    }
                }, selectedRaceIdentifier);
        raceMap.getLeftHeaderPanel().add(raceInformationHeader);
        raceMap.getRightHeaderPanel().add(regattaAndRaceTimeInformationHeader);

        leaderboardPanel = createLeaderboardPanel(leaderboardName, leaderboardGroupName, competitorSearchTextBox);
        leaderboardPanel.setTitle(stringMessages.leaderboard());
        leaderboardPanel.getElement().getStyle().setMarginLeft(6, Unit.PX);
        leaderboardPanel.getElement().getStyle().setMarginTop(4, Unit.PX);
        createOneScreenView(leaderboardName, leaderboardGroupName, event, mainPanel, showMapControls, raceMap); // initializes the raceMap field
        leaderboardPanel.addLeaderboardUpdateListener(this);
        // in case the URL configuration contains the name of a competitors filter set we try to activate it
        // FIXME the competitorsFilterSets has now moved to CompetitorSearchTextBox (which should probably be renamed); pass on the parameters to the LeaderboardPanel and see what it does with it
        if (raceboardViewConfiguration.getActiveCompetitorsFilterSetName() != null) {
            for (FilterSet<CompetitorDTO, FilterWithUI<CompetitorDTO>> filterSet : competitorSearchTextBox.getCompetitorsFilterSets()
                    .getFilterSets()) {
                if (filterSet.getName().equals(raceboardViewConfiguration.getActiveCompetitorsFilterSetName())) {
                    competitorSearchTextBox.getCompetitorsFilterSets().setActiveFilterSet(filterSet);
                    break;
                }
            }
        }
        /* TODO: Disabling automatic filter loading for now. Do NOT enable before
           there are tests especially for the pre-start phase!
        competitorSelectionModel.setCompetitorsFilterSet(competitorsFilterSets.getActiveFilterSet());
        updateCompetitorsFilterContexts(competitorsFilterSets);
        updateCompetitorsFilterControlState(competitorsFilterSets);*/

        timePanel = new RaceTimePanel(timer, timeRangeWithZoomModel, stringMessages, raceTimesInfoProvider,
                raceboardViewConfiguration.isCanReplayDuringLiveRaces());
        timeRangeWithZoomModel.addTimeZoomChangeListener(timePanel);
        raceTimesInfoProvider.addRaceTimesInfoProviderListener(timePanel);
        raceSelectionProvider.addRaceSelectionChangeListener(timePanel);
        timePanel.onRaceSelectionChange(raceSelectionProvider.getSelectedRaces());
    }
    
    /**
     * @param event an optional event; may be <code>null</code> or else can be used to show some context information in
     * the {@link GlobalNavigationPanel}.
     */
    private void createOneScreenView(String leaderboardName, String leaderboardGroupName, EventDTO event, FlowPanel mainPanel,
            boolean showMapControls, RaceMap raceMap) {
        // create the default leaderboard and select the right race
        raceTimesInfoProvider.addRaceTimesInfoProviderListener(raceMap);
        raceMap.onRaceSelectionChange(Collections.singletonList(selectedRaceIdentifier));
        List<Component<?>> components = new ArrayList<Component<?>>();
        competitorChart = new MultiCompetitorRaceChart(sailingService, asyncActionsExecutor, competitorSelectionModel, raceSelectionProvider,
                    timer, timeRangeWithZoomModel, stringMessages, errorReporter, true, true, leaderboardGroupName, leaderboardName);
        competitorChart.onRaceSelectionChange(raceSelectionProvider.getSelectedRaces());
        competitorChart.getEntryWidget().setTitle(stringMessages.competitorCharts());
        competitorChart.setVisible(false);
        components.add(competitorChart);
        windChart = new WindChart(sailingService, raceSelectionProvider, timer, timeRangeWithZoomModel, new WindChartSettings(),
                stringMessages, asyncActionsExecutor, errorReporter, /* compactChart */ true);
        windChart.setVisible(false);
        windChart.onRaceSelectionChange(raceSelectionProvider.getSelectedRaces());
        windChart.getEntryWidget().setTitle(stringMessages.windChart());
        components.add(windChart);
        MediaComponent mediaComponent = createMediaComponent();
        leaderboardAndMapViewer = new SideBySideComponentViewer(leaderboardPanel, raceMap, mediaComponent, components, stringMessages);
        componentViewers.add(leaderboardAndMapViewer);
        for (ComponentViewer componentViewer : componentViewers) {
            mainPanel.add(componentViewer.getViewerWidget());
        }
        boolean showLeaderboard = getConfiguration().isShowLeaderboard();
        if (Document.get().getClientWidth() <= 1024) {
            showLeaderboard = false;
        }
        setLeaderboardVisible(showLeaderboard);
        setWindChartVisible(getConfiguration().isShowWindChart());
        setCompetitorChartVisible(getConfiguration().isShowCompetitorsChart());
        // make sure to load leaderboard data for filtering to work
<<<<<<< HEAD
        if (!getConfiguration().isShowLeaderboard()) {
=======
        if (!showLeaderboard) {
>>>>>>> 3bc41d0f
            leaderboardPanel.setVisible(true);
            leaderboardPanel.setVisible(false);
        }
    }
    
    private MediaComponent createMediaComponent() {
        boolean autoSelectMedia = false; // do not autoplay media
        final MediaComponent mediaComponent = new MediaComponent(selectedRaceIdentifier, raceTimesInfoProvider, timer, mediaService, stringMessages, errorReporter, userAgent, this.user, autoSelectMedia);
        timer.addPlayStateListener(mediaComponent);
        timer.addTimeListener(mediaComponent);
        mediaComponent.setVisible(false);
        mediaService.getMediaTracksForRace(selectedRaceIdentifier, new AsyncCallback<Collection<MediaTrack>>() {
            @Override
            public void onSuccess(Collection<MediaTrack> result) {
                mediaComponent.getMediaLibraryCallback().onSuccess(result);
                if (mediaComponent.isPotentiallyPlayable(mediaComponent.getDefaultVideo())) {
                    if (leaderboardAndMapViewer != null) {
                        leaderboardAndMapViewer.getVideoControlButton().setVisible(true);
                    }
                }
            }
            
            @Override
            public void onFailure(Throwable caught) {
                mediaComponent.getMediaLibraryCallback().onFailure(caught);
            }
        }); // load media tracks
        return mediaComponent;
    }
    
    @SuppressWarnings("unused")
    private <SettingsType> void addSettingsMenuItem(MenuBar settingsMenu, final Component<SettingsType> component) {
        if (component.hasSettings()) {
            settingsMenu.addItem(component.getLocalizedShortName(), new Command() {
                public void execute() {
                    new SettingsDialog<SettingsType>(component, stringMessages).show();
                  }
            });
        }
    }
    
    private LeaderboardPanel createLeaderboardPanel(String leaderboardName, String leaderboardGroupName, CompetitorFilterPanel competitorSearchTextBox) {
        LeaderboardSettings leaderBoardSettings = LeaderboardSettingsFactory.getInstance()
                .createNewSettingsForPlayMode(timer.getPlayMode(),
                        /* nameOfRaceToSort */ selectedRaceIdentifier.getRaceName(),
                        /* nameOfRaceColumnToShow */ null, /* nameOfRaceToShow */ selectedRaceIdentifier.getRaceName(),
                        new ExplicitRaceColumnSelectionWithPreselectedRace(selectedRaceIdentifier), /* showRegattaRank */ false);
        return new LeaderboardPanel(sailingService, asyncActionsExecutor, leaderBoardSettings, selectedRaceIdentifier,
                competitorSelectionModel, timer, leaderboardGroupName, leaderboardName, errorReporter, stringMessages,
                userAgent, /* showRaceDetails */ true, competitorSearchTextBox,
                /* showSelectionCheckbox */ true, raceTimesInfoProvider, /* autoExpandLastRaceColumn */ false,
                /* don't adjust the timer's delay from the leaderboard; control it solely from the RaceTimesInfoProvider */ false);
    }

    private void setComponentVisible(ComponentViewer componentViewer, Component<?> component, boolean visible) {
        component.setVisible(visible);      
        componentViewer.forceLayout();
    }
    
    /**
     * Sets the collapsable panel for the leaderboard open or close, if in <code>CASCADE</code> view mode.<br />
     * Displays or hides the leaderboard, if in <code>ONESCREEN</code> view mode.<br /><br />
     * 
     * The race board should be completely rendered before this method is called, or a few exceptions could be thrown.
     * 
     * @param visible <code>true</code> if the leaderboard shall be open/visible
     */
    public void setLeaderboardVisible(boolean visible) {
        setComponentVisible(leaderboardAndMapViewer, leaderboardPanel, visible);
    }

    /**
     * Sets the collapsable panel for the wind chart open or close, if in <code>CASCADE</code> view mode.<br />
     * Displays or hides the wind chart, if in <code>ONESCREEN</code> view mode.<br /><br />
     * 
     * The race board should be completely rendered before this method is called, or a few exceptions could be thrown.
     * 
     * @param visible <code>true</code> if the wind chart shall be open/visible
     */
    public void setWindChartVisible(boolean visible) {
        setComponentVisible(leaderboardAndMapViewer, windChart, visible);
    }

    /**
     * Sets the collapsable panel for the competitor chart open or close, if in <code>CASCADE</code> view mode.<br />
     * Displays or hides the competitor chart, if in <code>ONESCREEN</code> view mode.<br /><br />
     * 
     * The race board should be completely rendered before this method is called, or a few exceptions could be thrown.
     * 
     * @param visible <code>true</code> if the competitor chart shall be open/visible
     */
    public void setCompetitorChartVisible(boolean visible) {
        setComponentVisible(leaderboardAndMapViewer, competitorChart, visible);
    }
    
    public RaceTimePanel getTimePanel() {
        return timePanel; 
    }

    protected SailingServiceAsync getSailingService() {
        return sailingService;
    }

    protected String getRaceBoardName() {
        return raceBoardName;
    }

    protected void setRaceBoardName(String raceBoardName) {
        this.raceBoardName = raceBoardName;
    }

    protected ErrorReporter getErrorReporter() {
        return errorReporter;
    }
    
    @Override
    public void fillRegattas(List<RegattaDTO> regattas) {
        racesByIdentifier.clear();
        for (RegattaDTO regatta : regattas) {
            for (RaceDTO race : regatta.races) {
                if (race != null && race.getRaceIdentifier() != null) {
                    racesByIdentifier.put(race.getRaceIdentifier(), race);
                }
            }
        }
    }

    @Override
    public void onRaceSelectionChange(List<RegattaAndRaceIdentifier> selectedRaces) {
    }

    public RaceBoardViewConfiguration getConfiguration() {
        return raceboardViewConfiguration;
    }

    @Override
    public void updatedLeaderboard(LeaderboardDTO leaderboard) {
        leaderboardAndMapViewer.setLeftComponentWidth(leaderboardPanel.getContentPanel().getOffsetWidth());
    }

    @Override
    public void currentRaceSelected(RaceIdentifier raceIdentifier, RaceColumnDTO raceColumn) {
        if (!currentRaceHasBeenSelectedOnce) {
            FleetDTO fleet = raceColumn.getFleet(raceIdentifier);
            String seriesName = raceColumn.getSeriesName();
            if (LeaderboardNameConstants.DEFAULT_SERIES_NAME.equals(seriesName)) {
                seriesName = "";
            } 
            String fleetForRaceName = fleet==null?"":fleet.getName();
            if (fleetForRaceName.equals(LeaderboardNameConstants.DEFAULT_FLEET_NAME)) {
                fleetForRaceName = "";
            } else {
                fleetForRaceName = " - "+fleetForRaceName;
            }
            Label raceNameLabel = new Label(stringMessages.race() + " " + raceColumn.getRaceColumnName());
            raceNameLabel.setStyleName("RaceName-Label");
            Label raceAdditionalInformationLabel = new Label(seriesName + fleetForRaceName);
            raceAdditionalInformationLabel.setStyleName("RaceSeriesAndFleet-Label");
            raceInformationHeader.clear();
            raceInformationHeader.add(raceNameLabel);
            raceInformationHeader.add(raceAdditionalInformationLabel);
            Anchor regattaNameAnchor = new Anchor(raceIdentifier.getRegattaName());
            regattaNameAnchor.setStyleName("RegattaName-Anchor");
            Label raceTimeLabel = computeRaceInformation(raceColumn, fleet);
            raceTimeLabel.setStyleName("RaceTime-Label");
            regattaAndRaceTimeInformationHeader.clear();
            regattaAndRaceTimeInformationHeader.add(regattaNameAnchor);
            regattaAndRaceTimeInformationHeader.add(raceTimeLabel);
            currentRaceHasBeenSelectedOnce = true;
        }
    }
    
    private Label computeRaceInformation(RaceColumnDTO raceColumn, FleetDTO fleet) {
        Label raceInformationLabel = new Label();
        raceInformationLabel.setStyleName("Race-Time-Label");
        DateTimeFormat formatter = DateTimeFormat.getFormat("E d/M/y");
        raceInformationLabel.setText(formatter.format(raceColumn.getStartDate(fleet)));
        return raceInformationLabel;
    }
}
<|MERGE_RESOLUTION|>--- conflicted
+++ resolved
@@ -7,10 +7,7 @@
 import java.util.List;
 import java.util.Map;
 
-<<<<<<< HEAD
-=======
 import com.google.gwt.dom.client.Document;
->>>>>>> 3bc41d0f
 import com.google.gwt.dom.client.Style.Unit;
 import com.google.gwt.i18n.client.DateTimeFormat;
 import com.google.gwt.user.client.Command;
@@ -232,11 +229,7 @@
         setWindChartVisible(getConfiguration().isShowWindChart());
         setCompetitorChartVisible(getConfiguration().isShowCompetitorsChart());
         // make sure to load leaderboard data for filtering to work
-<<<<<<< HEAD
-        if (!getConfiguration().isShowLeaderboard()) {
-=======
         if (!showLeaderboard) {
->>>>>>> 3bc41d0f
             leaderboardPanel.setVisible(true);
             leaderboardPanel.setVisible(false);
         }
