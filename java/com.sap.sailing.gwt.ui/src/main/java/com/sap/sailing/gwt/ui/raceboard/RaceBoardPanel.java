--- conflicted
+++ resolved
@@ -1,350 +1,340 @@
-package com.sap.sailing.gwt.ui.raceboard;
-
-import java.util.ArrayList;
-import java.util.Collections;
-import java.util.HashMap;
-import java.util.List;
-import java.util.Map;
-
-import com.google.gwt.dom.client.Style.Unit;
-import com.google.gwt.user.client.Command;
-import com.google.gwt.user.client.ui.FlowPanel;
-import com.google.gwt.user.client.ui.HasHorizontalAlignment;
-import com.google.gwt.user.client.ui.Label;
-import com.google.gwt.user.client.ui.MenuBar;
-import com.google.gwt.user.client.ui.SimplePanel;
-import com.google.gwt.user.client.ui.VerticalPanel;
-import com.sap.sailing.domain.common.RaceIdentifier;
-import com.sap.sailing.domain.common.RegattaAndRaceIdentifier;
-import com.sap.sailing.domain.common.dto.CompetitorDTO;
-import com.sap.sailing.domain.common.dto.LeaderboardDTO;
-import com.sap.sailing.domain.common.dto.RaceColumnDTO;
-import com.sap.sailing.domain.common.dto.RaceDTO;
-import com.sap.sailing.gwt.ui.client.CompetitorSelectionModel;
-import com.sap.sailing.gwt.ui.client.ErrorReporter;
-import com.sap.sailing.gwt.ui.client.GlobalNavigationPanel;
-import com.sap.sailing.gwt.ui.client.LeaderboardUpdateListener;
-import com.sap.sailing.gwt.ui.client.MediaServiceAsync;
-import com.sap.sailing.gwt.ui.client.RaceSelectionChangeListener;
-import com.sap.sailing.gwt.ui.client.RaceSelectionProvider;
-import com.sap.sailing.gwt.ui.client.RaceTimePanel;
-import com.sap.sailing.gwt.ui.client.RaceTimesInfoProvider;
-import com.sap.sailing.gwt.ui.client.RegattasDisplayer;
-import com.sap.sailing.gwt.ui.client.SailingServiceAsync;
-import com.sap.sailing.gwt.ui.client.StringMessages;
-import com.sap.sailing.gwt.ui.client.shared.charts.MultiCompetitorRaceChart;
-import com.sap.sailing.gwt.ui.client.shared.charts.WindChart;
-import com.sap.sailing.gwt.ui.client.shared.charts.WindChartSettings;
-import com.sap.sailing.gwt.ui.client.shared.components.Component;
-import com.sap.sailing.gwt.ui.client.shared.components.ComponentViewer;
-import com.sap.sailing.gwt.ui.client.shared.components.SettingsDialog;
-import com.sap.sailing.gwt.ui.client.shared.filter.FilterWithUI;
-import com.sap.sailing.gwt.ui.client.shared.filter.LeaderboardFetcher;
-import com.sap.sailing.gwt.ui.client.shared.racemap.RaceMap;
-import com.sap.sailing.gwt.ui.leaderboard.CompetitorSearchTextBox;
-import com.sap.sailing.gwt.ui.leaderboard.ExplicitRaceColumnSelectionWithPreselectedRace;
-import com.sap.sailing.gwt.ui.leaderboard.LeaderboardPanel;
-import com.sap.sailing.gwt.ui.leaderboard.LeaderboardSettings;
-import com.sap.sailing.gwt.ui.leaderboard.LeaderboardSettingsFactory;
-import com.sap.sailing.gwt.ui.shared.RegattaDTO;
-import com.sap.sailing.gwt.ui.shared.UserDTO;
-import com.sap.sse.common.filter.FilterSet;
-import com.sap.sse.gwt.client.async.AsyncActionsExecutor;
-import com.sap.sse.gwt.client.player.TimeRangeWithZoomModel;
-import com.sap.sse.gwt.client.player.Timer;
-import com.sap.sse.gwt.client.useragent.UserAgentDetails;
-
-/**
- * A view showing a list of components visualizing a race from the regattas announced by calls to {@link #fillRegattas(List)}.
- * The race selection is provided by a {@link RaceSelectionProvider} for which this is a {@link RaceSelectionChangeListener listener}.
- * {@link RaceIdentifier}-based race selection changes are converted to {@link RaceDTO} objects using the {@link #racesByIdentifier}
- * map maintained during {@link #fillRegattas(List)}. The race selection provider is expected to be single selection only.
- * 
- * @author Frank Mittag, Axel Uhl (d043530)
- *
- */
-public class RaceBoardPanel extends SimplePanel implements RegattasDisplayer, RaceSelectionChangeListener, LeaderboardUpdateListener {
-    private final SailingServiceAsync sailingService;
-    @SuppressWarnings("unused")     // TODO media service and user currently unused because the audio/video checkbox button is currently under redesign and will get its own panel and show-button
-    private final MediaServiceAsync mediaService;
-    @SuppressWarnings("unused")     // TODO media service and user currently unused because the audio/video checkbox button is currently under redesign and will get its own panel and show-button
-    private final UserDTO user;
-    private final StringMessages stringMessages;
-    private final ErrorReporter errorReporter;
-    private final RaceBoardViewConfiguration raceboardViewConfiguration;
-    private String raceBoardName;
-    
-    /**
-     * Updated upon each {@link #fillRegattas(List)}
-     */
-    private final Map<RaceIdentifier, RaceDTO> racesByIdentifier;
-    
-    private final List<ComponentViewer> componentViewers;
-    private RaceTimePanel timePanel;
-    private final Timer timer;
-    private final RaceSelectionProvider raceSelectionProvider;
-    private final UserAgentDetails userAgent;
-    private final CompetitorSelectionModel competitorSelectionModel;
-    private final TimeRangeWithZoomModel timeRangeWithZoomModel; 
-    private final RegattaAndRaceIdentifier selectedRaceIdentifier;
-
-    private final LeaderboardPanel leaderboardPanel;
-    private WindChart windChart;
-    private MultiCompetitorRaceChart competitorChart;
-    private Label raceNameLabel;
-    
-    /**
-     * The component viewer in <code>ONESCREEN</code> view mode. <code>null</code> if in <code>CASCADE</code> view mode
-     */
-    private SideBySideComponentViewer leaderboardAndMapViewer;
-
-    private final AsyncActionsExecutor asyncActionsExecutor;
-    
-    private final RaceTimesInfoProvider raceTimesInfoProvider;
-    private RaceMap raceMap;
-    
-    public RaceBoardPanel(SailingServiceAsync sailingService, MediaServiceAsync mediaService, AsyncActionsExecutor asyncActionsExecutor, UserDTO theUser, Timer timer,
-            RaceSelectionProvider theRaceSelectionProvider, String leaderboardName, String leaderboardGroupName,
-            RaceBoardViewConfiguration raceboardViewConfiguration, ErrorReporter errorReporter, final StringMessages stringMessages, 
-            UserAgentDetails userAgent, RaceTimesInfoProvider raceTimesInfoProvider, boolean showMapControls) {
-        this.sailingService = sailingService;
-        this.mediaService = mediaService;
-        this.user = theUser;
-        this.stringMessages = stringMessages;
-        this.raceboardViewConfiguration = raceboardViewConfiguration;
-        this.raceSelectionProvider = theRaceSelectionProvider;
-        this.raceTimesInfoProvider = raceTimesInfoProvider;
-        this.errorReporter = errorReporter;
-        this.userAgent = userAgent;
-        this.timer = timer;
-        this.raceNameLabel = new Label();
-        raceSelectionProvider.addRaceSelectionChangeListener(this);
-        racesByIdentifier = new HashMap<RaceIdentifier, RaceDTO>();
-        selectedRaceIdentifier = raceSelectionProvider.getSelectedRaces().iterator().next();
-        this.setRaceBoardName(selectedRaceIdentifier.getRaceName());
-        this.asyncActionsExecutor = asyncActionsExecutor;
-        FlowPanel mainPanel = new FlowPanel();
-        mainPanel.setSize("100%", "100%");
-        setWidget(mainPanel);
-        timeRangeWithZoomModel = new TimeRangeWithZoomModel();
-        componentViewers = new ArrayList<ComponentViewer>();
-        competitorSelectionModel = new CompetitorSelectionModel(/* hasMultiSelection */ true);
-                
-        raceMap = new RaceMap(sailingService, asyncActionsExecutor, errorReporter, timer,
-                competitorSelectionModel, stringMessages, showMapControls, getConfiguration().isShowViewStreamlets(), selectedRaceIdentifier);
-        CompetitorSearchTextBox competitorSearchTextBox = new CompetitorSearchTextBox(competitorSelectionModel, stringMessages, raceMap,
-                new LeaderboardFetcher() {
-                    @Override
-                    public LeaderboardDTO getLeaderboard() {
-                        return leaderboardPanel.getLeaderboard();
-                    }
-                }, selectedRaceIdentifier);
-        leaderboardPanel = createLeaderboardPanel(leaderboardName, leaderboardGroupName, competitorSearchTextBox);
-        createOneScreenView(leaderboardName, leaderboardGroupName, mainPanel, showMapControls, raceMap); // initializes the raceMap field
-        // these calls make sure that leaderboard and competitor map data are loaded
-        leaderboardPanel.addLeaderboardUpdateListener(this);
-        getElement().getStyle().setMarginLeft(12, Unit.PX);
-        getElement().getStyle().setMarginRight(12, Unit.PX);
-        // in case the URL configuration contains the name of a competitors filter set we try to activate it
-        // FIXME the competitorsFilterSets has now moved to CompetitorSearchTextBox (which should probably be renamed); pass on the parameters to the LeaderboardPanel and see what it does with it
-        if (raceboardViewConfiguration.getActiveCompetitorsFilterSetName() != null) {
-            for (FilterSet<CompetitorDTO, FilterWithUI<CompetitorDTO>> filterSet : competitorSearchTextBox.getCompetitorsFilterSets()
-                    .getFilterSets()) {
-                if (filterSet.getName().equals(raceboardViewConfiguration.getActiveCompetitorsFilterSetName())) {
-                    competitorSearchTextBox.getCompetitorsFilterSets().setActiveFilterSet(filterSet);
-                    break;
-                }
-            }
-        }
-        /* TODO: Disabling automatic filter loading for now. Do NOT enable before
-           there are tests especially for the pre-start phase!
-        competitorSelectionModel.setCompetitorsFilterSet(competitorsFilterSets.getActiveFilterSet());
-        updateCompetitorsFilterContexts(competitorsFilterSets);
-        updateCompetitorsFilterControlState(competitorsFilterSets);*/
-
-        timePanel = new RaceTimePanel(timer, timeRangeWithZoomModel, stringMessages, raceTimesInfoProvider,
-                raceboardViewConfiguration.isCanReplayDuringLiveRaces());
-        timeRangeWithZoomModel.addTimeZoomChangeListener(timePanel);
-        raceTimesInfoProvider.addRaceTimesInfoProviderListener(timePanel);
-        raceSelectionProvider.addRaceSelectionChangeListener(timePanel);
-        timePanel.onRaceSelectionChange(raceSelectionProvider.getSelectedRaces());
-    }
-    
-    private void createOneScreenView(String leaderboardName, String leaderboardGroupName, FlowPanel mainPanel, boolean showMapControls,
-            RaceMap raceMap) {
-        // create the default leaderboard and select the right race
-        raceTimesInfoProvider.addRaceTimesInfoProviderListener(raceMap);
-        raceMap.onRaceSelectionChange(Collections.singletonList(selectedRaceIdentifier));
-        List<Component<?>> components = new ArrayList<Component<?>>();
-        competitorChart = new MultiCompetitorRaceChart(sailingService, asyncActionsExecutor, competitorSelectionModel, raceSelectionProvider,
-                    timer, timeRangeWithZoomModel, stringMessages, errorReporter, true, true, leaderboardGroupName, leaderboardName);
-        competitorChart.onRaceSelectionChange(raceSelectionProvider.getSelectedRaces());
-        competitorChart.getEntryWidget().setTitle(stringMessages.competitorCharts());
-<<<<<<< HEAD
-=======
-        competitorChart.setVisible(false);
->>>>>>> 0f6e7eca
-        components.add(competitorChart);
-        windChart = new WindChart(sailingService, raceSelectionProvider, timer, timeRangeWithZoomModel, new WindChartSettings(),
-                stringMessages, asyncActionsExecutor, errorReporter, /* compactChart */ true);
-        windChart.setVisible(false);
-        windChart.onRaceSelectionChange(raceSelectionProvider.getSelectedRaces());
-        windChart.getEntryWidget().setTitle(stringMessages.wind());
-        components.add(windChart);
-        leaderboardPanel.setTitle(stringMessages.leaderboard());
-        leaderboardAndMapViewer = new SideBySideComponentViewer(leaderboardPanel, raceMap, components, stringMessages);
-        componentViewers.add(leaderboardAndMapViewer);
-        for (ComponentViewer componentViewer : componentViewers) {
-            mainPanel.add(componentViewer.getViewerWidget());
-        }
-        setLeaderboardVisible(getConfiguration().isShowLeaderboard());
-        setWindChartVisible(getConfiguration().isShowWindChart());
-        setCompetitorChartVisible(getConfiguration().isShowCompetitorsChart());
-        createGeneralInformation(raceMap, leaderboardName, leaderboardGroupName);
-<<<<<<< HEAD
-        // needed to ensure that competitor data is loaded
-        leaderboardPanel.setVisible(true);
-        leaderboardPanel.setVisible(false);
-=======
-        
-        // make sure to load leaderboard data for filtering to work
-        if (!getConfiguration().isShowLeaderboard()) {
-            leaderboardPanel.setVisible(true);
-            leaderboardPanel.setVisible(false);
-        }
->>>>>>> 0f6e7eca
-    }
-    
-    private void createGeneralInformation(RaceMap raceMap, String leaderboardName, String leaderboardGroupName) {
-        VerticalPanel titlePanel = new VerticalPanel();
-        titlePanel.setHorizontalAlignment(HasHorizontalAlignment.ALIGN_CENTER);
-        titlePanel.setStyleName("raceBoard-TitlePanel");
-        raceNameLabel.setStyleName("raceBoard-TitlePanel-RaceNameLabel");
-        titlePanel.add(raceNameLabel);
-        GlobalNavigationPanel globalNavigationPanel = new GlobalNavigationPanel(stringMessages, true, leaderboardName, leaderboardGroupName);
-        titlePanel.add(globalNavigationPanel);
-        raceMap.add(titlePanel);
-    }
- 
-    @SuppressWarnings("unused")
-    private <SettingsType> void addSettingsMenuItem(MenuBar settingsMenu, final Component<SettingsType> component) {
-        if (component.hasSettings()) {
-            settingsMenu.addItem(component.getLocalizedShortName(), new Command() {
-                public void execute() {
-                    new SettingsDialog<SettingsType>(component, stringMessages).show();
-                  }
-            });
-        }
-    }
-    
-    private LeaderboardPanel createLeaderboardPanel(String leaderboardName, String leaderboardGroupName, CompetitorSearchTextBox competitorSearchTextBox) {
-        LeaderboardSettings leaderBoardSettings = LeaderboardSettingsFactory.getInstance()
-                .createNewSettingsForPlayMode(timer.getPlayMode(),
-                        /* nameOfRaceToSort */ selectedRaceIdentifier.getRaceName(),
-                        /* nameOfRaceColumnToShow */ null, /* nameOfRaceToShow */ selectedRaceIdentifier.getRaceName(),
-                        new ExplicitRaceColumnSelectionWithPreselectedRace(selectedRaceIdentifier), /* showRegattaRank */ false);
-        return new LeaderboardPanel(sailingService, asyncActionsExecutor, leaderBoardSettings, selectedRaceIdentifier,
-                competitorSelectionModel, timer, leaderboardGroupName, leaderboardName, errorReporter, stringMessages,
-                userAgent, /* showRaceDetails */ true, competitorSearchTextBox,
-                /* showSelectionCheckbox */ true, raceTimesInfoProvider, /* autoExpandLastRaceColumn */ false,
-                /* don't adjust the timer's delay from the leaderboard; control it solely from the RaceTimesInfoProvider */ false);
-    }
-
-    private void setComponentVisible(ComponentViewer componentViewer, Component<?> component, boolean visible) {
-        component.setVisible(visible);      
-        componentViewer.forceLayout();
-    }
-    
-    /**
-     * Sets the collapsable panel for the leaderboard open or close, if in <code>CASCADE</code> view mode.<br />
-     * Displays or hides the leaderboard, if in <code>ONESCREEN</code> view mode.<br /><br />
-     * 
-     * The race board should be completely rendered before this method is called, or a few exceptions could be thrown.
-     * 
-     * @param visible <code>true</code> if the leaderboard shall be open/visible
-     */
-    public void setLeaderboardVisible(boolean visible) {
-        setComponentVisible(leaderboardAndMapViewer, leaderboardPanel, visible);
-    }
-
-    /**
-     * Sets the collapsable panel for the wind chart open or close, if in <code>CASCADE</code> view mode.<br />
-     * Displays or hides the wind chart, if in <code>ONESCREEN</code> view mode.<br /><br />
-     * 
-     * The race board should be completely rendered before this method is called, or a few exceptions could be thrown.
-     * 
-     * @param visible <code>true</code> if the wind chart shall be open/visible
-     */
-    public void setWindChartVisible(boolean visible) {
-        setComponentVisible(leaderboardAndMapViewer, windChart, visible);
-    }
-
-    /**
-     * Sets the collapsable panel for the competitor chart open or close, if in <code>CASCADE</code> view mode.<br />
-     * Displays or hides the competitor chart, if in <code>ONESCREEN</code> view mode.<br /><br />
-     * 
-     * The race board should be completely rendered before this method is called, or a few exceptions could be thrown.
-     * 
-     * @param visible <code>true</code> if the competitor chart shall be open/visible
-     */
-    public void setCompetitorChartVisible(boolean visible) {
-        setComponentVisible(leaderboardAndMapViewer, competitorChart, visible);
-    }
-    
-    public RaceTimePanel getTimePanel() {
-        return timePanel; 
-    }
-
-    protected SailingServiceAsync getSailingService() {
-        return sailingService;
-    }
-
-    protected String getRaceBoardName() {
-        return raceBoardName;
-    }
-
-    protected void setRaceBoardName(String raceBoardName) {
-        this.raceBoardName = raceBoardName;
-    }
-
-    protected ErrorReporter getErrorReporter() {
-        return errorReporter;
-    }
-    
-    @Override
-    public void fillRegattas(List<RegattaDTO> regattas) {
-        racesByIdentifier.clear();
-        for (RegattaDTO regatta : regattas) {
-            for (RaceDTO race : regatta.races) {
-                if (race != null && race.getRaceIdentifier() != null) {
-                    racesByIdentifier.put(race.getRaceIdentifier(), race);
-                }
-            }
-        }
-    }
-
-    @Override
-    public void onRaceSelectionChange(List<RegattaAndRaceIdentifier> selectedRaces) {
-    }
-
-    public RaceBoardViewConfiguration getConfiguration() {
-        return raceboardViewConfiguration;
-    }
-
-    @Override
-    public void updatedLeaderboard(LeaderboardDTO leaderboard) {
-        leaderboardAndMapViewer.setLeaderboardWidth(leaderboardPanel.getContentPanel().getOffsetWidth());
-    }
-
-    @Override
-    public void currentRaceSelected(RaceIdentifier raceIdentifier, RaceColumnDTO raceColumn) {
-        String fleetForRaceName = raceColumn.getFleet(raceIdentifier).getName();
-        if (fleetForRaceName.equals("Default")) {
-            fleetForRaceName = "";
-        } else {
-            fleetForRaceName += " ";
-        }
-        raceNameLabel.setText(fleetForRaceName + raceColumn.getRaceColumnName());
-    }
-}
-
+package com.sap.sailing.gwt.ui.raceboard;
+
+import java.util.ArrayList;
+import java.util.Collections;
+import java.util.HashMap;
+import java.util.List;
+import java.util.Map;
+
+import com.google.gwt.dom.client.Style.Unit;
+import com.google.gwt.user.client.Command;
+import com.google.gwt.user.client.ui.FlowPanel;
+import com.google.gwt.user.client.ui.HasHorizontalAlignment;
+import com.google.gwt.user.client.ui.Label;
+import com.google.gwt.user.client.ui.MenuBar;
+import com.google.gwt.user.client.ui.SimplePanel;
+import com.google.gwt.user.client.ui.VerticalPanel;
+import com.sap.sailing.domain.common.RaceIdentifier;
+import com.sap.sailing.domain.common.RegattaAndRaceIdentifier;
+import com.sap.sailing.domain.common.dto.CompetitorDTO;
+import com.sap.sailing.domain.common.dto.LeaderboardDTO;
+import com.sap.sailing.domain.common.dto.RaceColumnDTO;
+import com.sap.sailing.domain.common.dto.RaceDTO;
+import com.sap.sailing.gwt.ui.client.CompetitorSelectionModel;
+import com.sap.sailing.gwt.ui.client.ErrorReporter;
+import com.sap.sailing.gwt.ui.client.GlobalNavigationPanel;
+import com.sap.sailing.gwt.ui.client.LeaderboardUpdateListener;
+import com.sap.sailing.gwt.ui.client.MediaServiceAsync;
+import com.sap.sailing.gwt.ui.client.RaceSelectionChangeListener;
+import com.sap.sailing.gwt.ui.client.RaceSelectionProvider;
+import com.sap.sailing.gwt.ui.client.RaceTimePanel;
+import com.sap.sailing.gwt.ui.client.RaceTimesInfoProvider;
+import com.sap.sailing.gwt.ui.client.RegattasDisplayer;
+import com.sap.sailing.gwt.ui.client.SailingServiceAsync;
+import com.sap.sailing.gwt.ui.client.StringMessages;
+import com.sap.sailing.gwt.ui.client.shared.charts.MultiCompetitorRaceChart;
+import com.sap.sailing.gwt.ui.client.shared.charts.WindChart;
+import com.sap.sailing.gwt.ui.client.shared.charts.WindChartSettings;
+import com.sap.sailing.gwt.ui.client.shared.components.Component;
+import com.sap.sailing.gwt.ui.client.shared.components.ComponentViewer;
+import com.sap.sailing.gwt.ui.client.shared.components.SettingsDialog;
+import com.sap.sailing.gwt.ui.client.shared.filter.FilterWithUI;
+import com.sap.sailing.gwt.ui.client.shared.filter.LeaderboardFetcher;
+import com.sap.sailing.gwt.ui.client.shared.racemap.RaceMap;
+import com.sap.sailing.gwt.ui.leaderboard.CompetitorSearchTextBox;
+import com.sap.sailing.gwt.ui.leaderboard.ExplicitRaceColumnSelectionWithPreselectedRace;
+import com.sap.sailing.gwt.ui.leaderboard.LeaderboardPanel;
+import com.sap.sailing.gwt.ui.leaderboard.LeaderboardSettings;
+import com.sap.sailing.gwt.ui.leaderboard.LeaderboardSettingsFactory;
+import com.sap.sailing.gwt.ui.shared.RegattaDTO;
+import com.sap.sailing.gwt.ui.shared.UserDTO;
+import com.sap.sse.common.filter.FilterSet;
+import com.sap.sse.gwt.client.async.AsyncActionsExecutor;
+import com.sap.sse.gwt.client.player.TimeRangeWithZoomModel;
+import com.sap.sse.gwt.client.player.Timer;
+import com.sap.sse.gwt.client.useragent.UserAgentDetails;
+
+/**
+ * A view showing a list of components visualizing a race from the regattas announced by calls to {@link #fillRegattas(List)}.
+ * The race selection is provided by a {@link RaceSelectionProvider} for which this is a {@link RaceSelectionChangeListener listener}.
+ * {@link RaceIdentifier}-based race selection changes are converted to {@link RaceDTO} objects using the {@link #racesByIdentifier}
+ * map maintained during {@link #fillRegattas(List)}. The race selection provider is expected to be single selection only.
+ * 
+ * @author Frank Mittag, Axel Uhl (d043530)
+ *
+ */
+public class RaceBoardPanel extends SimplePanel implements RegattasDisplayer, RaceSelectionChangeListener, LeaderboardUpdateListener {
+    private final SailingServiceAsync sailingService;
+    @SuppressWarnings("unused")     // TODO media service and user currently unused because the audio/video checkbox button is currently under redesign and will get its own panel and show-button
+    private final MediaServiceAsync mediaService;
+    @SuppressWarnings("unused")     // TODO media service and user currently unused because the audio/video checkbox button is currently under redesign and will get its own panel and show-button
+    private final UserDTO user;
+    private final StringMessages stringMessages;
+    private final ErrorReporter errorReporter;
+    private final RaceBoardViewConfiguration raceboardViewConfiguration;
+    private String raceBoardName;
+    
+    /**
+     * Updated upon each {@link #fillRegattas(List)}
+     */
+    private final Map<RaceIdentifier, RaceDTO> racesByIdentifier;
+    
+    private final List<ComponentViewer> componentViewers;
+    private RaceTimePanel timePanel;
+    private final Timer timer;
+    private final RaceSelectionProvider raceSelectionProvider;
+    private final UserAgentDetails userAgent;
+    private final CompetitorSelectionModel competitorSelectionModel;
+    private final TimeRangeWithZoomModel timeRangeWithZoomModel; 
+    private final RegattaAndRaceIdentifier selectedRaceIdentifier;
+
+    private final LeaderboardPanel leaderboardPanel;
+    private WindChart windChart;
+    private MultiCompetitorRaceChart competitorChart;
+    private Label raceNameLabel;
+    
+    /**
+     * The component viewer in <code>ONESCREEN</code> view mode. <code>null</code> if in <code>CASCADE</code> view mode
+     */
+    private SideBySideComponentViewer leaderboardAndMapViewer;
+
+    private final AsyncActionsExecutor asyncActionsExecutor;
+    
+    private final RaceTimesInfoProvider raceTimesInfoProvider;
+    private RaceMap raceMap;
+    
+    public RaceBoardPanel(SailingServiceAsync sailingService, MediaServiceAsync mediaService, AsyncActionsExecutor asyncActionsExecutor, UserDTO theUser, Timer timer,
+            RaceSelectionProvider theRaceSelectionProvider, String leaderboardName, String leaderboardGroupName,
+            RaceBoardViewConfiguration raceboardViewConfiguration, ErrorReporter errorReporter, final StringMessages stringMessages, 
+            UserAgentDetails userAgent, RaceTimesInfoProvider raceTimesInfoProvider, boolean showMapControls) {
+        this.sailingService = sailingService;
+        this.mediaService = mediaService;
+        this.user = theUser;
+        this.stringMessages = stringMessages;
+        this.raceboardViewConfiguration = raceboardViewConfiguration;
+        this.raceSelectionProvider = theRaceSelectionProvider;
+        this.raceTimesInfoProvider = raceTimesInfoProvider;
+        this.errorReporter = errorReporter;
+        this.userAgent = userAgent;
+        this.timer = timer;
+        this.raceNameLabel = new Label();
+        raceSelectionProvider.addRaceSelectionChangeListener(this);
+        racesByIdentifier = new HashMap<RaceIdentifier, RaceDTO>();
+        selectedRaceIdentifier = raceSelectionProvider.getSelectedRaces().iterator().next();
+        this.setRaceBoardName(selectedRaceIdentifier.getRaceName());
+        this.asyncActionsExecutor = asyncActionsExecutor;
+        FlowPanel mainPanel = new FlowPanel();
+        mainPanel.setSize("100%", "100%");
+        setWidget(mainPanel);
+        timeRangeWithZoomModel = new TimeRangeWithZoomModel();
+        componentViewers = new ArrayList<ComponentViewer>();
+        competitorSelectionModel = new CompetitorSelectionModel(/* hasMultiSelection */ true);
+                
+        raceMap = new RaceMap(sailingService, asyncActionsExecutor, errorReporter, timer,
+                competitorSelectionModel, stringMessages, showMapControls, getConfiguration().isShowViewStreamlets(), selectedRaceIdentifier);
+        CompetitorSearchTextBox competitorSearchTextBox = new CompetitorSearchTextBox(competitorSelectionModel, stringMessages, raceMap,
+                new LeaderboardFetcher() {
+                    @Override
+                    public LeaderboardDTO getLeaderboard() {
+                        return leaderboardPanel.getLeaderboard();
+                    }
+                }, selectedRaceIdentifier);
+        leaderboardPanel = createLeaderboardPanel(leaderboardName, leaderboardGroupName, competitorSearchTextBox);
+        createOneScreenView(leaderboardName, leaderboardGroupName, mainPanel, showMapControls, raceMap); // initializes the raceMap field
+        // these calls make sure that leaderboard and competitor map data are loaded
+        leaderboardPanel.addLeaderboardUpdateListener(this);
+        getElement().getStyle().setMarginLeft(12, Unit.PX);
+        getElement().getStyle().setMarginRight(12, Unit.PX);
+        // in case the URL configuration contains the name of a competitors filter set we try to activate it
+        // FIXME the competitorsFilterSets has now moved to CompetitorSearchTextBox (which should probably be renamed); pass on the parameters to the LeaderboardPanel and see what it does with it
+        if (raceboardViewConfiguration.getActiveCompetitorsFilterSetName() != null) {
+            for (FilterSet<CompetitorDTO, FilterWithUI<CompetitorDTO>> filterSet : competitorSearchTextBox.getCompetitorsFilterSets()
+                    .getFilterSets()) {
+                if (filterSet.getName().equals(raceboardViewConfiguration.getActiveCompetitorsFilterSetName())) {
+                    competitorSearchTextBox.getCompetitorsFilterSets().setActiveFilterSet(filterSet);
+                    break;
+                }
+            }
+        }
+        /* TODO: Disabling automatic filter loading for now. Do NOT enable before
+           there are tests especially for the pre-start phase!
+        competitorSelectionModel.setCompetitorsFilterSet(competitorsFilterSets.getActiveFilterSet());
+        updateCompetitorsFilterContexts(competitorsFilterSets);
+        updateCompetitorsFilterControlState(competitorsFilterSets);*/
+
+        timePanel = new RaceTimePanel(timer, timeRangeWithZoomModel, stringMessages, raceTimesInfoProvider,
+                raceboardViewConfiguration.isCanReplayDuringLiveRaces());
+        timeRangeWithZoomModel.addTimeZoomChangeListener(timePanel);
+        raceTimesInfoProvider.addRaceTimesInfoProviderListener(timePanel);
+        raceSelectionProvider.addRaceSelectionChangeListener(timePanel);
+        timePanel.onRaceSelectionChange(raceSelectionProvider.getSelectedRaces());
+    }
+    
+    private void createOneScreenView(String leaderboardName, String leaderboardGroupName, FlowPanel mainPanel, boolean showMapControls,
+            RaceMap raceMap) {
+        // create the default leaderboard and select the right race
+        raceTimesInfoProvider.addRaceTimesInfoProviderListener(raceMap);
+        raceMap.onRaceSelectionChange(Collections.singletonList(selectedRaceIdentifier));
+        List<Component<?>> components = new ArrayList<Component<?>>();
+        competitorChart = new MultiCompetitorRaceChart(sailingService, asyncActionsExecutor, competitorSelectionModel, raceSelectionProvider,
+                    timer, timeRangeWithZoomModel, stringMessages, errorReporter, true, true, leaderboardGroupName, leaderboardName);
+        competitorChart.onRaceSelectionChange(raceSelectionProvider.getSelectedRaces());
+        competitorChart.getEntryWidget().setTitle(stringMessages.competitorCharts());
+        competitorChart.setVisible(false);
+        components.add(competitorChart);
+        windChart = new WindChart(sailingService, raceSelectionProvider, timer, timeRangeWithZoomModel, new WindChartSettings(),
+                stringMessages, asyncActionsExecutor, errorReporter, /* compactChart */ true);
+        windChart.setVisible(false);
+        windChart.onRaceSelectionChange(raceSelectionProvider.getSelectedRaces());
+        windChart.getEntryWidget().setTitle(stringMessages.wind());
+        components.add(windChart);
+        leaderboardPanel.setTitle(stringMessages.leaderboard());
+        leaderboardAndMapViewer = new SideBySideComponentViewer(leaderboardPanel, raceMap, components, stringMessages);
+        componentViewers.add(leaderboardAndMapViewer);
+        for (ComponentViewer componentViewer : componentViewers) {
+            mainPanel.add(componentViewer.getViewerWidget());
+        }
+        setLeaderboardVisible(getConfiguration().isShowLeaderboard());
+        setWindChartVisible(getConfiguration().isShowWindChart());
+        setCompetitorChartVisible(getConfiguration().isShowCompetitorsChart());
+        createGeneralInformation(raceMap, leaderboardName, leaderboardGroupName);
+        // make sure to load leaderboard data for filtering to work
+        if (!getConfiguration().isShowLeaderboard()) {
+            leaderboardPanel.setVisible(true);
+            leaderboardPanel.setVisible(false);
+        }
+    }
+    
+    private void createGeneralInformation(RaceMap raceMap, String leaderboardName, String leaderboardGroupName) {
+        VerticalPanel titlePanel = new VerticalPanel();
+        titlePanel.setHorizontalAlignment(HasHorizontalAlignment.ALIGN_CENTER);
+        titlePanel.setStyleName("raceBoard-TitlePanel");
+        raceNameLabel.setStyleName("raceBoard-TitlePanel-RaceNameLabel");
+        titlePanel.add(raceNameLabel);
+        GlobalNavigationPanel globalNavigationPanel = new GlobalNavigationPanel(stringMessages, true, leaderboardName, leaderboardGroupName);
+        titlePanel.add(globalNavigationPanel);
+        raceMap.add(titlePanel);
+    }
+ 
+    @SuppressWarnings("unused")
+    private <SettingsType> void addSettingsMenuItem(MenuBar settingsMenu, final Component<SettingsType> component) {
+        if (component.hasSettings()) {
+            settingsMenu.addItem(component.getLocalizedShortName(), new Command() {
+                public void execute() {
+                    new SettingsDialog<SettingsType>(component, stringMessages).show();
+                  }
+            });
+        }
+    }
+    
+    private LeaderboardPanel createLeaderboardPanel(String leaderboardName, String leaderboardGroupName, CompetitorSearchTextBox competitorSearchTextBox) {
+        LeaderboardSettings leaderBoardSettings = LeaderboardSettingsFactory.getInstance()
+                .createNewSettingsForPlayMode(timer.getPlayMode(),
+                        /* nameOfRaceToSort */ selectedRaceIdentifier.getRaceName(),
+                        /* nameOfRaceColumnToShow */ null, /* nameOfRaceToShow */ selectedRaceIdentifier.getRaceName(),
+                        new ExplicitRaceColumnSelectionWithPreselectedRace(selectedRaceIdentifier), /* showRegattaRank */ false);
+        return new LeaderboardPanel(sailingService, asyncActionsExecutor, leaderBoardSettings, selectedRaceIdentifier,
+                competitorSelectionModel, timer, leaderboardGroupName, leaderboardName, errorReporter, stringMessages,
+                userAgent, /* showRaceDetails */ true, competitorSearchTextBox,
+                /* showSelectionCheckbox */ true, raceTimesInfoProvider, /* autoExpandLastRaceColumn */ false,
+                /* don't adjust the timer's delay from the leaderboard; control it solely from the RaceTimesInfoProvider */ false);
+    }
+
+    private void setComponentVisible(ComponentViewer componentViewer, Component<?> component, boolean visible) {
+        component.setVisible(visible);      
+        componentViewer.forceLayout();
+    }
+    
+    /**
+     * Sets the collapsable panel for the leaderboard open or close, if in <code>CASCADE</code> view mode.<br />
+     * Displays or hides the leaderboard, if in <code>ONESCREEN</code> view mode.<br /><br />
+     * 
+     * The race board should be completely rendered before this method is called, or a few exceptions could be thrown.
+     * 
+     * @param visible <code>true</code> if the leaderboard shall be open/visible
+     */
+    public void setLeaderboardVisible(boolean visible) {
+        setComponentVisible(leaderboardAndMapViewer, leaderboardPanel, visible);
+    }
+
+    /**
+     * Sets the collapsable panel for the wind chart open or close, if in <code>CASCADE</code> view mode.<br />
+     * Displays or hides the wind chart, if in <code>ONESCREEN</code> view mode.<br /><br />
+     * 
+     * The race board should be completely rendered before this method is called, or a few exceptions could be thrown.
+     * 
+     * @param visible <code>true</code> if the wind chart shall be open/visible
+     */
+    public void setWindChartVisible(boolean visible) {
+        setComponentVisible(leaderboardAndMapViewer, windChart, visible);
+    }
+
+    /**
+     * Sets the collapsable panel for the competitor chart open or close, if in <code>CASCADE</code> view mode.<br />
+     * Displays or hides the competitor chart, if in <code>ONESCREEN</code> view mode.<br /><br />
+     * 
+     * The race board should be completely rendered before this method is called, or a few exceptions could be thrown.
+     * 
+     * @param visible <code>true</code> if the competitor chart shall be open/visible
+     */
+    public void setCompetitorChartVisible(boolean visible) {
+        setComponentVisible(leaderboardAndMapViewer, competitorChart, visible);
+    }
+    
+    public RaceTimePanel getTimePanel() {
+        return timePanel; 
+    }
+
+    protected SailingServiceAsync getSailingService() {
+        return sailingService;
+    }
+
+    protected String getRaceBoardName() {
+        return raceBoardName;
+    }
+
+    protected void setRaceBoardName(String raceBoardName) {
+        this.raceBoardName = raceBoardName;
+    }
+
+    protected ErrorReporter getErrorReporter() {
+        return errorReporter;
+    }
+    
+    @Override
+    public void fillRegattas(List<RegattaDTO> regattas) {
+        racesByIdentifier.clear();
+        for (RegattaDTO regatta : regattas) {
+            for (RaceDTO race : regatta.races) {
+                if (race != null && race.getRaceIdentifier() != null) {
+                    racesByIdentifier.put(race.getRaceIdentifier(), race);
+                }
+            }
+        }
+    }
+
+    @Override
+    public void onRaceSelectionChange(List<RegattaAndRaceIdentifier> selectedRaces) {
+    }
+
+    public RaceBoardViewConfiguration getConfiguration() {
+        return raceboardViewConfiguration;
+    }
+
+    @Override
+    public void updatedLeaderboard(LeaderboardDTO leaderboard) {
+        leaderboardAndMapViewer.setLeaderboardWidth(leaderboardPanel.getContentPanel().getOffsetWidth());
+    }
+
+    @Override
+    public void currentRaceSelected(RaceIdentifier raceIdentifier, RaceColumnDTO raceColumn) {
+        String fleetForRaceName = raceColumn.getFleet(raceIdentifier).getName();
+        if (fleetForRaceName.equals("Default")) {
+            fleetForRaceName = "";
+        } else {
+            fleetForRaceName += " ";
+        }
+        raceNameLabel.setText(fleetForRaceName + raceColumn.getRaceColumnName());
+    }
+}
+