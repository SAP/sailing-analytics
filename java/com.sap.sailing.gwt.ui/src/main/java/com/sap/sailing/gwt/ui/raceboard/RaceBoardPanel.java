--- conflicted
+++ resolved
@@ -7,11 +7,7 @@
 import java.util.List;
 import java.util.Map;
 
-<<<<<<< HEAD
-import com.github.gwtbootstrap.client.ui.Button;
-=======
 import com.google.gwt.dom.client.Document;
->>>>>>> 6db14385
 import com.google.gwt.dom.client.Style.Unit;
 import com.google.gwt.i18n.client.DateTimeFormat;
 import com.google.gwt.user.client.Command;
@@ -42,8 +38,7 @@
 import com.sap.sailing.gwt.ui.client.RegattasDisplayer;
 import com.sap.sailing.gwt.ui.client.SailingServiceAsync;
 import com.sap.sailing.gwt.ui.client.StringMessages;
-import com.sap.sailing.gwt.ui.client.media.MediaPlayerManagerComponent;
-import com.sap.sailing.gwt.ui.client.media.MediaSingleSelectionControl;
+import com.sap.sailing.gwt.ui.client.media.MediaComponent;
 import com.sap.sailing.gwt.ui.client.shared.charts.MultiCompetitorRaceChart;
 import com.sap.sailing.gwt.ui.client.shared.charts.WindChart;
 import com.sap.sailing.gwt.ui.client.shared.charts.WindChartSettings;
@@ -85,56 +80,51 @@
     private final ErrorReporter errorReporter;
     private final RaceBoardViewConfiguration raceboardViewConfiguration;
     private String raceBoardName;
-
+    
     /**
      * Updated upon each {@link #fillRegattas(List)}
      */
     private final Map<RaceIdentifier, RaceDTO> racesByIdentifier;
-
+    
     private final List<ComponentViewer> componentViewers;
     private RaceTimePanel timePanel;
     private final Timer timer;
     private final RaceSelectionProvider raceSelectionProvider;
     private final UserAgentDetails userAgent;
     private final CompetitorSelectionModel competitorSelectionModel;
-    private final TimeRangeWithZoomModel timeRangeWithZoomModel;
+    private final TimeRangeWithZoomModel timeRangeWithZoomModel; 
     private final RegattaAndRaceIdentifier selectedRaceIdentifier;
 
     private final String leaderboardName;
     private final LeaderboardPanel leaderboardPanel;
     private WindChart windChart;
     private MultiCompetitorRaceChart competitorChart;
-<<<<<<< HEAD
-    private Label raceNameLabel;
-
-=======
-    
->>>>>>> 6db14385
+    
     /**
      * The component viewer in <code>ONESCREEN</code> view mode. <code>null</code> if in <code>CASCADE</code> view mode
      */
     private SideBySideComponentViewer leaderboardAndMapViewer;
 
     private final AsyncActionsExecutor asyncActionsExecutor;
-
+    
     private final RaceTimesInfoProvider raceTimesInfoProvider;
     private RaceMap raceMap;
-<<<<<<< HEAD
-
-=======
     
     private final FlowPanel raceInformationHeader;
     private final FlowPanel regattaAndRaceTimeInformationHeader;
     private boolean currentRaceHasBeenSelectedOnce;
     
->>>>>>> 6db14385
     /**
      * @param event
      *            an optional event that can be used for "back"-navigation in case the race board shows a race in the
      *            context of an event; may be <code>null</code>.
      */
-    public RaceBoardPanel(SailingServiceAsync sailingService, MediaServiceAsync mediaService, AsyncActionsExecutor asyncActionsExecutor, UserDTO theUser, Timer timer, RaceSelectionProvider theRaceSelectionProvider, String leaderboardName, String leaderboardGroupName, EventDTO event, RaceBoardViewConfiguration raceboardViewConfiguration, ErrorReporter errorReporter, final StringMessages stringMessages, UserAgentDetails userAgent, RaceTimesInfoProvider raceTimesInfoProvider,
-            boolean showMapControls) {
+    public RaceBoardPanel(SailingServiceAsync sailingService, MediaServiceAsync mediaService,
+            AsyncActionsExecutor asyncActionsExecutor, UserDTO theUser, Timer timer,
+            RaceSelectionProvider theRaceSelectionProvider, String leaderboardName, String leaderboardGroupName,
+            EventDTO event, RaceBoardViewConfiguration raceboardViewConfiguration, ErrorReporter errorReporter,
+            final StringMessages stringMessages, UserAgentDetails userAgent,
+            RaceTimesInfoProvider raceTimesInfoProvider, boolean showMapControls) {
         this.sailingService = sailingService;
         this.mediaService = mediaService;
         this.user = theUser;
@@ -162,17 +152,6 @@
         regattaAndRaceTimeInformationHeader.setStyleName("RegattaAndRaceTime-Header");
         timeRangeWithZoomModel = new TimeRangeWithZoomModel();
         componentViewers = new ArrayList<ComponentViewer>();
-<<<<<<< HEAD
-        competitorSelectionModel = new CompetitorSelectionModel(/* hasMultiSelection */true);
-
-        raceMap = new RaceMap(sailingService, asyncActionsExecutor, errorReporter, timer, competitorSelectionModel, stringMessages, showMapControls, getConfiguration().isShowViewStreamlets(), selectedRaceIdentifier);
-        CompetitorFilterPanel competitorSearchTextBox = new CompetitorFilterPanel(competitorSelectionModel, stringMessages, raceMap, new LeaderboardFetcher() {
-            @Override
-            public LeaderboardDTO getLeaderboard() {
-                return leaderboardPanel.getLeaderboard();
-            }
-        }, selectedRaceIdentifier);
-=======
         competitorSelectionModel = new CompetitorSelectionModel(/* hasMultiSelection */ true);
                 
         raceMap = new RaceMap(sailingService, asyncActionsExecutor, errorReporter, timer,
@@ -187,7 +166,6 @@
         raceMap.getLeftHeaderPanel().add(raceInformationHeader);
         raceMap.getRightHeaderPanel().add(regattaAndRaceTimeInformationHeader);
 
->>>>>>> 6db14385
         leaderboardPanel = createLeaderboardPanel(leaderboardName, leaderboardGroupName, competitorSearchTextBox);
         leaderboardPanel.setTitle(stringMessages.leaderboard());
         leaderboardPanel.getElement().getStyle().setMarginLeft(6, Unit.PX);
@@ -197,71 +175,46 @@
         // in case the URL configuration contains the name of a competitors filter set we try to activate it
         // FIXME the competitorsFilterSets has now moved to CompetitorSearchTextBox (which should probably be renamed); pass on the parameters to the LeaderboardPanel and see what it does with it
         if (raceboardViewConfiguration.getActiveCompetitorsFilterSetName() != null) {
-            for (FilterSet<CompetitorDTO, FilterWithUI<CompetitorDTO>> filterSet : competitorSearchTextBox.getCompetitorsFilterSets().getFilterSets()) {
+            for (FilterSet<CompetitorDTO, FilterWithUI<CompetitorDTO>> filterSet : competitorSearchTextBox.getCompetitorsFilterSets()
+                    .getFilterSets()) {
                 if (filterSet.getName().equals(raceboardViewConfiguration.getActiveCompetitorsFilterSetName())) {
                     competitorSearchTextBox.getCompetitorsFilterSets().setActiveFilterSet(filterSet);
                     break;
                 }
             }
         }
-<<<<<<< HEAD
-        /* TODO: Disabling automatic filter loading for now. Do NOT enable before
-           there are tests especially for the pre-start phase!
-        competitorSelectionModel.setCompetitorsFilterSet(competitorsFilterSets.getActiveFilterSet());
-        updateCompetitorsFilterContexts(competitorsFilterSets);
-        updateCompetitorsFilterControlState(competitorsFilterSets);*/
-
-        timePanel = new RaceTimePanel(timer, timeRangeWithZoomModel, stringMessages, raceTimesInfoProvider, raceboardViewConfiguration.isCanReplayDuringLiveRaces());
-=======
         timePanel = new RaceTimePanel(timer, timeRangeWithZoomModel, stringMessages, raceTimesInfoProvider,
                 raceboardViewConfiguration.isCanReplayDuringLiveRaces());
->>>>>>> 6db14385
         timeRangeWithZoomModel.addTimeZoomChangeListener(timePanel);
         raceTimesInfoProvider.addRaceTimesInfoProviderListener(timePanel);
         raceSelectionProvider.addRaceSelectionChangeListener(timePanel);
         timePanel.onRaceSelectionChange(raceSelectionProvider.getSelectedRaces());
     }
-
+    
     /**
      * @param event an optional event; may be <code>null</code> or else can be used to show some context information in
      * the {@link GlobalNavigationPanel}.
      */
-    private void createOneScreenView(String leaderboardName, String leaderboardGroupName, EventDTO event, FlowPanel mainPanel, boolean showMapControls, RaceMap raceMap) {
+    private void createOneScreenView(String leaderboardName, String leaderboardGroupName, EventDTO event, FlowPanel mainPanel,
+            boolean showMapControls, RaceMap raceMap) {
         // create the default leaderboard and select the right race
         raceTimesInfoProvider.addRaceTimesInfoProviderListener(raceMap);
         raceMap.onRaceSelectionChange(Collections.singletonList(selectedRaceIdentifier));
         List<Component<?>> components = new ArrayList<Component<?>>();
-        competitorChart = new MultiCompetitorRaceChart(sailingService, asyncActionsExecutor, competitorSelectionModel, raceSelectionProvider, timer, timeRangeWithZoomModel, stringMessages, errorReporter, true, true, leaderboardGroupName, leaderboardName);
+        competitorChart = new MultiCompetitorRaceChart(sailingService, asyncActionsExecutor, competitorSelectionModel, raceSelectionProvider,
+                    timer, timeRangeWithZoomModel, stringMessages, errorReporter, true, true, leaderboardGroupName, leaderboardName);
         competitorChart.onRaceSelectionChange(raceSelectionProvider.getSelectedRaces());
         competitorChart.getEntryWidget().setTitle(stringMessages.competitorCharts());
         competitorChart.setVisible(false);
         components.add(competitorChart);
-        windChart = new WindChart(sailingService, raceSelectionProvider, timer, timeRangeWithZoomModel, new WindChartSettings(), stringMessages, asyncActionsExecutor, errorReporter, /* compactChart */true);
+        windChart = new WindChart(sailingService, raceSelectionProvider, timer, timeRangeWithZoomModel, new WindChartSettings(),
+                stringMessages, asyncActionsExecutor, errorReporter, /* compactChart */ true);
         windChart.setVisible(false);
         windChart.onRaceSelectionChange(raceSelectionProvider.getSelectedRaces());
-<<<<<<< HEAD
-        MediaPlayerManagerComponent mediaPlayerManagerComponent = createMediaPlayerManagerComponent();
-        components.add(mediaPlayerManagerComponent);
-        components.add(windChart);
-        leaderboardPanel.setTitle(stringMessages.leaderboard());
-
-        Button button = new Button("Test");
-
-        leaderboardAndMapViewer = new SideBySideComponentViewer(leaderboardPanel, raceMap, components, stringMessages, button);
-
-        //--debug 
-
-        //        MediaSingleSelectionControl mediaSingleSelectionControl = new MediaSingleSelectionControl(mediaPlayerManagerComponent, userAgent.getType());
-        //        Button button = new Button("Test");  
-        //        leaderboardAndMapViewer.getViewerWidget().add(button);
-        //debug-- 
-
-=======
         windChart.getEntryWidget().setTitle(stringMessages.windChart());
         components.add(windChart);
         MediaComponent mediaComponent = createMediaComponent();
         leaderboardAndMapViewer = new SideBySideComponentViewer(leaderboardPanel, raceMap, mediaComponent, components, stringMessages, this.user);
->>>>>>> 6db14385
         componentViewers.add(leaderboardAndMapViewer);
         for (ComponentViewer componentViewer : componentViewers) {
             mainPanel.add(componentViewer.getViewerWidget());
@@ -279,29 +232,6 @@
             leaderboardPanel.setVisible(false);
         }
     }
-<<<<<<< HEAD
-
-    private MediaPlayerManagerComponent createMediaPlayerManagerComponent() {
-        boolean autoSelectMedia = getConfiguration().isAutoSelectMedia();
-        MediaPlayerManagerComponent mediaPlayerManagerComponent = new MediaPlayerManagerComponent(selectedRaceIdentifier, raceTimesInfoProvider, timer, mediaService, stringMessages, errorReporter, userAgent, this.user, autoSelectMedia);
-        return mediaPlayerManagerComponent;
-    }
-
-    /**
-     * @param event an optional event; may be <code>null</code>.
-     */
-    private void createGeneralInformation(RaceMap raceMap, String leaderboardName, String leaderboardGroupName, EventDTO event) {
-        VerticalPanel titlePanel = new VerticalPanel();
-        titlePanel.setHorizontalAlignment(HasHorizontalAlignment.ALIGN_CENTER);
-        titlePanel.setStyleName("raceBoard-TitlePanel");
-        raceNameLabel.setStyleName("raceBoard-TitlePanel-RaceNameLabel");
-        titlePanel.add(raceNameLabel);
-        GlobalNavigationPanel globalNavigationPanel = new GlobalNavigationPanel(stringMessages, true, leaderboardName, leaderboardGroupName, event, "RaceBoard");
-        titlePanel.add(globalNavigationPanel);
-        raceMap.add(titlePanel);
-    }
-
-=======
     
     private MediaComponent createMediaComponent() {
         boolean autoSelectMedia = getConfiguration().isAutoSelectMedia();
@@ -329,27 +259,18 @@
         return mediaComponent;
     }
     
->>>>>>> 6db14385
     @SuppressWarnings("unused")
     private <SettingsType> void addSettingsMenuItem(MenuBar settingsMenu, final Component<SettingsType> component) {
         if (component.hasSettings()) {
             settingsMenu.addItem(component.getLocalizedShortName(), new Command() {
                 public void execute() {
                     new SettingsDialog<SettingsType>(component, stringMessages).show();
-                }
+                  }
             });
         }
     }
-
+    
     private LeaderboardPanel createLeaderboardPanel(String leaderboardName, String leaderboardGroupName, CompetitorFilterPanel competitorSearchTextBox) {
-<<<<<<< HEAD
-        LeaderboardSettings leaderBoardSettings = LeaderboardSettingsFactory.getInstance().createNewSettingsForPlayMode(timer.getPlayMode(),
-        /* nameOfRaceToSort */selectedRaceIdentifier.getRaceName(),
-        /* nameOfRaceColumnToShow */null, /* nameOfRaceToShow */selectedRaceIdentifier.getRaceName(), new ExplicitRaceColumnSelectionWithPreselectedRace(selectedRaceIdentifier), /* showRegattaRank */false);
-        return new LeaderboardPanel(sailingService, asyncActionsExecutor, leaderBoardSettings, selectedRaceIdentifier, competitorSelectionModel, timer, leaderboardGroupName, leaderboardName, errorReporter, stringMessages, userAgent, /* showRaceDetails */true, competitorSearchTextBox,
-        /* showSelectionCheckbox */true, raceTimesInfoProvider, /* autoExpandLastRaceColumn */false,
-        /* don't adjust the timer's delay from the leaderboard; control it solely from the RaceTimesInfoProvider */false);
-=======
         LeaderboardSettings leaderBoardSettings = LeaderboardSettingsFactory.getInstance()
                 .createNewSettingsForPlayMode(timer.getPlayMode(),
                         /* nameOfRaceToSort */ selectedRaceIdentifier.getRaceName(),
@@ -361,14 +282,13 @@
                 /* showSelectionCheckbox */ true, raceTimesInfoProvider, /* autoExpandLastRaceColumn */ false,
                 /* don't adjust the timer's delay from the leaderboard; control it solely from the RaceTimesInfoProvider */ false,
                 /*autoApplyTopNFilter*/ false, /*showCompetitorFilterStatus*/ false);
->>>>>>> 6db14385
     }
 
     private void setComponentVisible(ComponentViewer componentViewer, Component<?> component, boolean visible) {
-        component.setVisible(visible);
+        component.setVisible(visible);      
         componentViewer.forceLayout();
     }
-
+    
     /**
      * Sets the collapsable panel for the leaderboard open or close, if in <code>CASCADE</code> view mode.<br />
      * Displays or hides the leaderboard, if in <code>ONESCREEN</code> view mode.<br /><br />
@@ -404,9 +324,9 @@
     public void setCompetitorChartVisible(boolean visible) {
         setComponentVisible(leaderboardAndMapViewer, competitorChart, visible);
     }
-
+    
     public RaceTimePanel getTimePanel() {
-        return timePanel;
+        return timePanel; 
     }
 
     protected SailingServiceAsync getSailingService() {
@@ -424,7 +344,7 @@
     protected ErrorReporter getErrorReporter() {
         return errorReporter;
     }
-
+    
     @Override
     public void fillRegattas(List<RegattaDTO> regattas) {
         racesByIdentifier.clear();
@@ -452,20 +372,6 @@
 
     @Override
     public void currentRaceSelected(RaceIdentifier raceIdentifier, RaceColumnDTO raceColumn) {
-<<<<<<< HEAD
-        FleetDTO fleet = raceColumn.getFleet(raceIdentifier);
-        String seriesName = raceColumn.getSeriesName();
-        if (LeaderboardNameConstants.DEFAULT_SERIES_NAME.equals(seriesName)) {
-            seriesName = "";
-        } else {
-            seriesName += " - ";
-        }
-        String fleetForRaceName = fleet == null ? "" : fleet.getName();
-        if (fleetForRaceName.equals(LeaderboardNameConstants.DEFAULT_FLEET_NAME)) {
-            fleetForRaceName = "";
-        } else {
-            fleetForRaceName += " ";
-=======
         if (!currentRaceHasBeenSelectedOnce) {
             FleetDTO fleet = raceColumn.getFleet(raceIdentifier);
             String seriesName = raceColumn.getSeriesName();
@@ -498,7 +404,6 @@
             regattaAndRaceTimeInformationHeader.add(regattaNameAnchor);
             regattaAndRaceTimeInformationHeader.add(raceTimeLabel);
             currentRaceHasBeenSelectedOnce = true;
->>>>>>> 6db14385
         }
     }
     
@@ -509,4 +414,4 @@
         raceInformationLabel.setText(formatter.format(raceColumn.getStartDate(fleet)));
         return raceInformationLabel;
     }
-}+}
