--- conflicted
+++ resolved
@@ -193,12 +193,8 @@
 
     private static final RaceMapResources raceMapResources = GWT.create(RaceMapResources.class);
     private TrackingConnectorInfoDTO trackingConnectorInfo;
-<<<<<<< HEAD
     private CompetitorFilterPanel competitorSearchTextBox;
     
-=======
-
->>>>>>> 7d0e37bd
     /**
      * @param eventId
      *            an optional event that can be used for "back"-navigation in case the race board shows a race in the
@@ -229,12 +225,8 @@
             UserAgentDetails userAgent, RaceTimesInfoProvider raceTimesInfoProvider,
             boolean showChartMarkEditMediaButtonsAndVideo, boolean showHeaderPanel,
             Iterable<DetailType> availableDetailTypes, StrippedLeaderboardDTOWithSecurity leaderboardDTO,
-<<<<<<< HEAD
             final RaceWithCompetitorsAndBoatsDTO raceDTO, TrackingConnectorInfoDTO trackingConnectorInfo,
-            RaceboardContextDefinition raceboardContextDefinition) {
-=======
-            final RaceWithCompetitorsAndBoatsDTO raceDTO, TrackingConnectorInfoDTO trackingConnectorInfo, SailingServiceWriteAsync sailingServiceWrite) {
->>>>>>> 7d0e37bd
+            SailingServiceWriteAsync sailingServiceWrite, RaceboardContextDefinition raceboardContextDefinition) {
         super(parent, componentContext, lifecycle, settings);
         this.sailingService = sailingService;
         this.sailingServiceWrite = sailingServiceWrite;
