--- conflicted
+++ resolved
@@ -1,970 +1,608 @@
-<<<<<<< HEAD
-package com.sap.sailing.gwt.ui.raceboard;
-
-import java.util.ArrayList;
-import java.util.Collections;
-import java.util.HashMap;
-import java.util.List;
-import java.util.Map;
-
-import com.google.gwt.dom.client.Style;
-import com.google.gwt.dom.client.Style.Unit;
-import com.google.gwt.event.dom.client.ClickEvent;
-import com.google.gwt.event.dom.client.ClickHandler;
-import com.google.gwt.event.logical.shared.ValueChangeEvent;
-import com.google.gwt.event.logical.shared.ValueChangeHandler;
-import com.google.gwt.user.client.Command;
-import com.google.gwt.user.client.ui.Button;
-import com.google.gwt.user.client.ui.CheckBox;
-import com.google.gwt.user.client.ui.FlowPanel;
-import com.google.gwt.user.client.ui.MenuBar;
-import com.google.gwt.user.client.ui.SimplePanel;
-import com.google.gwt.user.client.ui.Widget;
-import com.sap.sailing.domain.common.RaceIdentifier;
-import com.sap.sailing.domain.common.RegattaAndRaceIdentifier;
-import com.sap.sailing.gwt.ui.actions.AsyncActionsExecutor;
-import com.sap.sailing.gwt.ui.client.CompetitorSelectionModel;
-import com.sap.sailing.gwt.ui.client.ErrorReporter;
-import com.sap.sailing.gwt.ui.client.MediaServiceAsync;
-import com.sap.sailing.gwt.ui.client.RaceSelectionChangeListener;
-import com.sap.sailing.gwt.ui.client.RaceSelectionProvider;
-import com.sap.sailing.gwt.ui.client.RaceTimePanel;
-import com.sap.sailing.gwt.ui.client.RaceTimesInfoProvider;
-import com.sap.sailing.gwt.ui.client.RegattaDisplayer;
-import com.sap.sailing.gwt.ui.client.SailingServiceAsync;
-import com.sap.sailing.gwt.ui.client.StringMessages;
-import com.sap.sailing.gwt.ui.client.TimeListener;
-import com.sap.sailing.gwt.ui.client.TimeRangeWithZoomModel;
-import com.sap.sailing.gwt.ui.client.Timer;
-import com.sap.sailing.gwt.ui.client.UserAgentDetails;
-import com.sap.sailing.gwt.ui.client.shared.charts.MultiCompetitorRaceChart;
-import com.sap.sailing.gwt.ui.client.shared.charts.WindChart;
-import com.sap.sailing.gwt.ui.client.shared.charts.WindChartSettings;
-import com.sap.sailing.gwt.ui.client.shared.components.Component;
-import com.sap.sailing.gwt.ui.client.shared.components.ComponentViewer;
-import com.sap.sailing.gwt.ui.client.shared.components.SettingsDialog;
-import com.sap.sailing.gwt.ui.client.shared.racemap.RaceMap;
-import com.sap.sailing.gwt.ui.leaderboard.ExplicitRaceColumnSelectionWithPreselectedRace;
-import com.sap.sailing.gwt.ui.leaderboard.LeaderboardPanel;
-import com.sap.sailing.gwt.ui.leaderboard.LeaderboardSettings;
-import com.sap.sailing.gwt.ui.leaderboard.LeaderboardSettingsFactory;
-import com.sap.sailing.gwt.ui.shared.RaceDTO;
-import com.sap.sailing.gwt.ui.shared.RegattaDTO;
-import com.sap.sailing.gwt.ui.shared.UserDTO;
-
-/**
- * A view showing a list of components visualizing a race from the regattas announced by calls to {@link #fillRegattas(List)}.
- * The race selection is provided by a {@link RaceSelectionProvider} for which this is a {@link RaceSelectionChangeListener listener}.
- * {@link RaceIdentifier}-based race selection changes are converted to {@link RaceDTO} objects using the {@link #racesByIdentifier}
- * map maintained during {@link #fillRegattas(List)}. The race selection provider is expected to be single selection only.
- * 
- * @author Frank Mittag, Axel Uhl (d043530)
- *
- */
-public class RaceBoardPanel extends SimplePanel implements RegattaDisplayer, RaceSelectionChangeListener {
-    private final SailingServiceAsync sailingService;
-    private final MediaServiceAsync mediaService;
-    private final StringMessages stringMessages;
-    private final ErrorReporter errorReporter;
-    private final RaceBoardViewConfiguration raceboardViewConfiguration;
-    private String raceBoardName;
-    
-    /**
-     * Updated upon each {@link #fillRegattas(List)}
-     */
-    private final Map<RaceIdentifier, RaceDTO> racesByIdentifier;
-    
-    /**
-     * The offset when scrolling with the menu entry anchors (in the top right corner).
-     */
-    private int scrollOffset;
-
-    private FlowPanel componentsNavigationPanel;
-    private FlowPanel settingsPanel;
-    private RaceTimePanel timePanel;
-    private final Timer timer;
-    private final RaceSelectionProvider raceSelectionProvider;
-    private final UserAgentDetails userAgent;
-    private final CompetitorSelectionModel competitorSelectionModel;
-    private final TimeRangeWithZoomModel timeRangeWithZoomModel; 
-    private final RegattaAndRaceIdentifier selectedRaceIdentifier;
-
-    private LeaderboardPanel leaderboardPanel;
-    private WindChart windChart;
-    private MultiCompetitorRaceChart competitorChart;
-    
-    /**
-     * The component viewer in <code>ONESCREEN</code> view mode. <code>null</code> if in <code>CASCADE</code> view mode
-     */
-    private SideBySideComponentViewer leaderboardAndMapViewer;
-
-    private final AsyncActionsExecutor asyncActionsExecutor;
-    
-    private final RaceTimesInfoProvider raceTimesInfoProvider;
-
-    public RaceBoardPanel(SailingServiceAsync sailingService, MediaServiceAsync mediaService, UserDTO theUser, Timer timer,
-            boolean canReplayWhileLiveIsPossible, RaceSelectionProvider theRaceSelectionProvider, String leaderboardName,
-            String leaderboardGroupName, RaceBoardViewConfiguration raceboardViewConfiguration, ErrorReporter errorReporter, 
-            final StringMessages stringMessages, UserAgentDetails userAgent, RaceTimesInfoProvider raceTimesInfoProvider) {
-        this.sailingService = sailingService;
-        this.mediaService = mediaService;
-        this.stringMessages = stringMessages;
-        this.raceboardViewConfiguration = raceboardViewConfiguration;
-        this.raceSelectionProvider = theRaceSelectionProvider;
-        this.raceTimesInfoProvider = raceTimesInfoProvider;
-        this.scrollOffset = 0;
-        raceSelectionProvider.addRaceSelectionChangeListener(this);
-        racesByIdentifier = new HashMap<RaceIdentifier, RaceDTO>();
-        selectedRaceIdentifier = raceSelectionProvider.getSelectedRaces().iterator().next();
-        this.setRaceBoardName(selectedRaceIdentifier.getRaceName());
-        this.errorReporter = errorReporter;
-        this.userAgent = userAgent;
-        asyncActionsExecutor = new AsyncActionsExecutor();
-        FlowPanel mainPanel = new FlowPanel();
-        mainPanel.setSize("100%", "100%");
-        setWidget(mainPanel);
-        this.timer = timer;
-        timeRangeWithZoomModel = new TimeRangeWithZoomModel();
-        competitorSelectionModel = new CompetitorSelectionModel(/* hasMultiSelection */ true);
-        componentsNavigationPanel = new FlowPanel();
-        componentsNavigationPanel.addStyleName("raceBoardNavigation");
-        
-        createOneScreenView(leaderboardName, leaderboardGroupName, mainPanel);                
-        getElement().getStyle().setMarginLeft(12, Unit.PX);
-        getElement().getStyle().setMarginRight(12, Unit.PX);
-
-        timePanel = new RaceTimePanel(timer, timeRangeWithZoomModel, stringMessages, raceTimesInfoProvider, canReplayWhileLiveIsPossible);
-        timeRangeWithZoomModel.addTimeZoomChangeListener(timePanel);
-        raceTimesInfoProvider.addRaceTimesInfoProviderListener(timePanel);
-        raceSelectionProvider.addRaceSelectionChangeListener(timePanel);
-        timePanel.onRaceSelectionChange(raceSelectionProvider.getSelectedRaces());
-    }
-    
-    private void createOneScreenView(String leaderboardName, String leaderboardGroupName, FlowPanel mainPanel) {
-        // create the default leaderboard and select the right race
-        leaderboardPanel = createLeaderboardPanel(leaderboardName, leaderboardGroupName);
-        leaderboardPanel.getElement().getStyle().setMargin(5, Unit.PX);
-        RaceMap raceMap = new RaceMap(sailingService, asyncActionsExecutor, errorReporter, timer, competitorSelectionModel, stringMessages);
-        raceTimesInfoProvider.addRaceTimesInfoProviderListener(raceMap);
-        raceMap.onRaceSelectionChange(Collections.singletonList(selectedRaceIdentifier));
-        List<Component<?>> components = new ArrayList<Component<?>>();
-        competitorChart = new MultiCompetitorRaceChart(sailingService, asyncActionsExecutor, competitorSelectionModel, raceSelectionProvider,
-                    timer, timeRangeWithZoomModel, stringMessages, errorReporter, true, true, leaderboardGroupName, leaderboardName);
-        competitorChart.onRaceSelectionChange(raceSelectionProvider.getSelectedRaces());
-        components.add(competitorChart);
-        windChart = new WindChart(sailingService, raceSelectionProvider, timer, timeRangeWithZoomModel, new WindChartSettings(),
-                stringMessages, asyncActionsExecutor, errorReporter, /* compactChart */ true);
-        windChart.onRaceSelectionChange(raceSelectionProvider.getSelectedRaces());
-        components.add(windChart);
-        leaderboardAndMapViewer = new SideBySideComponentViewer(leaderboardPanel, raceMap, components);
-        mainPanel.add(leaderboardAndMapViewer.getViewerWidget());
-        mainPanel.add(windChart);
-        mainPanel.add(competitorChart);
-
-        setLeaderboardVisible(getConfiguration().isShowLeaderboard());
-        setWindChartVisible(getConfiguration().isShowWindChart());
-        setCompetitorChartVisible(getConfiguration().isShowCompetitorsChart());
-        
-        addComponentToNavigationMenu(leaderboardAndMapViewer, leaderboardPanel, true);
-        addComponentToNavigationMenu(leaderboardAndMapViewer, windChart,  true);
-        addComponentToNavigationMenu(leaderboardAndMapViewer, competitorChart, true);
-        addComponentToNavigationMenu(leaderboardAndMapViewer, raceMap, false);
-
-        addMediaSelectorToNavigationMenu();   
-    }
-
-    private void addMediaSelectorToNavigationMenu() {
-        MediaSelector mediaSelector = new MediaSelector(errorReporter);
-        raceTimesInfoProvider.addRaceTimesInfoProviderListener(mediaSelector);
-        timer.addPlayStateListener(mediaSelector);
-        timer.addTimeListener(mediaSelector);
-        mediaService.getMediaTracksForRace(selectedRaceIdentifier, mediaSelector);
-        for (Widget widget : mediaSelector.widgets()) {
-            componentsNavigationPanel.add(widget);
-        }
-    }
-
-    @SuppressWarnings("unused")
-    private <SettingsType> void addSettingsMenuItem(MenuBar settingsMenu, final Component<SettingsType> component) {
-        if (component.hasSettings()) {
-            settingsMenu.addItem(component.getLocalizedShortName(), new Command() {
-                public void execute() {
-                    new SettingsDialog<SettingsType>(component, stringMessages).show();
-                  }
-            });
-        }
-    }
-    
-    private LeaderboardPanel createLeaderboardPanel(String leaderboardName, String leaderboardGroupName) {
-        LeaderboardSettings leaderBoardSettings = LeaderboardSettingsFactory.getInstance()
-                .createNewSettingsForPlayMode(timer.getPlayMode(),
-                        /* nameOfRaceToSort */ selectedRaceIdentifier.getRaceName(),
-                        /* nameOfRaceColumnToShow */ null, /* nameOfRaceToShow */ selectedRaceIdentifier.getRaceName(),
-                        new ExplicitRaceColumnSelectionWithPreselectedRace(selectedRaceIdentifier));
-        return new LeaderboardPanel(sailingService, asyncActionsExecutor, leaderBoardSettings, selectedRaceIdentifier,
-                competitorSelectionModel, timer, leaderboardGroupName, leaderboardName, errorReporter, stringMessages,
-                userAgent, /* showRaceDetails */ true, raceTimesInfoProvider, /* autoExpandLastRaceColumn */ false);
-     }
-
-    private <SettingsType> void addComponentToNavigationMenu(final ComponentViewer componentViewer,
-            final Component<SettingsType> component, boolean isToogleCheckboxEnabled) {
-        final CheckBox checkBox= new CheckBox(component.getLocalizedShortName());
-        checkBox.getElement().getStyle().setFloat(Style.Float.LEFT);
-
-        checkBox.setEnabled(isToogleCheckboxEnabled);
-        checkBox.setValue(component.isVisible());
-        checkBox.setTitle(stringMessages.showHideComponent(component.getLocalizedShortName()));
-        checkBox.addStyleName("raceBoardNavigation-innerElement");
-
-        checkBox.addValueChangeHandler(new ValueChangeHandler<Boolean>() {
-            @Override
-            public void onValueChange(ValueChangeEvent<Boolean> newValue) {
-                // make the map invisible is this is not supported yet due to problems with disabling the center element
-                // of a DockPanel
-                if (component instanceof RaceMap)
-                    return;
-
-                boolean visible = checkBox.getValue();
-                setComponentVisible(componentViewer, component, visible);
-
-                if (visible && component instanceof TimeListener) {
-                    // trigger the component to update its data
-                    ((TimeListener) component).timeChanged(timer.getTime());
-                }
-            }
-        });
-
-        componentsNavigationPanel.add(checkBox);
-
-        if(component.hasSettings()) {
-            Button settingsButton = new Button("");
-            settingsButton.addClickHandler(new ClickHandler() {
-                @Override
-                public void onClick(ClickEvent event) {
-                    new SettingsDialog<SettingsType>(component, stringMessages).show();
-                }
-            });
-            settingsButton.addStyleName("raceBoardNavigation-settingsButton");
-            settingsButton.getElement().getStyle().setFloat(Style.Float.LEFT);
-            settingsButton.setTitle(stringMessages.settingsForComponent(component.getLocalizedShortName()));
-            
-            componentsNavigationPanel.add(settingsButton);
-        }
-    }
-    
-    private void setComponentVisible(ComponentViewer componentViewer, Component<?> component, boolean visible) {
-        component.setVisible(visible);      
-        componentViewer.forceLayout();
-    }
-    
-    /**
-     * Displays or hides the leaderboard.<br /><br />
-     * 
-     * The race board should be completely rendered before this method is called, or a few exceptions could be thrown.
-     * 
-     * @param visible <code>true</code> if the leaderboard shall be open/visible
-     */
-    public void setLeaderboardVisible(boolean visible) {
-        setComponentVisible(leaderboardAndMapViewer, leaderboardPanel, visible);
-    }
-
-    /**
-     * Displays or hides the wind chart.<br /><br />
-     * The race board should be completely rendered before this method is called, or a few exceptions could be thrown.
-     * 
-     * @param visible <code>true</code> if the wind chart shall be open/visible
-     */
-    public void setWindChartVisible(boolean visible) {
-        setComponentVisible(leaderboardAndMapViewer, windChart, visible);
-    }
-
-    /**
-     * Displays or hides the competitor chart.<br /><br />
-     * 
-     * The race board should be completely rendered before this method is called, or a few exceptions could be thrown.
-     * 
-     * @param visible <code>true</code> if the competitor chart shall be open/visible
-     */
-    public void setCompetitorChartVisible(boolean visible) {
-        setComponentVisible(leaderboardAndMapViewer, competitorChart, visible);
-    }
-    
-    public Widget getNavigationWidget() {
-        return componentsNavigationPanel; 
-    }
-    
-    public Widget getSettingsWidget() {
-        return settingsPanel;
-    }
-
-    public Widget getTimeWidget() {
-        return timePanel; 
-    }
-
-    protected SailingServiceAsync getSailingService() {
-        return sailingService;
-    }
-
-    protected String getRaceBoardName() {
-        return raceBoardName;
-    }
-
-    protected void setRaceBoardName(String raceBoardName) {
-        this.raceBoardName = raceBoardName;
-    }
-
-    protected ErrorReporter getErrorReporter() {
-        return errorReporter;
-    }
-    
-    public int getScrollOffset() {
-        return scrollOffset;
-    }
-    
-    /**
-     * Sets the offset, when scrolling with the menu entry anchors (in the top right corner).<br />
-     * Only the absolute value of <code>scrollOffset</code> will be used.
-     * @param scrollOffset The new scrolling offset. <b>Only</b> the absolute value will be used.
-     */
-    public void setScrollOffset(int scrollOffset) {
-        this.scrollOffset = Math.abs(scrollOffset);
-    }
-
-    @Override
-    public void fillRegattas(List<RegattaDTO> regattas) {
-        racesByIdentifier.clear();
-        for (RegattaDTO regatta : regattas) {
-            for (RaceDTO race : regatta.races) {
-                if (race != null && race.getRaceIdentifier() != null) {
-                    racesByIdentifier.put(race.getRaceIdentifier(), race);
-                }
-            }
-        }
-    }
-
-    @Override
-    public void onRaceSelectionChange(List<RegattaAndRaceIdentifier> selectedRaces) {
-    }
-
-    public RaceBoardViewConfiguration getConfiguration() {
-        return raceboardViewConfiguration;
-    }
-}
-
-=======
-package com.sap.sailing.gwt.ui.raceboard;
-
-import java.util.ArrayList;
-import java.util.Collections;
-import java.util.HashMap;
-import java.util.List;
-import java.util.Map;
-
-import com.google.gwt.dom.client.Style;
-import com.google.gwt.dom.client.Style.Unit;
-import com.google.gwt.event.dom.client.ClickEvent;
-import com.google.gwt.event.dom.client.ClickHandler;
-import com.google.gwt.event.logical.shared.ValueChangeEvent;
-import com.google.gwt.event.logical.shared.ValueChangeHandler;
-import com.google.gwt.json.client.JSONObject;
-import com.google.gwt.json.client.JSONParser;
-import com.google.gwt.json.client.JSONValue;
-import com.google.gwt.storage.client.Storage;
-import com.google.gwt.user.client.Command;
-import com.google.gwt.user.client.ui.Button;
-import com.google.gwt.user.client.ui.CheckBox;
-import com.google.gwt.user.client.ui.FlowPanel;
-import com.google.gwt.user.client.ui.MenuBar;
-import com.google.gwt.user.client.ui.Panel;
-import com.google.gwt.user.client.ui.SimplePanel;
-import com.google.gwt.user.client.ui.Widget;
-import com.sap.sailing.domain.common.RaceIdentifier;
-import com.sap.sailing.domain.common.RegattaAndRaceIdentifier;
-import com.sap.sailing.domain.common.filter.BinaryOperator;
-import com.sap.sailing.domain.common.filter.Filter;
-import com.sap.sailing.domain.common.filter.FilterSet;
-import com.sap.sailing.domain.common.dto.CompetitorDTO;
-import com.sap.sailing.domain.common.dto.RaceDTO;
-import com.sap.sailing.gwt.ui.actions.AsyncActionsExecutor;
-import com.sap.sailing.gwt.ui.client.CompetitorSelectionModel;
-import com.sap.sailing.gwt.ui.client.DataEntryDialog.DialogCallback;
-import com.sap.sailing.gwt.ui.client.ErrorReporter;
-import com.sap.sailing.gwt.ui.client.MediaServiceAsync;
-import com.sap.sailing.gwt.ui.client.RaceSelectionChangeListener;
-import com.sap.sailing.gwt.ui.client.RaceSelectionProvider;
-import com.sap.sailing.gwt.ui.client.RaceTimePanel;
-import com.sap.sailing.gwt.ui.client.RaceTimesInfoProvider;
-import com.sap.sailing.gwt.ui.client.RegattaDisplayer;
-import com.sap.sailing.gwt.ui.client.SailingServiceAsync;
-import com.sap.sailing.gwt.ui.client.StringMessages;
-import com.sap.sailing.gwt.ui.client.TimeListener;
-import com.sap.sailing.gwt.ui.client.TimeRangeWithZoomModel;
-import com.sap.sailing.gwt.ui.client.Timer;
-import com.sap.sailing.gwt.ui.client.UserAgentDetails;
-import com.sap.sailing.gwt.ui.client.shared.charts.MultiChartPanel;
-import com.sap.sailing.gwt.ui.client.shared.charts.WindChart;
-import com.sap.sailing.gwt.ui.client.shared.charts.WindChartSettings;
-import com.sap.sailing.gwt.ui.client.shared.components.Component;
-import com.sap.sailing.gwt.ui.client.shared.components.ComponentViewer;
-import com.sap.sailing.gwt.ui.client.shared.components.SettingsDialog;
-import com.sap.sailing.gwt.ui.client.shared.filter.CompetitorRaceRankFilter;
-import com.sap.sailing.gwt.ui.client.shared.filter.CompetitorSelectionProviderFilterContext;
-import com.sap.sailing.gwt.ui.client.shared.filter.CompetitorTotalRankFilter;
-import com.sap.sailing.gwt.ui.client.shared.filter.CompetitorsFilterSets;
-import com.sap.sailing.gwt.ui.client.shared.filter.CompetitorsFilterSetsDialog;
-import com.sap.sailing.gwt.ui.client.shared.filter.CompetitorsFilterSetsJsonDeSerializer;
-import com.sap.sailing.gwt.ui.client.shared.filter.FilterWithUI;
-import com.sap.sailing.gwt.ui.client.shared.filter.LeaderboardFilterContext;
-import com.sap.sailing.gwt.ui.client.shared.filter.SelectedCompetitorsFilter;
-import com.sap.sailing.gwt.ui.client.shared.filter.SelectedRaceFilterContext;
-import com.sap.sailing.gwt.ui.client.shared.racemap.RaceMap;
-import com.sap.sailing.gwt.ui.leaderboard.ExplicitRaceColumnSelectionWithPreselectedRace;
-import com.sap.sailing.gwt.ui.leaderboard.LeaderboardPanel;
-import com.sap.sailing.gwt.ui.leaderboard.LeaderboardSettings;
-import com.sap.sailing.gwt.ui.leaderboard.LeaderboardSettingsFactory;
-import com.sap.sailing.gwt.ui.shared.RegattaDTO;
-import com.sap.sailing.gwt.ui.shared.UserDTO;
-
-/**
- * A view showing a list of components visualizing a race from the regattas announced by calls to {@link #fillRegattas(List)}.
- * The race selection is provided by a {@link RaceSelectionProvider} for which this is a {@link RaceSelectionChangeListener listener}.
- * {@link RaceIdentifier}-based race selection changes are converted to {@link RaceDTO} objects using the {@link #racesByIdentifier}
- * map maintained during {@link #fillRegattas(List)}. The race selection provider is expected to be single selection only.
- * 
- * @author Frank Mittag, Axel Uhl (d043530)
- *
- */
-public class RaceBoardPanel extends SimplePanel implements RegattaDisplayer, RaceSelectionChangeListener {
-    private final SailingServiceAsync sailingService;
-    private final MediaServiceAsync mediaService;
-    private final StringMessages stringMessages;
-    private final ErrorReporter errorReporter;
-    private final RaceBoardViewConfiguration raceboardViewConfiguration;
-    private String raceBoardName;
-    
-    /**
-     * Updated upon each {@link #fillRegattas(List)}
-     */
-    private final Map<RaceIdentifier, RaceDTO> racesByIdentifier;
-    
-    /**
-     * The offset when scrolling with the menu entry anchors (in the top right corner).
-     */
-    private int scrollOffset;
-
-    private final List<ComponentViewer> componentViewers;
-    private final FlowPanel componentControlsPanel;
-    private final FlowPanel viewControlsPanel;
-    private final FlowPanel toolbarPanel;
-    private RaceTimePanel timePanel;
-    private final Timer timer;
-    private final RaceSelectionProvider raceSelectionProvider;
-    private final UserAgentDetails userAgent;
-    private final CompetitorSelectionModel competitorSelectionModel;
-    private final TimeRangeWithZoomModel timeRangeWithZoomModel; 
-    private final RegattaAndRaceIdentifier selectedRaceIdentifier;
-    private final CompetitorsFilterSets competitorsFilterSets;
-
-    private final LeaderboardPanel leaderboardPanel;
-    private WindChart windChart;
-    private MultiChartPanel competitorChart;
-    
-    private CheckBox competitorsFilterCheckBox;
-    private FilterSet<CompetitorDTO, FilterWithUI<CompetitorDTO>> lastActiveCompetitorFilterSet;
-    
-    /**
-     * The component viewer in <code>ONESCREEN</code> view mode. <code>null</code> if in <code>CASCADE</code> view mode
-     */
-    private SideBySideComponentViewer leaderboardAndMapViewer;
-
-    private final AsyncActionsExecutor asyncActionsExecutor;
-    
-    private final RaceTimesInfoProvider raceTimesInfoProvider;
-    
-    private final static String LOCAL_STORAGE_COMPETITORS_FILTER_SETS_KEY = "sailingAnalytics.raceBoard.competitorsFilterSets";
-
-    public RaceBoardPanel(SailingServiceAsync sailingService, MediaServiceAsync mediaService, UserDTO theUser, Timer timer,
-            RaceSelectionProvider theRaceSelectionProvider, String leaderboardName, String leaderboardGroupName,
-            RaceBoardViewConfiguration raceboardViewConfiguration, ErrorReporter errorReporter, final StringMessages stringMessages, 
-            UserAgentDetails userAgent, RaceTimesInfoProvider raceTimesInfoProvider) {
-        this.sailingService = sailingService;
-        this.mediaService = mediaService;
-        this.stringMessages = stringMessages;
-        this.raceboardViewConfiguration = raceboardViewConfiguration;
-        this.raceSelectionProvider = theRaceSelectionProvider;
-        this.raceTimesInfoProvider = raceTimesInfoProvider;
-        this.errorReporter = errorReporter;
-        this.userAgent = userAgent;
-        this.timer = timer;
-        this.scrollOffset = 0;        
-        raceSelectionProvider.addRaceSelectionChangeListener(this);
-        racesByIdentifier = new HashMap<RaceIdentifier, RaceDTO>();
-        selectedRaceIdentifier = raceSelectionProvider.getSelectedRaces().iterator().next();
-        this.setRaceBoardName(selectedRaceIdentifier.getRaceName());
-        asyncActionsExecutor = new AsyncActionsExecutor();
-        FlowPanel mainPanel = new FlowPanel();
-        mainPanel.setSize("100%", "100%");
-        setWidget(mainPanel);
-        timeRangeWithZoomModel = new TimeRangeWithZoomModel();
-        componentViewers = new ArrayList<ComponentViewer>();
-        competitorSelectionModel = new CompetitorSelectionModel(/* hasMultiSelection */ true);
-                
-        toolbarPanel = new FlowPanel();
-        toolbarPanel.setWidth("100%");
-        mainPanel.add(toolbarPanel);
-        componentControlsPanel = new FlowPanel();
-        componentControlsPanel.addStyleName("raceBoardNavigation");
-        toolbarPanel.add(componentControlsPanel);
-        viewControlsPanel = new FlowPanel();
-        viewControlsPanel.addStyleName("raceBoardControls");
-        toolbarPanel.add(viewControlsPanel);
-        
-        switch (getConfiguration().getViewMode()) {
-            case ONESCREEN:
-                leaderboardPanel = createLeaderboardPanel(leaderboardName, leaderboardGroupName);
-                leaderboardPanel.addStyleName(LeaderboardPanel.LEADERBOARD_MARGIN_STYLE);
-                createOneScreenView(leaderboardName, leaderboardGroupName, mainPanel);                
-                getElement().getStyle().setMarginLeft(12, Unit.PX);
-                getElement().getStyle().setMarginRight(12, Unit.PX);
-                break;
-            default:
-                leaderboardPanel = null;
-        }
-        
-        CompetitorsFilterSets loadedCompetitorsFilterSets = loadCompetitorsFilterSets();
-        if(loadedCompetitorsFilterSets != null) {
-            competitorsFilterSets = loadedCompetitorsFilterSets;
-            insertSelectedCompetitorsFilter(competitorsFilterSets);
-        } else {
-            competitorsFilterSets = createAndAddDefaultCompetitorsFilter();
-            storeCompetitorsFilterSets(competitorsFilterSets);
-        }
-        
-        // in case the URL configuration contains the name of a competitors filter set we try to activate it  
-        if(raceboardViewConfiguration.getActiveCompetitorsFilterSetName() != null) {
-            for(FilterSet<CompetitorDTO, FilterWithUI<CompetitorDTO>> filterSet: competitorsFilterSets.getFilterSets()) {
-                if(filterSet.getName().equals(raceboardViewConfiguration.getActiveCompetitorsFilterSetName())) {
-                    competitorsFilterSets.setActiveFilterSet(filterSet);
-                    break;
-                }
-            }
-        }
-        competitorSelectionModel.setCompetitorsFilterSet(competitorsFilterSets.getActiveFilterSet());
-        updateCompetitorsFilterContexts(competitorsFilterSets);
-        updateCompetitorsFilterControlState(competitorsFilterSets);
-
-        timePanel = new RaceTimePanel(timer, timeRangeWithZoomModel, stringMessages, raceTimesInfoProvider, raceboardViewConfiguration.isCanReplayDuringLiveRaces());
-        timeRangeWithZoomModel.addTimeZoomChangeListener(timePanel);
-        raceTimesInfoProvider.addRaceTimesInfoProviderListener(timePanel);
-        raceSelectionProvider.addRaceSelectionChangeListener(timePanel);
-        timePanel.onRaceSelectionChange(raceSelectionProvider.getSelectedRaces());
-    }
-    
-    private void createOneScreenView(String leaderboardName, String leaderboardGroupName, FlowPanel mainPanel) {
-        // create the default leaderboard and select the right race
-        RaceMap raceMap = new RaceMap(sailingService, asyncActionsExecutor, errorReporter, timer, competitorSelectionModel, stringMessages);
-        raceTimesInfoProvider.addRaceTimesInfoProviderListener(raceMap);
-        raceMap.onRaceSelectionChange(Collections.singletonList(selectedRaceIdentifier));
-        List<Component<?>> components = new ArrayList<Component<?>>();
-        competitorChart = new MultiChartPanel(sailingService, asyncActionsExecutor, competitorSelectionModel, raceSelectionProvider,
-                    timer, timeRangeWithZoomModel, stringMessages, errorReporter, true, true, leaderboardGroupName, leaderboardName);
-        competitorChart.onRaceSelectionChange(raceSelectionProvider.getSelectedRaces());
-        components.add(competitorChart);
-        windChart = new WindChart(sailingService, raceSelectionProvider, timer, timeRangeWithZoomModel, new WindChartSettings(),
-                stringMessages, asyncActionsExecutor, errorReporter, /* compactChart */ true);
-        windChart.onRaceSelectionChange(raceSelectionProvider.getSelectedRaces());
-        components.add(windChart);
-        leaderboardAndMapViewer = new SideBySideComponentViewer(leaderboardPanel, raceMap, components);
-        componentViewers.add(leaderboardAndMapViewer);
-        for (ComponentViewer componentViewer : componentViewers) {
-            mainPanel.add(componentViewer.getViewerWidget());
-        }
-        setLeaderboardVisible(getConfiguration().isShowLeaderboard());
-        setWindChartVisible(getConfiguration().isShowWindChart());
-        setCompetitorChartVisible(getConfiguration().isShowCompetitorsChart());
-        
-        addComponentToNavigationMenu(leaderboardAndMapViewer, leaderboardPanel, true);
-        addComponentToNavigationMenu(leaderboardAndMapViewer, windChart,  true);
-        addComponentToNavigationMenu(leaderboardAndMapViewer, competitorChart, true);
-        addComponentToNavigationMenu(leaderboardAndMapViewer, raceMap, false);
-
-        addCompetitorsFilterControl(viewControlsPanel);
-
-        addMediaSelectorToNavigationMenu();   
-    }
- 
-    private CompetitorsFilterSets createAndAddDefaultCompetitorsFilter() {
-        CompetitorsFilterSets filterSets = new CompetitorsFilterSets();
-        
-        // 1. selected competitors filter
-        insertSelectedCompetitorsFilter(filterSets);
-        
-        // 2. Top 50 competitors by race rank
-        int maxRaceRank = 50;
-        FilterSet<CompetitorDTO, FilterWithUI<CompetitorDTO>> topNRaceRankCompetitorsFilterSet = 
-                new FilterSet<CompetitorDTO, FilterWithUI<CompetitorDTO>>(stringMessages.topNCompetitorsByRaceRank(maxRaceRank));
-        CompetitorRaceRankFilter raceRankFilter = new CompetitorRaceRankFilter();
-        raceRankFilter.setOperator(new BinaryOperator<Integer>(BinaryOperator.Operators.LessThanEquals));
-        raceRankFilter.setValue(maxRaceRank);
-        topNRaceRankCompetitorsFilterSet.addFilter(raceRankFilter);
-        filterSets.addFilterSet(topNRaceRankCompetitorsFilterSet);
-
-        // 3. Top 50 competitors by total rank
-        int maxTotalRank = 50;
-        FilterSet<CompetitorDTO, FilterWithUI<CompetitorDTO>> topNTotalRankCompetitorsFilterSet =
-                new FilterSet<CompetitorDTO, FilterWithUI<CompetitorDTO>>(stringMessages.topNCompetitorsByTotalRank(maxTotalRank));
-        CompetitorTotalRankFilter totalRankFilter = new CompetitorTotalRankFilter();
-        totalRankFilter.setOperator(new BinaryOperator<Integer>(BinaryOperator.Operators.LessThanEquals));
-        totalRankFilter.setValue(50);
-        topNTotalRankCompetitorsFilterSet.addFilter(totalRankFilter);
-        filterSets.addFilterSet(topNTotalRankCompetitorsFilterSet);
-        
-        // set default active filter
-        filterSets.setActiveFilterSet(topNRaceRankCompetitorsFilterSet);
-        
-        return filterSets;
-    }
-    
-    private void addMediaSelectorToNavigationMenu() {
-        MediaSelector mediaSelector = new MediaSelector(errorReporter);
-        raceTimesInfoProvider.addRaceTimesInfoProviderListener(mediaSelector);
-        timer.addPlayStateListener(mediaSelector);
-        timer.addTimeListener(mediaSelector);
-        mediaService.getMediaTracksForRace(selectedRaceIdentifier, mediaSelector);
-        for (Widget widget : mediaSelector.widgets()) {
-            componentControlsPanel.add(widget);
-        }
-    }
-
-    @SuppressWarnings("unused")
-    private <SettingsType> void addSettingsMenuItem(MenuBar settingsMenu, final Component<SettingsType> component) {
-        if (component.hasSettings()) {
-            settingsMenu.addItem(component.getLocalizedShortName(), new Command() {
-                public void execute() {
-                    new SettingsDialog<SettingsType>(component, stringMessages).show();
-                  }
-            });
-        }
-    }
-    
-    private LeaderboardPanel createLeaderboardPanel(String leaderboardName, String leaderboardGroupName) {
-        LeaderboardSettings leaderBoardSettings = LeaderboardSettingsFactory.getInstance()
-                .createNewSettingsForPlayMode(timer.getPlayMode(),
-                        /* nameOfRaceToSort */ selectedRaceIdentifier.getRaceName(),
-                        /* nameOfRaceColumnToShow */ null, /* nameOfRaceToShow */ selectedRaceIdentifier.getRaceName(),
-                        new ExplicitRaceColumnSelectionWithPreselectedRace(selectedRaceIdentifier),
-                        /* showOverallLeaderboardsOnSamePage */ false);
-        return new LeaderboardPanel(sailingService, asyncActionsExecutor, leaderBoardSettings, selectedRaceIdentifier,
-                competitorSelectionModel, timer, leaderboardGroupName, leaderboardName, errorReporter, stringMessages,
-                userAgent, /* showRaceDetails */ true, raceTimesInfoProvider, /* autoExpandLastRaceColumn */ false);
-    }
-
-    private void updateCompetitorsFilterContexts(CompetitorsFilterSets filterSets) {
-        for(FilterSet<CompetitorDTO, FilterWithUI<CompetitorDTO>> filterSet: filterSets.getFilterSets()) {
-            for(Filter<CompetitorDTO> filter: filterSet.getFilters()) {
-               if(filter instanceof LeaderboardFilterContext) {
-                   ((LeaderboardFilterContext) filter).setLeaderboardFetcher(leaderboardPanel);
-               }
-               if(filter instanceof SelectedRaceFilterContext) {
-                   ((SelectedRaceFilterContext) filter).setSelectedRace(selectedRaceIdentifier);
-               }
-               if(filter instanceof CompetitorSelectionProviderFilterContext) {
-                   ((CompetitorSelectionProviderFilterContext) filter).setCompetitorSelectionProvider(competitorSelectionModel);
-               }
-            }
-        }
-    }
-
-    private void updateCompetitorsFilterControlState(CompetitorsFilterSets filterSets) {
-        String competitorsFilterTitle = stringMessages.competitorsFilter();
-        FilterSet<CompetitorDTO, FilterWithUI<CompetitorDTO>> activeFilterSet = filterSets.getActiveFilterSet();
-        if(activeFilterSet != null) {
-            lastActiveCompetitorFilterSet = activeFilterSet;
-        } else {
-            if(filterSets.getFilterSets().size() == 0) {
-                lastActiveCompetitorFilterSet = null;
-            }
-        }
-        competitorsFilterCheckBox.setValue(activeFilterSet != null, false /* fireChangeValue*/);
-        
-        if(lastActiveCompetitorFilterSet != null) {
-            competitorsFilterCheckBox.setText(competitorsFilterTitle + " (" + lastActiveCompetitorFilterSet.getName() + ")");
-        } else {
-            competitorsFilterCheckBox.setText(competitorsFilterTitle);            
-        }
-    }
-    
-    private void addCompetitorsFilterControl(Panel parentPanel) {
-        String competitorsFilterTitle = stringMessages.competitorsFilter();
-        competitorsFilterCheckBox = new CheckBox(competitorsFilterTitle);
-
-        competitorsFilterCheckBox.getElement().getStyle().setFloat(Style.Float.LEFT);
-
-        competitorsFilterCheckBox.setTitle(competitorsFilterTitle);
-        competitorsFilterCheckBox.addStyleName("raceBoardNavigation-innerElement");
-
-        competitorsFilterCheckBox.addValueChangeHandler(new ValueChangeHandler<Boolean>() {
-            @Override
-            public void onValueChange(ValueChangeEvent<Boolean> newValue) {
-                boolean isChecked = competitorsFilterCheckBox.getValue();
-                if(isChecked) {
-                    if(lastActiveCompetitorFilterSet != null) {
-                        competitorsFilterSets.setActiveFilterSet(lastActiveCompetitorFilterSet);
-                        competitorSelectionModel.setCompetitorsFilterSet(competitorsFilterSets.getActiveFilterSet());
-                        updateCompetitorsFilterControlState(competitorsFilterSets);
-                    } else {
-                        showEditCompetitorsFiltersDialog();
-                    }
-                } else {
-                    competitorsFilterSets.setActiveFilterSet(null);
-                    competitorSelectionModel.setCompetitorsFilterSet(competitorsFilterSets.getActiveFilterSet());
-                    updateCompetitorsFilterControlState(competitorsFilterSets);
-                }
-            }
-        });
-
-        parentPanel.add(competitorsFilterCheckBox);
-
-        Button filterButton = new Button("");
-        filterButton.addClickHandler(new ClickHandler() {
-            @Override
-            public void onClick(ClickEvent event) {
-                showEditCompetitorsFiltersDialog();
-            }
-        });
-        filterButton.addStyleName("raceBoardNavigation-filterButton");
-        filterButton.getElement().getStyle().setFloat(Style.Float.LEFT);
-        filterButton.setTitle(competitorsFilterTitle);
-        
-        parentPanel.add(filterButton);
-    }
-    
-    private void showEditCompetitorsFiltersDialog() {
-        CompetitorsFilterSetsDialog competitorsFilterSetsDialog = new CompetitorsFilterSetsDialog(competitorsFilterSets,
-                stringMessages, new DialogCallback<CompetitorsFilterSets>() {
-            @Override
-            public void ok(final CompetitorsFilterSets newCompetitorsFilterSets) {
-                competitorsFilterSets.getFilterSets().clear();
-                competitorsFilterSets.getFilterSets().addAll(newCompetitorsFilterSets.getFilterSets());
-                competitorsFilterSets.setActiveFilterSet(newCompetitorsFilterSets.getActiveFilterSet());
-                
-                updateCompetitorsFilterContexts(newCompetitorsFilterSets);
-                competitorSelectionModel.setCompetitorsFilterSet(newCompetitorsFilterSets.getActiveFilterSet());
-                updateCompetitorsFilterControlState(newCompetitorsFilterSets);
-                storeCompetitorsFilterSets(newCompetitorsFilterSets);
-             }
-
-            @Override
-            public void cancel() { 
-            }
-        });
-        
-        competitorsFilterSetsDialog .show();
-    }
-
-    private void insertSelectedCompetitorsFilter(CompetitorsFilterSets filterSet) {
-        // selected competitors filter
-        FilterSet<CompetitorDTO, FilterWithUI<CompetitorDTO>> selectedCompetitorsFilterSet = 
-                new FilterSet<CompetitorDTO, FilterWithUI<CompetitorDTO>>(stringMessages.selectedCompetitors());
-        selectedCompetitorsFilterSet.setEditable(false);
-        SelectedCompetitorsFilter selectedCompetitorsFilter = new SelectedCompetitorsFilter();
-        selectedCompetitorsFilter.setCompetitorSelectionProvider(competitorSelectionModel);
-        selectedCompetitorsFilterSet.addFilter(selectedCompetitorsFilter);
-        
-        filterSet.addFilterSet(0, selectedCompetitorsFilterSet);
-    }
-    
-    private CompetitorsFilterSets loadCompetitorsFilterSets() {
-        CompetitorsFilterSets result = null;
-        Storage localStorage = Storage.getLocalStorageIfSupported();
-        if(localStorage != null) {
-            try {
-                String jsonAsLocalStore = localStorage.getItem(LOCAL_STORAGE_COMPETITORS_FILTER_SETS_KEY);
-                if(jsonAsLocalStore != null && !jsonAsLocalStore.isEmpty()) {
-                    CompetitorsFilterSetsJsonDeSerializer deserializer = new CompetitorsFilterSetsJsonDeSerializer();
-                    JSONValue value = JSONParser.parseStrict(jsonAsLocalStore);
-                    if(value.isObject() != null) {
-                        result = deserializer.deserialize((JSONObject) value);
-                    }
-                }
-            } catch (Exception e) {
-                // exception during loading of competitor filters from local storage
-            }
-        }
-        return result;
-    }
-
-    private void storeCompetitorsFilterSets(CompetitorsFilterSets newCompetitorsFilterSets) {
-        Storage localStorage = Storage.getLocalStorageIfSupported();
-        if(localStorage != null) {
-            // delete old value
-            localStorage.removeItem(LOCAL_STORAGE_COMPETITORS_FILTER_SETS_KEY);
-            
-            // store the competiors filter set 
-            CompetitorsFilterSetsJsonDeSerializer serializer = new CompetitorsFilterSetsJsonDeSerializer();
-            JSONObject jsonObject = serializer.serialize(newCompetitorsFilterSets);
-            localStorage.setItem(LOCAL_STORAGE_COMPETITORS_FILTER_SETS_KEY, jsonObject.toString());
-        }
-    }
-    
-    private <SettingsType> void addComponentToNavigationMenu(final ComponentViewer componentViewer,
-            final Component<SettingsType> component, boolean isToogleCheckboxEnabled) {
-        final CheckBox checkBox= new CheckBox(component.getLocalizedShortName());
-        checkBox.getElement().getStyle().setFloat(Style.Float.LEFT);
-
-        checkBox.setEnabled(isToogleCheckboxEnabled);
-        checkBox.setValue(component.isVisible());
-        checkBox.setTitle(stringMessages.showHideComponent(component.getLocalizedShortName()));
-        checkBox.addStyleName("raceBoardNavigation-innerElement");
-
-        checkBox.addValueChangeHandler(new ValueChangeHandler<Boolean>() {
-            @Override
-            public void onValueChange(ValueChangeEvent<Boolean> newValue) {
-                // make the map invisible is this is not supported yet due to problems with disabling the center element
-                // of a DockPanel
-                if (component instanceof RaceMap)
-                    return;
-
-                boolean visible = checkBox.getValue();
-                setComponentVisible(componentViewer, component, visible);
-
-                if (visible && component instanceof TimeListener) {
-                    // trigger the component to update its data
-                    ((TimeListener) component).timeChanged(timer.getTime());
-                }
-            }
-        });
-
-        componentControlsPanel.add(checkBox);
-
-        if(component.hasSettings()) {
-            Button settingsButton = new Button("");
-            settingsButton.addClickHandler(new ClickHandler() {
-                @Override
-                public void onClick(ClickEvent event) {
-                    new SettingsDialog<SettingsType>(component, stringMessages).show();
-                }
-            });
-            settingsButton.addStyleName("raceBoardNavigation-settingsButton");
-            settingsButton.getElement().getStyle().setFloat(Style.Float.LEFT);
-            settingsButton.setTitle(stringMessages.settingsForComponent(component.getLocalizedShortName()));
-            
-            componentControlsPanel.add(settingsButton);
-        }
-    }
-    
-    private void setComponentVisible(ComponentViewer componentViewer, Component<?> component, boolean visible) {
-        component.setVisible(visible);      
-        componentViewer.forceLayout();
-    }
-    
-    /**
-     * Sets the collapsable panel for the leaderboard open or close, if in <code>CASCADE</code> view mode.<br />
-     * Displays or hides the leaderboard, if in <code>ONESCREEN</code> view mode.<br /><br />
-     * 
-     * The race board should be completely rendered before this method is called, or a few exceptions could be thrown.
-     * 
-     * @param visible <code>true</code> if the leaderboard shall be open/visible
-     */
-    public void setLeaderboardVisible(boolean visible) {
-        switch (getConfiguration().getViewMode()) {
-        case ONESCREEN:
-            setComponentVisible(leaderboardAndMapViewer, leaderboardPanel, visible);
-            break;
-        }
-    }
-
-    /**
-     * Sets the collapsable panel for the wind chart open or close, if in <code>CASCADE</code> view mode.<br />
-     * Displays or hides the wind chart, if in <code>ONESCREEN</code> view mode.<br /><br />
-     * 
-     * The race board should be completely rendered before this method is called, or a few exceptions could be thrown.
-     * 
-     * @param visible <code>true</code> if the wind chart shall be open/visible
-     */
-    public void setWindChartVisible(boolean visible) {
-        switch (getConfiguration().getViewMode()) {
-        case ONESCREEN:
-            setComponentVisible(leaderboardAndMapViewer, windChart, visible);
-            break;
-        }
-    }
-
-    /**
-     * Sets the collapsable panel for the competitor chart open or close, if in <code>CASCADE</code> view mode.<br />
-     * Displays or hides the competitor chart, if in <code>ONESCREEN</code> view mode.<br /><br />
-     * 
-     * The race board should be completely rendered before this method is called, or a few exceptions could be thrown.
-     * 
-     * @param visible <code>true</code> if the competitor chart shall be open/visible
-     */
-    public void setCompetitorChartVisible(boolean visible) {
-        switch (getConfiguration().getViewMode()) {
-        case ONESCREEN:
-            setComponentVisible(leaderboardAndMapViewer, competitorChart, visible);
-            break;
-        }
-    }
-    
-    public Panel getToolbarPanel() {
-        return toolbarPanel; 
-    }
-
-    public Panel getTimePanel() {
-        return timePanel; 
-    }
-
-    protected SailingServiceAsync getSailingService() {
-        return sailingService;
-    }
-
-    protected String getRaceBoardName() {
-        return raceBoardName;
-    }
-
-    protected void setRaceBoardName(String raceBoardName) {
-        this.raceBoardName = raceBoardName;
-    }
-
-    protected ErrorReporter getErrorReporter() {
-        return errorReporter;
-    }
-    
-    public int getScrollOffset() {
-        return scrollOffset;
-    }
-    
-    /**
-     * Sets the offset, when scrolling with the menu entry anchors (in the top right corner).<br />
-     * Only the absolute value of <code>scrollOffset</code> will be used.
-     * @param scrollOffset The new scrolling offset. <b>Only</b> the absolute value will be used.
-     */
-    public void setScrollOffset(int scrollOffset) {
-        this.scrollOffset = Math.abs(scrollOffset);
-    }
-
-    @Override
-    public void fillRegattas(List<RegattaDTO> regattas) {
-        racesByIdentifier.clear();
-        for (RegattaDTO regatta : regattas) {
-            for (RaceDTO race : regatta.races) {
-                if (race != null && race.getRaceIdentifier() != null) {
-                    racesByIdentifier.put(race.getRaceIdentifier(), race);
-                }
-            }
-        }
-    }
-
-    @Override
-    public void onRaceSelectionChange(List<RegattaAndRaceIdentifier> selectedRaces) {
-    }
-
-    public RaceBoardViewConfiguration getConfiguration() {
-        return raceboardViewConfiguration;
-    }
-    
-    public FlowPanel getComponentControlsPanel() {
-        return componentControlsPanel;
-    }
-}
->>>>>>> df12d28a
+package com.sap.sailing.gwt.ui.raceboard;
+
+import java.util.ArrayList;
+import java.util.Collections;
+import java.util.HashMap;
+import java.util.List;
+import java.util.Map;
+
+import com.google.gwt.dom.client.Style;
+import com.google.gwt.dom.client.Style.Unit;
+import com.google.gwt.event.dom.client.ClickEvent;
+import com.google.gwt.event.dom.client.ClickHandler;
+import com.google.gwt.event.logical.shared.ValueChangeEvent;
+import com.google.gwt.event.logical.shared.ValueChangeHandler;
+import com.google.gwt.json.client.JSONObject;
+import com.google.gwt.json.client.JSONParser;
+import com.google.gwt.json.client.JSONValue;
+import com.google.gwt.storage.client.Storage;
+import com.google.gwt.user.client.Command;
+import com.google.gwt.user.client.ui.Button;
+import com.google.gwt.user.client.ui.CheckBox;
+import com.google.gwt.user.client.ui.FlowPanel;
+import com.google.gwt.user.client.ui.MenuBar;
+import com.google.gwt.user.client.ui.Panel;
+import com.google.gwt.user.client.ui.SimplePanel;
+import com.google.gwt.user.client.ui.Widget;
+import com.sap.sailing.domain.common.RaceIdentifier;
+import com.sap.sailing.domain.common.RegattaAndRaceIdentifier;
+import com.sap.sailing.domain.common.filter.BinaryOperator;
+import com.sap.sailing.domain.common.filter.Filter;
+import com.sap.sailing.domain.common.filter.FilterSet;
+import com.sap.sailing.domain.common.dto.CompetitorDTO;
+import com.sap.sailing.domain.common.dto.RaceDTO;
+import com.sap.sailing.gwt.ui.actions.AsyncActionsExecutor;
+import com.sap.sailing.gwt.ui.client.CompetitorSelectionModel;
+import com.sap.sailing.gwt.ui.client.DataEntryDialog.DialogCallback;
+import com.sap.sailing.gwt.ui.client.ErrorReporter;
+import com.sap.sailing.gwt.ui.client.MediaServiceAsync;
+import com.sap.sailing.gwt.ui.client.RaceSelectionChangeListener;
+import com.sap.sailing.gwt.ui.client.RaceSelectionProvider;
+import com.sap.sailing.gwt.ui.client.RaceTimePanel;
+import com.sap.sailing.gwt.ui.client.RaceTimesInfoProvider;
+import com.sap.sailing.gwt.ui.client.RegattaDisplayer;
+import com.sap.sailing.gwt.ui.client.SailingServiceAsync;
+import com.sap.sailing.gwt.ui.client.StringMessages;
+import com.sap.sailing.gwt.ui.client.TimeListener;
+import com.sap.sailing.gwt.ui.client.TimeRangeWithZoomModel;
+import com.sap.sailing.gwt.ui.client.Timer;
+import com.sap.sailing.gwt.ui.client.UserAgentDetails;
+import com.sap.sailing.gwt.ui.client.shared.charts.MultiCompetitorRaceChart;
+import com.sap.sailing.gwt.ui.client.shared.charts.WindChart;
+import com.sap.sailing.gwt.ui.client.shared.charts.WindChartSettings;
+import com.sap.sailing.gwt.ui.client.shared.components.Component;
+import com.sap.sailing.gwt.ui.client.shared.components.ComponentViewer;
+import com.sap.sailing.gwt.ui.client.shared.components.SettingsDialog;
+import com.sap.sailing.gwt.ui.client.shared.filter.CompetitorRaceRankFilter;
+import com.sap.sailing.gwt.ui.client.shared.filter.CompetitorSelectionProviderFilterContext;
+import com.sap.sailing.gwt.ui.client.shared.filter.CompetitorTotalRankFilter;
+import com.sap.sailing.gwt.ui.client.shared.filter.CompetitorsFilterSets;
+import com.sap.sailing.gwt.ui.client.shared.filter.CompetitorsFilterSetsDialog;
+import com.sap.sailing.gwt.ui.client.shared.filter.CompetitorsFilterSetsJsonDeSerializer;
+import com.sap.sailing.gwt.ui.client.shared.filter.FilterWithUI;
+import com.sap.sailing.gwt.ui.client.shared.filter.LeaderboardFilterContext;
+import com.sap.sailing.gwt.ui.client.shared.filter.SelectedCompetitorsFilter;
+import com.sap.sailing.gwt.ui.client.shared.filter.SelectedRaceFilterContext;
+import com.sap.sailing.gwt.ui.client.shared.racemap.RaceMap;
+import com.sap.sailing.gwt.ui.leaderboard.ExplicitRaceColumnSelectionWithPreselectedRace;
+import com.sap.sailing.gwt.ui.leaderboard.LeaderboardPanel;
+import com.sap.sailing.gwt.ui.leaderboard.LeaderboardSettings;
+import com.sap.sailing.gwt.ui.leaderboard.LeaderboardSettingsFactory;
+import com.sap.sailing.gwt.ui.shared.RegattaDTO;
+import com.sap.sailing.gwt.ui.shared.UserDTO;
+
+/**
+ * A view showing a list of components visualizing a race from the regattas announced by calls to {@link #fillRegattas(List)}.
+ * The race selection is provided by a {@link RaceSelectionProvider} for which this is a {@link RaceSelectionChangeListener listener}.
+ * {@link RaceIdentifier}-based race selection changes are converted to {@link RaceDTO} objects using the {@link #racesByIdentifier}
+ * map maintained during {@link #fillRegattas(List)}. The race selection provider is expected to be single selection only.
+ * 
+ * @author Frank Mittag, Axel Uhl (d043530)
+ *
+ */
+public class RaceBoardPanel extends SimplePanel implements RegattaDisplayer, RaceSelectionChangeListener {
+    private final SailingServiceAsync sailingService;
+    private final MediaServiceAsync mediaService;
+    private final StringMessages stringMessages;
+    private final ErrorReporter errorReporter;
+    private final RaceBoardViewConfiguration raceboardViewConfiguration;
+    private String raceBoardName;
+    
+    /**
+     * Updated upon each {@link #fillRegattas(List)}
+     */
+    private final Map<RaceIdentifier, RaceDTO> racesByIdentifier;
+    
+    /**
+     * The offset when scrolling with the menu entry anchors (in the top right corner).
+     */
+    private int scrollOffset;
+
+    private final List<ComponentViewer> componentViewers;
+    private final FlowPanel componentControlsPanel;
+    private final FlowPanel viewControlsPanel;
+    private final FlowPanel toolbarPanel;
+    private RaceTimePanel timePanel;
+    private final Timer timer;
+    private final RaceSelectionProvider raceSelectionProvider;
+    private final UserAgentDetails userAgent;
+    private final CompetitorSelectionModel competitorSelectionModel;
+    private final TimeRangeWithZoomModel timeRangeWithZoomModel; 
+    private final RegattaAndRaceIdentifier selectedRaceIdentifier;
+    private final CompetitorsFilterSets competitorsFilterSets;
+
+    private final LeaderboardPanel leaderboardPanel;
+    private WindChart windChart;
+    private MultiCompetitorRaceChart competitorChart;
+    
+    private CheckBox competitorsFilterCheckBox;
+    private FilterSet<CompetitorDTO, FilterWithUI<CompetitorDTO>> lastActiveCompetitorFilterSet;
+    
+    /**
+     * The component viewer in <code>ONESCREEN</code> view mode. <code>null</code> if in <code>CASCADE</code> view mode
+     */
+    private SideBySideComponentViewer leaderboardAndMapViewer;
+
+    private final AsyncActionsExecutor asyncActionsExecutor;
+    
+    private final RaceTimesInfoProvider raceTimesInfoProvider;
+    
+    private final static String LOCAL_STORAGE_COMPETITORS_FILTER_SETS_KEY = "sailingAnalytics.raceBoard.competitorsFilterSets";
+
+    public RaceBoardPanel(SailingServiceAsync sailingService, MediaServiceAsync mediaService, UserDTO theUser, Timer timer,
+            RaceSelectionProvider theRaceSelectionProvider, String leaderboardName, String leaderboardGroupName,
+            RaceBoardViewConfiguration raceboardViewConfiguration, ErrorReporter errorReporter, final StringMessages stringMessages, 
+            UserAgentDetails userAgent, RaceTimesInfoProvider raceTimesInfoProvider) {
+        this.sailingService = sailingService;
+        this.mediaService = mediaService;
+        this.stringMessages = stringMessages;
+        this.raceboardViewConfiguration = raceboardViewConfiguration;
+        this.raceSelectionProvider = theRaceSelectionProvider;
+        this.raceTimesInfoProvider = raceTimesInfoProvider;
+        this.errorReporter = errorReporter;
+        this.userAgent = userAgent;
+        this.timer = timer;
+        this.scrollOffset = 0;        
+        raceSelectionProvider.addRaceSelectionChangeListener(this);
+        racesByIdentifier = new HashMap<RaceIdentifier, RaceDTO>();
+        selectedRaceIdentifier = raceSelectionProvider.getSelectedRaces().iterator().next();
+        this.setRaceBoardName(selectedRaceIdentifier.getRaceName());
+        asyncActionsExecutor = new AsyncActionsExecutor();
+        FlowPanel mainPanel = new FlowPanel();
+        mainPanel.setSize("100%", "100%");
+        setWidget(mainPanel);
+        timeRangeWithZoomModel = new TimeRangeWithZoomModel();
+        componentViewers = new ArrayList<ComponentViewer>();
+        competitorSelectionModel = new CompetitorSelectionModel(/* hasMultiSelection */ true);
+                
+        toolbarPanel = new FlowPanel();
+        toolbarPanel.setWidth("100%");
+        mainPanel.add(toolbarPanel);
+        componentControlsPanel = new FlowPanel();
+        componentControlsPanel.addStyleName("raceBoardNavigation");
+        toolbarPanel.add(componentControlsPanel);
+        viewControlsPanel = new FlowPanel();
+        viewControlsPanel.addStyleName("raceBoardControls");
+        toolbarPanel.add(viewControlsPanel);
+        
+        leaderboardPanel = createLeaderboardPanel(leaderboardName, leaderboardGroupName);
+        createOneScreenView(leaderboardName, leaderboardGroupName, mainPanel);                
+        getElement().getStyle().setMarginLeft(12, Unit.PX);
+        getElement().getStyle().setMarginRight(12, Unit.PX);
+        
+        CompetitorsFilterSets loadedCompetitorsFilterSets = loadCompetitorsFilterSets();
+        if(loadedCompetitorsFilterSets != null) {
+            competitorsFilterSets = loadedCompetitorsFilterSets;
+            insertSelectedCompetitorsFilter(competitorsFilterSets);
+        } else {
+            competitorsFilterSets = createAndAddDefaultCompetitorsFilter();
+            storeCompetitorsFilterSets(competitorsFilterSets);
+        }
+        
+        // in case the URL configuration contains the name of a competitors filter set we try to activate it  
+        if(raceboardViewConfiguration.getActiveCompetitorsFilterSetName() != null) {
+            for(FilterSet<CompetitorDTO, FilterWithUI<CompetitorDTO>> filterSet: competitorsFilterSets.getFilterSets()) {
+                if(filterSet.getName().equals(raceboardViewConfiguration.getActiveCompetitorsFilterSetName())) {
+                    competitorsFilterSets.setActiveFilterSet(filterSet);
+                    break;
+                }
+            }
+        }
+        competitorSelectionModel.setCompetitorsFilterSet(competitorsFilterSets.getActiveFilterSet());
+        updateCompetitorsFilterContexts(competitorsFilterSets);
+        updateCompetitorsFilterControlState(competitorsFilterSets);
+
+        timePanel = new RaceTimePanel(timer, timeRangeWithZoomModel, stringMessages, raceTimesInfoProvider, raceboardViewConfiguration.isCanReplayDuringLiveRaces());
+        timeRangeWithZoomModel.addTimeZoomChangeListener(timePanel);
+        raceTimesInfoProvider.addRaceTimesInfoProviderListener(timePanel);
+        raceSelectionProvider.addRaceSelectionChangeListener(timePanel);
+        timePanel.onRaceSelectionChange(raceSelectionProvider.getSelectedRaces());
+    }
+    
+    private void createOneScreenView(String leaderboardName, String leaderboardGroupName, FlowPanel mainPanel) {
+        // create the default leaderboard and select the right race
+        RaceMap raceMap = new RaceMap(sailingService, asyncActionsExecutor, errorReporter, timer, competitorSelectionModel, stringMessages);
+        raceTimesInfoProvider.addRaceTimesInfoProviderListener(raceMap);
+        raceMap.onRaceSelectionChange(Collections.singletonList(selectedRaceIdentifier));
+        List<Component<?>> components = new ArrayList<Component<?>>();
+        competitorChart = new MultiCompetitorRaceChart(sailingService, asyncActionsExecutor, competitorSelectionModel, raceSelectionProvider,
+                    timer, timeRangeWithZoomModel, stringMessages, errorReporter, true, true, leaderboardGroupName, leaderboardName);
+        competitorChart.onRaceSelectionChange(raceSelectionProvider.getSelectedRaces());
+        components.add(competitorChart);
+        windChart = new WindChart(sailingService, raceSelectionProvider, timer, timeRangeWithZoomModel, new WindChartSettings(),
+                stringMessages, asyncActionsExecutor, errorReporter, /* compactChart */ true);
+        windChart.onRaceSelectionChange(raceSelectionProvider.getSelectedRaces());
+        components.add(windChart);
+        leaderboardAndMapViewer = new SideBySideComponentViewer(leaderboardPanel, raceMap, components);
+        componentViewers.add(leaderboardAndMapViewer);
+        for (ComponentViewer componentViewer : componentViewers) {
+            mainPanel.add(componentViewer.getViewerWidget());
+        }
+        setLeaderboardVisible(getConfiguration().isShowLeaderboard());
+        setWindChartVisible(getConfiguration().isShowWindChart());
+        setCompetitorChartVisible(getConfiguration().isShowCompetitorsChart());
+        
+        addComponentToNavigationMenu(leaderboardAndMapViewer, leaderboardPanel, true);
+        addComponentToNavigationMenu(leaderboardAndMapViewer, windChart,  true);
+        addComponentToNavigationMenu(leaderboardAndMapViewer, competitorChart, true);
+        addComponentToNavigationMenu(leaderboardAndMapViewer, raceMap, false);
+
+        addCompetitorsFilterControl(viewControlsPanel);
+
+        addMediaSelectorToNavigationMenu();   
+    }
+ 
+    private CompetitorsFilterSets createAndAddDefaultCompetitorsFilter() {
+        CompetitorsFilterSets filterSets = new CompetitorsFilterSets();
+        
+        // 1. selected competitors filter
+        insertSelectedCompetitorsFilter(filterSets);
+        
+        // 2. Top 50 competitors by race rank
+        int maxRaceRank = 50;
+        FilterSet<CompetitorDTO, FilterWithUI<CompetitorDTO>> topNRaceRankCompetitorsFilterSet = 
+                new FilterSet<CompetitorDTO, FilterWithUI<CompetitorDTO>>(stringMessages.topNCompetitorsByRaceRank(maxRaceRank));
+        CompetitorRaceRankFilter raceRankFilter = new CompetitorRaceRankFilter();
+        raceRankFilter.setOperator(new BinaryOperator<Integer>(BinaryOperator.Operators.LessThanEquals));
+        raceRankFilter.setValue(maxRaceRank);
+        topNRaceRankCompetitorsFilterSet.addFilter(raceRankFilter);
+        filterSets.addFilterSet(topNRaceRankCompetitorsFilterSet);
+
+        // 3. Top 50 competitors by total rank
+        int maxTotalRank = 50;
+        FilterSet<CompetitorDTO, FilterWithUI<CompetitorDTO>> topNTotalRankCompetitorsFilterSet =
+                new FilterSet<CompetitorDTO, FilterWithUI<CompetitorDTO>>(stringMessages.topNCompetitorsByTotalRank(maxTotalRank));
+        CompetitorTotalRankFilter totalRankFilter = new CompetitorTotalRankFilter();
+        totalRankFilter.setOperator(new BinaryOperator<Integer>(BinaryOperator.Operators.LessThanEquals));
+        totalRankFilter.setValue(50);
+        topNTotalRankCompetitorsFilterSet.addFilter(totalRankFilter);
+        filterSets.addFilterSet(topNTotalRankCompetitorsFilterSet);
+        
+        // set default active filter
+        filterSets.setActiveFilterSet(topNRaceRankCompetitorsFilterSet);
+        
+        return filterSets;
+    }
+    
+    private void addMediaSelectorToNavigationMenu() {
+        MediaSelector mediaSelector = new MediaSelector(errorReporter);
+        raceTimesInfoProvider.addRaceTimesInfoProviderListener(mediaSelector);
+        timer.addPlayStateListener(mediaSelector);
+        timer.addTimeListener(mediaSelector);
+        mediaService.getMediaTracksForRace(selectedRaceIdentifier, mediaSelector);
+        for (Widget widget : mediaSelector.widgets()) {
+            componentControlsPanel.add(widget);
+        }
+    }
+
+    @SuppressWarnings("unused")
+    private <SettingsType> void addSettingsMenuItem(MenuBar settingsMenu, final Component<SettingsType> component) {
+        if (component.hasSettings()) {
+            settingsMenu.addItem(component.getLocalizedShortName(), new Command() {
+                public void execute() {
+                    new SettingsDialog<SettingsType>(component, stringMessages).show();
+                  }
+            });
+        }
+    }
+    
+    private LeaderboardPanel createLeaderboardPanel(String leaderboardName, String leaderboardGroupName) {
+        LeaderboardSettings leaderBoardSettings = LeaderboardSettingsFactory.getInstance()
+                .createNewSettingsForPlayMode(timer.getPlayMode(),
+                        /* nameOfRaceToSort */ selectedRaceIdentifier.getRaceName(),
+                        /* nameOfRaceColumnToShow */ null, /* nameOfRaceToShow */ selectedRaceIdentifier.getRaceName(),
+                        new ExplicitRaceColumnSelectionWithPreselectedRace(selectedRaceIdentifier));
+        return new LeaderboardPanel(sailingService, asyncActionsExecutor, leaderBoardSettings, selectedRaceIdentifier,
+                competitorSelectionModel, timer, leaderboardGroupName, leaderboardName, errorReporter, stringMessages,
+                userAgent, /* showRaceDetails */ true, raceTimesInfoProvider, /* autoExpandLastRaceColumn */ false);
+    }
+
+    private void updateCompetitorsFilterContexts(CompetitorsFilterSets filterSets) {
+        for(FilterSet<CompetitorDTO, FilterWithUI<CompetitorDTO>> filterSet: filterSets.getFilterSets()) {
+            for(Filter<CompetitorDTO> filter: filterSet.getFilters()) {
+               if(filter instanceof LeaderboardFilterContext) {
+                   ((LeaderboardFilterContext) filter).setLeaderboardFetcher(leaderboardPanel);
+               }
+               if(filter instanceof SelectedRaceFilterContext) {
+                   ((SelectedRaceFilterContext) filter).setSelectedRace(selectedRaceIdentifier);
+               }
+               if(filter instanceof CompetitorSelectionProviderFilterContext) {
+                   ((CompetitorSelectionProviderFilterContext) filter).setCompetitorSelectionProvider(competitorSelectionModel);
+               }
+            }
+        }
+    }
+
+    private void updateCompetitorsFilterControlState(CompetitorsFilterSets filterSets) {
+        String competitorsFilterTitle = stringMessages.competitorsFilter();
+        FilterSet<CompetitorDTO, FilterWithUI<CompetitorDTO>> activeFilterSet = filterSets.getActiveFilterSet();
+        if(activeFilterSet != null) {
+            lastActiveCompetitorFilterSet = activeFilterSet;
+        } else {
+            if(filterSets.getFilterSets().size() == 0) {
+                lastActiveCompetitorFilterSet = null;
+            }
+        }
+        competitorsFilterCheckBox.setValue(activeFilterSet != null, false /* fireChangeValue*/);
+        
+        if(lastActiveCompetitorFilterSet != null) {
+            competitorsFilterCheckBox.setText(competitorsFilterTitle + " (" + lastActiveCompetitorFilterSet.getName() + ")");
+        } else {
+            competitorsFilterCheckBox.setText(competitorsFilterTitle);            
+        }
+    }
+    
+    private void addCompetitorsFilterControl(Panel parentPanel) {
+        String competitorsFilterTitle = stringMessages.competitorsFilter();
+        competitorsFilterCheckBox = new CheckBox(competitorsFilterTitle);
+
+        competitorsFilterCheckBox.getElement().getStyle().setFloat(Style.Float.LEFT);
+
+        competitorsFilterCheckBox.setTitle(competitorsFilterTitle);
+        competitorsFilterCheckBox.addStyleName("raceBoardNavigation-innerElement");
+
+        competitorsFilterCheckBox.addValueChangeHandler(new ValueChangeHandler<Boolean>() {
+            @Override
+            public void onValueChange(ValueChangeEvent<Boolean> newValue) {
+                boolean isChecked = competitorsFilterCheckBox.getValue();
+                if(isChecked) {
+                    if(lastActiveCompetitorFilterSet != null) {
+                        competitorsFilterSets.setActiveFilterSet(lastActiveCompetitorFilterSet);
+                        competitorSelectionModel.setCompetitorsFilterSet(competitorsFilterSets.getActiveFilterSet());
+                        updateCompetitorsFilterControlState(competitorsFilterSets);
+                    } else {
+                        showEditCompetitorsFiltersDialog();
+                    }
+                } else {
+                    competitorsFilterSets.setActiveFilterSet(null);
+                    competitorSelectionModel.setCompetitorsFilterSet(competitorsFilterSets.getActiveFilterSet());
+                    updateCompetitorsFilterControlState(competitorsFilterSets);
+                }
+            }
+        });
+
+        parentPanel.add(competitorsFilterCheckBox);
+
+        Button filterButton = new Button("");
+        filterButton.addClickHandler(new ClickHandler() {
+            @Override
+            public void onClick(ClickEvent event) {
+                showEditCompetitorsFiltersDialog();
+            }
+        });
+        filterButton.addStyleName("raceBoardNavigation-filterButton");
+        filterButton.getElement().getStyle().setFloat(Style.Float.LEFT);
+        filterButton.setTitle(competitorsFilterTitle);
+        
+        parentPanel.add(filterButton);
+    }
+    
+    private void showEditCompetitorsFiltersDialog() {
+        CompetitorsFilterSetsDialog competitorsFilterSetsDialog = new CompetitorsFilterSetsDialog(competitorsFilterSets,
+                stringMessages, new DialogCallback<CompetitorsFilterSets>() {
+            @Override
+            public void ok(final CompetitorsFilterSets newCompetitorsFilterSets) {
+                competitorsFilterSets.getFilterSets().clear();
+                competitorsFilterSets.getFilterSets().addAll(newCompetitorsFilterSets.getFilterSets());
+                competitorsFilterSets.setActiveFilterSet(newCompetitorsFilterSets.getActiveFilterSet());
+                
+                updateCompetitorsFilterContexts(newCompetitorsFilterSets);
+                competitorSelectionModel.setCompetitorsFilterSet(newCompetitorsFilterSets.getActiveFilterSet());
+                updateCompetitorsFilterControlState(newCompetitorsFilterSets);
+                storeCompetitorsFilterSets(newCompetitorsFilterSets);
+             }
+
+            @Override
+            public void cancel() { 
+            }
+        });
+        
+        competitorsFilterSetsDialog .show();
+    }
+
+    private void insertSelectedCompetitorsFilter(CompetitorsFilterSets filterSet) {
+        // selected competitors filter
+        FilterSet<CompetitorDTO, FilterWithUI<CompetitorDTO>> selectedCompetitorsFilterSet = 
+                new FilterSet<CompetitorDTO, FilterWithUI<CompetitorDTO>>(stringMessages.selectedCompetitors());
+        selectedCompetitorsFilterSet.setEditable(false);
+        SelectedCompetitorsFilter selectedCompetitorsFilter = new SelectedCompetitorsFilter();
+        selectedCompetitorsFilter.setCompetitorSelectionProvider(competitorSelectionModel);
+        selectedCompetitorsFilterSet.addFilter(selectedCompetitorsFilter);
+        
+        filterSet.addFilterSet(0, selectedCompetitorsFilterSet);
+    }
+    
+    private CompetitorsFilterSets loadCompetitorsFilterSets() {
+        CompetitorsFilterSets result = null;
+        Storage localStorage = Storage.getLocalStorageIfSupported();
+        if(localStorage != null) {
+            try {
+                String jsonAsLocalStore = localStorage.getItem(LOCAL_STORAGE_COMPETITORS_FILTER_SETS_KEY);
+                if(jsonAsLocalStore != null && !jsonAsLocalStore.isEmpty()) {
+                    CompetitorsFilterSetsJsonDeSerializer deserializer = new CompetitorsFilterSetsJsonDeSerializer();
+                    JSONValue value = JSONParser.parseStrict(jsonAsLocalStore);
+                    if(value.isObject() != null) {
+                        result = deserializer.deserialize((JSONObject) value);
+                    }
+                }
+            } catch (Exception e) {
+                // exception during loading of competitor filters from local storage
+            }
+        }
+        return result;
+    }
+
+    private void storeCompetitorsFilterSets(CompetitorsFilterSets newCompetitorsFilterSets) {
+        Storage localStorage = Storage.getLocalStorageIfSupported();
+        if(localStorage != null) {
+            // delete old value
+            localStorage.removeItem(LOCAL_STORAGE_COMPETITORS_FILTER_SETS_KEY);
+            
+            // store the competiors filter set 
+            CompetitorsFilterSetsJsonDeSerializer serializer = new CompetitorsFilterSetsJsonDeSerializer();
+            JSONObject jsonObject = serializer.serialize(newCompetitorsFilterSets);
+            localStorage.setItem(LOCAL_STORAGE_COMPETITORS_FILTER_SETS_KEY, jsonObject.toString());
+        }
+    }
+    
+    private <SettingsType> void addComponentToNavigationMenu(final ComponentViewer componentViewer,
+            final Component<SettingsType> component, boolean isToogleCheckboxEnabled) {
+        final CheckBox checkBox= new CheckBox(component.getLocalizedShortName());
+        checkBox.getElement().getStyle().setFloat(Style.Float.LEFT);
+
+        checkBox.setEnabled(isToogleCheckboxEnabled);
+        checkBox.setValue(component.isVisible());
+        checkBox.setTitle(stringMessages.showHideComponent(component.getLocalizedShortName()));
+        checkBox.addStyleName("raceBoardNavigation-innerElement");
+
+        checkBox.addValueChangeHandler(new ValueChangeHandler<Boolean>() {
+            @Override
+            public void onValueChange(ValueChangeEvent<Boolean> newValue) {
+                // make the map invisible is this is not supported yet due to problems with disabling the center element
+                // of a DockPanel
+                if (component instanceof RaceMap)
+                    return;
+
+                boolean visible = checkBox.getValue();
+                setComponentVisible(componentViewer, component, visible);
+
+                if (visible && component instanceof TimeListener) {
+                    // trigger the component to update its data
+                    ((TimeListener) component).timeChanged(timer.getTime());
+                }
+            }
+        });
+
+        componentControlsPanel.add(checkBox);
+
+        if(component.hasSettings()) {
+            Button settingsButton = new Button("");
+            settingsButton.addClickHandler(new ClickHandler() {
+                @Override
+                public void onClick(ClickEvent event) {
+                    new SettingsDialog<SettingsType>(component, stringMessages).show();
+                }
+            });
+            settingsButton.addStyleName("raceBoardNavigation-settingsButton");
+            settingsButton.getElement().getStyle().setFloat(Style.Float.LEFT);
+            settingsButton.setTitle(stringMessages.settingsForComponent(component.getLocalizedShortName()));
+            
+            componentControlsPanel.add(settingsButton);
+        }
+    }
+    
+    private void setComponentVisible(ComponentViewer componentViewer, Component<?> component, boolean visible) {
+        component.setVisible(visible);      
+        componentViewer.forceLayout();
+    }
+    
+    /**
+     * Sets the collapsable panel for the leaderboard open or close, if in <code>CASCADE</code> view mode.<br />
+     * Displays or hides the leaderboard, if in <code>ONESCREEN</code> view mode.<br /><br />
+     * 
+     * The race board should be completely rendered before this method is called, or a few exceptions could be thrown.
+     * 
+     * @param visible <code>true</code> if the leaderboard shall be open/visible
+     */
+    public void setLeaderboardVisible(boolean visible) {
+        switch (getConfiguration().getViewMode()) {
+        case ONESCREEN:
+            setComponentVisible(leaderboardAndMapViewer, leaderboardPanel, visible);
+            break;
+        }
+    }
+
+    /**
+     * Sets the collapsable panel for the wind chart open or close, if in <code>CASCADE</code> view mode.<br />
+     * Displays or hides the wind chart, if in <code>ONESCREEN</code> view mode.<br /><br />
+     * 
+     * The race board should be completely rendered before this method is called, or a few exceptions could be thrown.
+     * 
+     * @param visible <code>true</code> if the wind chart shall be open/visible
+     */
+    public void setWindChartVisible(boolean visible) {
+        switch (getConfiguration().getViewMode()) {
+        case ONESCREEN:
+            setComponentVisible(leaderboardAndMapViewer, windChart, visible);
+            break;
+        }
+    }
+
+    /**
+     * Sets the collapsable panel for the competitor chart open or close, if in <code>CASCADE</code> view mode.<br />
+     * Displays or hides the competitor chart, if in <code>ONESCREEN</code> view mode.<br /><br />
+     * 
+     * The race board should be completely rendered before this method is called, or a few exceptions could be thrown.
+     * 
+     * @param visible <code>true</code> if the competitor chart shall be open/visible
+     */
+    public void setCompetitorChartVisible(boolean visible) {
+        switch (getConfiguration().getViewMode()) {
+        case ONESCREEN:
+            setComponentVisible(leaderboardAndMapViewer, competitorChart, visible);
+            break;
+        }
+    }
+    
+    public Panel getToolbarPanel() {
+        return toolbarPanel; 
+    }
+
+    public Panel getTimePanel() {
+        return timePanel; 
+    }
+
+    protected SailingServiceAsync getSailingService() {
+        return sailingService;
+    }
+
+    protected String getRaceBoardName() {
+        return raceBoardName;
+    }
+
+    protected void setRaceBoardName(String raceBoardName) {
+        this.raceBoardName = raceBoardName;
+    }
+
+    protected ErrorReporter getErrorReporter() {
+        return errorReporter;
+    }
+    
+    public int getScrollOffset() {
+        return scrollOffset;
+    }
+    
+    /**
+     * Sets the offset, when scrolling with the menu entry anchors (in the top right corner).<br />
+     * Only the absolute value of <code>scrollOffset</code> will be used.
+     * @param scrollOffset The new scrolling offset. <b>Only</b> the absolute value will be used.
+     */
+    public void setScrollOffset(int scrollOffset) {
+        this.scrollOffset = Math.abs(scrollOffset);
+    }
+
+    @Override
+    public void fillRegattas(List<RegattaDTO> regattas) {
+        racesByIdentifier.clear();
+        for (RegattaDTO regatta : regattas) {
+            for (RaceDTO race : regatta.races) {
+                if (race != null && race.getRaceIdentifier() != null) {
+                    racesByIdentifier.put(race.getRaceIdentifier(), race);
+                }
+            }
+        }
+    }
+
+    @Override
+    public void onRaceSelectionChange(List<RegattaAndRaceIdentifier> selectedRaces) {
+    }
+
+    public RaceBoardViewConfiguration getConfiguration() {
+        return raceboardViewConfiguration;
+    }
+    
+    public FlowPanel getComponentControlsPanel() {
+        return componentControlsPanel;
+    }
+}
+