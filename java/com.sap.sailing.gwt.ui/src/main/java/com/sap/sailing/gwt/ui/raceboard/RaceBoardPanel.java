--- conflicted
+++ resolved
@@ -172,17 +172,10 @@
         final CompetitorColorProvider colorProvider = new CompetitorColorProviderImpl(selectedRaceIdentifier, competitorsAndTheirBoats);
         competitorSelectionProvider = new CompetitorSelectionModel(/* hasMultiSelection */ true, colorProvider);
                 
-<<<<<<< HEAD
-        raceMapResources.combinedWindPanelStyle().ensureInjected();
-        raceMap = new RaceMap(sailingService, asyncActionsExecutor, errorReporter, timer, competitorSelectionProvider,
-                stringMessages, showMapControls, getConfiguration().isShowViewStreamlets(), getConfiguration().isShowViewStreamletColors(), getConfiguration().isShowViewSimulation(), selectedRaceIdentifier,
-                raceMapResources.combinedWindPanelStyle(), /* showHeaderPanel */ true) {
-=======
         raceMapResources.raceMapStyle().ensureInjected();
         raceMap = new RaceMap(sailingService, asyncActionsExecutor, errorReporter, timer,
                 competitorSelectionProvider, stringMessages, showMapControls, getConfiguration().isShowViewStreamlets(), getConfiguration().isShowViewStreamletColors(), getConfiguration().isShowViewSimulation(),
                 selectedRaceIdentifier, raceMapResources, /* showHeaderPanel */ true) {
->>>>>>> 2853950b
             private static final String INDENT_SMALL_CONTROL_STYLE = "indentsmall";
             private static final String INDENT_BIG_CONTROL_STYLE = "indentbig";
             @Override
