package com.sap.sailing.gwt.ui.raceboard;

import java.util.ArrayList;
import java.util.Collections;
import java.util.HashMap;
import java.util.List;
import java.util.Map;

import com.google.gwt.dom.client.Style;
import com.google.gwt.event.dom.client.ClickEvent;
import com.google.gwt.event.dom.client.ClickHandler;
import com.google.gwt.user.client.Command;
import com.google.gwt.user.client.Window;
import com.google.gwt.user.client.ui.Anchor;
import com.google.gwt.user.client.ui.FlowPanel;
import com.google.gwt.user.client.ui.FormPanel;
import com.google.gwt.user.client.ui.MenuBar;
import com.google.gwt.user.client.ui.ToggleButton;
import com.google.gwt.user.client.ui.Widget;
import com.sap.sailing.domain.common.RaceIdentifier;
import com.sap.sailing.domain.common.WindSourceType;
import com.sap.sailing.domain.common.impl.Util.Pair;
import com.sap.sailing.gwt.ui.adminconsole.RaceMap;
import com.sap.sailing.gwt.ui.adminconsole.RaceMapSettings;
import com.sap.sailing.gwt.ui.adminconsole.WindChart;
import com.sap.sailing.gwt.ui.adminconsole.WindChartSettings;
import com.sap.sailing.gwt.ui.client.CompetitorSelectionModel;
import com.sap.sailing.gwt.ui.client.ErrorReporter;
import com.sap.sailing.gwt.ui.client.EventDisplayer;
import com.sap.sailing.gwt.ui.client.RaceSelectionChangeListener;
import com.sap.sailing.gwt.ui.client.RaceSelectionProvider;
import com.sap.sailing.gwt.ui.client.RaceTimePanel;
import com.sap.sailing.gwt.ui.client.RaceTimesInfoProvider;
import com.sap.sailing.gwt.ui.client.SailingServiceAsync;
import com.sap.sailing.gwt.ui.client.StringMessages;
import com.sap.sailing.gwt.ui.client.Timer;
import com.sap.sailing.gwt.ui.client.UserAgentChecker.UserAgentTypes;
import com.sap.sailing.gwt.ui.leaderboard.AbstractChartPanel;
import com.sap.sailing.gwt.ui.leaderboard.LeaderboardPanel;
import com.sap.sailing.gwt.ui.leaderboard.LeaderboardSettings;
import com.sap.sailing.gwt.ui.leaderboard.LeaderboardSettingsFactory;
import com.sap.sailing.gwt.ui.leaderboard.MultiChartPanel;
import com.sap.sailing.gwt.ui.leaderboard.MultiChartSettings;
import com.sap.sailing.gwt.ui.raceboard.CollapsableComponentViewer.ViewerPanelTypes;
import com.sap.sailing.gwt.ui.shared.EventDTO;
import com.sap.sailing.gwt.ui.shared.RaceDTO;
import com.sap.sailing.gwt.ui.shared.RegattaDTO;
import com.sap.sailing.gwt.ui.shared.UserDTO;
import com.sap.sailing.gwt.ui.shared.components.Component;
import com.sap.sailing.gwt.ui.shared.components.ComponentViewer;
import com.sap.sailing.gwt.ui.shared.components.SettingsDialog;
import com.sap.sailing.gwt.ui.shared.panels.BreadcrumbPanel;

/**
 * A panel showing a list of components visualizing a race from the events announced by calls to {@link #fillEvents(List)}.
 * The race selection is provided by a {@link RaceSelectionProvider} for which this is a {@link RaceSelectionChangeListener listener}.
 * {@link RaceIdentifier}-based race selection changes are converted to {@link RaceDTO} objects using the {@link #racesByIdentifier}
 * map maintained during {@link #fillEvents(List)}. The race selection provider is expected to be single selection only.
 * 
 * @author Frank Mittag, Axel Uhl (d043530)
 *
 */
public class RaceBoardPanel extends FormPanel implements EventDisplayer, RaceSelectionChangeListener {
    private final SailingServiceAsync sailingService;
    private final StringMessages stringMessages;
    private final ErrorReporter errorReporter;
    private String raceBoardName;
    private RaceBoardViewModes viewMode;
    
    /**
     * Updated upon each {@link #fillEvents(List)}
     */
    private final Map<RaceIdentifier, RaceDTO> racesByIdentifier;
    
    /**
     * The offset when scrolling with the menu entry anchors (in the top right corner).
     */
    private int scrollOffset;

    private final List<ComponentViewer> componentViewers;
    private FlowPanel componentsNavigationPanel;
    private BreadcrumbPanel breadcrumbPanel; 
    private RaceTimePanel timePanel;
    private final Timer timer;
    private final RaceSelectionProvider raceSelectionProvider;
    private final UserAgentTypes userAgentType;
    private final CompetitorSelectionModel competitorSelectionModel;
    private final RaceIdentifier selectedRaceIdentifier;

    private LeaderboardPanel leaderboardPanel;
    private WindChart windChart;
    private MultiChartPanel competitorChart;
    
    /**
     * The component viewer in <code>ONESCREEN</code> view mode. <code>null</code> if in <code>CASCADE</code> view mode
     */
    private SideBySideComponentViewer leaderboardAndMapViewer;

    /**
     * The leaderboard viewer in <code>CASCADE</code> view mode. <code>null</code> if in <code>ONESCREEN</code> view mode
     */
    private CollapsableComponentViewer<LeaderboardSettings> leaderboardViewer = null;

    /**
     * The wind chart viewer in <code>CASCADE</code> view mode. <code>null</code> if in <code>ONESCREEN</code> view mode
     */
    private CollapsableComponentViewer<WindChartSettings> windChartViewer = null;

    /**
     * The competitor chart viewer in <code>CASCADE</code> view mode. <code>null</code> if in <code>ONESCREEN</code> view mode
     */
    private CollapsableComponentViewer<MultiChartSettings> competitorChartViewer = null;
    
    public RaceBoardPanel(SailingServiceAsync sailingService, UserDTO theUser, Timer timer,
            RaceSelectionProvider theRaceSelectionProvider, String leaderboardName, String leaderboardGroupName,
            ErrorReporter errorReporter, final StringMessages stringMessages, UserAgentTypes userAgentType,
            RaceBoardViewModes viewMode, RaceTimesInfoProvider raceTimesInfoProvider) {
        this.sailingService = sailingService;
        this.stringMessages = stringMessages;
        this.raceSelectionProvider = theRaceSelectionProvider;
        this.scrollOffset = 0;
        raceSelectionProvider.addRaceSelectionChangeListener(this);
        racesByIdentifier = new HashMap<RaceIdentifier, RaceDTO>();
        selectedRaceIdentifier = raceSelectionProvider.getSelectedRaces().iterator().next();
        this.setRaceBoardName(selectedRaceIdentifier.getRaceName());
        this.errorReporter = errorReporter;
        this.userAgentType = userAgentType;
        this.viewMode = viewMode;
        FlowPanel mainPanel = new FlowPanel();
        mainPanel.setSize("100%", "100%");
        setWidget(mainPanel);

        this.timer = timer;
        componentViewers = new ArrayList<ComponentViewer>();
        competitorSelectionModel = new CompetitorSelectionModel(/* hasMultiSelection */ true);

        componentsNavigationPanel = new FlowPanel();
        componentsNavigationPanel.addStyleName("raceBoardNavigation");

        switch (this.viewMode) {
            case CASCADE:
                createCascadingView(leaderboardName, leaderboardGroupName, mainPanel);
                break;
            case ONESCREEN:
                createOneScreenView(leaderboardName, leaderboardGroupName, mainPanel);                
                break;
        }

        timePanel = new RaceTimePanel(timer, stringMessages, raceTimesInfoProvider);
        raceTimesInfoProvider.addRaceTimesInfoProviderListener(timePanel);
        raceSelectionProvider.addRaceSelectionChangeListener(timePanel);
        timePanel.onRaceSelectionChange(raceSelectionProvider.getSelectedRaces());
    }
    
    private void createOneScreenView(String leaderboardName, String leaderboardGroupName, FlowPanel mainPanel) {
        componentsNavigationPanel = new FlowPanel();
        componentsNavigationPanel.addStyleName("raceBoardNavigation");

        // create the default leaderboard and select the right race
        leaderboardPanel = createLeaderboardPanel(leaderboardName, leaderboardGroupName);
        RaceMap raceMap = new RaceMap(sailingService, errorReporter, timer, competitorSelectionModel, stringMessages);
        raceMap.onRaceSelectionChange(Collections.singletonList(selectedRaceIdentifier));

        List<Component<?>> components = new ArrayList<Component<?>>();

<<<<<<< HEAD
        competitorChart = new MultiChartPanel(sailingService, competitorSelectionModel, raceSelectionProvider,
                    timer, stringMessages, errorReporter, true);
        competitorChart.onRaceSelectionChange(raceSelectionProvider.getSelectedRaces());
        components.add(competitorChart);
        competitorChart.setVisible(false);

        windChart = createWindChart();
=======
        MultiChartPanel competitorCharts = new MultiChartPanel(sailingService, competitorSelectionModel, raceSelectionProvider,
                    timer, stringMessages, errorReporter, true, true);
        competitorCharts.onRaceSelectionChange(raceSelectionProvider.getSelectedRaces());
        components.add(competitorCharts);
        competitorCharts.setVisible(false);

        WindChartSettings windChartSettings = new WindChartSettings(WindSourceType.values());
        WindChart windChart = new WindChart(sailingService, raceSelectionProvider, timer, windChartSettings,
                stringMessages, errorReporter, true, true);
>>>>>>> db452c79
        windChart.onRaceSelectionChange(raceSelectionProvider.getSelectedRaces());
        windChart.setVisible(false);
        components.add(windChart);
        
        leaderboardAndMapViewer = new SideBySideComponentViewer(leaderboardPanel, raceMap, components);  
        componentViewers.add(leaderboardAndMapViewer);
            
        for (ComponentViewer componentViewer : componentViewers) {
            mainPanel.add(componentViewer.getViewerWidget());
        }

        MenuBar mainMenu = new MenuBar();
        mainMenu.setStyleName("raceBoardNavigation-navigationitem");
        MenuBar settingsMenu = new MenuBar(true);
        mainMenu.addItem("Settings", settingsMenu);
        
        addSettingsMenuItem(settingsMenu, leaderboardPanel);
        addSettingsMenuItem(settingsMenu, raceMap);
        addSettingsMenuItem(settingsMenu, windChart);
        addSettingsMenuItem(settingsMenu, competitorChart);

        mainMenu.getElement().getStyle().setFloat(Style.Float.LEFT);
        mainMenu.getElement().getStyle().setPadding(3, Style.Unit.PX);
        mainMenu.getElement().getStyle().setMargin(3, Style.Unit.PX);

        componentsNavigationPanel.add(mainMenu);

        addComponentAsToogleButtonToNavigationMenu(leaderboardAndMapViewer, leaderboardPanel);
        //addComponentAsToogleButtonToNavigationMenu(leaderboardAndMapViewer, raceMap);
        addComponentAsToogleButtonToNavigationMenu(leaderboardAndMapViewer, windChart);
        addComponentAsToogleButtonToNavigationMenu(leaderboardAndMapViewer, competitorChart);
        
    }

    private <SettingsType> void addSettingsMenuItem(MenuBar settingsMenu, final Component<SettingsType> component) {
        if(component.hasSettings()) {
            settingsMenu.addItem(component.getLocalizedShortName(), new Command() {
                public void execute() {
                    new SettingsDialog<SettingsType>(component, stringMessages).show();
                  }
            });
        }
    }
    
    private void createCascadingView(String leaderboardName, String leaderboardGroupName, FlowPanel mainPanel) {
        // create the breadcrumb navigation
        breadcrumbPanel = createBreadcrumbPanel(leaderboardGroupName);
        mainPanel.add(breadcrumbPanel);

        boolean showLeaderboard = true;
        boolean showMap = true;
        boolean showCompetitorCharts = true;
        // create the default leaderboard and select the right race
        if(showLeaderboard) {
            leaderboardPanel = createLeaderboardPanel(leaderboardName, leaderboardGroupName);
            leaderboardViewer = new CollapsableComponentViewer<LeaderboardSettings>(
                    leaderboardPanel, "100%", "100%", stringMessages, ViewerPanelTypes.SCROLL_PANEL);
            componentViewers.add(leaderboardViewer);
        }

        // create the race map
        if(showMap) {
            RaceMap raceMap = new RaceMap(sailingService, errorReporter, timer, competitorSelectionModel, stringMessages);
            CollapsableComponentViewer<RaceMapSettings> raceMapViewer = new CollapsableComponentViewer<RaceMapSettings>(
                    raceMap, "auto", "500px", stringMessages);

            raceMap.onRaceSelectionChange(Collections.singletonList(selectedRaceIdentifier));
            componentViewers.add(raceMapViewer);
        }

<<<<<<< HEAD
        windChart = createWindChart();
        windChartViewer = new CollapsableComponentViewer<WindChartSettings>(
=======
        WindChartSettings windChartSettings = new WindChartSettings(WindSourceType.values());
        WindChart windChart = new WindChart(sailingService, raceSelectionProvider, timer, windChartSettings,
                stringMessages, errorReporter, false, true);
        CollapsableComponentViewer<WindChartSettings> windChartViewer = new CollapsableComponentViewer<WindChartSettings>(
>>>>>>> db452c79
                windChart, "auto", "400px", stringMessages);
        windChart.onRaceSelectionChange(raceSelectionProvider.getSelectedRaces());
        componentViewers.add(windChartViewer);
        if (showCompetitorCharts) {
            // DON'T DELETE -> this is temporary for testing of different chart types
//            ChartPanel competitorCharts = new ChartPanel(sailingService, competitorSelectionModel, raceSelectionProvider,
//                    timer, DetailType.WINDWARD_DISTANCE_TO_OVERALL_LEADER, stringMessages, errorReporter);
//            CollapsableComponentViewer<ChartSettings> chartViewer = new CollapsableComponentViewer<ChartSettings>(
//                    competitorCharts, "auto", "400px", stringMessages);

<<<<<<< HEAD
            competitorChart = new MultiChartPanel(sailingService, competitorSelectionModel, raceSelectionProvider,
                    timer, stringMessages, errorReporter, false);
            competitorChartViewer = new CollapsableComponentViewer<MultiChartSettings>(
                    competitorChart, "auto", "400px", stringMessages);
=======
            MultiChartPanel competitorCharts = new MultiChartPanel(sailingService, competitorSelectionModel, raceSelectionProvider,
                    timer, stringMessages, errorReporter, false, true);
            CollapsableComponentViewer<MultiChartSettings> chartViewer = new CollapsableComponentViewer<MultiChartSettings>(
                    competitorCharts, "auto", "400px", stringMessages);
>>>>>>> db452c79

            competitorChart.onRaceSelectionChange(raceSelectionProvider.getSelectedRaces());
            componentViewers.add(competitorChartViewer);
        }

        for (ComponentViewer componentViewer : componentViewers) {
            mainPanel.add(componentViewer.getViewerWidget());
            addComponentViewerAsAnchorToNavigationMenu(componentViewer);
        }
    }

    private LeaderboardPanel createLeaderboardPanel(String leaderboardName, String leaderboardGroupName) {
        LeaderboardSettings leaderBoardSettings = LeaderboardSettingsFactory.getInstance()
                .createNewSettingsForPlayMode(timer.getPlayMode(), /* nameOfRaceToSort */
                        selectedRaceIdentifier.getRaceName(),
                        /* nameOfRaceColumnToShow */null, /* nameOfRaceToShow */selectedRaceIdentifier.getRaceName());
        return new LeaderboardPanel(sailingService, leaderBoardSettings, selectedRaceIdentifier,
                competitorSelectionModel, timer, leaderboardName, leaderboardGroupName, errorReporter, stringMessages,
                userAgentType);
    }

    private WindChart createWindChart() {
        WindChartSettings windChartSettings = new WindChartSettings(WindSourceType.values());
        return new WindChart(sailingService, raceSelectionProvider, timer, windChartSettings,
                stringMessages, errorReporter, viewMode == RaceBoardViewModes.ONESCREEN);
    }

    private BreadcrumbPanel createBreadcrumbPanel(String leaderboardGroupName) {
        ArrayList<Pair<String, String>> breadcrumbLinksData = new ArrayList<Pair<String, String>>();
        String debugParam = Window.Location.getParameter("gwt.codesvr");

        if(leaderboardGroupName != null) {
            String link = "/gwt/Spectator.html?leaderboardGroupName=" + leaderboardGroupName +
                    (debugParam != null && !debugParam.isEmpty() ? "&gwt.codesvr=" + debugParam : "");
            breadcrumbLinksData.add(new Pair<String, String>(link, leaderboardGroupName));
        }
        return new BreadcrumbPanel(breadcrumbLinksData, selectedRaceIdentifier.getRaceName());
    }

    private void addComponentAsToogleButtonToNavigationMenu(final ComponentViewer componentViewer, final Component<?> component) {
        final ToggleButton toggleButton = new ToggleButton(component.getLocalizedShortName(), component.getLocalizedShortName());
        toggleButton.getElement().getStyle().setFloat(Style.Float.LEFT);
        toggleButton.setDown(component.isVisible());
        
        toggleButton.addClickHandler(new ClickHandler() {
          public void onClick(ClickEvent event) {
            // make the map invisible is this is not supported yet due to problems with disabling the center element of a DockPanel
            if(component instanceof RaceMap)
                return;
            
            boolean visible = toggleButton.isDown();
            setComponentVisible(componentViewer, component, visible);

            //Forcing a chart time line update, or it wouldn't be displayed if the chart is set to visible
            if (visible && component instanceof WindChart) {
                ((WindChart) component).forceTimeLineUpdate();
            } else if (visible && component instanceof AbstractChartPanel) {
                ((AbstractChartPanel<?>) component).forceTimeLineUpdate();
            }
          }
        });
        
        componentsNavigationPanel.add(toggleButton);
    }
    
    private void setComponentVisible(ComponentViewer componentViewer, Component<?> component, boolean visible) {
        component.setVisible(visible);
        componentViewer.forceLayout();
    }
    
    /**
     * Sets the collapsable panel for the leaderboard open or close, if in <code>CASCADE</code> view mode.<br />
     * Displays or hides the leaderboard, if in <code>ONESCREEN</code> view mode.
     * 
     * @param visible <code>true</code> if the leaderboard shall be open/visible
     */
    public void setLeaderboardVisible(boolean visible) {
        switch (viewMode) {
        case CASCADE:
            leaderboardViewer.getViewerWidget().setOpen(visible);
            break;
        case ONESCREEN:
            setComponentVisible(leaderboardAndMapViewer, leaderboardPanel, visible);
            break;
        }
    }

    /**
     * Sets the collapsable panel for the wind chart open or close, if in <code>CASCADE</code> view mode.<br />
     * Displays or hides the wind chart, if in <code>ONESCREEN</code> view mode.
     * 
     * @param visible <code>true</code> if the wind chart shall be open/visible
     */
    public void setWindChartVisible(boolean visible) {
        switch (viewMode) {
        case CASCADE:
            windChartViewer.getViewerWidget().setOpen(visible);
            break;
        case ONESCREEN:
            setComponentVisible(leaderboardAndMapViewer, windChart, visible);
            break;
        }
    }

    /**
     * Sets the collapsable panel for the competitor chart open or close, if in <code>CASCADE</code> view mode.<br />
     * Displays or hides the competitor chart, if in <code>ONESCREEN</code> view mode.
     * 
     * @param visible <code>true</code> if the competitor chart shall be open/visible
     */
    public void setCompetitorChartVisible(boolean visible) {
        switch (viewMode) {
        case CASCADE:
            competitorChartViewer.getViewerWidget().setOpen(visible);
            break;
        case ONESCREEN:
            setComponentVisible(leaderboardAndMapViewer, competitorChart, visible);
            break;
        }
    }
    
    private void addComponentViewerAsAnchorToNavigationMenu(final ComponentViewer componentViewer) {
        Anchor menuEntry = new Anchor(componentViewer.getViewerName());
        menuEntry.addStyleName("raceBoardNavigation-navigationitem");
        
        menuEntry.addClickHandler(new ClickHandler() {
            @Override
            public void onClick(ClickEvent event) {
                Window.scrollTo(Window.getScrollLeft(), componentViewer.getViewerWidget().getAbsoluteTop() - scrollOffset);
            }
        });
        componentsNavigationPanel.add(menuEntry);
    }

    public Widget getNavigationWidget() {
        return componentsNavigationPanel; 
    }

    public Widget getBreadcrumbWidget() {
        return breadcrumbPanel; 
    }

    public Widget getTimeWidget() {
        return timePanel; 
    }

    protected SailingServiceAsync getSailingService() {
        return sailingService;
    }

    protected String getRaceBoardName() {
        return raceBoardName;
    }

    protected void setRaceBoardName(String raceBoardName) {
        this.raceBoardName = raceBoardName;
    }

    protected ErrorReporter getErrorReporter() {
        return errorReporter;
    }
    
    public int getScrollOffset() {
        return scrollOffset;
    }
    
    /**
     * Sets the offset, when scrolling with the menu entry anchors (in the top right corner).<br />
     * Only the absolute value of <code>scrollOffset</code> will be used.
     * @param scrollOffset The new scrolling offset. <b>Only</b> the absolute value will be used.
     */
    public void setScrollOffset(int scrollOffset) {
        this.scrollOffset = Math.abs(scrollOffset);
    }

    @Override
    public void fillEvents(List<EventDTO> events) {
        racesByIdentifier.clear();
        for (EventDTO event : events) {
            for (RegattaDTO regatta : event.regattas) {
                for (RaceDTO race : regatta.races) {
                    if (race != null && race.getRaceIdentifier() != null) {
                        racesByIdentifier.put(race.getRaceIdentifier(), race);
                    }
                }
            }
        }
    }

    @Override
    public void onRaceSelectionChange(List<RaceIdentifier> selectedRaces) {
    }
}

<|MERGE_RESOLUTION|>--- conflicted
+++ resolved
@@ -1,478 +1,452 @@
-package com.sap.sailing.gwt.ui.raceboard;
-
-import java.util.ArrayList;
-import java.util.Collections;
-import java.util.HashMap;
-import java.util.List;
-import java.util.Map;
-
-import com.google.gwt.dom.client.Style;
-import com.google.gwt.event.dom.client.ClickEvent;
-import com.google.gwt.event.dom.client.ClickHandler;
-import com.google.gwt.user.client.Command;
-import com.google.gwt.user.client.Window;
-import com.google.gwt.user.client.ui.Anchor;
-import com.google.gwt.user.client.ui.FlowPanel;
-import com.google.gwt.user.client.ui.FormPanel;
-import com.google.gwt.user.client.ui.MenuBar;
-import com.google.gwt.user.client.ui.ToggleButton;
-import com.google.gwt.user.client.ui.Widget;
-import com.sap.sailing.domain.common.RaceIdentifier;
-import com.sap.sailing.domain.common.WindSourceType;
-import com.sap.sailing.domain.common.impl.Util.Pair;
-import com.sap.sailing.gwt.ui.adminconsole.RaceMap;
-import com.sap.sailing.gwt.ui.adminconsole.RaceMapSettings;
-import com.sap.sailing.gwt.ui.adminconsole.WindChart;
-import com.sap.sailing.gwt.ui.adminconsole.WindChartSettings;
-import com.sap.sailing.gwt.ui.client.CompetitorSelectionModel;
-import com.sap.sailing.gwt.ui.client.ErrorReporter;
-import com.sap.sailing.gwt.ui.client.EventDisplayer;
-import com.sap.sailing.gwt.ui.client.RaceSelectionChangeListener;
-import com.sap.sailing.gwt.ui.client.RaceSelectionProvider;
-import com.sap.sailing.gwt.ui.client.RaceTimePanel;
-import com.sap.sailing.gwt.ui.client.RaceTimesInfoProvider;
-import com.sap.sailing.gwt.ui.client.SailingServiceAsync;
-import com.sap.sailing.gwt.ui.client.StringMessages;
-import com.sap.sailing.gwt.ui.client.Timer;
-import com.sap.sailing.gwt.ui.client.UserAgentChecker.UserAgentTypes;
-import com.sap.sailing.gwt.ui.leaderboard.AbstractChartPanel;
-import com.sap.sailing.gwt.ui.leaderboard.LeaderboardPanel;
-import com.sap.sailing.gwt.ui.leaderboard.LeaderboardSettings;
-import com.sap.sailing.gwt.ui.leaderboard.LeaderboardSettingsFactory;
-import com.sap.sailing.gwt.ui.leaderboard.MultiChartPanel;
-import com.sap.sailing.gwt.ui.leaderboard.MultiChartSettings;
-import com.sap.sailing.gwt.ui.raceboard.CollapsableComponentViewer.ViewerPanelTypes;
-import com.sap.sailing.gwt.ui.shared.EventDTO;
-import com.sap.sailing.gwt.ui.shared.RaceDTO;
-import com.sap.sailing.gwt.ui.shared.RegattaDTO;
-import com.sap.sailing.gwt.ui.shared.UserDTO;
-import com.sap.sailing.gwt.ui.shared.components.Component;
-import com.sap.sailing.gwt.ui.shared.components.ComponentViewer;
-import com.sap.sailing.gwt.ui.shared.components.SettingsDialog;
-import com.sap.sailing.gwt.ui.shared.panels.BreadcrumbPanel;
-
-/**
- * A panel showing a list of components visualizing a race from the events announced by calls to {@link #fillEvents(List)}.
- * The race selection is provided by a {@link RaceSelectionProvider} for which this is a {@link RaceSelectionChangeListener listener}.
- * {@link RaceIdentifier}-based race selection changes are converted to {@link RaceDTO} objects using the {@link #racesByIdentifier}
- * map maintained during {@link #fillEvents(List)}. The race selection provider is expected to be single selection only.
- * 
- * @author Frank Mittag, Axel Uhl (d043530)
- *
- */
-public class RaceBoardPanel extends FormPanel implements EventDisplayer, RaceSelectionChangeListener {
-    private final SailingServiceAsync sailingService;
-    private final StringMessages stringMessages;
-    private final ErrorReporter errorReporter;
-    private String raceBoardName;
-    private RaceBoardViewModes viewMode;
-    
-    /**
-     * Updated upon each {@link #fillEvents(List)}
-     */
-    private final Map<RaceIdentifier, RaceDTO> racesByIdentifier;
-    
-    /**
-     * The offset when scrolling with the menu entry anchors (in the top right corner).
-     */
-    private int scrollOffset;
-
-    private final List<ComponentViewer> componentViewers;
-    private FlowPanel componentsNavigationPanel;
-    private BreadcrumbPanel breadcrumbPanel; 
-    private RaceTimePanel timePanel;
-    private final Timer timer;
-    private final RaceSelectionProvider raceSelectionProvider;
-    private final UserAgentTypes userAgentType;
-    private final CompetitorSelectionModel competitorSelectionModel;
-    private final RaceIdentifier selectedRaceIdentifier;
-
-    private LeaderboardPanel leaderboardPanel;
-    private WindChart windChart;
-    private MultiChartPanel competitorChart;
-    
-    /**
-     * The component viewer in <code>ONESCREEN</code> view mode. <code>null</code> if in <code>CASCADE</code> view mode
-     */
-    private SideBySideComponentViewer leaderboardAndMapViewer;
-
-    /**
-     * The leaderboard viewer in <code>CASCADE</code> view mode. <code>null</code> if in <code>ONESCREEN</code> view mode
-     */
-    private CollapsableComponentViewer<LeaderboardSettings> leaderboardViewer = null;
-
-    /**
-     * The wind chart viewer in <code>CASCADE</code> view mode. <code>null</code> if in <code>ONESCREEN</code> view mode
-     */
-    private CollapsableComponentViewer<WindChartSettings> windChartViewer = null;
-
-    /**
-     * The competitor chart viewer in <code>CASCADE</code> view mode. <code>null</code> if in <code>ONESCREEN</code> view mode
-     */
-    private CollapsableComponentViewer<MultiChartSettings> competitorChartViewer = null;
-    
-    public RaceBoardPanel(SailingServiceAsync sailingService, UserDTO theUser, Timer timer,
-            RaceSelectionProvider theRaceSelectionProvider, String leaderboardName, String leaderboardGroupName,
-            ErrorReporter errorReporter, final StringMessages stringMessages, UserAgentTypes userAgentType,
-            RaceBoardViewModes viewMode, RaceTimesInfoProvider raceTimesInfoProvider) {
-        this.sailingService = sailingService;
-        this.stringMessages = stringMessages;
-        this.raceSelectionProvider = theRaceSelectionProvider;
-        this.scrollOffset = 0;
-        raceSelectionProvider.addRaceSelectionChangeListener(this);
-        racesByIdentifier = new HashMap<RaceIdentifier, RaceDTO>();
-        selectedRaceIdentifier = raceSelectionProvider.getSelectedRaces().iterator().next();
-        this.setRaceBoardName(selectedRaceIdentifier.getRaceName());
-        this.errorReporter = errorReporter;
-        this.userAgentType = userAgentType;
-        this.viewMode = viewMode;
-        FlowPanel mainPanel = new FlowPanel();
-        mainPanel.setSize("100%", "100%");
-        setWidget(mainPanel);
-
-        this.timer = timer;
-        componentViewers = new ArrayList<ComponentViewer>();
-        competitorSelectionModel = new CompetitorSelectionModel(/* hasMultiSelection */ true);
-
-        componentsNavigationPanel = new FlowPanel();
-        componentsNavigationPanel.addStyleName("raceBoardNavigation");
-
-        switch (this.viewMode) {
-            case CASCADE:
-                createCascadingView(leaderboardName, leaderboardGroupName, mainPanel);
-                break;
-            case ONESCREEN:
-                createOneScreenView(leaderboardName, leaderboardGroupName, mainPanel);                
-                break;
-        }
-
-        timePanel = new RaceTimePanel(timer, stringMessages, raceTimesInfoProvider);
-        raceTimesInfoProvider.addRaceTimesInfoProviderListener(timePanel);
-        raceSelectionProvider.addRaceSelectionChangeListener(timePanel);
-        timePanel.onRaceSelectionChange(raceSelectionProvider.getSelectedRaces());
-    }
-    
-    private void createOneScreenView(String leaderboardName, String leaderboardGroupName, FlowPanel mainPanel) {
-        componentsNavigationPanel = new FlowPanel();
-        componentsNavigationPanel.addStyleName("raceBoardNavigation");
-
-        // create the default leaderboard and select the right race
-        leaderboardPanel = createLeaderboardPanel(leaderboardName, leaderboardGroupName);
-        RaceMap raceMap = new RaceMap(sailingService, errorReporter, timer, competitorSelectionModel, stringMessages);
-        raceMap.onRaceSelectionChange(Collections.singletonList(selectedRaceIdentifier));
-
-        List<Component<?>> components = new ArrayList<Component<?>>();
-
-<<<<<<< HEAD
-        competitorChart = new MultiChartPanel(sailingService, competitorSelectionModel, raceSelectionProvider,
-                    timer, stringMessages, errorReporter, true);
-        competitorChart.onRaceSelectionChange(raceSelectionProvider.getSelectedRaces());
-        components.add(competitorChart);
-        competitorChart.setVisible(false);
-
+package com.sap.sailing.gwt.ui.raceboard;
+
+import java.util.ArrayList;
+import java.util.Collections;
+import java.util.HashMap;
+import java.util.List;
+import java.util.Map;
+
+import com.google.gwt.dom.client.Style;
+import com.google.gwt.event.dom.client.ClickEvent;
+import com.google.gwt.event.dom.client.ClickHandler;
+import com.google.gwt.user.client.Command;
+import com.google.gwt.user.client.Window;
+import com.google.gwt.user.client.ui.Anchor;
+import com.google.gwt.user.client.ui.FlowPanel;
+import com.google.gwt.user.client.ui.FormPanel;
+import com.google.gwt.user.client.ui.MenuBar;
+import com.google.gwt.user.client.ui.ToggleButton;
+import com.google.gwt.user.client.ui.Widget;
+import com.sap.sailing.domain.common.RaceIdentifier;
+import com.sap.sailing.domain.common.WindSourceType;
+import com.sap.sailing.domain.common.impl.Util.Pair;
+import com.sap.sailing.gwt.ui.adminconsole.RaceMap;
+import com.sap.sailing.gwt.ui.adminconsole.RaceMapSettings;
+import com.sap.sailing.gwt.ui.adminconsole.WindChart;
+import com.sap.sailing.gwt.ui.adminconsole.WindChartSettings;
+import com.sap.sailing.gwt.ui.client.CompetitorSelectionModel;
+import com.sap.sailing.gwt.ui.client.ErrorReporter;
+import com.sap.sailing.gwt.ui.client.EventDisplayer;
+import com.sap.sailing.gwt.ui.client.RaceSelectionChangeListener;
+import com.sap.sailing.gwt.ui.client.RaceSelectionProvider;
+import com.sap.sailing.gwt.ui.client.RaceTimePanel;
+import com.sap.sailing.gwt.ui.client.RaceTimesInfoProvider;
+import com.sap.sailing.gwt.ui.client.SailingServiceAsync;
+import com.sap.sailing.gwt.ui.client.StringMessages;
+import com.sap.sailing.gwt.ui.client.Timer;
+import com.sap.sailing.gwt.ui.client.UserAgentChecker.UserAgentTypes;
+import com.sap.sailing.gwt.ui.leaderboard.AbstractChartPanel;
+import com.sap.sailing.gwt.ui.leaderboard.LeaderboardPanel;
+import com.sap.sailing.gwt.ui.leaderboard.LeaderboardSettings;
+import com.sap.sailing.gwt.ui.leaderboard.LeaderboardSettingsFactory;
+import com.sap.sailing.gwt.ui.leaderboard.MultiChartPanel;
+import com.sap.sailing.gwt.ui.leaderboard.MultiChartSettings;
+import com.sap.sailing.gwt.ui.raceboard.CollapsableComponentViewer.ViewerPanelTypes;
+import com.sap.sailing.gwt.ui.shared.EventDTO;
+import com.sap.sailing.gwt.ui.shared.RaceDTO;
+import com.sap.sailing.gwt.ui.shared.RegattaDTO;
+import com.sap.sailing.gwt.ui.shared.UserDTO;
+import com.sap.sailing.gwt.ui.shared.components.Component;
+import com.sap.sailing.gwt.ui.shared.components.ComponentViewer;
+import com.sap.sailing.gwt.ui.shared.components.SettingsDialog;
+import com.sap.sailing.gwt.ui.shared.panels.BreadcrumbPanel;
+
+/**
+ * A panel showing a list of components visualizing a race from the events announced by calls to {@link #fillEvents(List)}.
+ * The race selection is provided by a {@link RaceSelectionProvider} for which this is a {@link RaceSelectionChangeListener listener}.
+ * {@link RaceIdentifier}-based race selection changes are converted to {@link RaceDTO} objects using the {@link #racesByIdentifier}
+ * map maintained during {@link #fillEvents(List)}. The race selection provider is expected to be single selection only.
+ * 
+ * @author Frank Mittag, Axel Uhl (d043530)
+ *
+ */
+public class RaceBoardPanel extends FormPanel implements EventDisplayer, RaceSelectionChangeListener {
+    private final SailingServiceAsync sailingService;
+    private final StringMessages stringMessages;
+    private final ErrorReporter errorReporter;
+    private String raceBoardName;
+    private RaceBoardViewModes viewMode;
+    
+    /**
+     * Updated upon each {@link #fillEvents(List)}
+     */
+    private final Map<RaceIdentifier, RaceDTO> racesByIdentifier;
+    
+    /**
+     * The offset when scrolling with the menu entry anchors (in the top right corner).
+     */
+    private int scrollOffset;
+
+    private final List<ComponentViewer> componentViewers;
+    private FlowPanel componentsNavigationPanel;
+    private BreadcrumbPanel breadcrumbPanel; 
+    private RaceTimePanel timePanel;
+    private final Timer timer;
+    private final RaceSelectionProvider raceSelectionProvider;
+    private final UserAgentTypes userAgentType;
+    private final CompetitorSelectionModel competitorSelectionModel;
+    private final RaceIdentifier selectedRaceIdentifier;
+
+    private LeaderboardPanel leaderboardPanel;
+    private WindChart windChart;
+    private MultiChartPanel competitorChart;
+    
+    /**
+     * The component viewer in <code>ONESCREEN</code> view mode. <code>null</code> if in <code>CASCADE</code> view mode
+     */
+    private SideBySideComponentViewer leaderboardAndMapViewer;
+
+    /**
+     * The leaderboard viewer in <code>CASCADE</code> view mode. <code>null</code> if in <code>ONESCREEN</code> view mode
+     */
+    private CollapsableComponentViewer<LeaderboardSettings> leaderboardViewer = null;
+
+    /**
+     * The wind chart viewer in <code>CASCADE</code> view mode. <code>null</code> if in <code>ONESCREEN</code> view mode
+     */
+    private CollapsableComponentViewer<WindChartSettings> windChartViewer = null;
+
+    /**
+     * The competitor chart viewer in <code>CASCADE</code> view mode. <code>null</code> if in <code>ONESCREEN</code> view mode
+     */
+    private CollapsableComponentViewer<MultiChartSettings> competitorChartViewer = null;
+    
+    public RaceBoardPanel(SailingServiceAsync sailingService, UserDTO theUser, Timer timer,
+            RaceSelectionProvider theRaceSelectionProvider, String leaderboardName, String leaderboardGroupName,
+            ErrorReporter errorReporter, final StringMessages stringMessages, UserAgentTypes userAgentType,
+            RaceBoardViewModes viewMode, RaceTimesInfoProvider raceTimesInfoProvider) {
+        this.sailingService = sailingService;
+        this.stringMessages = stringMessages;
+        this.raceSelectionProvider = theRaceSelectionProvider;
+        this.scrollOffset = 0;
+        raceSelectionProvider.addRaceSelectionChangeListener(this);
+        racesByIdentifier = new HashMap<RaceIdentifier, RaceDTO>();
+        selectedRaceIdentifier = raceSelectionProvider.getSelectedRaces().iterator().next();
+        this.setRaceBoardName(selectedRaceIdentifier.getRaceName());
+        this.errorReporter = errorReporter;
+        this.userAgentType = userAgentType;
+        this.viewMode = viewMode;
+        FlowPanel mainPanel = new FlowPanel();
+        mainPanel.setSize("100%", "100%");
+        setWidget(mainPanel);
+
+        this.timer = timer;
+        componentViewers = new ArrayList<ComponentViewer>();
+        competitorSelectionModel = new CompetitorSelectionModel(/* hasMultiSelection */ true);
+
+        componentsNavigationPanel = new FlowPanel();
+        componentsNavigationPanel.addStyleName("raceBoardNavigation");
+
+        switch (this.viewMode) {
+            case CASCADE:
+                createCascadingView(leaderboardName, leaderboardGroupName, mainPanel);
+                break;
+            case ONESCREEN:
+                createOneScreenView(leaderboardName, leaderboardGroupName, mainPanel);                
+                break;
+        }
+
+        timePanel = new RaceTimePanel(timer, stringMessages, raceTimesInfoProvider);
+        raceTimesInfoProvider.addRaceTimesInfoProviderListener(timePanel);
+        raceSelectionProvider.addRaceSelectionChangeListener(timePanel);
+        timePanel.onRaceSelectionChange(raceSelectionProvider.getSelectedRaces());
+    }
+    
+    private void createOneScreenView(String leaderboardName, String leaderboardGroupName, FlowPanel mainPanel) {
+        componentsNavigationPanel = new FlowPanel();
+        componentsNavigationPanel.addStyleName("raceBoardNavigation");
+
+        // create the default leaderboard and select the right race
+        leaderboardPanel = createLeaderboardPanel(leaderboardName, leaderboardGroupName);
+        RaceMap raceMap = new RaceMap(sailingService, errorReporter, timer, competitorSelectionModel, stringMessages);
+        raceMap.onRaceSelectionChange(Collections.singletonList(selectedRaceIdentifier));
+
+        List<Component<?>> components = new ArrayList<Component<?>>();
+
+        competitorChart = new MultiChartPanel(sailingService, competitorSelectionModel, raceSelectionProvider,
+                    timer, stringMessages, errorReporter, true, true);
+        competitorChart.onRaceSelectionChange(raceSelectionProvider.getSelectedRaces());
+        components.add(competitorChart);
+        competitorChart.setVisible(false);
+
         windChart = createWindChart();
-=======
-        MultiChartPanel competitorCharts = new MultiChartPanel(sailingService, competitorSelectionModel, raceSelectionProvider,
-                    timer, stringMessages, errorReporter, true, true);
-        competitorCharts.onRaceSelectionChange(raceSelectionProvider.getSelectedRaces());
-        components.add(competitorCharts);
-        competitorCharts.setVisible(false);
-
-        WindChartSettings windChartSettings = new WindChartSettings(WindSourceType.values());
-        WindChart windChart = new WindChart(sailingService, raceSelectionProvider, timer, windChartSettings,
-                stringMessages, errorReporter, true, true);
->>>>>>> db452c79
-        windChart.onRaceSelectionChange(raceSelectionProvider.getSelectedRaces());
-        windChart.setVisible(false);
-        components.add(windChart);
-        
-        leaderboardAndMapViewer = new SideBySideComponentViewer(leaderboardPanel, raceMap, components);  
-        componentViewers.add(leaderboardAndMapViewer);
-            
-        for (ComponentViewer componentViewer : componentViewers) {
-            mainPanel.add(componentViewer.getViewerWidget());
-        }
-
-        MenuBar mainMenu = new MenuBar();
-        mainMenu.setStyleName("raceBoardNavigation-navigationitem");
-        MenuBar settingsMenu = new MenuBar(true);
-        mainMenu.addItem("Settings", settingsMenu);
-        
-        addSettingsMenuItem(settingsMenu, leaderboardPanel);
-        addSettingsMenuItem(settingsMenu, raceMap);
-        addSettingsMenuItem(settingsMenu, windChart);
-        addSettingsMenuItem(settingsMenu, competitorChart);
-
-        mainMenu.getElement().getStyle().setFloat(Style.Float.LEFT);
-        mainMenu.getElement().getStyle().setPadding(3, Style.Unit.PX);
-        mainMenu.getElement().getStyle().setMargin(3, Style.Unit.PX);
-
-        componentsNavigationPanel.add(mainMenu);
-
-        addComponentAsToogleButtonToNavigationMenu(leaderboardAndMapViewer, leaderboardPanel);
-        //addComponentAsToogleButtonToNavigationMenu(leaderboardAndMapViewer, raceMap);
-        addComponentAsToogleButtonToNavigationMenu(leaderboardAndMapViewer, windChart);
-        addComponentAsToogleButtonToNavigationMenu(leaderboardAndMapViewer, competitorChart);
-        
-    }
-
-    private <SettingsType> void addSettingsMenuItem(MenuBar settingsMenu, final Component<SettingsType> component) {
-        if(component.hasSettings()) {
-            settingsMenu.addItem(component.getLocalizedShortName(), new Command() {
-                public void execute() {
-                    new SettingsDialog<SettingsType>(component, stringMessages).show();
-                  }
-            });
-        }
-    }
-    
-    private void createCascadingView(String leaderboardName, String leaderboardGroupName, FlowPanel mainPanel) {
-        // create the breadcrumb navigation
-        breadcrumbPanel = createBreadcrumbPanel(leaderboardGroupName);
-        mainPanel.add(breadcrumbPanel);
-
-        boolean showLeaderboard = true;
-        boolean showMap = true;
-        boolean showCompetitorCharts = true;
-        // create the default leaderboard and select the right race
-        if(showLeaderboard) {
-            leaderboardPanel = createLeaderboardPanel(leaderboardName, leaderboardGroupName);
-            leaderboardViewer = new CollapsableComponentViewer<LeaderboardSettings>(
-                    leaderboardPanel, "100%", "100%", stringMessages, ViewerPanelTypes.SCROLL_PANEL);
-            componentViewers.add(leaderboardViewer);
-        }
-
-        // create the race map
-        if(showMap) {
-            RaceMap raceMap = new RaceMap(sailingService, errorReporter, timer, competitorSelectionModel, stringMessages);
-            CollapsableComponentViewer<RaceMapSettings> raceMapViewer = new CollapsableComponentViewer<RaceMapSettings>(
-                    raceMap, "auto", "500px", stringMessages);
-
-            raceMap.onRaceSelectionChange(Collections.singletonList(selectedRaceIdentifier));
-            componentViewers.add(raceMapViewer);
-        }
-
-<<<<<<< HEAD
-        windChart = createWindChart();
+        windChart.onRaceSelectionChange(raceSelectionProvider.getSelectedRaces());
+        windChart.setVisible(false);
+        components.add(windChart);
+        
+        leaderboardAndMapViewer = new SideBySideComponentViewer(leaderboardPanel, raceMap, components);  
+        componentViewers.add(leaderboardAndMapViewer);
+            
+        for (ComponentViewer componentViewer : componentViewers) {
+            mainPanel.add(componentViewer.getViewerWidget());
+        }
+
+        MenuBar mainMenu = new MenuBar();
+        mainMenu.setStyleName("raceBoardNavigation-navigationitem");
+        MenuBar settingsMenu = new MenuBar(true);
+        mainMenu.addItem("Settings", settingsMenu);
+        
+        addSettingsMenuItem(settingsMenu, leaderboardPanel);
+        addSettingsMenuItem(settingsMenu, raceMap);
+        addSettingsMenuItem(settingsMenu, windChart);
+        addSettingsMenuItem(settingsMenu, competitorChart);
+
+        mainMenu.getElement().getStyle().setFloat(Style.Float.LEFT);
+        mainMenu.getElement().getStyle().setPadding(3, Style.Unit.PX);
+        mainMenu.getElement().getStyle().setMargin(3, Style.Unit.PX);
+
+        componentsNavigationPanel.add(mainMenu);
+
+        addComponentAsToogleButtonToNavigationMenu(leaderboardAndMapViewer, leaderboardPanel);
+        //addComponentAsToogleButtonToNavigationMenu(leaderboardAndMapViewer, raceMap);
+        addComponentAsToogleButtonToNavigationMenu(leaderboardAndMapViewer, windChart);
+        addComponentAsToogleButtonToNavigationMenu(leaderboardAndMapViewer, competitorChart);
+        
+    }
+
+    private <SettingsType> void addSettingsMenuItem(MenuBar settingsMenu, final Component<SettingsType> component) {
+        if(component.hasSettings()) {
+            settingsMenu.addItem(component.getLocalizedShortName(), new Command() {
+                public void execute() {
+                    new SettingsDialog<SettingsType>(component, stringMessages).show();
+                  }
+            });
+        }
+    }
+    
+    private void createCascadingView(String leaderboardName, String leaderboardGroupName, FlowPanel mainPanel) {
+        // create the breadcrumb navigation
+        breadcrumbPanel = createBreadcrumbPanel(leaderboardGroupName);
+        mainPanel.add(breadcrumbPanel);
+
+        boolean showLeaderboard = true;
+        boolean showMap = true;
+        boolean showCompetitorCharts = true;
+        // create the default leaderboard and select the right race
+        if(showLeaderboard) {
+            leaderboardPanel = createLeaderboardPanel(leaderboardName, leaderboardGroupName);
+            leaderboardViewer = new CollapsableComponentViewer<LeaderboardSettings>(
+                    leaderboardPanel, "100%", "100%", stringMessages, ViewerPanelTypes.SCROLL_PANEL);
+            componentViewers.add(leaderboardViewer);
+        }
+
+        // create the race map
+        if(showMap) {
+            RaceMap raceMap = new RaceMap(sailingService, errorReporter, timer, competitorSelectionModel, stringMessages);
+            CollapsableComponentViewer<RaceMapSettings> raceMapViewer = new CollapsableComponentViewer<RaceMapSettings>(
+                    raceMap, "auto", "500px", stringMessages);
+
+            raceMap.onRaceSelectionChange(Collections.singletonList(selectedRaceIdentifier));
+            componentViewers.add(raceMapViewer);
+        }
+
+        windChart = createWindChart();
         windChartViewer = new CollapsableComponentViewer<WindChartSettings>(
-=======
-        WindChartSettings windChartSettings = new WindChartSettings(WindSourceType.values());
-        WindChart windChart = new WindChart(sailingService, raceSelectionProvider, timer, windChartSettings,
-                stringMessages, errorReporter, false, true);
-        CollapsableComponentViewer<WindChartSettings> windChartViewer = new CollapsableComponentViewer<WindChartSettings>(
->>>>>>> db452c79
-                windChart, "auto", "400px", stringMessages);
-        windChart.onRaceSelectionChange(raceSelectionProvider.getSelectedRaces());
-        componentViewers.add(windChartViewer);
-        if (showCompetitorCharts) {
-            // DON'T DELETE -> this is temporary for testing of different chart types
-//            ChartPanel competitorCharts = new ChartPanel(sailingService, competitorSelectionModel, raceSelectionProvider,
-//                    timer, DetailType.WINDWARD_DISTANCE_TO_OVERALL_LEADER, stringMessages, errorReporter);
-//            CollapsableComponentViewer<ChartSettings> chartViewer = new CollapsableComponentViewer<ChartSettings>(
-//                    competitorCharts, "auto", "400px", stringMessages);
-
-<<<<<<< HEAD
-            competitorChart = new MultiChartPanel(sailingService, competitorSelectionModel, raceSelectionProvider,
-                    timer, stringMessages, errorReporter, false);
-            competitorChartViewer = new CollapsableComponentViewer<MultiChartSettings>(
+                windChart, "auto", "400px", stringMessages);
+        windChart.onRaceSelectionChange(raceSelectionProvider.getSelectedRaces());
+        componentViewers.add(windChartViewer);
+        if (showCompetitorCharts) {
+            // DON'T DELETE -> this is temporary for testing of different chart types
+//            ChartPanel competitorCharts = new ChartPanel(sailingService, competitorSelectionModel, raceSelectionProvider,
+//                    timer, DetailType.WINDWARD_DISTANCE_TO_OVERALL_LEADER, stringMessages, errorReporter);
+//            CollapsableComponentViewer<ChartSettings> chartViewer = new CollapsableComponentViewer<ChartSettings>(
+//                    competitorCharts, "auto", "400px", stringMessages);
+
+            competitorChart = new MultiChartPanel(sailingService, competitorSelectionModel, raceSelectionProvider,
+                    timer, stringMessages, errorReporter, false, true);
+            competitorChartViewer = new CollapsableComponentViewer<MultiChartSettings>(
                     competitorChart, "auto", "400px", stringMessages);
-=======
-            MultiChartPanel competitorCharts = new MultiChartPanel(sailingService, competitorSelectionModel, raceSelectionProvider,
-                    timer, stringMessages, errorReporter, false, true);
-            CollapsableComponentViewer<MultiChartSettings> chartViewer = new CollapsableComponentViewer<MultiChartSettings>(
-                    competitorCharts, "auto", "400px", stringMessages);
->>>>>>> db452c79
-
-            competitorChart.onRaceSelectionChange(raceSelectionProvider.getSelectedRaces());
-            componentViewers.add(competitorChartViewer);
-        }
-
-        for (ComponentViewer componentViewer : componentViewers) {
-            mainPanel.add(componentViewer.getViewerWidget());
-            addComponentViewerAsAnchorToNavigationMenu(componentViewer);
-        }
-    }
-
-    private LeaderboardPanel createLeaderboardPanel(String leaderboardName, String leaderboardGroupName) {
-        LeaderboardSettings leaderBoardSettings = LeaderboardSettingsFactory.getInstance()
-                .createNewSettingsForPlayMode(timer.getPlayMode(), /* nameOfRaceToSort */
-                        selectedRaceIdentifier.getRaceName(),
-                        /* nameOfRaceColumnToShow */null, /* nameOfRaceToShow */selectedRaceIdentifier.getRaceName());
-        return new LeaderboardPanel(sailingService, leaderBoardSettings, selectedRaceIdentifier,
-                competitorSelectionModel, timer, leaderboardName, leaderboardGroupName, errorReporter, stringMessages,
-                userAgentType);
-    }
-
-    private WindChart createWindChart() {
-        WindChartSettings windChartSettings = new WindChartSettings(WindSourceType.values());
-        return new WindChart(sailingService, raceSelectionProvider, timer, windChartSettings,
-                stringMessages, errorReporter, viewMode == RaceBoardViewModes.ONESCREEN);
-    }
-
-    private BreadcrumbPanel createBreadcrumbPanel(String leaderboardGroupName) {
-        ArrayList<Pair<String, String>> breadcrumbLinksData = new ArrayList<Pair<String, String>>();
-        String debugParam = Window.Location.getParameter("gwt.codesvr");
-
-        if(leaderboardGroupName != null) {
-            String link = "/gwt/Spectator.html?leaderboardGroupName=" + leaderboardGroupName +
-                    (debugParam != null && !debugParam.isEmpty() ? "&gwt.codesvr=" + debugParam : "");
-            breadcrumbLinksData.add(new Pair<String, String>(link, leaderboardGroupName));
-        }
-        return new BreadcrumbPanel(breadcrumbLinksData, selectedRaceIdentifier.getRaceName());
-    }
-
-    private void addComponentAsToogleButtonToNavigationMenu(final ComponentViewer componentViewer, final Component<?> component) {
-        final ToggleButton toggleButton = new ToggleButton(component.getLocalizedShortName(), component.getLocalizedShortName());
-        toggleButton.getElement().getStyle().setFloat(Style.Float.LEFT);
-        toggleButton.setDown(component.isVisible());
-        
-        toggleButton.addClickHandler(new ClickHandler() {
-          public void onClick(ClickEvent event) {
-            // make the map invisible is this is not supported yet due to problems with disabling the center element of a DockPanel
-            if(component instanceof RaceMap)
-                return;
-            
-            boolean visible = toggleButton.isDown();
-            setComponentVisible(componentViewer, component, visible);
-
-            //Forcing a chart time line update, or it wouldn't be displayed if the chart is set to visible
-            if (visible && component instanceof WindChart) {
-                ((WindChart) component).forceTimeLineUpdate();
-            } else if (visible && component instanceof AbstractChartPanel) {
-                ((AbstractChartPanel<?>) component).forceTimeLineUpdate();
-            }
-          }
-        });
-        
-        componentsNavigationPanel.add(toggleButton);
-    }
-    
-    private void setComponentVisible(ComponentViewer componentViewer, Component<?> component, boolean visible) {
-        component.setVisible(visible);
-        componentViewer.forceLayout();
-    }
-    
-    /**
-     * Sets the collapsable panel for the leaderboard open or close, if in <code>CASCADE</code> view mode.<br />
-     * Displays or hides the leaderboard, if in <code>ONESCREEN</code> view mode.
-     * 
-     * @param visible <code>true</code> if the leaderboard shall be open/visible
-     */
-    public void setLeaderboardVisible(boolean visible) {
-        switch (viewMode) {
-        case CASCADE:
-            leaderboardViewer.getViewerWidget().setOpen(visible);
-            break;
-        case ONESCREEN:
-            setComponentVisible(leaderboardAndMapViewer, leaderboardPanel, visible);
-            break;
-        }
-    }
-
-    /**
-     * Sets the collapsable panel for the wind chart open or close, if in <code>CASCADE</code> view mode.<br />
-     * Displays or hides the wind chart, if in <code>ONESCREEN</code> view mode.
-     * 
-     * @param visible <code>true</code> if the wind chart shall be open/visible
-     */
-    public void setWindChartVisible(boolean visible) {
-        switch (viewMode) {
-        case CASCADE:
-            windChartViewer.getViewerWidget().setOpen(visible);
-            break;
-        case ONESCREEN:
-            setComponentVisible(leaderboardAndMapViewer, windChart, visible);
-            break;
-        }
-    }
-
-    /**
-     * Sets the collapsable panel for the competitor chart open or close, if in <code>CASCADE</code> view mode.<br />
-     * Displays or hides the competitor chart, if in <code>ONESCREEN</code> view mode.
-     * 
-     * @param visible <code>true</code> if the competitor chart shall be open/visible
-     */
-    public void setCompetitorChartVisible(boolean visible) {
-        switch (viewMode) {
-        case CASCADE:
-            competitorChartViewer.getViewerWidget().setOpen(visible);
-            break;
-        case ONESCREEN:
-            setComponentVisible(leaderboardAndMapViewer, competitorChart, visible);
-            break;
-        }
-    }
-    
-    private void addComponentViewerAsAnchorToNavigationMenu(final ComponentViewer componentViewer) {
-        Anchor menuEntry = new Anchor(componentViewer.getViewerName());
-        menuEntry.addStyleName("raceBoardNavigation-navigationitem");
-        
-        menuEntry.addClickHandler(new ClickHandler() {
-            @Override
-            public void onClick(ClickEvent event) {
-                Window.scrollTo(Window.getScrollLeft(), componentViewer.getViewerWidget().getAbsoluteTop() - scrollOffset);
-            }
-        });
-        componentsNavigationPanel.add(menuEntry);
-    }
-
-    public Widget getNavigationWidget() {
-        return componentsNavigationPanel; 
-    }
-
-    public Widget getBreadcrumbWidget() {
-        return breadcrumbPanel; 
-    }
-
-    public Widget getTimeWidget() {
-        return timePanel; 
-    }
-
-    protected SailingServiceAsync getSailingService() {
-        return sailingService;
-    }
-
-    protected String getRaceBoardName() {
-        return raceBoardName;
-    }
-
-    protected void setRaceBoardName(String raceBoardName) {
-        this.raceBoardName = raceBoardName;
-    }
-
-    protected ErrorReporter getErrorReporter() {
-        return errorReporter;
-    }
-    
-    public int getScrollOffset() {
-        return scrollOffset;
-    }
-    
-    /**
-     * Sets the offset, when scrolling with the menu entry anchors (in the top right corner).<br />
-     * Only the absolute value of <code>scrollOffset</code> will be used.
-     * @param scrollOffset The new scrolling offset. <b>Only</b> the absolute value will be used.
-     */
-    public void setScrollOffset(int scrollOffset) {
-        this.scrollOffset = Math.abs(scrollOffset);
-    }
-
-    @Override
-    public void fillEvents(List<EventDTO> events) {
-        racesByIdentifier.clear();
-        for (EventDTO event : events) {
-            for (RegattaDTO regatta : event.regattas) {
-                for (RaceDTO race : regatta.races) {
-                    if (race != null && race.getRaceIdentifier() != null) {
-                        racesByIdentifier.put(race.getRaceIdentifier(), race);
-                    }
-                }
-            }
-        }
-    }
-
-    @Override
-    public void onRaceSelectionChange(List<RaceIdentifier> selectedRaces) {
-    }
-}
-
+
+            competitorChart.onRaceSelectionChange(raceSelectionProvider.getSelectedRaces());
+            componentViewers.add(competitorChartViewer);
+        }
+
+        for (ComponentViewer componentViewer : componentViewers) {
+            mainPanel.add(componentViewer.getViewerWidget());
+            addComponentViewerAsAnchorToNavigationMenu(componentViewer);
+        }
+    }
+
+    private LeaderboardPanel createLeaderboardPanel(String leaderboardName, String leaderboardGroupName) {
+        LeaderboardSettings leaderBoardSettings = LeaderboardSettingsFactory.getInstance()
+                .createNewSettingsForPlayMode(timer.getPlayMode(), /* nameOfRaceToSort */
+                        selectedRaceIdentifier.getRaceName(),
+                        /* nameOfRaceColumnToShow */null, /* nameOfRaceToShow */selectedRaceIdentifier.getRaceName());
+        return new LeaderboardPanel(sailingService, leaderBoardSettings, selectedRaceIdentifier,
+                competitorSelectionModel, timer, leaderboardName, leaderboardGroupName, errorReporter, stringMessages,
+                userAgentType);
+    }
+
+    private WindChart createWindChart() {
+        WindChartSettings windChartSettings = new WindChartSettings(WindSourceType.values());
+        return new WindChart(sailingService, raceSelectionProvider, timer, windChartSettings,
+                stringMessages, errorReporter, viewMode == RaceBoardViewModes.ONESCREEN, true);
+    }
+
+    private BreadcrumbPanel createBreadcrumbPanel(String leaderboardGroupName) {
+        ArrayList<Pair<String, String>> breadcrumbLinksData = new ArrayList<Pair<String, String>>();
+        String debugParam = Window.Location.getParameter("gwt.codesvr");
+
+        if(leaderboardGroupName != null) {
+            String link = "/gwt/Spectator.html?leaderboardGroupName=" + leaderboardGroupName +
+                    (debugParam != null && !debugParam.isEmpty() ? "&gwt.codesvr=" + debugParam : "");
+            breadcrumbLinksData.add(new Pair<String, String>(link, leaderboardGroupName));
+        }
+        return new BreadcrumbPanel(breadcrumbLinksData, selectedRaceIdentifier.getRaceName());
+    }
+
+    private void addComponentAsToogleButtonToNavigationMenu(final ComponentViewer componentViewer, final Component<?> component) {
+        final ToggleButton toggleButton = new ToggleButton(component.getLocalizedShortName(), component.getLocalizedShortName());
+        toggleButton.getElement().getStyle().setFloat(Style.Float.LEFT);
+        toggleButton.setDown(component.isVisible());
+        
+        toggleButton.addClickHandler(new ClickHandler() {
+          public void onClick(ClickEvent event) {
+            // make the map invisible is this is not supported yet due to problems with disabling the center element of a DockPanel
+            if(component instanceof RaceMap)
+                return;
+            
+            boolean visible = toggleButton.isDown();
+            setComponentVisible(componentViewer, component, visible);
+
+            //Forcing a chart time line update, or it wouldn't be displayed if the chart is set to visible
+            if (visible && component instanceof WindChart) {
+                ((WindChart) component).forceTimeLineUpdate();
+            } else if (visible && component instanceof AbstractChartPanel) {
+                ((AbstractChartPanel<?>) component).forceTimeLineUpdate();
+            }
+          }
+        });
+        
+        componentsNavigationPanel.add(toggleButton);
+    }
+    
+    private void setComponentVisible(ComponentViewer componentViewer, Component<?> component, boolean visible) {
+        component.setVisible(visible);
+        componentViewer.forceLayout();
+    }
+    
+    /**
+     * Sets the collapsable panel for the leaderboard open or close, if in <code>CASCADE</code> view mode.<br />
+     * Displays or hides the leaderboard, if in <code>ONESCREEN</code> view mode.
+     * 
+     * @param visible <code>true</code> if the leaderboard shall be open/visible
+     */
+    public void setLeaderboardVisible(boolean visible) {
+        switch (viewMode) {
+        case CASCADE:
+            leaderboardViewer.getViewerWidget().setOpen(visible);
+            break;
+        case ONESCREEN:
+            setComponentVisible(leaderboardAndMapViewer, leaderboardPanel, visible);
+            break;
+        }
+    }
+
+    /**
+     * Sets the collapsable panel for the wind chart open or close, if in <code>CASCADE</code> view mode.<br />
+     * Displays or hides the wind chart, if in <code>ONESCREEN</code> view mode.
+     * 
+     * @param visible <code>true</code> if the wind chart shall be open/visible
+     */
+    public void setWindChartVisible(boolean visible) {
+        switch (viewMode) {
+        case CASCADE:
+            windChartViewer.getViewerWidget().setOpen(visible);
+            break;
+        case ONESCREEN:
+            setComponentVisible(leaderboardAndMapViewer, windChart, visible);
+            break;
+        }
+    }
+
+    /**
+     * Sets the collapsable panel for the competitor chart open or close, if in <code>CASCADE</code> view mode.<br />
+     * Displays or hides the competitor chart, if in <code>ONESCREEN</code> view mode.
+     * 
+     * @param visible <code>true</code> if the competitor chart shall be open/visible
+     */
+    public void setCompetitorChartVisible(boolean visible) {
+        switch (viewMode) {
+        case CASCADE:
+            competitorChartViewer.getViewerWidget().setOpen(visible);
+            break;
+        case ONESCREEN:
+            setComponentVisible(leaderboardAndMapViewer, competitorChart, visible);
+            break;
+        }
+    }
+    
+    private void addComponentViewerAsAnchorToNavigationMenu(final ComponentViewer componentViewer) {
+        Anchor menuEntry = new Anchor(componentViewer.getViewerName());
+        menuEntry.addStyleName("raceBoardNavigation-navigationitem");
+        
+        menuEntry.addClickHandler(new ClickHandler() {
+            @Override
+            public void onClick(ClickEvent event) {
+                Window.scrollTo(Window.getScrollLeft(), componentViewer.getViewerWidget().getAbsoluteTop() - scrollOffset);
+            }
+        });
+        componentsNavigationPanel.add(menuEntry);
+    }
+
+    public Widget getNavigationWidget() {
+        return componentsNavigationPanel; 
+    }
+
+    public Widget getBreadcrumbWidget() {
+        return breadcrumbPanel; 
+    }
+
+    public Widget getTimeWidget() {
+        return timePanel; 
+    }
+
+    protected SailingServiceAsync getSailingService() {
+        return sailingService;
+    }
+
+    protected String getRaceBoardName() {
+        return raceBoardName;
+    }
+
+    protected void setRaceBoardName(String raceBoardName) {
+        this.raceBoardName = raceBoardName;
+    }
+
+    protected ErrorReporter getErrorReporter() {
+        return errorReporter;
+    }
+    
+    public int getScrollOffset() {
+        return scrollOffset;
+    }
+    
+    /**
+     * Sets the offset, when scrolling with the menu entry anchors (in the top right corner).<br />
+     * Only the absolute value of <code>scrollOffset</code> will be used.
+     * @param scrollOffset The new scrolling offset. <b>Only</b> the absolute value will be used.
+     */
+    public void setScrollOffset(int scrollOffset) {
+        this.scrollOffset = Math.abs(scrollOffset);
+    }
+
+    @Override
+    public void fillEvents(List<EventDTO> events) {
+        racesByIdentifier.clear();
+        for (EventDTO event : events) {
+            for (RegattaDTO regatta : event.regattas) {
+                for (RaceDTO race : regatta.races) {
+                    if (race != null && race.getRaceIdentifier() != null) {
+                        racesByIdentifier.put(race.getRaceIdentifier(), race);
+                    }
+                }
+            }
+        }
+    }
+
+    @Override
+    public void onRaceSelectionChange(List<RaceIdentifier> selectedRaces) {
+    }
+}
+