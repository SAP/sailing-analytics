--- conflicted
+++ resolved
@@ -59,33 +59,9 @@
                 collapsableViewers.add(viewer);
             }
         }
-<<<<<<< HEAD
-    }
-
-    private DisclosurePanel createDisclosePanel(Panel contentPanel, String panelTitle, int heightInPx) {
-        DisclosurePanel disclosurePanel = new DisclosurePanel (resources.openIcon(), resources.closeIcon(), panelTitle);
-        disclosurePanel.setSize("100%", "100%");
-        disclosurePanel.addStyleName("disclosePanel");
-        disclosurePanel.setOpen(true);
-        contentPanel.setSize("100%", heightInPx + "px");
-        disclosurePanel.setContent(contentPanel);
-
-        disclosurePanel.addOpenHandler(new OpenHandler<DisclosurePanel>() {
-            @Override
-            public void onOpen(OpenEvent<DisclosurePanel> event) {
-            }
-        });
-        disclosurePanel.addCloseHandler(new CloseHandler<DisclosurePanel>() {
-            @Override
-            public void onClose(CloseEvent<DisclosurePanel> event) {
-            }
-        });
-        return disclosurePanel;
-=======
         for (CollapsableComponentViewer<?> viewer : collapsableViewers) {
             mainPanel.add(viewer.getViewerWidget());
         }
->>>>>>> cff971de
     }
     
     @Override
