--- conflicted
+++ resolved
@@ -1,407 +1,3 @@
-<<<<<<< HEAD
-package com.sap.sailing.gwt.ui.raceboard;
-
-import java.util.ArrayList;
-import java.util.Collections;
-import java.util.HashMap;
-import java.util.List;
-import java.util.Map;
-
-import com.google.gwt.dom.client.Style;
-import com.google.gwt.dom.client.Style.Unit;
-import com.google.gwt.event.dom.client.ClickEvent;
-import com.google.gwt.event.dom.client.ClickHandler;
-import com.google.gwt.event.logical.shared.ValueChangeEvent;
-import com.google.gwt.event.logical.shared.ValueChangeHandler;
-import com.google.gwt.user.client.Command;
-import com.google.gwt.user.client.ui.Button;
-import com.google.gwt.user.client.ui.CheckBox;
-import com.google.gwt.user.client.ui.FlowPanel;
-import com.google.gwt.user.client.ui.FormPanel;
-import com.google.gwt.user.client.ui.MenuBar;
-import com.google.gwt.user.client.ui.ToggleButton;
-import com.google.gwt.user.client.ui.Widget;
-import com.sap.sailing.domain.common.RaceIdentifier;
-import com.sap.sailing.domain.common.RegattaAndRaceIdentifier;
-import com.sap.sailing.gwt.ui.actions.AsyncActionsExecutor;
-import com.sap.sailing.gwt.ui.client.CompetitorSelectionModel;
-import com.sap.sailing.gwt.ui.client.ErrorReporter;
-import com.sap.sailing.gwt.ui.client.MediaServiceAsync;
-import com.sap.sailing.gwt.ui.client.RaceSelectionChangeListener;
-import com.sap.sailing.gwt.ui.client.RaceSelectionProvider;
-import com.sap.sailing.gwt.ui.client.RaceTimePanel;
-import com.sap.sailing.gwt.ui.client.RaceTimesInfoProvider;
-import com.sap.sailing.gwt.ui.client.RegattaDisplayer;
-import com.sap.sailing.gwt.ui.client.SailingServiceAsync;
-import com.sap.sailing.gwt.ui.client.StringMessages;
-import com.sap.sailing.gwt.ui.client.TimeListener;
-import com.sap.sailing.gwt.ui.client.TimeRangeWithZoomModel;
-import com.sap.sailing.gwt.ui.client.Timer;
-import com.sap.sailing.gwt.ui.client.UserAgentDetails;
-import com.sap.sailing.gwt.ui.client.media.MediaSelector;
-import com.sap.sailing.gwt.ui.leaderboard.ExplicitRaceColumnSelectionWithPreselectedRace;
-import com.sap.sailing.gwt.ui.leaderboard.LeaderboardPanel;
-import com.sap.sailing.gwt.ui.leaderboard.LeaderboardSettings;
-import com.sap.sailing.gwt.ui.leaderboard.LeaderboardSettingsFactory;
-import com.sap.sailing.gwt.ui.shared.RaceDTO;
-import com.sap.sailing.gwt.ui.shared.RegattaDTO;
-import com.sap.sailing.gwt.ui.shared.UserDTO;
-import com.sap.sailing.gwt.ui.shared.charts.MultiChartPanel;
-import com.sap.sailing.gwt.ui.shared.charts.WindChart;
-import com.sap.sailing.gwt.ui.shared.charts.WindChartSettings;
-import com.sap.sailing.gwt.ui.shared.components.Component;
-import com.sap.sailing.gwt.ui.shared.components.ComponentViewer;
-import com.sap.sailing.gwt.ui.shared.components.SettingsDialog;
-import com.sap.sailing.gwt.ui.shared.racemap.RaceMap;
-
-/**
- * A panel showing a list of components visualizing a race from the regattas announced by calls to {@link #fillRegattas(List)}.
- * The race selection is provided by a {@link RaceSelectionProvider} for which this is a {@link RaceSelectionChangeListener listener}.
- * {@link RaceIdentifier}-based race selection changes are converted to {@link RaceDTO} objects using the {@link #racesByIdentifier}
- * map maintained during {@link #fillRegattas(List)}. The race selection provider is expected to be single selection only.
- * 
- * @author Frank Mittag, Axel Uhl (d043530)
- *
- */
-public class RaceBoardPanel extends FormPanel implements RegattaDisplayer, RaceSelectionChangeListener {
-    private final SailingServiceAsync sailingService;
-    private final MediaServiceAsync mediaService;
-    private final StringMessages stringMessages;
-    private final ErrorReporter errorReporter;
-    private String raceBoardName;
-    private RaceBoardViewModes viewMode;
-    
-    /**
-     * Updated upon each {@link #fillRegattas(List)}
-     */
-    private final Map<RaceIdentifier, RaceDTO> racesByIdentifier;
-    
-    /**
-     * The offset when scrolling with the menu entry anchors (in the top right corner).
-     */
-    private int scrollOffset;
-
-    private final List<ComponentViewer> componentViewers;
-    private FlowPanel componentsNavigationPanel;
-    private FlowPanel settingsPanel;
-    private RaceTimePanel timePanel;
-    private final Timer timer;
-    private final RaceSelectionProvider raceSelectionProvider;
-    private final UserAgentDetails userAgent;
-    private final CompetitorSelectionModel competitorSelectionModel;
-    private final TimeRangeWithZoomModel timeRangeWithZoomModel; 
-    private final RegattaAndRaceIdentifier selectedRaceIdentifier;
-
-    private LeaderboardPanel leaderboardPanel;
-    private WindChart windChart;
-    private MultiChartPanel competitorChart;
-    
-    /**
-     * The component viewer in <code>ONESCREEN</code> view mode. <code>null</code> if in <code>CASCADE</code> view mode
-     */
-    private SideBySideComponentViewer leaderboardAndMapViewer;
-
-    private final AsyncActionsExecutor asyncActionsExecutor;
-    
-    private final RaceTimesInfoProvider raceTimesInfoProvider;
-    
-    private final  UserDTO user;
-
-    public RaceBoardPanel(SailingServiceAsync sailingService, MediaServiceAsync mediaService, UserDTO theUser, Timer timer,
-            RaceSelectionProvider theRaceSelectionProvider, String leaderboardName, String leaderboardGroupName,
-            ErrorReporter errorReporter, final StringMessages stringMessages, UserAgentDetails userAgent,
-            RaceBoardViewModes viewMode, RaceTimesInfoProvider raceTimesInfoProvider) {
-        this.sailingService = sailingService;
-        this.mediaService = mediaService;
-        this.user = theUser; 
-        this.stringMessages = stringMessages;
-        this.raceSelectionProvider = theRaceSelectionProvider;
-        this.raceTimesInfoProvider = raceTimesInfoProvider;
-        this.scrollOffset = 0;
-        raceSelectionProvider.addRaceSelectionChangeListener(this);
-        racesByIdentifier = new HashMap<RaceIdentifier, RaceDTO>();
-        selectedRaceIdentifier = raceSelectionProvider.getSelectedRaces().iterator().next();
-        this.setRaceBoardName(selectedRaceIdentifier.getRaceName());
-        this.errorReporter = errorReporter;
-        this.userAgent = userAgent;
-        this.viewMode = viewMode;
-        asyncActionsExecutor = new AsyncActionsExecutor();
-        FlowPanel mainPanel = new FlowPanel();
-        mainPanel.setSize("100%", "100%");
-        setWidget(mainPanel);
-        this.timer = timer;
-        timeRangeWithZoomModel = new TimeRangeWithZoomModel();
-        componentViewers = new ArrayList<ComponentViewer>();
-        competitorSelectionModel = new CompetitorSelectionModel(/* hasMultiSelection */ true);
-        componentsNavigationPanel = new FlowPanel();
-        componentsNavigationPanel.addStyleName("raceBoardNavigation");
-        switch (this.viewMode) {
-            case ONESCREEN:
-                createOneScreenView(leaderboardName, leaderboardGroupName, mainPanel);                
-                getElement().getStyle().setMarginLeft(12, Unit.PX);
-                getElement().getStyle().setMarginRight(12, Unit.PX);
-                break;
-        }
-        timePanel = new RaceTimePanel(timer, timeRangeWithZoomModel, stringMessages, raceTimesInfoProvider);
-        timeRangeWithZoomModel.addTimeZoomChangeListener(timePanel);
-        raceTimesInfoProvider.addRaceTimesInfoProviderListener(timePanel);
-        raceSelectionProvider.addRaceSelectionChangeListener(timePanel);
-        timePanel.onRaceSelectionChange(raceSelectionProvider.getSelectedRaces());
-    }
-    
-    private void createOneScreenView(String leaderboardName, String leaderboardGroupName, FlowPanel mainPanel) {
-        // create the default leaderboard and select the right race
-        leaderboardPanel = createLeaderboardPanel(leaderboardName, leaderboardGroupName);
-        leaderboardPanel.addStyleName(LeaderboardPanel.LEADERBOARD_MARGIN_STYLE);
-        RaceMap raceMap = new RaceMap(sailingService, asyncActionsExecutor, errorReporter, timer, competitorSelectionModel, stringMessages);
-        raceTimesInfoProvider.addRaceTimesInfoProviderListener(raceMap);
-        raceMap.onRaceSelectionChange(Collections.singletonList(selectedRaceIdentifier));
-        List<Component<?>> components = new ArrayList<Component<?>>();
-        competitorChart = new MultiChartPanel(sailingService, asyncActionsExecutor, competitorSelectionModel, raceSelectionProvider,
-                    timer, timeRangeWithZoomModel, stringMessages, errorReporter, true, true, leaderboardGroupName, leaderboardName);
-        competitorChart.setVisible(false);
-        competitorChart.onRaceSelectionChange(raceSelectionProvider.getSelectedRaces());
-        components.add(competitorChart);
-        windChart = new WindChart(sailingService, raceSelectionProvider, timer, timeRangeWithZoomModel, new WindChartSettings(),
-                stringMessages, asyncActionsExecutor, errorReporter, /* compactChart */ true);
-        windChart.setVisible(false);
-        windChart.onRaceSelectionChange(raceSelectionProvider.getSelectedRaces());
-        components.add(windChart);
-        leaderboardAndMapViewer = new SideBySideComponentViewer(leaderboardPanel, raceMap, components);  
-        componentViewers.add(leaderboardAndMapViewer);
-        for (ComponentViewer componentViewer : componentViewers) {
-            mainPanel.add(componentViewer.getViewerWidget());
-        }
-
-        addComponentToNavigationMenu(leaderboardAndMapViewer, leaderboardPanel, true);
-        addComponentToNavigationMenu(leaderboardAndMapViewer, windChart,  true);
-        addComponentToNavigationMenu(leaderboardAndMapViewer, competitorChart, true);
-        addComponentToNavigationMenu(leaderboardAndMapViewer, raceMap, false);
-
-        addMediaSelectorToNavigationMenu();
-        
-    }
-
-    private void addMediaSelectorToNavigationMenu() {
-        MediaSelector mediaSelector = new MediaSelector(selectedRaceIdentifier, raceTimesInfoProvider, timer, mediaService, stringMessages, errorReporter, this.user);
-//        raceTimesInfoProvider.addRaceTimesInfoProviderListener(mediaSelector);
-        timer.addPlayStateListener(mediaSelector);
-        timer.addTimeListener(mediaSelector);
-        mediaService.getMediaTracksForRace(selectedRaceIdentifier, mediaSelector);
-        for (Widget widget : mediaSelector.widgets()) {
-            componentsNavigationPanel.add(widget);
-        }
-    }
-
-    @SuppressWarnings("unused")
-    private <SettingsType> void addSettingsMenuItem(MenuBar settingsMenu, final Component<SettingsType> component) {
-        if (component.hasSettings()) {
-            settingsMenu.addItem(component.getLocalizedShortName(), new Command() {
-                public void execute() {
-                    new SettingsDialog<SettingsType>(component, stringMessages).show();
-                  }
-            });
-        }
-    }
-    
-    private LeaderboardPanel createLeaderboardPanel(String leaderboardName, String leaderboardGroupName) {
-        LeaderboardSettings leaderBoardSettings = LeaderboardSettingsFactory.getInstance()
-                .createNewSettingsForPlayMode(timer.getPlayMode(),
-                        /* nameOfRaceToSort */ selectedRaceIdentifier.getRaceName(),
-                        /* nameOfRaceColumnToShow */ null, /* nameOfRaceToShow */ selectedRaceIdentifier.getRaceName(),
-                        new ExplicitRaceColumnSelectionWithPreselectedRace(selectedRaceIdentifier),
-                        /* showOverallLeaderboardsOnSamePage */ false);
-        return new LeaderboardPanel(sailingService, asyncActionsExecutor, leaderBoardSettings, selectedRaceIdentifier,
-                competitorSelectionModel, timer, leaderboardGroupName, leaderboardName, errorReporter, stringMessages,
-                userAgent, /* showRaceDetails */ true, raceTimesInfoProvider, /* autoExpandLastRaceColumn */ false);
-     }
-
-    private <SettingsType> void addComponentToNavigationMenu(final ComponentViewer componentViewer,
-            final Component<SettingsType> component, boolean withCheckbox) {
-        final CheckBox checkBox= new CheckBox(component.getLocalizedShortName());
-        checkBox.getElement().getStyle().setFloat(Style.Float.LEFT);
-
-        checkBox.setEnabled(withCheckbox);
-        checkBox.setValue(component.isVisible());
-        checkBox.setTitle(stringMessages.showHideComponent(component.getLocalizedShortName()));
-        checkBox.addStyleName("raceBoardNavigation-innerElement");
-
-        checkBox.addValueChangeHandler(new ValueChangeHandler<Boolean>() {
-            @Override
-            public void onValueChange(ValueChangeEvent<Boolean> newValue) {
-                // make the map invisible is this is not supported yet due to problems with disabling the center element
-                // of a DockPanel
-                if (component instanceof RaceMap)
-                    return;
-
-                boolean visible = checkBox.getValue();
-                setComponentVisible(componentViewer, component, visible);
-
-                if (visible && component instanceof TimeListener) {
-                    // trigger the component to update its data
-                    ((TimeListener) component).timeChanged(timer.getTime());
-                }
-            }
-        });
-
-        componentsNavigationPanel.add(checkBox);
-
-        if(component.hasSettings()) {
-            Button settingsButton = new Button("");
-            settingsButton.addClickHandler(new ClickHandler() {
-                @Override
-                public void onClick(ClickEvent event) {
-                    new SettingsDialog<SettingsType>(component, stringMessages).show();
-                }
-            });
-            settingsButton.addStyleName("raceBoardNavigation-settingsButton");
-            settingsButton.getElement().getStyle().setFloat(Style.Float.LEFT);
-            settingsButton.setTitle(stringMessages.settingsForComponent(component.getLocalizedShortName()));
-            
-            componentsNavigationPanel.add(settingsButton);
-        }
-
-    }
-    
-    public void addComponentAsToogleButtonToNavigationMenu(final ComponentViewer componentViewer,
-            final Component<?> component) {
-        final ToggleButton toggleButton = new ToggleButton(component.getLocalizedShortName(),
-                "\u2713 " + component.getLocalizedShortName());
-        toggleButton.getElement().getStyle().setFloat(Style.Float.LEFT);
-        toggleButton.setDown(component.isVisible());
-        toggleButton.setTitle(stringMessages.showHideComponent(component.getLocalizedShortName()));
-
-        toggleButton.addClickHandler(new ClickHandler() {
-            public void onClick(ClickEvent event) {
-                // make the map invisible is this is not supported yet due to problems with disabling the center element
-                // of a DockPanel
-                if (component instanceof RaceMap)
-                    return;
-
-                boolean visible = toggleButton.isDown();
-                setComponentVisible(componentViewer, component, visible);
-
-                if (visible && component instanceof TimeListener) {
-                    // trigger the component to update its data
-                    ((TimeListener) component).timeChanged(timer.getTime());
-                }
-            }
-        });
-
-        componentsNavigationPanel.add(toggleButton);
-    }
-    
-    private void setComponentVisible(ComponentViewer componentViewer, Component<?> component, boolean visible) {
-        component.setVisible(visible);
-        componentViewer.forceLayout();
-    }
-    
-    /**
-     * Sets the collapsable panel for the leaderboard open or close, if in <code>CASCADE</code> view mode.<br />
-     * Displays or hides the leaderboard, if in <code>ONESCREEN</code> view mode.<br /><br />
-     * 
-     * The race board should be completely rendered before this method is called, or a few exceptions could be thrown.
-     * 
-     * @param visible <code>true</code> if the leaderboard shall be open/visible
-     */
-    public void setLeaderboardVisible(boolean visible) {
-        switch (viewMode) {
-        case ONESCREEN:
-            setComponentVisible(leaderboardAndMapViewer, leaderboardPanel, visible);
-            break;
-        }
-    }
-
-    /**
-     * Sets the collapsable panel for the wind chart open or close, if in <code>CASCADE</code> view mode.<br />
-     * Displays or hides the wind chart, if in <code>ONESCREEN</code> view mode.<br /><br />
-     * 
-     * The race board should be completely rendered before this method is called, or a few exceptions could be thrown.
-     * 
-     * @param visible <code>true</code> if the wind chart shall be open/visible
-     */
-    public void setWindChartVisible(boolean visible) {
-        switch (viewMode) {
-        case ONESCREEN:
-            setComponentVisible(leaderboardAndMapViewer, windChart, visible);
-            break;
-        }
-    }
-
-    /**
-     * Sets the collapsable panel for the competitor chart open or close, if in <code>CASCADE</code> view mode.<br />
-     * Displays or hides the competitor chart, if in <code>ONESCREEN</code> view mode.<br /><br />
-     * 
-     * The race board should be completely rendered before this method is called, or a few exceptions could be thrown.
-     * 
-     * @param visible <code>true</code> if the competitor chart shall be open/visible
-     */
-    public void setCompetitorChartVisible(boolean visible) {
-        switch (viewMode) {
-        case ONESCREEN:
-            setComponentVisible(leaderboardAndMapViewer, competitorChart, visible);
-            break;
-        }
-    }
-    
-    public Widget getNavigationWidget() {
-        return componentsNavigationPanel; 
-    }
-    
-    public Widget getSettingsWidget() {
-        return settingsPanel;
-    }
-
-    public Widget getTimeWidget() {
-        return timePanel; 
-    }
-
-    protected SailingServiceAsync getSailingService() {
-        return sailingService;
-    }
-
-    protected String getRaceBoardName() {
-        return raceBoardName;
-    }
-
-    protected void setRaceBoardName(String raceBoardName) {
-        this.raceBoardName = raceBoardName;
-    }
-
-    protected ErrorReporter getErrorReporter() {
-        return errorReporter;
-    }
-    
-    public int getScrollOffset() {
-        return scrollOffset;
-    }
-    
-    /**
-     * Sets the offset, when scrolling with the menu entry anchors (in the top right corner).<br />
-     * Only the absolute value of <code>scrollOffset</code> will be used.
-     * @param scrollOffset The new scrolling offset. <b>Only</b> the absolute value will be used.
-     */
-    public void setScrollOffset(int scrollOffset) {
-        this.scrollOffset = Math.abs(scrollOffset);
-    }
-
-    @Override
-    public void fillRegattas(List<RegattaDTO> regattas) {
-        racesByIdentifier.clear();
-        for (RegattaDTO regatta : regattas) {
-            for (RaceDTO race : regatta.races) {
-                if (race != null && race.getRaceIdentifier() != null) {
-                    racesByIdentifier.put(race.getRaceIdentifier(), race);
-                }
-            }
-        }
-    }
-
-    @Override
-    public void onRaceSelectionChange(List<RegattaAndRaceIdentifier> selectedRaces) {
-    }
-}
-=======
 package com.sap.sailing.gwt.ui.raceboard;
 
 import java.util.ArrayList;
@@ -445,6 +41,7 @@
 import com.sap.sailing.gwt.ui.client.shared.charts.WindChartSettings;
 import com.sap.sailing.gwt.ui.client.shared.components.Component;
 import com.sap.sailing.gwt.ui.client.shared.components.ComponentViewer;
+import com.sap.sailing.gwt.ui.client.media.MediaSelector;
 import com.sap.sailing.gwt.ui.client.shared.components.SettingsDialog;
 import com.sap.sailing.gwt.ui.client.shared.racemap.RaceMap;
 import com.sap.sailing.gwt.ui.leaderboard.ExplicitRaceColumnSelectionWithPreselectedRace;
@@ -505,6 +102,8 @@
     private final AsyncActionsExecutor asyncActionsExecutor;
     
     private final RaceTimesInfoProvider raceTimesInfoProvider;
+    
+    private final  UserDTO user;
 
     public RaceBoardPanel(SailingServiceAsync sailingService, MediaServiceAsync mediaService, UserDTO theUser, Timer timer,
             RaceSelectionProvider theRaceSelectionProvider, String leaderboardName, String leaderboardGroupName,
@@ -512,6 +111,7 @@
             UserAgentDetails userAgent, RaceTimesInfoProvider raceTimesInfoProvider) {
         this.sailingService = sailingService;
         this.mediaService = mediaService;
+        this.user = theUser; 
         this.stringMessages = stringMessages;
         this.raceboardViewConfiguration = raceboardViewConfiguration;
         this.raceSelectionProvider = theRaceSelectionProvider;
@@ -581,8 +181,8 @@
     }
 
     private void addMediaSelectorToNavigationMenu() {
-        MediaSelector mediaSelector = new MediaSelector(errorReporter);
-        raceTimesInfoProvider.addRaceTimesInfoProviderListener(mediaSelector);
+        MediaSelector mediaSelector = new MediaSelector(selectedRaceIdentifier, raceTimesInfoProvider, timer, mediaService, stringMessages, errorReporter, this.user);
+//        raceTimesInfoProvider.addRaceTimesInfoProviderListener(mediaSelector);
         timer.addPlayStateListener(mediaSelector);
         timer.addTimeListener(mediaSelector);
         mediaService.getMediaTracksForRace(selectedRaceIdentifier, mediaSelector);
@@ -774,5 +374,3 @@
         return raceboardViewConfiguration;
     }
 }
-
->>>>>>> 485b81f6
