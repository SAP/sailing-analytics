--- conflicted
+++ resolved
@@ -100,11 +100,8 @@
 import com.sap.sailing.gwt.ui.client.StringMessages;
 import com.sap.sailing.gwt.ui.client.WindSourceTypeFormatter;
 import com.sap.sailing.gwt.ui.client.shared.filter.QuickRankProvider;
-<<<<<<< HEAD
+import com.sap.sailing.gwt.ui.client.shared.racemap.BoatOverlay.DisplayMode;
 import com.sap.sailing.gwt.ui.client.shared.racemap.QuickRanksDTOProvider.QuickRanksListener;
-=======
-import com.sap.sailing.gwt.ui.client.shared.racemap.BoatOverlay.DisplayMode;
->>>>>>> 2f2efb2a
 import com.sap.sailing.gwt.ui.client.shared.racemap.RaceCompetitorSet.CompetitorsForRaceDefinedListener;
 import com.sap.sailing.gwt.ui.client.shared.racemap.RaceMapHelpLinesSettings.HelpLineTypes;
 import com.sap.sailing.gwt.ui.client.shared.racemap.RaceMapZoomSettings.ZoomTypes;
@@ -778,7 +775,7 @@
     }
 
     public void redraw() {
-        refreshData();
+        timeChanged(timer.getTime(), null);
     }
     
     Map<CompetitorDTO, BoatOverlay> getBoatOverlays() {
@@ -2021,28 +2018,7 @@
         }
     }
 
-<<<<<<< HEAD
-    private BoatOverlay createBoatOverlay(int zIndex, final CompetitorDTO competitorDTO, boolean highlighted) {
-=======
-    private CompetitorInfoOverlay createCompetitorInfoOverlay(int zIndex, final CompetitorDTO competitorDTO) {
-        GPSFixDTOWithSpeedWindTackAndLegType gpsFixDTO = getBoatFix(competitorDTO, timer.getTime());
-        return new CompetitorInfoOverlay(map, zIndex, competitorSelection.getColor(competitorDTO, raceIdentifier), createInfoText(competitorDTO, gpsFixDTO), coordinateSystem);
-    }
-    
-    private String createInfoText(CompetitorDTO competitorDTO, GPSFixDTOWithSpeedWindTackAndLegType gpsFixDTO) {
-        StringBuilder infoText = new StringBuilder();
-        infoText.append(competitorDTO.getSailID()).append("\n");
-        infoText.append(NumberFormatterFactory.getDecimalFormat(1).format(gpsFixDTO.speedWithBearing.speedInKnots))
-                .append(" ").append(stringMessages.knotsUnit()).append("\n");
-        QuickRankDTO quickRankDTO = quickRanks.get(competitorDTO);
-        if (quickRankDTO != null) {
-            infoText.append(stringMessages.rank()).append(" : ").append(quickRanks.get(competitorDTO).rank);
-        }
-        return infoText.toString();
-    }
-    
     private BoatOverlay createBoatOverlay(int zIndex, final CompetitorDTO competitorDTO, DisplayMode displayMode) {
->>>>>>> 2f2efb2a
         final BoatOverlay boatCanvas = new BoatOverlay(map, zIndex, competitorDTO, competitorSelection.getColor(competitorDTO, raceIdentifier), coordinateSystem);
         boatCanvas.setDisplayMode(displayMode);
         boatCanvas.addClickHandler(new ClickMapHandler() {
@@ -2449,88 +2425,50 @@
     @Override
     public void addedToSelection(CompetitorDTO competitor) {
         if (settings.isShowOnlySelectedCompetitors()) {
-            if (onlyOneCompetitorIsSelected()) {
-                removeAllCompetitorsExceptThisOne(competitor);
-                showInfoForSelectedCompetitors();
+            if (Util.size(competitorSelection.getSelectedCompetitors()) == 1) {
+                // first competitors selected; remove all others from map
+                Iterator<Map.Entry<CompetitorDTO, BoatOverlay>> i = boatOverlays.entrySet().iterator();
+                while (i.hasNext()) {
+                    Entry<CompetitorDTO, BoatOverlay> next = i.next();
+                    if (!next.getKey().equals(competitor)) {
+                        CanvasOverlayV3 boatOverlay = next.getValue();
+                        boatOverlay.removeFromMap();
+                        fixesAndTails.removeTail(next.getKey());
+                        i.remove(); // only this way a ConcurrentModificationException while looping can be avoided
+                    }
+                }
+                showCompetitorInfoOnMap(timer.getTime(), -1, competitorSelection.getSelectedFilteredCompetitors());
             } else {
-                refreshData();
+                // adding a single competitor; may need to re-load data, so refresh:
+                timeChanged(timer.getTime(), null);
             }
         } else {
-            if (boatExists(competitor)) {
-                showInfoForSelectedCompetitors();
+            // only change highlighting
+            BoatOverlay boatCanvas = boatOverlays.get(competitor);
+            if (boatCanvas != null) {
+                boatCanvas.setDisplayMode(displayHighlighted(competitor));
+                boatCanvas.draw();
+                showCompetitorInfoOnMap(timer.getTime(), -1, competitorSelection.getSelectedFilteredCompetitors());
             } else {
                 // seems like an internal error not to find the lowlighted marker; but maybe the
                 // competitor was added late to the race;
                 // data for newly selected competitor supposedly missing; refresh
-                refreshData();
-            }
-            updateDisplayModeForAllCompetitors();
-        }
-        updateMapZoom();
-    }
-
-    private void updateMapZoom() {
+                timeChanged(timer.getTime(), null);
+            }
+        }
+        // Now update tails for all competitors because selection change may also affect all unselected competitors
+        for (CompetitorDTO oneOfAllCompetitors : competitorSelection.getAllCompetitors()) {
+            Polyline tail = fixesAndTails.getTail(oneOfAllCompetitors);
+            if (tail != null) {
+                PolylineOptions newOptions = createTailStyle(oneOfAllCompetitors, displayHighlighted(oneOfAllCompetitors));
+                tail.setOptions(newOptions);
+            }
+        }
+        // Trigger auto-zoom if needed
         RaceMapZoomSettings zoomSettings = settings.getZoomSettings();
         if (!zoomSettings.containsZoomType(ZoomTypes.NONE) && zoomSettings.isZoomToSelectedCompetitors()) {
             zoomMapToNewBounds(zoomSettings.getNewBounds(this));
         }
-    }
-    
-    private boolean boatExists(CompetitorDTO competitor){
-        return boatOverlays.get(competitor) != null; 
-    }
-
-    private void updateDisplayModeForAllCompetitors() {
-        for (CompetitorDTO oneOfAllCompetitors : competitorSelection.getAllCompetitors()) {
-            updateDisplayMode(oneOfAllCompetitors);
-        }
-    }
-
-    private void showInfoForSelectedCompetitors() {
-        showCompetitorInfoOnMap(timer.getTime(), -1, competitorSelection.getSelectedFilteredCompetitors());
-    }
-
-    private void refreshData() {
-                timeChanged(timer.getTime(), null);
-            }
-        
-    private void updateDisplayMode(CompetitorDTO oneOfAllCompetitors) {
-        updateTailDisplayMode(oneOfAllCompetitors);
-        updateBoatDisplayMode(oneOfAllCompetitors);
-    }
-
-    private void updateTailDisplayMode(CompetitorDTO oneOfAllCompetitors) {
-        Polyline tail = fixesAndTails.getTail(oneOfAllCompetitors);
-            if (tail != null) {
-            PolylineOptions newOptions = createTailStyle(oneOfAllCompetitors,
-                    displayHighlighted(oneOfAllCompetitors));
-                tail.setOptions(newOptions);
-            }
-        }
-       
-    private void updateBoatDisplayMode(CompetitorDTO oneOfAllCompetitors) {
-        BoatOverlay boatCanvas = boatOverlays.get(oneOfAllCompetitors);
-        if (boatCanvas != null) {
-            boatCanvas.setDisplayMode(displayHighlighted(oneOfAllCompetitors));
-            boatCanvas.draw();
-        }
-    }
-
-    private void removeAllCompetitorsExceptThisOne(CompetitorDTO competitor) {
-        Iterator<Map.Entry<CompetitorDTO, BoatOverlay>> i = boatOverlays.entrySet().iterator();
-        while (i.hasNext()) {
-            Entry<CompetitorDTO, BoatOverlay> next = i.next();
-            if (!next.getKey().equals(competitor)) {
-                CanvasOverlayV3 boatOverlay = next.getValue();
-                boatOverlay.removeFromMap();
-                fixesAndTails.removeTail(next.getKey());
-                i.remove(); // only this way a ConcurrentModificationException while looping can be avoided
-            }
-        }
-        }
-
-    private boolean onlyOneCompetitorIsSelected() {
-        return Util.size(competitorSelection.getSelectedCompetitors()) == 1;
     }
     
     @Override
@@ -2538,33 +2476,37 @@
         if (isShowAnyHelperLines()) {
             // helper lines depend on which competitor is visible, because the *visible* leader is used for
             // deciding which helper lines to show:
-            refreshData();
+            timeChanged(timer.getTime(), null);
         } else {
+            // try a more incremental update otherwise
             if (settings.isShowOnlySelectedCompetitors()) {
-                if (noCompetitorsSelected()) {
-                    refreshData();
+                // if selection is now empty, show all competitors
+                if (Util.isEmpty(competitorSelection.getSelectedCompetitors())) {
+                    timeChanged(timer.getTime(), null);
                 } else {
-                    removeFromMap(competitor);
-                    showInfoForSelectedCompetitors();
+                    // otherwise remove only deselected competitor's boat images and tail
+                    BoatOverlay removedBoatOverlay = boatOverlays.remove(competitor);
+                    if (removedBoatOverlay != null) {
+                        removedBoatOverlay.removeFromMap();
+                    }
+                    fixesAndTails.removeTail(competitor);
+                    showCompetitorInfoOnMap(timer.getTime(), -1, competitorSelection.getSelectedFilteredCompetitors());
                 }
             } else {
-                updateBoatDisplayMode(competitor);
-                showInfoForSelectedCompetitors();
-                }
-            }
-        updateMapZoom();
-        }
-
-    private boolean noCompetitorsSelected() {
-        return Util.isEmpty(competitorSelection.getSelectedCompetitors());
-        }
-
-    private void removeFromMap(CompetitorDTO competitor) {
-        BoatOverlay removedBoatOverlay = boatOverlays.remove(competitor);
-        if (removedBoatOverlay != null) {
-            removedBoatOverlay.removeFromMap();
-        }
-        fixesAndTails.removeTail(competitor);
+                // "lowlight" currently selected competitor
+                BoatOverlay boatCanvas = boatOverlays.get(competitor);
+                if (boatCanvas != null) {
+                    boatCanvas.setDisplayMode(displayHighlighted(competitor));
+                    boatCanvas.draw();
+                }
+                showCompetitorInfoOnMap(timer.getTime(), -1, competitorSelection.getSelectedFilteredCompetitors());
+            }
+        }
+        //Trigger auto-zoom if needed
+        RaceMapZoomSettings zoomSettings = settings.getZoomSettings();
+        if (!zoomSettings.containsZoomType(ZoomTypes.NONE) && zoomSettings.isZoomToSelectedCompetitors()) {
+            zoomMapToNewBounds(zoomSettings.getNewBounds(this));
+        }
     }
 
     private boolean isShowAnyHelperLines() {
@@ -2804,12 +2746,12 @@
 
     @Override
     public void competitorsListChanged(Iterable<CompetitorDTO> competitors) {
-        refreshData();
+        timeChanged(timer.getTime(), null);
     }
     
     @Override
     public void filteredCompetitorsListChanged(Iterable<CompetitorDTO> filteredCompetitors) {
-        refreshData();
+        timeChanged(timer.getTime(), null);
     }
     
     @Override
