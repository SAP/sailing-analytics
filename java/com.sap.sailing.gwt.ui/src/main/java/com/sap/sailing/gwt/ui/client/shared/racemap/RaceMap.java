package com.sap.sailing.gwt.ui.client.shared.racemap;

import java.util.ArrayList;
import java.util.Collection;
import java.util.Collections;
import java.util.Comparator;
import java.util.Date;
import java.util.HashMap;
import java.util.HashSet;
import java.util.Iterator;
import java.util.List;
import java.util.Map;
import java.util.Map.Entry;
import java.util.Objects;
import java.util.Set;
import java.util.function.Consumer;

import com.google.gwt.core.client.GWT;
import com.google.gwt.core.client.Scheduler;
import com.google.gwt.core.client.Scheduler.ScheduledCommand;
import com.google.gwt.dom.client.Style;
import com.google.gwt.dom.client.Style.Unit;
import com.google.gwt.event.dom.client.ClickEvent;
import com.google.gwt.event.dom.client.ClickHandler;
import com.google.gwt.event.shared.HandlerRegistration;
import com.google.gwt.i18n.client.NumberFormat;
import com.google.gwt.maps.client.LoadApi;
import com.google.gwt.maps.client.LoadApi.LoadLibrary;
import com.google.gwt.maps.client.MapOptions;
import com.google.gwt.maps.client.MapWidget;
import com.google.gwt.maps.client.base.LatLng;
import com.google.gwt.maps.client.base.LatLngBounds;
import com.google.gwt.maps.client.controls.ControlPosition;
import com.google.gwt.maps.client.controls.MapTypeControlOptions;
import com.google.gwt.maps.client.controls.MapTypeStyle;
import com.google.gwt.maps.client.controls.PanControlOptions;
import com.google.gwt.maps.client.controls.ZoomControlOptions;
import com.google.gwt.maps.client.events.bounds.BoundsChangeMapEvent;
import com.google.gwt.maps.client.events.bounds.BoundsChangeMapHandler;
import com.google.gwt.maps.client.events.click.ClickMapEvent;
import com.google.gwt.maps.client.events.click.ClickMapHandler;
import com.google.gwt.maps.client.events.dragend.DragEndMapEvent;
import com.google.gwt.maps.client.events.dragend.DragEndMapHandler;
import com.google.gwt.maps.client.events.idle.IdleMapEvent;
import com.google.gwt.maps.client.events.idle.IdleMapHandler;
import com.google.gwt.maps.client.events.mouseout.MouseOutMapEvent;
import com.google.gwt.maps.client.events.mouseout.MouseOutMapHandler;
import com.google.gwt.maps.client.events.mouseover.MouseOverMapEvent;
import com.google.gwt.maps.client.events.mouseover.MouseOverMapHandler;
import com.google.gwt.maps.client.events.zoom.ZoomChangeMapEvent;
import com.google.gwt.maps.client.events.zoom.ZoomChangeMapHandler;
import com.google.gwt.maps.client.maptypes.MapTypeStyleFeatureType;
import com.google.gwt.maps.client.mvc.MVCArray;
import com.google.gwt.maps.client.overlays.Marker;
import com.google.gwt.maps.client.overlays.MarkerOptions;
import com.google.gwt.maps.client.overlays.Polygon;
import com.google.gwt.maps.client.overlays.PolygonOptions;
import com.google.gwt.maps.client.overlays.Polyline;
import com.google.gwt.maps.client.overlays.PolylineOptions;
import com.google.gwt.resources.client.ImageResource;
import com.google.gwt.user.client.Window;
import com.google.gwt.user.client.rpc.AsyncCallback;
import com.google.gwt.user.client.ui.AbsolutePanel;
import com.google.gwt.user.client.ui.Anchor;
import com.google.gwt.user.client.ui.Button;
import com.google.gwt.user.client.ui.FlowPanel;
import com.google.gwt.user.client.ui.HorizontalPanel;
import com.google.gwt.user.client.ui.Image;
import com.google.gwt.user.client.ui.Label;
import com.google.gwt.user.client.ui.RequiresResize;
import com.google.gwt.user.client.ui.VerticalPanel;
import com.google.gwt.user.client.ui.Widget;
import com.sap.sailing.domain.common.Bounds;
import com.sap.sailing.domain.common.ManeuverType;
import com.sap.sailing.domain.common.Position;
import com.sap.sailing.domain.common.RegattaAndRaceIdentifier;
import com.sap.sailing.domain.common.WindSource;
import com.sap.sailing.domain.common.WindSourceType;
import com.sap.sailing.domain.common.dto.BoatDTO;
import com.sap.sailing.domain.common.dto.CompetitorDTO;
import com.sap.sailing.domain.common.dto.CompetitorWithBoatDTO;
import com.sap.sailing.domain.common.dto.LeaderboardDTO;
import com.sap.sailing.domain.common.impl.DegreePosition;
import com.sap.sailing.domain.common.impl.MeterDistance;
import com.sap.sailing.domain.common.scalablevalue.impl.ScalableBearing;
import com.sap.sailing.domain.common.scalablevalue.impl.ScalablePosition;
import com.sap.sailing.domain.common.windfinder.SpotDTO;
import com.sap.sailing.gwt.ui.actions.GetBoatPositionsAction;
import com.sap.sailing.gwt.ui.actions.GetPolarAction;
import com.sap.sailing.gwt.ui.actions.GetRaceMapDataAction;
import com.sap.sailing.gwt.ui.actions.GetWindInfoAction;
import com.sap.sailing.gwt.ui.client.ClientResources;
import com.sap.sailing.gwt.ui.client.CompetitorSelectionChangeListener;
import com.sap.sailing.gwt.ui.client.CompetitorSelectionProvider;
import com.sap.sailing.gwt.ui.client.NumberFormatterFactory;
import com.sap.sailing.gwt.ui.client.RaceCompetitorSelectionProvider;
import com.sap.sailing.gwt.ui.client.RaceTimesInfoProviderListener;
import com.sap.sailing.gwt.ui.client.RequiresDataInitialization;
import com.sap.sailing.gwt.ui.client.SailingServiceAsync;
import com.sap.sailing.gwt.ui.client.StringMessages;
import com.sap.sailing.gwt.ui.client.WindSourceTypeFormatter;
import com.sap.sailing.gwt.ui.client.shared.filter.QuickRankProvider;
import com.sap.sailing.gwt.ui.client.shared.racemap.BoatOverlay.DisplayMode;
import com.sap.sailing.gwt.ui.client.shared.racemap.QuickRanksDTOProvider.QuickRanksListener;
import com.sap.sailing.gwt.ui.client.shared.racemap.RaceCompetitorSet.CompetitorsForRaceDefinedListener;
import com.sap.sailing.gwt.ui.client.shared.racemap.RaceMapHelpLinesSettings.HelpLineTypes;
import com.sap.sailing.gwt.ui.client.shared.racemap.RaceMapZoomSettings.ZoomTypes;
import com.sap.sailing.gwt.ui.common.client.DateAndTimeFormatterUtil;
import com.sap.sailing.gwt.ui.shared.CompactBoatPositionsDTO;
import com.sap.sailing.gwt.ui.shared.ControlPointDTO;
import com.sap.sailing.gwt.ui.shared.CoursePositionsDTO;
import com.sap.sailing.gwt.ui.shared.GPSFixDTOWithSpeedWindTackAndLegType;
import com.sap.sailing.gwt.ui.shared.LegInfoDTO;
import com.sap.sailing.gwt.ui.shared.MarkDTO;
import com.sap.sailing.gwt.ui.shared.QuickRankDTO;
import com.sap.sailing.gwt.ui.shared.RaceCourseDTO;
import com.sap.sailing.gwt.ui.shared.RaceMapDataDTO;
import com.sap.sailing.gwt.ui.shared.RaceTimesInfoDTO;
import com.sap.sailing.gwt.ui.shared.SidelineDTO;
import com.sap.sailing.gwt.ui.shared.SpeedWithBearingDTO;
import com.sap.sailing.gwt.ui.shared.WaypointDTO;
import com.sap.sailing.gwt.ui.shared.WindDTO;
import com.sap.sailing.gwt.ui.shared.WindInfoForRaceDTO;
import com.sap.sailing.gwt.ui.shared.WindTrackInfoDTO;
import com.sap.sailing.gwt.ui.shared.racemap.CanvasOverlayV3;
import com.sap.sailing.gwt.ui.shared.racemap.GoogleMapAPIKey;
import com.sap.sailing.gwt.ui.shared.racemap.GoogleMapStyleHelper;
import com.sap.sailing.gwt.ui.shared.racemap.RaceSimulationOverlay;
import com.sap.sailing.gwt.ui.shared.racemap.WindStreamletsRaceboardOverlay;
import com.sap.sse.common.Bearing;
import com.sap.sse.common.Color;
import com.sap.sse.common.Distance;
import com.sap.sse.common.Duration;
import com.sap.sse.common.TimePoint;
import com.sap.sse.common.TimeRange;
import com.sap.sse.common.Util;
import com.sap.sse.common.Util.Pair;
import com.sap.sse.common.Util.Triple;
import com.sap.sse.common.filter.Filter;
import com.sap.sse.common.filter.FilterSet;
import com.sap.sse.common.impl.DegreeBearingImpl;
import com.sap.sse.common.impl.MillisecondsTimePoint;
import com.sap.sse.common.impl.RGBColor;
import com.sap.sse.common.impl.TimeRangeImpl;
import com.sap.sse.gwt.client.ErrorReporter;
import com.sap.sse.gwt.client.async.AsyncActionsExecutor;
import com.sap.sse.gwt.client.async.MarkedAsyncCallback;
import com.sap.sse.gwt.client.player.TimeListener;
import com.sap.sse.gwt.client.player.Timer;
import com.sap.sse.gwt.client.player.Timer.PlayModes;
import com.sap.sse.gwt.client.player.Timer.PlayStates;
import com.sap.sse.gwt.client.shared.components.AbstractCompositeComponent;
import com.sap.sse.gwt.client.shared.components.Component;
import com.sap.sse.gwt.client.shared.components.SettingsDialog;
import com.sap.sse.gwt.client.shared.components.SettingsDialogComponent;
import com.sap.sse.gwt.client.shared.settings.ComponentContext;

public class RaceMap extends AbstractCompositeComponent<RaceMapSettings> implements TimeListener, CompetitorSelectionChangeListener,
        RaceTimesInfoProviderListener, TailFactory, RequiresDataInitialization, RequiresResize, QuickRankProvider {
    /* Line colors */
    static final String ADVANTAGE_LINE_COLOR = "#ff9900"; // orange
    static final String START_LINE_COLOR = "#ffffff";
    static final String FINISH_LINE_COLOR = "#000000";
    static final Color LOWLIGHTED_TAIL_COLOR = new RGBColor(200, 200, 200);
    /* Line opacities and stroke weights */
    static final double LOWLIGHTED_TAIL_OPACITY = 0.3;
    static final double STANDARD_LINE_OPACITY = 1.0;
    static final int STANDARD_LINE_STROKEWEIGHT = 1;
    
    public static final String GET_RACE_MAP_DATA_CATEGORY = "getRaceMapData";
    public static final String GET_WIND_DATA_CATEGORY = "getWindData";
    private static final String COMPACT_HEADER_STYLE = "compactHeader";
    public static final Color WATER_COLOR = new RGBColor(0, 67, 125);
    
    private AbsolutePanel rootPanel = new AbsolutePanel();
    
    private MapWidget map;
    
    /**
     * Always valid, non-<code>null</code>. Must be used to map all coordinates, headings, bearings, and directions
     * displayed on the map, including the orientations of any canvases such as boat icons, wind displays etc. that are
     * embedded in the map. The coordinate systems facilitates the possibility of transformed displays such as
     * rotated and translated versions of the map, implementing the "wind-up" view.
     */
    private DelegateCoordinateSystem coordinateSystem;
    
    private FlowPanel headerPanel;
    private AbsolutePanel panelForLeftHeaderLabels;
    private AbsolutePanel panelForRightHeaderLabels;

    private final SailingServiceAsync sailingService;
    private final ErrorReporter errorReporter;

    private final static ClientResources resources = GWT.create(ClientResources.class);

    /**
     * Polyline for the start line (connecting two marks representing the start gate).
     */
    private Polyline startLine;

    /**
     * Polyline for the finish line (connecting two marks representing the finish gate).
     */
    private Polyline finishLine;

    /**
     * Polyline for the advantage line (the leading line for the boats, orthogonal to the wind direction; touching the leading boat).
     */
    private Polyline advantageLine;
    
    private AdvantageLineAnimator advantageTimer;
    
    /**
     * The windward of two Polylines representing a triangle between startline and first mark.
     */
    private Polyline windwardStartLineMarkToFirstMarkLine;
    
    /**
     * The leeward of two Polylines representing a triangle between startline and first mark.
     */
    private Polyline leewardStartLineMarkToFirstMarkLine;

    private class AdvantageLineMouseOverMapHandler implements MouseOverMapHandler {
        private double trueWindAngle;
        private Date date;
        
        public AdvantageLineMouseOverMapHandler(double trueWindAngle, Date date) {
            this.trueWindAngle = trueWindAngle;
            this.date = date;
        }
        
        public void setTrueWindBearing(double trueWindAngle) {
            this.trueWindAngle = trueWindAngle;
        }

        public void setDate(Date date) {
            this.date = date;
        }

        @Override
        public void onEvent(MouseOverMapEvent event) {
            map.setTitle(stringMessages.advantageLine()+" (from "+new DegreeBearingImpl(Math.round(trueWindAngle)).reverse().getDegrees()+"deg"+
                    (date == null ? ")" : ", "+ date) + ")");
        }
    };
    
    private AdvantageLineMouseOverMapHandler advantageLineMouseOverHandler;
    
    /**
     * Polylines for the course middle lines; keys are the two control points delimiting the leg for which the
     * {@link Polyline} value shows the course middle line. As only one course middle line is shown even if there
     * are multiple legs using the same control points in different directions, using a {@link Set} makes this
     * independent of the order of the two control points. If no course middle line is currently being shown for
     * a pair of control points, the map will not contain a value for this pair.
     */
    private final Map<Set<ControlPointDTO>, Polyline> courseMiddleLines;

    private final Map<SidelineDTO, Polygon> courseSidelines;
    
    /**
     * When the {@link HelpLineTypes#COURSEGEOMETRY} option is selected, little markers will be displayed on the
     * lines that show the tooltip text in a little info box linked to the line. When the line is removed by
     * {@link #showOrRemoveOrUpdateLine(Polyline, boolean, Position, Position, LineInfoProvider, String)}, these
     * overlays need to be removed as well. Also, when the {@link HelpLineTypes#COURSEGEOMETRY} setting is
     * deactivated, all these overlays need to go.
     */
    private final Map<Polyline, SmallTransparentInfoOverlay> infoOverlaysForLinesForCourseGeometry;
    
    /**
     * Wind data used to display the advantage line. Retrieved by a {@link GetWindInfoAction} execution and used in
     * {@link #showAdvantageLine(Iterable, Date)}.
     */
    private WindInfoForRaceDTO lastCombinedWindTrackInfoDTO;
    
    /**
     * Manages the cached set of {@link GPSFixDTOWithSpeedWindTackAndLegType}s for the boat positions as well as their graphical counterpart in the
     * form of {@link Polyline}s.
     */
    private final FixesAndTails fixesAndTails;

    /**
     * html5 canvases used as boat display on the map
     */
    private final Map<CompetitorDTO, BoatOverlay> boatOverlays;

    /**
     * html5 canvases used for competitor info display on the map
     */
    private final CompetitorInfoOverlays competitorInfoOverlays;
    
    private SmallTransparentInfoOverlay countDownOverlay;

    /**
     * Map overlays with html5 canvas used to display wind sensors
     */
    private final Map<WindSource, WindSensorOverlay> windSensorOverlays;

    /**
     * Map from the {@link MarkDTO#getIdAsString() mark's ID converted to a string} to the corresponding overlays with
     * html5 canvas used to display course marks including buoy zones
     */
    private final Map<String, CourseMarkOverlay> courseMarkOverlays;
    
    private final Map<String, HandlerRegistration> courseMarkClickHandlers;

    /**
     * Maps from the {@link MarkDTO#getIdAsString() mark's ID converted to a string} to the corresponding {@link MarkDTO}
     */
    private final Map<String, MarkDTO> markDTOs;

    /**
     * markers displayed in response to
     * {@link SailingServiceAsync#getDouglasPoints(String, String, Map, Map, double, AsyncCallback)}
     */
    protected Set<Marker> douglasMarkers;

    private Map<CompetitorDTO, List<GPSFixDTOWithSpeedWindTackAndLegType>> lastDouglasPeuckerResult;
    
    private final RaceCompetitorSelectionProvider competitorSelection;
    
    private final RaceCompetitorSet raceCompetitorSet;

    /**
     * Used to check if the first initial zoom to the mark markers was already done.
     */
    private boolean mapFirstZoomDone = false;

    private final Timer timer;

    private RaceTimesInfoDTO lastRaceTimesInfo;
    
    /**
     * RPC calls may receive responses out of order if there are multiple calls in-flight at the same time. If the time
     * slider is moved quickly it generates many requests for boat positions quickly after each other. Sometimes,
     * responses for requests send later may return before the responses to all earlier requests have been received and
     * processed. This counter is used to number the requests. When processing of a response for a later request has
     * already begun, responses to earlier requests will be ignored.
     */
    private int boatPositionRequestIDCounter;

    /**
     * Corresponds to {@link #boatPositionRequestIDCounter}. As soon as the processing of a response for a request ID
     * begins, this attribute is set to the ID. A response won't be processed if a later response is already being
     * processed.
     */
    private int startedProcessingRequestID;

    private final RaceMapImageManager raceMapImageManager; 

    private RaceMapSettings settings;
    private final RaceMapLifecycle raceMapLifecycle;
    
    private final StringMessages stringMessages;
    
    private boolean isMapInitialized;

    private Date lastTimeChangeBeforeInitialization;
    
    private int lastLegNumber;

    /**
     * The strategy for maintaining and delivering the "quick ranks" information. The provider will be informed about
     * quick ranks received from a {@link RaceMapDataDTO#quickRanks} field but may choose to ignore this information, e.g.,
     * if it can assume that more current information about ranks and leg numbers is available from a {@link LeaderboardDTO}.
     */
    private QuickRanksDTOProvider quickRanksDTOProvider;
    
    private final CombinedWindPanel combinedWindPanel;
    private final TrueNorthIndicatorPanel trueNorthIndicatorPanel;
    private final FlowPanel topLeftControlsWrapperPanel;
    
    private final AsyncActionsExecutor asyncActionsExecutor;

    /**
     * The map bounds as last received by map callbacks; used to determine whether to suppress the boat animation during zoom/pan
     */
    private LatLngBounds currentMapBounds; // bounds to which bounds-changed-handler compares
    private int currentZoomLevel;          // zoom-level to which bounds-changed-handler compares
    
    private boolean autoZoomIn = false;  // flags auto-zoom-in in progress
    private boolean autoZoomOut = false; // flags auto-zoom-out in progress
    private int autoZoomLevel;           // zoom-level to which auto-zoom-in/-out is zooming
    LatLngBounds autoZoomLatLngBounds;   // bounds to which auto-zoom-in/-out is panning&zooming
    
    private RaceSimulationOverlay simulationOverlay;
    private WindStreamletsRaceboardOverlay streamletOverlay;
    
    private final boolean isSimulationEnabled;
    
    private static final String GET_POLAR_CATEGORY = "getPolar";
    
    /**
     * Tells about the availability of polar / VPP data for this race. If available, the simulation feature can be
     * offered to the user.
     */
    private boolean hasPolar;
    
    private final RegattaAndRaceIdentifier raceIdentifier;
    
    /**
     * When the user requests wind-up display this may happen at a point where no mark positions are known or when
     * no wind direction is known yet. In this case, this flag will be set, and when wind information or course mark
     * positions are received later, this flag is checked, and if set, a {@link #updateCoordinateSystemFromSettings()}
     * call is issued to make sure that the user's request for a new coordinate system is honored.
     */
    private boolean requiresCoordinateSystemUpdateWhenCoursePositionAndWindDirectionIsKnown;
    
    /**
     * Tells whether currently an auto-zoom is in progress; this is used particularly to keep the smooth CSS boat transitions
     * active while auto-zooming whereas stopping them seems the better option for manual zooms.
     */
    private boolean autoZoomInProgress;
    
    /**
     * Tells whether currently an orientation change is in progress; this is required handle map events during the configuration of the map
     * during an orientation change.
     */
    private boolean orientationChangeInProgress;
    
    private final NumberFormat numberFormatOneDecimal = NumberFormatterFactory.getDecimalFormat(1);
    private final NumberFormat numberFormatNoDecimal = NumberFormatterFactory.getDecimalFormat(0);
    
    /**
     * The competitor for which the advantage line is currently showing. Should this competitor's quick rank change, or
     * should ranks be received while this field is {@code null}, the advantage line
     * {@link #showAdvantageLine(Iterable, Date, long)} drawing procedure} needs to be triggered.
     */
    private CompetitorDTO advantageLineCompetitor;
    protected Label estimatedDurationOverlay;
    private RaceMapStyle raceMapStyle;
    private final boolean showHeaderPanel;
    
    /** Callback to set the visibility of the wind chart. */
    private final Consumer<WindSource> showWindChartForProvider;
    private ManagedInfoWindow managedInfoWindow;
    
    private final ManeuverMarkersAndLossIndicators maneuverMarkersAndLossIndicators;

    private final MultiHashSet<Date> remoteCallsInExecution = new MultiHashSet<>();
    private final MultiHashSet<Date> remoteCallsToSkipInExecution = new MultiHashSet<>();
    private boolean currentlyDragging = false;

    private int zoomingAnimationsInProgress = 0;

    static class MultiHashSet<T> {
        private HashMap<T, List<T>> map = new HashMap<>();

        /** @return true if value already in set */
        public boolean add(T t) {
            List<T> l = map.get(t);
            if (l != null) {
                l.add(t);
                return true;
            } else {
                l = new ArrayList<>();
                l.add(t);
                map.put(t, l);
                return false;
            }
        }

        public void addAll(MultiHashSet<T> col) {
            if (col != null) {
                col.map.entrySet().forEach(e -> e.getValue().forEach(v -> add(v)));
            }
        }

        public boolean remove(T t) {
            List<T> l = map.get(t);
            if (l != null) {
                l.remove(t);
                if (l.size() == 0) {
                    map.remove(t);
                }
                return true;
            } else {
                return false;
            }
        }

        public boolean contains(T t) {
            return (map.containsKey(t));
        }
    }

    private class AdvantageLineUpdater implements QuickRanksListener {
        @Override
        public void rankChanged(String competitorIdAsString, QuickRankDTO oldQuickRank, QuickRankDTO quickRank) {
            if (advantageLineCompetitor == null ||
                    (oldQuickRank != null && advantageLineCompetitor.getIdAsString().equals(oldQuickRank.competitor.getIdAsString())) ||
                    (quickRank != null && advantageLineCompetitor.getIdAsString().equals(quickRank.competitor.getIdAsString()))) {
                showAdvantageLine(getCompetitorsToShow(), getTimer().getTime(), /* timeForPositionTransitionMillis */ -1 /* (no transition) */);
            }
        }
    }
    
    public RaceMap(Component<?> parent, ComponentContext<?> context, RaceMapLifecycle raceMapLifecycle,
            RaceMapSettings raceMapSettings,
            SailingServiceAsync sailingService, AsyncActionsExecutor asyncActionsExecutor,
            ErrorReporter errorReporter, Timer timer, RaceCompetitorSelectionProvider competitorSelection,
            RaceCompetitorSet raceCompetitorSet, StringMessages stringMessages, RegattaAndRaceIdentifier raceIdentifier, 
            RaceMapResources raceMapResources, boolean showHeaderPanel, QuickRanksDTOProvider quickRanksDTOProvider) {
        this(parent, context, raceMapLifecycle, raceMapSettings, sailingService, asyncActionsExecutor, errorReporter,
                timer, competitorSelection, raceCompetitorSet, stringMessages, raceIdentifier, raceMapResources,
                showHeaderPanel, quickRanksDTOProvider, visible -> {});
    }
    
    public RaceMap(Component<?> parent, ComponentContext<?> context, RaceMapLifecycle raceMapLifecycle,
            RaceMapSettings raceMapSettings,
            SailingServiceAsync sailingService, AsyncActionsExecutor asyncActionsExecutor,
            ErrorReporter errorReporter, Timer timer, RaceCompetitorSelectionProvider competitorSelection, RaceCompetitorSet raceCompetitorSet,
            StringMessages stringMessages, RegattaAndRaceIdentifier raceIdentifier, 
            RaceMapResources raceMapResources, boolean showHeaderPanel, QuickRanksDTOProvider quickRanksDTOProvider, Consumer<WindSource> showWindChartForProvider) {
        super(parent, context);
        this.maneuverMarkersAndLossIndicators = new ManeuverMarkersAndLossIndicators(this, sailingService, errorReporter, stringMessages);
        this.showHeaderPanel = showHeaderPanel;
        this.quickRanksDTOProvider = quickRanksDTOProvider;
        this.raceMapLifecycle = raceMapLifecycle;
        this.stringMessages = stringMessages;
        this.sailingService = sailingService;
        this.raceIdentifier = raceIdentifier;
        this.asyncActionsExecutor = asyncActionsExecutor;
        this.errorReporter = errorReporter;
        this.timer = timer;
        this.isSimulationEnabled = true;
        this.showWindChartForProvider = showWindChartForProvider;
        timer.addTimeListener(this);
        raceMapImageManager = new RaceMapImageManager(raceMapResources);
        markDTOs = new HashMap<String, MarkDTO>();
        courseSidelines = new HashMap<>();
        courseMiddleLines = new HashMap<>();
        infoOverlaysForLinesForCourseGeometry = new HashMap<>();
        boatOverlays = new HashMap<>();
        competitorInfoOverlays = new CompetitorInfoOverlays(this, stringMessages);
        quickRanksDTOProvider.addQuickRanksListener(competitorInfoOverlays);
        quickRanksDTOProvider.addQuickRanksListener(new AdvantageLineUpdater());
        windSensorOverlays = new HashMap<WindSource, WindSensorOverlay>();
        courseMarkOverlays = new HashMap<String, CourseMarkOverlay>();
        courseMarkClickHandlers = new HashMap<String, HandlerRegistration>();
        this.competitorSelection = competitorSelection;
        this.raceCompetitorSet = raceCompetitorSet;
        competitorSelection.addCompetitorSelectionChangeListener(this);
        settings = raceMapSettings;
        coordinateSystem = new DelegateCoordinateSystem(new IdentityCoordinateSystem());
        fixesAndTails = new FixesAndTails(coordinateSystem);
        updateCoordinateSystemFromSettings();
        lastTimeChangeBeforeInitialization = null;
        isMapInitialized = false;
        this.hasPolar = false;
        headerPanel = new FlowPanel();
        headerPanel.setStyleName("RaceMap-HeaderPanel");
        panelForLeftHeaderLabels = new AbsolutePanel();
        panelForRightHeaderLabels = new AbsolutePanel();
        initializeData(settings.isShowMapControls(), showHeaderPanel);
        raceMapStyle = raceMapResources.raceMapStyle();
        raceMapStyle.ensureInjected();
        combinedWindPanel = new CombinedWindPanel(this, raceMapImageManager, raceMapStyle, stringMessages, coordinateSystem);
        combinedWindPanel.setVisible(false);
        trueNorthIndicatorPanel = new TrueNorthIndicatorPanel(this, raceMapImageManager, raceMapStyle, stringMessages, coordinateSystem);
        trueNorthIndicatorPanel.setVisible(true);
        topLeftControlsWrapperPanel = new FlowPanel();
        topLeftControlsWrapperPanel.add(combinedWindPanel);
        topLeftControlsWrapperPanel.add(trueNorthIndicatorPanel);
        orientationChangeInProgress = false;
        mapFirstZoomDone = false;
        // TODO bug 494: reset zoom settings to user preferences
        initWidget(rootPanel);
        this.setSize("100%", "100%");
    }
    
    ManagedInfoWindow getManagedInfoWindow() {
        return managedInfoWindow;
    }

    RaceMapImageManager getRaceMapImageManager() {
        return raceMapImageManager;
    }

    public void setQuickRanksDTOProvider(QuickRanksDTOProvider newQuickRanksDTOProvider) {
        if (this.quickRanksDTOProvider != null) {
            this.quickRanksDTOProvider.moveListernersTo(newQuickRanksDTOProvider);
        }
        this.quickRanksDTOProvider = newQuickRanksDTOProvider;
    }
    /**
     * The {@link WindDTO#dampenedTrueWindFromDeg} direction if {@link #lastCombinedWindTrackInfoDTO} has a
     * {@link WindSourceType#COMBINED} source which has at least one fix recorded; <code>null</code> otherwise.
     */
    private Bearing getLastCombinedTrueWindFromDirection() {
        if (lastCombinedWindTrackInfoDTO != null) {
            for (Entry<WindSource, WindTrackInfoDTO> e : lastCombinedWindTrackInfoDTO.windTrackInfoByWindSource.entrySet()) {
                if (e.getKey().getType() == WindSourceType.COMBINED) {
                    final List<WindDTO> windFixes = e.getValue().windFixes;
                    if (!windFixes.isEmpty()) {
                        return new DegreeBearingImpl(windFixes.get(0).dampenedTrueWindFromDeg);
                    }
                }
            }
        }
        return null;
    }
    
    /**
     * @return {@code true} if the map was redrawn by the call to this method
     */
    private boolean updateCoordinateSystemFromSettings() {
        boolean redrawn = false;
        final MapOptions mapOptions;
        orientationChangeInProgress = true;
        if (getSettings().isWindUp()) {
            final Position centerOfCourse = getCenterOfCourse();
            if (centerOfCourse != null) {
                final Bearing lastCombinedTrueWindFromDirection = getLastCombinedTrueWindFromDirection();
                if (lastCombinedTrueWindFromDirection != null) {
                    // new equator shall point 90deg right of the "from" wind direction to make wind come from top of map
                    coordinateSystem.setCoordinateSystem(new RotateAndTranslateCoordinateSystem(centerOfCourse,
                            lastCombinedTrueWindFromDirection.add(new DegreeBearingImpl(90))));
                    if (map != null) {
                        mapOptions = getMapOptions(settings.isShowMapControls(), /* wind-up */ true);
                    } else {
                        mapOptions = null;
                    }
                    requiresCoordinateSystemUpdateWhenCoursePositionAndWindDirectionIsKnown = false;
                } else {
                    // register callback in case center of course and wind info becomes known
                    requiresCoordinateSystemUpdateWhenCoursePositionAndWindDirectionIsKnown = true;
                    mapOptions = null;
                }
            } else {
                // register callback in case center of course and wind info becomes known
                requiresCoordinateSystemUpdateWhenCoursePositionAndWindDirectionIsKnown = true;
                mapOptions = null;
            }
        } else {
            if (map != null) {
                mapOptions = getMapOptions(settings.isShowMapControls(), /* wind-up */ false);
            } else {
                mapOptions = null;
            }
            coordinateSystem.setCoordinateSystem(new IdentityCoordinateSystem());
        }
        if (mapOptions != null) { // if no coordinate system change happened that affects an existing map, don't redraw 
            fixesAndTails.clearTails();
            redraw();
            redrawn = true;
            // zooming and setting options while the event loop is still working doesn't work reliably; defer until event loop returns
            Scheduler.get().scheduleDeferred(new ScheduledCommand() {
                @Override
                public void execute() {
                    if (map != null) {
                        map.setOptions(mapOptions);
                        // ensure zooming to what the settings tell, or defaults if what the settings tell isn't possible right now
                        mapFirstZoomDone = false;
                        trueNorthIndicatorPanel.redraw();
                        orientationChangeInProgress = false;
                    }
                }
            });
        }
        return redrawn;
    }

    private void loadMapsAPIV3(final boolean showMapControls, final boolean showHeaderPanel) {
        // load all the libs for use in the maps
        ArrayList<LoadLibrary> loadLibraries = new ArrayList<LoadApi.LoadLibrary>();
        loadLibraries.add(LoadLibrary.DRAWING);
        loadLibraries.add(LoadLibrary.GEOMETRY);

        Runnable onLoad = new Runnable() {
          @Override
          public void run() {
              MapOptions mapOptions = getMapOptions(showMapControls, /* wind up */ false);
              map = new MapWidget(mapOptions);
              rootPanel.add(map, 0, 0);
              if (showHeaderPanel) {
                  Image sapLogo = createSAPLogo();
                  rootPanel.add(sapLogo);
              }
              
              map.setControls(ControlPosition.LEFT_TOP, topLeftControlsWrapperPanel);
              adjustLeftControlsIndent();

              RaceMap.this.raceMapImageManager.loadMapIcons(map);
              map.setSize("100%", "100%");
                map.addZoomChangeHandler(new ZoomChangeMapHandler() {
                    @Override
                    public void onEvent(ZoomChangeMapEvent event) {
                        remoteCallsToSkipInExecution.addAll(remoteCallsInExecution);
                        if (!autoZoomIn && !autoZoomOut && !orientationChangeInProgress) {
                            // stop automatic zoom after a manual zoom event; automatic zoom in zoomMapToNewBounds will
                            // restore old settings
                            final List<RaceMapZoomSettings.ZoomTypes> emptyList = Collections.emptyList();
                            RaceMapZoomSettings clearedZoomSettings = new RaceMapZoomSettings(emptyList,
                                    settings.getZoomSettings().isZoomToSelectedCompetitors());
                            settings = new RaceMapSettings(settings, clearedZoomSettings);
                            simulationOverlay.setVisible(false);
                            if (zoomingAnimationsInProgress == 0) {
                                showLayoutsAfterAnimationFinishes();
                            } else {
                                showLayoutsAfterAnimationFinishes();
                            }
                        }
                        // TODO bug489 when in wind-up mode, avoid zooming out too far; perhaps zoom back in if zoomed
                        // out too far
                    }

                    private void showLayoutsAfterAnimationFinishes() {
                        zoomingAnimationsInProgress++;
                        new com.google.gwt.user.client.Timer() {
                            @Override
                            public void run() {
                                if (zoomingAnimationsInProgress == 1) {
                                    simulationOverlay.setVisible(settings.isShowSimulationOverlay());
                                }
                                zoomingAnimationsInProgress--;
                            }

                        }.schedule(500);
                    }
                });
              map.addDragEndHandler(new DragEndMapHandler() {
                  @Override
                  public void onEvent(DragEndMapEvent event) {
                        // stop automatic zoom after a manual drag event
                        autoZoomIn = false;
                        autoZoomOut = false;
                        final List<RaceMapZoomSettings.ZoomTypes> emptyList = Collections.emptyList();
                        RaceMapZoomSettings clearedZoomSettings = new RaceMapZoomSettings(emptyList,
                                settings.getZoomSettings().isZoomToSelectedCompetitors());
                        settings = new RaceMapSettings(settings, clearedZoomSettings);
                        currentlyDragging = false;
                        refreshMapWithoutAnimation();
                        if (streamletOverlay != null) {
                            streamletOverlay.onDragEnd();
                        }
                    }
              });

                map.addDragStartHandler(event -> {
                    currentlyDragging = true;
                    if (streamletOverlay != null) {
                        streamletOverlay.onDragStart();
                    }
                });

              map.addIdleHandler(new IdleMapHandler() {
                  @Override
                  public void onEvent(IdleMapEvent event) {
                      // the "idle"-event is raised at the end of map-animations
                      if (autoZoomIn) {
                          // finalize zoom-in that was started with panTo() in zoomMapToNewBounds()
                          map.setZoom(autoZoomLevel);
                          autoZoomIn = false;
                      }
                      if (autoZoomOut) {
                          // finalize zoom-out that was started with setZoom() in zoomMapToNewBounds()
                          map.panTo(autoZoomLatLngBounds.getCenter());
                          autoZoomOut = false;
                      }
                  }
              });
              map.addBoundsChangeHandler(new BoundsChangeMapHandler() {
                  @Override
                  public void onEvent(BoundsChangeMapEvent event) {
                      int newZoomLevel = map.getZoom(); 
                      if (!isAutoZoomInProgress() && (newZoomLevel != currentZoomLevel)) {
                          removeTransitions();
                      }
                      if ((streamletOverlay != null) && !map.getBounds().equals(currentMapBounds)) {
                          streamletOverlay.onBoundsChanged(newZoomLevel != currentZoomLevel);
                      }
                      currentMapBounds = map.getBounds();
                      currentZoomLevel = newZoomLevel;
                      headerPanel.getElement().getStyle().setWidth(map.getOffsetWidth(), Unit.PX);
                        refreshMapWithoutAnimation();
                  }
              });
              
              // If there was a time change before the API was loaded, reset the time
              if (lastTimeChangeBeforeInitialization != null) {
                  timeChanged(lastTimeChangeBeforeInitialization, null);
                  lastTimeChangeBeforeInitialization = null;
              }
              // Initialize streamlet canvas for wind visualization; it shouldn't be doing anything unless it's visible
              streamletOverlay = new WindStreamletsRaceboardOverlay(getMap(), /* zIndex */ 0,
                      timer, raceIdentifier, sailingService, asyncActionsExecutor, stringMessages, coordinateSystem);
              streamletOverlay.addToMap();
              if (settings.isShowWindStreamletOverlay()) {
                  streamletOverlay.setColors(settings.isShowWindStreamletColors());
                  streamletOverlay.setVisible(true);
              }

              if (isSimulationEnabled) {
                  // determine availability of polar diagram
                  setHasPolar();
                  // initialize simulation canvas
                  simulationOverlay = new RaceSimulationOverlay(getMap(), /* zIndex */ 0, raceIdentifier, sailingService, stringMessages, asyncActionsExecutor, coordinateSystem);
                  simulationOverlay.addToMap();
                  showSimulationOverlay(settings.isShowSimulationOverlay());
              }
              if (showHeaderPanel) {
                  createHeaderPanel(map);
              }
              if (showMapControls) {
                  createSettingsButton(map);
              }
              // Data has been initialized
              RaceMap.this.isMapInitialized = true;
              RaceMap.this.redraw();
              trueNorthIndicatorPanel.redraw();
              showAdditionalControls(map);
              RaceMap.this.managedInfoWindow = new ManagedInfoWindow(map);
          }
        };
        LoadApi.go(onLoad, loadLibraries, GoogleMapAPIKey.V3_PARAMS); 
    }

    /**
     * Subclasses may define additional stuff to be shown on the map.
     */
    protected void showAdditionalControls(MapWidget map) {
    }

    private void setHasPolar() {
        GetPolarAction getPolar = new GetPolarAction(sailingService, raceIdentifier);
        asyncActionsExecutor.execute(getPolar, GET_POLAR_CATEGORY,
                new MarkedAsyncCallback<>(new AsyncCallback<Boolean>() {
                    @Override
                    public void onFailure(Throwable caught) {
                        errorReporter.reportError(stringMessages.errorDeterminingPolarAvailability(
                                raceIdentifier.getRaceName(), caught.getMessage()), /* silent */ true);
                    }

                    @Override
                    public void onSuccess(Boolean result) {
                        // store results
                        hasPolar = result.booleanValue();
                    }
                }));

    }

    /**
     * Creates a header panel where additional information can be displayed by using 
     * {@link #getLeftHeaderPanel()} or {@link #getRightHeaderPanel()}. 
     * 
     * This panel is transparent and configured in such a way that it moves other controls
     * down by its height. To achieve the goal of not having added widgets transparent
     * this widget consists of two parts: First one is the transparent panel and the
     * second one is the panel for the controls. The controls then need to moved onto
     * the panel by using CSS.
     */
    private void createHeaderPanel(MapWidget map) {
        // we need a panel that does not have any transparency to have the
        // labels shown in the right color. This panel also needs to have
        // a higher z-index than other elements on the map
        map.setControls(ControlPosition.TOP_LEFT, panelForLeftHeaderLabels);
        panelForLeftHeaderLabels.getElement().getParentElement().getStyle().setProperty("zIndex", "1");
        panelForLeftHeaderLabels.getElement().getStyle().setProperty("overflow", "visible");
        rootPanel.add(panelForRightHeaderLabels);
        panelForRightHeaderLabels.getElement().getStyle().setProperty("zIndex", "1");
        panelForRightHeaderLabels.getElement().getStyle().setProperty("overflow", "visible");
        // need to initialize size before css kicks in to make sure
        // that controls get positioned right
        headerPanel.getElement().getStyle().setHeight(60, Unit.PX);
        headerPanel.getElement().getStyle().setWidth(map.getOffsetWidth(), Unit.PX);
        // some sort of hack: not positioning TOP_LEFT because then the
        // controls at RIGHT would not get the correct top setting
        map.setControls(ControlPosition.TOP_RIGHT, headerPanel);
    }
    
    private void createSettingsButton(MapWidget map) {
        final Component<RaceMapSettings> component = this;
        Button settingsButton = new Button();
        settingsButton.setStyleName("gwt-MapSettingsButton");
        settingsButton.ensureDebugId("raceMapSettingsButton");
        settingsButton.setTitle(stringMessages.settings());
        settingsButton.addClickHandler(new ClickHandler() {
            @Override
            public void onClick(ClickEvent event) {
                SettingsDialog<RaceMapSettings> dialog = new SettingsDialog<RaceMapSettings>(component, stringMessages);
                dialog.ensureDebugId("raceMapSettings");
                dialog.show();
            }
        });
        map.setControls(ControlPosition.RIGHT_TOP, settingsButton);
    }

    private void removeTransitions() {
        // remove the canvas animations for boats
        for (CanvasOverlayV3 boatOverlay : RaceMap.this.getBoatOverlays().values()) {
            boatOverlay.removeCanvasPositionAndRotationTransition();
        }
        // remove the canvas animations for the info overlays of the selected boats
        competitorInfoOverlays.removeTransitions();
        for (CourseMarkOverlay markOverlay : courseMarkOverlays.values()) {
            markOverlay.removeCanvasPositionAndRotationTransition();
        }
        // remove the advantage line animation
        if (advantageTimer != null) {
            advantageTimer.removeAnimation();
        }
    }

    public void redraw() {
        timeChanged(timer.getTime(), null);
    }
    
    Map<CompetitorDTO, BoatOverlay> getBoatOverlays() {
        return Collections.unmodifiableMap(boatOverlays);
    }
    
    protected RaceCompetitorSelectionProvider getCompetitorSelection() {
        return competitorSelection;
    }

    protected Timer getTimer() {
        return timer;
    }

    protected RegattaAndRaceIdentifier getRaceIdentifier() {
        return raceIdentifier;
    }

    public MapWidget getMap() {
        return map;
    }
    
    public RaceSimulationOverlay getSimulationOverlay() {
        return simulationOverlay;
    }
    
    /**
     * @return the Panel where labels or other controls for the header can be positioned
     */
    public AbsolutePanel getLeftHeaderPanel() {
        return panelForLeftHeaderLabels;
    }
    
    public AbsolutePanel getRightHeaderPanel() {
        return panelForRightHeaderLabels;
    }
    
    @Override
    public void raceTimesInfosReceived(Map<RegattaAndRaceIdentifier, RaceTimesInfoDTO> raceTimesInfos, long clientTimeWhenRequestWasSent, Date serverTimeDuringRequest, long clientTimeWhenResponseWasReceived) {
        timer.adjustClientServerOffset(clientTimeWhenRequestWasSent, serverTimeDuringRequest, clientTimeWhenResponseWasReceived);
        this.lastRaceTimesInfo = raceTimesInfos.get(raceIdentifier);
    }

    /**
     * In {@link PlayModes#Live live mode}, when {@link #loadCompleteLeaderboard(Date) loading the leaderboard contents}, <code>null</code>
     * is used as time point. The condition for this is encapsulated in this method so others can find out. For example, when a time change
     * is signaled due to local offset / delay adjustments, no additional call to {@link #loadCompleteLeaderboard(Date)} would be required
     * as <code>null</code> will be passed in any case, not being affected by local time offsets.
     */
    private boolean useNullAsTimePoint() {
        return timer.getPlayMode() == PlayModes.Live;
    }

<<<<<<< HEAD
    private void refreshMapWithoutAnimation() {
        removeTransitions();
        remoteCallsToSkipInExecution.addAll(remoteCallsInExecution);
    }

    private void updateMapWithWindInfo(final Date newTime, final long transitionTimeInMillis,
            final Iterable<CompetitorDTO> competitorsToShow, final WindInfoForRaceDTO windInfo,
            final List<com.sap.sse.common.Util.Pair<WindSource, WindTrackInfoDTO>> windSourcesToShow) {
        showAdvantageLine(competitorsToShow, newTime, transitionTimeInMillis);
        for (WindSource windSource : windInfo.windTrackInfoByWindSource.keySet()) {
            WindTrackInfoDTO windTrackInfoDTO = windInfo.windTrackInfoByWindSource.get(windSource);
            switch (windSource.getType()) {
            case EXPEDITION:
            case WINDFINDER:
                // we filter out measured wind sources with very low confidence
                if (windTrackInfoDTO.minWindConfidence > 0.0001) {
                    windSourcesToShow.add(new com.sap.sse.common.Util.Pair<WindSource, WindTrackInfoDTO>(windSource,
                            windTrackInfoDTO));
                }
                break;
            case COMBINED:
                showCombinedWindOnMap(windSource, windTrackInfoDTO);
                if (requiresCoordinateSystemUpdateWhenCoursePositionAndWindDirectionIsKnown) {
                    updateCoordinateSystemFromSettings();
                }
                break;
            default:
                // Which wind sources are requested is defined in a list above this
                // action. So we throw here an exception to notice a missing source.
                throw new UnsupportedOperationException("There is currently no support for the enum value '"
                        + windSource.getType() + "' in this method.");
            }
        }
    }

    private void refreshMap(final Date newTime, final long transitionTimeInMillis) {
        final Iterable<CompetitorDTO> competitorsToShow = getCompetitorsToShow();
        final com.sap.sse.common.Util.Triple<Map<CompetitorDTO, Date>, Map<CompetitorDTO, Date>, Map<CompetitorDTO, Boolean>> fromAndToAndOverlap = fixesAndTails
                .computeFromAndTo(newTime, competitorsToShow, settings.getEffectiveTailLengthInMilliseconds());
        // Request map data update, possibly in two calls; see method details
        callGetRaceMapDataForAllOverlappingAndTipsOfNonOverlappingAndGetBoatPositionsForAllOthers(fromAndToAndOverlap,
                raceIdentifier, newTime, transitionTimeInMillis, competitorsToShow);
        // draw the wind into the map, get the combined wind
        List<String> windSourceTypeNames = new ArrayList<String>();
        windSourceTypeNames.add(WindSourceType.EXPEDITION.name());
        windSourceTypeNames.add(WindSourceType.WINDFINDER.name());
        windSourceTypeNames.add(WindSourceType.COMBINED.name());
        if (remoteCallsInExecution.add(newTime)) {
            if (currentlyDragging || zoomingAnimationsInProgress > 0) {
                remoteCallsToSkipInExecution.add(newTime);
            }
            GetWindInfoAction getWindInfoAction = new GetWindInfoAction(sailingService, raceIdentifier, newTime, 1000L,
                    1, windSourceTypeNames,
                    /* onlyUpToNewestEvent==false means get us any data we can get by a best effort */ false);
            asyncActionsExecutor.execute(getWindInfoAction, GET_WIND_DATA_CATEGORY,
                    new AsyncCallback<WindInfoForRaceDTO>() {
=======
    @Override
    public void timeChanged(final Date newTime, final Date oldTime) {
        boolean isRedraw = oldTime == null;
        if (newTime != null && isMapInitialized) {
            if (raceIdentifier != null) {
                RegattaAndRaceIdentifier race = raceIdentifier;
                final Iterable<CompetitorDTO> competitorsToShow = getCompetitorsToShow();
                if (race != null) {
                    final long transitionTimeInMillis = calculateTimeForPositionTransitionInMillis(newTime, oldTime);
                    final com.sap.sse.common.Util.Triple<Map<CompetitorDTO, Date>, Map<CompetitorDTO, Date>, Map<CompetitorDTO, Boolean>> fromAndToAndOverlap = 
                            fixesAndTails.computeFromAndTo(newTime, competitorsToShow, settings.getEffectiveTailLengthInMilliseconds());
                    // Request map data update, possibly in two calls; see method details
                    callGetRaceMapDataForAllOverlappingAndTipsOfNonOverlappingAndGetBoatPositionsForAllOthers(
                            fromAndToAndOverlap, race, newTime, transitionTimeInMillis, competitorsToShow, isRedraw);
                    // draw the wind into the map, get the combined wind
                    List<String> windSourceTypeNames = new ArrayList<String>();
                    windSourceTypeNames.add(WindSourceType.EXPEDITION.name());
                    windSourceTypeNames.add(WindSourceType.WINDFINDER.name());
                    windSourceTypeNames.add(WindSourceType.COMBINED.name());
                    GetWindInfoAction getWindInfoAction = new GetWindInfoAction(sailingService, race, newTime, 1000L, 1, windSourceTypeNames,
                            /* onlyUpToNewestEvent==false means get us any data we can get by a best effort */ false);
                    asyncActionsExecutor.execute(getWindInfoAction, GET_WIND_DATA_CATEGORY, new AsyncCallback<WindInfoForRaceDTO>() {
>>>>>>> 0b95b70a
                        @Override
                        public void onFailure(Throwable caught) {
                            remoteCallsInExecution.remove(newTime);
                            errorReporter.reportError("Error obtaining wind information: " + caught.getMessage(),
                                    true /* silentMode */);
                        }

                        @Override
                        public void onSuccess(WindInfoForRaceDTO windInfo) {
                            remoteCallsInExecution.remove(newTime);
                            if (windInfo != null && !remoteCallsToSkipInExecution.remove(newTime)) {
                                List<com.sap.sse.common.Util.Pair<WindSource, WindTrackInfoDTO>> windSourcesToShow = new ArrayList<com.sap.sse.common.Util.Pair<WindSource, WindTrackInfoDTO>>();
                                lastCombinedWindTrackInfoDTO = windInfo;
                                updateMapWithWindInfo(newTime, transitionTimeInMillis, competitorsToShow, windInfo,
                                        windSourcesToShow);
                                showWindSensorsOnMap(windSourcesToShow);
                            }
                        }
                    });
        }
        else {
            GWT.log("added identical call to skip");
            remoteCallsToSkipInExecution.add(newTime);
        }
    }

    @Override
    public void timeChanged(final Date newTime, final Date oldTime) {
        if (newTime != null && isMapInitialized) {
            if (raceIdentifier != null) {
                if (raceIdentifier != null) {
                    final long transitionTimeInMillis = calculateTimeForPositionTransitionInMillis(newTime, oldTime);
                    refreshMap(newTime, transitionTimeInMillis);
                }
            }
        }
    }

    public WindInfoForRaceDTO getLastCombinedWindTrackInfoDTO() {
        return lastCombinedWindTrackInfoDTO;
    }
    
    /**
     * Requests updates for map data and, when received, updates the map structures accordingly.
     * <p>
     * 
     * The update can happen in one or two round trips. We assume that overlapping segments usually don't require a lot
     * of loading time as the most typical case will be to update a longer tail with a few new fixes that were received
     * since the last time tick. These supposedly fast requests are handled by a {@link GetRaceMapDataAction} which also
     * requests updates for mark positions, sidelines and quick ranks. The same request also loads boat positions for
     * the zero-length interval at <code>newTime</code> for the non-overlapping tails assuming that this will work
     * fairly fast and in particular in O(1) time regardless of tail length, compared to fetching the entire tail for
     * all competitors. This will at least provide quick feedback about those competitors' positions even if loading
     * their entire tail may take a little longer. The {@link GetRaceMapDataAction} therefore is intended to be a rather
     * quick call.
     * <p>
     * 
     * Non-overlapping position requests typically occur for the first request when no fix at all is known for the
     * competitor yet, or when the user has radically moved the time slider to some other time such that given the
     * current tail length setting the new tail segment does not overlap with the old one, requiring a full load of the
     * entire tail data for that competitor. For these non-overlapping requests, this method creates a
     * {@link GetBoatPositionsAction} request loading the entire tail required, but not quick ranks, sidelines and mark
     * positions. Updating the results of this call is done in
     * {@link #updateBoatPositions(Date, long, Map, Iterable, Map, boolean)}.
     * <p>
     */
    private void callGetRaceMapDataForAllOverlappingAndTipsOfNonOverlappingAndGetBoatPositionsForAllOthers(
            final Triple<Map<CompetitorDTO, Date>, Map<CompetitorDTO, Date>, Map<CompetitorDTO, Boolean>> fromAndToAndOverlap,
            RegattaAndRaceIdentifier race, final Date newTime, final long transitionTimeInMillis,
            final Iterable<CompetitorDTO> competitorsToShow, boolean isRedraw) {
        final Map<CompetitorDTO, Date> fromTimesForQuickCall = new HashMap<>();
        final Map<CompetitorDTO, Date> toTimesForQuickCall = new HashMap<>();
        final Map<CompetitorDTO, Date> fromTimesForNonOverlappingTailsCall = new HashMap<>();
        final Map<CompetitorDTO, Date> toTimesForNonOverlappingTailsCall = new HashMap<>();
        for (Map.Entry<CompetitorDTO, Boolean> e : fromAndToAndOverlap.getC().entrySet()) {
            if (e.getValue()) {
                // overlap: expect a quick response; add original request interval for the competitor
                fromTimesForQuickCall.put(e.getKey(), fromAndToAndOverlap.getA().get(e.getKey()));
                toTimesForQuickCall.put(e.getKey(), fromAndToAndOverlap.getB().get(e.getKey()));
            } else {
                // no overlap; add competitor to request with a zero-length interval asking only position at newTime, not the entire tail
                fromTimesForQuickCall.put(e.getKey(), newTime);
                toTimesForQuickCall.put(e.getKey(), newTime);
                fromTimesForNonOverlappingTailsCall.put(e.getKey(), fromAndToAndOverlap.getA().get(e.getKey()));
                toTimesForNonOverlappingTailsCall.put(e.getKey(), fromAndToAndOverlap.getB().get(e.getKey()));
            }
        }
        final Map<String, CompetitorDTO> competitorsByIdAsString = new HashMap<>();
        for (CompetitorDTO competitor : competitorSelection.getAllCompetitors()) {
            competitorsByIdAsString.put(competitor.getIdAsString(), competitor);
        }

        // only update the tails for these competitors
        // Note: the fromAndToAndOverlap.getC() map will be UPDATED by the call to updateBoatPositions happening inside
        // the callback provided by getRaceMapDataCallback(...) for those
        // entries that are considered not overlapping; subsequently, fromAndToOverlap.getC() will contain true for
        // all its entries so that the other response received for GetBoatPositionsAction will consider this an
        // overlap if it happens after this update.
        asyncActionsExecutor.execute(new GetRaceMapDataAction(sailingService, competitorsByIdAsString,
            race, useNullAsTimePoint() ? null : newTime, fromTimesForQuickCall, toTimesForQuickCall, /* extrapolate */true,
                    (settings.isShowSimulationOverlay() ? simulationOverlay.getLegIdentifier() : null),
                    raceCompetitorSet.getMd5OfIdsAsStringOfCompetitorParticipatingInRaceInAlphanumericOrderOfTheirID(), newTime, settings.isShowEstimatedDuration()),
            GET_RACE_MAP_DATA_CATEGORY,
                getRaceMapDataCallback(newTime, transitionTimeInMillis, fromAndToAndOverlap.getC(), competitorsToShow,
                        ++boatPositionRequestIDCounter, isRedraw));
        // next, if necessary, do the full thing; the two calls have different action classes, so throttling should not drop one for the other
        if (!fromTimesForNonOverlappingTailsCall.keySet().isEmpty()) {
            asyncActionsExecutor.execute(new GetBoatPositionsAction(sailingService, race, fromTimesForNonOverlappingTailsCall, toTimesForNonOverlappingTailsCall,
                    /* extrapolate */ true), GET_RACE_MAP_DATA_CATEGORY,
                    new MarkedAsyncCallback<>(new AsyncCallback<CompactBoatPositionsDTO>() {
                        @Override
                        public void onFailure(Throwable t) {
                            errorReporter.reportError("Error obtaining racemap data: " + t.getMessage(), true /*silentMode */);
                        }
                        
                        @Override
                        public void onSuccess(CompactBoatPositionsDTO result) {
                            // Note: the fromAndToAndOverlap.getC() map will be UPDATED by the call to updateBoatPositions for those
                            // entries that are considered not overlapping; subsequently, fromAndToOverlap.getC() will contain true for
                            // all its entries so that the other response received for GetRaceMapDataAction will consider this an
                            // overlap if it happens after this update.
                            updateBoatPositions(newTime, transitionTimeInMillis, fromAndToAndOverlap.getC(),
                                    competitorsToShow, result.getBoatPositionsForCompetitors(
                                            competitorsByIdAsString), /* updateTailsOnly */
                                    true);
                        }
                    }));
        }
        else {
        }
    }

    private AsyncCallback<RaceMapDataDTO> getRaceMapDataCallback(
            final Date newTime,
            final long transitionTimeInMillis,
            final Map<CompetitorDTO, Boolean> hasTailOverlapForCompetitor,
<<<<<<< HEAD
            final Iterable<CompetitorDTO> competitorsToShow, final int requestID) {
        remoteCallsInExecution.add(newTime);
=======
            final Iterable<CompetitorDTO> competitorsToShow, final int requestID, boolean isRedraw) {
>>>>>>> 0b95b70a
        return new MarkedAsyncCallback<>(new AsyncCallback<RaceMapDataDTO>() {
            @Override
            public void onFailure(Throwable caught) {
                errorReporter.reportError("Error obtaining racemap data: " + caught.getMessage(), true /*silentMode */);
            }
            
            @Override
            public void onSuccess(RaceMapDataDTO raceMapDataDTO) {
                remoteCallsInExecution.remove(newTime);
                if (map != null && raceMapDataDTO != null && !remoteCallsToSkipInExecution.remove(newTime)) {
                    // process response only if not received out of order
                    if (startedProcessingRequestID < requestID) {
                        startedProcessingRequestID = requestID;
                        if (raceMapDataDTO.raceCompetitorIdsAsStrings != null) {
                            try {
                                raceCompetitorSet.setIdsAsStringsOfCompetitorsInRace(raceMapDataDTO.raceCompetitorIdsAsStrings);
                            } catch (Exception e) {
                                GWT.log("Error trying to update competitor set for race "+raceIdentifier.getRaceName()+
                                        " in regatta "+raceIdentifier.getRegattaName(), e);
                            }
                        }
                        quickRanksDTOProvider.quickRanksReceivedFromServer(raceMapDataDTO.quickRanks);
                        if (isSimulationEnabled && settings.isShowSimulationOverlay()) {
                            lastLegNumber = raceMapDataDTO.coursePositions.currentLegNumber;
                                simulationOverlay.updateLeg(Math.max(lastLegNumber, 1), /* clearCanvas */ false, raceMapDataDTO.simulationResultVersion);
                        }
                        // Do boat specific actions
                        Map<CompetitorDTO, List<GPSFixDTOWithSpeedWindTackAndLegType>> boatData = raceMapDataDTO.boatPositions;
<<<<<<< HEAD
                        updateBoatPositions(newTime, transitionTimeInMillis, hasTailOverlapForCompetitor,
                                competitorsToShow, boatData, /* updateTailsOnly */ false);
                        if (douglasMarkers != null) {
                            removeAllMarkDouglasPeuckerpoints();
=======
                        updateBoatPositions(newTime, transitionTimeInMillis, hasTailOverlapForCompetitor, competitorsToShow, boatData, /* updateTailsOnly */ false);

                        if (!isRedraw) {
                            // only remove markers if the time is actually changed
                            if (douglasMarkers != null) {
                                removeAllMarkDouglasPeuckerpoints();
                            }
                            maneuverMarkersAndLossIndicators.clearAllManeuverMarkers();
>>>>>>> 0b95b70a
                        }
                        if (requiresCoordinateSystemUpdateWhenCoursePositionAndWindDirectionIsKnown) {
                            updateCoordinateSystemFromSettings();
                        }
                        // Do mark specific actions
                        showCourseMarksOnMap(raceMapDataDTO.coursePositions, transitionTimeInMillis);
                        showCourseSidelinesOnMap(raceMapDataDTO.courseSidelines);
                        showStartAndFinishAndCourseMiddleLines(raceMapDataDTO.coursePositions);
                        showStartLineToFirstMarkTriangle(raceMapDataDTO.coursePositions);
                            
                        // Rezoom the map
                        LatLngBounds zoomToBounds = null;
                        if (!settings.getZoomSettings().containsZoomType(ZoomTypes.NONE)) { // Auto zoom if setting is not manual
                            zoomToBounds = settings.getZoomSettings().getNewBounds(RaceMap.this);
                            if (zoomToBounds == null && !mapFirstZoomDone) {
                                zoomToBounds = getDefaultZoomBounds(); // the user-specified zoom couldn't find what it was looking for; try defaults once
                            }
                        } else if (!mapFirstZoomDone) { // Zoom once to the marks if marks exist
                            zoomToBounds = new CourseMarksBoundsCalculator().calculateNewBounds(RaceMap.this);
                            if (zoomToBounds == null) {
                                zoomToBounds = getDefaultZoomBounds(); // use default zoom, e.g., 
                            }
                            /*
                             * Reset the mapZoomedOrPannedSinceLastRaceSelection: In spite of the fact that
                             * the map was just zoomed to the bounds of the marks, it was not a zoom or pan
                             * triggered by the user. As a consequence the
                             * mapZoomedOrPannedSinceLastRaceSelection option has to reset again.
                             */
                        }
                        zoomMapToNewBounds(zoomToBounds);
                        mapFirstZoomDone = true;
                        updateEstimatedDuration(raceMapDataDTO.estimatedDuration);
                    }
                } else {
                    lastTimeChangeBeforeInitialization = newTime;
                }
            }
        });
    }

    protected void updateEstimatedDuration(Duration estimatedDuration) {
        if (estimatedDuration == null) {
            return;
        }
        if (estimatedDurationOverlay == null) {
            estimatedDurationOverlay = new Label("");
            estimatedDurationOverlay.setStyleName(raceMapStyle.estimatedDuration());
            if(showHeaderPanel) {
                estimatedDurationOverlay.addStyleName(raceMapStyle.estimatedDurationWithHeader());
            }
            map.setControls(ControlPosition.TOP_CENTER, estimatedDurationOverlay);
        }
        estimatedDurationOverlay.setText(stringMessages.estimatedDuration()
                + " " + DateAndTimeFormatterUtil.formatElapsedTime(estimatedDuration.asMillis()));

    }

    /**
     * @param hasTailOverlapForCompetitor
     *            if for a competitor whose fixes are provided in <code>fixesForCompetitors</code> this holds
     *            <code>false</code>, any fixes previously stored for that competitor are removed, and the tail is
     *            deleted from the map (see {@link #removeTail(CompetitorWithBoatDTO)}); the new fixes are then added to the
     *            {@link #fixes} map, and a new tail will have to be constructed as needed (does not happen here). If
     *            this map holds <code>true</code>, {@link #mergeFixes(CompetitorWithBoatDTO, List, long)} is used to merge the
     *            new fixes from <code>fixesForCompetitors</code> into the {@link #fixes} collection, and the tail is
     *            left unchanged. <b>NOTE:</b> When a non-overlapping set of fixes is updated (<code>false</code>), this
     *            map's record for the competitor is <b>UPDATED</b> to <code>true</code> after the tail deletion and
     *            {@link #fixes} replacement has taken place. This helps in cases where this update is only one of two
     *            into which an original request was split (one quick update of the tail's head and another one for the
     *            longer tail itself), such that the second request that uses the <em>same</em> map will be considered
     *            having an overlap now, not leading to a replacement of the previous update originating from the same
     *            request. See also {@link FixesAndTails#updateFixes(Map, Map, TailFactory, long)}.
     * @param updateTailsOnly
     *            if <code>true</code>, only the tails are updated according to <code>boatData</code> and
     *            <code>hasTailOverlapForCompetitor</code>, but the advantage line is not updated, and neither are the
     *            competitor info bubbles moved. This assumes that the tips of these tails are loaded in a separate call
     *            which <em>does</em> update those structures. In particular, tails that do not appear in
     *            <code>boatData</code> are not removed from the map in case <code>updateTailsOnly</code> is
     *            <code>true</code>.
     */
    private void updateBoatPositions(final Date newTime, final long transitionTimeInMillis,
            final Map<CompetitorDTO, Boolean> hasTailOverlapForCompetitor,
            final Iterable<CompetitorDTO> competitorsToShow, Map<CompetitorDTO, List<GPSFixDTOWithSpeedWindTackAndLegType>> boatData, boolean updateTailsOnly) {
        if (zoomingAnimationsInProgress == 0 && !currentlyDragging) {
            fixesAndTails.updateFixes(boatData, hasTailOverlapForCompetitor, RaceMap.this, transitionTimeInMillis);
            showBoatsOnMap(newTime, transitionTimeInMillis,
                    /* re-calculate; it could have changed since the asynchronous request was made: */
                    getCompetitorsToShow(), updateTailsOnly);
            if (!updateTailsOnly) {
                showCompetitorInfoOnMap(newTime, transitionTimeInMillis,
                        competitorSelection.getSelectedFilteredCompetitors());

                // even though the wind data is retrieved by a separate call, re-draw the advantage line because it
                // needs to adjust to new boat positions
                showAdvantageLine(competitorsToShow, newTime, transitionTimeInMillis);
            }
        }
    }

    private void showCourseSidelinesOnMap(List<SidelineDTO> sidelinesDTOs) {
        if (map != null && sidelinesDTOs != null ) {
            Map<SidelineDTO, Polygon> toRemoveSidelines = new HashMap<SidelineDTO, Polygon>(courseSidelines);
            for (SidelineDTO sidelineDTO : sidelinesDTOs) {
                if (sidelineDTO.getMarks().size() == 2) { // right now we only support sidelines with 2 marks
                    Polygon sideline = courseSidelines.get(sidelineDTO);
                    LatLng[] sidelinePoints = new LatLng[sidelineDTO.getMarks().size()];
                    int i=0;
                    for (MarkDTO sidelineMark : sidelineDTO.getMarks()) {
                        sidelinePoints[i] = coordinateSystem.toLatLng(sidelineMark.position);
                        i++;
                    }
                    if (sideline == null) {
                        PolygonOptions options = PolygonOptions.newInstance();
                        options.setClickable(true);
                        options.setStrokeColor("#0000FF");
                        options.setStrokeWeight(1);
                        options.setStrokeOpacity(1.0);
                        options.setFillColor(null);
                        options.setFillOpacity(1.0);
                        
                        sideline = Polygon.newInstance(options);
                        MVCArray<LatLng> pointsAsArray = MVCArray.newInstance(sidelinePoints);
                        sideline.setPath(pointsAsArray);

                        sideline.addMouseOverHandler(new MouseOverMapHandler() {
                            @Override
                            public void onEvent(MouseOverMapEvent event) {
                                map.setTitle(stringMessages.sideline());
                            }
                        });
                        sideline.addMouseOutMoveHandler(new MouseOutMapHandler() {
                            @Override
                            public void onEvent(MouseOutMapEvent event) {
                                map.setTitle("");
                            }
                        });
                        courseSidelines.put(sidelineDTO, sideline);
                        sideline.setMap(map);
                    } else {
                        sideline.getPath().removeAt(1);
                        sideline.getPath().removeAt(0);
                        sideline.getPath().insertAt(0, sidelinePoints[0]);
                        sideline.getPath().insertAt(1, sidelinePoints[1]);
                        toRemoveSidelines.remove(sidelineDTO);
                    }
                }
            }
            for (SidelineDTO toRemoveSideline : toRemoveSidelines.keySet()) {
                Polygon sideline = courseSidelines.remove(toRemoveSideline);
                sideline.setMap(null);
            }
        }
    }
       
    private void showCourseMarksOnMap(CoursePositionsDTO courseDTO, long transitionTimeInMillis) {
        if (zoomingAnimationsInProgress == 0 && !currentlyDragging) {
            if (map != null && courseDTO != null) {
                WaypointDTO endWaypointForCurrentLegNumber = null;
                if (courseDTO.currentLegNumber > 0 && courseDTO.currentLegNumber <= courseDTO.totalLegsCount) {
                    endWaypointForCurrentLegNumber = courseDTO.getEndWaypointForLegNumber(courseDTO.currentLegNumber);
                }

                Map<String, CourseMarkOverlay> toRemoveCourseMarks = new HashMap<String, CourseMarkOverlay>(courseMarkOverlays);
                if (courseDTO.marks != null) {
                    for (MarkDTO markDTO : courseDTO.marks) {
                        boolean isSelected = false;
                        if (endWaypointForCurrentLegNumber != null && Util.contains(endWaypointForCurrentLegNumber.controlPoint.getMarks(), markDTO)) {
                            isSelected = true;
                        }
                        CourseMarkOverlay courseMarkOverlay = courseMarkOverlays.get(markDTO.getIdAsString());
                        if (courseMarkOverlay == null) {
                            courseMarkOverlay = new CourseMarkOverlay(map, RaceMapOverlaysZIndexes.COURSEMARK_ZINDEX, markDTO, coordinateSystem, courseDTO);
                            courseMarkOverlay.setShowBuoyZone(settings.getHelpLinesSettings().isVisible(HelpLineTypes.BUOYZONE));
                            courseMarkOverlay.setBuoyZoneRadius(settings.getBuoyZoneRadius());
                            courseMarkOverlay.setSelected(isSelected);
                            courseMarkOverlays.put(markDTO.getIdAsString(), courseMarkOverlay);
                            markDTOs.put(markDTO.getIdAsString(), markDTO);
                            registerCourseMarkInfoWindowClickHandler(markDTO.getIdAsString());
                            courseMarkOverlay.addToMap();
                        } else {
                            courseMarkOverlay.setMarkPosition(markDTO.position, transitionTimeInMillis);
                            courseMarkOverlay.setShowBuoyZone(settings.getHelpLinesSettings().isVisible(HelpLineTypes.BUOYZONE));
                            courseMarkOverlay.setBuoyZoneRadius(settings.getBuoyZoneRadius());
                            courseMarkOverlay.setSelected(isSelected);
                            courseMarkOverlay.setCourse(courseDTO);
                            courseMarkOverlay.draw();
                            toRemoveCourseMarks.remove(markDTO.getIdAsString());
                        }
                    }
                }
                for (String toRemoveMarkIdAsString : toRemoveCourseMarks.keySet()) {
                    CourseMarkOverlay removedOverlay = courseMarkOverlays.remove(toRemoveMarkIdAsString);
                    if (removedOverlay != null) {
                        removedOverlay.removeFromMap();
                    }
                }
            }
        }
    }
    
    /**
     * Based on the mark positions in {@link #courseMarkOverlays}' values this method determines the center of gravity of these marks'
     * {@link CourseMarkOverlay#getPosition() positions}.
     */
    private Position getCenterOfCourse() {
        ScalablePosition center = null;
        int count = 0;
        for (CourseMarkOverlay markOverlay : courseMarkOverlays.values()) {
            ScalablePosition markPosition = new ScalablePosition(markOverlay.getPosition());
            if (center == null) {
                center = markPosition;
            } else {
                center.add(markPosition);
            }
            count++;
        }
        return center == null ? null : center.divide(count);
    }

    private void showCombinedWindOnMap(WindSource windSource, WindTrackInfoDTO windTrackInfoDTO) {
        if (map != null) {
            combinedWindPanel.setWindInfo(windTrackInfoDTO, windSource);
            combinedWindPanel.redraw();
        }
    }

    private void showWindSensorsOnMap(List<com.sap.sse.common.Util.Pair<WindSource, WindTrackInfoDTO>> windSensorsList) {
        if (map != null) {
            Set<WindSource> toRemoveWindSources = new HashSet<WindSource>(windSensorOverlays.keySet());
            for (com.sap.sse.common.Util.Pair<WindSource, WindTrackInfoDTO> windSourcePair : windSensorsList) {
                WindSource windSource = windSourcePair.getA(); 
                WindTrackInfoDTO windTrackInfoDTO = windSourcePair.getB();

                WindSensorOverlay windSensorOverlay = windSensorOverlays.get(windSource);
                if (windSensorOverlay == null) {
                    windSensorOverlay = createWindSensorOverlay(RaceMapOverlaysZIndexes.WINDSENSOR_ZINDEX, windSource, windTrackInfoDTO);
                    windSensorOverlays.put(windSource, windSensorOverlay);
                    windSensorOverlay.addToMap();
                } else {
                    windSensorOverlay.setWindInfo(windTrackInfoDTO, windSource);
                    windSensorOverlay.draw();
                    toRemoveWindSources.remove(windSource);
                }
            }
            for (WindSource toRemoveWindSource : toRemoveWindSources) {
                WindSensorOverlay removedWindSensorOverlay = windSensorOverlays.remove(toRemoveWindSource);
                if (removedWindSensorOverlay != null) {
                    removedWindSensorOverlay.removeFromMap();
                }
            }
        }
    }

    private void showCompetitorInfoOnMap(final Date newTime, final long timeForPositionTransitionMillis, final Iterable<CompetitorDTO> competitorsToShow) {
        if (map != null) {
            if (settings.isShowSelectedCompetitorsInfo()) {
                Set<String> toRemoveCompetorInfoOverlaysIdsAsStrings = new HashSet<>();
                Util.addAll(competitorInfoOverlays.getCompetitorIdsAsStrings(), toRemoveCompetorInfoOverlaysIdsAsStrings);
                for (CompetitorDTO competitorDTO : competitorsToShow) {
                    if (fixesAndTails.hasFixesFor(competitorDTO)) {
                        GPSFixDTOWithSpeedWindTackAndLegType lastBoatFix = getBoatFix(competitorDTO, newTime);
                        if (lastBoatFix != null) {
                            CompetitorInfoOverlay competitorInfoOverlay = competitorInfoOverlays.get(competitorDTO);
                            final Integer rank = getRank(competitorDTO);
                            if (competitorInfoOverlay == null) {
                                competitorInfoOverlay = competitorInfoOverlays.createCompetitorInfoOverlay(RaceMapOverlaysZIndexes.INFO_OVERLAY_ZINDEX, competitorDTO,
                                        lastBoatFix, rank, timeForPositionTransitionMillis);
                                competitorInfoOverlay.addToMap();
                            } else {
                                competitorInfoOverlays.updatePosition(competitorDTO, lastBoatFix, timeForPositionTransitionMillis);
                            }
                            toRemoveCompetorInfoOverlaysIdsAsStrings.remove(competitorDTO.getIdAsString());
                        }
                    }
                }
                for (String toRemoveCompetitorOverlayIdAsString : toRemoveCompetorInfoOverlaysIdsAsStrings) {
                    competitorInfoOverlays.remove(toRemoveCompetitorOverlayIdAsString);
                }
            } else {
                // remove all overlays
                competitorInfoOverlays.clear();
            }
        }
    }

    private long calculateTimeForPositionTransitionInMillis(final Date newTime, final Date oldTime) {
        final long timeForPositionTransitionMillisSmoothed;
        final long timeForPositionTransitionMillis;
        if (newTime != null && oldTime != null) {
            timeForPositionTransitionMillis = newTime.getTime() - oldTime.getTime();
        } else {
            timeForPositionTransitionMillis = -1;
        }
        if (timer.getPlayState() == PlayStates.Playing) {
            // choose 130% of the refresh interval as transition period to make it unlikely that the transition
            // stops before the next update has been received
            long smoothIntervall = 1300 * timer.getRefreshInterval() / 1000;
            if (timeForPositionTransitionMillis > 0 && timeForPositionTransitionMillis < smoothIntervall) {
                timeForPositionTransitionMillisSmoothed = smoothIntervall;
            } else {
                // either a large transition positive transition happend or any negative one, do not use the smooth
                // value
                if (timeForPositionTransitionMillis > 0) {
                    timeForPositionTransitionMillisSmoothed = timeForPositionTransitionMillis;
                } else {
                    timeForPositionTransitionMillisSmoothed = -1;
                }
            }

        } else {
            // do not animate in non live modus
            timeForPositionTransitionMillisSmoothed = -1; // -1 means 'no transition
        }
        return timeForPositionTransitionMillisSmoothed;
    }
    
    /**
     * @param updateTailsOnly
     *            if <code>false</code>, tails of competitors not in <code>competitorsToShow</code> are removed from the
     *            map
     */
    private void showBoatsOnMap(final Date newTime, final long timeForPositionTransitionMillis,
            final Iterable<CompetitorDTO> competitorsToShow, boolean updateTailsOnly) {
        if (map != null) {
            Date tailsFromTime = new Date(newTime.getTime() - settings.getEffectiveTailLengthInMilliseconds());
            Date tailsToTime = newTime;
            Set<CompetitorDTO> competitorDTOsOfUnusedTails = new HashSet<>();
            Set<CompetitorDTO> competitorDTOsOfUnusedBoatCanvases = new HashSet<>();
            if (!updateTailsOnly) {
                competitorDTOsOfUnusedTails.addAll(fixesAndTails.getCompetitorsWithTails());
                competitorDTOsOfUnusedBoatCanvases.addAll(boatOverlays.keySet());
            }
            for (CompetitorDTO competitorDTO : competitorsToShow) {
                boolean hasTimeJumped = timeForPositionTransitionMillis > 3 * timer.getRefreshInterval();
                if (hasTimeJumped) {
                    fixesAndTails.clearTails();
                }
                if (fixesAndTails.hasFixesFor(competitorDTO)) {
                    if (!fixesAndTails.hasTail(competitorDTO)) {
                        fixesAndTails.createTailAndUpdateIndices(competitorDTO, tailsFromTime, tailsToTime, this);
                    } else {
                        fixesAndTails.updateTail(competitorDTO, tailsFromTime, tailsToTime, (int) (timeForPositionTransitionMillis==-1?-1:timeForPositionTransitionMillis/2));
                        if (!updateTailsOnly) {
                            competitorDTOsOfUnusedTails.remove(competitorDTO);
                        }
                        PolylineOptions newOptions = createTailStyle(competitorDTO, displayHighlighted(competitorDTO));
                        fixesAndTails.getTail(competitorDTO).setOptions(newOptions);
                    }
                    boolean usedExistingBoatCanvas = updateBoatCanvasForCompetitor(competitorDTO, newTime,
                            timeForPositionTransitionMillis);
                    if (usedExistingBoatCanvas && !updateTailsOnly) {
                        competitorDTOsOfUnusedBoatCanvases.remove(competitorDTO);
                    }
                }
            }
            if (!updateTailsOnly) {
                for (CompetitorDTO unusedBoatCanvasCompetitorDTO : competitorDTOsOfUnusedBoatCanvases) {
                    CanvasOverlayV3 boatCanvas = boatOverlays.get(unusedBoatCanvasCompetitorDTO);
                    boatCanvas.removeFromMap();
                    boatOverlays.remove(unusedBoatCanvasCompetitorDTO);
                }
                for (CompetitorDTO unusedTailCompetitorDTO : competitorDTOsOfUnusedTails) {
                    fixesAndTails.removeTail(unusedTailCompetitorDTO);
                }
            }
        }
    }

    /**
     * This algorithm is limited to distances such that dlon < pi/2, i.e., those that extend around less than one
     * quarter of the circumference of the earth in longitude. A completely general, but more complicated algorithm is
     * necessary if greater distances are allowed.
     */
    public LatLng calculatePositionAlongRhumbline(LatLng position, double bearingDeg, Distance distance) {
        double distanceRad = distance.getCentralAngleRad(); 
        double lat1 = position.getLatitude() / 180. * Math.PI;
        double lon1 = position.getLongitude() / 180. * Math.PI;
        double bearingRad = bearingDeg / 180. * Math.PI;
        double lat2 = Math.asin(Math.sin(lat1) * Math.cos(distanceRad) + 
                        Math.cos(lat1) * Math.sin(distanceRad) * Math.cos(bearingRad));
        double lon2 = lon1 + Math.atan2(Math.sin(bearingRad)*Math.sin(distanceRad)*Math.cos(lat1), 
                       Math.cos(distanceRad)-Math.sin(lat1)*Math.sin(lat2));
        lon2 = (lon2+3*Math.PI) % (2*Math.PI) - Math.PI;  // normalize to -180..+180�
        // position is already in LatLng space, so no mapping through coordinateSystem is required here
        return LatLng.newInstance(lat2 / Math.PI * 180., lon2  / Math.PI * 180.);
    }
    
    /**
     * Returns a pair whose first component is the leg number (one-based) of the competitor returned as the second component.
     * The competitor returned currently has the best ranking in the quick ranks provided by the {@link #quickRanksDTOProvider}.
     */
    private com.sap.sse.common.Util.Pair<Integer, CompetitorDTO> getBestVisibleCompetitorWithOneBasedLegNumber(
            Iterable<CompetitorDTO> competitorsToShow) {
        CompetitorDTO leadingCompetitorDTO = null;
        int legOfLeaderCompetitor = -1;
        int bestOneBasedRank = Integer.MAX_VALUE;
        for (QuickRankDTO competitorFromBestToWorstAndOneBasedLegNumber : quickRanksDTOProvider.getQuickRanks().values()) {
            if (Util.contains(competitorsToShow, competitorFromBestToWorstAndOneBasedLegNumber.competitor) && 
                    competitorFromBestToWorstAndOneBasedLegNumber.legNumberOneBased != 0 &&
                    competitorFromBestToWorstAndOneBasedLegNumber.oneBasedRank < bestOneBasedRank) {
                leadingCompetitorDTO = competitorFromBestToWorstAndOneBasedLegNumber.competitor;
                legOfLeaderCompetitor = competitorFromBestToWorstAndOneBasedLegNumber.legNumberOneBased;
                bestOneBasedRank = competitorFromBestToWorstAndOneBasedLegNumber.oneBasedRank;
                if (bestOneBasedRank == 1) {
                    break; // as good as it gets
                }
            }
        }
        return leadingCompetitorDTO == null ? null :
            new com.sap.sse.common.Util.Pair<Integer, CompetitorDTO>(legOfLeaderCompetitor, leadingCompetitorDTO);
    }

    final static Distance advantageLineLength = new MeterDistance(1000); // TODO this should probably rather scale with the visible area of the map; bug 616
    private void showAdvantageLine(Iterable<CompetitorDTO> competitorsToShow, Date date, long timeForPositionTransitionMillis) {
        if (map != null && lastRaceTimesInfo != null && !quickRanksDTOProvider.getQuickRanks().isEmpty()
                && lastCombinedWindTrackInfoDTO != null) {
            boolean drawAdvantageLine = false;
            if (settings.getHelpLinesSettings().isVisible(HelpLineTypes.ADVANTAGELINE)) {
                // find competitor with highest rank
                com.sap.sse.common.Util.Pair<Integer, CompetitorDTO> visibleLeaderInfo = getBestVisibleCompetitorWithOneBasedLegNumber(competitorsToShow);
                // the boat fix may be null; may mean that no positions were loaded yet for the leading visible boat;
                // don't show anything
                GPSFixDTOWithSpeedWindTackAndLegType lastBoatFix = null;
                boolean isVisibleLeaderInfoComplete = false;
                boolean isLegTypeKnown = false;
                WindTrackInfoDTO windDataForLegMiddle = null;
                LegInfoDTO legInfoDTO = null;
                if (visibleLeaderInfo != null
                        && visibleLeaderInfo.getA() > 0
                        && visibleLeaderInfo.getA() <= lastRaceTimesInfo.getLegInfos().size()
                        // get wind at middle of leg for leading visible competitor
                        && (windDataForLegMiddle = lastCombinedWindTrackInfoDTO
                                .getCombinedWindOnLegMiddle(visibleLeaderInfo.getA() - 1)) != null
                        && !windDataForLegMiddle.windFixes.isEmpty()) {
                    isVisibleLeaderInfoComplete = true;
                    legInfoDTO = lastRaceTimesInfo.getLegInfos().get(visibleLeaderInfo.getA() - 1);
                    if (legInfoDTO.legType != null) {
                        isLegTypeKnown = true;
                    }
                    lastBoatFix = getBoatFix(visibleLeaderInfo.getB(), date);
                }
                if (isVisibleLeaderInfoComplete && isLegTypeKnown && lastBoatFix != null && lastBoatFix.speedWithBearing != null) {
                    BoatDTO boat = competitorSelection.getBoat(visibleLeaderInfo.getB());
                    Distance distanceFromBoatPositionInKm = boat.getBoatClass().getHullLength(); // one hull length
                    // implement and use Position.translateRhumb()
                    double bearingOfBoatInDeg = lastBoatFix.speedWithBearing.bearingInDegrees;
                    LatLng boatPosition = coordinateSystem.toLatLng(lastBoatFix.position);
                    LatLng posAheadOfFirstBoat = calculatePositionAlongRhumbline(boatPosition,
                            coordinateSystem.mapDegreeBearing(bearingOfBoatInDeg), distanceFromBoatPositionInKm);
                    final WindDTO windFix = windDataForLegMiddle.windFixes.get(0);
                    double bearingOfCombinedWindInDeg = windFix.trueWindBearingDeg;
                    double rotatedBearingDeg1 = 0.0;
                    double rotatedBearingDeg2 = 0.0;
                    if (lastBoatFix.legType == null) {
                        GWT.log("no legType to display advantage line");
                    } else {
                        switch (lastBoatFix.legType) {
                        case UPWIND:
                        case DOWNWIND: {
                            rotatedBearingDeg1 = bearingOfCombinedWindInDeg + 90.0;
                            if (rotatedBearingDeg1 >= 360.0) {
                                rotatedBearingDeg1 -= 360.0;
                            }
                            rotatedBearingDeg2 = bearingOfCombinedWindInDeg - 90.0;
                            if (rotatedBearingDeg2 < 0.0) {
                                rotatedBearingDeg2 += 360.0;
                            }
                                break;
                        }
                        case REACHING: {
                            rotatedBearingDeg1 = legInfoDTO.legBearingInDegrees + 90.0;
                            if (rotatedBearingDeg1 >= 360.0) {
                                rotatedBearingDeg1 -= 360.0;
                            }
                            rotatedBearingDeg2 = legInfoDTO.legBearingInDegrees - 90.0;
                            if (rotatedBearingDeg2 < 0.0) {
                                rotatedBearingDeg2 += 360.0;
                            }
                                break;
                        }
                        }
                        MVCArray<LatLng> nextPath = MVCArray.newInstance();
                        LatLng advantageLinePos1 = calculatePositionAlongRhumbline(posAheadOfFirstBoat,
                                coordinateSystem.mapDegreeBearing(rotatedBearingDeg1), advantageLineLength.scale(0.5));
                        LatLng advantageLinePos2 = calculatePositionAlongRhumbline(posAheadOfFirstBoat,
                                coordinateSystem.mapDegreeBearing(rotatedBearingDeg2), advantageLineLength.scale(0.5));
                        if (advantageLine == null) {
                            PolylineOptions options = PolylineOptions.newInstance();
                            options.setClickable(true);
                            options.setGeodesic(true);
                            options.setStrokeColor(ADVANTAGE_LINE_COLOR);
                            options.setStrokeWeight(1);
                            options.setStrokeOpacity(0.5);
                            
                            advantageLine = Polyline.newInstance(options);
                            advantageTimer = new AdvantageLineAnimator(advantageLine);
                            MVCArray<LatLng> pointsAsArray = MVCArray.newInstance();
                            pointsAsArray.insertAt(0, advantageLinePos1);
                            pointsAsArray.insertAt(1, advantageLinePos2);
                            advantageLine.setPath(pointsAsArray);
                            advantageLine.setMap(map);
                            Hoverline advantageHoverline = new Hoverline(advantageLine, options, this);
                            
                            advantageLineMouseOverHandler = new AdvantageLineMouseOverMapHandler(
                                    bearingOfCombinedWindInDeg, new Date(windFix.measureTimepoint));
                            advantageLine.addMouseOverHandler(advantageLineMouseOverHandler);
                            advantageHoverline.addMouseOutMoveHandler(new MouseOutMapHandler() {
                                @Override
                                public void onEvent(MouseOutMapEvent event) {
                                    map.setTitle("");
                                }
                            });
                        } else {
                            nextPath.push(advantageLinePos1);
                            nextPath.push(advantageLinePos2);
                            advantageTimer.setNextPositionAndTransitionMillis(nextPath, timeForPositionTransitionMillis);
                            if (advantageLineMouseOverHandler != null) {
                                advantageLineMouseOverHandler.setTrueWindBearing(bearingOfCombinedWindInDeg);
                                advantageLineMouseOverHandler.setDate(new Date(windFix.measureTimepoint));
                            }
                        }
                        drawAdvantageLine = true;
                        advantageLineCompetitor = visibleLeaderInfo.getB();
                    }
                }
            }
            if (!drawAdvantageLine) {
                if (advantageLine != null) {
                    advantageLine.setMap(null);
                    advantageLine = null;
                    advantageTimer = null;
                }
            }
        }
    }
    
    private final StringBuilder windwardStartLineMarkToFirstMarkLineText = new StringBuilder();
    private final StringBuilder leewardStartLineMarkToFirstMarkLineText = new StringBuilder();
    
    private void showStartLineToFirstMarkTriangle(final CoursePositionsDTO courseDTO){
        final List<Position> startMarkPositions = courseDTO.getStartMarkPositions();
        if (startMarkPositions.size() > 1 && courseDTO.waypointPositions.size() > 1) {
            final Position windwardStartLinePosition = startMarkPositions.get(0);
            final Position leewardStartLinePosition = startMarkPositions.get(1);
            final Position firstMarkPosition = courseDTO.waypointPositions.get(1);
            windwardStartLineMarkToFirstMarkLineText.replace(0, windwardStartLineMarkToFirstMarkLineText.length(),
                    stringMessages.startLineToFirstMarkTriangle(numberFormatOneDecimal
                            .format(windwardStartLinePosition.getDistance(firstMarkPosition)
                                    .getMeters())));
            leewardStartLineMarkToFirstMarkLineText.replace(0, leewardStartLineMarkToFirstMarkLineText.length(),
                    stringMessages.startLineToFirstMarkTriangle(numberFormatOneDecimal
                            .format(leewardStartLinePosition.getDistance(firstMarkPosition)
                                    .getMeters())));
            final LineInfoProvider windwardStartLineMarkToFirstMarkLineInfoProvider = new LineInfoProvider() {
                @Override
                public String getLineInfo() {
                    return windwardStartLineMarkToFirstMarkLineText.toString();
                }
            };
            final LineInfoProvider leewardStartLineMarkToFirstMarkLineInfoProvider = new LineInfoProvider() {
                @Override
                public String getLineInfo() {
                    return leewardStartLineMarkToFirstMarkLineText.toString();
                }
            };
            windwardStartLineMarkToFirstMarkLine = showOrRemoveOrUpdateLine(windwardStartLineMarkToFirstMarkLine, /* showLine */
                    (settings.getHelpLinesSettings().isVisible(HelpLineTypes.STARTLINETOFIRSTMARKTRIANGLE))
                            && startMarkPositions.size() > 1 && courseDTO.waypointPositions.size() > 1,
                    windwardStartLinePosition, firstMarkPosition, windwardStartLineMarkToFirstMarkLineInfoProvider,
                    "grey", STANDARD_LINE_STROKEWEIGHT, STANDARD_LINE_OPACITY);
            leewardStartLineMarkToFirstMarkLine = showOrRemoveOrUpdateLine(leewardStartLineMarkToFirstMarkLine, /* showLine */
                    (settings.getHelpLinesSettings().isVisible(HelpLineTypes.STARTLINETOFIRSTMARKTRIANGLE))
                            && startMarkPositions.size() > 1 && courseDTO.waypointPositions.size() > 1,
                    leewardStartLinePosition, firstMarkPosition, leewardStartLineMarkToFirstMarkLineInfoProvider,
                    "grey", STANDARD_LINE_STROKEWEIGHT, STANDARD_LINE_OPACITY);
        }
    }

    private final StringBuilder startLineAdvantageText = new StringBuilder();
    private final StringBuilder finishLineAdvantageText = new StringBuilder();
    final LineInfoProvider startLineInfoProvider = new LineInfoProvider() {
        @Override
        public String getLineInfo() {
            return stringMessages.startLine()+startLineAdvantageText;
        }
    };
    final LineInfoProvider finishLineInfoProvider = new LineInfoProvider() {
        @Override
        public String getLineInfo() {
            return stringMessages.finishLine()+finishLineAdvantageText;
        }
    };

    private void showStartAndFinishAndCourseMiddleLines(final CoursePositionsDTO courseDTO) {
        if (map != null && courseDTO != null && courseDTO.course != null && courseDTO.course.waypoints != null &&
                !courseDTO.course.waypoints.isEmpty()) {
            // draw the start line
            final WaypointDTO startWaypoint = courseDTO.course.waypoints.get(0);
            updateCountdownCanvas(startWaypoint);
            final int numberOfStartWaypointMarks = courseDTO.getStartMarkPositions() == null ? 0 : courseDTO.getStartMarkPositions().size();
            final int numberOfFinishWaypointMarks = courseDTO.getFinishMarkPositions() == null ? 0 : courseDTO.getFinishMarkPositions().size();
            final Position startLineLeftPosition = numberOfStartWaypointMarks == 0 ? null : courseDTO.getStartMarkPositions().get(0);
            final Position startLineRightPosition = numberOfStartWaypointMarks < 2 ? null : courseDTO.getStartMarkPositions().get(1);
            if (courseDTO.startLineAngleFromPortToStarboardWhenApproachingLineToCombinedWind != null) {
                startLineAdvantageText.replace(0, startLineAdvantageText.length(), " "+stringMessages.lineAngleToWindAndAdvantage(
                        numberFormatOneDecimal.format(courseDTO.startLineLengthInMeters),
                        numberFormatOneDecimal.format(Math.abs(courseDTO.startLineAngleFromPortToStarboardWhenApproachingLineToCombinedWind)),
                        courseDTO.startLineAdvantageousSide.name().charAt(0)+courseDTO.startLineAdvantageousSide.name().substring(1).toLowerCase(),
                        numberFormatOneDecimal.format(courseDTO.startLineAdvantageInMeters)));
            } else {
                startLineAdvantageText.delete(0, startLineAdvantageText.length());
            }
            final boolean showStartLineBasedOnCurrentLeg = numberOfStartWaypointMarks == 2 && courseDTO.currentLegNumber <= 1;
            final boolean showFinishLineBasedOnCurrentLeg = numberOfFinishWaypointMarks == 2 && courseDTO.currentLegNumber == courseDTO.totalLegsCount;
            // show the line when STARTLINE is selected and the current leg is around the start leg,
            // or when COURSEGEOMETRY is selected and the finish line isn't equal and wouldn't be shown at the same time based on the current leg.
            // With this, if COURSEGEOMETRY is selected and start and finish line are equal, the start line will not be displayed if
            // based on the race progress the finish line is to be preferred, so only the finish line will be shown.
            final boolean reallyShowStartLine =
                    (settings.getHelpLinesSettings().isVisible(HelpLineTypes.STARTLINE) && showStartLineBasedOnCurrentLeg) ||
                    (settings.getHelpLinesSettings().isVisible(HelpLineTypes.COURSEGEOMETRY) &&
                             (!showFinishLineBasedOnCurrentLeg || !startLineEqualsFinishLine(courseDTO)));
            // show the line when FINISHLINE is selected and the current leg is the last leg,
            // or when COURSEGEOMETRY is selected and the start line isn't equal or the current leg is the last leg.
            // With this, if COURSEGEOMETRY is selected and start and finish line are equal, the start line will be displayed unless
            // the finish line should take precedence based on race progress.
            final boolean reallyShowFinishLine = showFinishLineBasedOnCurrentLeg &&
                    (!showStartLineBasedOnCurrentLeg || !startLineEqualsFinishLine(courseDTO)) &&
                    (settings.getHelpLinesSettings().isVisible(HelpLineTypes.FINISHLINE) && showFinishLineBasedOnCurrentLeg) ||
                    (settings.getHelpLinesSettings().isVisible(HelpLineTypes.COURSEGEOMETRY) &&
                            (!startLineEqualsFinishLine(courseDTO) || showFinishLineBasedOnCurrentLeg));
            startLine = showOrRemoveOrUpdateLine(startLine, reallyShowStartLine, startLineLeftPosition,
                    startLineRightPosition, startLineInfoProvider, START_LINE_COLOR, STANDARD_LINE_STROKEWEIGHT,
                    STANDARD_LINE_OPACITY);
            // draw the finish line
            final Position finishLineLeftPosition = numberOfFinishWaypointMarks == 0 ? null : courseDTO.getFinishMarkPositions().get(0);
            final Position finishLineRightPosition = numberOfFinishWaypointMarks < 2 ? null : courseDTO.getFinishMarkPositions().get(1);
            if (courseDTO.finishLineAngleFromPortToStarboardWhenApproachingLineToCombinedWind != null) {
                finishLineAdvantageText.replace(0, finishLineAdvantageText.length(), " "+stringMessages.lineAngleToWindAndAdvantage(
                        numberFormatOneDecimal.format(courseDTO.finishLineLengthInMeters),
                        numberFormatOneDecimal.format(Math.abs(courseDTO.finishLineAngleFromPortToStarboardWhenApproachingLineToCombinedWind)),
                        courseDTO.finishLineAdvantageousSide.name().charAt(0)+courseDTO.finishLineAdvantageousSide.name().substring(1).toLowerCase(),
                        numberFormatOneDecimal.format(courseDTO.finishLineAdvantageInMeters)));
            } else {
                finishLineAdvantageText.delete(0, finishLineAdvantageText.length());
            }
            finishLine = showOrRemoveOrUpdateLine(finishLine, reallyShowFinishLine, finishLineLeftPosition,
                    finishLineRightPosition, finishLineInfoProvider, FINISH_LINE_COLOR, STANDARD_LINE_STROKEWEIGHT,
                    STANDARD_LINE_STROKEWEIGHT);
            // the control point pairs for which we already decided whether or not
            // to show a course middle line for; values tell whether to show the line and for which zero-based
            // start waypoint index to do so; when for an equal control point pair multiple decisions with different
            // outcome are made, a decision to show the line overrules the decision to not show it (OR-semantics)
            final Map<Set<ControlPointDTO>, Pair<Boolean, Integer>> keysAlreadyHandled = new HashMap<>();
            for (int zeroBasedIndexOfStartWaypoint = 0; zeroBasedIndexOfStartWaypoint<courseDTO.waypointPositions.size()-1; zeroBasedIndexOfStartWaypoint++) {
                final Set<ControlPointDTO> key = getCourseMiddleLinesKey(courseDTO, zeroBasedIndexOfStartWaypoint);
                boolean showCourseMiddleLine = keysAlreadyHandled.containsKey(key) && keysAlreadyHandled.get(key).getA() ||
                        settings.getHelpLinesSettings().isVisible(HelpLineTypes.COURSEGEOMETRY) ||
                        (settings.getHelpLinesSettings().isVisible(HelpLineTypes.COURSEMIDDLELINE)
                         && courseDTO.currentLegNumber > 0
                         && courseDTO.currentLegNumber-1 == zeroBasedIndexOfStartWaypoint);
                keysAlreadyHandled.put(key, new Pair<>(showCourseMiddleLine, zeroBasedIndexOfStartWaypoint));
            }
            Set<Set<ControlPointDTO>> keysToConsider = new HashSet<>(keysAlreadyHandled.keySet());
            keysToConsider.addAll(courseMiddleLines.keySet());
            for (final Set<ControlPointDTO> key : keysToConsider) {
                final int zeroBasedIndexOfStartWaypoint = keysAlreadyHandled.containsKey(key) ?
                        keysAlreadyHandled.get(key).getB() : 0; // if not handled, the line will be removed, so the waypoint index doesn't matter
                final Pair<Boolean, Integer> showLineAndZeroBasedIndexOfStartWaypoint = keysAlreadyHandled.get(key);
                final boolean showCourseMiddleLine = showLineAndZeroBasedIndexOfStartWaypoint != null && showLineAndZeroBasedIndexOfStartWaypoint.getA();
                courseMiddleLines.put(key, showOrRemoveCourseMiddleLine(courseDTO, courseMiddleLines.get(key), zeroBasedIndexOfStartWaypoint, showCourseMiddleLine));
            }
        }
    }

    private boolean startLineEqualsFinishLine(CoursePositionsDTO courseDTO) {
        final List<WaypointDTO> waypoints;
        return courseDTO != null && courseDTO.course != null &&
                (waypoints = courseDTO.course.waypoints) != null &&
                waypoints.get(0).controlPoint.equals(waypoints.get(waypoints.size()-1).controlPoint);
    }

    /**
     * Given a zero-based index into <code>courseDTO</code>'s {@link RaceCourseDTO#waypoints waypoints list} that denotes the start
     * waypoint of the leg in question, returns a key that can be used for the {@link #courseMiddleLines} map, consisting of a set
     * that holds the two {@link ControlPointDTO}s representing the start and finish control point of that leg.
     */
    private Set<ControlPointDTO> getCourseMiddleLinesKey(final CoursePositionsDTO courseDTO,
            final int zeroBasedIndexOfStartWaypoint) {
        ControlPointDTO startControlPoint = courseDTO.course.waypoints.get(zeroBasedIndexOfStartWaypoint).controlPoint;
        ControlPointDTO endControlPoint = courseDTO.course.waypoints.get(zeroBasedIndexOfStartWaypoint+1).controlPoint;
        final Set<ControlPointDTO> key = new HashSet<>();
        key.add(startControlPoint);
        key.add(endControlPoint);
        return key;
    }

    /**
     * @param showLine
     *            tells whether or not to show the line; if the <code>lineToShowOrRemoveOrUpdate</code> references a
     *            line but the line shall not be shown, the line is removed from the map; conversely, if the line is not
     *            yet shown but shall be, a new line is created, added to the map and returned. If the line is shown and
     *            shall continue to be shown, the line is returned after updating its vertex coordinates.
     * @return <code>null</code> if the line is not shown; the polyline object representing the line being displayed
     *         otherwise
     */
    private Polyline showOrRemoveCourseMiddleLine(final CoursePositionsDTO courseDTO, Polyline lineToShowOrRemoveOrUpdate,
            final int zeroBasedIndexOfStartWaypoint, final boolean showLine) {
        final Position position1DTO = courseDTO.waypointPositions.get(zeroBasedIndexOfStartWaypoint);
        final Position position2DTO = courseDTO.waypointPositions.get(zeroBasedIndexOfStartWaypoint+1);
        final LineInfoProvider lineInfoProvider = new LineInfoProvider() {
            @Override
            public String getLineInfo() {
                final StringBuilder sb = new StringBuilder();
                sb.append(stringMessages.courseMiddleLine());
                sb.append('\n');
                sb.append(numberFormatNoDecimal.format(
                        Math.abs(position1DTO.getDistance(position2DTO).getMeters()))+stringMessages.metersUnit());
                if (lastCombinedWindTrackInfoDTO != null) {
                    final WindTrackInfoDTO windTrackAtLegMiddle = lastCombinedWindTrackInfoDTO.getCombinedWindOnLegMiddle(zeroBasedIndexOfStartWaypoint);
                    if (windTrackAtLegMiddle != null && windTrackAtLegMiddle.windFixes != null && !windTrackAtLegMiddle.windFixes.isEmpty()) {
                        WindDTO windAtLegMiddle = windTrackAtLegMiddle.windFixes.get(0);
                        final double legBearingDeg = position1DTO.getBearingGreatCircle(position2DTO).getDegrees();
                        final String diff = numberFormatOneDecimal.format(
                                Math.min(Math.abs(windAtLegMiddle.dampenedTrueWindBearingDeg-legBearingDeg),
                                                     Math.abs(windAtLegMiddle.dampenedTrueWindFromDeg-legBearingDeg)));
                        sb.append(", ");
                        sb.append(stringMessages.degreesToWind(diff));
                    }
                }
                return sb.toString();
            }
        };
        return showOrRemoveOrUpdateLine(lineToShowOrRemoveOrUpdate, showLine, position1DTO, position2DTO,
                lineInfoProvider, "#2268a0", STANDARD_LINE_STROKEWEIGHT, STANDARD_LINE_OPACITY);
    }

    /**
     * @param showLine
     *            tells whether or not to show the line; if the <code>lineToShowOrRemoveOrUpdate</code> references a
     *            line but the line shall not be shown, the line is removed from the map; conversely, if the line is not
     *            yet shown but shall be, a new line is created, added to the map and returned. If the line is shown and
     *            shall continue to be shown, the line is returned after updating its vertex coordinates.
     * @return <code>null</code> if the line is not shown; the polyline object representing the line being displayed
     *         otherwise
     */
    Polyline showOrRemoveOrUpdateLine(Polyline lineToShowOrRemoveOrUpdate, final boolean showLine,
            final Position position1DTO, final Position position2DTO, final LineInfoProvider lineInfoProvider,
            String lineColorRGB, int strokeWeight, double strokeOpacity) {
        if (position1DTO != null && position2DTO != null) {
            if (showLine) {
                LatLng courseMiddleLinePoint1 = coordinateSystem.toLatLng(position1DTO);
                LatLng courseMiddleLinePoint2 = coordinateSystem.toLatLng(position2DTO);
                final MVCArray<LatLng> pointsAsArray;
                if (lineToShowOrRemoveOrUpdate == null) {
                    PolylineOptions options = PolylineOptions.newInstance();
                    options.setClickable(true);
                    options.setGeodesic(true);
                    options.setStrokeColor(lineColorRGB);
                    options.setStrokeWeight(strokeWeight);
                    options.setStrokeOpacity(strokeOpacity);
                    pointsAsArray = MVCArray.newInstance();
                    lineToShowOrRemoveOrUpdate = Polyline.newInstance(options);
                    lineToShowOrRemoveOrUpdate.setPath(pointsAsArray);
                    lineToShowOrRemoveOrUpdate.setMap(map);
                    Hoverline lineToShowOrRemoveOrUpdateHoverline = new Hoverline(lineToShowOrRemoveOrUpdate, options, this);
                    lineToShowOrRemoveOrUpdate.addMouseOverHandler(new MouseOverMapHandler() {
                        @Override
                        public void onEvent(MouseOverMapEvent event) {
                            map.setTitle(lineInfoProvider.getLineInfo());
                        }
                    });
                    lineToShowOrRemoveOrUpdateHoverline.addMouseOutMoveHandler(new MouseOutMapHandler() {
                        @Override
                        public void onEvent(MouseOutMapEvent event) {
                            map.setTitle("");
                        }
                    });
                } else {
                    pointsAsArray = lineToShowOrRemoveOrUpdate.getPath();
                    pointsAsArray.removeAt(1);
                    pointsAsArray.removeAt(0);
                }
                adjustInfoOverlayForVisibleLine(lineToShowOrRemoveOrUpdate, position1DTO, position2DTO, lineInfoProvider);
                pointsAsArray.insertAt(0, courseMiddleLinePoint1);
                pointsAsArray.insertAt(1, courseMiddleLinePoint2);
            } else {
                if (lineToShowOrRemoveOrUpdate != null) {
                    lineToShowOrRemoveOrUpdate.setMap(null);
                    adjustInfoOverlayForRemovedLine(lineToShowOrRemoveOrUpdate);
                    lineToShowOrRemoveOrUpdate = null;
                }
            }
        }
        return lineToShowOrRemoveOrUpdate;
    }

    private void adjustInfoOverlayForRemovedLine(Polyline lineToShowOrRemoveOrUpdate) {
        SmallTransparentInfoOverlay infoOverlay = infoOverlaysForLinesForCourseGeometry.remove(lineToShowOrRemoveOrUpdate);
        if (infoOverlay != null) {
            infoOverlay.removeFromMap();
        }
    }

    private void adjustInfoOverlayForVisibleLine(Polyline lineToShowOrRemoveOrUpdate, final Position position1DTO,
            final Position position2DTO, final LineInfoProvider lineInfoProvider) {
        if (lineInfoProvider.isShowInfoOverlayWithHelplines()) {
            SmallTransparentInfoOverlay infoOverlay = infoOverlaysForLinesForCourseGeometry.get(lineToShowOrRemoveOrUpdate);
            if (getSettings().getHelpLinesSettings().isVisible(HelpLineTypes.COURSEGEOMETRY)) {
                if (infoOverlay == null) {
                    infoOverlay = new SmallTransparentInfoOverlay(map, RaceMapOverlaysZIndexes.INFO_OVERLAY_ZINDEX,
                            lineInfoProvider.getLineInfo(), coordinateSystem);
                    infoOverlaysForLinesForCourseGeometry.put(lineToShowOrRemoveOrUpdate, infoOverlay);
                    infoOverlay.addToMap();
                } else {
                    infoOverlay.setInfoText(lineInfoProvider.getLineInfo());
                }
                infoOverlay.setPosition(position1DTO.translateGreatCircle(position1DTO.getBearingGreatCircle(position2DTO),
                                position1DTO.getDistance(position2DTO).scale(0.5)), /* transition time */ -1);
                infoOverlay.draw();
            } else {
                if (infoOverlay != null) {
                    infoOverlay.removeFromMap();
                    infoOverlaysForLinesForCourseGeometry.remove(lineToShowOrRemoveOrUpdate);
                }
            }
        }
    }
    
    /**
     * If, according to {@link #lastRaceTimesInfo} and {@link #timer} the race is
     * still in the pre-start phase, show a {@link SmallTransparentInfoOverlay} at the
     * start line that shows the count down.
     */
    private void updateCountdownCanvas(WaypointDTO startWaypoint) {
        if (!settings.isShowSelectedCompetitorsInfo() || startWaypoint == null || Util.isEmpty(startWaypoint.controlPoint.getMarks())
                || lastRaceTimesInfo == null || lastRaceTimesInfo.startOfRace == null || timer.getTime().after(lastRaceTimesInfo.startOfRace)) {
            if (countDownOverlay != null) {
                countDownOverlay.removeFromMap();
                countDownOverlay = null;
            }
        } else {
            long timeToStartInMs = lastRaceTimesInfo.startOfRace.getTime() - timer.getTime().getTime();
            String countDownText = timeToStartInMs > 1000 ? stringMessages.timeToStart(DateAndTimeFormatterUtil
                    .formatElapsedTime(timeToStartInMs)) : stringMessages.start();
            if (countDownOverlay == null) {
                countDownOverlay = new SmallTransparentInfoOverlay(map, RaceMapOverlaysZIndexes.INFO_OVERLAY_ZINDEX,
                        countDownText, coordinateSystem, getSettings().getStartCountDownFontSizeScaling());
                countDownOverlay.addToMap();
            } else {
                countDownOverlay.setInfoText(countDownText);
            }
            countDownOverlay.setPosition(startWaypoint.controlPoint.getMarks().iterator().next().position, /* transition time */ -1);
            countDownOverlay.draw();
        }
    }

    // Google scales coordinates so that the globe-tile has mercator-latitude [-pi, +pi], i.e. tile height of 2*pi
    // mercator-latitude pi corresponds to geo-latitude of approx. 85.0998 (where Google cuts off the map visualization)
    // official documentation: http://developers.google.com/maps/documentation/javascript/maptypes#TileCoordinates
    private double getMercatorLatitude(double lat) {
        // cutting-off for latitudes close to +-90 degrees is recommended (to avoid division by zero)
        double sine = Math.max(-0.9999, Math.min(0.9999, Math.sin(Math.PI * lat / 180)));
        return Math.log((1 + sine) / (1 - sine)) / 2;
    }

    public int getZoomLevel(LatLngBounds bounds) {
        int GLOBE_PXSIZE = 256; // a constant in Google's map projection
        int MAX_ZOOM = 18; // maximum zoom-level that should be automatically selected
        double LOG2 = Math.log(2.0);
        double deltaLng = bounds.getNorthEast().getLongitude() - bounds.getSouthWest().getLongitude();
        double deltaLat = getMercatorLatitude(bounds.getNorthEast().getLatitude()) - getMercatorLatitude(bounds.getSouthWest().getLatitude());
        if ((deltaLng == 0) && (deltaLat == 0)) {
            return MAX_ZOOM;
        }
        if (deltaLng < 0) {
            deltaLng += 360;
        }
        int zoomLng = (int) Math.floor(Math.log(map.getDiv().getClientWidth() * 360 / deltaLng / GLOBE_PXSIZE) / LOG2);
        int zoomLat = (int) Math.floor(Math.log(map.getDiv().getClientHeight() * 2 * Math.PI / deltaLat / GLOBE_PXSIZE) / LOG2);
        return Math.min(Math.min(zoomLat, zoomLng), MAX_ZOOM);
    }
   
    private void zoomMapToNewBounds(LatLngBounds newBounds) {
        if (newBounds != null) {
            LatLngBounds currentMapBounds;
            if (map.getBounds() == null
                    || !BoundsUtil.contains((currentMapBounds = map.getBounds()), newBounds)
                    || graticuleAreaRatio(currentMapBounds, newBounds) > 10) {
                // only change bounds if the new bounds don't fit into the current map zoom
                Iterable<ZoomTypes> oldZoomTypesToConsiderSettings = settings.getZoomSettings().getTypesToConsiderOnZoom();
                setAutoZoomInProgress(true);
                autoZoomLatLngBounds = newBounds;
                int newZoomLevel = getZoomLevel(autoZoomLatLngBounds); 
                if (newZoomLevel != map.getZoom()) {
                    // distinguish between zoom-in and zoom-out, because the sequence of panTo() and setZoom()
                    // appears different on the screen due to map-animations
                    // following sequences keep the selected boats allways visible:
                    //   zoom-in : 1. panTo(), 2. setZoom()
                    //   zoom-out: 1. setZoom(), 2. panTo() 
                    autoZoomIn = newZoomLevel > map.getZoom();
                    autoZoomOut = !autoZoomIn;
                    autoZoomLevel = newZoomLevel;
                    removeTransitions();
                    if (autoZoomIn) {
                        map.panTo(autoZoomLatLngBounds.getCenter());
                    } else {
                        map.setZoom(autoZoomLevel);
                    }
                } else {
                    map.panTo(autoZoomLatLngBounds.getCenter());
                }
                RaceMapZoomSettings restoredZoomSettings = new RaceMapZoomSettings(oldZoomTypesToConsiderSettings, settings.getZoomSettings().isZoomToSelectedCompetitors());
                settings = new RaceMapSettings(settings, restoredZoomSettings);
                setAutoZoomInProgress(false);
            }
        }
    }
    
    private double graticuleAreaRatio(LatLngBounds containing, LatLngBounds contained) {
        assert BoundsUtil.contains(containing, contained);
        double containingAreaRatio = getGraticuleArea(containing) / getGraticuleArea(contained);
        return containingAreaRatio;
    }

    /**
     * A much simplified "area" calculation for a {@link Bounds} object, multiplying the differences in latitude and longitude degrees.
     * The result therefore is in the order of magnitude of 60*60 square nautical miles.
     */
    private double getGraticuleArea(LatLngBounds bounds) {
        return ((BoundsUtil.isCrossesDateLine(bounds) ? bounds.getNorthEast().getLongitude()+360 : bounds.getNorthEast().getLongitude())-bounds.getSouthWest().getLongitude()) *
                (bounds.getNorthEast().getLatitude() - bounds.getSouthWest().getLatitude());
    }

    private void setAutoZoomInProgress(boolean autoZoomInProgress) {
        this.autoZoomInProgress = autoZoomInProgress;
    }
    
    boolean isAutoZoomInProgress() {
        return autoZoomInProgress;
    }
    
    /**
     * @param timeForPositionTransitionMillis use -1 to not animate the position transition, e.g., during map zoom or non-play
     */
    private boolean updateBoatCanvasForCompetitor(CompetitorDTO competitorDTO, Date date, long timeForPositionTransitionMillis) {
        boolean hasTimeJumped = timeForPositionTransitionMillis > 3 * timer.getRefreshInterval();
        if (hasTimeJumped) {
            timeForPositionTransitionMillis = -1;
        }
        boolean usedExistingCanvas = false;
        GPSFixDTOWithSpeedWindTackAndLegType lastBoatFix = getBoatFix(competitorDTO, date);
        if (lastBoatFix != null) {
            BoatOverlay boatOverlay = boatOverlays.get(competitorDTO);
            if (boatOverlay == null) {
                boatOverlay = createBoatOverlay(RaceMapOverlaysZIndexes.BOATS_ZINDEX, competitorDTO, displayHighlighted(competitorDTO));
                boatOverlays.put(competitorDTO, boatOverlay);
                boatOverlay.setDisplayMode(displayHighlighted(competitorDTO));
                boatOverlay.setBoatFix(lastBoatFix, timeForPositionTransitionMillis);
                boatOverlay.addToMap();
            } else {
                usedExistingCanvas = true;
                boatOverlay.setDisplayMode(displayHighlighted(competitorDTO));
                boatOverlay.setBoatFix(lastBoatFix, timeForPositionTransitionMillis);
                boatOverlay.draw();
            }
        }
        return usedExistingCanvas;
    }

    private DisplayMode displayHighlighted(CompetitorDTO competitorDTO) {
        boolean competitorisSelected = competitorSelection.isSelected(competitorDTO);
        if (!settings.isShowOnlySelectedCompetitors()) {
            if (competitorisSelected) {
                return DisplayMode.SELECTED;
            } else {
                if (isSomeOtherCompetitorSelected()) {
                    return DisplayMode.NOT_SELECTED;
                } else {
                    return DisplayMode.DEFAULT;
                }
            }
        }
        else{
            return competitorSelection.isSelected(competitorDTO) ? DisplayMode.SELECTED : DisplayMode.DEFAULT;
        }
       
    }
    
    private boolean isSomeOtherCompetitorSelected(){
        return Util.size(competitorSelection.getSelectedCompetitors()) > 0;
    }
    
    private class CourseMarkInfoWindowClickHandler implements ClickMapHandler {
        private final MarkDTO markDTO;
        private final CourseMarkOverlay courseMarkOverlay;
        
        public CourseMarkInfoWindowClickHandler(MarkDTO markDTO, CourseMarkOverlay courseMarkOverlay) {
            this.markDTO = markDTO;
            this.courseMarkOverlay = courseMarkOverlay;
        }
        
        @Override
        public void onEvent(ClickMapEvent event) {
            LatLng latlng = courseMarkOverlay.getMarkLatLngPosition();
            showMarkInfoWindow(markDTO, latlng);
        }
    }
    
    private void registerCourseMarkInfoWindowClickHandler(final String markDTOIdAsString) {
        final CourseMarkOverlay courseMarkOverlay = courseMarkOverlays.get(markDTOIdAsString);
        courseMarkClickHandlers.put(markDTOIdAsString, 
                courseMarkOverlay.addClickHandler(new CourseMarkInfoWindowClickHandler(markDTOs.get(markDTOIdAsString), courseMarkOverlay)));
    }
    
    public void registerAllCourseMarkInfoWindowClickHandlers() {
        for (String markDTOIdAsString : markDTOs.keySet()) {
            registerCourseMarkInfoWindowClickHandler(markDTOIdAsString);
        }
    }
    
    public void unregisterAllCourseMarkInfoWindowClickHandlers() {
        Iterator<Entry<String, HandlerRegistration>> iterator = courseMarkClickHandlers.entrySet().iterator();
        while(iterator.hasNext()) {
            Entry<String, HandlerRegistration> handler = iterator.next();
            handler.getValue().removeHandler();
            iterator.remove();
        }
    }

    private BoatOverlay createBoatOverlay(int zIndex, final CompetitorDTO competitorDTO, DisplayMode displayMode) {
        final BoatDTO boatOfCompetitor = competitorSelection.getBoat(competitorDTO);
        final BoatOverlay boatCanvas = new BoatOverlay(map, zIndex, boatOfCompetitor, competitorSelection.getColor(competitorDTO, raceIdentifier), coordinateSystem);
        boatCanvas.setDisplayMode(displayMode);
        boatCanvas.addClickHandler(event -> {
            GPSFixDTOWithSpeedWindTackAndLegType latestFixForCompetitor = getBoatFix(competitorDTO, timer.getTime());
            Widget content = getInfoWindowContent(competitorDTO, latestFixForCompetitor);
            LatLng where = coordinateSystem.toLatLng(latestFixForCompetitor.position);
            managedInfoWindow.openAtPosition(content, where);
        });

        boatCanvas.addMouseOverHandler(new MouseOverMapHandler() {
            @Override
            public void onEvent(MouseOverMapEvent event) {
                map.setTitle(boatOfCompetitor.getSailId());
            }
        });
        boatCanvas.addMouseOutMoveHandler(new MouseOutMapHandler() {
            @Override
            public void onEvent(MouseOutMapEvent event) {
                map.setTitle("");
            }
        });

        return boatCanvas;
    }

    protected WindSensorOverlay createWindSensorOverlay(int zIndex, final WindSource windSource, final WindTrackInfoDTO windTrackInfoDTO) {
        final WindSensorOverlay windSensorOverlay = new WindSensorOverlay(map, zIndex, raceMapImageManager, stringMessages, coordinateSystem);
        windSensorOverlay.setWindInfo(windTrackInfoDTO, windSource);
        windSensorOverlay.addClickHandler(new ClickMapHandler() {
            @Override
            public void onEvent(ClickMapEvent event) {
                showWindSensorInfoWindow(windSensorOverlay);
            }
        });
        return windSensorOverlay;
    }

    private void showMarkInfoWindow(MarkDTO markDTO, LatLng position) {
        managedInfoWindow.openAtPosition(getInfoWindowContent(markDTO), position);
    }

    private void showCompetitorInfoWindow(final CompetitorDTO competitorDTO, LatLng where) {
        final GPSFixDTOWithSpeedWindTackAndLegType latestFixForCompetitor = getBoatFix(competitorDTO, timer.getTime());
        final Widget content = getInfoWindowContent(competitorDTO, latestFixForCompetitor);
        managedInfoWindow.openAtPosition(content, where);
    }

    private void showWindSensorInfoWindow(final WindSensorOverlay windSensorOverlay) {
        WindSource windSource = windSensorOverlay.getWindSource();
        WindTrackInfoDTO windTrackInfoDTO = windSensorOverlay.getWindTrackInfoDTO();
        WindDTO windDTO = windTrackInfoDTO.windFixes.get(0);
        if (windDTO != null && windDTO.position != null) {
            final LatLng where = coordinateSystem.toLatLng(windDTO.position);
            final Widget content = getInfoWindowContent(windSource, windTrackInfoDTO);
            managedInfoWindow.openAtPosition(content, where);
        }
    }

    Widget createInfoWindowLabelAndValue(String labelName, String value) {
        Label valueLabel = new Label(value);
        valueLabel.setWordWrap(false);
        return createInfoWindowLabelWithWidget(labelName, valueLabel);
    }

    public Widget createInfoWindowLabelWithWidget(String labelName, Widget value) {
        FlowPanel flowPanel = new FlowPanel();
        Label label = new Label(labelName + ":");
        label.setWordWrap(false);
        label.getElement().getStyle().setFloat(Style.Float.LEFT);
        label.getElement().getStyle().setPadding(3, Style.Unit.PX);
        label.getElement().getStyle().setFontWeight(Style.FontWeight.BOLD);
        value.getElement().getStyle().setFloat(Style.Float.LEFT);
        value.getElement().getStyle().setPadding(3, Style.Unit.PX);
        flowPanel.add(label);
        flowPanel.add(value);
        return flowPanel;
    }
    
    private Widget getInfoWindowContent(MarkDTO markDTO) {
        VerticalPanel vPanel = new VerticalPanel();
        vPanel.add(createInfoWindowLabelAndValue(stringMessages.mark(), markDTO.getName()));
        vPanel.add(createInfoWindowLabelAndValue(stringMessages.position(), markDTO.position.getAsDegreesAndDecimalMinutesWithCardinalPoints()));
        vPanel.add(createInfoWindowLabelAndValue(stringMessages.position(), markDTO.position.getAsSignedDecimalDegrees()));
        return vPanel;
    }

    private Widget getInfoWindowContent(final WindSource windSource, WindTrackInfoDTO windTrackInfoDTO) {
        WindDTO windDTO = windTrackInfoDTO.windFixes.get(0);
        final VerticalPanel vPanel = new VerticalPanel();
        final Anchor windSourceNameAnchor = new Anchor(WindSourceTypeFormatter.format(windSource, stringMessages));
        vPanel.add(createInfoWindowLabelWithWidget(stringMessages.windSource(), windSourceNameAnchor));
        vPanel.add(createInfoWindowLabelAndValue(stringMessages.wind(), Math.round(windDTO.dampenedTrueWindFromDeg) + " " + stringMessages.degreesShort()));
        vPanel.add(createInfoWindowLabelAndValue(stringMessages.windSpeed(), numberFormatOneDecimal.format(windDTO.dampenedTrueWindSpeedInKnots)));
        final MillisecondsTimePoint timePoint = new MillisecondsTimePoint(windDTO.measureTimepoint);
        vPanel.add(createInfoWindowLabelAndValue(stringMessages.time(), timePoint.asDate().toString()));
        vPanel.add(createInfoWindowLabelAndValue(stringMessages.position(), windDTO.position.getAsDegreesAndDecimalMinutesWithCardinalPoints()));
        final Label positionInDecimalDegreesLabel = new Label(windDTO.position.getAsSignedDecimalDegrees());
        positionInDecimalDegreesLabel.setWordWrap(false);
        positionInDecimalDegreesLabel.getElement().getStyle().setFloat(Style.Float.LEFT);
        positionInDecimalDegreesLabel.getElement().getStyle().setPadding(3, Style.Unit.PX);
        positionInDecimalDegreesLabel.getElement().getStyle().setFontWeight(Style.FontWeight.LIGHTER);
        positionInDecimalDegreesLabel.getElement().getStyle().setFontSize(0.7, Unit.EM);
        vPanel.add(positionInDecimalDegreesLabel);
        if (windSource.getType() == WindSourceType.WINDFINDER) {
            final HorizontalPanel container = new HorizontalPanel();
            container.setSpacing(1);
            final WindfinderIcon windfinderIcon = new WindfinderIcon(raceMapImageManager, stringMessages);
            container.add(windfinderIcon);
            container.add(vPanel);
            sailingService.getWindFinderSpot(windSource.getId().toString(), new AsyncCallback<SpotDTO>() {
                @Override
                public void onFailure(Throwable caught) {
                    errorReporter.reportError(stringMessages.unableToResolveWindFinderSpotId(
                            windSource.getId().toString(), caught.getMessage()), /* silentMode */ true);
                }

                @Override
                public void onSuccess(SpotDTO result) {
                    final String url = result.getCurrentlyMostAppropriateUrl(timePoint);
                    windSourceNameAnchor.setTarget("_blank");
                    windSourceNameAnchor.setText(result.getName());
                    windSourceNameAnchor.setHref(url);
                    windfinderIcon.setHref(url);
                }
            });
            return container;
        } else {
            windSourceNameAnchor.addClickHandler(event -> showWindChartForProvider.accept(windSource));
        }
        return vPanel;
    }

    private Widget getInfoWindowContent(CompetitorDTO competitorDTO, GPSFixDTOWithSpeedWindTackAndLegType lastFix) {
        final VerticalPanel vPanel = new VerticalPanel();
        vPanel.add(createInfoWindowLabelAndValue(stringMessages.competitor(), competitorDTO.getName()));
        vPanel.add(createInfoWindowLabelAndValue(stringMessages.sailNumber(), competitorSelection.getBoat(competitorDTO).getSailId()));
        final Integer rank = getRank(competitorDTO);
        if (rank != null) {
            vPanel.add(createInfoWindowLabelAndValue(stringMessages.rank(), String.valueOf(rank)));
        }
        SpeedWithBearingDTO speedWithBearing = lastFix.speedWithBearing;
        if (speedWithBearing == null) {
            // TODO should we show the boat at all?
            speedWithBearing = new SpeedWithBearingDTO(0, 0);
        }
        vPanel.add(createInfoWindowLabelAndValue(stringMessages.speed(),
                numberFormatOneDecimal.format(speedWithBearing.speedInKnots) + " "+stringMessages.knotsUnit()));
        vPanel.add(createInfoWindowLabelAndValue(stringMessages.bearing(), (int) speedWithBearing.bearingInDegrees + " "+stringMessages.degreesShort()));
        if (lastFix.degreesBoatToTheWind != null) {
            vPanel.add(createInfoWindowLabelAndValue(stringMessages.degreesBoatToTheWind(),
                    (int) Math.abs(lastFix.degreesBoatToTheWind) + " " + stringMessages.degreesShort()));
        }
        if (raceIdentifier != null) {
            RegattaAndRaceIdentifier race = raceIdentifier;
            if (race != null) {
                final Map<CompetitorDTO, TimeRange> timeRange = new HashMap<>();
                final TimePoint from = new MillisecondsTimePoint(fixesAndTails.getFixes(competitorDTO)
                        .get(fixesAndTails.getFirstShownFix(competitorDTO)).timepoint);
                final TimePoint to = new MillisecondsTimePoint(getBoatFix(competitorDTO, timer.getTime()).timepoint);
                timeRange.put(competitorDTO, new TimeRangeImpl(from, to, true));
                sailingService.getDouglasPoints(race, timeRange, 3,
                        new AsyncCallback<Map<CompetitorDTO, List<GPSFixDTOWithSpeedWindTackAndLegType>>>() {
                            @Override
                            public void onFailure(Throwable caught) {
                                errorReporter.reportError("Error obtaining douglas positions: " + caught.getMessage(), true /*silentMode */);
                            }

                            @Override
                            public void onSuccess(Map<CompetitorDTO, List<GPSFixDTOWithSpeedWindTackAndLegType>> result) {
                                lastDouglasPeuckerResult = result;
                                if (douglasMarkers != null) {
                                    removeAllMarkDouglasPeuckerpoints();
                                }
                                if (!(timer.getPlayState() == PlayStates.Playing)) {
                                    if (settings.isShowDouglasPeuckerPoints()) {
                                        showMarkDouglasPeuckerPoints(result);
                                    }
                                }
                            }
                        });
                maneuverMarkersAndLossIndicators.getAndShowManeuvers(race, timeRange);
            }
        }
        return vPanel;
    }

    /**
     * @return the {@link CompetitorSelectionProvider#getSelectedCompetitors()} if
     *         {@link RaceMapSettings#isShowOnlySelectedCompetitors() only selected competitors are to be shown}, the
     *         {@link CompetitorSelectionProvider#getFilteredCompetitors() filtered competitors} otherwise. In both cases,
     *         if we have {@link RaceCompetitorSet information about the competitors participating} in this map's race,
     *         the result set is reduced to those, no matter if other regatta participants would otherwise have been in
     *         the result set
     */
    private Iterable<CompetitorDTO> getCompetitorsToShow() {
        final Set<CompetitorDTO> result = new HashSet<>();
        Iterable<CompetitorDTO> selection = competitorSelection.getSelectedCompetitors();
        final Set<String> raceCompetitorIdsAsString = raceCompetitorSet.getIdsOfCompetitorsParticipatingInRaceAsStrings();
        if (!settings.isShowOnlySelectedCompetitors() || Util.isEmpty(selection)) {
            for (final CompetitorDTO filteredCompetitor : competitorSelection.getFilteredCompetitors()) {
                if (raceCompetitorIdsAsString == null || raceCompetitorIdsAsString.contains(filteredCompetitor.getIdAsString())) {
                    result.add(filteredCompetitor);
                }
            }
        } else {
            for (final CompetitorDTO selectedCompetitor : selection) {
                if (raceCompetitorIdsAsString == null || raceCompetitorIdsAsString.contains(selectedCompetitor.getIdAsString())) {
                    result.add(selectedCompetitor);
                }
            }
        }
        return result;
    }
    
    protected void removeAllMarkDouglasPeuckerpoints() {
        if (douglasMarkers != null) {
            for (Marker marker : douglasMarkers) {
                marker.setMap((MapWidget) null);
            }
        }
        douglasMarkers = null;
    }

    private void showMarkDouglasPeuckerPoints(Map<CompetitorDTO, List<GPSFixDTOWithSpeedWindTackAndLegType>> gpsFixPointMapForCompetitors) {
        douglasMarkers = new HashSet<Marker>();
        if (map != null && gpsFixPointMapForCompetitors != null) {
            Set<CompetitorDTO> keySet = gpsFixPointMapForCompetitors.keySet();
            Iterator<CompetitorDTO> iter = keySet.iterator();
            while (iter.hasNext()) {
                CompetitorDTO competitorDTO = iter.next();
                List<GPSFixDTOWithSpeedWindTackAndLegType> gpsFix = gpsFixPointMapForCompetitors.get(competitorDTO);
                for (GPSFixDTOWithSpeedWindTackAndLegType fix : gpsFix) {
                    LatLng latLng = coordinateSystem.toLatLng(fix.position);
                    MarkerOptions options = MarkerOptions.newInstance();
                    options.setTitle(fix.timepoint+": "+fix.position+", "+fix.speedWithBearing.toString());
                    Marker marker = Marker.newInstance(options);
                    marker.setPosition(latLng);
                    douglasMarkers.add(marker);
                    marker.setMap(map);
                }
            }
        }
    }
    
    /**
     * @param date
     *            the point in time for which to determine the competitor's boat position; approximated by using the fix
     *            from {@link #fixes} whose time point comes closest to this date
     * 
     * @return The GPS fix for the given competitor from {@link #fixes} that is closest to <code>date</code>, or
     *         <code>null</code> if no fix is available
     */
    private GPSFixDTOWithSpeedWindTackAndLegType getBoatFix(CompetitorDTO competitorDTO, Date date) {
        GPSFixDTOWithSpeedWindTackAndLegType result = null;
        List<GPSFixDTOWithSpeedWindTackAndLegType> competitorFixes = fixesAndTails.getFixes(competitorDTO);
        if (competitorFixes != null && !competitorFixes.isEmpty()) {
            int i = Collections.binarySearch(competitorFixes, new GPSFixDTOWithSpeedWindTackAndLegType(date, null, null, (WindDTO) null, null, null, false),
                    new Comparator<GPSFixDTOWithSpeedWindTackAndLegType>() {
                @Override
                public int compare(GPSFixDTOWithSpeedWindTackAndLegType o1, GPSFixDTOWithSpeedWindTackAndLegType o2) {
                    return o1.timepoint.compareTo(o2.timepoint);
                }
            });
            if (i<0) {
                i = -i-1; // no perfect match; i is now the insertion point
                // if the insertion point is at the end, use last fix
                if (i >= competitorFixes.size()) {
                    result = competitorFixes.get(competitorFixes.size()-1);
                } else if (i == 0) {
                    // if the insertion point is at the beginning, use first fix
                    result = competitorFixes.get(0);
                } else {
                    // competitorFixes must have at least two elements, and i points neither to the end nor the beginning;
                    // get the fix from i and i+1 whose timepoint is closer to date
                    final GPSFixDTOWithSpeedWindTackAndLegType fixBefore = competitorFixes.get(i-1);
                    final GPSFixDTOWithSpeedWindTackAndLegType fixAfter = competitorFixes.get(i);
                    final GPSFixDTOWithSpeedWindTackAndLegType closer;
                    if (date.getTime() - fixBefore.timepoint.getTime() < fixAfter.timepoint.getTime() - date.getTime()) {
                        closer = fixBefore;
                    } else {
                        closer = fixAfter;
                    }
                    // now compute a weighted average depending on the time difference to "date" (see also bug 1924)
                    double factorForAfter = (double) (date.getTime()-fixBefore.timepoint.getTime()) / (double) (fixAfter.timepoint.getTime() - fixBefore.timepoint.getTime());
                    double factorForBefore = 1-factorForAfter;
                    DegreePosition betweenPosition = new DegreePosition(factorForBefore*fixBefore.position.getLatDeg() + factorForAfter*fixAfter.position.getLatDeg(),
                            factorForBefore*fixBefore.position.getLngDeg() + factorForAfter*fixAfter.position.getLngDeg());
                    final double betweenBearing;
                    if (fixBefore.speedWithBearing == null) {
                        if (fixAfter.speedWithBearing == null) {
                            betweenBearing = 0;
                        } else {
                            betweenBearing = fixAfter.speedWithBearing.bearingInDegrees;
                        }
                    } else if (fixAfter.speedWithBearing == null) {
                        betweenBearing = fixBefore.speedWithBearing.bearingInDegrees;
                    } else {
                        betweenBearing = new ScalableBearing(new DegreeBearingImpl(fixBefore.speedWithBearing.bearingInDegrees)).
                                multiply(factorForBefore).add(new ScalableBearing(new DegreeBearingImpl(fixAfter.speedWithBearing.bearingInDegrees)).
                                        multiply(factorForAfter)).divide(1).getDegrees();
                    }
                    SpeedWithBearingDTO betweenSpeed = new SpeedWithBearingDTO(
                            factorForBefore*(fixBefore.speedWithBearing==null?0:fixBefore.speedWithBearing.speedInKnots) +
                            factorForAfter*(fixAfter.speedWithBearing==null?0:fixAfter.speedWithBearing.speedInKnots),
                            betweenBearing);
                    result = new GPSFixDTOWithSpeedWindTackAndLegType(date, betweenPosition, betweenSpeed, closer.degreesBoatToTheWind,
                            closer.tack, closer.legType, fixBefore.extrapolated || fixAfter.extrapolated);
                }
            } else {
                // perfect match
                final GPSFixDTOWithSpeedWindTackAndLegType fixAfter = competitorFixes.get(i);
                result = fixAfter;
            }
        }
        return result;
    }

    public RaceMapSettings getSettings() {
        return settings;
    }

    @Override
    public void addedToSelection(CompetitorDTO competitor) {
        if (settings.isShowOnlySelectedCompetitors()) {
            if (Util.size(competitorSelection.getSelectedCompetitors()) == 1) {
                // first competitors selected; remove all others from map
                Iterator<Map.Entry<CompetitorDTO, BoatOverlay>> i = boatOverlays.entrySet().iterator();
                while (i.hasNext()) {
                    Entry<CompetitorDTO, BoatOverlay> next = i.next();
                    if (!next.getKey().equals(competitor)) {
                        CanvasOverlayV3 boatOverlay = next.getValue();
                        boatOverlay.removeFromMap();
                        fixesAndTails.removeTail(next.getKey());
                        i.remove(); // only this way a ConcurrentModificationException while looping can be avoided
                    }
                }
                showCompetitorInfoOnMap(timer.getTime(), -1, competitorSelection.getSelectedFilteredCompetitors());
            } else {
                // adding a single competitor; may need to re-load data, so refresh:
                redraw();
            }
        } else {
            // only change highlighting
            BoatOverlay boatCanvas = boatOverlays.get(competitor);
            if (boatCanvas != null) {
                boatCanvas.setDisplayMode(displayHighlighted(competitor));
                boatCanvas.draw();
                showCompetitorInfoOnMap(timer.getTime(), -1, competitorSelection.getSelectedFilteredCompetitors());
            } else {
                // seems like an internal error not to find the lowlighted marker; but maybe the
                // competitor was added late to the race;
                // data for newly selected competitor supposedly missing; refresh
                redraw();
            }
        }
        // Now update tails for all competitors because selection change may also affect all unselected competitors
        for (CompetitorDTO oneOfAllCompetitors : competitorSelection.getAllCompetitors()) {
            Polyline tail = fixesAndTails.getTail(oneOfAllCompetitors);
            if (tail != null) {
                PolylineOptions newOptions = createTailStyle(oneOfAllCompetitors, displayHighlighted(oneOfAllCompetitors));
                tail.setOptions(newOptions);
            }
        }
        // Trigger auto-zoom if needed
        RaceMapZoomSettings zoomSettings = settings.getZoomSettings();
        if (!zoomSettings.containsZoomType(ZoomTypes.NONE) && zoomSettings.isZoomToSelectedCompetitors()) {
            zoomMapToNewBounds(zoomSettings.getNewBounds(this));
        }
    }
    
    @Override
    public void removedFromSelection(CompetitorDTO competitor) {
        if (isShowAnyHelperLines()) {
            // helper lines depend on which competitor is visible, because the *visible* leader is used for
            // deciding which helper lines to show:
            redraw();
        } else {
            // try a more incremental update otherwise
            if (settings.isShowOnlySelectedCompetitors()) {
                // if selection is now empty, show all competitors
                if (Util.isEmpty(competitorSelection.getSelectedCompetitors())) {
                    redraw();
                } else {
                    // otherwise remove only deselected competitor's boat images and tail
                    BoatOverlay removedBoatOverlay = boatOverlays.remove(competitor);
                    if (removedBoatOverlay != null) {
                        removedBoatOverlay.removeFromMap();
                    }
                    fixesAndTails.removeTail(competitor);
                    showCompetitorInfoOnMap(timer.getTime(), -1, competitorSelection.getSelectedFilteredCompetitors());
                }
            } else {
                // "lowlight" currently selected competitor
                BoatOverlay boatCanvas = boatOverlays.get(competitor);
                if (boatCanvas != null) {
                    boatCanvas.setDisplayMode(displayHighlighted(competitor));
                    boatCanvas.draw();
                }
                showCompetitorInfoOnMap(timer.getTime(), -1, competitorSelection.getSelectedFilteredCompetitors());
            }
        }
        //Trigger auto-zoom if needed
        RaceMapZoomSettings zoomSettings = settings.getZoomSettings();
        if (!zoomSettings.containsZoomType(ZoomTypes.NONE) && zoomSettings.isZoomToSelectedCompetitors()) {
            zoomMapToNewBounds(zoomSettings.getNewBounds(this));
        }
    }

    private boolean isShowAnyHelperLines() {
        return settings.getHelpLinesSettings().isShowAnyHelperLines();
    }

    @Override
    public String getLocalizedShortName() {
        return raceMapLifecycle.getLocalizedShortName();
    }

    @Override
    public Widget getEntryWidget() {
        return this;
    }

    @Override
    public boolean hasSettings() {
        return raceMapLifecycle.hasSettings();
    }

    @Override
    public SettingsDialogComponent<RaceMapSettings> getSettingsDialogComponent(RaceMapSettings settings) {
        return new RaceMapSettingsDialogComponent(settings, stringMessages, this.isSimulationEnabled && this.hasPolar);
    }

    @Override
    public void updateSettings(RaceMapSettings newSettings) {
        boolean maneuverTypeSelectionChanged = false;
        boolean showManeuverLossChanged = false;
        boolean requiresRedraw = false;
        boolean requiresUpdateCoordinateSystem = false;
        
        if (newSettings.isShowManeuverLossVisualization() != settings.isShowManeuverLossVisualization()) {
            showManeuverLossChanged = true;
        }
        for (ManeuverType maneuverType : ManeuverType.values()) {
            if (newSettings.isShowManeuverType(maneuverType) != settings.isShowManeuverType(maneuverType)) {
                maneuverTypeSelectionChanged = true;
            }
        }
        if (newSettings.isShowDouglasPeuckerPoints() != settings.isShowDouglasPeuckerPoints()) {
            if (!(timer.getPlayState() == PlayStates.Playing) && lastDouglasPeuckerResult != null && newSettings.isShowDouglasPeuckerPoints()) {
                removeAllMarkDouglasPeuckerpoints();
                showMarkDouglasPeuckerPoints(lastDouglasPeuckerResult);
            } else if (!newSettings.isShowDouglasPeuckerPoints()) {
                removeAllMarkDouglasPeuckerpoints();
            }
        }
        if (newSettings.getTailLengthInMilliseconds() != settings.getTailLengthInMilliseconds()) {
            requiresRedraw = true;
        }
        if (!newSettings.getBuoyZoneRadius().equals(settings.getBuoyZoneRadius())) {
            requiresRedraw = true;
        }
        if (newSettings.isShowOnlySelectedCompetitors() != settings.isShowOnlySelectedCompetitors()) {
            requiresRedraw = true;
        }
        if (newSettings.isShowSelectedCompetitorsInfo() != settings.isShowSelectedCompetitorsInfo()) {
            requiresRedraw = true;
        }
        if (!newSettings.getZoomSettings().equals(settings.getZoomSettings())) {
            if (!newSettings.getZoomSettings().containsZoomType(ZoomTypes.NONE)) {
                removeTransitions();
                zoomMapToNewBounds(newSettings.getZoomSettings().getNewBounds(this));
            }
        }
        if (!newSettings.getHelpLinesSettings().equals(settings.getHelpLinesSettings())) {
            requiresRedraw = true;
        }
        if (!newSettings.isShowEstimatedDuration() && estimatedDurationOverlay != null){
            estimatedDurationOverlay.removeFromParent();
        }
        if (newSettings.isShowWindStreamletOverlay() != settings.isShowWindStreamletOverlay()) {
            streamletOverlay.setVisible(newSettings.isShowWindStreamletOverlay());
        }
        if (newSettings.isShowWindStreamletColors() != settings.isShowWindStreamletColors()) {
            streamletOverlay.setColors(newSettings.isShowWindStreamletColors());
        }
        if (newSettings.isShowSimulationOverlay() != settings.isShowSimulationOverlay()) {
            showSimulationOverlay(newSettings.isShowSimulationOverlay());
        }
        if (newSettings.isWindUp() != settings.isWindUp()) {
            requiresUpdateCoordinateSystem = true;
            requiresRedraw = true;
        }
        if (!newSettings.isShowEstimatedDuration() && estimatedDurationOverlay != null){
            estimatedDurationOverlay.removeFromParent();
        }
        if (newSettings.getStartCountDownFontSizeScaling() != settings.getStartCountDownFontSizeScaling()) {
            if (countDownOverlay != null) {
                countDownOverlay.removeFromMap();
                countDownOverlay = null;
            }
            requiresRedraw = true;
        }
        this.settings = newSettings;
        if (maneuverTypeSelectionChanged || showManeuverLossChanged) {
            if (timer.getPlayState() != PlayStates.Playing) {
                maneuverMarkersAndLossIndicators.updateManeuverMarkersAfterSettingsChanged();
            }
        }
        if (requiresUpdateCoordinateSystem) {
            updateCoordinateSystemFromSettings();
        }
        if (requiresRedraw) {
            redraw();
        }
    }

    private void showSimulationOverlay(boolean visible) {
        simulationOverlay.setVisible(visible);
        if (visible) {
            simulationOverlay.updateLeg(Math.max(lastLegNumber,1), true, -1 /* ensure ui-update */);
        }
    }

    public static class BoatsBoundsCalculator extends LatLngBoundsCalculatorForSelected {
        @Override
        public LatLngBounds calculateNewBounds(RaceMap forMap) {
            LatLngBounds newBounds = null;
            Iterable<CompetitorDTO> selectedCompetitors = forMap.competitorSelection.getSelectedCompetitors();
            Iterable<CompetitorDTO> competitors = new ArrayList<>();
            if (selectedCompetitors == null || !selectedCompetitors.iterator().hasNext()) {
                competitors = forMap.getCompetitorsToShow();
            } else {
                competitors = isZoomOnlyToSelectedCompetitors(forMap) ? selectedCompetitors : forMap.getCompetitorsToShow();
            }
            for (CompetitorDTO competitor : competitors) {
                try {
                    GPSFixDTOWithSpeedWindTackAndLegType competitorFix = forMap.getBoatFix(competitor, forMap.timer.getTime());
                    Position competitorPosition = competitorFix != null ? competitorFix.position : null;
                    if (competitorPosition != null) {
                        if (newBounds == null) {
                            newBounds = BoundsUtil.getAsBounds(forMap.coordinateSystem.toLatLng(competitorPosition));
                        } else {
                            newBounds = newBounds.extend(forMap.coordinateSystem.toLatLng(competitorPosition));
                        }
                    }
                } catch (IndexOutOfBoundsException e) {
                    // TODO can't this be predicted and the exception be avoided in the first place?
                    // Catch this in case the competitor has no GPS fixes at the current time (e.g. in race 'Finale 2' of STG)
                }
            }
            return newBounds;
        }
        
    }
    
    public static class TailsBoundsCalculator extends LatLngBoundsCalculatorForSelected {
        @Override
        public LatLngBounds calculateNewBounds(RaceMap racemap) {
            LatLngBounds newBounds = null;
            Iterable<CompetitorDTO> competitors = isZoomOnlyToSelectedCompetitors(racemap) ? racemap.competitorSelection.getSelectedCompetitors() : racemap.getCompetitorsToShow();
            for (CompetitorDTO competitor : competitors) {
                Polyline tail = racemap.fixesAndTails.getTail(competitor);
                LatLngBounds bounds = null;
                // TODO: Find a replacement for missing Polyline function getBounds() from v2
                // see also http://stackoverflow.com/questions/3284808/getting-the-bounds-of-a-polyine-in-google-maps-api-v3; 
                // optionally, consider providing a bounds cache with two sorted sets that organize the LatLng objects for O(1) bounds calculation and logarithmic add, ideally O(1) remove
                if (tail != null && tail.getPath().getLength() >= 1) {
                    bounds = BoundsUtil.getAsBounds(tail.getPath().get(0));
                    for (int i = 1; i < tail.getPath().getLength(); i++) {
                        bounds = bounds.extend(tail.getPath().get(i));
                    }
                }
                if (bounds != null) {
                    if (newBounds == null) {
                        newBounds = bounds;
                    } else {
                        newBounds = newBounds.union(bounds);
                    }
                }
            }
            return newBounds;
        }
    }
    
    public static class CourseMarksBoundsCalculator implements LatLngBoundsCalculator {
        @Override
        public LatLngBounds calculateNewBounds(RaceMap forMap) {
            LatLngBounds newBounds = null;
            Iterable<MarkDTO> marksToZoom = forMap.markDTOs.values();
            if (marksToZoom != null) {
                for (MarkDTO markDTO : marksToZoom) {
                    if (newBounds == null) {
                        newBounds = BoundsUtil.getAsBounds(forMap.coordinateSystem.toLatLng(markDTO.position));
                    } else {
                        newBounds = newBounds.extend(forMap.coordinateSystem.toLatLng(markDTO.position));
                    }
                }
            }
            return newBounds;
        }
    }

    public static class WindSensorsBoundsCalculator implements LatLngBoundsCalculator {
        @Override
        public LatLngBounds calculateNewBounds(RaceMap forMap) {
            LatLngBounds newBounds = null;
            Collection<WindSensorOverlay> marksToZoom = forMap.windSensorOverlays.values();
            if (marksToZoom != null) {
                for (WindSensorOverlay windSensorOverlay : marksToZoom) {
                    final LatLng latLngPosition = windSensorOverlay.getLatLngPosition();
                    if (Objects.nonNull(latLngPosition) && BoundsUtil.getAsPosition(latLngPosition) != null) {
                        LatLngBounds bounds = BoundsUtil.getAsBounds(latLngPosition);
                        if (newBounds == null) {
                            newBounds = bounds;
                        } else {
                            newBounds = newBounds.extend(latLngPosition);
                        }
                    }
                }
            }
            return newBounds;
        }
    }

    @Override
    public void initializeData(boolean showMapControls, boolean showHeaderPanel) {
        loadMapsAPIV3(showMapControls, showHeaderPanel);
    }

    @Override
    public boolean isDataInitialized() {
        return isMapInitialized;
    }

    @Override
    public void onResize() {
        if (map != null) {
            map.triggerResize();
            zoomMapToNewBounds(settings.getZoomSettings().getNewBounds(RaceMap.this));
        }
        // Adjust RaceMap headers to avoid overlapping based on the RaceMap width  
        boolean isCompactHeader = this.getOffsetWidth() <= 600;
        getLeftHeaderPanel().setStyleName(COMPACT_HEADER_STYLE, isCompactHeader);
        getRightHeaderPanel().setStyleName(COMPACT_HEADER_STYLE, isCompactHeader);
        
        // Adjust combined wind and true north indicator panel indent, based on the RaceMap height
        if (topLeftControlsWrapperPanel.getParent() != null) {
            this.adjustLeftControlsIndent();
        }
    }
    
    private void adjustLeftControlsIndent() {
        topLeftControlsWrapperPanel.getParent().setStyleName("TopLeftControlsWrapperPanelParentDiv");
        String leftControlsIndentStyle = getLeftControlsIndentStyle();
        if (leftControlsIndentStyle != null) {
            topLeftControlsWrapperPanel.getParent().addStyleName(leftControlsIndentStyle);
        }
    }

    @Override
    public void competitorsListChanged(Iterable<CompetitorDTO> competitors) {
        redraw();
    }
    
    @Override
    public void filteredCompetitorsListChanged(Iterable<CompetitorDTO> filteredCompetitors) {
        redraw();
    }
    
    @Override
    public void filterChanged(FilterSet<CompetitorDTO, ? extends Filter<CompetitorDTO>> oldFilterSet,
            FilterSet<CompetitorDTO, ? extends Filter<CompetitorDTO>> newFilterSet) {
        // nothing to do; if the list of filtered competitors has changed, a separate call to filteredCompetitorsListChanged will occur
    }

    @Override
    public PolylineOptions createTailStyle(CompetitorDTO competitor, DisplayMode displayMode) {
        PolylineOptions options = PolylineOptions.newInstance();
        options.setClickable(true);
        options.setGeodesic(true);
        options.setStrokeOpacity(1.0);

        switch(displayMode){
        case DEFAULT:
            options.setStrokeColor(competitorSelection.getColor(competitor, raceIdentifier).getAsHtml());
            options.setStrokeWeight(1);
            break;
        case SELECTED:
            options.setStrokeColor(competitorSelection.getColor(competitor, raceIdentifier).getAsHtml());
            options.setStrokeWeight(2);
            break;
        case NOT_SELECTED:
            options.setStrokeColor(LOWLIGHTED_TAIL_COLOR.getAsHtml());
            options.setStrokeOpacity(LOWLIGHTED_TAIL_OPACITY);
            break;
        }

        options.setZindex(RaceMapOverlaysZIndexes.BOATTAILS_ZINDEX);
        return options;
    }
    
    @Override
    public Polyline createTail(final CompetitorDTO competitor, List<LatLng> points) {
        final BoatDTO boat = competitorSelection.getBoat(competitor);
        PolylineOptions options = createTailStyle(competitor, displayHighlighted(competitor));
        Polyline result = Polyline.newInstance(options);
        MVCArray<LatLng> pointsAsArray = MVCArray.newInstance(points.toArray(new LatLng[0]));
        result.setPath(pointsAsArray);
        result.setMap(map);
        Hoverline resultHoverline = new Hoverline(result, options, this);
        final ClickMapHandler clickHandler = new ClickMapHandler() {
            @Override
            public void onEvent(ClickMapEvent event) {
                showCompetitorInfoWindow(competitor, event.getMouseEvent().getLatLng());
            }
        };
        result.addClickHandler(clickHandler);
        resultHoverline.addClickHandler(clickHandler);
        result.addMouseOverHandler(new MouseOverMapHandler() {
            @Override
            public void onEvent(MouseOverMapEvent event) {
                map.setTitle(boat.getSailId() + ", " + competitor.getName());
            }
        });
        resultHoverline.addMouseOutMoveHandler(new MouseOutMapHandler() {
            @Override
            public void onEvent(MouseOutMapEvent event) {
                map.setTitle("");
            }
        });
        return result;
    }

    @Override
    public Integer getRank(CompetitorDTO competitor) {
        final Integer result;
        QuickRankDTO quickRank = quickRanksDTOProvider.getQuickRanks().get(competitor.getIdAsString());
        if (quickRank != null) {
            result = quickRank.oneBasedRank;
        } else {
            result = null;
        }
        return result;
    }
    
    private Image createSAPLogo() {
        ImageResource sapLogoResource = resources.sapLogoOverlay();
        Image sapLogo = new Image(sapLogoResource);
        sapLogo.addClickHandler(new ClickHandler() {
            @Override
            public void onClick(ClickEvent event) {
                Window.open("https://www.sap.com/sponsorships", "_blank", null);
            }
        });
        sapLogo.setStyleName("raceBoard-Logo");
        return sapLogo;
    }

    @Override
    public String getDependentCssClassName() {
        return "raceMap";
    }

    /**
     * The default zoom bounds are defined by the boats
     */
    private LatLngBounds getDefaultZoomBounds() {
        return new BoatsBoundsCalculator().calculateNewBounds(RaceMap.this);
    }

    private MapOptions getMapOptions(final boolean showMapControls, boolean windUp) {
        MapOptions mapOptions = MapOptions.newInstance();
          mapOptions.setScrollWheel(true);
          mapOptions.setMapTypeControl(showMapControls && !windUp);
          mapOptions.setPanControl(showMapControls);
          mapOptions.setZoomControl(showMapControls);
          mapOptions.setScaleControl(true);
          if (windUp) {
              mapOptions.setMinZoom(8);
          } else {
              mapOptions.setMinZoom(0);
          }
          MapTypeStyle[] mapTypeStyles = new MapTypeStyle[4];
          
          // hide all transit lines including ferry lines
          mapTypeStyles[0] = GoogleMapStyleHelper.createHiddenStyle(MapTypeStyleFeatureType.TRANSIT);
          // hide points of interest
          mapTypeStyles[1] = GoogleMapStyleHelper.createHiddenStyle(MapTypeStyleFeatureType.POI);
          // simplify road display
          mapTypeStyles[2] = GoogleMapStyleHelper.createSimplifiedStyle(MapTypeStyleFeatureType.ROAD);
          // set water color
          mapTypeStyles[3] = GoogleMapStyleHelper.createColorStyle(MapTypeStyleFeatureType.WATER, WATER_COLOR);
          
          MapTypeControlOptions mapTypeControlOptions = MapTypeControlOptions.newInstance();
          mapTypeControlOptions.setPosition(ControlPosition.BOTTOM_RIGHT);
          mapOptions.setMapTypeControlOptions(mapTypeControlOptions);

          mapOptions.setMapTypeStyles(mapTypeStyles);
          // no need to try to position the scale control; it always ends up at the right bottom corner
          mapOptions.setStreetViewControl(false);
          if (showMapControls) {
              ZoomControlOptions zoomControlOptions = ZoomControlOptions.newInstance();
              zoomControlOptions.setPosition(ControlPosition.RIGHT_TOP);
              mapOptions.setZoomControlOptions(zoomControlOptions);
              PanControlOptions panControlOptions = PanControlOptions.newInstance();
              panControlOptions.setPosition(ControlPosition.RIGHT_TOP);
              mapOptions.setPanControlOptions(panControlOptions);
          }
        return mapOptions;
    }

    /**
     * @return CSS style name to adjust the indent of left controls (combined wind and true north indicator).
     */
    protected String getLeftControlsIndentStyle() {
        return null;
    }

    public Map<String, CourseMarkOverlay> getCourseMarkOverlays() {
        return courseMarkOverlays;
    }
    
    public CoordinateSystem getCoordinateSystem() {
        return coordinateSystem;
    }
    
    public void hideAllHelplines() {
        if (startLine != null) {
            startLine.setVisible(false);
        }
        if (finishLine != null) {
            finishLine.setVisible(false);
        }
        if (advantageLine != null) {
            advantageLine.setVisible(false);
        }
        if (windwardStartLineMarkToFirstMarkLine != null && leewardStartLineMarkToFirstMarkLine != null) {
            windwardStartLineMarkToFirstMarkLine.setVisible(false);
            leewardStartLineMarkToFirstMarkLine.setVisible(false);
        }
        for (Polyline courseMiddleline : courseMiddleLines.values()) {
            if (courseMiddleline != null) {
                courseMiddleline.setVisible(false);
            }
        }
        for (Polygon courseSideline : courseSidelines.values()) {
            if (courseSideline != null) {
                courseSideline.setVisible(false);
            }
        }
    }
    
    public void showAllHelplinesToShow() {
        if (settings.getHelpLinesSettings().isShowAnyHelperLines()) {
            if (startLine != null && settings.getHelpLinesSettings().isVisible(HelpLineTypes.STARTLINE))
                startLine.setVisible(true);
            if (finishLine != null && settings.getHelpLinesSettings().isVisible(HelpLineTypes.FINISHLINE))
                finishLine.setVisible(true);
            if (advantageLine != null && settings.getHelpLinesSettings().isVisible(HelpLineTypes.ADVANTAGELINE))
                advantageLine.setVisible(true);
            if (windwardStartLineMarkToFirstMarkLine != null && leewardStartLineMarkToFirstMarkLine != null &&
                    settings.getHelpLinesSettings().isVisible(HelpLineTypes.STARTLINETOFIRSTMARKTRIANGLE)) {
                windwardStartLineMarkToFirstMarkLine.setVisible(true);
                leewardStartLineMarkToFirstMarkLine.setVisible(true);
            }
            if (settings.getHelpLinesSettings().isVisible(HelpLineTypes.COURSEMIDDLELINE)) {
                for (Polyline courseMiddleline : courseMiddleLines.values()) {
                    courseMiddleline.setVisible(true);
                }
            }
            if (settings.getHelpLinesSettings().isVisible(HelpLineTypes.COURSEGEOMETRY)) {
                for (Polygon courseSideline : courseSidelines.values()) {
                    courseSideline.setVisible(true);
                }
            }
        }
    }
    
    public void addCompetitorsForRaceDefinedListener(CompetitorsForRaceDefinedListener listener) {
        raceCompetitorSet.addCompetitorsForRaceDefinedListener(listener);
    }

    public void removeCompetitorsForRaceDefinedListener(CompetitorsForRaceDefinedListener listener) {
        raceCompetitorSet.removeCompetitorsForRaceDefinedListener(listener);
    }

    @Override
    public String getId() {
        return raceMapLifecycle.getComponentId();
    }
    
    public RaceMapLifecycle getLifecycle() {
        return raceMapLifecycle;
    }
}<|MERGE_RESOLUTION|>--- conflicted
+++ resolved
@@ -957,7 +957,6 @@
         return timer.getPlayMode() == PlayModes.Live;
     }
 
-<<<<<<< HEAD
     private void refreshMapWithoutAnimation() {
         removeTransitions();
         remoteCallsToSkipInExecution.addAll(remoteCallsInExecution);
@@ -993,13 +992,13 @@
         }
     }
 
-    private void refreshMap(final Date newTime, final long transitionTimeInMillis) {
+    private void refreshMap(final Date newTime, final long transitionTimeInMillis, boolean isRedraw) {
         final Iterable<CompetitorDTO> competitorsToShow = getCompetitorsToShow();
         final com.sap.sse.common.Util.Triple<Map<CompetitorDTO, Date>, Map<CompetitorDTO, Date>, Map<CompetitorDTO, Boolean>> fromAndToAndOverlap = fixesAndTails
                 .computeFromAndTo(newTime, competitorsToShow, settings.getEffectiveTailLengthInMilliseconds());
         // Request map data update, possibly in two calls; see method details
         callGetRaceMapDataForAllOverlappingAndTipsOfNonOverlappingAndGetBoatPositionsForAllOthers(fromAndToAndOverlap,
-                raceIdentifier, newTime, transitionTimeInMillis, competitorsToShow);
+                raceIdentifier, newTime, transitionTimeInMillis, competitorsToShow, isRedraw);
         // draw the wind into the map, get the combined wind
         List<String> windSourceTypeNames = new ArrayList<String>();
         windSourceTypeNames.add(WindSourceType.EXPEDITION.name());
@@ -1014,30 +1013,6 @@
                     /* onlyUpToNewestEvent==false means get us any data we can get by a best effort */ false);
             asyncActionsExecutor.execute(getWindInfoAction, GET_WIND_DATA_CATEGORY,
                     new AsyncCallback<WindInfoForRaceDTO>() {
-=======
-    @Override
-    public void timeChanged(final Date newTime, final Date oldTime) {
-        boolean isRedraw = oldTime == null;
-        if (newTime != null && isMapInitialized) {
-            if (raceIdentifier != null) {
-                RegattaAndRaceIdentifier race = raceIdentifier;
-                final Iterable<CompetitorDTO> competitorsToShow = getCompetitorsToShow();
-                if (race != null) {
-                    final long transitionTimeInMillis = calculateTimeForPositionTransitionInMillis(newTime, oldTime);
-                    final com.sap.sse.common.Util.Triple<Map<CompetitorDTO, Date>, Map<CompetitorDTO, Date>, Map<CompetitorDTO, Boolean>> fromAndToAndOverlap = 
-                            fixesAndTails.computeFromAndTo(newTime, competitorsToShow, settings.getEffectiveTailLengthInMilliseconds());
-                    // Request map data update, possibly in two calls; see method details
-                    callGetRaceMapDataForAllOverlappingAndTipsOfNonOverlappingAndGetBoatPositionsForAllOthers(
-                            fromAndToAndOverlap, race, newTime, transitionTimeInMillis, competitorsToShow, isRedraw);
-                    // draw the wind into the map, get the combined wind
-                    List<String> windSourceTypeNames = new ArrayList<String>();
-                    windSourceTypeNames.add(WindSourceType.EXPEDITION.name());
-                    windSourceTypeNames.add(WindSourceType.WINDFINDER.name());
-                    windSourceTypeNames.add(WindSourceType.COMBINED.name());
-                    GetWindInfoAction getWindInfoAction = new GetWindInfoAction(sailingService, race, newTime, 1000L, 1, windSourceTypeNames,
-                            /* onlyUpToNewestEvent==false means get us any data we can get by a best effort */ false);
-                    asyncActionsExecutor.execute(getWindInfoAction, GET_WIND_DATA_CATEGORY, new AsyncCallback<WindInfoForRaceDTO>() {
->>>>>>> 0b95b70a
                         @Override
                         public void onFailure(Throwable caught) {
                             remoteCallsInExecution.remove(newTime);
@@ -1066,11 +1041,12 @@
 
     @Override
     public void timeChanged(final Date newTime, final Date oldTime) {
+        boolean isRedraw = oldTime == null;
         if (newTime != null && isMapInitialized) {
             if (raceIdentifier != null) {
                 if (raceIdentifier != null) {
                     final long transitionTimeInMillis = calculateTimeForPositionTransitionInMillis(newTime, oldTime);
-                    refreshMap(newTime, transitionTimeInMillis);
+                    refreshMap(newTime, transitionTimeInMillis, isRedraw);
                 }
             }
         }
@@ -1079,7 +1055,6 @@
     public WindInfoForRaceDTO getLastCombinedWindTrackInfoDTO() {
         return lastCombinedWindTrackInfoDTO;
     }
-    
     /**
      * Requests updates for map data and, when received, updates the map structures accordingly.
      * <p>
@@ -1100,8 +1075,7 @@
      * current tail length setting the new tail segment does not overlap with the old one, requiring a full load of the
      * entire tail data for that competitor. For these non-overlapping requests, this method creates a
      * {@link GetBoatPositionsAction} request loading the entire tail required, but not quick ranks, sidelines and mark
-     * positions. Updating the results of this call is done in
-     * {@link #updateBoatPositions(Date, long, Map, Iterable, Map, boolean)}.
+     * positions. Updating the results of this call is done in {@link #updateBoatPositions(Date, long, Map, Iterable, Map, boolean)}.
      * <p>
      */
     private void callGetRaceMapDataForAllOverlappingAndTipsOfNonOverlappingAndGetBoatPositionsForAllOthers(
@@ -1174,12 +1148,8 @@
             final Date newTime,
             final long transitionTimeInMillis,
             final Map<CompetitorDTO, Boolean> hasTailOverlapForCompetitor,
-<<<<<<< HEAD
-            final Iterable<CompetitorDTO> competitorsToShow, final int requestID) {
+            final Iterable<CompetitorDTO> competitorsToShow, final int requestID, boolean isRedraw) {
         remoteCallsInExecution.add(newTime);
-=======
-            final Iterable<CompetitorDTO> competitorsToShow, final int requestID, boolean isRedraw) {
->>>>>>> 0b95b70a
         return new MarkedAsyncCallback<>(new AsyncCallback<RaceMapDataDTO>() {
             @Override
             public void onFailure(Throwable caught) {
@@ -1208,21 +1178,15 @@
                         }
                         // Do boat specific actions
                         Map<CompetitorDTO, List<GPSFixDTOWithSpeedWindTackAndLegType>> boatData = raceMapDataDTO.boatPositions;
-<<<<<<< HEAD
                         updateBoatPositions(newTime, transitionTimeInMillis, hasTailOverlapForCompetitor,
                                 competitorsToShow, boatData, /* updateTailsOnly */ false);
-                        if (douglasMarkers != null) {
-                            removeAllMarkDouglasPeuckerpoints();
-=======
-                        updateBoatPositions(newTime, transitionTimeInMillis, hasTailOverlapForCompetitor, competitorsToShow, boatData, /* updateTailsOnly */ false);
-
+                        
                         if (!isRedraw) {
                             // only remove markers if the time is actually changed
                             if (douglasMarkers != null) {
                                 removeAllMarkDouglasPeuckerpoints();
                             }
                             maneuverMarkersAndLossIndicators.clearAllManeuverMarkers();
->>>>>>> 0b95b70a
                         }
                         if (requiresCoordinateSystemUpdateWhenCoursePositionAndWindDirectionIsKnown) {
                             updateCoordinateSystemFromSettings();
