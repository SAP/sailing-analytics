--- conflicted
+++ resolved
@@ -441,7 +441,7 @@
         this.raceIdentifier = raceIdentifier;
         this.asyncActionsExecutor = asyncActionsExecutor;
         this.errorReporter = errorReporter;
-       this.timer = timer;
+        this.timer = timer;
         this.isSimulationEnabled = true;
         timer.addTimeListener(this);
         raceMapImageManager = new RaceMapImageManager(raceMapResources);
@@ -1507,13 +1507,9 @@
                             }
                         }
                         drawAdvantageLine = true;
+                    advantageLineCompetitor = visibleLeaderInfo.getB();
                     }
-<<<<<<< HEAD
                    
-=======
-                    drawAdvantageLine = true;
-                    advantageLineCompetitor = visibleLeaderInfo.getB();
->>>>>>> 3b04ac69
                 }
             }
             if (!drawAdvantageLine) {
