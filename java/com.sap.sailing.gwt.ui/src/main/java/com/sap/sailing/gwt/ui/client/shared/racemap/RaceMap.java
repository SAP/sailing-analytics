--- conflicted
+++ resolved
@@ -2514,11 +2514,7 @@
                     (int) Math.abs(lastFix.degreesBoatToTheWind) + " " + stringMessages.degreesShort()));
         }
 
-<<<<<<< HEAD
-        vPanel.add(createInfoWindowLabelWithWidget(stringMessages.selectedDetailType(), createDetailTypeDropwdown(competitorDTO)));
-=======
         vPanel.add(createInfoWindowLabelWithWidget(stringMessages.selectedDetailType(), createDetailTypeDropdown(competitorDTO)));
->>>>>>> 2ecd1208
 
         if (raceIdentifier != null) {
             RegattaAndRaceIdentifier race = raceIdentifier;
@@ -2554,11 +2550,7 @@
         return vPanel;
     }
 
-<<<<<<< HEAD
-    private ListBox createDetailTypeDropwdown(CompetitorDTO competitor) {
-=======
     private ListBox createDetailTypeDropdown(CompetitorDTO competitor) {
->>>>>>> 2ecd1208
         ListBox lb = new ListBox();
         lb.addItem(stringMessages.none(), "none");
         if (sortedAvailableDetailTypes != null) {
@@ -2578,15 +2570,10 @@
                 DetailType previous = selectedDetailType;
                 if (value == null || value.equals("none")) {
                     selectedDetailType = null;
-<<<<<<< HEAD
-                } else {
-                    selectedDetailType = DetailType.valueOfString(value);
-=======
                     metricOverlay.setVisible(false);
                 } else {
                     selectedDetailType = DetailType.valueOfString(value);
                     metricOverlay.setVisible(true);
->>>>>>> 2ecd1208
                     if (!competitorSelection.isSelected(competitor)) {
                         competitorSelection.setSelected(competitor, true);
                     }
@@ -3096,10 +3083,7 @@
     
     @Override
     public void onColorMappingChanged() {
-<<<<<<< HEAD
-=======
         metricOverlay.updateLegend(fixesAndTails.getDetailValueBoundaries(), tailColorMapper, selectedDetailType);
->>>>>>> 2ecd1208
         for (CompetitorDTO competitor : competitorSelection.getSelectedCompetitors()) {
             ColorlineOptions options = createTailStyle(competitor, displayHighlighted(competitor));
             fixesAndTails.getTail(competitor).setOptions(options);
@@ -3177,11 +3161,7 @@
     }
 
     protected void setTailVisualizer() {
-<<<<<<< HEAD
-        ValueRangeFlexibleBoundaries boundaries = new ValueRangeFlexibleBoundaries(0, 10, 0.15, 1);
-=======
         ValueRangeFlexibleBoundaries boundaries = new ValueRangeFlexibleBoundaries(0, 10, 0.15, 0.5);
->>>>>>> 2ecd1208
         createTailColorMapper(boundaries);
         fixesAndTails.setDetailValueBoundaries(boundaries);
     }
