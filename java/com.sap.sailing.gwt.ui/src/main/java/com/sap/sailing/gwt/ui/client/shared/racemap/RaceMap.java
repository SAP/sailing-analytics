package com.sap.sailing.gwt.ui.client.shared.racemap;

import java.util.ArrayList;
import java.util.Collection;
import java.util.Collections;
import java.util.Comparator;
import java.util.Date;
import java.util.HashMap;
import java.util.HashSet;
import java.util.Iterator;
import java.util.List;
import java.util.ListIterator;
import java.util.Map;
import java.util.Map.Entry;
import java.util.Set;

import com.google.gwt.dom.client.Style;
import com.google.gwt.event.dom.client.ClickEvent;
import com.google.gwt.event.dom.client.ClickHandler;
import com.google.gwt.i18n.client.NumberFormat;
import com.google.gwt.maps.client.InfoWindowContent;
import com.google.gwt.maps.client.MapPaneType;
import com.google.gwt.maps.client.MapWidget;
import com.google.gwt.maps.client.Maps;
import com.google.gwt.maps.client.control.ControlAnchor;
import com.google.gwt.maps.client.control.ControlPosition;
import com.google.gwt.maps.client.control.LargeMapControl3D;
import com.google.gwt.maps.client.control.MenuMapTypeControl;
import com.google.gwt.maps.client.control.ScaleControl;
import com.google.gwt.maps.client.event.MapDragEndHandler;
import com.google.gwt.maps.client.event.MapMouseMoveHandler;
import com.google.gwt.maps.client.event.MapZoomEndHandler;
import com.google.gwt.maps.client.event.PolylineClickHandler;
import com.google.gwt.maps.client.event.PolylineMouseOutHandler;
import com.google.gwt.maps.client.event.PolylineMouseOverHandler;
import com.google.gwt.maps.client.geom.LatLng;
import com.google.gwt.maps.client.geom.LatLngBounds;
import com.google.gwt.maps.client.overlay.Marker;
import com.google.gwt.maps.client.overlay.MarkerOptions;
import com.google.gwt.maps.client.overlay.Polyline;
import com.google.gwt.maps.client.overlay.PolylineOptions;
import com.google.gwt.user.client.rpc.AsyncCallback;
import com.google.gwt.user.client.ui.AbsolutePanel;
import com.google.gwt.user.client.ui.FlowPanel;
import com.google.gwt.user.client.ui.Label;
import com.google.gwt.user.client.ui.RequiresResize;
import com.google.gwt.user.client.ui.VerticalPanel;
import com.google.gwt.user.client.ui.Widget;
import com.sap.sailing.domain.common.ManeuverType;
import com.sap.sailing.domain.common.RaceIdentifier;
import com.sap.sailing.domain.common.RegattaAndRaceIdentifier;
import com.sap.sailing.domain.common.Tack;
import com.sap.sailing.domain.common.WindSource;
import com.sap.sailing.domain.common.WindSourceType;
import com.sap.sailing.domain.common.impl.Util;
import com.sap.sailing.domain.common.impl.Util.Pair;
import com.sap.sailing.domain.common.impl.Util.Triple;
import com.sap.sailing.gwt.ui.actions.AsyncActionsExecutor;
import com.sap.sailing.gwt.ui.actions.GetRaceMapDataAction;
import com.sap.sailing.gwt.ui.actions.GetWindInfoAction;
import com.sap.sailing.gwt.ui.client.CompetitorSelectionChangeListener;
import com.sap.sailing.gwt.ui.client.CompetitorSelectionProvider;
import com.sap.sailing.gwt.ui.client.ErrorReporter;
import com.sap.sailing.gwt.ui.client.NumberFormatterFactory;
import com.sap.sailing.gwt.ui.client.RaceSelectionChangeListener;
import com.sap.sailing.gwt.ui.client.RaceTimesInfoProviderListener;
import com.sap.sailing.gwt.ui.client.RequiresDataInitialization;
import com.sap.sailing.gwt.ui.client.SailingServiceAsync;
import com.sap.sailing.gwt.ui.client.StringMessages;
import com.sap.sailing.gwt.ui.client.TimeListener;
import com.sap.sailing.gwt.ui.client.Timer;
import com.sap.sailing.gwt.ui.client.Timer.PlayStates;
import com.sap.sailing.gwt.ui.client.WindSourceTypeFormatter;
import com.sap.sailing.gwt.ui.client.shared.components.Component;
import com.sap.sailing.gwt.ui.client.shared.components.SettingsDialogComponent;
import com.sap.sailing.gwt.ui.client.shared.racemap.RaceMapHelpLinesSettings.HelpLineTypes;
import com.sap.sailing.gwt.ui.client.shared.racemap.RaceMapZoomSettings.ZoomTypes;
import com.sap.sailing.gwt.ui.shared.CompetitorDTO;
import com.sap.sailing.gwt.ui.shared.CoursePositionsDTO;
import com.sap.sailing.gwt.ui.shared.GPSFixDTO;
import com.sap.sailing.gwt.ui.shared.LegInfoDTO;
import com.sap.sailing.gwt.ui.shared.ManeuverDTO;
import com.sap.sailing.gwt.ui.shared.MarkDTO;
import com.sap.sailing.gwt.ui.shared.PositionDTO;
import com.sap.sailing.gwt.ui.shared.QuickRankDTO;
import com.sap.sailing.gwt.ui.shared.RaceMapDataDTO;
import com.sap.sailing.gwt.ui.shared.RaceTimesInfoDTO;
import com.sap.sailing.gwt.ui.shared.WindDTO;
import com.sap.sailing.gwt.ui.shared.WindInfoForRaceDTO;
import com.sap.sailing.gwt.ui.shared.WindTrackInfoDTO;

public class RaceMap extends AbsolutePanel implements TimeListener, CompetitorSelectionChangeListener, RaceSelectionChangeListener,
        RaceTimesInfoProviderListener, Component<RaceMapSettings>, RequiresDataInitialization, RequiresResize {
    private MapWidget map;

    private final SailingServiceAsync sailingService;
    private final ErrorReporter errorReporter;

    /**
     * Tails of competitors currently displayed as overlays on the map.
     */
    private final Map<CompetitorDTO, Polyline> tails;

    /**
     * Polyline for the start line (connecting two marks representing the start gate).
     */
    private Polyline startLine;

    /**
     * Polyline for the finish line (connecting two marks representing the finish gate).
     */
    private Polyline finishLine;

    /**
     * Polyline for the advantage line (the leading line for the boats, orthogonal to the wind direction; touching the leading boat).
     */
    private Polyline advantageLine;

    /**
     * Polyline for the course middle line.
     */
    private Polyline courseMiddleLine;

    private WindTrackInfoDTO lastCombinedWindTrackInfoDTO;
    
    /**
     * Key set is equal to that of {@link #tails} and tells what the index in in {@link #fixes} of the first fix shown
     * in {@link #tails} is. If a key is contained in this map, it is also contained in {@link #lastShownFix} and vice versa.
     */
    private final Map<CompetitorDTO, Integer> firstShownFix;

    /**
     * Key set is equal to that of {@link #tails} and tells what the index in in {@link #fixes} of the last fix shown in
     * {@link #tails} is. If a key is contained in this map, it is also contained in {@link #firstShownFix} and vice versa.
     */
    private final Map<CompetitorDTO, Integer> lastShownFix;

    /**
     * Fixes of each competitors tail. If a list is contained for a competitor, the list contains a timely "contiguous"
     * list of fixes for the competitor. This means the server has no more data for the time interval covered, unless
     * the last fix was {@link GPSFixDTO#extrapolated obtained by extrapolation}.
     */
    private final Map<CompetitorDTO, List<GPSFixDTO>> fixes;

    /**
     * html5 canvases used as boat display on the map
     */
    private final Map<CompetitorDTO, BoatOverlay> boatOverlays;

    /**
     * html5 canvases used for competitor info display on the map
     */
    private final Map<CompetitorDTO, CompetitorInfoOverlay> competitorInfoOverlays;

    /**
     * Map overlays with html5 canvas used to display wind sensors
     */
    private final Map<WindSource, WindSensorOverlay> windSensorOverlays;

    /**
     * Map overlays with html5 canvas used to display course marks including buoy zones
     */
    private final Map<String, CourseMarkOverlay> courseMarkOverlays;

    private final Map<String, MarkDTO> markDTOs;

    /**
     * markers displayed in response to
     * {@link SailingServiceAsync#getDouglasPoints(String, String, Map, Map, double, AsyncCallback)}
     */
    protected Set<Marker> douglasMarkers;

    /**
     * markers displayed in response to
     * {@link SailingServiceAsync#getDouglasPoints(String, String, Map, Map, double, AsyncCallback)}
     */
    private Set<Marker> maneuverMarkers;

    private Map<CompetitorDTO, List<ManeuverDTO>> lastManeuverResult;

    private Map<CompetitorDTO, List<GPSFixDTO>> lastDouglasPeuckerResult;
    
    private LatLng lastMousePosition;

    private CompetitorSelectionProvider competitorSelection;

    private List<RegattaAndRaceIdentifier> selectedRaces;

    /**
     * Used to check if the first initial zoom to the mark markers was already done.
     */
    private boolean mapFirstZoomDone = false;

    // key for domains web4sap.com, sapsailing.com and sapcoe-app01.pironet-ndh.com
    private final String mapsAPIKey = "AIzaSyD1Se4tIkt-wglccbco3S7twaHiG20hR9E";

    private final Timer timer;

    private RaceTimesInfoDTO lastRaceTimesInfo;
    
    /**
     * RPC calls may receive responses out of order if there are multiple calls in-flight at the same time. If the time
     * slider is moved quickly it generates many requests for boat positions quickly after each other. Sometimes,
     * responses for requests send later may return before the responses to all earlier requests have been received and
     * processed. This counter is used to number the requests. When processing of a response for a later request has
     * already begun, responses to earlier requests will be ignored.
     */
    private int boatPositionRequestIDCounter;

    /**
     * Corresponds to {@link #boatPositionRequestIDCounter}. As soon as the processing of a response for a request ID
     * begins, this attribute is set to the ID. A response won't be processed if a later response is already being
     * processed.
     */
    private int startedProcessingRequestID;

    private RaceMapImageManager raceMapImageManager; 

    private final RaceMapSettings settings;
    
    private final StringMessages stringMessages;
    
    private boolean dataInitialized;

    private Date lastTimeChangeBeforeInitialization;

    /**
     * The last quick ranks received from a call to {@link SailingServiceAsync#getQuickRanks(RaceIdentifier, Date, AsyncCallback)} upon
     * the last {@link #timeChanged(Date)} event. Therefore, the ranks listed here correspond to the {@link #timer}'s time.
     */
    private List<QuickRankDTO> quickRanks;

    private final CombinedWindPanel combinedWindPanel;
    
    private final AsyncActionsExecutor asyncActionsExecutor;

    public RaceMap(SailingServiceAsync sailingService, AsyncActionsExecutor asyncActionsExecutor, ErrorReporter errorReporter, Timer timer,
            CompetitorSelectionProvider competitorSelection, StringMessages stringMessages) {
        this.setSize("100%", "100%");
        this.stringMessages = stringMessages;
        this.sailingService = sailingService;
        this.asyncActionsExecutor = asyncActionsExecutor;
        this.errorReporter = errorReporter;
        this.timer = timer;
        timer.addTimeListener(this);
        raceMapImageManager = new RaceMapImageManager();
        tails = new HashMap<CompetitorDTO, Polyline>();
        firstShownFix = new HashMap<CompetitorDTO, Integer>();
        lastShownFix = new HashMap<CompetitorDTO, Integer>();
        markDTOs = new HashMap<String, MarkDTO>();
        boatOverlays = new HashMap<CompetitorDTO, BoatOverlay>();
        competitorInfoOverlays = new HashMap<CompetitorDTO, CompetitorInfoOverlay>();
        windSensorOverlays = new HashMap<WindSource, WindSensorOverlay>();
        courseMarkOverlays = new HashMap<String, CourseMarkOverlay>();
        fixes = new HashMap<CompetitorDTO, List<GPSFixDTO>>();
        this.competitorSelection = competitorSelection;
        competitorSelection.addCompetitorSelectionChangeListener(this);
        settings = new RaceMapSettings();
        lastTimeChangeBeforeInitialization = null;
        dataInitialized = false;
        initializeData();
        
        combinedWindPanel = new CombinedWindPanel(raceMapImageManager, stringMessages);
        combinedWindPanel.setVisible(false);
    }
    
    private void loadMapsAPI() {
        Maps.loadMapsApi(mapsAPIKey, "2", false, new Runnable() {
            public void run() {
                map = new MapWidget();
                map.addControl(new MenuMapTypeControl());
                map.addControl(new ScaleControl(), new ControlPosition(ControlAnchor.BOTTOM_RIGHT, /* offsetX */ 10, /* offsetY */ 20));
                map.addControl(new LargeMapControl3D(), new ControlPosition(ControlAnchor.TOP_RIGHT, /* offsetX */ 0, /* offsetY */ 30));
                // Add the map to the HTML host page
                map.setScrollWheelZoomEnabled(true);
                map.setContinuousZoom(true);
                RaceMap.this.add(map, 0, 0);
                RaceMap.this.add(combinedWindPanel, 10, 10);
                RaceMap.this.raceMapImageManager.loadMapIcons(map);
                map.setSize("100%", "100%");
                map.getPane(MapPaneType.FLOAT_PANE).getElement().getStyle().setZIndex(RaceMapOverlaysZIndexes.INFO_WINDOW_ZINDEX);
                map.addMapZoomEndHandler(new MapZoomEndHandler() {
                    @Override
                    public void onZoomEnd(MapZoomEndEvent event) {
                        map.checkResizeAndCenter();
                        final List<RaceMapZoomSettings.ZoomTypes> emptyList = Collections.emptyList();
                        settings.getZoomSettings().setTypesToConsiderOnZoom(emptyList);
                        Set<CompetitorDTO> competitorDTOsOfUnusedMarkers = new HashSet<CompetitorDTO>(boatOverlays.keySet());
                        for (CompetitorDTO competitorDTO : getCompetitorsToShow()) {
                                boolean usedExistingMarker = updateBoatCanvasForCompetitor(competitorDTO, timer.getTime());
                                if (usedExistingMarker) {
                                    competitorDTOsOfUnusedMarkers.remove(competitorDTO);
                                }
                        }
                        for (CompetitorDTO unusedMarkerCompetitorDTO : competitorDTOsOfUnusedMarkers) {
                            BoatOverlay boatCanvas = boatOverlays.get(unusedMarkerCompetitorDTO);
                            RaceMap.this.map.removeOverlay(boatCanvas);
                            boatOverlays.remove(unusedMarkerCompetitorDTO);
                        }
                    }
                });
                
                map.addMapDragEndHandler(new MapDragEndHandler() {
                    @Override
                    public void onDragEnd(MapDragEndEvent event) {
                        final List<RaceMapZoomSettings.ZoomTypes> emptyList = Collections.emptyList();
                        settings.getZoomSettings().setTypesToConsiderOnZoom(emptyList);
                    }
                });
                map.addMapMouseMoveHandler(new MapMouseMoveHandler() {
                    @Override
                    public void onMouseMove(MapMouseMoveEvent event) {
                        lastMousePosition = event.getLatLng();
                    }
                });
                
                //If there was a time change before the API was loaded, reset the time
                if (lastTimeChangeBeforeInitialization != null) {
                    timeChanged(lastTimeChangeBeforeInitialization);
                    lastTimeChangeBeforeInitialization = null;
                }
                //Data has been initialized
                RaceMap.this.dataInitialized = true;
                RaceMap.this.redraw();
            }
        });
    }

    
    
    public void redraw() {
        timeChanged(timer.getTime());
    }
    
    @Override
    public void onRaceSelectionChange(List<RegattaAndRaceIdentifier> selectedRaces) {
        mapFirstZoomDone = false;
        // TODO bug 494: reset zoom settings to user preferences
        this.selectedRaces = selectedRaces;
    }

    @Override
    public void raceTimesInfosReceived(Map<RegattaAndRaceIdentifier, RaceTimesInfoDTO> raceTimesInfos) {
        this.lastRaceTimesInfo = raceTimesInfos.get(selectedRaces.get(0));        
    }

    @Override
    public void timeChanged(final Date date) {
        if (date != null) {
            if (selectedRaces != null && !selectedRaces.isEmpty()) {
                RegattaAndRaceIdentifier race = selectedRaces.get(selectedRaces.size() - 1);
                final Iterable<CompetitorDTO> competitorsToShow = getCompetitorsToShow();
                
                if (race != null) {
                    final Triple<Map<CompetitorDTO, Date>, Map<CompetitorDTO, Date>, Map<CompetitorDTO, Boolean>> fromAndToAndOverlap = 
                            computeFromAndTo(date, competitorsToShow);
                    final int requestID = ++boatPositionRequestIDCounter;

                    GetRaceMapDataAction getRaceMapDataAction = new GetRaceMapDataAction(sailingService, competitorSelection.getAllCompetitors(), race,
                            date, fromAndToAndOverlap.getA(), fromAndToAndOverlap.getB(), true, new AsyncCallback<RaceMapDataDTO>() {
                  @Override
                  public void onFailure(Throwable caught) {
                    errorReporter.reportError("Error obtaining racemap data: " + caught.getMessage(), true /*silentMode */);
                  }

                  @Override
                  public void onSuccess(RaceMapDataDTO raceMapDataDTO) {
                    if (map != null && raceMapDataDTO != null) {
                        quickRanks = raceMapDataDTO.quickRanks;
                        // process response only if not received out of order
                        if (startedProcessingRequestID < requestID) {
                            startedProcessingRequestID = requestID;
                            // Do boat specific actions
                            Map<CompetitorDTO, List<GPSFixDTO>> boatData = raceMapDataDTO.boatPositions;
                            updateFixes(boatData, fromAndToAndOverlap.getC());
                            showBoatsOnMap(date, getCompetitorsToShow());
                            showCompetitorInfoOnMap(date, competitorSelection.getSelectedCompetitors());
                            if (douglasMarkers != null) {
                                removeAllMarkDouglasPeuckerpoints();
                            }
                            if (maneuverMarkers != null) {
                                removeAllManeuverMarkers();
                            }
                            
                            // Do mark specific actions
                            showCourseMarksOnMap(raceMapDataDTO.coursePositions);
                            showStartAndFinishLines(raceMapDataDTO.coursePositions);
                            showAdvantageLine(competitorsToShow, date);
                                
                            // Rezoom the map
                            // TODO make this a loop across the LatLngBoundsCalculators, pulling them from a collection updated in updateSettings
                            if (!settings.getZoomSettings().containsZoomType(ZoomTypes.NONE)) { // Auto zoom if setting is not manual
                                LatLngBounds bounds = settings.getZoomSettings().getNewBounds(RaceMap.this);
                                zoomMapToNewBounds(bounds);
                                mapFirstZoomDone = true;
                            } else if (!mapFirstZoomDone) { // Zoom once to the marks
                                zoomMapToNewBounds(new CourseMarksBoundsCalculator().calculateNewBounds(RaceMap.this));
                                mapFirstZoomDone = true;
                                /*
                                 * Reset the mapZoomedOrPannedSinceLastRaceSelection: In spite of the fact that
                                 * the map was just zoomed to the bounds of the marks, it was not a zoom or pan
                                 * triggered by the user. As a consequence the
                                 * mapZoomedOrPannedSinceLastRaceSelection option has to reset again.
                                 */
                                // TODO bug 494: consider initial user-specific zoom settings
                            }
                        }
                    } else {
                        lastTimeChangeBeforeInitialization = date;
                    }
                  }
               });
                    asyncActionsExecutor.execute(getRaceMapDataAction);
                    // draw the wind into the map, get the combined wind
                    List<String> windSourceTypeNames = new ArrayList<String>();
                    windSourceTypeNames.add(WindSourceType.EXPEDITION.name());
                    windSourceTypeNames.add(WindSourceType.COMBINED.name());
                    
                    GetWindInfoAction getWindInfoAction = new GetWindInfoAction(sailingService, race, date, 1000L, 1, windSourceTypeNames,
                        new AsyncCallback<WindInfoForRaceDTO>() {
                                @Override
                                public void onFailure(Throwable caught) {
                                    errorReporter.reportError("Error obtaining wind information: " + caught.getMessage(), true /*silentMode */);
                                }

                                @Override
                                public void onSuccess(WindInfoForRaceDTO windInfo) {
                                    List<Pair<WindSource, WindTrackInfoDTO>> windSourcesToShow = new ArrayList<Pair<WindSource, WindTrackInfoDTO>>();
                                    if(windInfo != null) {
                                        for(WindSource windSource: windInfo.windTrackInfoByWindSource.keySet()) {
                                            WindTrackInfoDTO windTrackInfoDTO = windInfo.windTrackInfoByWindSource.get(windSource);
                                            switch (windSource.getType()) {
                                                case EXPEDITION:
                                                    // we filter out measured wind sources with a very little confidence
                                                    if(windTrackInfoDTO.minWindConfidence > 0.01) {
                                                        windSourcesToShow.add(new Pair<WindSource, WindTrackInfoDTO>(windSource, windTrackInfoDTO));
                                                    }
                                                    break;
                                                case COMBINED:
                                                    showCombinedWindOnMap(windSource, windTrackInfoDTO);
                                                    if(windTrackInfoDTO != null) {
                                                        lastCombinedWindTrackInfoDTO = windTrackInfoDTO; 
                                                    }
                                                    break;
                                        		default:
                                        			//Which wind sources are requested is defined in a list above this action.
                                        			//So we throw here an exception to notice a missing source.
                                        			throw new UnsupportedOperationException("Theres currently no support for the enum value '" + windSource.getType() + "' in this method.");
                                            }
                                        }
                                    }
                                    showWindSensorsOnMap(windSourcesToShow);
                                }
                            });
                    
                    asyncActionsExecutor.execute(getWindInfoAction);
                }
            }
        }
    }

    /**
     * From {@link #fixes} as well as the selection of {@link #getCompetitorsToShow competitors to show}, computes the
     * from/to times for which to request GPS fixes from the server. No update is performed here to {@link #fixes}. The
     * result guarantees that, when used in
     * {@link SailingServiceAsync#getBoatPositions(String, String, Map, Map, boolean, AsyncCallback)}, for each
     * competitor from {@link #competitorsToShow} there are all fixes known by the server for that competitor starting
     * at <code>upTo-{@link #tailLengthInMilliSeconds}</code> and ending at <code>upTo</code> (exclusive).
     * 
     * @return a triple whose {@link Triple#getA() first} component contains the "from", and whose {@link Triple#getB()
     *         second} component contains the "to" times for the competitors whose trails / positions to show; the
     *         {@link Triple#getC() third} component tells whether the existing fixes can remain and be augmented by
     *         those requested or need to be replaced
     */
    protected Triple<Map<CompetitorDTO, Date>, Map<CompetitorDTO, Date>, Map<CompetitorDTO, Boolean>> computeFromAndTo(
            Date upTo, Iterable<CompetitorDTO> competitorsToShow) {
        Date tailstart = new Date(upTo.getTime() - settings.getEffectiveTailLengthInMilliseconds());
        Map<CompetitorDTO, Date> from = new HashMap<CompetitorDTO, Date>();
        Map<CompetitorDTO, Date> to = new HashMap<CompetitorDTO, Date>();
        Map<CompetitorDTO, Boolean> overlapWithKnownFixes = new HashMap<CompetitorDTO, Boolean>();
        
        for (CompetitorDTO competitor : competitorsToShow) {
            List<GPSFixDTO> fixesForCompetitor = fixes.get(competitor);
            Date fromDate;
            Date toDate;
            Date timepointOfLastKnownFix = fixesForCompetitor == null ? null : getTimepointOfLastNonExtrapolated(fixesForCompetitor);
            Date timepointOfFirstKnownFix = fixesForCompetitor == null ? null : getTimepointOfFirstNonExtrapolated(fixesForCompetitor);
            boolean overlap = false;
            if (fixesForCompetitor != null && timepointOfFirstKnownFix != null
                    && !tailstart.before(timepointOfFirstKnownFix) && timepointOfLastKnownFix != null
                    && !tailstart.after(timepointOfLastKnownFix)) {
                // the beginning of what we need is contained in the interval we already have; skip what we already have
                // FIXME requests the lastKnownFix again because "from" is *inclusive*; could lead to bug 319
                fromDate = timepointOfLastKnownFix;
                overlap = true;
            } else {
                fromDate = tailstart;
            }
            if (fixesForCompetitor != null && timepointOfFirstKnownFix != null
                    && !upTo.before(timepointOfFirstKnownFix) && timepointOfLastKnownFix != null
                    && !upTo.after(timepointOfLastKnownFix)) {
                // the end of what we need is contained in the interval we already have; skip what we already have
                toDate = timepointOfFirstKnownFix;
                overlap = true;
            } else {
                toDate = upTo;
            }
            // only request something for the competitor if we're missing information at all
            if (fromDate.before(toDate) || fromDate.equals(toDate)) {
                from.put(competitor, fromDate);
                to.put(competitor, toDate);
                overlapWithKnownFixes.put(competitor, overlap);
            }
        }
        return new Triple<Map<CompetitorDTO, Date>, Map<CompetitorDTO, Date>, Map<CompetitorDTO, Boolean>>(from, to,
                overlapWithKnownFixes);
    }


    /**
     * Adds the fixes received in <code>result</code> to {@link #fixes} and ensures they are still contiguous for each
     * competitor. If <code>overlapsWithKnownFixes</code> indicates that the fixes received in <code>result</code>
     * overlap with those already known, the fixes are merged into the list of already known fixes for the competitor.
     * Otherwise, the fixes received in <code>result</code> replace those known so far for the respective competitor.
     */
    protected void updateFixes(Map<CompetitorDTO, List<GPSFixDTO>> result,
            Map<CompetitorDTO, Boolean> overlapsWithKnownFixes) {
        for (Map.Entry<CompetitorDTO, List<GPSFixDTO>> e : result.entrySet()) {
            if (e.getValue() != null && !e.getValue().isEmpty()) {
                List<GPSFixDTO> fixesForCompetitor = fixes.get(e.getKey());
                if (fixesForCompetitor == null) {
                    fixesForCompetitor = new ArrayList<GPSFixDTO>();
                    fixes.put(e.getKey(), fixesForCompetitor);
                }
                if (!overlapsWithKnownFixes.get(e.getKey())) {
                    fixesForCompetitor.clear();
                    // to re-establish the invariants for tails, firstShownFix and lastShownFix, we now need to remove
                    // all points from the competitor's polyline and clear the entries in firstShownFix and lastShownFix
                    if (map != null && tails.containsKey(e.getKey())) {
                        map.removeOverlay(tails.remove(e.getKey()));
                    }
                    firstShownFix.remove(e.getKey());
                    lastShownFix.remove(e.getKey());
                    fixesForCompetitor.addAll(e.getValue());
                } else {
                    mergeFixes(e.getKey(), e.getValue());
                }
            }
        }
    }

    protected void showCourseMarksOnMap(CoursePositionsDTO courseDTO) {
        if (map != null && courseDTO != null) {
            Map<String, CourseMarkOverlay> toRemoveCourseMarks = new HashMap<String, CourseMarkOverlay>(courseMarkOverlays);
            if (courseDTO.marks != null) {
                for (MarkDTO markDTO : courseDTO.marks) {
                    CourseMarkOverlay courseMarkOverlay = courseMarkOverlays.get(markDTO.name);
                    if (courseMarkOverlay == null) {
                        courseMarkOverlay = createCourseMarkOverlay(markDTO);
                        courseMarkOverlay.setShowBuoyZone(settings.getHelpLinesSettings().isVisible(HelpLineTypes.BUOYZONE));
                        courseMarkOverlay.setBuoyZoneRadiusInMeter(settings.getBuoyZoneRadiusInMeters());
                        courseMarkOverlays.put(markDTO.name, courseMarkOverlay);
                        markDTOs.put(markDTO.name, markDTO);
                        map.addOverlay(courseMarkOverlay);
                        courseMarkOverlay.setPaneZIndex(RaceMapOverlaysZIndexes.COURSEMARK_ZINDEX);
                    } else {
                        courseMarkOverlay.setMarkPosition(markDTO.position);
                        courseMarkOverlay.setShowBuoyZone(settings.getHelpLinesSettings().isVisible(HelpLineTypes.BUOYZONE));
                        courseMarkOverlay.setBuoyZoneRadiusInMeter(settings.getBuoyZoneRadiusInMeters());
                        courseMarkOverlay.redraw(true);
                        toRemoveCourseMarks.remove(markDTO.name);
                    }
                }
            }
            for (String toRemoveMarkName : toRemoveCourseMarks.keySet()) {
                CourseMarkOverlay overlay = courseMarkOverlays.remove(toRemoveMarkName);
                map.removeOverlay(overlay);
            }
        }
    }

    protected void showCombinedWindOnMap(WindSource windSource, WindTrackInfoDTO windTrackInfoDTO) {
        if (map != null) {
            combinedWindPanel.setWindInfo(windTrackInfoDTO, windSource);
            combinedWindPanel.redraw();
        }
    }

    protected void showWindSensorsOnMap(List<Pair<WindSource, WindTrackInfoDTO>> windSensorsList) {
        if (map != null) {
            Set<WindSource> toRemoveWindSources = new HashSet<WindSource>(windSensorOverlays.keySet());
            for (Pair<WindSource, WindTrackInfoDTO> windSourcePair : windSensorsList) {
                WindSource windSource = windSourcePair.getA(); 
                WindTrackInfoDTO windTrackInfoDTO = windSourcePair.getB();

                WindSensorOverlay windSensorOverlay = windSensorOverlays.get(windSource);
                if (windSensorOverlay == null) {
                    windSensorOverlay = createWindSensorOverlay(windSource, windTrackInfoDTO);
                    windSensorOverlays.put(windSource, windSensorOverlay);
                    map.addOverlay(windSensorOverlay);
                    windSensorOverlay.setPaneZIndex(RaceMapOverlaysZIndexes.WINDSENSOR_ZINDEX);
                } else {
                    windSensorOverlay.setWindInfo(windTrackInfoDTO, windSource);
                    windSensorOverlay.redraw(true);
                    toRemoveWindSources.remove(windSource);
                }
            }
            for (WindSource toRemoveWindSource : toRemoveWindSources) {
                WindSensorOverlay marker = windSensorOverlays.remove(toRemoveWindSource);
                map.removeOverlay(marker);
            }
        }
    }

    protected void showCompetitorInfoOnMap(final Date date, final Iterable<CompetitorDTO> competitorsToShow) {
        if (map != null) {
        	if(settings.isShowSelectedCompetitorsInfo()) {
                Set<CompetitorDTO> toRemoveCompetorInfoOverlays = new HashSet<CompetitorDTO>(competitorInfoOverlays.keySet());
                for (CompetitorDTO competitorDTO : competitorsToShow) {
                    if (fixes.containsKey(competitorDTO)) {
                        GPSFixDTO lastBoatFix = getBoatFix(competitorDTO, date);
                        if (lastBoatFix != null) {
                        	CompetitorInfoOverlay competitorInfoOverlay = competitorInfoOverlays.get(competitorDTO);
                            if (competitorInfoOverlay == null) {
                            	competitorInfoOverlay = createCompetitorInfoOverlay(competitorDTO);
                            	competitorInfoOverlays.put(competitorDTO, competitorInfoOverlay);
                                map.addOverlay(competitorInfoOverlay);
                                competitorInfoOverlay.setPaneZIndex(RaceMapOverlaysZIndexes.COMPETITOR_INFO_ZINDEX);
                                competitorInfoOverlay.setBoatFix(lastBoatFix);
                            	competitorInfoOverlay.redraw(true);
                            } else {
                                competitorInfoOverlay.setBoatFix(lastBoatFix);
                            	competitorInfoOverlay.redraw(true);
                            }
                        	toRemoveCompetorInfoOverlays.remove(competitorDTO);
                        }
                    }
                }
                for (CompetitorDTO toRemoveCompetorDTO : toRemoveCompetorInfoOverlays) {
                	CompetitorInfoOverlay competitorInfoOverlay = competitorInfoOverlays.get(toRemoveCompetorDTO);
                    map.removeOverlay(competitorInfoOverlay);
                    competitorInfoOverlays.remove(toRemoveCompetorDTO);
                }
        	} else {
        		// remove all overlays
        		for(CompetitorInfoOverlay competitorInfoOverlay: competitorInfoOverlays.values()) {
                    map.removeOverlay(competitorInfoOverlay);
        		}
        		competitorInfoOverlays.clear();
        	}
        }
    }
    
    protected void showBoatsOnMap(final Date date, final Iterable<CompetitorDTO> competitorsToShow) {
        if (map != null) {
            Date tailsFromTime = new Date(date.getTime() - settings.getEffectiveTailLengthInMilliseconds());
            Date tailsToTime = new Date(date.getTime());
            Set<CompetitorDTO> competitorDTOsOfUnusedTails = new HashSet<CompetitorDTO>(tails.keySet());
            Set<CompetitorDTO> competitorDTOsOfUnusedBoatCanvases = new HashSet<CompetitorDTO>(boatOverlays.keySet());
            for (CompetitorDTO competitorDTO : competitorsToShow) {
                if (fixes.containsKey(competitorDTO)) {
                    Polyline tail = tails.get(competitorDTO);
                    if (tail == null) {
                        tail = createTailAndUpdateIndices(competitorDTO, tailsFromTime, tailsToTime);
                        map.addOverlay(tail);
                    } else {
                        updateTail(tail, competitorDTO, tailsFromTime, tailsToTime);
                        competitorDTOsOfUnusedTails.remove(competitorDTO);
                    }
                    boolean usedExistingBoatCanvas = updateBoatCanvasForCompetitor(competitorDTO, date);
                    if (usedExistingBoatCanvas) {
                        competitorDTOsOfUnusedBoatCanvases.remove(competitorDTO);
                    }
                }
            }
            for (CompetitorDTO unusedBoatCanvasCompetitorDTO : competitorDTOsOfUnusedBoatCanvases) {
                BoatOverlay boatCanvas = boatOverlays.get(unusedBoatCanvasCompetitorDTO);
                map.removeOverlay(boatCanvas);
                boatOverlays.remove(unusedBoatCanvasCompetitorDTO);
            }
            for (CompetitorDTO unusedTailCompetitorDTO : competitorDTOsOfUnusedTails) {
                map.removeOverlay(tails.remove(unusedTailCompetitorDTO));
            }
        }
    }

    /*
     * This algorithm is limited to distances such that dlon < pi/2, i.e those that extend around less than one quarter of the circumference 
     * of the earth in longitude. A completely general, but more complicated algorithm is necessary if greater distances are allowed. 
     */
    public LatLng calculatePositionAlongRhumbline(LatLng position, double bearingDeg, double distanceInKm) {
        double distianceRad = distanceInKm / 6371.0;  // r = 6371 means earth's radius in km 
        double lat1 = position.getLatitudeRadians();
        double lon1 = position.getLongitudeRadians();
        double bearingRad = bearingDeg / 180. * Math.PI;

        double lat2 = Math.asin(Math.sin(lat1) * Math.cos(distianceRad) + 
                        Math.cos(lat1) * Math.sin(distianceRad) * Math.cos(bearingRad));
        double lon2 = lon1 + Math.atan2(Math.sin(bearingRad)*Math.sin(distianceRad)*Math.cos(lat1), 
                       Math.cos(distianceRad)-Math.sin(lat1)*Math.sin(lat2));
        lon2 = (lon2+3*Math.PI) % (2*Math.PI) - Math.PI;  // normalize to -180..+180�
        
        return LatLng.newInstance(lat2 / Math.PI * 180., lon2  / Math.PI * 180.);
    }
    
    private Pair<Integer, CompetitorDTO> getLeadingVisibleCompetitorInfo(Iterable<CompetitorDTO> competitorsToShow) {
        CompetitorDTO leadingCompetitorDTO = null;
        int legOfLeaderCompetitor = -1;
        // this only works because the quickRanks are sorted
        for (QuickRankDTO quickRank : quickRanks) {
            if (Util.contains(competitorsToShow, quickRank.competitor)) {
                leadingCompetitorDTO = quickRank.competitor;
                legOfLeaderCompetitor = quickRank.legNumber;
                return new Pair<Integer, CompetitorDTO>(legOfLeaderCompetitor, leadingCompetitorDTO);
            }
        }
        return null;
    }

    private void showAdvantageLine(Iterable<CompetitorDTO> competitorsToShow, Date date) {
        if (map != null && lastRaceTimesInfo != null && quickRanks != null && lastCombinedWindTrackInfoDTO != null
                && lastCombinedWindTrackInfoDTO.windFixes.size() > 0) {
            boolean drewAdvantageLine = false;
            if (settings.getHelpLinesSettings().isVisible(HelpLineTypes.ADVANTAGELINE)) {
                // find competitor with highest rank
                Pair<Integer, CompetitorDTO> visibleLeaderInfo = getLeadingVisibleCompetitorInfo(competitorsToShow);
                // the boat fix may be null; may mean that no positions were loaded yet for the leading visible boat;
                // don't show anything
                GPSFixDTO lastBoatFix = null;
                boolean isVisibleLeaderInfoComplete = false;
                boolean isLegTypeKnown = false;
                if (visibleLeaderInfo != null && visibleLeaderInfo.getA() > 0
                        && visibleLeaderInfo.getA() <= lastRaceTimesInfo.getLegInfos().size()) {
                    isVisibleLeaderInfoComplete = true;
                    LegInfoDTO legInfoDTO = lastRaceTimesInfo.getLegInfos().get(visibleLeaderInfo.getA() - 1);
                    if (legInfoDTO.legType != null) {
                        isLegTypeKnown = true;
                    }
                    lastBoatFix = getBoatFix(visibleLeaderInfo.getB(), date);
                }
                if (isVisibleLeaderInfoComplete && isLegTypeKnown && lastBoatFix != null) {
                    LegInfoDTO legInfoDTO = lastRaceTimesInfo.getLegInfos().get(visibleLeaderInfo.getA() - 1);
                    double advantageLineLengthInKm = 1.0; // TODO this should probably rather scale with the visible
                                                          // area of the map; bug 616
                    double distanceFromBoatPositionInKm = visibleLeaderInfo.getB().boatClass.getHullLengthInMeters() / 1000.; // one hull length
                    // implement and use Position.translateRhumb()
                    double bearingOfBoatInDeg = lastBoatFix.speedWithBearing.bearingInDegrees;
                    LatLng boatPosition = LatLng.newInstance(lastBoatFix.position.latDeg, lastBoatFix.position.lngDeg);
                    LatLng posAheadOfFirstBoat = calculatePositionAlongRhumbline(boatPosition, bearingOfBoatInDeg,
                            distanceFromBoatPositionInKm);
                    double bearingOfCombinedWindInDeg = lastCombinedWindTrackInfoDTO.windFixes.get(0).trueWindBearingDeg;
                    double rotatedBearingDeg1 = 0.0;
                    double rotatedBearingDeg2 = 0.0;
                    switch (legInfoDTO.legType) {
                    case UPWIND:
                    case DOWNWIND: {
                        rotatedBearingDeg1 = bearingOfCombinedWindInDeg + 90.0;
                        if (rotatedBearingDeg1 >= 360.0) {
                            rotatedBearingDeg1 -= 360.0;
                        }
                        rotatedBearingDeg2 = bearingOfCombinedWindInDeg - 90.0;
                        if (rotatedBearingDeg2 < 0.0) {
                            rotatedBearingDeg2 += 360.0;
                        }
                    }
                        break;
                    case REACHING: {
                        rotatedBearingDeg1 = legInfoDTO.legBearingInDegrees + 90.0;
                        if (rotatedBearingDeg1 >= 360.0) {
                            rotatedBearingDeg1 -= 360.0;
                        }
                        rotatedBearingDeg2 = legInfoDTO.legBearingInDegrees - 90.0;
                        if (rotatedBearingDeg2 < 0.0) {
                            rotatedBearingDeg2 += 360.0;
                        }
                    }
                        break;
                    }
                    LatLng advantageLinePos1 = calculatePositionAlongRhumbline(posAheadOfFirstBoat, rotatedBearingDeg1,
                            advantageLineLengthInKm / 2.0);
                    LatLng advantageLinePos2 = calculatePositionAlongRhumbline(posAheadOfFirstBoat, rotatedBearingDeg2,
                            advantageLineLengthInKm / 2.0);

                    LatLng[] advantageLinePoints = new LatLng[2];
                    advantageLinePoints[0] = LatLng.newInstance(advantageLinePos1.getLatitude(),
                            advantageLinePos1.getLongitude());
                    advantageLinePoints[1] = LatLng.newInstance(advantageLinePos2.getLatitude(),
                            advantageLinePos2.getLongitude());
                    if (advantageLine == null) {
                        PolylineOptions options = PolylineOptions.newInstance(/* clickable must be true for hover sensitivity */ true,
                                                                              /* geodesic */true);
                        advantageLine = new Polyline(advantageLinePoints, /* color */"#000000", /* width */1, /* opacity */
                                0.5, options);
                        advantageLine.addPolylineMouseOverHandler(new PolylineMouseOverHandler() {
                            @Override
                            public void onMouseOver(PolylineMouseOverEvent event) {
                                map.setTitle(stringMessages.advantageLine());
                            }
                        });
                        advantageLine.addPolylineMouseOutHandler(new PolylineMouseOutHandler() {
                            @Override
                            public void onMouseOut(PolylineMouseOutEvent event) {
                                map.setTitle("");
                            }
                        });
                        map.addOverlay(advantageLine);
                    } else {
                        advantageLine.deleteVertex(1);
                        advantageLine.deleteVertex(0);
                        advantageLine.insertVertex(0, advantageLinePoints[0]);
                        advantageLine.insertVertex(1, advantageLinePoints[1]);
                    }
                    drewAdvantageLine = true;
                }
            }
            if (!drewAdvantageLine) {
                if (advantageLine != null) {
                    map.removeOverlay(advantageLine);
                    advantageLine = null;
                }
            }
        }
    }

    private void showStartAndFinishLines(final CoursePositionsDTO courseDTO) {
        if (map != null && courseDTO != null && lastRaceTimesInfo != null) {
            Pair<Integer, CompetitorDTO> leadingVisibleCompetitorInfo = getLeadingVisibleCompetitorInfo(getCompetitorsToShow());
            int legOfLeadingCompetitor = leadingVisibleCompetitorInfo == null ? -1 : leadingVisibleCompetitorInfo.getA();
            int numberOfLegs = lastRaceTimesInfo.legInfos.size();
            // draw the start line
            if (legOfLeadingCompetitor <= 1 && 
                    settings.getHelpLinesSettings().isVisible(HelpLineTypes.STARTLINE) && courseDTO.startMarkPositions.size() == 2) {
                LatLng[] startGatePoints = new LatLng[2];
                startGatePoints[0] = LatLng.newInstance(courseDTO.startMarkPositions.get(0).latDeg, courseDTO.startMarkPositions.get(0).lngDeg); 
                startGatePoints[1] = LatLng.newInstance(courseDTO.startMarkPositions.get(1).latDeg, courseDTO.startMarkPositions.get(1).lngDeg); 
                if (startLine == null) {
                    PolylineOptions options = PolylineOptions.newInstance(/* clickable must be true for hover sensititivy*/ true, /* geodesic */true);
                    startLine = new Polyline(startGatePoints, /* color */ "#FFFFFF", /* width */ 1, /* opacity */1.0, options);
                    startLine.addPolylineMouseOverHandler(new PolylineMouseOverHandler() {
                        @Override
                        public void onMouseOver(PolylineMouseOverEvent event) {
                            // TODO bug 1026: add start line bias to tool tip; requires wind data to be available at this point
                            map.setTitle(stringMessages.startLine());
                        }
                    });
                    startLine.addPolylineMouseOutHandler(new PolylineMouseOutHandler() {
                        @Override
                        public void onMouseOut(PolylineMouseOutEvent event) {
                            map.setTitle("");
                        }
                    });
                    map.addOverlay(startLine);
                } else {
                    startLine.deleteVertex(1);
                    startLine.deleteVertex(0);
                    startLine.insertVertex(0, startGatePoints[0]);
                    startLine.insertVertex(1, startGatePoints[1]);
                }
            }
            else {
                if (startLine != null) {
                    map.removeOverlay(startLine);
                    startLine = null;
                }
            }
            // draw the finish line
            if (legOfLeadingCompetitor > 0 && legOfLeadingCompetitor == numberOfLegs &&
                settings.getHelpLinesSettings().isVisible(HelpLineTypes.FINISHLINE) && courseDTO.finishMarkPositions.size() == 2) {
                LatLng[] finishGatePoints = new LatLng[2];
                finishGatePoints[0] = LatLng.newInstance(courseDTO.finishMarkPositions.get(0).latDeg, courseDTO.finishMarkPositions.get(0).lngDeg); 
                finishGatePoints[1] = LatLng.newInstance(courseDTO.finishMarkPositions.get(1).latDeg, courseDTO.finishMarkPositions.get(1).lngDeg); 
                if(finishLine == null) {
                    PolylineOptions options = PolylineOptions.newInstance(/* clickable must be true for hover sensitivity */ true, /* geodesic */true);
                    finishLine = new Polyline(finishGatePoints, /* color */ "#000000", /* width */ 1, /* opacity */1.0, options);
                    finishLine.addPolylineMouseOverHandler(new PolylineMouseOverHandler() {
                        @Override
                        public void onMouseOver(PolylineMouseOverEvent event) {
                            map.setTitle(stringMessages.finishLine());
                        }
                    });
                    finishLine.addPolylineMouseOutHandler(new PolylineMouseOutHandler() {
                        @Override
                        public void onMouseOut(PolylineMouseOutEvent event) {
                            map.setTitle("");
                        }
                    });
                    map.addOverlay(finishLine);
                } else {
                    finishLine.deleteVertex(1);
                    finishLine.deleteVertex(0);
                    finishLine.insertVertex(0, finishGatePoints[0]);
                    finishLine.insertVertex(1, finishGatePoints[1]);
                }
            }
            else {
                if (finishLine != null) {
                    map.removeOverlay(finishLine);
                    finishLine = null;
                }
            }
            // draw the course middle line
            if (legOfLeadingCompetitor > 0 && courseDTO.waypointPositions.size() > legOfLeadingCompetitor &&
                    settings.getHelpLinesSettings().isVisible(HelpLineTypes.COURSEMIDDLELINE)) {
                LatLng[] courseMiddleLinePoints = new LatLng[2];
                double p1Lat = courseDTO.waypointPositions.get(legOfLeadingCompetitor-1).latDeg;
                double p1Lng = courseDTO.waypointPositions.get(legOfLeadingCompetitor-1).lngDeg;
                courseMiddleLinePoints[0] = LatLng.newInstance(p1Lat, p1Lng);
                courseMiddleLinePoints[1] = LatLng.newInstance(courseDTO.waypointPositions.get(legOfLeadingCompetitor).latDeg,
                        courseDTO.waypointPositions.get(legOfLeadingCompetitor).lngDeg); 
                if (courseMiddleLine == null) {
                    PolylineOptions options = PolylineOptions.newInstance(/* clickable must be true for hover sensitivity */ true, /* geodesic */true);
                    courseMiddleLine = new Polyline(courseMiddleLinePoints, /* color */ "#6896c6", /* width */ 1, /* opacity */1.0, options);
                    courseMiddleLine.addPolylineMouseOverHandler(new PolylineMouseOverHandler() {
                        @Override
                        public void onMouseOver(PolylineMouseOverEvent event) {
                            map.setTitle(stringMessages.courseMiddleLine());
                        }
                    });
                    courseMiddleLine.addPolylineMouseOutHandler(new PolylineMouseOutHandler() {
                        @Override
                        public void onMouseOut(PolylineMouseOutEvent event) {
                            map.setTitle("");
                        }
                    });
                    map.addOverlay(courseMiddleLine);
                } else {
                    courseMiddleLine.deleteVertex(1);
                    courseMiddleLine.deleteVertex(0);
                    courseMiddleLine.insertVertex(0, courseMiddleLinePoints[0]);
                    courseMiddleLine.insertVertex(1, courseMiddleLinePoints[1]);
                }
            }
            else {
                if (courseMiddleLine != null) {
                    map.removeOverlay(courseMiddleLine);
                    courseMiddleLine = null;
                }
            }
        }
    }
    
    private void zoomMapToNewBounds(LatLngBounds newBounds) {
        if (newBounds != null) {
            List<ZoomTypes> oldZoomSettings = settings.getZoomSettings().getTypesToConsiderOnZoom();
            map.setCenter(newBounds.getCenter());
            map.setZoomLevel(map.getBoundsZoomLevel(newBounds));
            settings.getZoomSettings().setTypesToConsiderOnZoom(oldZoomSettings);
        }
    }
    
    private boolean updateBoatCanvasForCompetitor(CompetitorDTO competitorDTO, Date date) {
        boolean usedExistingCanvas = false;
        GPSFixDTO lastBoatFix = getBoatFix(competitorDTO, date);
        if (lastBoatFix != null) {
            BoatOverlay boatOverlay = boatOverlays.get(competitorDTO);
            if (boatOverlay == null) {
                boatOverlay = createBoatOverlay(competitorDTO, displayHighlighted(competitorDTO));
                map.addOverlay(boatOverlay);
                boatOverlays.put(competitorDTO, boatOverlay);
                boatOverlay.setPaneZIndex(RaceMapOverlaysZIndexes.BOATS_ZINDEX);
                boatOverlay.setSelected(displayHighlighted(competitorDTO));
                boatOverlay.setBoatFix(lastBoatFix);
                boatOverlay.redraw(true);
            } else {
                usedExistingCanvas = true;
                boatOverlay.setSelected(displayHighlighted(competitorDTO));
                boatOverlay.setBoatFix(lastBoatFix);
                boatOverlay.redraw(true);
            }
        }
        return usedExistingCanvas;
    }

    private boolean displayHighlighted(CompetitorDTO competitorDTO) {
        return !settings.isShowOnlySelectedCompetitors() && competitorSelection.isSelected(competitorDTO);
    }

    protected CourseMarkOverlay createCourseMarkOverlay(final MarkDTO markDTO) {
        final CourseMarkOverlay courseMarkOverlay = new CourseMarkOverlay(raceMapImageManager, markDTO);
        courseMarkOverlay.getCanvas().addClickHandler(new ClickHandler() {
            @Override
            public void onClick(ClickEvent event) {
                LatLng latlng = courseMarkOverlay.getMarkPosition();
                showMarkInfoWindow(markDTO, latlng);
            }
        });
        return courseMarkOverlay;
    }

    private CompetitorInfoOverlay createCompetitorInfoOverlay(final CompetitorDTO competitorDTO) {
        return new CompetitorInfoOverlay(competitorDTO, raceMapImageManager);
    }
    
    private BoatOverlay createBoatOverlay(final CompetitorDTO competitorDTO, boolean highlighted) {
        final BoatOverlay boatCanvas = new BoatOverlay(competitorDTO);
        boatCanvas.setSelected(highlighted);
        boatCanvas.getCanvas().addClickHandler(new ClickHandler() {
            @Override
            public void onClick(ClickEvent event) {
                GPSFixDTO latestFixForCompetitor = getBoatFix(competitorDTO, timer.getTime());
                LatLng where = LatLng.newInstance(latestFixForCompetitor.position.latDeg, latestFixForCompetitor.position.lngDeg);
                InfoWindowContent infoWindowContent = new InfoWindowContent(getInfoWindowContent(competitorDTO, latestFixForCompetitor));
                map.getInfoWindow().open(where, infoWindowContent);
            }
        });
        return boatCanvas;
    }

    protected WindSensorOverlay createWindSensorOverlay(final WindSource windSource, final WindTrackInfoDTO windTrackInfoDTO) {
        final WindSensorOverlay windSensorOverlay = new WindSensorOverlay(raceMapImageManager, stringMessages);
        windSensorOverlay.setWindInfo(windTrackInfoDTO, windSource);
        windSensorOverlay.getCanvas().addClickHandler(new ClickHandler() {
            @Override
            public void onClick(ClickEvent event) {
                showWindSensorInfoWindow(windSensorOverlay);
            }
        });
        return windSensorOverlay;
    }

    private void showMarkInfoWindow(MarkDTO markDTO, LatLng latlng) {
        map.getInfoWindow().open(latlng, new InfoWindowContent(getInfoWindowContent(markDTO)));
    }

    private void showCompetitorInfoWindow(final CompetitorDTO competitorDTO, LatLng where) {
        GPSFixDTO latestFixForCompetitor = getBoatFix(competitorDTO, timer.getTime()); 
        // TODO find close fix where the mouse was; see BUG 470
        InfoWindowContent infoWindowContent = new InfoWindowContent(getInfoWindowContent(competitorDTO, latestFixForCompetitor));
        map.getInfoWindow().open(where, infoWindowContent);
    }

    private String formatPosition(double lat, double lng) {
        NumberFormat numberFormat = NumberFormat.getFormat("0.00000");
        String result = numberFormat.format(lat) + " lat, " + numberFormat.format(lng) + " lng";
        return result;
    }
    
    private void showWindSensorInfoWindow(final WindSensorOverlay windSensorOverlay) {
    	WindSource windSource = windSensorOverlay.getWindSource();
    	WindTrackInfoDTO windTrackInfoDTO = windSensorOverlay.getWindTrackInfoDTO();
        WindDTO windDTO = windTrackInfoDTO.windFixes.get(0);
        if(windDTO != null && windDTO.position != null) {
            LatLng where = LatLng.newInstance(windDTO.position.latDeg, windDTO.position.lngDeg);
            map.getInfoWindow().open(where, new InfoWindowContent(getInfoWindowContent(windSource, windTrackInfoDTO)));
        }
    }

    private Widget createInfoWindowLabelAndValue(String labelName, String value) {
    	FlowPanel flowPanel = new FlowPanel();
        Label label = new Label(labelName + ":");
        label.setWordWrap(false);
        label.getElement().getStyle().setFloat(Style.Float.LEFT);
        label.getElement().getStyle().setPadding(3, Style.Unit.PX);
        label.getElement().getStyle().setFontWeight(Style.FontWeight.BOLD);
        flowPanel.add(label);

        Label valueLabel = new Label(value);
        valueLabel.setWordWrap(false);
        valueLabel.getElement().getStyle().setFloat(Style.Float.LEFT);
        valueLabel.getElement().getStyle().setPadding(3, Style.Unit.PX);
        flowPanel.add(valueLabel);

        return flowPanel;
    }
    
    private Widget getInfoWindowContent(MarkDTO markDTO) {
        VerticalPanel vPanel = new VerticalPanel();
        vPanel.add(createInfoWindowLabelAndValue(stringMessages.mark(), markDTO.name));
        vPanel.add(createInfoWindowLabelAndValue(stringMessages.position(), formatPosition(markDTO.position.latDeg, markDTO.position.lngDeg)));
        return vPanel;
    }

    private Widget getInfoWindowContent(WindSource windSource, WindTrackInfoDTO windTrackInfoDTO) {
        WindDTO windDTO = windTrackInfoDTO.windFixes.get(0);
        NumberFormat numberFormat = NumberFormat.getFormat("0.0");
        VerticalPanel vPanel = new VerticalPanel();
        vPanel.add(createInfoWindowLabelAndValue(stringMessages.windSource(), WindSourceTypeFormatter.format(windSource, stringMessages)));
        vPanel.add(createInfoWindowLabelAndValue(stringMessages.wind(), Math.round(windDTO.dampenedTrueWindFromDeg) + " " + stringMessages.degreesShort()));
        vPanel.add(createInfoWindowLabelAndValue(stringMessages.windSpeed(), numberFormat.format(windDTO.dampenedTrueWindSpeedInKnots)));
        vPanel.add(createInfoWindowLabelAndValue(stringMessages.position(), formatPosition(windDTO.position.latDeg, windDTO.position.lngDeg)));
        return vPanel;
    }

    private Widget getInfoWindowContent(CompetitorDTO competitorDTO, GPSFixDTO lastFix) {
        final VerticalPanel vPanel = new VerticalPanel();
        vPanel.setWidth("350px");
        vPanel.add(createInfoWindowLabelAndValue(stringMessages.competitor(), competitorDTO.name));
        vPanel.add(createInfoWindowLabelAndValue(stringMessages.sailNumber(), competitorDTO.sailID));
        Integer rank = null;
        if (quickRanks != null) {
            for (QuickRankDTO quickRank : quickRanks) {
                if (quickRank.competitor.equals(competitorDTO)) {
                    rank = quickRank.rank;
                    break;
                }
            }
        }
        if (rank != null) {
            vPanel.add(createInfoWindowLabelAndValue(stringMessages.rank(), String.valueOf(rank)));
        }
        vPanel.add(createInfoWindowLabelAndValue(stringMessages.speed(),
                NumberFormatterFactory.getDecimalFormat(1).format(lastFix.speedWithBearing.speedInKnots) + " "+stringMessages.knotsUnit()));
        vPanel.add(createInfoWindowLabelAndValue(stringMessages.bearing(), (int) lastFix.speedWithBearing.bearingInDegrees + " "+stringMessages.degreesShort()));
        if (lastFix.degreesBoatToTheWind != null) {
            vPanel.add(createInfoWindowLabelAndValue(stringMessages.degreesBoatToTheWind(),
                    (int) Math.abs(lastFix.degreesBoatToTheWind) + " " + stringMessages.degreesShort()));
        }
        if (!selectedRaces.isEmpty()) {
            RegattaAndRaceIdentifier race = selectedRaces.get(selectedRaces.size() - 1);
            if (race != null) {
                Map<CompetitorDTO, Date> from = new HashMap<CompetitorDTO, Date>();
                from.put(competitorDTO, fixes.get(competitorDTO).get(firstShownFix.get(competitorDTO)).timepoint);
                Map<CompetitorDTO, Date> to = new HashMap<CompetitorDTO, Date>();
                to.put(competitorDTO, getBoatFix(competitorDTO, timer.getTime()).timepoint);
                sailingService.getDouglasPoints(race, from, to, 3,
                        new AsyncCallback<Map<CompetitorDTO, List<GPSFixDTO>>>() {
                            @Override
                            public void onFailure(Throwable caught) {
                                errorReporter.reportError("Error obtaining douglas positions: " + caught.getMessage(), true /*silentMode */);
                            }

                            @Override
                            public void onSuccess(Map<CompetitorDTO, List<GPSFixDTO>> result) {
                                lastDouglasPeuckerResult = result;
                                if (douglasMarkers != null) {
                                    removeAllMarkDouglasPeuckerpoints();
                                }
                                if (!(timer.getPlayState() == PlayStates.Playing)) {
                                    if (settings.isShowDouglasPeuckerPoints()) {
                                        showMarkDouglasPeuckerPoints(result);
                                    }
                                }
                            }
                        });
                sailingService.getManeuvers(race, from, to,
                        new AsyncCallback<Map<CompetitorDTO, List<ManeuverDTO>>>() {
                            @Override
                            public void onFailure(Throwable caught) {
                                errorReporter.reportError("Error obtaining maneuvers: " + caught.getMessage(), true /*silentMode */);
                            }

                            @Override
                            public void onSuccess(Map<CompetitorDTO, List<ManeuverDTO>> result) {
                                lastManeuverResult = result;
                                if (maneuverMarkers != null) {
                                    removeAllManeuverMarkers();
                                }
                                if (!(timer.getPlayState() == PlayStates.Playing)) {
                                    showManeuvers(result);
                                }
                            }
                        });

            }
        }
        return vPanel;
    }

    private Iterable<CompetitorDTO> getCompetitorsToShow() {
        Iterable<CompetitorDTO> result;
        Iterable<CompetitorDTO> selection = competitorSelection.getSelectedCompetitors();
        if (!settings.isShowOnlySelectedCompetitors() || Util.isEmpty(selection)) {
<<<<<<< HEAD
            result = competitorSelection.getFilteredCompetitors();
=======
            if (settings.isShowAllCompetitors()) {
                result = competitorSelection.getAllCompetitors();
            } else {
                int visibleCompetitorsCount = settings.getMaxVisibleCompetitorsCount();
                if (quickRanks != null && quickRanks.size() >= visibleCompetitorsCount) {
                    Set<CompetitorDTO> competitorList = new HashSet<CompetitorDTO>();
                    int i = 1;
                    for (QuickRankDTO quickRank: quickRanks) {
                        if (i++ <= visibleCompetitorsCount) {
                            competitorList.add(quickRank.competitor);
                        } else {
                            break;
                        }
                    }
                    result = competitorList;
                } else {
                    result = competitorSelection.getAllCompetitors();
                }
            }
>>>>>>> ba924cd3
        } else {
            result = selection;
        }
        return result;
    }
    
    /**
     * Creates a polyline for the competitor represented by <code>competitorDTO</code>, taking the fixes from
     * {@link #fixes fixes.get(competitorDTO)} and using the fixes starting at time point <code>from</code> (inclusive)
     * up to the last fix with time point before <code>to</code>. The polyline is returned. Updates are applied to
     * {@link #lastShownFix}, {@link #firstShownFix} and {@link #tails}.
     */
    protected Polyline createTailAndUpdateIndices(final CompetitorDTO competitorDTO, Date from, Date to) {
        List<LatLng> points = new ArrayList<LatLng>();
        List<GPSFixDTO> fixesForCompetitor = fixes.get(competitorDTO);
        int indexOfFirst = -1;
        int indexOfLast = -1;
        int i = 0;
        for (Iterator<GPSFixDTO> fixIter = fixesForCompetitor.iterator(); fixIter.hasNext() && indexOfLast == -1;) {
            GPSFixDTO fix = fixIter.next();
            if (!fix.timepoint.before(to)) {
                indexOfLast = i-1;
            } else {
                LatLng point = null;
                if (indexOfFirst == -1) {
                    if (!fix.timepoint.before(from)) {
                        indexOfFirst = i;
                        point = LatLng.newInstance(fix.position.latDeg, fix.position.lngDeg);
                    }
                } else {
                    point = LatLng.newInstance(fix.position.latDeg, fix.position.lngDeg);
                }
                if (point != null) {
                    points.add(point);
                }
            }
            i++;
        }
        if (indexOfLast == -1) {
            indexOfLast = i - 1;
        }
        if (indexOfFirst != -1 && indexOfLast != -1) {
            firstShownFix.put(competitorDTO, indexOfFirst);
            lastShownFix.put(competitorDTO, indexOfLast);
        }
        PolylineOptions options = PolylineOptions.newInstance(
        /* clickable */true, /* geodesic */true);
        Polyline result = new Polyline(points.toArray(new LatLng[0]), competitorSelection.getColor(competitorDTO), /* width */ 1,
        /* opacity */0.5, options);
        result.addPolylineClickHandler(new PolylineClickHandler() {
            @Override
            public void onClick(PolylineClickEvent event) {
                showCompetitorInfoWindow(competitorDTO, lastMousePosition);
            }
        });
        result.addPolylineMouseOverHandler(new PolylineMouseOverHandler() {
            @Override
            public void onMouseOver(PolylineMouseOverEvent event) {
                map.setTitle(competitorDTO.sailID + ", " + competitorDTO.name);
            }
        });
        result.addPolylineMouseOutHandler(new PolylineMouseOutHandler() {
            @Override
            public void onMouseOut(PolylineMouseOutEvent event) {
                map.setTitle("");
            }
        });
        tails.put(competitorDTO, result);
        return result;
    }

    protected void removeAllMarkDouglasPeuckerpoints() {
        if (douglasMarkers != null) {
            for (Marker marker : douglasMarkers) {
                map.removeOverlay(marker);
            }
        }
        douglasMarkers = null;
    }

    protected void removeAllManeuverMarkers() {
        if (maneuverMarkers != null) {
            for (Marker marker : maneuverMarkers) {
                map.removeOverlay(marker);
            }
            maneuverMarkers = null;
        }
    }

    protected void showMarkDouglasPeuckerPoints(Map<CompetitorDTO, List<GPSFixDTO>> gpsFixPointMapForCompetitors) {
        douglasMarkers = new HashSet<Marker>();
        if (map != null && gpsFixPointMapForCompetitors != null) {
            Set<CompetitorDTO> keySet = gpsFixPointMapForCompetitors.keySet();
            Iterator<CompetitorDTO> iter = keySet.iterator();
            while (iter.hasNext()) {
                CompetitorDTO competitorDTO = iter.next();
                List<GPSFixDTO> gpsFix = gpsFixPointMapForCompetitors.get(competitorDTO);
                for (GPSFixDTO fix : gpsFix) {
                    LatLng latLng = LatLng.newInstance(fix.position.latDeg, fix.position.lngDeg);
                    MarkerOptions options = MarkerOptions.newInstance();
                    options.setTitle(fix.timepoint+": "+fix.position+", "+fix.speedWithBearing.toString());
                    Marker marker = new Marker(latLng, options);
                    douglasMarkers.add(marker);
                    map.addOverlay(marker);
                }
            }
        }
    }

    protected void showManeuvers(Map<CompetitorDTO, List<ManeuverDTO>> maneuvers) {
        maneuverMarkers = new HashSet<Marker>();
        if (map != null && maneuvers != null) {
            Set<CompetitorDTO> keySet = maneuvers.keySet();
            Iterator<CompetitorDTO> iter = keySet.iterator();
            while (iter.hasNext()) {
                CompetitorDTO competitorDTO = iter.next();
                List<ManeuverDTO> maneuversForCompetitor = maneuvers.get(competitorDTO);
                for (ManeuverDTO maneuver : maneuversForCompetitor) {
                    if (settings.isShowManeuverType(maneuver.type)) {
                        LatLng latLng = LatLng.newInstance(maneuver.position.latDeg, maneuver.position.lngDeg);
                        MarkerOptions options = MarkerOptions.newInstance();
                        //TODO Introduce user role dependent view (Spectator, Admin)
                        options.setTitle(maneuver.toString(stringMessages));
                        options.setIcon(raceMapImageManager.maneuverIconsForTypeAndTargetTack
                                .get(new Util.Pair<ManeuverType, Tack>(maneuver.type, maneuver.newTack)));
                        Marker marker = new Marker(latLng, options);
                        maneuverMarkers.add(marker);
                        map.addOverlay(marker);
                    }
                }
            }
        }
    }

    protected Date getTimepointOfFirstNonExtrapolated(List<GPSFixDTO> fixesForCompetitor) {
        for (GPSFixDTO fix : fixesForCompetitor) {
            if (!fix.extrapolated) {
                return fix.timepoint;
            }
        }
        return null;
    }

    protected Date getTimepointOfLastNonExtrapolated(List<GPSFixDTO> fixesForCompetitor) {
        if (!fixesForCompetitor.isEmpty()) {
            for (ListIterator<GPSFixDTO> fixIter = fixesForCompetitor.listIterator(fixesForCompetitor.size() - 1); fixIter
                    .hasPrevious();) {
                GPSFixDTO fix = fixIter.previous();
                if (!fix.extrapolated) {
                    return fix.timepoint;
                }
            }
        }
        return null;
    }

    /**
     * While updating the {@link #fixes} for <code>competitorDTO</code>, the invariants for {@link #tails} and
     * {@link #firstShownFix} and {@link #lastShownFix} are maintained: each time a fix is inserted, the
     * {@link #firstShownFix}/{@link #lastShownFix} records for <code>competitorDTO</code> are incremented if they are
     * greater or equal to the insertion index and we have a tail in {@link #tails} for <code>competitorDTO</code>.
     * Additionally, if the fix is in between the fixes shown in the competitor's tail, the tail is adjusted by
     * inserting the corresponding fix.
     */
    protected void mergeFixes(CompetitorDTO competitorDTO, List<GPSFixDTO> mergeThis) {
        List<GPSFixDTO> intoThis = fixes.get(competitorDTO);
        int indexOfFirstShownFix = firstShownFix.get(competitorDTO) == null ? -1 : firstShownFix.get(competitorDTO);
        int indexOfLastShownFix = lastShownFix.get(competitorDTO) == null ? -1 : lastShownFix.get(competitorDTO);
        Polyline tail = tails.get(competitorDTO);
        int intoThisIndex = 0;
        for (GPSFixDTO mergeThisFix : mergeThis) {
            while (intoThisIndex < intoThis.size()
                    && intoThis.get(intoThisIndex).timepoint.before(mergeThisFix.timepoint)) {
                intoThisIndex++;
            }
            if (intoThisIndex < intoThis.size() && intoThis.get(intoThisIndex).timepoint.equals(mergeThisFix.timepoint)) {
                // exactly same time point; replace with fix from mergeThis
                intoThis.set(intoThisIndex, mergeThisFix);
            } else {
                intoThis.add(intoThisIndex, mergeThisFix);
                if (indexOfFirstShownFix >= intoThisIndex) {
                    indexOfFirstShownFix++;
                }
                if (indexOfLastShownFix >= intoThisIndex) {
                    indexOfLastShownFix++;
                }
                if (tail != null && intoThisIndex >= indexOfFirstShownFix && intoThisIndex <= indexOfLastShownFix) {
                    tail.insertVertex(intoThisIndex - indexOfFirstShownFix,
                            LatLng.newInstance(mergeThisFix.position.latDeg, mergeThisFix.position.lngDeg));
                }
            }
            intoThisIndex++;
        }
        // invariant: for one CompetitorDTO, either both of firstShownFix and lastShownFix have an entry for that key,
        // or both don't
        if (indexOfFirstShownFix != -1) {
            firstShownFix.put(competitorDTO, indexOfFirstShownFix);
        }
        if (indexOfLastShownFix != -1) {
            lastShownFix.put(competitorDTO, indexOfLastShownFix);
        }
    }

    /**
     * @param date
     *            the point in time for which to determine the competitor's boat position; approximated by using the fix
     *            from {@link #fixes} whose time point comes closest to this date
     * 
     * @return The GPS fix for the given competitor from {@link #fixes} that is closest to <code>date</code>, or
     *         <code>null</code> if no fix is available
     */
    protected GPSFixDTO getBoatFix(CompetitorDTO competitorDTO, Date date) {
        GPSFixDTO result = null;
        List<GPSFixDTO> competitorFixes = fixes.get(competitorDTO);
        if (competitorFixes != null && !competitorFixes.isEmpty()) {
            int i = Collections.binarySearch(competitorFixes, new GPSFixDTO(date, null, null, null, null, null, false), new Comparator<GPSFixDTO>() {
                @Override
                public int compare(GPSFixDTO o1, GPSFixDTO o2) {
                    return o1.timepoint.compareTo(o2.timepoint);
                }
            });
            if (i<0) {
                i = -i-1; // no perfect match; i is now the insertion point
                // if the insertion point is at the end, use last fix
                if (i >= competitorFixes.size()) {
                    result = competitorFixes.get(competitorFixes.size()-1);
                } else if (i == 0) {
                    // if the insertion point is at the beginning, use first fix
                    result = competitorFixes.get(0);
                } else {
                    // competitorFixes must have at least two elements, and i points neither to the end nor the beginning;
                    // get the fix from i and i+1 whose timepoint is closer to date
                    if (date.getTime() - competitorFixes.get(i-1).timepoint.getTime() < competitorFixes.get(i).timepoint.getTime() - date.getTime()) {
                        result = competitorFixes.get(i-1);
                    } else {
                        result = competitorFixes.get(i);
                    }
                }
            } else {
                result = competitorFixes.get(i);
            }
        }
        return result;
    }

    /**
     * If the tail starts before <code>from</code>, removes leading vertices from <code>tail</code> that are before
     * <code>from</code>. This is determined by using the {@link #firstShownFix} index which tells us where in
     * {@link #fixes} we find the sequence of fixes currently represented in the tail.
     * <p>
     * 
     * If the tail starts after <code>from</code>, vertices for those {@link #fixes} for <code>competitorDTO</code> at
     * or after time point <code>from</code> and before the time point of the first fix displayed so far in the tail and
     * before <code>to</code> are prepended to the tail.
     * <p>
     * 
     * Now to the end of the tail: if the existing tail's end exceeds <code>to</code>, the vertices in excess are
     * removed (aided by {@link #lastShownFix}). Otherwise, for the competitor's fixes starting at the tail's end up to
     * <code>to</code> are appended to the tail.
     * <p>
     * 
     * When this method returns, {@link #firstShownFix} and {@link #lastShownFix} have been updated accordingly.
     */
    protected void updateTail(Polyline tail, CompetitorDTO competitorDTO, Date from, Date to) {
        int vertexCount = tail.getVertexCount();
        final List<GPSFixDTO> fixesForCompetitor = fixes.get(competitorDTO);
        int indexOfFirstShownFix = firstShownFix.get(competitorDTO) == null ? -1 : firstShownFix.get(competitorDTO);
        while (indexOfFirstShownFix != -1 && vertexCount > 0
                && fixesForCompetitor.get(indexOfFirstShownFix).timepoint.before(from)) {
            tail.deleteVertex(0);
            vertexCount--;
            indexOfFirstShownFix++;
        }
        // now the polyline contains no more vertices representing fixes before "from";
        // go back in time starting at indexOfFirstShownFix while the fixes are still at or after "from"
        // and insert corresponding vertices into the polyline
        while (indexOfFirstShownFix > 0 && !fixesForCompetitor.get(indexOfFirstShownFix - 1).timepoint.before(from)) {
            indexOfFirstShownFix--;
            GPSFixDTO fix = fixesForCompetitor.get(indexOfFirstShownFix);
            tail.insertVertex(0, LatLng.newInstance(fix.position.latDeg, fix.position.lngDeg));
            vertexCount++;
        }
        // now adjust the polylines tail: remove excess vertices that are after "to"
        int indexOfLastShownFix = lastShownFix.get(competitorDTO) == null ? -1 : lastShownFix.get(competitorDTO);
        while (indexOfLastShownFix != -1 && vertexCount > 0
                && fixesForCompetitor.get(indexOfLastShownFix).timepoint.after(to)) {
            tail.deleteVertex(--vertexCount);
            indexOfLastShownFix--;
        }
        // now the polyline contains no more vertices representing fixes after "to";
        // go forward in time starting at indexOfLastShownFix while the fixes are still at or before "to"
        // and insert corresponding vertices into the polyline
        while (indexOfLastShownFix < fixesForCompetitor.size() - 1
                && !fixesForCompetitor.get(indexOfLastShownFix + 1).timepoint.after(to)) {
            indexOfLastShownFix++;
            GPSFixDTO fix = fixesForCompetitor.get(indexOfLastShownFix);
            tail.insertVertex(vertexCount++, LatLng.newInstance(fix.position.latDeg, fix.position.lngDeg));
        }
        firstShownFix.put(competitorDTO, indexOfFirstShownFix);
        lastShownFix.put(competitorDTO, indexOfLastShownFix);
    }

    public RaceMapSettings getSettings() {
        return settings;
    }

    @Override
    public void addedToSelection(CompetitorDTO competitor) {
        if (settings.isShowOnlySelectedCompetitors()) {
            if (Util.size(competitorSelection.getSelectedCompetitors()) == 1) {
                // first competitors selected; remove all others from map
                Iterator<Map.Entry<CompetitorDTO, BoatOverlay>> i = boatOverlays.entrySet().iterator();
                while (i.hasNext()) {
                    Entry<CompetitorDTO, BoatOverlay> next = i.next();
                    if (!next.getKey().equals(competitor)) {
                        BoatOverlay value = next.getValue();
                        map.removeOverlay(value);
                        removeTail(next.getKey());
                        i.remove(); // only this way a ConcurrentModificationException while looping can be avoided
                    }
                }
                showCompetitorInfoOnMap(timer.getTime(), competitorSelection.getSelectedCompetitors());
            } else {
                // adding a single competitor; may need to re-load data, so refresh:
                timeChanged(timer.getTime());
            }
        } else {
            // only change highlighting
            BoatOverlay boatCanvas = boatOverlays.get(competitor);
            if (boatCanvas != null) {
                boatCanvas.setSelected(displayHighlighted(competitor));
                boatCanvas.redraw(true);
                showCompetitorInfoOnMap(timer.getTime(), competitorSelection.getSelectedCompetitors());
            } else {
                // seems like an internal error not to find the lowlighted marker; but maybe the
                // competitor was added late to the race;
                // data for newly selected competitor supposedly missing; refresh
                timeChanged(timer.getTime());
            }
        }
        //Trigger auto-zoom if needed
        RaceMapZoomSettings zoomSettings = settings.getZoomSettings();
        if (!zoomSettings.containsZoomType(ZoomTypes.NONE) && zoomSettings.isZoomToSelectedCompetitors()) {
            zoomMapToNewBounds(zoomSettings.getNewBounds(this));
        }
    }
    
    /**
     * Consistently removes the <code>competitor</code>'s tail from {@link #tails} and from the map, and the corresponding position
     * data from {@link #firstShownFix} and {@link #lastShownFix}.
     */
    private void removeTail(CompetitorDTO competitor) {
        Polyline removed = tails.remove(competitor);
        if (removed != null) {
            map.removeOverlay(removed);
        }
        firstShownFix.remove(competitor);
        lastShownFix.remove(competitor);
    }

    @Override
    public void removedFromSelection(CompetitorDTO competitor) {
        if (isShowAnyHelperLines()) {
            // helper lines depend on which competitor is visible, because the *visible* leader is used for
            // deciding which helper lines to show:
            timeChanged(timer.getTime());
        } else {
            // try a more incremental update otherwise
            if (settings.isShowOnlySelectedCompetitors()) {
                // if selection is now empty, show all competitors
                if (Util.isEmpty(competitorSelection.getSelectedCompetitors())) {
                    timeChanged(timer.getTime());
                } else {
                    // otherwise remove only deselected competitor's boat images and tail
                    BoatOverlay removed = boatOverlays.remove(competitor);
                    if (removed != null) {
                        map.removeOverlay(removed);
                    }
                    removeTail(competitor);
                    showCompetitorInfoOnMap(timer.getTime(), competitorSelection.getSelectedCompetitors());
                }
            } else {
                // "lowlight" currently selected competitor
                BoatOverlay boatCanvas = boatOverlays.get(competitor);
                if (boatCanvas != null) {
                    boatCanvas.setSelected(displayHighlighted(competitor));
                    boatCanvas.redraw(true);
                }
                showCompetitorInfoOnMap(timer.getTime(), competitorSelection.getSelectedCompetitors());
            }
        }
        //Trigger auto-zoom if needed
        RaceMapZoomSettings zoomSettings = settings.getZoomSettings();
        if (!zoomSettings.containsZoomType(ZoomTypes.NONE) && zoomSettings.isZoomToSelectedCompetitors()) {
            zoomMapToNewBounds(zoomSettings.getNewBounds(this));
        }
    }

    private boolean isShowAnyHelperLines() {
        return settings.getHelpLinesSettings().isShowAnyHelperLines();
    }

    @Override
    public String getLocalizedShortName() {
        return stringMessages.map();
    }

    @Override
    public Widget getEntryWidget() {
        return this;
    }

    @Override
    public boolean hasSettings() {
        return true;
    }

    @Override
    public SettingsDialogComponent<RaceMapSettings> getSettingsDialogComponent() {
        return new RaceMapSettingsDialogComponent(settings, stringMessages);
    }

    @Override
    public void updateSettings(RaceMapSettings newSettings) {
        boolean maneuverTypeSelectionChanged = false;
        boolean requiredRedraw = false;
        for (ManeuverType maneuverType : ManeuverType.values()) {
            if (newSettings.isShowManeuverType(maneuverType) != settings.isShowManeuverType(maneuverType)) {
                maneuverTypeSelectionChanged = true;
                settings.showManeuverType(maneuverType, newSettings.isShowManeuverType(maneuverType));
            }
        }
        if (maneuverTypeSelectionChanged) {
            if (!(timer.getPlayState() == PlayStates.Playing) && lastManeuverResult != null) {
                removeAllManeuverMarkers();
                showManeuvers(lastManeuverResult);
            }
        }
        if (newSettings.isShowDouglasPeuckerPoints() != settings.isShowDouglasPeuckerPoints()) {
            if (!(timer.getPlayState() == PlayStates.Playing) && lastDouglasPeuckerResult != null && newSettings.isShowDouglasPeuckerPoints()) {
                settings.setShowDouglasPeuckerPoints(true);
                removeAllMarkDouglasPeuckerpoints();
                showMarkDouglasPeuckerPoints(lastDouglasPeuckerResult);
            } else if (!newSettings.isShowDouglasPeuckerPoints()) {
                settings.setShowDouglasPeuckerPoints(false);
                removeAllMarkDouglasPeuckerpoints();
            }
        }
        if (newSettings.getTailLengthInMilliseconds() != settings.getTailLengthInMilliseconds()) {
            settings.setTailLengthInMilliseconds(newSettings.getTailLengthInMilliseconds());
            requiredRedraw = true;
        }
        if (newSettings.getBuoyZoneRadiusInMeters() != settings.getBuoyZoneRadiusInMeters()) {
            settings.setBuoyZoneRadiusInMeters(newSettings.getBuoyZoneRadiusInMeters());
            requiredRedraw = true;
        }
        if (newSettings.isShowOnlySelectedCompetitors() != settings.isShowOnlySelectedCompetitors()) {
            settings.setShowOnlySelectedCompetitors(newSettings.isShowOnlySelectedCompetitors());
            requiredRedraw = true;
        }
        if (newSettings.isShowSelectedCompetitorsInfo() != settings.isShowSelectedCompetitorsInfo()) {
            settings.setShowSelectedCompetitorsInfo(newSettings.isShowSelectedCompetitorsInfo());
            requiredRedraw = true;
        }
        if (!newSettings.getZoomSettings().equals(settings.getZoomSettings())) {
            settings.setZoomSettings(newSettings.getZoomSettings());
            if (!settings.getZoomSettings().containsZoomType(ZoomTypes.NONE)) {
                zoomMapToNewBounds(settings.getZoomSettings().getNewBounds(this));
            }
        }
        if (!newSettings.getHelpLinesSettings().equals(settings.getHelpLinesSettings())) {
            settings.setHelpLinesSettings(newSettings.getHelpLinesSettings());
            requiredRedraw = true;
        }
        if (requiredRedraw) {
            redraw();
        }
    }
    
    public static class BoatsBoundsCalculator extends LatLngBoundsCalculatorForSelected {

        @Override
        public LatLngBounds calculateNewBounds(RaceMap forMap) {
            LatLngBounds newBounds = null;
            Iterable<CompetitorDTO> selectedCompetitors = forMap.competitorSelection.getSelectedCompetitors();
            Iterable<CompetitorDTO> competitors = new ArrayList<CompetitorDTO>();
            if (selectedCompetitors == null || !selectedCompetitors.iterator().hasNext()) {
                competitors = forMap.getCompetitorsToShow();
            } else {
                competitors = isZoomOnlyToSelectedCompetitors(forMap) ? selectedCompetitors : forMap.getCompetitorsToShow();
            }
            for (CompetitorDTO competitor : competitors) {
                try {
                    GPSFixDTO competitorFix = forMap.getBoatFix(competitor, forMap.timer.getTime());
                    PositionDTO competitorPosition = competitorFix != null ? competitorFix.position : null;
                    LatLng competitorLatLng = competitorPosition != null ? LatLng.newInstance(competitorPosition.latDeg,
                            competitorPosition.lngDeg) : null;
                    LatLngBounds bounds = competitorLatLng != null ? LatLngBounds.newInstance(competitorLatLng,
                            competitorLatLng) : null;
                    if (bounds != null) {
                        if (newBounds == null) {
                            newBounds = bounds;
                        } else {
                            newBounds.extend(bounds.getNorthEast());
                            newBounds.extend(bounds.getSouthWest());
                        }
                    }
                } catch (IndexOutOfBoundsException e) {
                    // TODO can't this be predicted and the exception be avoided in the first place?
                    // Catch this in case the competitor has no GPS fixes at the current time (e.g. in race 'Finale 2' of STG)
                }
            }
            return newBounds;
        }
        
    }
    
    public static class TailsBoundsCalculator extends LatLngBoundsCalculatorForSelected {

        @Override
        public LatLngBounds calculateNewBounds(RaceMap forMap) {
            LatLngBounds newBounds = null;
            Iterable<CompetitorDTO> competitors = isZoomOnlyToSelectedCompetitors(forMap) ? forMap.competitorSelection.getSelectedCompetitors() : forMap.getCompetitorsToShow();
            for (CompetitorDTO competitor : competitors) {
                Polyline tail = forMap.tails.get(competitor);
                LatLngBounds bounds = tail != null ? tail.getBounds() : null;
                if (bounds != null) {
                    if (newBounds == null) {
                        newBounds = bounds;
                    } else {
                        newBounds.extend(bounds.getNorthEast());
                        newBounds.extend(bounds.getSouthWest());
                    }
                }
            }
            return newBounds;
        }
        
    }
    
    public static class CourseMarksBoundsCalculator implements LatLngBoundsCalculator {
        @Override
        public LatLngBounds calculateNewBounds(RaceMap forMap) {
            LatLngBounds newBounds = null;
            Iterable<MarkDTO> marksToZoom = forMap.markDTOs.values();
            if (marksToZoom != null) {
                for (MarkDTO markDTO : marksToZoom) {
                    LatLng markLatLng = LatLng.newInstance(markDTO.position.latDeg, markDTO.position.lngDeg);
                    LatLngBounds bounds = LatLngBounds.newInstance(markLatLng, markLatLng);
                    if (newBounds == null) {
                        newBounds = bounds;
                    } else {
                        newBounds.extend(markLatLng);
                    }
                }
            }
            return newBounds;
        }
    }

    public static class WindSensorsBoundsCalculator implements LatLngBoundsCalculator {
        @Override
        public LatLngBounds calculateNewBounds(RaceMap forMap) {
            LatLngBounds newBounds = null;
            Collection<WindSensorOverlay> marksToZoom = forMap.windSensorOverlays.values();
            if (marksToZoom != null) {
                for (WindSensorOverlay windSensorOverlay: marksToZoom) {
                    LatLng windSensorLatLng = windSensorOverlay.getLatLngPosition();
                    if(windSensorLatLng != null) {
                        LatLngBounds bounds = LatLngBounds.newInstance(windSensorLatLng, windSensorLatLng);
                        if (newBounds == null) {
                            newBounds = bounds;
                        } else {
                            newBounds.extend(windSensorLatLng);
                        }
                    }
                }
            }
            return newBounds;
        }
    }

    @Override
    public void initializeData() {
        loadMapsAPI();
    }

    @Override
    public boolean isDataInitialized() {
        return dataInitialized;
    }

    @Override
    public void onResize() {
        if (map != null) {
            map.checkResize();
            zoomMapToNewBounds(settings.getZoomSettings().getNewBounds(RaceMap.this));
        }
    }

    @Override
    public void competitorsListChanged(Iterable<CompetitorDTO> competitors) {
        timeChanged(timer.getTime());
    }
}
<|MERGE_RESOLUTION|>--- conflicted
+++ resolved
@@ -1,1790 +1,1768 @@
-package com.sap.sailing.gwt.ui.client.shared.racemap;
-
-import java.util.ArrayList;
-import java.util.Collection;
-import java.util.Collections;
-import java.util.Comparator;
-import java.util.Date;
-import java.util.HashMap;
-import java.util.HashSet;
-import java.util.Iterator;
-import java.util.List;
-import java.util.ListIterator;
-import java.util.Map;
-import java.util.Map.Entry;
-import java.util.Set;
-
-import com.google.gwt.dom.client.Style;
-import com.google.gwt.event.dom.client.ClickEvent;
-import com.google.gwt.event.dom.client.ClickHandler;
-import com.google.gwt.i18n.client.NumberFormat;
-import com.google.gwt.maps.client.InfoWindowContent;
-import com.google.gwt.maps.client.MapPaneType;
-import com.google.gwt.maps.client.MapWidget;
-import com.google.gwt.maps.client.Maps;
-import com.google.gwt.maps.client.control.ControlAnchor;
-import com.google.gwt.maps.client.control.ControlPosition;
-import com.google.gwt.maps.client.control.LargeMapControl3D;
-import com.google.gwt.maps.client.control.MenuMapTypeControl;
-import com.google.gwt.maps.client.control.ScaleControl;
-import com.google.gwt.maps.client.event.MapDragEndHandler;
-import com.google.gwt.maps.client.event.MapMouseMoveHandler;
-import com.google.gwt.maps.client.event.MapZoomEndHandler;
-import com.google.gwt.maps.client.event.PolylineClickHandler;
-import com.google.gwt.maps.client.event.PolylineMouseOutHandler;
-import com.google.gwt.maps.client.event.PolylineMouseOverHandler;
-import com.google.gwt.maps.client.geom.LatLng;
-import com.google.gwt.maps.client.geom.LatLngBounds;
-import com.google.gwt.maps.client.overlay.Marker;
-import com.google.gwt.maps.client.overlay.MarkerOptions;
-import com.google.gwt.maps.client.overlay.Polyline;
-import com.google.gwt.maps.client.overlay.PolylineOptions;
-import com.google.gwt.user.client.rpc.AsyncCallback;
-import com.google.gwt.user.client.ui.AbsolutePanel;
-import com.google.gwt.user.client.ui.FlowPanel;
-import com.google.gwt.user.client.ui.Label;
-import com.google.gwt.user.client.ui.RequiresResize;
-import com.google.gwt.user.client.ui.VerticalPanel;
-import com.google.gwt.user.client.ui.Widget;
-import com.sap.sailing.domain.common.ManeuverType;
-import com.sap.sailing.domain.common.RaceIdentifier;
-import com.sap.sailing.domain.common.RegattaAndRaceIdentifier;
-import com.sap.sailing.domain.common.Tack;
-import com.sap.sailing.domain.common.WindSource;
-import com.sap.sailing.domain.common.WindSourceType;
-import com.sap.sailing.domain.common.impl.Util;
-import com.sap.sailing.domain.common.impl.Util.Pair;
-import com.sap.sailing.domain.common.impl.Util.Triple;
-import com.sap.sailing.gwt.ui.actions.AsyncActionsExecutor;
-import com.sap.sailing.gwt.ui.actions.GetRaceMapDataAction;
-import com.sap.sailing.gwt.ui.actions.GetWindInfoAction;
-import com.sap.sailing.gwt.ui.client.CompetitorSelectionChangeListener;
-import com.sap.sailing.gwt.ui.client.CompetitorSelectionProvider;
-import com.sap.sailing.gwt.ui.client.ErrorReporter;
-import com.sap.sailing.gwt.ui.client.NumberFormatterFactory;
-import com.sap.sailing.gwt.ui.client.RaceSelectionChangeListener;
-import com.sap.sailing.gwt.ui.client.RaceTimesInfoProviderListener;
-import com.sap.sailing.gwt.ui.client.RequiresDataInitialization;
-import com.sap.sailing.gwt.ui.client.SailingServiceAsync;
-import com.sap.sailing.gwt.ui.client.StringMessages;
-import com.sap.sailing.gwt.ui.client.TimeListener;
-import com.sap.sailing.gwt.ui.client.Timer;
-import com.sap.sailing.gwt.ui.client.Timer.PlayStates;
-import com.sap.sailing.gwt.ui.client.WindSourceTypeFormatter;
-import com.sap.sailing.gwt.ui.client.shared.components.Component;
-import com.sap.sailing.gwt.ui.client.shared.components.SettingsDialogComponent;
-import com.sap.sailing.gwt.ui.client.shared.racemap.RaceMapHelpLinesSettings.HelpLineTypes;
-import com.sap.sailing.gwt.ui.client.shared.racemap.RaceMapZoomSettings.ZoomTypes;
-import com.sap.sailing.gwt.ui.shared.CompetitorDTO;
-import com.sap.sailing.gwt.ui.shared.CoursePositionsDTO;
-import com.sap.sailing.gwt.ui.shared.GPSFixDTO;
-import com.sap.sailing.gwt.ui.shared.LegInfoDTO;
-import com.sap.sailing.gwt.ui.shared.ManeuverDTO;
-import com.sap.sailing.gwt.ui.shared.MarkDTO;
-import com.sap.sailing.gwt.ui.shared.PositionDTO;
-import com.sap.sailing.gwt.ui.shared.QuickRankDTO;
-import com.sap.sailing.gwt.ui.shared.RaceMapDataDTO;
-import com.sap.sailing.gwt.ui.shared.RaceTimesInfoDTO;
-import com.sap.sailing.gwt.ui.shared.WindDTO;
-import com.sap.sailing.gwt.ui.shared.WindInfoForRaceDTO;
-import com.sap.sailing.gwt.ui.shared.WindTrackInfoDTO;
-
-public class RaceMap extends AbsolutePanel implements TimeListener, CompetitorSelectionChangeListener, RaceSelectionChangeListener,
-        RaceTimesInfoProviderListener, Component<RaceMapSettings>, RequiresDataInitialization, RequiresResize {
-    private MapWidget map;
-
-    private final SailingServiceAsync sailingService;
-    private final ErrorReporter errorReporter;
-
-    /**
-     * Tails of competitors currently displayed as overlays on the map.
-     */
-    private final Map<CompetitorDTO, Polyline> tails;
-
-    /**
-     * Polyline for the start line (connecting two marks representing the start gate).
-     */
-    private Polyline startLine;
-
-    /**
-     * Polyline for the finish line (connecting two marks representing the finish gate).
-     */
-    private Polyline finishLine;
-
-    /**
-     * Polyline for the advantage line (the leading line for the boats, orthogonal to the wind direction; touching the leading boat).
-     */
-    private Polyline advantageLine;
-
-    /**
-     * Polyline for the course middle line.
-     */
-    private Polyline courseMiddleLine;
-
-    private WindTrackInfoDTO lastCombinedWindTrackInfoDTO;
-    
-    /**
-     * Key set is equal to that of {@link #tails} and tells what the index in in {@link #fixes} of the first fix shown
-     * in {@link #tails} is. If a key is contained in this map, it is also contained in {@link #lastShownFix} and vice versa.
-     */
-    private final Map<CompetitorDTO, Integer> firstShownFix;
-
-    /**
-     * Key set is equal to that of {@link #tails} and tells what the index in in {@link #fixes} of the last fix shown in
-     * {@link #tails} is. If a key is contained in this map, it is also contained in {@link #firstShownFix} and vice versa.
-     */
-    private final Map<CompetitorDTO, Integer> lastShownFix;
-
-    /**
-     * Fixes of each competitors tail. If a list is contained for a competitor, the list contains a timely "contiguous"
-     * list of fixes for the competitor. This means the server has no more data for the time interval covered, unless
-     * the last fix was {@link GPSFixDTO#extrapolated obtained by extrapolation}.
-     */
-    private final Map<CompetitorDTO, List<GPSFixDTO>> fixes;
-
-    /**
-     * html5 canvases used as boat display on the map
-     */
-    private final Map<CompetitorDTO, BoatOverlay> boatOverlays;
-
-    /**
-     * html5 canvases used for competitor info display on the map
-     */
-    private final Map<CompetitorDTO, CompetitorInfoOverlay> competitorInfoOverlays;
-
-    /**
-     * Map overlays with html5 canvas used to display wind sensors
-     */
-    private final Map<WindSource, WindSensorOverlay> windSensorOverlays;
-
-    /**
-     * Map overlays with html5 canvas used to display course marks including buoy zones
-     */
-    private final Map<String, CourseMarkOverlay> courseMarkOverlays;
-
-    private final Map<String, MarkDTO> markDTOs;
-
-    /**
-     * markers displayed in response to
-     * {@link SailingServiceAsync#getDouglasPoints(String, String, Map, Map, double, AsyncCallback)}
-     */
-    protected Set<Marker> douglasMarkers;
-
-    /**
-     * markers displayed in response to
-     * {@link SailingServiceAsync#getDouglasPoints(String, String, Map, Map, double, AsyncCallback)}
-     */
-    private Set<Marker> maneuverMarkers;
-
-    private Map<CompetitorDTO, List<ManeuverDTO>> lastManeuverResult;
-
-    private Map<CompetitorDTO, List<GPSFixDTO>> lastDouglasPeuckerResult;
-    
-    private LatLng lastMousePosition;
-
-    private CompetitorSelectionProvider competitorSelection;
-
-    private List<RegattaAndRaceIdentifier> selectedRaces;
-
-    /**
-     * Used to check if the first initial zoom to the mark markers was already done.
-     */
-    private boolean mapFirstZoomDone = false;
-
-    // key for domains web4sap.com, sapsailing.com and sapcoe-app01.pironet-ndh.com
-    private final String mapsAPIKey = "AIzaSyD1Se4tIkt-wglccbco3S7twaHiG20hR9E";
-
-    private final Timer timer;
-
-    private RaceTimesInfoDTO lastRaceTimesInfo;
-    
-    /**
-     * RPC calls may receive responses out of order if there are multiple calls in-flight at the same time. If the time
-     * slider is moved quickly it generates many requests for boat positions quickly after each other. Sometimes,
-     * responses for requests send later may return before the responses to all earlier requests have been received and
-     * processed. This counter is used to number the requests. When processing of a response for a later request has
-     * already begun, responses to earlier requests will be ignored.
-     */
-    private int boatPositionRequestIDCounter;
-
-    /**
-     * Corresponds to {@link #boatPositionRequestIDCounter}. As soon as the processing of a response for a request ID
-     * begins, this attribute is set to the ID. A response won't be processed if a later response is already being
-     * processed.
-     */
-    private int startedProcessingRequestID;
-
-    private RaceMapImageManager raceMapImageManager; 
-
-    private final RaceMapSettings settings;
-    
-    private final StringMessages stringMessages;
-    
-    private boolean dataInitialized;
-
-    private Date lastTimeChangeBeforeInitialization;
-
-    /**
-     * The last quick ranks received from a call to {@link SailingServiceAsync#getQuickRanks(RaceIdentifier, Date, AsyncCallback)} upon
-     * the last {@link #timeChanged(Date)} event. Therefore, the ranks listed here correspond to the {@link #timer}'s time.
-     */
-    private List<QuickRankDTO> quickRanks;
-
-    private final CombinedWindPanel combinedWindPanel;
-    
-    private final AsyncActionsExecutor asyncActionsExecutor;
-
-    public RaceMap(SailingServiceAsync sailingService, AsyncActionsExecutor asyncActionsExecutor, ErrorReporter errorReporter, Timer timer,
-            CompetitorSelectionProvider competitorSelection, StringMessages stringMessages) {
-        this.setSize("100%", "100%");
-        this.stringMessages = stringMessages;
-        this.sailingService = sailingService;
-        this.asyncActionsExecutor = asyncActionsExecutor;
-        this.errorReporter = errorReporter;
-        this.timer = timer;
-        timer.addTimeListener(this);
-        raceMapImageManager = new RaceMapImageManager();
-        tails = new HashMap<CompetitorDTO, Polyline>();
-        firstShownFix = new HashMap<CompetitorDTO, Integer>();
-        lastShownFix = new HashMap<CompetitorDTO, Integer>();
-        markDTOs = new HashMap<String, MarkDTO>();
-        boatOverlays = new HashMap<CompetitorDTO, BoatOverlay>();
-        competitorInfoOverlays = new HashMap<CompetitorDTO, CompetitorInfoOverlay>();
-        windSensorOverlays = new HashMap<WindSource, WindSensorOverlay>();
-        courseMarkOverlays = new HashMap<String, CourseMarkOverlay>();
-        fixes = new HashMap<CompetitorDTO, List<GPSFixDTO>>();
-        this.competitorSelection = competitorSelection;
-        competitorSelection.addCompetitorSelectionChangeListener(this);
-        settings = new RaceMapSettings();
-        lastTimeChangeBeforeInitialization = null;
-        dataInitialized = false;
-        initializeData();
-        
-        combinedWindPanel = new CombinedWindPanel(raceMapImageManager, stringMessages);
-        combinedWindPanel.setVisible(false);
-    }
-    
-    private void loadMapsAPI() {
-        Maps.loadMapsApi(mapsAPIKey, "2", false, new Runnable() {
-            public void run() {
-                map = new MapWidget();
-                map.addControl(new MenuMapTypeControl());
-                map.addControl(new ScaleControl(), new ControlPosition(ControlAnchor.BOTTOM_RIGHT, /* offsetX */ 10, /* offsetY */ 20));
-                map.addControl(new LargeMapControl3D(), new ControlPosition(ControlAnchor.TOP_RIGHT, /* offsetX */ 0, /* offsetY */ 30));
-                // Add the map to the HTML host page
-                map.setScrollWheelZoomEnabled(true);
-                map.setContinuousZoom(true);
-                RaceMap.this.add(map, 0, 0);
-                RaceMap.this.add(combinedWindPanel, 10, 10);
-                RaceMap.this.raceMapImageManager.loadMapIcons(map);
-                map.setSize("100%", "100%");
-                map.getPane(MapPaneType.FLOAT_PANE).getElement().getStyle().setZIndex(RaceMapOverlaysZIndexes.INFO_WINDOW_ZINDEX);
-                map.addMapZoomEndHandler(new MapZoomEndHandler() {
-                    @Override
-                    public void onZoomEnd(MapZoomEndEvent event) {
-                        map.checkResizeAndCenter();
-                        final List<RaceMapZoomSettings.ZoomTypes> emptyList = Collections.emptyList();
-                        settings.getZoomSettings().setTypesToConsiderOnZoom(emptyList);
-                        Set<CompetitorDTO> competitorDTOsOfUnusedMarkers = new HashSet<CompetitorDTO>(boatOverlays.keySet());
-                        for (CompetitorDTO competitorDTO : getCompetitorsToShow()) {
-                                boolean usedExistingMarker = updateBoatCanvasForCompetitor(competitorDTO, timer.getTime());
-                                if (usedExistingMarker) {
-                                    competitorDTOsOfUnusedMarkers.remove(competitorDTO);
-                                }
-                        }
-                        for (CompetitorDTO unusedMarkerCompetitorDTO : competitorDTOsOfUnusedMarkers) {
-                            BoatOverlay boatCanvas = boatOverlays.get(unusedMarkerCompetitorDTO);
-                            RaceMap.this.map.removeOverlay(boatCanvas);
-                            boatOverlays.remove(unusedMarkerCompetitorDTO);
-                        }
-                    }
-                });
-                
-                map.addMapDragEndHandler(new MapDragEndHandler() {
-                    @Override
-                    public void onDragEnd(MapDragEndEvent event) {
-                        final List<RaceMapZoomSettings.ZoomTypes> emptyList = Collections.emptyList();
-                        settings.getZoomSettings().setTypesToConsiderOnZoom(emptyList);
-                    }
-                });
-                map.addMapMouseMoveHandler(new MapMouseMoveHandler() {
-                    @Override
-                    public void onMouseMove(MapMouseMoveEvent event) {
-                        lastMousePosition = event.getLatLng();
-                    }
-                });
-                
-                //If there was a time change before the API was loaded, reset the time
-                if (lastTimeChangeBeforeInitialization != null) {
-                    timeChanged(lastTimeChangeBeforeInitialization);
-                    lastTimeChangeBeforeInitialization = null;
-                }
-                //Data has been initialized
-                RaceMap.this.dataInitialized = true;
-                RaceMap.this.redraw();
-            }
-        });
-    }
-
-    
-    
-    public void redraw() {
-        timeChanged(timer.getTime());
-    }
-    
-    @Override
-    public void onRaceSelectionChange(List<RegattaAndRaceIdentifier> selectedRaces) {
-        mapFirstZoomDone = false;
-        // TODO bug 494: reset zoom settings to user preferences
-        this.selectedRaces = selectedRaces;
-    }
-
-    @Override
-    public void raceTimesInfosReceived(Map<RegattaAndRaceIdentifier, RaceTimesInfoDTO> raceTimesInfos) {
-        this.lastRaceTimesInfo = raceTimesInfos.get(selectedRaces.get(0));        
-    }
-
-    @Override
-    public void timeChanged(final Date date) {
-        if (date != null) {
-            if (selectedRaces != null && !selectedRaces.isEmpty()) {
-                RegattaAndRaceIdentifier race = selectedRaces.get(selectedRaces.size() - 1);
-                final Iterable<CompetitorDTO> competitorsToShow = getCompetitorsToShow();
-                
-                if (race != null) {
-                    final Triple<Map<CompetitorDTO, Date>, Map<CompetitorDTO, Date>, Map<CompetitorDTO, Boolean>> fromAndToAndOverlap = 
-                            computeFromAndTo(date, competitorsToShow);
-                    final int requestID = ++boatPositionRequestIDCounter;
-
-                    GetRaceMapDataAction getRaceMapDataAction = new GetRaceMapDataAction(sailingService, competitorSelection.getAllCompetitors(), race,
-                            date, fromAndToAndOverlap.getA(), fromAndToAndOverlap.getB(), true, new AsyncCallback<RaceMapDataDTO>() {
-                  @Override
-                  public void onFailure(Throwable caught) {
-                    errorReporter.reportError("Error obtaining racemap data: " + caught.getMessage(), true /*silentMode */);
-                  }
-
-                  @Override
-                  public void onSuccess(RaceMapDataDTO raceMapDataDTO) {
-                    if (map != null && raceMapDataDTO != null) {
-                        quickRanks = raceMapDataDTO.quickRanks;
-                        // process response only if not received out of order
-                        if (startedProcessingRequestID < requestID) {
-                            startedProcessingRequestID = requestID;
-                            // Do boat specific actions
-                            Map<CompetitorDTO, List<GPSFixDTO>> boatData = raceMapDataDTO.boatPositions;
-                            updateFixes(boatData, fromAndToAndOverlap.getC());
-                            showBoatsOnMap(date, getCompetitorsToShow());
-                            showCompetitorInfoOnMap(date, competitorSelection.getSelectedCompetitors());
-                            if (douglasMarkers != null) {
-                                removeAllMarkDouglasPeuckerpoints();
-                            }
-                            if (maneuverMarkers != null) {
-                                removeAllManeuverMarkers();
-                            }
-                            
-                            // Do mark specific actions
-                            showCourseMarksOnMap(raceMapDataDTO.coursePositions);
-                            showStartAndFinishLines(raceMapDataDTO.coursePositions);
-                            showAdvantageLine(competitorsToShow, date);
-                                
-                            // Rezoom the map
-                            // TODO make this a loop across the LatLngBoundsCalculators, pulling them from a collection updated in updateSettings
-                            if (!settings.getZoomSettings().containsZoomType(ZoomTypes.NONE)) { // Auto zoom if setting is not manual
-                                LatLngBounds bounds = settings.getZoomSettings().getNewBounds(RaceMap.this);
-                                zoomMapToNewBounds(bounds);
-                                mapFirstZoomDone = true;
-                            } else if (!mapFirstZoomDone) { // Zoom once to the marks
-                                zoomMapToNewBounds(new CourseMarksBoundsCalculator().calculateNewBounds(RaceMap.this));
-                                mapFirstZoomDone = true;
-                                /*
-                                 * Reset the mapZoomedOrPannedSinceLastRaceSelection: In spite of the fact that
-                                 * the map was just zoomed to the bounds of the marks, it was not a zoom or pan
-                                 * triggered by the user. As a consequence the
-                                 * mapZoomedOrPannedSinceLastRaceSelection option has to reset again.
-                                 */
-                                // TODO bug 494: consider initial user-specific zoom settings
-                            }
-                        }
-                    } else {
-                        lastTimeChangeBeforeInitialization = date;
-                    }
-                  }
-               });
-                    asyncActionsExecutor.execute(getRaceMapDataAction);
-                    // draw the wind into the map, get the combined wind
-                    List<String> windSourceTypeNames = new ArrayList<String>();
-                    windSourceTypeNames.add(WindSourceType.EXPEDITION.name());
-                    windSourceTypeNames.add(WindSourceType.COMBINED.name());
-                    
-                    GetWindInfoAction getWindInfoAction = new GetWindInfoAction(sailingService, race, date, 1000L, 1, windSourceTypeNames,
-                        new AsyncCallback<WindInfoForRaceDTO>() {
-                                @Override
-                                public void onFailure(Throwable caught) {
-                                    errorReporter.reportError("Error obtaining wind information: " + caught.getMessage(), true /*silentMode */);
-                                }
-
-                                @Override
-                                public void onSuccess(WindInfoForRaceDTO windInfo) {
-                                    List<Pair<WindSource, WindTrackInfoDTO>> windSourcesToShow = new ArrayList<Pair<WindSource, WindTrackInfoDTO>>();
-                                    if(windInfo != null) {
-                                        for(WindSource windSource: windInfo.windTrackInfoByWindSource.keySet()) {
-                                            WindTrackInfoDTO windTrackInfoDTO = windInfo.windTrackInfoByWindSource.get(windSource);
-                                            switch (windSource.getType()) {
-                                                case EXPEDITION:
-                                                    // we filter out measured wind sources with a very little confidence
-                                                    if(windTrackInfoDTO.minWindConfidence > 0.01) {
-                                                        windSourcesToShow.add(new Pair<WindSource, WindTrackInfoDTO>(windSource, windTrackInfoDTO));
-                                                    }
-                                                    break;
-                                                case COMBINED:
-                                                    showCombinedWindOnMap(windSource, windTrackInfoDTO);
-                                                    if(windTrackInfoDTO != null) {
-                                                        lastCombinedWindTrackInfoDTO = windTrackInfoDTO; 
-                                                    }
-                                                    break;
-                                        		default:
-                                        			//Which wind sources are requested is defined in a list above this action.
-                                        			//So we throw here an exception to notice a missing source.
-                                        			throw new UnsupportedOperationException("Theres currently no support for the enum value '" + windSource.getType() + "' in this method.");
-                                            }
-                                        }
-                                    }
-                                    showWindSensorsOnMap(windSourcesToShow);
-                                }
-                            });
-                    
-                    asyncActionsExecutor.execute(getWindInfoAction);
-                }
-            }
-        }
-    }
-
-    /**
-     * From {@link #fixes} as well as the selection of {@link #getCompetitorsToShow competitors to show}, computes the
-     * from/to times for which to request GPS fixes from the server. No update is performed here to {@link #fixes}. The
-     * result guarantees that, when used in
-     * {@link SailingServiceAsync#getBoatPositions(String, String, Map, Map, boolean, AsyncCallback)}, for each
-     * competitor from {@link #competitorsToShow} there are all fixes known by the server for that competitor starting
-     * at <code>upTo-{@link #tailLengthInMilliSeconds}</code> and ending at <code>upTo</code> (exclusive).
-     * 
-     * @return a triple whose {@link Triple#getA() first} component contains the "from", and whose {@link Triple#getB()
-     *         second} component contains the "to" times for the competitors whose trails / positions to show; the
-     *         {@link Triple#getC() third} component tells whether the existing fixes can remain and be augmented by
-     *         those requested or need to be replaced
-     */
-    protected Triple<Map<CompetitorDTO, Date>, Map<CompetitorDTO, Date>, Map<CompetitorDTO, Boolean>> computeFromAndTo(
-            Date upTo, Iterable<CompetitorDTO> competitorsToShow) {
-        Date tailstart = new Date(upTo.getTime() - settings.getEffectiveTailLengthInMilliseconds());
-        Map<CompetitorDTO, Date> from = new HashMap<CompetitorDTO, Date>();
-        Map<CompetitorDTO, Date> to = new HashMap<CompetitorDTO, Date>();
-        Map<CompetitorDTO, Boolean> overlapWithKnownFixes = new HashMap<CompetitorDTO, Boolean>();
-        
-        for (CompetitorDTO competitor : competitorsToShow) {
-            List<GPSFixDTO> fixesForCompetitor = fixes.get(competitor);
-            Date fromDate;
-            Date toDate;
-            Date timepointOfLastKnownFix = fixesForCompetitor == null ? null : getTimepointOfLastNonExtrapolated(fixesForCompetitor);
-            Date timepointOfFirstKnownFix = fixesForCompetitor == null ? null : getTimepointOfFirstNonExtrapolated(fixesForCompetitor);
-            boolean overlap = false;
-            if (fixesForCompetitor != null && timepointOfFirstKnownFix != null
-                    && !tailstart.before(timepointOfFirstKnownFix) && timepointOfLastKnownFix != null
-                    && !tailstart.after(timepointOfLastKnownFix)) {
-                // the beginning of what we need is contained in the interval we already have; skip what we already have
-                // FIXME requests the lastKnownFix again because "from" is *inclusive*; could lead to bug 319
-                fromDate = timepointOfLastKnownFix;
-                overlap = true;
-            } else {
-                fromDate = tailstart;
-            }
-            if (fixesForCompetitor != null && timepointOfFirstKnownFix != null
-                    && !upTo.before(timepointOfFirstKnownFix) && timepointOfLastKnownFix != null
-                    && !upTo.after(timepointOfLastKnownFix)) {
-                // the end of what we need is contained in the interval we already have; skip what we already have
-                toDate = timepointOfFirstKnownFix;
-                overlap = true;
-            } else {
-                toDate = upTo;
-            }
-            // only request something for the competitor if we're missing information at all
-            if (fromDate.before(toDate) || fromDate.equals(toDate)) {
-                from.put(competitor, fromDate);
-                to.put(competitor, toDate);
-                overlapWithKnownFixes.put(competitor, overlap);
-            }
-        }
-        return new Triple<Map<CompetitorDTO, Date>, Map<CompetitorDTO, Date>, Map<CompetitorDTO, Boolean>>(from, to,
-                overlapWithKnownFixes);
-    }
-
-
-    /**
-     * Adds the fixes received in <code>result</code> to {@link #fixes} and ensures they are still contiguous for each
-     * competitor. If <code>overlapsWithKnownFixes</code> indicates that the fixes received in <code>result</code>
-     * overlap with those already known, the fixes are merged into the list of already known fixes for the competitor.
-     * Otherwise, the fixes received in <code>result</code> replace those known so far for the respective competitor.
-     */
-    protected void updateFixes(Map<CompetitorDTO, List<GPSFixDTO>> result,
-            Map<CompetitorDTO, Boolean> overlapsWithKnownFixes) {
-        for (Map.Entry<CompetitorDTO, List<GPSFixDTO>> e : result.entrySet()) {
-            if (e.getValue() != null && !e.getValue().isEmpty()) {
-                List<GPSFixDTO> fixesForCompetitor = fixes.get(e.getKey());
-                if (fixesForCompetitor == null) {
-                    fixesForCompetitor = new ArrayList<GPSFixDTO>();
-                    fixes.put(e.getKey(), fixesForCompetitor);
-                }
-                if (!overlapsWithKnownFixes.get(e.getKey())) {
-                    fixesForCompetitor.clear();
-                    // to re-establish the invariants for tails, firstShownFix and lastShownFix, we now need to remove
-                    // all points from the competitor's polyline and clear the entries in firstShownFix and lastShownFix
-                    if (map != null && tails.containsKey(e.getKey())) {
-                        map.removeOverlay(tails.remove(e.getKey()));
-                    }
-                    firstShownFix.remove(e.getKey());
-                    lastShownFix.remove(e.getKey());
-                    fixesForCompetitor.addAll(e.getValue());
-                } else {
-                    mergeFixes(e.getKey(), e.getValue());
-                }
-            }
-        }
-    }
-
-    protected void showCourseMarksOnMap(CoursePositionsDTO courseDTO) {
-        if (map != null && courseDTO != null) {
-            Map<String, CourseMarkOverlay> toRemoveCourseMarks = new HashMap<String, CourseMarkOverlay>(courseMarkOverlays);
-            if (courseDTO.marks != null) {
-                for (MarkDTO markDTO : courseDTO.marks) {
-                    CourseMarkOverlay courseMarkOverlay = courseMarkOverlays.get(markDTO.name);
-                    if (courseMarkOverlay == null) {
-                        courseMarkOverlay = createCourseMarkOverlay(markDTO);
-                        courseMarkOverlay.setShowBuoyZone(settings.getHelpLinesSettings().isVisible(HelpLineTypes.BUOYZONE));
-                        courseMarkOverlay.setBuoyZoneRadiusInMeter(settings.getBuoyZoneRadiusInMeters());
-                        courseMarkOverlays.put(markDTO.name, courseMarkOverlay);
-                        markDTOs.put(markDTO.name, markDTO);
-                        map.addOverlay(courseMarkOverlay);
-                        courseMarkOverlay.setPaneZIndex(RaceMapOverlaysZIndexes.COURSEMARK_ZINDEX);
-                    } else {
-                        courseMarkOverlay.setMarkPosition(markDTO.position);
-                        courseMarkOverlay.setShowBuoyZone(settings.getHelpLinesSettings().isVisible(HelpLineTypes.BUOYZONE));
-                        courseMarkOverlay.setBuoyZoneRadiusInMeter(settings.getBuoyZoneRadiusInMeters());
-                        courseMarkOverlay.redraw(true);
-                        toRemoveCourseMarks.remove(markDTO.name);
-                    }
-                }
-            }
-            for (String toRemoveMarkName : toRemoveCourseMarks.keySet()) {
-                CourseMarkOverlay overlay = courseMarkOverlays.remove(toRemoveMarkName);
-                map.removeOverlay(overlay);
-            }
-        }
-    }
-
-    protected void showCombinedWindOnMap(WindSource windSource, WindTrackInfoDTO windTrackInfoDTO) {
-        if (map != null) {
-            combinedWindPanel.setWindInfo(windTrackInfoDTO, windSource);
-            combinedWindPanel.redraw();
-        }
-    }
-
-    protected void showWindSensorsOnMap(List<Pair<WindSource, WindTrackInfoDTO>> windSensorsList) {
-        if (map != null) {
-            Set<WindSource> toRemoveWindSources = new HashSet<WindSource>(windSensorOverlays.keySet());
-            for (Pair<WindSource, WindTrackInfoDTO> windSourcePair : windSensorsList) {
-                WindSource windSource = windSourcePair.getA(); 
-                WindTrackInfoDTO windTrackInfoDTO = windSourcePair.getB();
-
-                WindSensorOverlay windSensorOverlay = windSensorOverlays.get(windSource);
-                if (windSensorOverlay == null) {
-                    windSensorOverlay = createWindSensorOverlay(windSource, windTrackInfoDTO);
-                    windSensorOverlays.put(windSource, windSensorOverlay);
-                    map.addOverlay(windSensorOverlay);
-                    windSensorOverlay.setPaneZIndex(RaceMapOverlaysZIndexes.WINDSENSOR_ZINDEX);
-                } else {
-                    windSensorOverlay.setWindInfo(windTrackInfoDTO, windSource);
-                    windSensorOverlay.redraw(true);
-                    toRemoveWindSources.remove(windSource);
-                }
-            }
-            for (WindSource toRemoveWindSource : toRemoveWindSources) {
-                WindSensorOverlay marker = windSensorOverlays.remove(toRemoveWindSource);
-                map.removeOverlay(marker);
-            }
-        }
-    }
-
-    protected void showCompetitorInfoOnMap(final Date date, final Iterable<CompetitorDTO> competitorsToShow) {
-        if (map != null) {
-        	if(settings.isShowSelectedCompetitorsInfo()) {
-                Set<CompetitorDTO> toRemoveCompetorInfoOverlays = new HashSet<CompetitorDTO>(competitorInfoOverlays.keySet());
-                for (CompetitorDTO competitorDTO : competitorsToShow) {
-                    if (fixes.containsKey(competitorDTO)) {
-                        GPSFixDTO lastBoatFix = getBoatFix(competitorDTO, date);
-                        if (lastBoatFix != null) {
-                        	CompetitorInfoOverlay competitorInfoOverlay = competitorInfoOverlays.get(competitorDTO);
-                            if (competitorInfoOverlay == null) {
-                            	competitorInfoOverlay = createCompetitorInfoOverlay(competitorDTO);
-                            	competitorInfoOverlays.put(competitorDTO, competitorInfoOverlay);
-                                map.addOverlay(competitorInfoOverlay);
-                                competitorInfoOverlay.setPaneZIndex(RaceMapOverlaysZIndexes.COMPETITOR_INFO_ZINDEX);
-                                competitorInfoOverlay.setBoatFix(lastBoatFix);
-                            	competitorInfoOverlay.redraw(true);
-                            } else {
-                                competitorInfoOverlay.setBoatFix(lastBoatFix);
-                            	competitorInfoOverlay.redraw(true);
-                            }
-                        	toRemoveCompetorInfoOverlays.remove(competitorDTO);
-                        }
-                    }
-                }
-                for (CompetitorDTO toRemoveCompetorDTO : toRemoveCompetorInfoOverlays) {
-                	CompetitorInfoOverlay competitorInfoOverlay = competitorInfoOverlays.get(toRemoveCompetorDTO);
-                    map.removeOverlay(competitorInfoOverlay);
-                    competitorInfoOverlays.remove(toRemoveCompetorDTO);
-                }
-        	} else {
-        		// remove all overlays
-        		for(CompetitorInfoOverlay competitorInfoOverlay: competitorInfoOverlays.values()) {
-                    map.removeOverlay(competitorInfoOverlay);
-        		}
-        		competitorInfoOverlays.clear();
-        	}
-        }
-    }
-    
-    protected void showBoatsOnMap(final Date date, final Iterable<CompetitorDTO> competitorsToShow) {
-        if (map != null) {
-            Date tailsFromTime = new Date(date.getTime() - settings.getEffectiveTailLengthInMilliseconds());
-            Date tailsToTime = new Date(date.getTime());
-            Set<CompetitorDTO> competitorDTOsOfUnusedTails = new HashSet<CompetitorDTO>(tails.keySet());
-            Set<CompetitorDTO> competitorDTOsOfUnusedBoatCanvases = new HashSet<CompetitorDTO>(boatOverlays.keySet());
-            for (CompetitorDTO competitorDTO : competitorsToShow) {
-                if (fixes.containsKey(competitorDTO)) {
-                    Polyline tail = tails.get(competitorDTO);
-                    if (tail == null) {
-                        tail = createTailAndUpdateIndices(competitorDTO, tailsFromTime, tailsToTime);
-                        map.addOverlay(tail);
-                    } else {
-                        updateTail(tail, competitorDTO, tailsFromTime, tailsToTime);
-                        competitorDTOsOfUnusedTails.remove(competitorDTO);
-                    }
-                    boolean usedExistingBoatCanvas = updateBoatCanvasForCompetitor(competitorDTO, date);
-                    if (usedExistingBoatCanvas) {
-                        competitorDTOsOfUnusedBoatCanvases.remove(competitorDTO);
-                    }
-                }
-            }
-            for (CompetitorDTO unusedBoatCanvasCompetitorDTO : competitorDTOsOfUnusedBoatCanvases) {
-                BoatOverlay boatCanvas = boatOverlays.get(unusedBoatCanvasCompetitorDTO);
-                map.removeOverlay(boatCanvas);
-                boatOverlays.remove(unusedBoatCanvasCompetitorDTO);
-            }
-            for (CompetitorDTO unusedTailCompetitorDTO : competitorDTOsOfUnusedTails) {
-                map.removeOverlay(tails.remove(unusedTailCompetitorDTO));
-            }
-        }
-    }
-
-    /*
-     * This algorithm is limited to distances such that dlon < pi/2, i.e those that extend around less than one quarter of the circumference 
-     * of the earth in longitude. A completely general, but more complicated algorithm is necessary if greater distances are allowed. 
-     */
-    public LatLng calculatePositionAlongRhumbline(LatLng position, double bearingDeg, double distanceInKm) {
-        double distianceRad = distanceInKm / 6371.0;  // r = 6371 means earth's radius in km 
-        double lat1 = position.getLatitudeRadians();
-        double lon1 = position.getLongitudeRadians();
-        double bearingRad = bearingDeg / 180. * Math.PI;
-
-        double lat2 = Math.asin(Math.sin(lat1) * Math.cos(distianceRad) + 
-                        Math.cos(lat1) * Math.sin(distianceRad) * Math.cos(bearingRad));
-        double lon2 = lon1 + Math.atan2(Math.sin(bearingRad)*Math.sin(distianceRad)*Math.cos(lat1), 
-                       Math.cos(distianceRad)-Math.sin(lat1)*Math.sin(lat2));
-        lon2 = (lon2+3*Math.PI) % (2*Math.PI) - Math.PI;  // normalize to -180..+180�
-        
-        return LatLng.newInstance(lat2 / Math.PI * 180., lon2  / Math.PI * 180.);
-    }
-    
-    private Pair<Integer, CompetitorDTO> getLeadingVisibleCompetitorInfo(Iterable<CompetitorDTO> competitorsToShow) {
-        CompetitorDTO leadingCompetitorDTO = null;
-        int legOfLeaderCompetitor = -1;
-        // this only works because the quickRanks are sorted
-        for (QuickRankDTO quickRank : quickRanks) {
-            if (Util.contains(competitorsToShow, quickRank.competitor)) {
-                leadingCompetitorDTO = quickRank.competitor;
-                legOfLeaderCompetitor = quickRank.legNumber;
-                return new Pair<Integer, CompetitorDTO>(legOfLeaderCompetitor, leadingCompetitorDTO);
-            }
-        }
-        return null;
-    }
-
-    private void showAdvantageLine(Iterable<CompetitorDTO> competitorsToShow, Date date) {
-        if (map != null && lastRaceTimesInfo != null && quickRanks != null && lastCombinedWindTrackInfoDTO != null
-                && lastCombinedWindTrackInfoDTO.windFixes.size() > 0) {
-            boolean drewAdvantageLine = false;
-            if (settings.getHelpLinesSettings().isVisible(HelpLineTypes.ADVANTAGELINE)) {
-                // find competitor with highest rank
-                Pair<Integer, CompetitorDTO> visibleLeaderInfo = getLeadingVisibleCompetitorInfo(competitorsToShow);
-                // the boat fix may be null; may mean that no positions were loaded yet for the leading visible boat;
-                // don't show anything
-                GPSFixDTO lastBoatFix = null;
-                boolean isVisibleLeaderInfoComplete = false;
-                boolean isLegTypeKnown = false;
-                if (visibleLeaderInfo != null && visibleLeaderInfo.getA() > 0
-                        && visibleLeaderInfo.getA() <= lastRaceTimesInfo.getLegInfos().size()) {
-                    isVisibleLeaderInfoComplete = true;
-                    LegInfoDTO legInfoDTO = lastRaceTimesInfo.getLegInfos().get(visibleLeaderInfo.getA() - 1);
-                    if (legInfoDTO.legType != null) {
-                        isLegTypeKnown = true;
-                    }
-                    lastBoatFix = getBoatFix(visibleLeaderInfo.getB(), date);
-                }
-                if (isVisibleLeaderInfoComplete && isLegTypeKnown && lastBoatFix != null) {
-                    LegInfoDTO legInfoDTO = lastRaceTimesInfo.getLegInfos().get(visibleLeaderInfo.getA() - 1);
-                    double advantageLineLengthInKm = 1.0; // TODO this should probably rather scale with the visible
-                                                          // area of the map; bug 616
-                    double distanceFromBoatPositionInKm = visibleLeaderInfo.getB().boatClass.getHullLengthInMeters() / 1000.; // one hull length
-                    // implement and use Position.translateRhumb()
-                    double bearingOfBoatInDeg = lastBoatFix.speedWithBearing.bearingInDegrees;
-                    LatLng boatPosition = LatLng.newInstance(lastBoatFix.position.latDeg, lastBoatFix.position.lngDeg);
-                    LatLng posAheadOfFirstBoat = calculatePositionAlongRhumbline(boatPosition, bearingOfBoatInDeg,
-                            distanceFromBoatPositionInKm);
-                    double bearingOfCombinedWindInDeg = lastCombinedWindTrackInfoDTO.windFixes.get(0).trueWindBearingDeg;
-                    double rotatedBearingDeg1 = 0.0;
-                    double rotatedBearingDeg2 = 0.0;
-                    switch (legInfoDTO.legType) {
-                    case UPWIND:
-                    case DOWNWIND: {
-                        rotatedBearingDeg1 = bearingOfCombinedWindInDeg + 90.0;
-                        if (rotatedBearingDeg1 >= 360.0) {
-                            rotatedBearingDeg1 -= 360.0;
-                        }
-                        rotatedBearingDeg2 = bearingOfCombinedWindInDeg - 90.0;
-                        if (rotatedBearingDeg2 < 0.0) {
-                            rotatedBearingDeg2 += 360.0;
-                        }
-                    }
-                        break;
-                    case REACHING: {
-                        rotatedBearingDeg1 = legInfoDTO.legBearingInDegrees + 90.0;
-                        if (rotatedBearingDeg1 >= 360.0) {
-                            rotatedBearingDeg1 -= 360.0;
-                        }
-                        rotatedBearingDeg2 = legInfoDTO.legBearingInDegrees - 90.0;
-                        if (rotatedBearingDeg2 < 0.0) {
-                            rotatedBearingDeg2 += 360.0;
-                        }
-                    }
-                        break;
-                    }
-                    LatLng advantageLinePos1 = calculatePositionAlongRhumbline(posAheadOfFirstBoat, rotatedBearingDeg1,
-                            advantageLineLengthInKm / 2.0);
-                    LatLng advantageLinePos2 = calculatePositionAlongRhumbline(posAheadOfFirstBoat, rotatedBearingDeg2,
-                            advantageLineLengthInKm / 2.0);
-
-                    LatLng[] advantageLinePoints = new LatLng[2];
-                    advantageLinePoints[0] = LatLng.newInstance(advantageLinePos1.getLatitude(),
-                            advantageLinePos1.getLongitude());
-                    advantageLinePoints[1] = LatLng.newInstance(advantageLinePos2.getLatitude(),
-                            advantageLinePos2.getLongitude());
-                    if (advantageLine == null) {
-                        PolylineOptions options = PolylineOptions.newInstance(/* clickable must be true for hover sensitivity */ true,
-                                                                              /* geodesic */true);
-                        advantageLine = new Polyline(advantageLinePoints, /* color */"#000000", /* width */1, /* opacity */
-                                0.5, options);
-                        advantageLine.addPolylineMouseOverHandler(new PolylineMouseOverHandler() {
-                            @Override
-                            public void onMouseOver(PolylineMouseOverEvent event) {
-                                map.setTitle(stringMessages.advantageLine());
-                            }
-                        });
-                        advantageLine.addPolylineMouseOutHandler(new PolylineMouseOutHandler() {
-                            @Override
-                            public void onMouseOut(PolylineMouseOutEvent event) {
-                                map.setTitle("");
-                            }
-                        });
-                        map.addOverlay(advantageLine);
-                    } else {
-                        advantageLine.deleteVertex(1);
-                        advantageLine.deleteVertex(0);
-                        advantageLine.insertVertex(0, advantageLinePoints[0]);
-                        advantageLine.insertVertex(1, advantageLinePoints[1]);
-                    }
-                    drewAdvantageLine = true;
-                }
-            }
-            if (!drewAdvantageLine) {
-                if (advantageLine != null) {
-                    map.removeOverlay(advantageLine);
-                    advantageLine = null;
-                }
-            }
-        }
-    }
-
-    private void showStartAndFinishLines(final CoursePositionsDTO courseDTO) {
-        if (map != null && courseDTO != null && lastRaceTimesInfo != null) {
-            Pair<Integer, CompetitorDTO> leadingVisibleCompetitorInfo = getLeadingVisibleCompetitorInfo(getCompetitorsToShow());
-            int legOfLeadingCompetitor = leadingVisibleCompetitorInfo == null ? -1 : leadingVisibleCompetitorInfo.getA();
-            int numberOfLegs = lastRaceTimesInfo.legInfos.size();
-            // draw the start line
-            if (legOfLeadingCompetitor <= 1 && 
-                    settings.getHelpLinesSettings().isVisible(HelpLineTypes.STARTLINE) && courseDTO.startMarkPositions.size() == 2) {
-                LatLng[] startGatePoints = new LatLng[2];
-                startGatePoints[0] = LatLng.newInstance(courseDTO.startMarkPositions.get(0).latDeg, courseDTO.startMarkPositions.get(0).lngDeg); 
-                startGatePoints[1] = LatLng.newInstance(courseDTO.startMarkPositions.get(1).latDeg, courseDTO.startMarkPositions.get(1).lngDeg); 
-                if (startLine == null) {
-                    PolylineOptions options = PolylineOptions.newInstance(/* clickable must be true for hover sensititivy*/ true, /* geodesic */true);
-                    startLine = new Polyline(startGatePoints, /* color */ "#FFFFFF", /* width */ 1, /* opacity */1.0, options);
-                    startLine.addPolylineMouseOverHandler(new PolylineMouseOverHandler() {
-                        @Override
-                        public void onMouseOver(PolylineMouseOverEvent event) {
-                            // TODO bug 1026: add start line bias to tool tip; requires wind data to be available at this point
-                            map.setTitle(stringMessages.startLine());
-                        }
-                    });
-                    startLine.addPolylineMouseOutHandler(new PolylineMouseOutHandler() {
-                        @Override
-                        public void onMouseOut(PolylineMouseOutEvent event) {
-                            map.setTitle("");
-                        }
-                    });
-                    map.addOverlay(startLine);
-                } else {
-                    startLine.deleteVertex(1);
-                    startLine.deleteVertex(0);
-                    startLine.insertVertex(0, startGatePoints[0]);
-                    startLine.insertVertex(1, startGatePoints[1]);
-                }
-            }
-            else {
-                if (startLine != null) {
-                    map.removeOverlay(startLine);
-                    startLine = null;
-                }
-            }
-            // draw the finish line
-            if (legOfLeadingCompetitor > 0 && legOfLeadingCompetitor == numberOfLegs &&
-                settings.getHelpLinesSettings().isVisible(HelpLineTypes.FINISHLINE) && courseDTO.finishMarkPositions.size() == 2) {
-                LatLng[] finishGatePoints = new LatLng[2];
-                finishGatePoints[0] = LatLng.newInstance(courseDTO.finishMarkPositions.get(0).latDeg, courseDTO.finishMarkPositions.get(0).lngDeg); 
-                finishGatePoints[1] = LatLng.newInstance(courseDTO.finishMarkPositions.get(1).latDeg, courseDTO.finishMarkPositions.get(1).lngDeg); 
-                if(finishLine == null) {
-                    PolylineOptions options = PolylineOptions.newInstance(/* clickable must be true for hover sensitivity */ true, /* geodesic */true);
-                    finishLine = new Polyline(finishGatePoints, /* color */ "#000000", /* width */ 1, /* opacity */1.0, options);
-                    finishLine.addPolylineMouseOverHandler(new PolylineMouseOverHandler() {
-                        @Override
-                        public void onMouseOver(PolylineMouseOverEvent event) {
-                            map.setTitle(stringMessages.finishLine());
-                        }
-                    });
-                    finishLine.addPolylineMouseOutHandler(new PolylineMouseOutHandler() {
-                        @Override
-                        public void onMouseOut(PolylineMouseOutEvent event) {
-                            map.setTitle("");
-                        }
-                    });
-                    map.addOverlay(finishLine);
-                } else {
-                    finishLine.deleteVertex(1);
-                    finishLine.deleteVertex(0);
-                    finishLine.insertVertex(0, finishGatePoints[0]);
-                    finishLine.insertVertex(1, finishGatePoints[1]);
-                }
-            }
-            else {
-                if (finishLine != null) {
-                    map.removeOverlay(finishLine);
-                    finishLine = null;
-                }
-            }
-            // draw the course middle line
-            if (legOfLeadingCompetitor > 0 && courseDTO.waypointPositions.size() > legOfLeadingCompetitor &&
-                    settings.getHelpLinesSettings().isVisible(HelpLineTypes.COURSEMIDDLELINE)) {
-                LatLng[] courseMiddleLinePoints = new LatLng[2];
-                double p1Lat = courseDTO.waypointPositions.get(legOfLeadingCompetitor-1).latDeg;
-                double p1Lng = courseDTO.waypointPositions.get(legOfLeadingCompetitor-1).lngDeg;
-                courseMiddleLinePoints[0] = LatLng.newInstance(p1Lat, p1Lng);
-                courseMiddleLinePoints[1] = LatLng.newInstance(courseDTO.waypointPositions.get(legOfLeadingCompetitor).latDeg,
-                        courseDTO.waypointPositions.get(legOfLeadingCompetitor).lngDeg); 
-                if (courseMiddleLine == null) {
-                    PolylineOptions options = PolylineOptions.newInstance(/* clickable must be true for hover sensitivity */ true, /* geodesic */true);
-                    courseMiddleLine = new Polyline(courseMiddleLinePoints, /* color */ "#6896c6", /* width */ 1, /* opacity */1.0, options);
-                    courseMiddleLine.addPolylineMouseOverHandler(new PolylineMouseOverHandler() {
-                        @Override
-                        public void onMouseOver(PolylineMouseOverEvent event) {
-                            map.setTitle(stringMessages.courseMiddleLine());
-                        }
-                    });
-                    courseMiddleLine.addPolylineMouseOutHandler(new PolylineMouseOutHandler() {
-                        @Override
-                        public void onMouseOut(PolylineMouseOutEvent event) {
-                            map.setTitle("");
-                        }
-                    });
-                    map.addOverlay(courseMiddleLine);
-                } else {
-                    courseMiddleLine.deleteVertex(1);
-                    courseMiddleLine.deleteVertex(0);
-                    courseMiddleLine.insertVertex(0, courseMiddleLinePoints[0]);
-                    courseMiddleLine.insertVertex(1, courseMiddleLinePoints[1]);
-                }
-            }
-            else {
-                if (courseMiddleLine != null) {
-                    map.removeOverlay(courseMiddleLine);
-                    courseMiddleLine = null;
-                }
-            }
-        }
-    }
-    
-    private void zoomMapToNewBounds(LatLngBounds newBounds) {
-        if (newBounds != null) {
-            List<ZoomTypes> oldZoomSettings = settings.getZoomSettings().getTypesToConsiderOnZoom();
-            map.setCenter(newBounds.getCenter());
-            map.setZoomLevel(map.getBoundsZoomLevel(newBounds));
-            settings.getZoomSettings().setTypesToConsiderOnZoom(oldZoomSettings);
-        }
-    }
-    
-    private boolean updateBoatCanvasForCompetitor(CompetitorDTO competitorDTO, Date date) {
-        boolean usedExistingCanvas = false;
-        GPSFixDTO lastBoatFix = getBoatFix(competitorDTO, date);
-        if (lastBoatFix != null) {
-            BoatOverlay boatOverlay = boatOverlays.get(competitorDTO);
-            if (boatOverlay == null) {
-                boatOverlay = createBoatOverlay(competitorDTO, displayHighlighted(competitorDTO));
-                map.addOverlay(boatOverlay);
-                boatOverlays.put(competitorDTO, boatOverlay);
-                boatOverlay.setPaneZIndex(RaceMapOverlaysZIndexes.BOATS_ZINDEX);
-                boatOverlay.setSelected(displayHighlighted(competitorDTO));
-                boatOverlay.setBoatFix(lastBoatFix);
-                boatOverlay.redraw(true);
-            } else {
-                usedExistingCanvas = true;
-                boatOverlay.setSelected(displayHighlighted(competitorDTO));
-                boatOverlay.setBoatFix(lastBoatFix);
-                boatOverlay.redraw(true);
-            }
-        }
-        return usedExistingCanvas;
-    }
-
-    private boolean displayHighlighted(CompetitorDTO competitorDTO) {
-        return !settings.isShowOnlySelectedCompetitors() && competitorSelection.isSelected(competitorDTO);
-    }
-
-    protected CourseMarkOverlay createCourseMarkOverlay(final MarkDTO markDTO) {
-        final CourseMarkOverlay courseMarkOverlay = new CourseMarkOverlay(raceMapImageManager, markDTO);
-        courseMarkOverlay.getCanvas().addClickHandler(new ClickHandler() {
-            @Override
-            public void onClick(ClickEvent event) {
-                LatLng latlng = courseMarkOverlay.getMarkPosition();
-                showMarkInfoWindow(markDTO, latlng);
-            }
-        });
-        return courseMarkOverlay;
-    }
-
-    private CompetitorInfoOverlay createCompetitorInfoOverlay(final CompetitorDTO competitorDTO) {
-        return new CompetitorInfoOverlay(competitorDTO, raceMapImageManager);
-    }
-    
-    private BoatOverlay createBoatOverlay(final CompetitorDTO competitorDTO, boolean highlighted) {
-        final BoatOverlay boatCanvas = new BoatOverlay(competitorDTO);
-        boatCanvas.setSelected(highlighted);
-        boatCanvas.getCanvas().addClickHandler(new ClickHandler() {
-            @Override
-            public void onClick(ClickEvent event) {
-                GPSFixDTO latestFixForCompetitor = getBoatFix(competitorDTO, timer.getTime());
-                LatLng where = LatLng.newInstance(latestFixForCompetitor.position.latDeg, latestFixForCompetitor.position.lngDeg);
-                InfoWindowContent infoWindowContent = new InfoWindowContent(getInfoWindowContent(competitorDTO, latestFixForCompetitor));
-                map.getInfoWindow().open(where, infoWindowContent);
-            }
-        });
-        return boatCanvas;
-    }
-
-    protected WindSensorOverlay createWindSensorOverlay(final WindSource windSource, final WindTrackInfoDTO windTrackInfoDTO) {
-        final WindSensorOverlay windSensorOverlay = new WindSensorOverlay(raceMapImageManager, stringMessages);
-        windSensorOverlay.setWindInfo(windTrackInfoDTO, windSource);
-        windSensorOverlay.getCanvas().addClickHandler(new ClickHandler() {
-            @Override
-            public void onClick(ClickEvent event) {
-                showWindSensorInfoWindow(windSensorOverlay);
-            }
-        });
-        return windSensorOverlay;
-    }
-
-    private void showMarkInfoWindow(MarkDTO markDTO, LatLng latlng) {
-        map.getInfoWindow().open(latlng, new InfoWindowContent(getInfoWindowContent(markDTO)));
-    }
-
-    private void showCompetitorInfoWindow(final CompetitorDTO competitorDTO, LatLng where) {
-        GPSFixDTO latestFixForCompetitor = getBoatFix(competitorDTO, timer.getTime()); 
-        // TODO find close fix where the mouse was; see BUG 470
-        InfoWindowContent infoWindowContent = new InfoWindowContent(getInfoWindowContent(competitorDTO, latestFixForCompetitor));
-        map.getInfoWindow().open(where, infoWindowContent);
-    }
-
-    private String formatPosition(double lat, double lng) {
-        NumberFormat numberFormat = NumberFormat.getFormat("0.00000");
-        String result = numberFormat.format(lat) + " lat, " + numberFormat.format(lng) + " lng";
-        return result;
-    }
-    
-    private void showWindSensorInfoWindow(final WindSensorOverlay windSensorOverlay) {
-    	WindSource windSource = windSensorOverlay.getWindSource();
-    	WindTrackInfoDTO windTrackInfoDTO = windSensorOverlay.getWindTrackInfoDTO();
-        WindDTO windDTO = windTrackInfoDTO.windFixes.get(0);
-        if(windDTO != null && windDTO.position != null) {
-            LatLng where = LatLng.newInstance(windDTO.position.latDeg, windDTO.position.lngDeg);
-            map.getInfoWindow().open(where, new InfoWindowContent(getInfoWindowContent(windSource, windTrackInfoDTO)));
-        }
-    }
-
-    private Widget createInfoWindowLabelAndValue(String labelName, String value) {
-    	FlowPanel flowPanel = new FlowPanel();
-        Label label = new Label(labelName + ":");
-        label.setWordWrap(false);
-        label.getElement().getStyle().setFloat(Style.Float.LEFT);
-        label.getElement().getStyle().setPadding(3, Style.Unit.PX);
-        label.getElement().getStyle().setFontWeight(Style.FontWeight.BOLD);
-        flowPanel.add(label);
-
-        Label valueLabel = new Label(value);
-        valueLabel.setWordWrap(false);
-        valueLabel.getElement().getStyle().setFloat(Style.Float.LEFT);
-        valueLabel.getElement().getStyle().setPadding(3, Style.Unit.PX);
-        flowPanel.add(valueLabel);
-
-        return flowPanel;
-    }
-    
-    private Widget getInfoWindowContent(MarkDTO markDTO) {
-        VerticalPanel vPanel = new VerticalPanel();
-        vPanel.add(createInfoWindowLabelAndValue(stringMessages.mark(), markDTO.name));
-        vPanel.add(createInfoWindowLabelAndValue(stringMessages.position(), formatPosition(markDTO.position.latDeg, markDTO.position.lngDeg)));
-        return vPanel;
-    }
-
-    private Widget getInfoWindowContent(WindSource windSource, WindTrackInfoDTO windTrackInfoDTO) {
-        WindDTO windDTO = windTrackInfoDTO.windFixes.get(0);
-        NumberFormat numberFormat = NumberFormat.getFormat("0.0");
-        VerticalPanel vPanel = new VerticalPanel();
-        vPanel.add(createInfoWindowLabelAndValue(stringMessages.windSource(), WindSourceTypeFormatter.format(windSource, stringMessages)));
-        vPanel.add(createInfoWindowLabelAndValue(stringMessages.wind(), Math.round(windDTO.dampenedTrueWindFromDeg) + " " + stringMessages.degreesShort()));
-        vPanel.add(createInfoWindowLabelAndValue(stringMessages.windSpeed(), numberFormat.format(windDTO.dampenedTrueWindSpeedInKnots)));
-        vPanel.add(createInfoWindowLabelAndValue(stringMessages.position(), formatPosition(windDTO.position.latDeg, windDTO.position.lngDeg)));
-        return vPanel;
-    }
-
-    private Widget getInfoWindowContent(CompetitorDTO competitorDTO, GPSFixDTO lastFix) {
-        final VerticalPanel vPanel = new VerticalPanel();
-        vPanel.setWidth("350px");
-        vPanel.add(createInfoWindowLabelAndValue(stringMessages.competitor(), competitorDTO.name));
-        vPanel.add(createInfoWindowLabelAndValue(stringMessages.sailNumber(), competitorDTO.sailID));
-        Integer rank = null;
-        if (quickRanks != null) {
-            for (QuickRankDTO quickRank : quickRanks) {
-                if (quickRank.competitor.equals(competitorDTO)) {
-                    rank = quickRank.rank;
-                    break;
-                }
-            }
-        }
-        if (rank != null) {
-            vPanel.add(createInfoWindowLabelAndValue(stringMessages.rank(), String.valueOf(rank)));
-        }
-        vPanel.add(createInfoWindowLabelAndValue(stringMessages.speed(),
-                NumberFormatterFactory.getDecimalFormat(1).format(lastFix.speedWithBearing.speedInKnots) + " "+stringMessages.knotsUnit()));
-        vPanel.add(createInfoWindowLabelAndValue(stringMessages.bearing(), (int) lastFix.speedWithBearing.bearingInDegrees + " "+stringMessages.degreesShort()));
-        if (lastFix.degreesBoatToTheWind != null) {
-            vPanel.add(createInfoWindowLabelAndValue(stringMessages.degreesBoatToTheWind(),
-                    (int) Math.abs(lastFix.degreesBoatToTheWind) + " " + stringMessages.degreesShort()));
-        }
-        if (!selectedRaces.isEmpty()) {
-            RegattaAndRaceIdentifier race = selectedRaces.get(selectedRaces.size() - 1);
-            if (race != null) {
-                Map<CompetitorDTO, Date> from = new HashMap<CompetitorDTO, Date>();
-                from.put(competitorDTO, fixes.get(competitorDTO).get(firstShownFix.get(competitorDTO)).timepoint);
-                Map<CompetitorDTO, Date> to = new HashMap<CompetitorDTO, Date>();
-                to.put(competitorDTO, getBoatFix(competitorDTO, timer.getTime()).timepoint);
-                sailingService.getDouglasPoints(race, from, to, 3,
-                        new AsyncCallback<Map<CompetitorDTO, List<GPSFixDTO>>>() {
-                            @Override
-                            public void onFailure(Throwable caught) {
-                                errorReporter.reportError("Error obtaining douglas positions: " + caught.getMessage(), true /*silentMode */);
-                            }
-
-                            @Override
-                            public void onSuccess(Map<CompetitorDTO, List<GPSFixDTO>> result) {
-                                lastDouglasPeuckerResult = result;
-                                if (douglasMarkers != null) {
-                                    removeAllMarkDouglasPeuckerpoints();
-                                }
-                                if (!(timer.getPlayState() == PlayStates.Playing)) {
-                                    if (settings.isShowDouglasPeuckerPoints()) {
-                                        showMarkDouglasPeuckerPoints(result);
-                                    }
-                                }
-                            }
-                        });
-                sailingService.getManeuvers(race, from, to,
-                        new AsyncCallback<Map<CompetitorDTO, List<ManeuverDTO>>>() {
-                            @Override
-                            public void onFailure(Throwable caught) {
-                                errorReporter.reportError("Error obtaining maneuvers: " + caught.getMessage(), true /*silentMode */);
-                            }
-
-                            @Override
-                            public void onSuccess(Map<CompetitorDTO, List<ManeuverDTO>> result) {
-                                lastManeuverResult = result;
-                                if (maneuverMarkers != null) {
-                                    removeAllManeuverMarkers();
-                                }
-                                if (!(timer.getPlayState() == PlayStates.Playing)) {
-                                    showManeuvers(result);
-                                }
-                            }
-                        });
-
-            }
-        }
-        return vPanel;
-    }
-
-    private Iterable<CompetitorDTO> getCompetitorsToShow() {
-        Iterable<CompetitorDTO> result;
-        Iterable<CompetitorDTO> selection = competitorSelection.getSelectedCompetitors();
-        if (!settings.isShowOnlySelectedCompetitors() || Util.isEmpty(selection)) {
-<<<<<<< HEAD
-            result = competitorSelection.getFilteredCompetitors();
-=======
-            if (settings.isShowAllCompetitors()) {
-                result = competitorSelection.getAllCompetitors();
-            } else {
-                int visibleCompetitorsCount = settings.getMaxVisibleCompetitorsCount();
-                if (quickRanks != null && quickRanks.size() >= visibleCompetitorsCount) {
-                    Set<CompetitorDTO> competitorList = new HashSet<CompetitorDTO>();
-                    int i = 1;
-                    for (QuickRankDTO quickRank: quickRanks) {
-                        if (i++ <= visibleCompetitorsCount) {
-                            competitorList.add(quickRank.competitor);
-                        } else {
-                            break;
-                        }
-                    }
-                    result = competitorList;
-                } else {
-                    result = competitorSelection.getAllCompetitors();
-                }
-            }
->>>>>>> ba924cd3
-        } else {
-            result = selection;
-        }
-        return result;
-    }
-    
-    /**
-     * Creates a polyline for the competitor represented by <code>competitorDTO</code>, taking the fixes from
-     * {@link #fixes fixes.get(competitorDTO)} and using the fixes starting at time point <code>from</code> (inclusive)
-     * up to the last fix with time point before <code>to</code>. The polyline is returned. Updates are applied to
-     * {@link #lastShownFix}, {@link #firstShownFix} and {@link #tails}.
-     */
-    protected Polyline createTailAndUpdateIndices(final CompetitorDTO competitorDTO, Date from, Date to) {
-        List<LatLng> points = new ArrayList<LatLng>();
-        List<GPSFixDTO> fixesForCompetitor = fixes.get(competitorDTO);
-        int indexOfFirst = -1;
-        int indexOfLast = -1;
-        int i = 0;
-        for (Iterator<GPSFixDTO> fixIter = fixesForCompetitor.iterator(); fixIter.hasNext() && indexOfLast == -1;) {
-            GPSFixDTO fix = fixIter.next();
-            if (!fix.timepoint.before(to)) {
-                indexOfLast = i-1;
-            } else {
-                LatLng point = null;
-                if (indexOfFirst == -1) {
-                    if (!fix.timepoint.before(from)) {
-                        indexOfFirst = i;
-                        point = LatLng.newInstance(fix.position.latDeg, fix.position.lngDeg);
-                    }
-                } else {
-                    point = LatLng.newInstance(fix.position.latDeg, fix.position.lngDeg);
-                }
-                if (point != null) {
-                    points.add(point);
-                }
-            }
-            i++;
-        }
-        if (indexOfLast == -1) {
-            indexOfLast = i - 1;
-        }
-        if (indexOfFirst != -1 && indexOfLast != -1) {
-            firstShownFix.put(competitorDTO, indexOfFirst);
-            lastShownFix.put(competitorDTO, indexOfLast);
-        }
-        PolylineOptions options = PolylineOptions.newInstance(
-        /* clickable */true, /* geodesic */true);
-        Polyline result = new Polyline(points.toArray(new LatLng[0]), competitorSelection.getColor(competitorDTO), /* width */ 1,
-        /* opacity */0.5, options);
-        result.addPolylineClickHandler(new PolylineClickHandler() {
-            @Override
-            public void onClick(PolylineClickEvent event) {
-                showCompetitorInfoWindow(competitorDTO, lastMousePosition);
-            }
-        });
-        result.addPolylineMouseOverHandler(new PolylineMouseOverHandler() {
-            @Override
-            public void onMouseOver(PolylineMouseOverEvent event) {
-                map.setTitle(competitorDTO.sailID + ", " + competitorDTO.name);
-            }
-        });
-        result.addPolylineMouseOutHandler(new PolylineMouseOutHandler() {
-            @Override
-            public void onMouseOut(PolylineMouseOutEvent event) {
-                map.setTitle("");
-            }
-        });
-        tails.put(competitorDTO, result);
-        return result;
-    }
-
-    protected void removeAllMarkDouglasPeuckerpoints() {
-        if (douglasMarkers != null) {
-            for (Marker marker : douglasMarkers) {
-                map.removeOverlay(marker);
-            }
-        }
-        douglasMarkers = null;
-    }
-
-    protected void removeAllManeuverMarkers() {
-        if (maneuverMarkers != null) {
-            for (Marker marker : maneuverMarkers) {
-                map.removeOverlay(marker);
-            }
-            maneuverMarkers = null;
-        }
-    }
-
-    protected void showMarkDouglasPeuckerPoints(Map<CompetitorDTO, List<GPSFixDTO>> gpsFixPointMapForCompetitors) {
-        douglasMarkers = new HashSet<Marker>();
-        if (map != null && gpsFixPointMapForCompetitors != null) {
-            Set<CompetitorDTO> keySet = gpsFixPointMapForCompetitors.keySet();
-            Iterator<CompetitorDTO> iter = keySet.iterator();
-            while (iter.hasNext()) {
-                CompetitorDTO competitorDTO = iter.next();
-                List<GPSFixDTO> gpsFix = gpsFixPointMapForCompetitors.get(competitorDTO);
-                for (GPSFixDTO fix : gpsFix) {
-                    LatLng latLng = LatLng.newInstance(fix.position.latDeg, fix.position.lngDeg);
-                    MarkerOptions options = MarkerOptions.newInstance();
-                    options.setTitle(fix.timepoint+": "+fix.position+", "+fix.speedWithBearing.toString());
-                    Marker marker = new Marker(latLng, options);
-                    douglasMarkers.add(marker);
-                    map.addOverlay(marker);
-                }
-            }
-        }
-    }
-
-    protected void showManeuvers(Map<CompetitorDTO, List<ManeuverDTO>> maneuvers) {
-        maneuverMarkers = new HashSet<Marker>();
-        if (map != null && maneuvers != null) {
-            Set<CompetitorDTO> keySet = maneuvers.keySet();
-            Iterator<CompetitorDTO> iter = keySet.iterator();
-            while (iter.hasNext()) {
-                CompetitorDTO competitorDTO = iter.next();
-                List<ManeuverDTO> maneuversForCompetitor = maneuvers.get(competitorDTO);
-                for (ManeuverDTO maneuver : maneuversForCompetitor) {
-                    if (settings.isShowManeuverType(maneuver.type)) {
-                        LatLng latLng = LatLng.newInstance(maneuver.position.latDeg, maneuver.position.lngDeg);
-                        MarkerOptions options = MarkerOptions.newInstance();
-                        //TODO Introduce user role dependent view (Spectator, Admin)
-                        options.setTitle(maneuver.toString(stringMessages));
-                        options.setIcon(raceMapImageManager.maneuverIconsForTypeAndTargetTack
-                                .get(new Util.Pair<ManeuverType, Tack>(maneuver.type, maneuver.newTack)));
-                        Marker marker = new Marker(latLng, options);
-                        maneuverMarkers.add(marker);
-                        map.addOverlay(marker);
-                    }
-                }
-            }
-        }
-    }
-
-    protected Date getTimepointOfFirstNonExtrapolated(List<GPSFixDTO> fixesForCompetitor) {
-        for (GPSFixDTO fix : fixesForCompetitor) {
-            if (!fix.extrapolated) {
-                return fix.timepoint;
-            }
-        }
-        return null;
-    }
-
-    protected Date getTimepointOfLastNonExtrapolated(List<GPSFixDTO> fixesForCompetitor) {
-        if (!fixesForCompetitor.isEmpty()) {
-            for (ListIterator<GPSFixDTO> fixIter = fixesForCompetitor.listIterator(fixesForCompetitor.size() - 1); fixIter
-                    .hasPrevious();) {
-                GPSFixDTO fix = fixIter.previous();
-                if (!fix.extrapolated) {
-                    return fix.timepoint;
-                }
-            }
-        }
-        return null;
-    }
-
-    /**
-     * While updating the {@link #fixes} for <code>competitorDTO</code>, the invariants for {@link #tails} and
-     * {@link #firstShownFix} and {@link #lastShownFix} are maintained: each time a fix is inserted, the
-     * {@link #firstShownFix}/{@link #lastShownFix} records for <code>competitorDTO</code> are incremented if they are
-     * greater or equal to the insertion index and we have a tail in {@link #tails} for <code>competitorDTO</code>.
-     * Additionally, if the fix is in between the fixes shown in the competitor's tail, the tail is adjusted by
-     * inserting the corresponding fix.
-     */
-    protected void mergeFixes(CompetitorDTO competitorDTO, List<GPSFixDTO> mergeThis) {
-        List<GPSFixDTO> intoThis = fixes.get(competitorDTO);
-        int indexOfFirstShownFix = firstShownFix.get(competitorDTO) == null ? -1 : firstShownFix.get(competitorDTO);
-        int indexOfLastShownFix = lastShownFix.get(competitorDTO) == null ? -1 : lastShownFix.get(competitorDTO);
-        Polyline tail = tails.get(competitorDTO);
-        int intoThisIndex = 0;
-        for (GPSFixDTO mergeThisFix : mergeThis) {
-            while (intoThisIndex < intoThis.size()
-                    && intoThis.get(intoThisIndex).timepoint.before(mergeThisFix.timepoint)) {
-                intoThisIndex++;
-            }
-            if (intoThisIndex < intoThis.size() && intoThis.get(intoThisIndex).timepoint.equals(mergeThisFix.timepoint)) {
-                // exactly same time point; replace with fix from mergeThis
-                intoThis.set(intoThisIndex, mergeThisFix);
-            } else {
-                intoThis.add(intoThisIndex, mergeThisFix);
-                if (indexOfFirstShownFix >= intoThisIndex) {
-                    indexOfFirstShownFix++;
-                }
-                if (indexOfLastShownFix >= intoThisIndex) {
-                    indexOfLastShownFix++;
-                }
-                if (tail != null && intoThisIndex >= indexOfFirstShownFix && intoThisIndex <= indexOfLastShownFix) {
-                    tail.insertVertex(intoThisIndex - indexOfFirstShownFix,
-                            LatLng.newInstance(mergeThisFix.position.latDeg, mergeThisFix.position.lngDeg));
-                }
-            }
-            intoThisIndex++;
-        }
-        // invariant: for one CompetitorDTO, either both of firstShownFix and lastShownFix have an entry for that key,
-        // or both don't
-        if (indexOfFirstShownFix != -1) {
-            firstShownFix.put(competitorDTO, indexOfFirstShownFix);
-        }
-        if (indexOfLastShownFix != -1) {
-            lastShownFix.put(competitorDTO, indexOfLastShownFix);
-        }
-    }
-
-    /**
-     * @param date
-     *            the point in time for which to determine the competitor's boat position; approximated by using the fix
-     *            from {@link #fixes} whose time point comes closest to this date
-     * 
-     * @return The GPS fix for the given competitor from {@link #fixes} that is closest to <code>date</code>, or
-     *         <code>null</code> if no fix is available
-     */
-    protected GPSFixDTO getBoatFix(CompetitorDTO competitorDTO, Date date) {
-        GPSFixDTO result = null;
-        List<GPSFixDTO> competitorFixes = fixes.get(competitorDTO);
-        if (competitorFixes != null && !competitorFixes.isEmpty()) {
-            int i = Collections.binarySearch(competitorFixes, new GPSFixDTO(date, null, null, null, null, null, false), new Comparator<GPSFixDTO>() {
-                @Override
-                public int compare(GPSFixDTO o1, GPSFixDTO o2) {
-                    return o1.timepoint.compareTo(o2.timepoint);
-                }
-            });
-            if (i<0) {
-                i = -i-1; // no perfect match; i is now the insertion point
-                // if the insertion point is at the end, use last fix
-                if (i >= competitorFixes.size()) {
-                    result = competitorFixes.get(competitorFixes.size()-1);
-                } else if (i == 0) {
-                    // if the insertion point is at the beginning, use first fix
-                    result = competitorFixes.get(0);
-                } else {
-                    // competitorFixes must have at least two elements, and i points neither to the end nor the beginning;
-                    // get the fix from i and i+1 whose timepoint is closer to date
-                    if (date.getTime() - competitorFixes.get(i-1).timepoint.getTime() < competitorFixes.get(i).timepoint.getTime() - date.getTime()) {
-                        result = competitorFixes.get(i-1);
-                    } else {
-                        result = competitorFixes.get(i);
-                    }
-                }
-            } else {
-                result = competitorFixes.get(i);
-            }
-        }
-        return result;
-    }
-
-    /**
-     * If the tail starts before <code>from</code>, removes leading vertices from <code>tail</code> that are before
-     * <code>from</code>. This is determined by using the {@link #firstShownFix} index which tells us where in
-     * {@link #fixes} we find the sequence of fixes currently represented in the tail.
-     * <p>
-     * 
-     * If the tail starts after <code>from</code>, vertices for those {@link #fixes} for <code>competitorDTO</code> at
-     * or after time point <code>from</code> and before the time point of the first fix displayed so far in the tail and
-     * before <code>to</code> are prepended to the tail.
-     * <p>
-     * 
-     * Now to the end of the tail: if the existing tail's end exceeds <code>to</code>, the vertices in excess are
-     * removed (aided by {@link #lastShownFix}). Otherwise, for the competitor's fixes starting at the tail's end up to
-     * <code>to</code> are appended to the tail.
-     * <p>
-     * 
-     * When this method returns, {@link #firstShownFix} and {@link #lastShownFix} have been updated accordingly.
-     */
-    protected void updateTail(Polyline tail, CompetitorDTO competitorDTO, Date from, Date to) {
-        int vertexCount = tail.getVertexCount();
-        final List<GPSFixDTO> fixesForCompetitor = fixes.get(competitorDTO);
-        int indexOfFirstShownFix = firstShownFix.get(competitorDTO) == null ? -1 : firstShownFix.get(competitorDTO);
-        while (indexOfFirstShownFix != -1 && vertexCount > 0
-                && fixesForCompetitor.get(indexOfFirstShownFix).timepoint.before(from)) {
-            tail.deleteVertex(0);
-            vertexCount--;
-            indexOfFirstShownFix++;
-        }
-        // now the polyline contains no more vertices representing fixes before "from";
-        // go back in time starting at indexOfFirstShownFix while the fixes are still at or after "from"
-        // and insert corresponding vertices into the polyline
-        while (indexOfFirstShownFix > 0 && !fixesForCompetitor.get(indexOfFirstShownFix - 1).timepoint.before(from)) {
-            indexOfFirstShownFix--;
-            GPSFixDTO fix = fixesForCompetitor.get(indexOfFirstShownFix);
-            tail.insertVertex(0, LatLng.newInstance(fix.position.latDeg, fix.position.lngDeg));
-            vertexCount++;
-        }
-        // now adjust the polylines tail: remove excess vertices that are after "to"
-        int indexOfLastShownFix = lastShownFix.get(competitorDTO) == null ? -1 : lastShownFix.get(competitorDTO);
-        while (indexOfLastShownFix != -1 && vertexCount > 0
-                && fixesForCompetitor.get(indexOfLastShownFix).timepoint.after(to)) {
-            tail.deleteVertex(--vertexCount);
-            indexOfLastShownFix--;
-        }
-        // now the polyline contains no more vertices representing fixes after "to";
-        // go forward in time starting at indexOfLastShownFix while the fixes are still at or before "to"
-        // and insert corresponding vertices into the polyline
-        while (indexOfLastShownFix < fixesForCompetitor.size() - 1
-                && !fixesForCompetitor.get(indexOfLastShownFix + 1).timepoint.after(to)) {
-            indexOfLastShownFix++;
-            GPSFixDTO fix = fixesForCompetitor.get(indexOfLastShownFix);
-            tail.insertVertex(vertexCount++, LatLng.newInstance(fix.position.latDeg, fix.position.lngDeg));
-        }
-        firstShownFix.put(competitorDTO, indexOfFirstShownFix);
-        lastShownFix.put(competitorDTO, indexOfLastShownFix);
-    }
-
-    public RaceMapSettings getSettings() {
-        return settings;
-    }
-
-    @Override
-    public void addedToSelection(CompetitorDTO competitor) {
-        if (settings.isShowOnlySelectedCompetitors()) {
-            if (Util.size(competitorSelection.getSelectedCompetitors()) == 1) {
-                // first competitors selected; remove all others from map
-                Iterator<Map.Entry<CompetitorDTO, BoatOverlay>> i = boatOverlays.entrySet().iterator();
-                while (i.hasNext()) {
-                    Entry<CompetitorDTO, BoatOverlay> next = i.next();
-                    if (!next.getKey().equals(competitor)) {
-                        BoatOverlay value = next.getValue();
-                        map.removeOverlay(value);
-                        removeTail(next.getKey());
-                        i.remove(); // only this way a ConcurrentModificationException while looping can be avoided
-                    }
-                }
-                showCompetitorInfoOnMap(timer.getTime(), competitorSelection.getSelectedCompetitors());
-            } else {
-                // adding a single competitor; may need to re-load data, so refresh:
-                timeChanged(timer.getTime());
-            }
-        } else {
-            // only change highlighting
-            BoatOverlay boatCanvas = boatOverlays.get(competitor);
-            if (boatCanvas != null) {
-                boatCanvas.setSelected(displayHighlighted(competitor));
-                boatCanvas.redraw(true);
-                showCompetitorInfoOnMap(timer.getTime(), competitorSelection.getSelectedCompetitors());
-            } else {
-                // seems like an internal error not to find the lowlighted marker; but maybe the
-                // competitor was added late to the race;
-                // data for newly selected competitor supposedly missing; refresh
-                timeChanged(timer.getTime());
-            }
-        }
-        //Trigger auto-zoom if needed
-        RaceMapZoomSettings zoomSettings = settings.getZoomSettings();
-        if (!zoomSettings.containsZoomType(ZoomTypes.NONE) && zoomSettings.isZoomToSelectedCompetitors()) {
-            zoomMapToNewBounds(zoomSettings.getNewBounds(this));
-        }
-    }
-    
-    /**
-     * Consistently removes the <code>competitor</code>'s tail from {@link #tails} and from the map, and the corresponding position
-     * data from {@link #firstShownFix} and {@link #lastShownFix}.
-     */
-    private void removeTail(CompetitorDTO competitor) {
-        Polyline removed = tails.remove(competitor);
-        if (removed != null) {
-            map.removeOverlay(removed);
-        }
-        firstShownFix.remove(competitor);
-        lastShownFix.remove(competitor);
-    }
-
-    @Override
-    public void removedFromSelection(CompetitorDTO competitor) {
-        if (isShowAnyHelperLines()) {
-            // helper lines depend on which competitor is visible, because the *visible* leader is used for
-            // deciding which helper lines to show:
-            timeChanged(timer.getTime());
-        } else {
-            // try a more incremental update otherwise
-            if (settings.isShowOnlySelectedCompetitors()) {
-                // if selection is now empty, show all competitors
-                if (Util.isEmpty(competitorSelection.getSelectedCompetitors())) {
-                    timeChanged(timer.getTime());
-                } else {
-                    // otherwise remove only deselected competitor's boat images and tail
-                    BoatOverlay removed = boatOverlays.remove(competitor);
-                    if (removed != null) {
-                        map.removeOverlay(removed);
-                    }
-                    removeTail(competitor);
-                    showCompetitorInfoOnMap(timer.getTime(), competitorSelection.getSelectedCompetitors());
-                }
-            } else {
-                // "lowlight" currently selected competitor
-                BoatOverlay boatCanvas = boatOverlays.get(competitor);
-                if (boatCanvas != null) {
-                    boatCanvas.setSelected(displayHighlighted(competitor));
-                    boatCanvas.redraw(true);
-                }
-                showCompetitorInfoOnMap(timer.getTime(), competitorSelection.getSelectedCompetitors());
-            }
-        }
-        //Trigger auto-zoom if needed
-        RaceMapZoomSettings zoomSettings = settings.getZoomSettings();
-        if (!zoomSettings.containsZoomType(ZoomTypes.NONE) && zoomSettings.isZoomToSelectedCompetitors()) {
-            zoomMapToNewBounds(zoomSettings.getNewBounds(this));
-        }
-    }
-
-    private boolean isShowAnyHelperLines() {
-        return settings.getHelpLinesSettings().isShowAnyHelperLines();
-    }
-
-    @Override
-    public String getLocalizedShortName() {
-        return stringMessages.map();
-    }
-
-    @Override
-    public Widget getEntryWidget() {
-        return this;
-    }
-
-    @Override
-    public boolean hasSettings() {
-        return true;
-    }
-
-    @Override
-    public SettingsDialogComponent<RaceMapSettings> getSettingsDialogComponent() {
-        return new RaceMapSettingsDialogComponent(settings, stringMessages);
-    }
-
-    @Override
-    public void updateSettings(RaceMapSettings newSettings) {
-        boolean maneuverTypeSelectionChanged = false;
-        boolean requiredRedraw = false;
-        for (ManeuverType maneuverType : ManeuverType.values()) {
-            if (newSettings.isShowManeuverType(maneuverType) != settings.isShowManeuverType(maneuverType)) {
-                maneuverTypeSelectionChanged = true;
-                settings.showManeuverType(maneuverType, newSettings.isShowManeuverType(maneuverType));
-            }
-        }
-        if (maneuverTypeSelectionChanged) {
-            if (!(timer.getPlayState() == PlayStates.Playing) && lastManeuverResult != null) {
-                removeAllManeuverMarkers();
-                showManeuvers(lastManeuverResult);
-            }
-        }
-        if (newSettings.isShowDouglasPeuckerPoints() != settings.isShowDouglasPeuckerPoints()) {
-            if (!(timer.getPlayState() == PlayStates.Playing) && lastDouglasPeuckerResult != null && newSettings.isShowDouglasPeuckerPoints()) {
-                settings.setShowDouglasPeuckerPoints(true);
-                removeAllMarkDouglasPeuckerpoints();
-                showMarkDouglasPeuckerPoints(lastDouglasPeuckerResult);
-            } else if (!newSettings.isShowDouglasPeuckerPoints()) {
-                settings.setShowDouglasPeuckerPoints(false);
-                removeAllMarkDouglasPeuckerpoints();
-            }
-        }
-        if (newSettings.getTailLengthInMilliseconds() != settings.getTailLengthInMilliseconds()) {
-            settings.setTailLengthInMilliseconds(newSettings.getTailLengthInMilliseconds());
-            requiredRedraw = true;
-        }
-        if (newSettings.getBuoyZoneRadiusInMeters() != settings.getBuoyZoneRadiusInMeters()) {
-            settings.setBuoyZoneRadiusInMeters(newSettings.getBuoyZoneRadiusInMeters());
-            requiredRedraw = true;
-        }
-        if (newSettings.isShowOnlySelectedCompetitors() != settings.isShowOnlySelectedCompetitors()) {
-            settings.setShowOnlySelectedCompetitors(newSettings.isShowOnlySelectedCompetitors());
-            requiredRedraw = true;
-        }
-        if (newSettings.isShowSelectedCompetitorsInfo() != settings.isShowSelectedCompetitorsInfo()) {
-            settings.setShowSelectedCompetitorsInfo(newSettings.isShowSelectedCompetitorsInfo());
-            requiredRedraw = true;
-        }
-        if (!newSettings.getZoomSettings().equals(settings.getZoomSettings())) {
-            settings.setZoomSettings(newSettings.getZoomSettings());
-            if (!settings.getZoomSettings().containsZoomType(ZoomTypes.NONE)) {
-                zoomMapToNewBounds(settings.getZoomSettings().getNewBounds(this));
-            }
-        }
-        if (!newSettings.getHelpLinesSettings().equals(settings.getHelpLinesSettings())) {
-            settings.setHelpLinesSettings(newSettings.getHelpLinesSettings());
-            requiredRedraw = true;
-        }
-        if (requiredRedraw) {
-            redraw();
-        }
-    }
-    
-    public static class BoatsBoundsCalculator extends LatLngBoundsCalculatorForSelected {
-
-        @Override
-        public LatLngBounds calculateNewBounds(RaceMap forMap) {
-            LatLngBounds newBounds = null;
-            Iterable<CompetitorDTO> selectedCompetitors = forMap.competitorSelection.getSelectedCompetitors();
-            Iterable<CompetitorDTO> competitors = new ArrayList<CompetitorDTO>();
-            if (selectedCompetitors == null || !selectedCompetitors.iterator().hasNext()) {
-                competitors = forMap.getCompetitorsToShow();
-            } else {
-                competitors = isZoomOnlyToSelectedCompetitors(forMap) ? selectedCompetitors : forMap.getCompetitorsToShow();
-            }
-            for (CompetitorDTO competitor : competitors) {
-                try {
-                    GPSFixDTO competitorFix = forMap.getBoatFix(competitor, forMap.timer.getTime());
-                    PositionDTO competitorPosition = competitorFix != null ? competitorFix.position : null;
-                    LatLng competitorLatLng = competitorPosition != null ? LatLng.newInstance(competitorPosition.latDeg,
-                            competitorPosition.lngDeg) : null;
-                    LatLngBounds bounds = competitorLatLng != null ? LatLngBounds.newInstance(competitorLatLng,
-                            competitorLatLng) : null;
-                    if (bounds != null) {
-                        if (newBounds == null) {
-                            newBounds = bounds;
-                        } else {
-                            newBounds.extend(bounds.getNorthEast());
-                            newBounds.extend(bounds.getSouthWest());
-                        }
-                    }
-                } catch (IndexOutOfBoundsException e) {
-                    // TODO can't this be predicted and the exception be avoided in the first place?
-                    // Catch this in case the competitor has no GPS fixes at the current time (e.g. in race 'Finale 2' of STG)
-                }
-            }
-            return newBounds;
-        }
-        
-    }
-    
-    public static class TailsBoundsCalculator extends LatLngBoundsCalculatorForSelected {
-
-        @Override
-        public LatLngBounds calculateNewBounds(RaceMap forMap) {
-            LatLngBounds newBounds = null;
-            Iterable<CompetitorDTO> competitors = isZoomOnlyToSelectedCompetitors(forMap) ? forMap.competitorSelection.getSelectedCompetitors() : forMap.getCompetitorsToShow();
-            for (CompetitorDTO competitor : competitors) {
-                Polyline tail = forMap.tails.get(competitor);
-                LatLngBounds bounds = tail != null ? tail.getBounds() : null;
-                if (bounds != null) {
-                    if (newBounds == null) {
-                        newBounds = bounds;
-                    } else {
-                        newBounds.extend(bounds.getNorthEast());
-                        newBounds.extend(bounds.getSouthWest());
-                    }
-                }
-            }
-            return newBounds;
-        }
-        
-    }
-    
-    public static class CourseMarksBoundsCalculator implements LatLngBoundsCalculator {
-        @Override
-        public LatLngBounds calculateNewBounds(RaceMap forMap) {
-            LatLngBounds newBounds = null;
-            Iterable<MarkDTO> marksToZoom = forMap.markDTOs.values();
-            if (marksToZoom != null) {
-                for (MarkDTO markDTO : marksToZoom) {
-                    LatLng markLatLng = LatLng.newInstance(markDTO.position.latDeg, markDTO.position.lngDeg);
-                    LatLngBounds bounds = LatLngBounds.newInstance(markLatLng, markLatLng);
-                    if (newBounds == null) {
-                        newBounds = bounds;
-                    } else {
-                        newBounds.extend(markLatLng);
-                    }
-                }
-            }
-            return newBounds;
-        }
-    }
-
-    public static class WindSensorsBoundsCalculator implements LatLngBoundsCalculator {
-        @Override
-        public LatLngBounds calculateNewBounds(RaceMap forMap) {
-            LatLngBounds newBounds = null;
-            Collection<WindSensorOverlay> marksToZoom = forMap.windSensorOverlays.values();
-            if (marksToZoom != null) {
-                for (WindSensorOverlay windSensorOverlay: marksToZoom) {
-                    LatLng windSensorLatLng = windSensorOverlay.getLatLngPosition();
-                    if(windSensorLatLng != null) {
-                        LatLngBounds bounds = LatLngBounds.newInstance(windSensorLatLng, windSensorLatLng);
-                        if (newBounds == null) {
-                            newBounds = bounds;
-                        } else {
-                            newBounds.extend(windSensorLatLng);
-                        }
-                    }
-                }
-            }
-            return newBounds;
-        }
-    }
-
-    @Override
-    public void initializeData() {
-        loadMapsAPI();
-    }
-
-    @Override
-    public boolean isDataInitialized() {
-        return dataInitialized;
-    }
-
-    @Override
-    public void onResize() {
-        if (map != null) {
-            map.checkResize();
-            zoomMapToNewBounds(settings.getZoomSettings().getNewBounds(RaceMap.this));
-        }
-    }
-
-    @Override
-    public void competitorsListChanged(Iterable<CompetitorDTO> competitors) {
-        timeChanged(timer.getTime());
-    }
-}
+package com.sap.sailing.gwt.ui.client.shared.racemap;
+
+import java.util.ArrayList;
+import java.util.Collection;
+import java.util.Collections;
+import java.util.Comparator;
+import java.util.Date;
+import java.util.HashMap;
+import java.util.HashSet;
+import java.util.Iterator;
+import java.util.List;
+import java.util.ListIterator;
+import java.util.Map;
+import java.util.Map.Entry;
+import java.util.Set;
+
+import com.google.gwt.dom.client.Style;
+import com.google.gwt.event.dom.client.ClickEvent;
+import com.google.gwt.event.dom.client.ClickHandler;
+import com.google.gwt.i18n.client.NumberFormat;
+import com.google.gwt.maps.client.InfoWindowContent;
+import com.google.gwt.maps.client.MapPaneType;
+import com.google.gwt.maps.client.MapWidget;
+import com.google.gwt.maps.client.Maps;
+import com.google.gwt.maps.client.control.ControlAnchor;
+import com.google.gwt.maps.client.control.ControlPosition;
+import com.google.gwt.maps.client.control.LargeMapControl3D;
+import com.google.gwt.maps.client.control.MenuMapTypeControl;
+import com.google.gwt.maps.client.control.ScaleControl;
+import com.google.gwt.maps.client.event.MapDragEndHandler;
+import com.google.gwt.maps.client.event.MapMouseMoveHandler;
+import com.google.gwt.maps.client.event.MapZoomEndHandler;
+import com.google.gwt.maps.client.event.PolylineClickHandler;
+import com.google.gwt.maps.client.event.PolylineMouseOutHandler;
+import com.google.gwt.maps.client.event.PolylineMouseOverHandler;
+import com.google.gwt.maps.client.geom.LatLng;
+import com.google.gwt.maps.client.geom.LatLngBounds;
+import com.google.gwt.maps.client.overlay.Marker;
+import com.google.gwt.maps.client.overlay.MarkerOptions;
+import com.google.gwt.maps.client.overlay.Polyline;
+import com.google.gwt.maps.client.overlay.PolylineOptions;
+import com.google.gwt.user.client.rpc.AsyncCallback;
+import com.google.gwt.user.client.ui.AbsolutePanel;
+import com.google.gwt.user.client.ui.FlowPanel;
+import com.google.gwt.user.client.ui.Label;
+import com.google.gwt.user.client.ui.RequiresResize;
+import com.google.gwt.user.client.ui.VerticalPanel;
+import com.google.gwt.user.client.ui.Widget;
+import com.sap.sailing.domain.common.ManeuverType;
+import com.sap.sailing.domain.common.RaceIdentifier;
+import com.sap.sailing.domain.common.RegattaAndRaceIdentifier;
+import com.sap.sailing.domain.common.Tack;
+import com.sap.sailing.domain.common.WindSource;
+import com.sap.sailing.domain.common.WindSourceType;
+import com.sap.sailing.domain.common.impl.Util;
+import com.sap.sailing.domain.common.impl.Util.Pair;
+import com.sap.sailing.domain.common.impl.Util.Triple;
+import com.sap.sailing.gwt.ui.actions.AsyncActionsExecutor;
+import com.sap.sailing.gwt.ui.actions.GetRaceMapDataAction;
+import com.sap.sailing.gwt.ui.actions.GetWindInfoAction;
+import com.sap.sailing.gwt.ui.client.CompetitorSelectionChangeListener;
+import com.sap.sailing.gwt.ui.client.CompetitorSelectionProvider;
+import com.sap.sailing.gwt.ui.client.ErrorReporter;
+import com.sap.sailing.gwt.ui.client.NumberFormatterFactory;
+import com.sap.sailing.gwt.ui.client.RaceSelectionChangeListener;
+import com.sap.sailing.gwt.ui.client.RaceTimesInfoProviderListener;
+import com.sap.sailing.gwt.ui.client.RequiresDataInitialization;
+import com.sap.sailing.gwt.ui.client.SailingServiceAsync;
+import com.sap.sailing.gwt.ui.client.StringMessages;
+import com.sap.sailing.gwt.ui.client.TimeListener;
+import com.sap.sailing.gwt.ui.client.Timer;
+import com.sap.sailing.gwt.ui.client.Timer.PlayStates;
+import com.sap.sailing.gwt.ui.client.WindSourceTypeFormatter;
+import com.sap.sailing.gwt.ui.client.shared.components.Component;
+import com.sap.sailing.gwt.ui.client.shared.components.SettingsDialogComponent;
+import com.sap.sailing.gwt.ui.client.shared.racemap.RaceMapHelpLinesSettings.HelpLineTypes;
+import com.sap.sailing.gwt.ui.client.shared.racemap.RaceMapZoomSettings.ZoomTypes;
+import com.sap.sailing.gwt.ui.shared.CompetitorDTO;
+import com.sap.sailing.gwt.ui.shared.CoursePositionsDTO;
+import com.sap.sailing.gwt.ui.shared.GPSFixDTO;
+import com.sap.sailing.gwt.ui.shared.LegInfoDTO;
+import com.sap.sailing.gwt.ui.shared.ManeuverDTO;
+import com.sap.sailing.gwt.ui.shared.MarkDTO;
+import com.sap.sailing.gwt.ui.shared.PositionDTO;
+import com.sap.sailing.gwt.ui.shared.QuickRankDTO;
+import com.sap.sailing.gwt.ui.shared.RaceMapDataDTO;
+import com.sap.sailing.gwt.ui.shared.RaceTimesInfoDTO;
+import com.sap.sailing.gwt.ui.shared.WindDTO;
+import com.sap.sailing.gwt.ui.shared.WindInfoForRaceDTO;
+import com.sap.sailing.gwt.ui.shared.WindTrackInfoDTO;
+
+public class RaceMap extends AbsolutePanel implements TimeListener, CompetitorSelectionChangeListener, RaceSelectionChangeListener,
+        RaceTimesInfoProviderListener, Component<RaceMapSettings>, RequiresDataInitialization, RequiresResize {
+    private MapWidget map;
+
+    private final SailingServiceAsync sailingService;
+    private final ErrorReporter errorReporter;
+
+    /**
+     * Tails of competitors currently displayed as overlays on the map.
+     */
+    private final Map<CompetitorDTO, Polyline> tails;
+
+    /**
+     * Polyline for the start line (connecting two marks representing the start gate).
+     */
+    private Polyline startLine;
+
+    /**
+     * Polyline for the finish line (connecting two marks representing the finish gate).
+     */
+    private Polyline finishLine;
+
+    /**
+     * Polyline for the advantage line (the leading line for the boats, orthogonal to the wind direction; touching the leading boat).
+     */
+    private Polyline advantageLine;
+
+    /**
+     * Polyline for the course middle line.
+     */
+    private Polyline courseMiddleLine;
+
+    private WindTrackInfoDTO lastCombinedWindTrackInfoDTO;
+    
+    /**
+     * Key set is equal to that of {@link #tails} and tells what the index in in {@link #fixes} of the first fix shown
+     * in {@link #tails} is. If a key is contained in this map, it is also contained in {@link #lastShownFix} and vice versa.
+     */
+    private final Map<CompetitorDTO, Integer> firstShownFix;
+
+    /**
+     * Key set is equal to that of {@link #tails} and tells what the index in in {@link #fixes} of the last fix shown in
+     * {@link #tails} is. If a key is contained in this map, it is also contained in {@link #firstShownFix} and vice versa.
+     */
+    private final Map<CompetitorDTO, Integer> lastShownFix;
+
+    /**
+     * Fixes of each competitors tail. If a list is contained for a competitor, the list contains a timely "contiguous"
+     * list of fixes for the competitor. This means the server has no more data for the time interval covered, unless
+     * the last fix was {@link GPSFixDTO#extrapolated obtained by extrapolation}.
+     */
+    private final Map<CompetitorDTO, List<GPSFixDTO>> fixes;
+
+    /**
+     * html5 canvases used as boat display on the map
+     */
+    private final Map<CompetitorDTO, BoatOverlay> boatOverlays;
+
+    /**
+     * html5 canvases used for competitor info display on the map
+     */
+    private final Map<CompetitorDTO, CompetitorInfoOverlay> competitorInfoOverlays;
+
+    /**
+     * Map overlays with html5 canvas used to display wind sensors
+     */
+    private final Map<WindSource, WindSensorOverlay> windSensorOverlays;
+
+    /**
+     * Map overlays with html5 canvas used to display course marks including buoy zones
+     */
+    private final Map<String, CourseMarkOverlay> courseMarkOverlays;
+
+    private final Map<String, MarkDTO> markDTOs;
+
+    /**
+     * markers displayed in response to
+     * {@link SailingServiceAsync#getDouglasPoints(String, String, Map, Map, double, AsyncCallback)}
+     */
+    protected Set<Marker> douglasMarkers;
+
+    /**
+     * markers displayed in response to
+     * {@link SailingServiceAsync#getDouglasPoints(String, String, Map, Map, double, AsyncCallback)}
+     */
+    private Set<Marker> maneuverMarkers;
+
+    private Map<CompetitorDTO, List<ManeuverDTO>> lastManeuverResult;
+
+    private Map<CompetitorDTO, List<GPSFixDTO>> lastDouglasPeuckerResult;
+    
+    private LatLng lastMousePosition;
+
+    private CompetitorSelectionProvider competitorSelection;
+
+    private List<RegattaAndRaceIdentifier> selectedRaces;
+
+    /**
+     * Used to check if the first initial zoom to the mark markers was already done.
+     */
+    private boolean mapFirstZoomDone = false;
+
+    // key for domains web4sap.com, sapsailing.com and sapcoe-app01.pironet-ndh.com
+    private final String mapsAPIKey = "AIzaSyD1Se4tIkt-wglccbco3S7twaHiG20hR9E";
+
+    private final Timer timer;
+
+    private RaceTimesInfoDTO lastRaceTimesInfo;
+    
+    /**
+     * RPC calls may receive responses out of order if there are multiple calls in-flight at the same time. If the time
+     * slider is moved quickly it generates many requests for boat positions quickly after each other. Sometimes,
+     * responses for requests send later may return before the responses to all earlier requests have been received and
+     * processed. This counter is used to number the requests. When processing of a response for a later request has
+     * already begun, responses to earlier requests will be ignored.
+     */
+    private int boatPositionRequestIDCounter;
+
+    /**
+     * Corresponds to {@link #boatPositionRequestIDCounter}. As soon as the processing of a response for a request ID
+     * begins, this attribute is set to the ID. A response won't be processed if a later response is already being
+     * processed.
+     */
+    private int startedProcessingRequestID;
+
+    private RaceMapImageManager raceMapImageManager; 
+
+    private final RaceMapSettings settings;
+    
+    private final StringMessages stringMessages;
+    
+    private boolean dataInitialized;
+
+    private Date lastTimeChangeBeforeInitialization;
+
+    /**
+     * The last quick ranks received from a call to {@link SailingServiceAsync#getQuickRanks(RaceIdentifier, Date, AsyncCallback)} upon
+     * the last {@link #timeChanged(Date)} event. Therefore, the ranks listed here correspond to the {@link #timer}'s time.
+     */
+    private List<QuickRankDTO> quickRanks;
+
+    private final CombinedWindPanel combinedWindPanel;
+    
+    private final AsyncActionsExecutor asyncActionsExecutor;
+
+    public RaceMap(SailingServiceAsync sailingService, AsyncActionsExecutor asyncActionsExecutor, ErrorReporter errorReporter, Timer timer,
+            CompetitorSelectionProvider competitorSelection, StringMessages stringMessages) {
+        this.setSize("100%", "100%");
+        this.stringMessages = stringMessages;
+        this.sailingService = sailingService;
+        this.asyncActionsExecutor = asyncActionsExecutor;
+        this.errorReporter = errorReporter;
+        this.timer = timer;
+        timer.addTimeListener(this);
+        raceMapImageManager = new RaceMapImageManager();
+        tails = new HashMap<CompetitorDTO, Polyline>();
+        firstShownFix = new HashMap<CompetitorDTO, Integer>();
+        lastShownFix = new HashMap<CompetitorDTO, Integer>();
+        markDTOs = new HashMap<String, MarkDTO>();
+        boatOverlays = new HashMap<CompetitorDTO, BoatOverlay>();
+        competitorInfoOverlays = new HashMap<CompetitorDTO, CompetitorInfoOverlay>();
+        windSensorOverlays = new HashMap<WindSource, WindSensorOverlay>();
+        courseMarkOverlays = new HashMap<String, CourseMarkOverlay>();
+        fixes = new HashMap<CompetitorDTO, List<GPSFixDTO>>();
+        this.competitorSelection = competitorSelection;
+        competitorSelection.addCompetitorSelectionChangeListener(this);
+        settings = new RaceMapSettings();
+        lastTimeChangeBeforeInitialization = null;
+        dataInitialized = false;
+        initializeData();
+        
+        combinedWindPanel = new CombinedWindPanel(raceMapImageManager, stringMessages);
+        combinedWindPanel.setVisible(false);
+    }
+    
+    private void loadMapsAPI() {
+        Maps.loadMapsApi(mapsAPIKey, "2", false, new Runnable() {
+            public void run() {
+                map = new MapWidget();
+                map.addControl(new MenuMapTypeControl());
+                map.addControl(new ScaleControl(), new ControlPosition(ControlAnchor.BOTTOM_RIGHT, /* offsetX */ 10, /* offsetY */ 20));
+                map.addControl(new LargeMapControl3D(), new ControlPosition(ControlAnchor.TOP_RIGHT, /* offsetX */ 0, /* offsetY */ 30));
+                // Add the map to the HTML host page
+                map.setScrollWheelZoomEnabled(true);
+                map.setContinuousZoom(true);
+                RaceMap.this.add(map, 0, 0);
+                RaceMap.this.add(combinedWindPanel, 10, 10);
+                RaceMap.this.raceMapImageManager.loadMapIcons(map);
+                map.setSize("100%", "100%");
+                map.getPane(MapPaneType.FLOAT_PANE).getElement().getStyle().setZIndex(RaceMapOverlaysZIndexes.INFO_WINDOW_ZINDEX);
+                map.addMapZoomEndHandler(new MapZoomEndHandler() {
+                    @Override
+                    public void onZoomEnd(MapZoomEndEvent event) {
+                        map.checkResizeAndCenter();
+                        final List<RaceMapZoomSettings.ZoomTypes> emptyList = Collections.emptyList();
+                        settings.getZoomSettings().setTypesToConsiderOnZoom(emptyList);
+                        Set<CompetitorDTO> competitorDTOsOfUnusedMarkers = new HashSet<CompetitorDTO>(boatOverlays.keySet());
+                        for (CompetitorDTO competitorDTO : getCompetitorsToShow()) {
+                                boolean usedExistingMarker = updateBoatCanvasForCompetitor(competitorDTO, timer.getTime());
+                                if (usedExistingMarker) {
+                                    competitorDTOsOfUnusedMarkers.remove(competitorDTO);
+                                }
+                        }
+                        for (CompetitorDTO unusedMarkerCompetitorDTO : competitorDTOsOfUnusedMarkers) {
+                            BoatOverlay boatCanvas = boatOverlays.get(unusedMarkerCompetitorDTO);
+                            RaceMap.this.map.removeOverlay(boatCanvas);
+                            boatOverlays.remove(unusedMarkerCompetitorDTO);
+                        }
+                    }
+                });
+                
+                map.addMapDragEndHandler(new MapDragEndHandler() {
+                    @Override
+                    public void onDragEnd(MapDragEndEvent event) {
+                        final List<RaceMapZoomSettings.ZoomTypes> emptyList = Collections.emptyList();
+                        settings.getZoomSettings().setTypesToConsiderOnZoom(emptyList);
+                    }
+                });
+                map.addMapMouseMoveHandler(new MapMouseMoveHandler() {
+                    @Override
+                    public void onMouseMove(MapMouseMoveEvent event) {
+                        lastMousePosition = event.getLatLng();
+                    }
+                });
+                
+                //If there was a time change before the API was loaded, reset the time
+                if (lastTimeChangeBeforeInitialization != null) {
+                    timeChanged(lastTimeChangeBeforeInitialization);
+                    lastTimeChangeBeforeInitialization = null;
+                }
+                //Data has been initialized
+                RaceMap.this.dataInitialized = true;
+                RaceMap.this.redraw();
+            }
+        });
+    }
+
+    
+    
+    public void redraw() {
+        timeChanged(timer.getTime());
+    }
+    
+    @Override
+    public void onRaceSelectionChange(List<RegattaAndRaceIdentifier> selectedRaces) {
+        mapFirstZoomDone = false;
+        // TODO bug 494: reset zoom settings to user preferences
+        this.selectedRaces = selectedRaces;
+    }
+
+    @Override
+    public void raceTimesInfosReceived(Map<RegattaAndRaceIdentifier, RaceTimesInfoDTO> raceTimesInfos) {
+        this.lastRaceTimesInfo = raceTimesInfos.get(selectedRaces.get(0));        
+    }
+
+    @Override
+    public void timeChanged(final Date date) {
+        if (date != null) {
+            if (selectedRaces != null && !selectedRaces.isEmpty()) {
+                RegattaAndRaceIdentifier race = selectedRaces.get(selectedRaces.size() - 1);
+                final Iterable<CompetitorDTO> competitorsToShow = getCompetitorsToShow();
+                
+                if (race != null) {
+                    final Triple<Map<CompetitorDTO, Date>, Map<CompetitorDTO, Date>, Map<CompetitorDTO, Boolean>> fromAndToAndOverlap = 
+                            computeFromAndTo(date, competitorsToShow);
+                    final int requestID = ++boatPositionRequestIDCounter;
+
+                    GetRaceMapDataAction getRaceMapDataAction = new GetRaceMapDataAction(sailingService, competitorSelection.getAllCompetitors(), race,
+                            date, fromAndToAndOverlap.getA(), fromAndToAndOverlap.getB(), true, new AsyncCallback<RaceMapDataDTO>() {
+                  @Override
+                  public void onFailure(Throwable caught) {
+                    errorReporter.reportError("Error obtaining racemap data: " + caught.getMessage(), true /*silentMode */);
+                  }
+
+                  @Override
+                  public void onSuccess(RaceMapDataDTO raceMapDataDTO) {
+                    if (map != null && raceMapDataDTO != null) {
+                        quickRanks = raceMapDataDTO.quickRanks;
+                        // process response only if not received out of order
+                        if (startedProcessingRequestID < requestID) {
+                            startedProcessingRequestID = requestID;
+                            // Do boat specific actions
+                            Map<CompetitorDTO, List<GPSFixDTO>> boatData = raceMapDataDTO.boatPositions;
+                            updateFixes(boatData, fromAndToAndOverlap.getC());
+                            showBoatsOnMap(date, getCompetitorsToShow());
+                            showCompetitorInfoOnMap(date, competitorSelection.getSelectedCompetitors());
+                            if (douglasMarkers != null) {
+                                removeAllMarkDouglasPeuckerpoints();
+                            }
+                            if (maneuverMarkers != null) {
+                                removeAllManeuverMarkers();
+                            }
+                            
+                            // Do mark specific actions
+                            showCourseMarksOnMap(raceMapDataDTO.coursePositions);
+                            showStartAndFinishLines(raceMapDataDTO.coursePositions);
+                            showAdvantageLine(competitorsToShow, date);
+                                
+                            // Rezoom the map
+                            // TODO make this a loop across the LatLngBoundsCalculators, pulling them from a collection updated in updateSettings
+                            if (!settings.getZoomSettings().containsZoomType(ZoomTypes.NONE)) { // Auto zoom if setting is not manual
+                                LatLngBounds bounds = settings.getZoomSettings().getNewBounds(RaceMap.this);
+                                zoomMapToNewBounds(bounds);
+                                mapFirstZoomDone = true;
+                            } else if (!mapFirstZoomDone) { // Zoom once to the marks
+                                zoomMapToNewBounds(new CourseMarksBoundsCalculator().calculateNewBounds(RaceMap.this));
+                                mapFirstZoomDone = true;
+                                /*
+                                 * Reset the mapZoomedOrPannedSinceLastRaceSelection: In spite of the fact that
+                                 * the map was just zoomed to the bounds of the marks, it was not a zoom or pan
+                                 * triggered by the user. As a consequence the
+                                 * mapZoomedOrPannedSinceLastRaceSelection option has to reset again.
+                                 */
+                                // TODO bug 494: consider initial user-specific zoom settings
+                            }
+                        }
+                    } else {
+                        lastTimeChangeBeforeInitialization = date;
+                    }
+                  }
+               });
+                    asyncActionsExecutor.execute(getRaceMapDataAction);
+                    // draw the wind into the map, get the combined wind
+                    List<String> windSourceTypeNames = new ArrayList<String>();
+                    windSourceTypeNames.add(WindSourceType.EXPEDITION.name());
+                    windSourceTypeNames.add(WindSourceType.COMBINED.name());
+                    
+                    GetWindInfoAction getWindInfoAction = new GetWindInfoAction(sailingService, race, date, 1000L, 1, windSourceTypeNames,
+                        new AsyncCallback<WindInfoForRaceDTO>() {
+                                @Override
+                                public void onFailure(Throwable caught) {
+                                    errorReporter.reportError("Error obtaining wind information: " + caught.getMessage(), true /*silentMode */);
+                                }
+
+                                @Override
+                                public void onSuccess(WindInfoForRaceDTO windInfo) {
+                                    List<Pair<WindSource, WindTrackInfoDTO>> windSourcesToShow = new ArrayList<Pair<WindSource, WindTrackInfoDTO>>();
+                                    if(windInfo != null) {
+                                        for(WindSource windSource: windInfo.windTrackInfoByWindSource.keySet()) {
+                                            WindTrackInfoDTO windTrackInfoDTO = windInfo.windTrackInfoByWindSource.get(windSource);
+                                            switch (windSource.getType()) {
+                                                case EXPEDITION:
+                                                    // we filter out measured wind sources with a very little confidence
+                                                    if(windTrackInfoDTO.minWindConfidence > 0.01) {
+                                                        windSourcesToShow.add(new Pair<WindSource, WindTrackInfoDTO>(windSource, windTrackInfoDTO));
+                                                    }
+                                                    break;
+                                                case COMBINED:
+                                                    showCombinedWindOnMap(windSource, windTrackInfoDTO);
+                                                    if(windTrackInfoDTO != null) {
+                                                        lastCombinedWindTrackInfoDTO = windTrackInfoDTO; 
+                                                    }
+                                                    break;
+                                        		default:
+                                        			//Which wind sources are requested is defined in a list above this action.
+                                        			//So we throw here an exception to notice a missing source.
+                                        			throw new UnsupportedOperationException("Theres currently no support for the enum value '" + windSource.getType() + "' in this method.");
+                                            }
+                                        }
+                                    }
+                                    showWindSensorsOnMap(windSourcesToShow);
+                                }
+                            });
+                    
+                    asyncActionsExecutor.execute(getWindInfoAction);
+                }
+            }
+        }
+    }
+
+    /**
+     * From {@link #fixes} as well as the selection of {@link #getCompetitorsToShow competitors to show}, computes the
+     * from/to times for which to request GPS fixes from the server. No update is performed here to {@link #fixes}. The
+     * result guarantees that, when used in
+     * {@link SailingServiceAsync#getBoatPositions(String, String, Map, Map, boolean, AsyncCallback)}, for each
+     * competitor from {@link #competitorsToShow} there are all fixes known by the server for that competitor starting
+     * at <code>upTo-{@link #tailLengthInMilliSeconds}</code> and ending at <code>upTo</code> (exclusive).
+     * 
+     * @return a triple whose {@link Triple#getA() first} component contains the "from", and whose {@link Triple#getB()
+     *         second} component contains the "to" times for the competitors whose trails / positions to show; the
+     *         {@link Triple#getC() third} component tells whether the existing fixes can remain and be augmented by
+     *         those requested or need to be replaced
+     */
+    protected Triple<Map<CompetitorDTO, Date>, Map<CompetitorDTO, Date>, Map<CompetitorDTO, Boolean>> computeFromAndTo(
+            Date upTo, Iterable<CompetitorDTO> competitorsToShow) {
+        Date tailstart = new Date(upTo.getTime() - settings.getEffectiveTailLengthInMilliseconds());
+        Map<CompetitorDTO, Date> from = new HashMap<CompetitorDTO, Date>();
+        Map<CompetitorDTO, Date> to = new HashMap<CompetitorDTO, Date>();
+        Map<CompetitorDTO, Boolean> overlapWithKnownFixes = new HashMap<CompetitorDTO, Boolean>();
+        
+        for (CompetitorDTO competitor : competitorsToShow) {
+            List<GPSFixDTO> fixesForCompetitor = fixes.get(competitor);
+            Date fromDate;
+            Date toDate;
+            Date timepointOfLastKnownFix = fixesForCompetitor == null ? null : getTimepointOfLastNonExtrapolated(fixesForCompetitor);
+            Date timepointOfFirstKnownFix = fixesForCompetitor == null ? null : getTimepointOfFirstNonExtrapolated(fixesForCompetitor);
+            boolean overlap = false;
+            if (fixesForCompetitor != null && timepointOfFirstKnownFix != null
+                    && !tailstart.before(timepointOfFirstKnownFix) && timepointOfLastKnownFix != null
+                    && !tailstart.after(timepointOfLastKnownFix)) {
+                // the beginning of what we need is contained in the interval we already have; skip what we already have
+                // FIXME requests the lastKnownFix again because "from" is *inclusive*; could lead to bug 319
+                fromDate = timepointOfLastKnownFix;
+                overlap = true;
+            } else {
+                fromDate = tailstart;
+            }
+            if (fixesForCompetitor != null && timepointOfFirstKnownFix != null
+                    && !upTo.before(timepointOfFirstKnownFix) && timepointOfLastKnownFix != null
+                    && !upTo.after(timepointOfLastKnownFix)) {
+                // the end of what we need is contained in the interval we already have; skip what we already have
+                toDate = timepointOfFirstKnownFix;
+                overlap = true;
+            } else {
+                toDate = upTo;
+            }
+            // only request something for the competitor if we're missing information at all
+            if (fromDate.before(toDate) || fromDate.equals(toDate)) {
+                from.put(competitor, fromDate);
+                to.put(competitor, toDate);
+                overlapWithKnownFixes.put(competitor, overlap);
+            }
+        }
+        return new Triple<Map<CompetitorDTO, Date>, Map<CompetitorDTO, Date>, Map<CompetitorDTO, Boolean>>(from, to,
+                overlapWithKnownFixes);
+    }
+
+
+    /**
+     * Adds the fixes received in <code>result</code> to {@link #fixes} and ensures they are still contiguous for each
+     * competitor. If <code>overlapsWithKnownFixes</code> indicates that the fixes received in <code>result</code>
+     * overlap with those already known, the fixes are merged into the list of already known fixes for the competitor.
+     * Otherwise, the fixes received in <code>result</code> replace those known so far for the respective competitor.
+     */
+    protected void updateFixes(Map<CompetitorDTO, List<GPSFixDTO>> result,
+            Map<CompetitorDTO, Boolean> overlapsWithKnownFixes) {
+        for (Map.Entry<CompetitorDTO, List<GPSFixDTO>> e : result.entrySet()) {
+            if (e.getValue() != null && !e.getValue().isEmpty()) {
+                List<GPSFixDTO> fixesForCompetitor = fixes.get(e.getKey());
+                if (fixesForCompetitor == null) {
+                    fixesForCompetitor = new ArrayList<GPSFixDTO>();
+                    fixes.put(e.getKey(), fixesForCompetitor);
+                }
+                if (!overlapsWithKnownFixes.get(e.getKey())) {
+                    fixesForCompetitor.clear();
+                    // to re-establish the invariants for tails, firstShownFix and lastShownFix, we now need to remove
+                    // all points from the competitor's polyline and clear the entries in firstShownFix and lastShownFix
+                    if (map != null && tails.containsKey(e.getKey())) {
+                        map.removeOverlay(tails.remove(e.getKey()));
+                    }
+                    firstShownFix.remove(e.getKey());
+                    lastShownFix.remove(e.getKey());
+                    fixesForCompetitor.addAll(e.getValue());
+                } else {
+                    mergeFixes(e.getKey(), e.getValue());
+                }
+            }
+        }
+    }
+
+    protected void showCourseMarksOnMap(CoursePositionsDTO courseDTO) {
+        if (map != null && courseDTO != null) {
+            Map<String, CourseMarkOverlay> toRemoveCourseMarks = new HashMap<String, CourseMarkOverlay>(courseMarkOverlays);
+            if (courseDTO.marks != null) {
+                for (MarkDTO markDTO : courseDTO.marks) {
+                    CourseMarkOverlay courseMarkOverlay = courseMarkOverlays.get(markDTO.name);
+                    if (courseMarkOverlay == null) {
+                        courseMarkOverlay = createCourseMarkOverlay(markDTO);
+                        courseMarkOverlay.setShowBuoyZone(settings.getHelpLinesSettings().isVisible(HelpLineTypes.BUOYZONE));
+                        courseMarkOverlay.setBuoyZoneRadiusInMeter(settings.getBuoyZoneRadiusInMeters());
+                        courseMarkOverlays.put(markDTO.name, courseMarkOverlay);
+                        markDTOs.put(markDTO.name, markDTO);
+                        map.addOverlay(courseMarkOverlay);
+                        courseMarkOverlay.setPaneZIndex(RaceMapOverlaysZIndexes.COURSEMARK_ZINDEX);
+                    } else {
+                        courseMarkOverlay.setMarkPosition(markDTO.position);
+                        courseMarkOverlay.setShowBuoyZone(settings.getHelpLinesSettings().isVisible(HelpLineTypes.BUOYZONE));
+                        courseMarkOverlay.setBuoyZoneRadiusInMeter(settings.getBuoyZoneRadiusInMeters());
+                        courseMarkOverlay.redraw(true);
+                        toRemoveCourseMarks.remove(markDTO.name);
+                    }
+                }
+            }
+            for (String toRemoveMarkName : toRemoveCourseMarks.keySet()) {
+                CourseMarkOverlay overlay = courseMarkOverlays.remove(toRemoveMarkName);
+                map.removeOverlay(overlay);
+            }
+        }
+    }
+
+    protected void showCombinedWindOnMap(WindSource windSource, WindTrackInfoDTO windTrackInfoDTO) {
+        if (map != null) {
+            combinedWindPanel.setWindInfo(windTrackInfoDTO, windSource);
+            combinedWindPanel.redraw();
+        }
+    }
+
+    protected void showWindSensorsOnMap(List<Pair<WindSource, WindTrackInfoDTO>> windSensorsList) {
+        if (map != null) {
+            Set<WindSource> toRemoveWindSources = new HashSet<WindSource>(windSensorOverlays.keySet());
+            for (Pair<WindSource, WindTrackInfoDTO> windSourcePair : windSensorsList) {
+                WindSource windSource = windSourcePair.getA(); 
+                WindTrackInfoDTO windTrackInfoDTO = windSourcePair.getB();
+
+                WindSensorOverlay windSensorOverlay = windSensorOverlays.get(windSource);
+                if (windSensorOverlay == null) {
+                    windSensorOverlay = createWindSensorOverlay(windSource, windTrackInfoDTO);
+                    windSensorOverlays.put(windSource, windSensorOverlay);
+                    map.addOverlay(windSensorOverlay);
+                    windSensorOverlay.setPaneZIndex(RaceMapOverlaysZIndexes.WINDSENSOR_ZINDEX);
+                } else {
+                    windSensorOverlay.setWindInfo(windTrackInfoDTO, windSource);
+                    windSensorOverlay.redraw(true);
+                    toRemoveWindSources.remove(windSource);
+                }
+            }
+            for (WindSource toRemoveWindSource : toRemoveWindSources) {
+                WindSensorOverlay marker = windSensorOverlays.remove(toRemoveWindSource);
+                map.removeOverlay(marker);
+            }
+        }
+    }
+
+    protected void showCompetitorInfoOnMap(final Date date, final Iterable<CompetitorDTO> competitorsToShow) {
+        if (map != null) {
+        	if(settings.isShowSelectedCompetitorsInfo()) {
+                Set<CompetitorDTO> toRemoveCompetorInfoOverlays = new HashSet<CompetitorDTO>(competitorInfoOverlays.keySet());
+                for (CompetitorDTO competitorDTO : competitorsToShow) {
+                    if (fixes.containsKey(competitorDTO)) {
+                        GPSFixDTO lastBoatFix = getBoatFix(competitorDTO, date);
+                        if (lastBoatFix != null) {
+                        	CompetitorInfoOverlay competitorInfoOverlay = competitorInfoOverlays.get(competitorDTO);
+                            if (competitorInfoOverlay == null) {
+                            	competitorInfoOverlay = createCompetitorInfoOverlay(competitorDTO);
+                            	competitorInfoOverlays.put(competitorDTO, competitorInfoOverlay);
+                                map.addOverlay(competitorInfoOverlay);
+                                competitorInfoOverlay.setPaneZIndex(RaceMapOverlaysZIndexes.COMPETITOR_INFO_ZINDEX);
+                                competitorInfoOverlay.setBoatFix(lastBoatFix);
+                            	competitorInfoOverlay.redraw(true);
+                            } else {
+                                competitorInfoOverlay.setBoatFix(lastBoatFix);
+                            	competitorInfoOverlay.redraw(true);
+                            }
+                        	toRemoveCompetorInfoOverlays.remove(competitorDTO);
+                        }
+                    }
+                }
+                for (CompetitorDTO toRemoveCompetorDTO : toRemoveCompetorInfoOverlays) {
+                	CompetitorInfoOverlay competitorInfoOverlay = competitorInfoOverlays.get(toRemoveCompetorDTO);
+                    map.removeOverlay(competitorInfoOverlay);
+                    competitorInfoOverlays.remove(toRemoveCompetorDTO);
+                }
+        	} else {
+        		// remove all overlays
+        		for(CompetitorInfoOverlay competitorInfoOverlay: competitorInfoOverlays.values()) {
+                    map.removeOverlay(competitorInfoOverlay);
+        		}
+        		competitorInfoOverlays.clear();
+        	}
+        }
+    }
+    
+    protected void showBoatsOnMap(final Date date, final Iterable<CompetitorDTO> competitorsToShow) {
+        if (map != null) {
+            Date tailsFromTime = new Date(date.getTime() - settings.getEffectiveTailLengthInMilliseconds());
+            Date tailsToTime = new Date(date.getTime());
+            Set<CompetitorDTO> competitorDTOsOfUnusedTails = new HashSet<CompetitorDTO>(tails.keySet());
+            Set<CompetitorDTO> competitorDTOsOfUnusedBoatCanvases = new HashSet<CompetitorDTO>(boatOverlays.keySet());
+            for (CompetitorDTO competitorDTO : competitorsToShow) {
+                if (fixes.containsKey(competitorDTO)) {
+                    Polyline tail = tails.get(competitorDTO);
+                    if (tail == null) {
+                        tail = createTailAndUpdateIndices(competitorDTO, tailsFromTime, tailsToTime);
+                        map.addOverlay(tail);
+                    } else {
+                        updateTail(tail, competitorDTO, tailsFromTime, tailsToTime);
+                        competitorDTOsOfUnusedTails.remove(competitorDTO);
+                    }
+                    boolean usedExistingBoatCanvas = updateBoatCanvasForCompetitor(competitorDTO, date);
+                    if (usedExistingBoatCanvas) {
+                        competitorDTOsOfUnusedBoatCanvases.remove(competitorDTO);
+                    }
+                }
+            }
+            for (CompetitorDTO unusedBoatCanvasCompetitorDTO : competitorDTOsOfUnusedBoatCanvases) {
+                BoatOverlay boatCanvas = boatOverlays.get(unusedBoatCanvasCompetitorDTO);
+                map.removeOverlay(boatCanvas);
+                boatOverlays.remove(unusedBoatCanvasCompetitorDTO);
+            }
+            for (CompetitorDTO unusedTailCompetitorDTO : competitorDTOsOfUnusedTails) {
+                map.removeOverlay(tails.remove(unusedTailCompetitorDTO));
+            }
+        }
+    }
+
+    /*
+     * This algorithm is limited to distances such that dlon < pi/2, i.e those that extend around less than one quarter of the circumference 
+     * of the earth in longitude. A completely general, but more complicated algorithm is necessary if greater distances are allowed. 
+     */
+    public LatLng calculatePositionAlongRhumbline(LatLng position, double bearingDeg, double distanceInKm) {
+        double distianceRad = distanceInKm / 6371.0;  // r = 6371 means earth's radius in km 
+        double lat1 = position.getLatitudeRadians();
+        double lon1 = position.getLongitudeRadians();
+        double bearingRad = bearingDeg / 180. * Math.PI;
+
+        double lat2 = Math.asin(Math.sin(lat1) * Math.cos(distianceRad) + 
+                        Math.cos(lat1) * Math.sin(distianceRad) * Math.cos(bearingRad));
+        double lon2 = lon1 + Math.atan2(Math.sin(bearingRad)*Math.sin(distianceRad)*Math.cos(lat1), 
+                       Math.cos(distianceRad)-Math.sin(lat1)*Math.sin(lat2));
+        lon2 = (lon2+3*Math.PI) % (2*Math.PI) - Math.PI;  // normalize to -180..+180�
+        
+        return LatLng.newInstance(lat2 / Math.PI * 180., lon2  / Math.PI * 180.);
+    }
+    
+    private Pair<Integer, CompetitorDTO> getLeadingVisibleCompetitorInfo(Iterable<CompetitorDTO> competitorsToShow) {
+        CompetitorDTO leadingCompetitorDTO = null;
+        int legOfLeaderCompetitor = -1;
+        // this only works because the quickRanks are sorted
+        for (QuickRankDTO quickRank : quickRanks) {
+            if (Util.contains(competitorsToShow, quickRank.competitor)) {
+                leadingCompetitorDTO = quickRank.competitor;
+                legOfLeaderCompetitor = quickRank.legNumber;
+                return new Pair<Integer, CompetitorDTO>(legOfLeaderCompetitor, leadingCompetitorDTO);
+            }
+        }
+        return null;
+    }
+
+    private void showAdvantageLine(Iterable<CompetitorDTO> competitorsToShow, Date date) {
+        if (map != null && lastRaceTimesInfo != null && quickRanks != null && lastCombinedWindTrackInfoDTO != null
+                && lastCombinedWindTrackInfoDTO.windFixes.size() > 0) {
+            boolean drewAdvantageLine = false;
+            if (settings.getHelpLinesSettings().isVisible(HelpLineTypes.ADVANTAGELINE)) {
+                // find competitor with highest rank
+                Pair<Integer, CompetitorDTO> visibleLeaderInfo = getLeadingVisibleCompetitorInfo(competitorsToShow);
+                // the boat fix may be null; may mean that no positions were loaded yet for the leading visible boat;
+                // don't show anything
+                GPSFixDTO lastBoatFix = null;
+                boolean isVisibleLeaderInfoComplete = false;
+                boolean isLegTypeKnown = false;
+                if (visibleLeaderInfo != null && visibleLeaderInfo.getA() > 0
+                        && visibleLeaderInfo.getA() <= lastRaceTimesInfo.getLegInfos().size()) {
+                    isVisibleLeaderInfoComplete = true;
+                    LegInfoDTO legInfoDTO = lastRaceTimesInfo.getLegInfos().get(visibleLeaderInfo.getA() - 1);
+                    if (legInfoDTO.legType != null) {
+                        isLegTypeKnown = true;
+                    }
+                    lastBoatFix = getBoatFix(visibleLeaderInfo.getB(), date);
+                }
+                if (isVisibleLeaderInfoComplete && isLegTypeKnown && lastBoatFix != null) {
+                    LegInfoDTO legInfoDTO = lastRaceTimesInfo.getLegInfos().get(visibleLeaderInfo.getA() - 1);
+                    double advantageLineLengthInKm = 1.0; // TODO this should probably rather scale with the visible
+                                                          // area of the map; bug 616
+                    double distanceFromBoatPositionInKm = visibleLeaderInfo.getB().boatClass.getHullLengthInMeters() / 1000.; // one hull length
+                    // implement and use Position.translateRhumb()
+                    double bearingOfBoatInDeg = lastBoatFix.speedWithBearing.bearingInDegrees;
+                    LatLng boatPosition = LatLng.newInstance(lastBoatFix.position.latDeg, lastBoatFix.position.lngDeg);
+                    LatLng posAheadOfFirstBoat = calculatePositionAlongRhumbline(boatPosition, bearingOfBoatInDeg,
+                            distanceFromBoatPositionInKm);
+                    double bearingOfCombinedWindInDeg = lastCombinedWindTrackInfoDTO.windFixes.get(0).trueWindBearingDeg;
+                    double rotatedBearingDeg1 = 0.0;
+                    double rotatedBearingDeg2 = 0.0;
+                    switch (legInfoDTO.legType) {
+                    case UPWIND:
+                    case DOWNWIND: {
+                        rotatedBearingDeg1 = bearingOfCombinedWindInDeg + 90.0;
+                        if (rotatedBearingDeg1 >= 360.0) {
+                            rotatedBearingDeg1 -= 360.0;
+                        }
+                        rotatedBearingDeg2 = bearingOfCombinedWindInDeg - 90.0;
+                        if (rotatedBearingDeg2 < 0.0) {
+                            rotatedBearingDeg2 += 360.0;
+                        }
+                    }
+                        break;
+                    case REACHING: {
+                        rotatedBearingDeg1 = legInfoDTO.legBearingInDegrees + 90.0;
+                        if (rotatedBearingDeg1 >= 360.0) {
+                            rotatedBearingDeg1 -= 360.0;
+                        }
+                        rotatedBearingDeg2 = legInfoDTO.legBearingInDegrees - 90.0;
+                        if (rotatedBearingDeg2 < 0.0) {
+                            rotatedBearingDeg2 += 360.0;
+                        }
+                    }
+                        break;
+                    }
+                    LatLng advantageLinePos1 = calculatePositionAlongRhumbline(posAheadOfFirstBoat, rotatedBearingDeg1,
+                            advantageLineLengthInKm / 2.0);
+                    LatLng advantageLinePos2 = calculatePositionAlongRhumbline(posAheadOfFirstBoat, rotatedBearingDeg2,
+                            advantageLineLengthInKm / 2.0);
+
+                    LatLng[] advantageLinePoints = new LatLng[2];
+                    advantageLinePoints[0] = LatLng.newInstance(advantageLinePos1.getLatitude(),
+                            advantageLinePos1.getLongitude());
+                    advantageLinePoints[1] = LatLng.newInstance(advantageLinePos2.getLatitude(),
+                            advantageLinePos2.getLongitude());
+                    if (advantageLine == null) {
+                        PolylineOptions options = PolylineOptions.newInstance(/* clickable must be true for hover sensitivity */ true,
+                                                                              /* geodesic */true);
+                        advantageLine = new Polyline(advantageLinePoints, /* color */"#000000", /* width */1, /* opacity */
+                                0.5, options);
+                        advantageLine.addPolylineMouseOverHandler(new PolylineMouseOverHandler() {
+                            @Override
+                            public void onMouseOver(PolylineMouseOverEvent event) {
+                                map.setTitle(stringMessages.advantageLine());
+                            }
+                        });
+                        advantageLine.addPolylineMouseOutHandler(new PolylineMouseOutHandler() {
+                            @Override
+                            public void onMouseOut(PolylineMouseOutEvent event) {
+                                map.setTitle("");
+                            }
+                        });
+                        map.addOverlay(advantageLine);
+                    } else {
+                        advantageLine.deleteVertex(1);
+                        advantageLine.deleteVertex(0);
+                        advantageLine.insertVertex(0, advantageLinePoints[0]);
+                        advantageLine.insertVertex(1, advantageLinePoints[1]);
+                    }
+                    drewAdvantageLine = true;
+                }
+            }
+            if (!drewAdvantageLine) {
+                if (advantageLine != null) {
+                    map.removeOverlay(advantageLine);
+                    advantageLine = null;
+                }
+            }
+        }
+    }
+
+    private void showStartAndFinishLines(final CoursePositionsDTO courseDTO) {
+        if (map != null && courseDTO != null && lastRaceTimesInfo != null) {
+            Pair<Integer, CompetitorDTO> leadingVisibleCompetitorInfo = getLeadingVisibleCompetitorInfo(getCompetitorsToShow());
+            int legOfLeadingCompetitor = leadingVisibleCompetitorInfo == null ? -1 : leadingVisibleCompetitorInfo.getA();
+            int numberOfLegs = lastRaceTimesInfo.legInfos.size();
+            // draw the start line
+            if (legOfLeadingCompetitor <= 1 && 
+                    settings.getHelpLinesSettings().isVisible(HelpLineTypes.STARTLINE) && courseDTO.startMarkPositions.size() == 2) {
+                LatLng[] startGatePoints = new LatLng[2];
+                startGatePoints[0] = LatLng.newInstance(courseDTO.startMarkPositions.get(0).latDeg, courseDTO.startMarkPositions.get(0).lngDeg); 
+                startGatePoints[1] = LatLng.newInstance(courseDTO.startMarkPositions.get(1).latDeg, courseDTO.startMarkPositions.get(1).lngDeg); 
+                if (startLine == null) {
+                    PolylineOptions options = PolylineOptions.newInstance(/* clickable must be true for hover sensititivy*/ true, /* geodesic */true);
+                    startLine = new Polyline(startGatePoints, /* color */ "#FFFFFF", /* width */ 1, /* opacity */1.0, options);
+                    startLine.addPolylineMouseOverHandler(new PolylineMouseOverHandler() {
+                        @Override
+                        public void onMouseOver(PolylineMouseOverEvent event) {
+                            // TODO bug 1026: add start line bias to tool tip; requires wind data to be available at this point
+                            map.setTitle(stringMessages.startLine());
+                        }
+                    });
+                    startLine.addPolylineMouseOutHandler(new PolylineMouseOutHandler() {
+                        @Override
+                        public void onMouseOut(PolylineMouseOutEvent event) {
+                            map.setTitle("");
+                        }
+                    });
+                    map.addOverlay(startLine);
+                } else {
+                    startLine.deleteVertex(1);
+                    startLine.deleteVertex(0);
+                    startLine.insertVertex(0, startGatePoints[0]);
+                    startLine.insertVertex(1, startGatePoints[1]);
+                }
+            }
+            else {
+                if (startLine != null) {
+                    map.removeOverlay(startLine);
+                    startLine = null;
+                }
+            }
+            // draw the finish line
+            if (legOfLeadingCompetitor > 0 && legOfLeadingCompetitor == numberOfLegs &&
+                settings.getHelpLinesSettings().isVisible(HelpLineTypes.FINISHLINE) && courseDTO.finishMarkPositions.size() == 2) {
+                LatLng[] finishGatePoints = new LatLng[2];
+                finishGatePoints[0] = LatLng.newInstance(courseDTO.finishMarkPositions.get(0).latDeg, courseDTO.finishMarkPositions.get(0).lngDeg); 
+                finishGatePoints[1] = LatLng.newInstance(courseDTO.finishMarkPositions.get(1).latDeg, courseDTO.finishMarkPositions.get(1).lngDeg); 
+                if(finishLine == null) {
+                    PolylineOptions options = PolylineOptions.newInstance(/* clickable must be true for hover sensitivity */ true, /* geodesic */true);
+                    finishLine = new Polyline(finishGatePoints, /* color */ "#000000", /* width */ 1, /* opacity */1.0, options);
+                    finishLine.addPolylineMouseOverHandler(new PolylineMouseOverHandler() {
+                        @Override
+                        public void onMouseOver(PolylineMouseOverEvent event) {
+                            map.setTitle(stringMessages.finishLine());
+                        }
+                    });
+                    finishLine.addPolylineMouseOutHandler(new PolylineMouseOutHandler() {
+                        @Override
+                        public void onMouseOut(PolylineMouseOutEvent event) {
+                            map.setTitle("");
+                        }
+                    });
+                    map.addOverlay(finishLine);
+                } else {
+                    finishLine.deleteVertex(1);
+                    finishLine.deleteVertex(0);
+                    finishLine.insertVertex(0, finishGatePoints[0]);
+                    finishLine.insertVertex(1, finishGatePoints[1]);
+                }
+            }
+            else {
+                if (finishLine != null) {
+                    map.removeOverlay(finishLine);
+                    finishLine = null;
+                }
+            }
+            // draw the course middle line
+            if (legOfLeadingCompetitor > 0 && courseDTO.waypointPositions.size() > legOfLeadingCompetitor &&
+                    settings.getHelpLinesSettings().isVisible(HelpLineTypes.COURSEMIDDLELINE)) {
+                LatLng[] courseMiddleLinePoints = new LatLng[2];
+                double p1Lat = courseDTO.waypointPositions.get(legOfLeadingCompetitor-1).latDeg;
+                double p1Lng = courseDTO.waypointPositions.get(legOfLeadingCompetitor-1).lngDeg;
+                courseMiddleLinePoints[0] = LatLng.newInstance(p1Lat, p1Lng);
+                courseMiddleLinePoints[1] = LatLng.newInstance(courseDTO.waypointPositions.get(legOfLeadingCompetitor).latDeg,
+                        courseDTO.waypointPositions.get(legOfLeadingCompetitor).lngDeg); 
+                if (courseMiddleLine == null) {
+                    PolylineOptions options = PolylineOptions.newInstance(/* clickable must be true for hover sensitivity */ true, /* geodesic */true);
+                    courseMiddleLine = new Polyline(courseMiddleLinePoints, /* color */ "#6896c6", /* width */ 1, /* opacity */1.0, options);
+                    courseMiddleLine.addPolylineMouseOverHandler(new PolylineMouseOverHandler() {
+                        @Override
+                        public void onMouseOver(PolylineMouseOverEvent event) {
+                            map.setTitle(stringMessages.courseMiddleLine());
+                        }
+                    });
+                    courseMiddleLine.addPolylineMouseOutHandler(new PolylineMouseOutHandler() {
+                        @Override
+                        public void onMouseOut(PolylineMouseOutEvent event) {
+                            map.setTitle("");
+                        }
+                    });
+                    map.addOverlay(courseMiddleLine);
+                } else {
+                    courseMiddleLine.deleteVertex(1);
+                    courseMiddleLine.deleteVertex(0);
+                    courseMiddleLine.insertVertex(0, courseMiddleLinePoints[0]);
+                    courseMiddleLine.insertVertex(1, courseMiddleLinePoints[1]);
+                }
+            }
+            else {
+                if (courseMiddleLine != null) {
+                    map.removeOverlay(courseMiddleLine);
+                    courseMiddleLine = null;
+                }
+            }
+        }
+    }
+    
+    private void zoomMapToNewBounds(LatLngBounds newBounds) {
+        if (newBounds != null) {
+            List<ZoomTypes> oldZoomSettings = settings.getZoomSettings().getTypesToConsiderOnZoom();
+            map.setCenter(newBounds.getCenter());
+            map.setZoomLevel(map.getBoundsZoomLevel(newBounds));
+            settings.getZoomSettings().setTypesToConsiderOnZoom(oldZoomSettings);
+        }
+    }
+    
+    private boolean updateBoatCanvasForCompetitor(CompetitorDTO competitorDTO, Date date) {
+        boolean usedExistingCanvas = false;
+        GPSFixDTO lastBoatFix = getBoatFix(competitorDTO, date);
+        if (lastBoatFix != null) {
+            BoatOverlay boatOverlay = boatOverlays.get(competitorDTO);
+            if (boatOverlay == null) {
+                boatOverlay = createBoatOverlay(competitorDTO, displayHighlighted(competitorDTO));
+                map.addOverlay(boatOverlay);
+                boatOverlays.put(competitorDTO, boatOverlay);
+                boatOverlay.setPaneZIndex(RaceMapOverlaysZIndexes.BOATS_ZINDEX);
+                boatOverlay.setSelected(displayHighlighted(competitorDTO));
+                boatOverlay.setBoatFix(lastBoatFix);
+                boatOverlay.redraw(true);
+            } else {
+                usedExistingCanvas = true;
+                boatOverlay.setSelected(displayHighlighted(competitorDTO));
+                boatOverlay.setBoatFix(lastBoatFix);
+                boatOverlay.redraw(true);
+            }
+        }
+        return usedExistingCanvas;
+    }
+
+    private boolean displayHighlighted(CompetitorDTO competitorDTO) {
+        return !settings.isShowOnlySelectedCompetitors() && competitorSelection.isSelected(competitorDTO);
+    }
+
+    protected CourseMarkOverlay createCourseMarkOverlay(final MarkDTO markDTO) {
+        final CourseMarkOverlay courseMarkOverlay = new CourseMarkOverlay(raceMapImageManager, markDTO);
+        courseMarkOverlay.getCanvas().addClickHandler(new ClickHandler() {
+            @Override
+            public void onClick(ClickEvent event) {
+                LatLng latlng = courseMarkOverlay.getMarkPosition();
+                showMarkInfoWindow(markDTO, latlng);
+            }
+        });
+        return courseMarkOverlay;
+    }
+
+    private CompetitorInfoOverlay createCompetitorInfoOverlay(final CompetitorDTO competitorDTO) {
+        return new CompetitorInfoOverlay(competitorDTO, raceMapImageManager);
+    }
+    
+    private BoatOverlay createBoatOverlay(final CompetitorDTO competitorDTO, boolean highlighted) {
+        final BoatOverlay boatCanvas = new BoatOverlay(competitorDTO);
+        boatCanvas.setSelected(highlighted);
+        boatCanvas.getCanvas().addClickHandler(new ClickHandler() {
+            @Override
+            public void onClick(ClickEvent event) {
+                GPSFixDTO latestFixForCompetitor = getBoatFix(competitorDTO, timer.getTime());
+                LatLng where = LatLng.newInstance(latestFixForCompetitor.position.latDeg, latestFixForCompetitor.position.lngDeg);
+                InfoWindowContent infoWindowContent = new InfoWindowContent(getInfoWindowContent(competitorDTO, latestFixForCompetitor));
+                map.getInfoWindow().open(where, infoWindowContent);
+            }
+        });
+        return boatCanvas;
+    }
+
+    protected WindSensorOverlay createWindSensorOverlay(final WindSource windSource, final WindTrackInfoDTO windTrackInfoDTO) {
+        final WindSensorOverlay windSensorOverlay = new WindSensorOverlay(raceMapImageManager, stringMessages);
+        windSensorOverlay.setWindInfo(windTrackInfoDTO, windSource);
+        windSensorOverlay.getCanvas().addClickHandler(new ClickHandler() {
+            @Override
+            public void onClick(ClickEvent event) {
+                showWindSensorInfoWindow(windSensorOverlay);
+            }
+        });
+        return windSensorOverlay;
+    }
+
+    private void showMarkInfoWindow(MarkDTO markDTO, LatLng latlng) {
+        map.getInfoWindow().open(latlng, new InfoWindowContent(getInfoWindowContent(markDTO)));
+    }
+
+    private void showCompetitorInfoWindow(final CompetitorDTO competitorDTO, LatLng where) {
+        GPSFixDTO latestFixForCompetitor = getBoatFix(competitorDTO, timer.getTime()); 
+        // TODO find close fix where the mouse was; see BUG 470
+        InfoWindowContent infoWindowContent = new InfoWindowContent(getInfoWindowContent(competitorDTO, latestFixForCompetitor));
+        map.getInfoWindow().open(where, infoWindowContent);
+    }
+
+    private String formatPosition(double lat, double lng) {
+        NumberFormat numberFormat = NumberFormat.getFormat("0.00000");
+        String result = numberFormat.format(lat) + " lat, " + numberFormat.format(lng) + " lng";
+        return result;
+    }
+    
+    private void showWindSensorInfoWindow(final WindSensorOverlay windSensorOverlay) {
+    	WindSource windSource = windSensorOverlay.getWindSource();
+    	WindTrackInfoDTO windTrackInfoDTO = windSensorOverlay.getWindTrackInfoDTO();
+        WindDTO windDTO = windTrackInfoDTO.windFixes.get(0);
+        if(windDTO != null && windDTO.position != null) {
+            LatLng where = LatLng.newInstance(windDTO.position.latDeg, windDTO.position.lngDeg);
+            map.getInfoWindow().open(where, new InfoWindowContent(getInfoWindowContent(windSource, windTrackInfoDTO)));
+        }
+    }
+
+    private Widget createInfoWindowLabelAndValue(String labelName, String value) {
+    	FlowPanel flowPanel = new FlowPanel();
+        Label label = new Label(labelName + ":");
+        label.setWordWrap(false);
+        label.getElement().getStyle().setFloat(Style.Float.LEFT);
+        label.getElement().getStyle().setPadding(3, Style.Unit.PX);
+        label.getElement().getStyle().setFontWeight(Style.FontWeight.BOLD);
+        flowPanel.add(label);
+
+        Label valueLabel = new Label(value);
+        valueLabel.setWordWrap(false);
+        valueLabel.getElement().getStyle().setFloat(Style.Float.LEFT);
+        valueLabel.getElement().getStyle().setPadding(3, Style.Unit.PX);
+        flowPanel.add(valueLabel);
+
+        return flowPanel;
+    }
+    
+    private Widget getInfoWindowContent(MarkDTO markDTO) {
+        VerticalPanel vPanel = new VerticalPanel();
+        vPanel.add(createInfoWindowLabelAndValue(stringMessages.mark(), markDTO.name));
+        vPanel.add(createInfoWindowLabelAndValue(stringMessages.position(), formatPosition(markDTO.position.latDeg, markDTO.position.lngDeg)));
+        return vPanel;
+    }
+
+    private Widget getInfoWindowContent(WindSource windSource, WindTrackInfoDTO windTrackInfoDTO) {
+        WindDTO windDTO = windTrackInfoDTO.windFixes.get(0);
+        NumberFormat numberFormat = NumberFormat.getFormat("0.0");
+        VerticalPanel vPanel = new VerticalPanel();
+        vPanel.add(createInfoWindowLabelAndValue(stringMessages.windSource(), WindSourceTypeFormatter.format(windSource, stringMessages)));
+        vPanel.add(createInfoWindowLabelAndValue(stringMessages.wind(), Math.round(windDTO.dampenedTrueWindFromDeg) + " " + stringMessages.degreesShort()));
+        vPanel.add(createInfoWindowLabelAndValue(stringMessages.windSpeed(), numberFormat.format(windDTO.dampenedTrueWindSpeedInKnots)));
+        vPanel.add(createInfoWindowLabelAndValue(stringMessages.position(), formatPosition(windDTO.position.latDeg, windDTO.position.lngDeg)));
+        return vPanel;
+    }
+
+    private Widget getInfoWindowContent(CompetitorDTO competitorDTO, GPSFixDTO lastFix) {
+        final VerticalPanel vPanel = new VerticalPanel();
+        vPanel.setWidth("350px");
+        vPanel.add(createInfoWindowLabelAndValue(stringMessages.competitor(), competitorDTO.name));
+        vPanel.add(createInfoWindowLabelAndValue(stringMessages.sailNumber(), competitorDTO.sailID));
+        Integer rank = null;
+        if (quickRanks != null) {
+            for (QuickRankDTO quickRank : quickRanks) {
+                if (quickRank.competitor.equals(competitorDTO)) {
+                    rank = quickRank.rank;
+                    break;
+                }
+            }
+        }
+        if (rank != null) {
+            vPanel.add(createInfoWindowLabelAndValue(stringMessages.rank(), String.valueOf(rank)));
+        }
+        vPanel.add(createInfoWindowLabelAndValue(stringMessages.speed(),
+                NumberFormatterFactory.getDecimalFormat(1).format(lastFix.speedWithBearing.speedInKnots) + " "+stringMessages.knotsUnit()));
+        vPanel.add(createInfoWindowLabelAndValue(stringMessages.bearing(), (int) lastFix.speedWithBearing.bearingInDegrees + " "+stringMessages.degreesShort()));
+        if (lastFix.degreesBoatToTheWind != null) {
+            vPanel.add(createInfoWindowLabelAndValue(stringMessages.degreesBoatToTheWind(),
+                    (int) Math.abs(lastFix.degreesBoatToTheWind) + " " + stringMessages.degreesShort()));
+        }
+        if (!selectedRaces.isEmpty()) {
+            RegattaAndRaceIdentifier race = selectedRaces.get(selectedRaces.size() - 1);
+            if (race != null) {
+                Map<CompetitorDTO, Date> from = new HashMap<CompetitorDTO, Date>();
+                from.put(competitorDTO, fixes.get(competitorDTO).get(firstShownFix.get(competitorDTO)).timepoint);
+                Map<CompetitorDTO, Date> to = new HashMap<CompetitorDTO, Date>();
+                to.put(competitorDTO, getBoatFix(competitorDTO, timer.getTime()).timepoint);
+                sailingService.getDouglasPoints(race, from, to, 3,
+                        new AsyncCallback<Map<CompetitorDTO, List<GPSFixDTO>>>() {
+                            @Override
+                            public void onFailure(Throwable caught) {
+                                errorReporter.reportError("Error obtaining douglas positions: " + caught.getMessage(), true /*silentMode */);
+                            }
+
+                            @Override
+                            public void onSuccess(Map<CompetitorDTO, List<GPSFixDTO>> result) {
+                                lastDouglasPeuckerResult = result;
+                                if (douglasMarkers != null) {
+                                    removeAllMarkDouglasPeuckerpoints();
+                                }
+                                if (!(timer.getPlayState() == PlayStates.Playing)) {
+                                    if (settings.isShowDouglasPeuckerPoints()) {
+                                        showMarkDouglasPeuckerPoints(result);
+                                    }
+                                }
+                            }
+                        });
+                sailingService.getManeuvers(race, from, to,
+                        new AsyncCallback<Map<CompetitorDTO, List<ManeuverDTO>>>() {
+                            @Override
+                            public void onFailure(Throwable caught) {
+                                errorReporter.reportError("Error obtaining maneuvers: " + caught.getMessage(), true /*silentMode */);
+                            }
+
+                            @Override
+                            public void onSuccess(Map<CompetitorDTO, List<ManeuverDTO>> result) {
+                                lastManeuverResult = result;
+                                if (maneuverMarkers != null) {
+                                    removeAllManeuverMarkers();
+                                }
+                                if (!(timer.getPlayState() == PlayStates.Playing)) {
+                                    showManeuvers(result);
+                                }
+                            }
+                        });
+
+            }
+        }
+        return vPanel;
+    }
+
+    private Iterable<CompetitorDTO> getCompetitorsToShow() {
+        Iterable<CompetitorDTO> result;
+        Iterable<CompetitorDTO> selection = competitorSelection.getSelectedCompetitors();
+        if (!settings.isShowOnlySelectedCompetitors() || Util.isEmpty(selection)) {
+            result = competitorSelection.getFilteredCompetitors();
+        } else {
+            result = selection;
+        }
+        return result;
+    }
+    
+    /**
+     * Creates a polyline for the competitor represented by <code>competitorDTO</code>, taking the fixes from
+     * {@link #fixes fixes.get(competitorDTO)} and using the fixes starting at time point <code>from</code> (inclusive)
+     * up to the last fix with time point before <code>to</code>. The polyline is returned. Updates are applied to
+     * {@link #lastShownFix}, {@link #firstShownFix} and {@link #tails}.
+     */
+    protected Polyline createTailAndUpdateIndices(final CompetitorDTO competitorDTO, Date from, Date to) {
+        List<LatLng> points = new ArrayList<LatLng>();
+        List<GPSFixDTO> fixesForCompetitor = fixes.get(competitorDTO);
+        int indexOfFirst = -1;
+        int indexOfLast = -1;
+        int i = 0;
+        for (Iterator<GPSFixDTO> fixIter = fixesForCompetitor.iterator(); fixIter.hasNext() && indexOfLast == -1;) {
+            GPSFixDTO fix = fixIter.next();
+            if (!fix.timepoint.before(to)) {
+                indexOfLast = i-1;
+            } else {
+                LatLng point = null;
+                if (indexOfFirst == -1) {
+                    if (!fix.timepoint.before(from)) {
+                        indexOfFirst = i;
+                        point = LatLng.newInstance(fix.position.latDeg, fix.position.lngDeg);
+                    }
+                } else {
+                    point = LatLng.newInstance(fix.position.latDeg, fix.position.lngDeg);
+                }
+                if (point != null) {
+                    points.add(point);
+                }
+            }
+            i++;
+        }
+        if (indexOfLast == -1) {
+            indexOfLast = i - 1;
+        }
+        if (indexOfFirst != -1 && indexOfLast != -1) {
+            firstShownFix.put(competitorDTO, indexOfFirst);
+            lastShownFix.put(competitorDTO, indexOfLast);
+        }
+        PolylineOptions options = PolylineOptions.newInstance(
+        /* clickable */true, /* geodesic */true);
+        Polyline result = new Polyline(points.toArray(new LatLng[0]), competitorSelection.getColor(competitorDTO), /* width */ 1,
+        /* opacity */0.5, options);
+        result.addPolylineClickHandler(new PolylineClickHandler() {
+            @Override
+            public void onClick(PolylineClickEvent event) {
+                showCompetitorInfoWindow(competitorDTO, lastMousePosition);
+            }
+        });
+        result.addPolylineMouseOverHandler(new PolylineMouseOverHandler() {
+            @Override
+            public void onMouseOver(PolylineMouseOverEvent event) {
+                map.setTitle(competitorDTO.sailID + ", " + competitorDTO.name);
+            }
+        });
+        result.addPolylineMouseOutHandler(new PolylineMouseOutHandler() {
+            @Override
+            public void onMouseOut(PolylineMouseOutEvent event) {
+                map.setTitle("");
+            }
+        });
+        tails.put(competitorDTO, result);
+        return result;
+    }
+
+    protected void removeAllMarkDouglasPeuckerpoints() {
+        if (douglasMarkers != null) {
+            for (Marker marker : douglasMarkers) {
+                map.removeOverlay(marker);
+            }
+        }
+        douglasMarkers = null;
+    }
+
+    protected void removeAllManeuverMarkers() {
+        if (maneuverMarkers != null) {
+            for (Marker marker : maneuverMarkers) {
+                map.removeOverlay(marker);
+            }
+            maneuverMarkers = null;
+        }
+    }
+
+    protected void showMarkDouglasPeuckerPoints(Map<CompetitorDTO, List<GPSFixDTO>> gpsFixPointMapForCompetitors) {
+        douglasMarkers = new HashSet<Marker>();
+        if (map != null && gpsFixPointMapForCompetitors != null) {
+            Set<CompetitorDTO> keySet = gpsFixPointMapForCompetitors.keySet();
+            Iterator<CompetitorDTO> iter = keySet.iterator();
+            while (iter.hasNext()) {
+                CompetitorDTO competitorDTO = iter.next();
+                List<GPSFixDTO> gpsFix = gpsFixPointMapForCompetitors.get(competitorDTO);
+                for (GPSFixDTO fix : gpsFix) {
+                    LatLng latLng = LatLng.newInstance(fix.position.latDeg, fix.position.lngDeg);
+                    MarkerOptions options = MarkerOptions.newInstance();
+                    options.setTitle(fix.timepoint+": "+fix.position+", "+fix.speedWithBearing.toString());
+                    Marker marker = new Marker(latLng, options);
+                    douglasMarkers.add(marker);
+                    map.addOverlay(marker);
+                }
+            }
+        }
+    }
+
+    protected void showManeuvers(Map<CompetitorDTO, List<ManeuverDTO>> maneuvers) {
+        maneuverMarkers = new HashSet<Marker>();
+        if (map != null && maneuvers != null) {
+            Set<CompetitorDTO> keySet = maneuvers.keySet();
+            Iterator<CompetitorDTO> iter = keySet.iterator();
+            while (iter.hasNext()) {
+                CompetitorDTO competitorDTO = iter.next();
+                List<ManeuverDTO> maneuversForCompetitor = maneuvers.get(competitorDTO);
+                for (ManeuverDTO maneuver : maneuversForCompetitor) {
+                    if (settings.isShowManeuverType(maneuver.type)) {
+                        LatLng latLng = LatLng.newInstance(maneuver.position.latDeg, maneuver.position.lngDeg);
+                        MarkerOptions options = MarkerOptions.newInstance();
+                        //TODO Introduce user role dependent view (Spectator, Admin)
+                        options.setTitle(maneuver.toString(stringMessages));
+                        options.setIcon(raceMapImageManager.maneuverIconsForTypeAndTargetTack
+                                .get(new Util.Pair<ManeuverType, Tack>(maneuver.type, maneuver.newTack)));
+                        Marker marker = new Marker(latLng, options);
+                        maneuverMarkers.add(marker);
+                        map.addOverlay(marker);
+                    }
+                }
+            }
+        }
+    }
+
+    protected Date getTimepointOfFirstNonExtrapolated(List<GPSFixDTO> fixesForCompetitor) {
+        for (GPSFixDTO fix : fixesForCompetitor) {
+            if (!fix.extrapolated) {
+                return fix.timepoint;
+            }
+        }
+        return null;
+    }
+
+    protected Date getTimepointOfLastNonExtrapolated(List<GPSFixDTO> fixesForCompetitor) {
+        if (!fixesForCompetitor.isEmpty()) {
+            for (ListIterator<GPSFixDTO> fixIter = fixesForCompetitor.listIterator(fixesForCompetitor.size() - 1); fixIter
+                    .hasPrevious();) {
+                GPSFixDTO fix = fixIter.previous();
+                if (!fix.extrapolated) {
+                    return fix.timepoint;
+                }
+            }
+        }
+        return null;
+    }
+
+    /**
+     * While updating the {@link #fixes} for <code>competitorDTO</code>, the invariants for {@link #tails} and
+     * {@link #firstShownFix} and {@link #lastShownFix} are maintained: each time a fix is inserted, the
+     * {@link #firstShownFix}/{@link #lastShownFix} records for <code>competitorDTO</code> are incremented if they are
+     * greater or equal to the insertion index and we have a tail in {@link #tails} for <code>competitorDTO</code>.
+     * Additionally, if the fix is in between the fixes shown in the competitor's tail, the tail is adjusted by
+     * inserting the corresponding fix.
+     */
+    protected void mergeFixes(CompetitorDTO competitorDTO, List<GPSFixDTO> mergeThis) {
+        List<GPSFixDTO> intoThis = fixes.get(competitorDTO);
+        int indexOfFirstShownFix = firstShownFix.get(competitorDTO) == null ? -1 : firstShownFix.get(competitorDTO);
+        int indexOfLastShownFix = lastShownFix.get(competitorDTO) == null ? -1 : lastShownFix.get(competitorDTO);
+        Polyline tail = tails.get(competitorDTO);
+        int intoThisIndex = 0;
+        for (GPSFixDTO mergeThisFix : mergeThis) {
+            while (intoThisIndex < intoThis.size()
+                    && intoThis.get(intoThisIndex).timepoint.before(mergeThisFix.timepoint)) {
+                intoThisIndex++;
+            }
+            if (intoThisIndex < intoThis.size() && intoThis.get(intoThisIndex).timepoint.equals(mergeThisFix.timepoint)) {
+                // exactly same time point; replace with fix from mergeThis
+                intoThis.set(intoThisIndex, mergeThisFix);
+            } else {
+                intoThis.add(intoThisIndex, mergeThisFix);
+                if (indexOfFirstShownFix >= intoThisIndex) {
+                    indexOfFirstShownFix++;
+                }
+                if (indexOfLastShownFix >= intoThisIndex) {
+                    indexOfLastShownFix++;
+                }
+                if (tail != null && intoThisIndex >= indexOfFirstShownFix && intoThisIndex <= indexOfLastShownFix) {
+                    tail.insertVertex(intoThisIndex - indexOfFirstShownFix,
+                            LatLng.newInstance(mergeThisFix.position.latDeg, mergeThisFix.position.lngDeg));
+                }
+            }
+            intoThisIndex++;
+        }
+        // invariant: for one CompetitorDTO, either both of firstShownFix and lastShownFix have an entry for that key,
+        // or both don't
+        if (indexOfFirstShownFix != -1) {
+            firstShownFix.put(competitorDTO, indexOfFirstShownFix);
+        }
+        if (indexOfLastShownFix != -1) {
+            lastShownFix.put(competitorDTO, indexOfLastShownFix);
+        }
+    }
+
+    /**
+     * @param date
+     *            the point in time for which to determine the competitor's boat position; approximated by using the fix
+     *            from {@link #fixes} whose time point comes closest to this date
+     * 
+     * @return The GPS fix for the given competitor from {@link #fixes} that is closest to <code>date</code>, or
+     *         <code>null</code> if no fix is available
+     */
+    protected GPSFixDTO getBoatFix(CompetitorDTO competitorDTO, Date date) {
+        GPSFixDTO result = null;
+        List<GPSFixDTO> competitorFixes = fixes.get(competitorDTO);
+        if (competitorFixes != null && !competitorFixes.isEmpty()) {
+            int i = Collections.binarySearch(competitorFixes, new GPSFixDTO(date, null, null, null, null, null, false), new Comparator<GPSFixDTO>() {
+                @Override
+                public int compare(GPSFixDTO o1, GPSFixDTO o2) {
+                    return o1.timepoint.compareTo(o2.timepoint);
+                }
+            });
+            if (i<0) {
+                i = -i-1; // no perfect match; i is now the insertion point
+                // if the insertion point is at the end, use last fix
+                if (i >= competitorFixes.size()) {
+                    result = competitorFixes.get(competitorFixes.size()-1);
+                } else if (i == 0) {
+                    // if the insertion point is at the beginning, use first fix
+                    result = competitorFixes.get(0);
+                } else {
+                    // competitorFixes must have at least two elements, and i points neither to the end nor the beginning;
+                    // get the fix from i and i+1 whose timepoint is closer to date
+                    if (date.getTime() - competitorFixes.get(i-1).timepoint.getTime() < competitorFixes.get(i).timepoint.getTime() - date.getTime()) {
+                        result = competitorFixes.get(i-1);
+                    } else {
+                        result = competitorFixes.get(i);
+                    }
+                }
+            } else {
+                result = competitorFixes.get(i);
+            }
+        }
+        return result;
+    }
+
+    /**
+     * If the tail starts before <code>from</code>, removes leading vertices from <code>tail</code> that are before
+     * <code>from</code>. This is determined by using the {@link #firstShownFix} index which tells us where in
+     * {@link #fixes} we find the sequence of fixes currently represented in the tail.
+     * <p>
+     * 
+     * If the tail starts after <code>from</code>, vertices for those {@link #fixes} for <code>competitorDTO</code> at
+     * or after time point <code>from</code> and before the time point of the first fix displayed so far in the tail and
+     * before <code>to</code> are prepended to the tail.
+     * <p>
+     * 
+     * Now to the end of the tail: if the existing tail's end exceeds <code>to</code>, the vertices in excess are
+     * removed (aided by {@link #lastShownFix}). Otherwise, for the competitor's fixes starting at the tail's end up to
+     * <code>to</code> are appended to the tail.
+     * <p>
+     * 
+     * When this method returns, {@link #firstShownFix} and {@link #lastShownFix} have been updated accordingly.
+     */
+    protected void updateTail(Polyline tail, CompetitorDTO competitorDTO, Date from, Date to) {
+        int vertexCount = tail.getVertexCount();
+        final List<GPSFixDTO> fixesForCompetitor = fixes.get(competitorDTO);
+        int indexOfFirstShownFix = firstShownFix.get(competitorDTO) == null ? -1 : firstShownFix.get(competitorDTO);
+        while (indexOfFirstShownFix != -1 && vertexCount > 0
+                && fixesForCompetitor.get(indexOfFirstShownFix).timepoint.before(from)) {
+            tail.deleteVertex(0);
+            vertexCount--;
+            indexOfFirstShownFix++;
+        }
+        // now the polyline contains no more vertices representing fixes before "from";
+        // go back in time starting at indexOfFirstShownFix while the fixes are still at or after "from"
+        // and insert corresponding vertices into the polyline
+        while (indexOfFirstShownFix > 0 && !fixesForCompetitor.get(indexOfFirstShownFix - 1).timepoint.before(from)) {
+            indexOfFirstShownFix--;
+            GPSFixDTO fix = fixesForCompetitor.get(indexOfFirstShownFix);
+            tail.insertVertex(0, LatLng.newInstance(fix.position.latDeg, fix.position.lngDeg));
+            vertexCount++;
+        }
+        // now adjust the polylines tail: remove excess vertices that are after "to"
+        int indexOfLastShownFix = lastShownFix.get(competitorDTO) == null ? -1 : lastShownFix.get(competitorDTO);
+        while (indexOfLastShownFix != -1 && vertexCount > 0
+                && fixesForCompetitor.get(indexOfLastShownFix).timepoint.after(to)) {
+            tail.deleteVertex(--vertexCount);
+            indexOfLastShownFix--;
+        }
+        // now the polyline contains no more vertices representing fixes after "to";
+        // go forward in time starting at indexOfLastShownFix while the fixes are still at or before "to"
+        // and insert corresponding vertices into the polyline
+        while (indexOfLastShownFix < fixesForCompetitor.size() - 1
+                && !fixesForCompetitor.get(indexOfLastShownFix + 1).timepoint.after(to)) {
+            indexOfLastShownFix++;
+            GPSFixDTO fix = fixesForCompetitor.get(indexOfLastShownFix);
+            tail.insertVertex(vertexCount++, LatLng.newInstance(fix.position.latDeg, fix.position.lngDeg));
+        }
+        firstShownFix.put(competitorDTO, indexOfFirstShownFix);
+        lastShownFix.put(competitorDTO, indexOfLastShownFix);
+    }
+
+    public RaceMapSettings getSettings() {
+        return settings;
+    }
+
+    @Override
+    public void addedToSelection(CompetitorDTO competitor) {
+        if (settings.isShowOnlySelectedCompetitors()) {
+            if (Util.size(competitorSelection.getSelectedCompetitors()) == 1) {
+                // first competitors selected; remove all others from map
+                Iterator<Map.Entry<CompetitorDTO, BoatOverlay>> i = boatOverlays.entrySet().iterator();
+                while (i.hasNext()) {
+                    Entry<CompetitorDTO, BoatOverlay> next = i.next();
+                    if (!next.getKey().equals(competitor)) {
+                        BoatOverlay value = next.getValue();
+                        map.removeOverlay(value);
+                        removeTail(next.getKey());
+                        i.remove(); // only this way a ConcurrentModificationException while looping can be avoided
+                    }
+                }
+                showCompetitorInfoOnMap(timer.getTime(), competitorSelection.getSelectedCompetitors());
+            } else {
+                // adding a single competitor; may need to re-load data, so refresh:
+                timeChanged(timer.getTime());
+            }
+        } else {
+            // only change highlighting
+            BoatOverlay boatCanvas = boatOverlays.get(competitor);
+            if (boatCanvas != null) {
+                boatCanvas.setSelected(displayHighlighted(competitor));
+                boatCanvas.redraw(true);
+                showCompetitorInfoOnMap(timer.getTime(), competitorSelection.getSelectedCompetitors());
+            } else {
+                // seems like an internal error not to find the lowlighted marker; but maybe the
+                // competitor was added late to the race;
+                // data for newly selected competitor supposedly missing; refresh
+                timeChanged(timer.getTime());
+            }
+        }
+        //Trigger auto-zoom if needed
+        RaceMapZoomSettings zoomSettings = settings.getZoomSettings();
+        if (!zoomSettings.containsZoomType(ZoomTypes.NONE) && zoomSettings.isZoomToSelectedCompetitors()) {
+            zoomMapToNewBounds(zoomSettings.getNewBounds(this));
+        }
+    }
+    
+    /**
+     * Consistently removes the <code>competitor</code>'s tail from {@link #tails} and from the map, and the corresponding position
+     * data from {@link #firstShownFix} and {@link #lastShownFix}.
+     */
+    private void removeTail(CompetitorDTO competitor) {
+        Polyline removed = tails.remove(competitor);
+        if (removed != null) {
+            map.removeOverlay(removed);
+        }
+        firstShownFix.remove(competitor);
+        lastShownFix.remove(competitor);
+    }
+
+    @Override
+    public void removedFromSelection(CompetitorDTO competitor) {
+        if (isShowAnyHelperLines()) {
+            // helper lines depend on which competitor is visible, because the *visible* leader is used for
+            // deciding which helper lines to show:
+            timeChanged(timer.getTime());
+        } else {
+            // try a more incremental update otherwise
+            if (settings.isShowOnlySelectedCompetitors()) {
+                // if selection is now empty, show all competitors
+                if (Util.isEmpty(competitorSelection.getSelectedCompetitors())) {
+                    timeChanged(timer.getTime());
+                } else {
+                    // otherwise remove only deselected competitor's boat images and tail
+                    BoatOverlay removed = boatOverlays.remove(competitor);
+                    if (removed != null) {
+                        map.removeOverlay(removed);
+                    }
+                    removeTail(competitor);
+                    showCompetitorInfoOnMap(timer.getTime(), competitorSelection.getSelectedCompetitors());
+                }
+            } else {
+                // "lowlight" currently selected competitor
+                BoatOverlay boatCanvas = boatOverlays.get(competitor);
+                if (boatCanvas != null) {
+                    boatCanvas.setSelected(displayHighlighted(competitor));
+                    boatCanvas.redraw(true);
+                }
+                showCompetitorInfoOnMap(timer.getTime(), competitorSelection.getSelectedCompetitors());
+            }
+        }
+        //Trigger auto-zoom if needed
+        RaceMapZoomSettings zoomSettings = settings.getZoomSettings();
+        if (!zoomSettings.containsZoomType(ZoomTypes.NONE) && zoomSettings.isZoomToSelectedCompetitors()) {
+            zoomMapToNewBounds(zoomSettings.getNewBounds(this));
+        }
+    }
+
+    private boolean isShowAnyHelperLines() {
+        return settings.getHelpLinesSettings().isShowAnyHelperLines();
+    }
+
+    @Override
+    public String getLocalizedShortName() {
+        return stringMessages.map();
+    }
+
+    @Override
+    public Widget getEntryWidget() {
+        return this;
+    }
+
+    @Override
+    public boolean hasSettings() {
+        return true;
+    }
+
+    @Override
+    public SettingsDialogComponent<RaceMapSettings> getSettingsDialogComponent() {
+        return new RaceMapSettingsDialogComponent(settings, stringMessages);
+    }
+
+    @Override
+    public void updateSettings(RaceMapSettings newSettings) {
+        boolean maneuverTypeSelectionChanged = false;
+        boolean requiredRedraw = false;
+        for (ManeuverType maneuverType : ManeuverType.values()) {
+            if (newSettings.isShowManeuverType(maneuverType) != settings.isShowManeuverType(maneuverType)) {
+                maneuverTypeSelectionChanged = true;
+                settings.showManeuverType(maneuverType, newSettings.isShowManeuverType(maneuverType));
+            }
+        }
+        if (maneuverTypeSelectionChanged) {
+            if (!(timer.getPlayState() == PlayStates.Playing) && lastManeuverResult != null) {
+                removeAllManeuverMarkers();
+                showManeuvers(lastManeuverResult);
+            }
+        }
+        if (newSettings.isShowDouglasPeuckerPoints() != settings.isShowDouglasPeuckerPoints()) {
+            if (!(timer.getPlayState() == PlayStates.Playing) && lastDouglasPeuckerResult != null && newSettings.isShowDouglasPeuckerPoints()) {
+                settings.setShowDouglasPeuckerPoints(true);
+                removeAllMarkDouglasPeuckerpoints();
+                showMarkDouglasPeuckerPoints(lastDouglasPeuckerResult);
+            } else if (!newSettings.isShowDouglasPeuckerPoints()) {
+                settings.setShowDouglasPeuckerPoints(false);
+                removeAllMarkDouglasPeuckerpoints();
+            }
+        }
+        if (newSettings.getTailLengthInMilliseconds() != settings.getTailLengthInMilliseconds()) {
+            settings.setTailLengthInMilliseconds(newSettings.getTailLengthInMilliseconds());
+            requiredRedraw = true;
+        }
+        if (newSettings.getBuoyZoneRadiusInMeters() != settings.getBuoyZoneRadiusInMeters()) {
+            settings.setBuoyZoneRadiusInMeters(newSettings.getBuoyZoneRadiusInMeters());
+            requiredRedraw = true;
+        }
+        if (newSettings.isShowOnlySelectedCompetitors() != settings.isShowOnlySelectedCompetitors()) {
+            settings.setShowOnlySelectedCompetitors(newSettings.isShowOnlySelectedCompetitors());
+            requiredRedraw = true;
+        }
+        if (newSettings.isShowSelectedCompetitorsInfo() != settings.isShowSelectedCompetitorsInfo()) {
+            settings.setShowSelectedCompetitorsInfo(newSettings.isShowSelectedCompetitorsInfo());
+            requiredRedraw = true;
+        }
+        if (!newSettings.getZoomSettings().equals(settings.getZoomSettings())) {
+            settings.setZoomSettings(newSettings.getZoomSettings());
+            if (!settings.getZoomSettings().containsZoomType(ZoomTypes.NONE)) {
+                zoomMapToNewBounds(settings.getZoomSettings().getNewBounds(this));
+            }
+        }
+        if (!newSettings.getHelpLinesSettings().equals(settings.getHelpLinesSettings())) {
+            settings.setHelpLinesSettings(newSettings.getHelpLinesSettings());
+            requiredRedraw = true;
+        }
+        if (requiredRedraw) {
+            redraw();
+        }
+    }
+    
+    public static class BoatsBoundsCalculator extends LatLngBoundsCalculatorForSelected {
+
+        @Override
+        public LatLngBounds calculateNewBounds(RaceMap forMap) {
+            LatLngBounds newBounds = null;
+            Iterable<CompetitorDTO> selectedCompetitors = forMap.competitorSelection.getSelectedCompetitors();
+            Iterable<CompetitorDTO> competitors = new ArrayList<CompetitorDTO>();
+            if (selectedCompetitors == null || !selectedCompetitors.iterator().hasNext()) {
+                competitors = forMap.getCompetitorsToShow();
+            } else {
+                competitors = isZoomOnlyToSelectedCompetitors(forMap) ? selectedCompetitors : forMap.getCompetitorsToShow();
+            }
+            for (CompetitorDTO competitor : competitors) {
+                try {
+                    GPSFixDTO competitorFix = forMap.getBoatFix(competitor, forMap.timer.getTime());
+                    PositionDTO competitorPosition = competitorFix != null ? competitorFix.position : null;
+                    LatLng competitorLatLng = competitorPosition != null ? LatLng.newInstance(competitorPosition.latDeg,
+                            competitorPosition.lngDeg) : null;
+                    LatLngBounds bounds = competitorLatLng != null ? LatLngBounds.newInstance(competitorLatLng,
+                            competitorLatLng) : null;
+                    if (bounds != null) {
+                        if (newBounds == null) {
+                            newBounds = bounds;
+                        } else {
+                            newBounds.extend(bounds.getNorthEast());
+                            newBounds.extend(bounds.getSouthWest());
+                        }
+                    }
+                } catch (IndexOutOfBoundsException e) {
+                    // TODO can't this be predicted and the exception be avoided in the first place?
+                    // Catch this in case the competitor has no GPS fixes at the current time (e.g. in race 'Finale 2' of STG)
+                }
+            }
+            return newBounds;
+        }
+        
+    }
+    
+    public static class TailsBoundsCalculator extends LatLngBoundsCalculatorForSelected {
+
+        @Override
+        public LatLngBounds calculateNewBounds(RaceMap forMap) {
+            LatLngBounds newBounds = null;
+            Iterable<CompetitorDTO> competitors = isZoomOnlyToSelectedCompetitors(forMap) ? forMap.competitorSelection.getSelectedCompetitors() : forMap.getCompetitorsToShow();
+            for (CompetitorDTO competitor : competitors) {
+                Polyline tail = forMap.tails.get(competitor);
+                LatLngBounds bounds = tail != null ? tail.getBounds() : null;
+                if (bounds != null) {
+                    if (newBounds == null) {
+                        newBounds = bounds;
+                    } else {
+                        newBounds.extend(bounds.getNorthEast());
+                        newBounds.extend(bounds.getSouthWest());
+                    }
+                }
+            }
+            return newBounds;
+        }
+        
+    }
+    
+    public static class CourseMarksBoundsCalculator implements LatLngBoundsCalculator {
+        @Override
+        public LatLngBounds calculateNewBounds(RaceMap forMap) {
+            LatLngBounds newBounds = null;
+            Iterable<MarkDTO> marksToZoom = forMap.markDTOs.values();
+            if (marksToZoom != null) {
+                for (MarkDTO markDTO : marksToZoom) {
+                    LatLng markLatLng = LatLng.newInstance(markDTO.position.latDeg, markDTO.position.lngDeg);
+                    LatLngBounds bounds = LatLngBounds.newInstance(markLatLng, markLatLng);
+                    if (newBounds == null) {
+                        newBounds = bounds;
+                    } else {
+                        newBounds.extend(markLatLng);
+                    }
+                }
+            }
+            return newBounds;
+        }
+    }
+
+    public static class WindSensorsBoundsCalculator implements LatLngBoundsCalculator {
+        @Override
+        public LatLngBounds calculateNewBounds(RaceMap forMap) {
+            LatLngBounds newBounds = null;
+            Collection<WindSensorOverlay> marksToZoom = forMap.windSensorOverlays.values();
+            if (marksToZoom != null) {
+                for (WindSensorOverlay windSensorOverlay: marksToZoom) {
+                    LatLng windSensorLatLng = windSensorOverlay.getLatLngPosition();
+                    if(windSensorLatLng != null) {
+                        LatLngBounds bounds = LatLngBounds.newInstance(windSensorLatLng, windSensorLatLng);
+                        if (newBounds == null) {
+                            newBounds = bounds;
+                        } else {
+                            newBounds.extend(windSensorLatLng);
+                        }
+                    }
+                }
+            }
+            return newBounds;
+        }
+    }
+
+    @Override
+    public void initializeData() {
+        loadMapsAPI();
+    }
+
+    @Override
+    public boolean isDataInitialized() {
+        return dataInitialized;
+    }
+
+    @Override
+    public void onResize() {
+        if (map != null) {
+            map.checkResize();
+            zoomMapToNewBounds(settings.getZoomSettings().getNewBounds(RaceMap.this));
+        }
+    }
+
+    @Override
+    public void competitorsListChanged(Iterable<CompetitorDTO> competitors) {
+        timeChanged(timer.getTime());
+    }
+}