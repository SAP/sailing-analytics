--- conflicted
+++ resolved
@@ -14,6 +14,7 @@
 import java.util.Objects;
 import java.util.Set;
 import java.util.function.Consumer;
+
 import com.google.gwt.core.client.GWT;
 import com.google.gwt.core.client.Scheduler;
 import com.google.gwt.core.client.Scheduler.ScheduledCommand;
@@ -580,11 +581,7 @@
             SailingServiceAsync sailingService, AsyncActionsExecutor asyncActionsExecutor,
             ErrorReporter errorReporter, Timer timer, RaceCompetitorSelectionProvider competitorSelection, RaceCompetitorSet raceCompetitorSet,
             StringMessages stringMessages, RegattaAndRaceIdentifier raceIdentifier, RaceMapResources raceMapResources, boolean showHeaderPanel,
-<<<<<<< HEAD
-            QuickRanksDTOProvider quickRanksDTOProvider, Consumer<WindSource> showWindChartForProvider, String leaderboardName, String leaderboardGroupName, Runnable shareLinkAction) {
-=======
-            QuickFlagDataProvider quickFlagDataProvider, Consumer<WindSource> showWindChartForProvider, String leaderboardName, String leaderboardGroupName) {
->>>>>>> a42d6824
+            QuickFlagDataProvider quickFlagDataProvider, Consumer<WindSource> showWindChartForProvider, String leaderboardName, String leaderboardGroupName, Runnable shareLinkAction) {
         super(parent, context);
         this.shareLinkAction = shareLinkAction;
         this.maneuverMarkersAndLossIndicators = new ManeuverMarkersAndLossIndicators(this, sailingService, errorReporter, stringMessages);
@@ -1332,6 +1329,7 @@
                         // Do boat specific actions
                         updateBoatPositions(newTime, transitionTimeInMillis, hasTailOverlapForCompetitor,
                                 competitorsToShow, boatData, /* updateTailsOnly */ false, detailTypeChanged);
+                        
                         if (!isRedraw) {
                             // only remove markers if the time is actually changed
                             if (douglasMarkers != null) {
@@ -1347,10 +1345,12 @@
                         showCourseSidelinesOnMap(raceMapDataDTO.courseSidelines);
                         showStartAndFinishAndCourseMiddleLines(raceMapDataDTO.coursePositions);
                         showStartLineToFirstMarkTriangle(raceMapDataDTO.coursePositions);
+
                         // Rezoom the map
                         LatLngBounds zoomToBounds = null;
                         if (!settings.getZoomSettings().containsZoomType(ZoomTypes.NONE)) {
                             // Auto zoom if setting is not manual
+
                             zoomToBounds = settings.getZoomSettings().getNewBounds(RaceMap.this);
                             if (zoomToBounds == null && !mapFirstZoomDone) {
                                 // the user-specified zoom couldn't find what it was looking for; try defaults once
@@ -1452,6 +1452,7 @@
             if (!updateTailsOnly) {
                 showCompetitorInfoOnMap(newTime, transitionTimeInMillis,
                         competitorSelection.getSelectedFilteredCompetitors());
+
                 // even though the wind data is retrieved by a separate call, re-draw the advantage line because it
                 // needs to adjust to new boat positions
                 showAdvantageLine(competitorsToShow, newTime, transitionTimeInMillis);
