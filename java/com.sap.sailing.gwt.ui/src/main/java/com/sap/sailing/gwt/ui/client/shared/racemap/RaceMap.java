--- conflicted
+++ resolved
@@ -556,12 +556,8 @@
             SailingServiceAsync sailingService, AsyncActionsExecutor asyncActionsExecutor,
             ErrorReporter errorReporter, Timer timer, RaceCompetitorSelectionProvider competitorSelection,
             RaceCompetitorSet raceCompetitorSet, StringMessages stringMessages, RegattaAndRaceIdentifier raceIdentifier, 
-<<<<<<< HEAD
-            RaceMapResources raceMapResources, boolean showHeaderPanel, QuickRanksDTOProvider quickRanksDTOProvider,
+            RaceMapResources raceMapResources, boolean showHeaderPanel, QuickFlagDataProvider quickRanksDTOProvider,
             boolean isSimulationEnabled) {
-=======
-            RaceMapResources raceMapResources, boolean showHeaderPanel, QuickFlagDataProvider quickRanksDTOProvider) {
->>>>>>> db4c9b5a
         this(parent, context, raceMapLifecycle, raceMapSettings, sailingService, asyncActionsExecutor, errorReporter,
                 timer, competitorSelection, raceCompetitorSet, stringMessages, raceIdentifier, raceMapResources,
                 showHeaderPanel, quickRanksDTOProvider, /* leaderboardName */ "", /* leaderboardGroupName */ "", isSimulationEnabled);
@@ -572,13 +568,8 @@
             SailingServiceAsync sailingService, AsyncActionsExecutor asyncActionsExecutor,
             ErrorReporter errorReporter, Timer timer, RaceCompetitorSelectionProvider competitorSelection,
             RaceCompetitorSet raceCompetitorSet, StringMessages stringMessages, RegattaAndRaceIdentifier raceIdentifier, 
-<<<<<<< HEAD
-            RaceMapResources raceMapResources, boolean showHeaderPanel, QuickRanksDTOProvider quickRanksDTOProvider,
+            RaceMapResources raceMapResources, boolean showHeaderPanel, QuickFlagDataProvider quickRanksDTOProvider,
             String leaderboardName, String leaderboardGroupName, boolean isSimulationEnabled) {
-=======
-            RaceMapResources raceMapResources, boolean showHeaderPanel, QuickFlagDataProvider quickRanksDTOProvider,
-            String leaderboardName, String leaderboardGroupName) {
->>>>>>> db4c9b5a
         this(parent, context, raceMapLifecycle, raceMapSettings, sailingService, asyncActionsExecutor, errorReporter,
                 timer, competitorSelection, raceCompetitorSet, stringMessages, raceIdentifier, raceMapResources,
                 showHeaderPanel, quickRanksDTOProvider, visible -> {
@@ -590,12 +581,8 @@
             SailingServiceAsync sailingService, AsyncActionsExecutor asyncActionsExecutor,
             ErrorReporter errorReporter, Timer timer, RaceCompetitorSelectionProvider competitorSelection, RaceCompetitorSet raceCompetitorSet,
             StringMessages stringMessages, RegattaAndRaceIdentifier raceIdentifier, RaceMapResources raceMapResources, boolean showHeaderPanel,
-<<<<<<< HEAD
-            QuickRanksDTOProvider quickRanksDTOProvider, Consumer<WindSource> showWindChartForProvider,
+            QuickFlagDataProvider quickFlagDataProvider, Consumer<WindSource> showWindChartForProvider,
             String leaderboardName, String leaderboardGroupName, boolean isSimulationEnabled) {
-=======
-            QuickFlagDataProvider quickFlagDataProvider, Consumer<WindSource> showWindChartForProvider, String leaderboardName, String leaderboardGroupName) {
->>>>>>> db4c9b5a
         super(parent, context);
         this.maneuverMarkersAndLossIndicators = new ManeuverMarkersAndLossIndicators(this, sailingService, errorReporter, stringMessages);
         this.showHeaderPanel = showHeaderPanel;
