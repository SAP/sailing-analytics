--- conflicted
+++ resolved
@@ -1440,8 +1440,9 @@
                     double bearingOfCombinedWindInDeg = windFix.trueWindBearingDeg;
                     double rotatedBearingDeg1 = 0.0;
                     double rotatedBearingDeg2 = 0.0;
-<<<<<<< HEAD
-                    if(lastBoatFix.legType != null){
+                    if (lastBoatFix.legType == null) {
+                        GWT.log("no legType to display advantage line");
+                    } else {
                         switch (lastBoatFix.legType) {
                         case UPWIND:
                         case DOWNWIND: {
@@ -1453,8 +1454,8 @@
                             if (rotatedBearingDeg2 < 0.0) {
                                 rotatedBearingDeg2 += 360.0;
                             }
+                                break;
                         }
-                            break;
                         case REACHING: {
                             rotatedBearingDeg1 = legInfoDTO.legBearingInDegrees + 90.0;
                             if (rotatedBearingDeg1 >= 360.0) {
@@ -1464,37 +1465,8 @@
                             if (rotatedBearingDeg2 < 0.0) {
                                 rotatedBearingDeg2 += 360.0;
                             }
+                                break;
                         }
-                            break;
-=======
-                    if (lastBoatFix.legType == null) {
-                        GWT.log("no legType to display advantage line");
-                    } else {
-                        switch (lastBoatFix.legType) {
-                            case UPWIND:
-                            case DOWNWIND: {
-                                rotatedBearingDeg1 = bearingOfCombinedWindInDeg + 90.0;
-                                if (rotatedBearingDeg1 >= 360.0) {
-                                    rotatedBearingDeg1 -= 360.0;
-                                }
-                                rotatedBearingDeg2 = bearingOfCombinedWindInDeg - 90.0;
-                                if (rotatedBearingDeg2 < 0.0) {
-                                    rotatedBearingDeg2 += 360.0;
-                                }
-                                break;
-                            }
-                            case REACHING: {
-                                rotatedBearingDeg1 = legInfoDTO.legBearingInDegrees + 90.0;
-                                if (rotatedBearingDeg1 >= 360.0) {
-                                    rotatedBearingDeg1 -= 360.0;
-                                }
-                                rotatedBearingDeg2 = legInfoDTO.legBearingInDegrees - 90.0;
-                                if (rotatedBearingDeg2 < 0.0) {
-                                    rotatedBearingDeg2 += 360.0;
-                                }
-                                break;
-                            }
->>>>>>> 08d7d1a7
                         }
                         MVCArray<LatLng> nextPath = MVCArray.newInstance();
                         LatLng advantageLinePos1 = calculatePositionAlongRhumbline(posAheadOfFirstBoat,
@@ -1508,11 +1480,7 @@
                             options.setStrokeColor("#000000");
                             options.setStrokeWeight(1);
                             options.setStrokeOpacity(0.5);
-<<<<<<< HEAD
                             
-=======
-    
->>>>>>> 08d7d1a7
                             advantageLine = Polyline.newInstance(options);
                             advantageTimer = new AdvantageLineAnimator(advantageLine);
                             MVCArray<LatLng> pointsAsArray = MVCArray.newInstance();
@@ -1521,11 +1489,7 @@
                             advantageLine.setPath(pointsAsArray);
                             advantageLine.setMap(map);
                             Hoverline advantageHoverline = new Hoverline(advantageLine, options, this);
-<<<<<<< HEAD
                             
-=======
-    
->>>>>>> 08d7d1a7
                             advantageLineMouseOverHandler = new AdvantageLineMouseOverMapHandler(
                                     bearingOfCombinedWindInDeg, new Date(windFix.measureTimepoint));
                             advantageLine.addMouseOverHandler(advantageLineMouseOverHandler);
@@ -1545,14 +1509,9 @@
                             }
                         }
                         drawAdvantageLine = true;
-<<<<<<< HEAD
                     advantageLineCompetitor = visibleLeaderInfo.getB();
                     }
                    
-=======
-                        advantageLineCompetitor = visibleLeaderInfo.getB();
-                    }
->>>>>>> 08d7d1a7
                 }
             }
             if (!drawAdvantageLine) {
