package com.sap.sailing.gwt.ui.client.shared.racemap;

import java.util.ArrayList;
import java.util.Collection;
import java.util.Collections;
import java.util.Comparator;
import java.util.Date;
import java.util.HashMap;
import java.util.HashSet;
import java.util.Iterator;
import java.util.List;
import java.util.Map;
import java.util.Map.Entry;
import java.util.Objects;
import java.util.Set;
import java.util.UUID;
import java.util.function.Consumer;

import com.google.gwt.core.client.GWT;
import com.google.gwt.core.client.Scheduler;
import com.google.gwt.core.client.Scheduler.ScheduledCommand;
import com.google.gwt.dom.client.Style;
import com.google.gwt.dom.client.Style.Unit;
import com.google.gwt.event.dom.client.ChangeEvent;
import com.google.gwt.event.dom.client.ChangeHandler;
import com.google.gwt.event.dom.client.ClickEvent;
import com.google.gwt.event.dom.client.ClickHandler;
import com.google.gwt.event.shared.HandlerRegistration;
import com.google.gwt.i18n.client.NumberFormat;
import com.google.gwt.maps.client.MapOptions;
import com.google.gwt.maps.client.MapTypeId;
import com.google.gwt.maps.client.MapWidget;
import com.google.gwt.maps.client.base.LatLng;
import com.google.gwt.maps.client.base.LatLngBounds;
import com.google.gwt.maps.client.controls.ControlPosition;
import com.google.gwt.maps.client.controls.MapTypeStyle;
import com.google.gwt.maps.client.events.bounds.BoundsChangeMapEvent;
import com.google.gwt.maps.client.events.bounds.BoundsChangeMapHandler;
import com.google.gwt.maps.client.events.click.ClickMapEvent;
import com.google.gwt.maps.client.events.click.ClickMapHandler;
import com.google.gwt.maps.client.events.dragend.DragEndMapEvent;
import com.google.gwt.maps.client.events.dragend.DragEndMapHandler;
import com.google.gwt.maps.client.events.idle.IdleMapEvent;
import com.google.gwt.maps.client.events.idle.IdleMapHandler;
import com.google.gwt.maps.client.events.mouseout.MouseOutMapEvent;
import com.google.gwt.maps.client.events.mouseout.MouseOutMapHandler;
import com.google.gwt.maps.client.events.mouseover.MouseOverMapEvent;
import com.google.gwt.maps.client.events.mouseover.MouseOverMapHandler;
import com.google.gwt.maps.client.events.zoom.ZoomChangeMapEvent;
import com.google.gwt.maps.client.events.zoom.ZoomChangeMapHandler;
import com.google.gwt.maps.client.maptypes.MapTypeStyleFeatureType;
import com.google.gwt.maps.client.mvc.MVCArray;
import com.google.gwt.maps.client.overlays.Marker;
import com.google.gwt.maps.client.overlays.MarkerOptions;
import com.google.gwt.maps.client.overlays.Polygon;
import com.google.gwt.maps.client.overlays.PolygonOptions;
import com.google.gwt.maps.client.overlays.Polyline;
import com.google.gwt.maps.client.overlays.PolylineOptions;
import com.google.gwt.resources.client.ImageResource;
import com.google.gwt.user.client.Window;
import com.google.gwt.user.client.rpc.AsyncCallback;
import com.google.gwt.user.client.ui.AbsolutePanel;
import com.google.gwt.user.client.ui.Anchor;
import com.google.gwt.user.client.ui.Button;
import com.google.gwt.user.client.ui.FlowPanel;
import com.google.gwt.user.client.ui.HorizontalPanel;
import com.google.gwt.user.client.ui.Image;
import com.google.gwt.user.client.ui.Label;
import com.google.gwt.user.client.ui.ListBox;
import com.google.gwt.user.client.ui.PopupPanel;
import com.google.gwt.user.client.ui.PopupPanel.AnimationType;
import com.google.gwt.user.client.ui.PopupPanel.PositionCallback;
import com.google.gwt.user.client.ui.RequiresResize;
import com.google.gwt.user.client.ui.VerticalPanel;
import com.google.gwt.user.client.ui.Widget;
import com.sap.sailing.domain.common.DetailType;
import com.sap.sailing.domain.common.ManeuverType;
import com.sap.sailing.domain.common.Position;
import com.sap.sailing.domain.common.RegattaAndRaceIdentifier;
import com.sap.sailing.domain.common.WindSource;
import com.sap.sailing.domain.common.WindSourceType;
import com.sap.sailing.domain.common.dto.BoatDTO;
import com.sap.sailing.domain.common.dto.CompetitorDTO;
import com.sap.sailing.domain.common.dto.CompetitorWithBoatDTO;
import com.sap.sailing.domain.common.dto.LeaderboardDTO;
import com.sap.sailing.domain.common.impl.DegreePosition;
import com.sap.sailing.domain.common.impl.MeterDistance;
import com.sap.sailing.domain.common.scalablevalue.impl.ScalableBearing;
import com.sap.sailing.domain.common.scalablevalue.impl.ScalablePosition;
import com.sap.sailing.domain.common.security.SecuredDomainType;
import com.sap.sailing.domain.common.windfinder.SpotDTO;
import com.sap.sailing.gwt.common.client.FullscreenUtil;
import com.sap.sailing.gwt.common.client.sharing.FloatingSharingButtonsResources;
import com.sap.sailing.gwt.ui.actions.GetBoatPositionsAction;
import com.sap.sailing.gwt.ui.actions.GetBoatPositionsCallback;
import com.sap.sailing.gwt.ui.actions.GetPolarAction;
import com.sap.sailing.gwt.ui.actions.GetRaceMapDataAction;
import com.sap.sailing.gwt.ui.actions.GetWindInfoAction;
import com.sap.sailing.gwt.ui.client.ClientResources;
import com.sap.sailing.gwt.ui.client.CompetitorSelectionChangeListener;
import com.sap.sailing.gwt.ui.client.CompetitorSelectionProvider;
import com.sap.sailing.gwt.ui.client.DetailTypeComparator;
import com.sap.sailing.gwt.ui.client.DetailTypeFormatter;
import com.sap.sailing.gwt.ui.client.NauticalSideFormatter;
import com.sap.sailing.gwt.ui.client.NumberFormatterFactory;
import com.sap.sailing.gwt.ui.client.RaceCompetitorSelectionProvider;
import com.sap.sailing.gwt.ui.client.RaceTimesInfoProviderListener;
import com.sap.sailing.gwt.ui.client.RequiresDataInitialization;
import com.sap.sailing.gwt.ui.client.SailingServiceAsync;
import com.sap.sailing.gwt.ui.client.StringMessages;
import com.sap.sailing.gwt.ui.client.WindSourceTypeFormatter;
import com.sap.sailing.gwt.ui.client.media.MediaPlayerManagerComponent;
import com.sap.sailing.gwt.ui.client.shared.filter.QuickFlagDataValuesProvider;
import com.sap.sailing.gwt.ui.client.shared.racemap.BoatOverlay.DisplayMode;
import com.sap.sailing.gwt.ui.client.shared.racemap.QuickFlagDataProvider.QuickFlagDataListener;
import com.sap.sailing.gwt.ui.client.shared.racemap.RaceCompetitorSet.CompetitorsForRaceDefinedListener;
import com.sap.sailing.gwt.ui.client.shared.racemap.RaceMapHelpLinesSettings.HelpLineTypes;
import com.sap.sailing.gwt.ui.client.shared.racemap.RaceMapZoomSettings.ZoomTypes;
<<<<<<< HEAD
import com.sap.sailing.gwt.ui.client.shared.racemap.windladder.WindLadderOverlay;
=======
import com.sap.sailing.gwt.ui.client.shared.racemap.windladder.WindLadder;
>>>>>>> 57bb6ca4
import com.sap.sailing.gwt.ui.common.client.DateAndTimeFormatterUtil;
import com.sap.sailing.gwt.ui.server.SailingServiceImpl;
import com.sap.sailing.gwt.ui.shared.CompactBoatPositionsDTO;
import com.sap.sailing.gwt.ui.shared.ControlPointDTO;
import com.sap.sailing.gwt.ui.shared.CoursePositionsDTO;
import com.sap.sailing.gwt.ui.shared.GPSFixDTOWithSpeedWindTackAndLegType;
import com.sap.sailing.gwt.ui.shared.LegInfoDTO;
import com.sap.sailing.gwt.ui.shared.MarkDTO;
import com.sap.sailing.gwt.ui.shared.QuickRankDTO;
import com.sap.sailing.gwt.ui.shared.RaceCourseDTO;
import com.sap.sailing.gwt.ui.shared.RaceMapDataDTO;
import com.sap.sailing.gwt.ui.shared.RaceTimesInfoDTO;
import com.sap.sailing.gwt.ui.shared.SidelineDTO;
import com.sap.sailing.gwt.ui.shared.SpeedWithBearingDTO;
import com.sap.sailing.gwt.ui.shared.WaypointDTO;
import com.sap.sailing.gwt.ui.shared.WindDTO;
import com.sap.sailing.gwt.ui.shared.WindInfoForRaceDTO;
import com.sap.sailing.gwt.ui.shared.WindTrackInfoDTO;
import com.sap.sailing.gwt.ui.shared.racemap.CanvasOverlayV3;
import com.sap.sailing.gwt.ui.shared.racemap.DetailTypeMetricOverlay;
import com.sap.sailing.gwt.ui.shared.racemap.GoogleMapStyleHelper;
import com.sap.sailing.gwt.ui.shared.racemap.GoogleMapsLoader;
import com.sap.sailing.gwt.ui.shared.racemap.RaceSimulationOverlay;
import com.sap.sailing.gwt.ui.shared.racemap.WindStreamletsRaceboardOverlay;
import com.sap.sse.common.Bearing;
import com.sap.sse.common.Color;
import com.sap.sse.common.ColorMapper;
import com.sap.sse.common.ColorMapperChangedListener;
import com.sap.sse.common.Distance;
import com.sap.sse.common.Duration;
import com.sap.sse.common.TimePoint;
import com.sap.sse.common.TimeRange;
import com.sap.sse.common.Util;
import com.sap.sse.common.Util.Pair;
import com.sap.sse.common.Util.Triple;
import com.sap.sse.common.ValueRangeFlexibleBoundaries;
import com.sap.sse.common.filter.Filter;
import com.sap.sse.common.filter.FilterSet;
import com.sap.sse.common.impl.DegreeBearingImpl;
import com.sap.sse.common.impl.MillisecondsTimePoint;
import com.sap.sse.common.impl.RGBColor;
import com.sap.sse.common.impl.TimeRangeImpl;
import com.sap.sse.gwt.client.ErrorReporter;
import com.sap.sse.gwt.client.async.AsyncActionsExecutor;
import com.sap.sse.gwt.client.async.MarkedAsyncCallback;
import com.sap.sse.gwt.client.async.TimeRangeActionsExecutor;
import com.sap.sse.gwt.client.player.TimeListener;
import com.sap.sse.gwt.client.player.Timer;
import com.sap.sse.gwt.client.player.Timer.PlayModes;
import com.sap.sse.gwt.client.player.Timer.PlayStates;
import com.sap.sse.gwt.client.shared.components.AbstractCompositeComponent;
import com.sap.sse.gwt.client.shared.components.Component;
import com.sap.sse.gwt.client.shared.components.SettingsDialog;
import com.sap.sse.gwt.client.shared.components.SettingsDialogComponent;
import com.sap.sse.gwt.client.shared.settings.ComponentContext;
import com.sap.sse.gwt.shared.ClientConfiguration;
import com.sap.sse.gwt.shared.DebugConstants;
import com.sap.sse.security.ui.client.premium.PaywallResolver;

public class RaceMap extends AbstractCompositeComponent<RaceMapSettings> implements TimeListener, CompetitorSelectionChangeListener,
        RaceTimesInfoProviderListener, TailFactory, ColorMapperChangedListener, RequiresDataInitialization, RequiresResize, QuickFlagDataValuesProvider {
    /* Line colors */
    static private final RGBColor COURSE_MIDDLE_LINE_COLOR = new RGBColor("#0eed1d"); // selected by Larry Rosenfeld...
    static final Color ADVANTAGE_LINE_COLOR = new RGBColor("#ff9900"); // orange
    static final Color START_LINE_COLOR = Color.WHITE;
    static final Color FINISH_LINE_COLOR = Color.BLACK;
    static final Color LOWLIGHTED_TAIL_COLOR = new RGBColor(200, 200, 200);
    /* Line opacities and stroke weights */
    static final double LOWLIGHTED_TAIL_OPACITY = 0.3;
    static final double STANDARD_LINE_OPACITY = 1.0;
    static final int STANDARD_LINE_STROKEWEIGHT = 1;
    
    public static final String GET_RACE_MAP_DATA_CATEGORY = "getRaceMapData";
    public static final String GET_WIND_DATA_CATEGORY = "getWindData";
    private static final String COMPACT_HEADER_STYLE = "compactHeader";
    public static final Color WATER_COLOR = new RGBColor(0, 67, 125);
    
    private AbsolutePanel rootPanel = new AbsolutePanel();
    
    private MapWidget map;
    private final Runnable shareLinkAction;
    private Collection<Runnable> mapInitializedListener;
    private Button addVideoToRaceButton;
    private final Button trueNorthIndicatorButtonButtonGroup;
    private final PopupPanel advancedFunctionsPopup;
    private final Button advancedFunctionsButton;
    
    /**
     * Always valid, non-<code>null</code>. Must be used to map all coordinates, headings, bearings, and directions
     * displayed on the map, including the orientations of any canvases such as boat icons, wind displays etc. that are
     * embedded in the map. The coordinate systems facilitates the possibility of transformed displays such as
     * rotated and translated versions of the map, implementing the "wind-up" view.
     */
    private DelegateCoordinateSystem coordinateSystem;
    
    private FlowPanel headerPanel;
    private AbsolutePanel panelForLeftHeaderLabels;
    private AbsolutePanel panelForRightHeaderLabels;

    private final SailingServiceAsync sailingService;
    private final ErrorReporter errorReporter;

    private final static ClientResources resources = GWT.create(ClientResources.class);

    /**
     * Polyline for the start line (connecting two marks representing the start gate).
     */
    private Polyline startLine;

    /**
     * Polyline for the finish line (connecting two marks representing the finish gate).
     */
    private Polyline finishLine;

    /**
     * Polyline for the advantage line (the leading line for the boats, orthogonal to the wind direction; touching the leading boat).
     */
    private Polyline advantageLine;
    
    private AdvantageLineAnimator advantageTimer;
    
    /**
     * The windward of two Polylines representing a triangle between startline and first mark.
     */
    private Polyline windwardStartLineMarkToFirstMarkLine;
    
    /**
     * The leeward of two Polylines representing a triangle between startline and first mark.
     */
    private Polyline leewardStartLineMarkToFirstMarkLine;

    private class AdvantageLineMouseOverMapHandler implements MouseOverMapHandler {
        private double trueWindAngle;
        private Date date;
        
        public AdvantageLineMouseOverMapHandler(double trueWindAngle, Date date) {
            this.trueWindAngle = trueWindAngle;
            this.date = date;
        }
        
        public void setTrueWindBearing(double trueWindAngle) {
            this.trueWindAngle = trueWindAngle;
        }

        public void setDate(Date date) {
            this.date = date;
        }

        @Override
        public void onEvent(MouseOverMapEvent event) {
            map.setTitle(stringMessages.advantageLine()+" (from "+new DegreeBearingImpl(Math.round(trueWindAngle)).reverse().getDegrees()+"deg"+
                    (date == null ? ")" : ", "+ date) + ")");
        }
    };
    
    private AdvantageLineMouseOverMapHandler advantageLineMouseOverHandler;
    
    /**
     * Polylines for the course middle lines; keys are the two control points delimiting the leg for which the
     * {@link Polyline} value shows the course middle line. As only one course middle line is shown even if there
     * are multiple legs using the same control points in different directions, using a {@link Set} makes this
     * independent of the order of the two control points. If no course middle line is currently being shown for
     * a pair of control points, the map will not contain a value for this pair.
     */
    private final Map<Set<ControlPointDTO>, Polyline> courseMiddleLines;

    private final Map<SidelineDTO, Polygon> courseSidelines;
    
    /**
     * When the {@link HelpLineTypes#COURSEGEOMETRY} option is selected, little markers will be displayed on the
     * lines that show the tooltip text in a little info box linked to the line. When the line is removed by
     * {@link #showOrRemoveOrUpdateLine(Polyline, boolean, Position, Position, LineInfoProvider, String)}, these
     * overlays need to be removed as well. Also, when the {@link HelpLineTypes#COURSEGEOMETRY} setting is
     * deactivated, all these overlays need to go.
     */
    private final Map<Polyline, SmallTransparentInfoOverlay> infoOverlaysForLinesForCourseGeometry;
    
    /**
     * Wind data used to display the advantage line. Retrieved by a {@link GetWindInfoAction} execution and used in
     * {@link #showAdvantageLine(Iterable, Date)}.
     */
    private WindInfoForRaceDTO lastCombinedWindTrackInfoDTO;
    
    /**
     * Manages the cached set of {@link GPSFixDTOWithSpeedWindTackAndLegType}s for the boat positions as well as their graphical counterpart in the
     * form of {@link Polyline}s.
     */
    private final FixesAndTails fixesAndTails;

    /**
     * html5 canvases used as boat display on the map
     */
    private final Map<CompetitorDTO, BoatOverlay> boatOverlays;

    /**
     * html5 canvases used for competitor info display on the map
     */
    private final CompetitorInfoOverlays competitorInfoOverlays;
    
    private SmallTransparentInfoOverlay countDownOverlay;

    /**
     * Map overlays with html5 canvas used to display wind sensors
     */
    private final Map<WindSource, WindSensorOverlay> windSensorOverlays;

    /**
     * Map from the {@link MarkDTO#getIdAsString() mark's ID converted to a string} to the corresponding overlays with
     * html5 canvas used to display course marks including buoy zones
     */
    private final Map<String, CourseMarkOverlay> courseMarkOverlays;
    
    private final Map<String, HandlerRegistration> courseMarkClickHandlers;

<<<<<<< HEAD
    private WindLadderOverlay windLadderOverlay;
=======
    private WindLadder windLadder;
>>>>>>> 57bb6ca4

    /**
     * Maps from the {@link MarkDTO#getIdAsString() mark's ID converted to a string} to the corresponding {@link MarkDTO}
     */
    private final Map<String, MarkDTO> markDTOs;

    /**
     * markers displayed in response to
     * {@link SailingServiceAsync#getDouglasPoints(String, String, Map, Map, double, AsyncCallback)}
     */
    protected Set<Marker> douglasMarkers;

    private Map<CompetitorDTO, List<GPSFixDTOWithSpeedWindTackAndLegType>> lastDouglasPeuckerResult;
    
    private final RaceCompetitorSelectionProvider competitorSelection;
    
    private final RaceCompetitorSet raceCompetitorSet;

    /**
     * Used to check if the first initial zoom to the mark markers was already done.
     */
    private boolean mapFirstZoomDone = false;

    private final Timer timer;

    private RaceTimesInfoDTO lastRaceTimesInfo;
    
    /**
     * RPC calls may receive responses out of order if there are multiple calls in-flight at the same time. If the time
     * slider is moved quickly it generates many requests for boat positions quickly after each other. Sometimes,
     * responses for requests send later may return before the responses to all earlier requests have been received and
     * processed. This counter is used to number the requests. When processing of a response for a later request has
     * already begun, responses to earlier requests will be ignored.
     */
    private int boatPositionRequestIDCounter;

    /**
     * Corresponds to {@link #boatPositionRequestIDCounter}. As soon as the processing of a response for a request ID
     * begins, this attribute is set to the ID. A response won't be processed if a later response is already being
     * processed.
     */
    private int startedProcessingRequestID;

    private final RaceMapImageManager raceMapImageManager; 

    private RaceMapSettings settings;
    private final RaceMapLifecycle raceMapLifecycle;
    
    private final StringMessages stringMessages;
    
    private boolean isMapInitialized;

    private Date lastTimeChangeBeforeInitialization;
    
    private int lastLegNumber;

    /**
     * The strategy for maintaining and delivering the "flag data" information. The provider will be informed about
     * flag data (rank or speed) received from a {@link RaceMapDataDTO} field but may choose to ignore this information, e.g.,
     * if it can assume that more current information about ranks and speed and leg numbers is available from a {@link LeaderboardDTO}.
     */
    private QuickFlagDataProvider quickFlagDataProvider;
    
    private final CombinedWindPanel combinedWindPanel;
    private final TrueNorthIndicatorPanel trueNorthIndicatorPanel;
    private final FlowPanel topLeftControlsWrapperPanel;

    private final TimeRangeActionsExecutor<CompactBoatPositionsDTO, List<GPSFixDTOWithSpeedWindTackAndLegType>, String> timeRangeActionsExecutor;
    private final AsyncActionsExecutor asyncActionsExecutor;

    /**
     * The map bounds as last received by map callbacks; used to determine whether to suppress the boat animation during zoom/pan
     */
    private LatLngBounds currentMapBounds; // bounds to which bounds-changed-handler compares
    private int currentZoomLevel;          // zoom-level to which bounds-changed-handler compares
    
    private boolean autoZoomIn = false;  // flags auto-zoom-in in progress
    private boolean autoZoomOut = false; // flags auto-zoom-out in progress
    private int autoZoomLevel;           // zoom-level to which auto-zoom-in/-out is zooming
    LatLngBounds autoZoomLatLngBounds;   // bounds to which auto-zoom-in/-out is panning&zooming
    
    private RaceSimulationOverlay simulationOverlay;
    private WindStreamletsRaceboardOverlay streamletOverlay;
    private DetailTypeMetricOverlay metricOverlay;
    
    private static final String GET_POLAR_CATEGORY = "getPolar";
    
    /**
     * Tells about the availability of polar / VPP data for this race. If available, the simulation feature can be
     * offered to the user.
     */
    private boolean hasPolar;
    
    private final RegattaAndRaceIdentifier raceIdentifier;
    
    /**
     * When the user requests wind-up display this may happen at a point where no mark positions are known or when
     * no wind direction is known yet. In this case, this flag will be set, and when wind information or course mark
     * positions are received later, this flag is checked, and if set, a {@link #updateCoordinateSystemFromSettings()}
     * call is issued to make sure that the user's request for a new coordinate system is honored.
     */
    private boolean requiresCoordinateSystemUpdateWhenCoursePositionAndWindDirectionIsKnown;
    
    /**
     * Tells whether currently an auto-zoom is in progress; this is used particularly to keep the smooth CSS boat transitions
     * active while auto-zooming whereas stopping them seems the better option for manual zooms.
     */
    private boolean autoZoomInProgress;
    
    /**
     * Tells whether currently an orientation change is in progress; this is required handle map events during the configuration of the map
     * during an orientation change.
     */
    private boolean orientationChangeInProgress;
    
    private final NumberFormat numberFormatNoDecimal = NumberFormatterFactory.getDecimalFormat(0);
    private final NumberFormat numberFormatOneDecimal = NumberFormatterFactory.getDecimalFormat(1);
    private final NumberFormat numberFormatTwoDecimals = NumberFormatterFactory.getDecimalFormat(2);
    
    /**
     * The competitor for which the advantage line is currently showing. Should this competitor's quick rank change, or
     * should ranks be received while this field is {@code null}, the advantage line
     * {@link #showAdvantageLine(Iterable, Date, long)} drawing procedure} needs to be triggered.
     */
    private CompetitorDTO advantageLineCompetitor;
    protected Label estimatedDurationOverlay;
    private RaceMapStyle raceMapStyle;
    private final boolean showHeaderPanel;
    
    /** Callback to set the visibility of the wind chart. */
    private final Consumer<WindSource> showWindChartForProvider;
    private ManagedInfoWindow managedInfoWindow;
    
    private final ManeuverMarkersAndLossIndicators maneuverMarkersAndLossIndicators;
    
    /**
     * Needed to get some metrics from {@link SailingServiceImpl.getCompetitorRaceDataEntry}.
     */
    private final String leaderboardName;
    /**
     * Needed to get some metrics from {@link SailingServiceImpl.getCompetitorRaceDataEntry}.
     */
    private final String leaderboardGroupName;
    /**
     * Needed to get some metrics from {@link SailingServiceImpl.getCompetitorRaceDataEntry}.
     */
    private final UUID leaderboardGroupId;

    /**
     * Contains all available {@link DetailType}s for this race. Gets filled by {@link #loadAvailableDetailTypes()} and
     * is used in {@link #getInfoWindowContent(WindSource, WindTrackInfoDTO)} to build a dropdown selection.
     * See {@link #selectedDetailType}.
     */
    private List<DetailType> sortedAvailableDetailTypes;
    /**
     * The currently selected {@link DetailType}. {@code null} if no {@link DetailType} is selected.
     */
    private DetailType selectedDetailType;
    /**
     * Indicates if {@link #selectedDetailType} has changed. If that is the case {@link FixesAndTails} needs to
     * overwrite its cache with new data and needs to reset its internal {@link ValueRangeFlexibleBoundaries} tracking
     * the {@link DetailType} values.
     * If set to {@code true} {@link #refreshMap(Date, long, boolean)} will pass the information along and set it back
     * to {@code false} by {@link #updateBoatPositions(Date, long, Map, Iterable, Map, boolean, boolean)} once the
     * first update with the new DetailType values arrives at the client.
     */
    private boolean selectedDetailTypeChanged;
    /**
     * Used to visualize the {@link #selectedDetailType} on the tails of {@link #fixesAndTails}.
     */
    private ColorMapper tailColorMapper;

    private final MultiHashSet<Date> remoteCallsInExecution = new MultiHashSet<>();
    private final MultiHashSet<Date> remoteCallsToSkipInExecution = new MultiHashSet<>();
    private boolean currentlyDragging = false;

    private int zoomingAnimationsInProgress = 0;
    private final FloatingSharingButtonsResources floatingSharingButtonsResources;
    private final PaywallResolver paywallResolver;

    static class MultiHashSet<T> {
        private HashMap<T, List<T>> map = new HashMap<>();

        /** @return true if value already in set */
        public boolean add(T t) {
            List<T> l = map.get(t);
            if (l != null) {
                l.add(t);
                return true;
            } else {
                l = new ArrayList<>();
                l.add(t);
                map.put(t, l);
                return false;
            }
        }

        public void addAll(MultiHashSet<T> col) {
            if (col != null) {
                col.map.entrySet().forEach(e -> e.getValue().forEach(v -> add(v)));
            }
        }

        public boolean remove(T t) {
            List<T> l = map.get(t);
            if (l != null) {
                l.remove(t);
                if (l.size() == 0) {
                    map.remove(t);
                }
                return true;
            } else {
                return false;
            }
        }

        public boolean contains(T t) {
            return (map.containsKey(t));
        }

        public void clear() {
            map.clear();
        }

        public void removeAll(T t) {
            map.remove(t);
        }
    }

    private class AdvantageLineUpdater implements QuickFlagDataListener {
        @Override
        public void rankChanged(String competitorIdAsString, QuickRankDTO oldQuickRank, QuickRankDTO quickRank) {
            if (advantageLineCompetitor == null ||
                    (oldQuickRank != null && advantageLineCompetitor.getIdAsString().equals(oldQuickRank.competitor.getIdAsString())) ||
                    (quickRank != null && advantageLineCompetitor.getIdAsString().equals(quickRank.competitor.getIdAsString()))) {
                showAdvantageLine(getCompetitorsToShow(), getTimer().getTime(), /* timeForPositionTransitionMillis */ -1 /* (no transition) */);
            }
        }

        @Override
        public void speedInKnotsChanged(CompetitorDTO competitor, Double quickSpeedInKnots) {
            // empty body
        }
    }
    
    public RaceMap(Component<?> parent, ComponentContext<?> context, RaceMapLifecycle raceMapLifecycle,
            RaceMapSettings raceMapSettings, SailingServiceAsync sailingService,
            AsyncActionsExecutor asyncActionsExecutor, ErrorReporter errorReporter, Timer timer,
            RaceCompetitorSelectionProvider competitorSelection, RaceCompetitorSet raceCompetitorSet,
            StringMessages stringMessages, RegattaAndRaceIdentifier raceIdentifier, RaceMapResources raceMapResources,
            boolean showHeaderPanel, QuickFlagDataProvider quickRanksDTOProvider, PaywallResolver paywallResolver, boolean isSimulationEnabled) {
        this(parent, context, raceMapLifecycle, raceMapSettings, sailingService, asyncActionsExecutor, errorReporter,
                timer, competitorSelection, raceCompetitorSet, stringMessages, raceIdentifier, raceMapResources,
                showHeaderPanel, quickRanksDTOProvider, /* leaderboardName */ "", /* leaderboardGroupName */ "",
                /* leaderboardGroupId */ null, paywallResolver, isSimulationEnabled);
    }

    public RaceMap(Component<?> parent, ComponentContext<?> context, RaceMapLifecycle raceMapLifecycle,
            RaceMapSettings raceMapSettings, SailingServiceAsync sailingService,
            AsyncActionsExecutor asyncActionsExecutor, ErrorReporter errorReporter, Timer timer,
            RaceCompetitorSelectionProvider competitorSelection, RaceCompetitorSet raceCompetitorSet,
            StringMessages stringMessages, RegattaAndRaceIdentifier raceIdentifier, RaceMapResources raceMapResources,
            boolean showHeaderPanel, QuickFlagDataProvider quickRanksDTOProvider, String leaderboardName,
            String leaderboardGroupName, UUID leaderboardGroupId, PaywallResolver paywallResolver, boolean isSimulationEnabled) {
        this(parent, context, raceMapLifecycle, raceMapSettings, sailingService, asyncActionsExecutor, errorReporter,
                timer, competitorSelection, raceCompetitorSet, stringMessages, raceIdentifier, raceMapResources,
                showHeaderPanel, quickRanksDTOProvider, visible -> {
                }, leaderboardName, leaderboardGroupName, leaderboardGroupId, /* shareLinkAction */ null, paywallResolver);
    }
    
    public RaceMap(Component<?> parent, ComponentContext<?> context, RaceMapLifecycle raceMapLifecycle,
            RaceMapSettings raceMapSettings, SailingServiceAsync sailingService,
            AsyncActionsExecutor asyncActionsExecutor, ErrorReporter errorReporter, Timer timer,
            RaceCompetitorSelectionProvider competitorSelection, RaceCompetitorSet raceCompetitorSet,
            StringMessages stringMessages, RegattaAndRaceIdentifier raceIdentifier, RaceMapResources raceMapResources,
            boolean showHeaderPanel, QuickFlagDataProvider quickFlagDataProvider,
            Consumer<WindSource> showWindChartForProvider, String leaderboardName, String leaderboardGroupName,
            UUID leaderboardGroupId, Runnable shareLinkAction, PaywallResolver paywallResolver) {
        super(parent, context);
        this.shareLinkAction = shareLinkAction;
        this.paywallResolver = paywallResolver;
        this.maneuverMarkersAndLossIndicators = new ManeuverMarkersAndLossIndicators(this, sailingService, errorReporter, stringMessages);
        this.showHeaderPanel = showHeaderPanel;
        this.quickFlagDataProvider = quickFlagDataProvider;
        this.raceMapLifecycle = raceMapLifecycle;
        this.stringMessages = stringMessages;
        this.sailingService = sailingService;
        this.raceIdentifier = raceIdentifier;
        this.timeRangeActionsExecutor = new TimeRangeActionsExecutor<>();
        this.asyncActionsExecutor = asyncActionsExecutor;
        this.errorReporter = errorReporter;
        this.timer = timer;
        this.showWindChartForProvider = showWindChartForProvider;
        this.leaderboardName = leaderboardName;
        this.leaderboardGroupName = leaderboardGroupName;
        this.leaderboardGroupId = leaderboardGroupId;
        this.advancedFunctionsPopup = new PopupPanel();
        this.advancedFunctionsButton = new Button();
        floatingSharingButtonsResources = FloatingSharingButtonsResources.INSTANCE;
        floatingSharingButtonsResources.css().ensureInjected();
        timer.addTimeListener(this);
        raceMapImageManager = new RaceMapImageManager(raceMapResources);
        markDTOs = new HashMap<String, MarkDTO>();
        courseSidelines = new HashMap<>();
        courseMiddleLines = new HashMap<>();
        infoOverlaysForLinesForCourseGeometry = new HashMap<>();
        boatOverlays = new HashMap<>();
        competitorInfoOverlays = new CompetitorInfoOverlays(this, stringMessages);
        quickFlagDataProvider.addQuickFlagDataListener(competitorInfoOverlays);
        quickFlagDataProvider.addQuickFlagDataListener(new AdvantageLineUpdater());
        windSensorOverlays = new HashMap<WindSource, WindSensorOverlay>();
        courseMarkOverlays = new HashMap<String, CourseMarkOverlay>();
        courseMarkClickHandlers = new HashMap<String, HandlerRegistration>();
        this.competitorSelection = competitorSelection;
        this.raceCompetitorSet = raceCompetitorSet;
        competitorSelection.addCompetitorSelectionChangeListener(this);
        settings = raceMapSettings;
        coordinateSystem = new DelegateCoordinateSystem(new IdentityCoordinateSystem());
        fixesAndTails = new FixesAndTails(coordinateSystem);
        updateCoordinateSystemFromSettings();
        loadAvailableDetailTypes();
        lastTimeChangeBeforeInitialization = null;
        isMapInitialized = false;
        mapInitializedListener = new ArrayList<>();
        this.hasPolar = false;
        headerPanel = new FlowPanel();
        headerPanel.setStyleName("RaceMap-HeaderPanel");
        panelForLeftHeaderLabels = new AbsolutePanel();
        panelForLeftHeaderLabels.setHeight("60px");
        panelForRightHeaderLabels = new AbsolutePanel();
        panelForRightHeaderLabels.setHeight("60px");
        raceMapStyle = raceMapResources.raceMapStyle();
        raceMapStyle.ensureInjected();
        combinedWindPanel = new CombinedWindPanel(this, raceMapImageManager, raceMapStyle, stringMessages, coordinateSystem, paywallResolver, raceMapLifecycle.getRaceDTO());
        combinedWindPanel.setVisible(false);
        trueNorthIndicatorPanel = new TrueNorthIndicatorPanel(this, raceMapImageManager, raceMapStyle, stringMessages, coordinateSystem);
        trueNorthIndicatorPanel.setVisible(false);
        topLeftControlsWrapperPanel = new FlowPanel();
        topLeftControlsWrapperPanel.addStyleName(raceMapStyle.topLeftControlsWrapperPanel());
        topLeftControlsWrapperPanel.add(combinedWindPanel);
        topLeftControlsWrapperPanel.add(trueNorthIndicatorPanel);
        orientationChangeInProgress = false;
        mapFirstZoomDone = false;
        addVideoToRaceButton = createAddVideoToRaceButton();
        this.trueNorthIndicatorButtonButtonGroup = createTrueNorthIndicatorButton();
        // TODO bug 494: reset zoom settings to user preferences
        initWidget(rootPanel);
        initializeData(settings.isShowMapControls(), showHeaderPanel);
        this.setSize("100%", "100%");
    }

    ManagedInfoWindow getManagedInfoWindow() {
        return managedInfoWindow;
    }

    RaceMapImageManager getRaceMapImageManager() {
        return raceMapImageManager;
    }

    public void setQuickRanksDTOProvider(QuickFlagDataProvider newQuickRanksDTOProvider) {
        if (this.quickFlagDataProvider != null) {
            this.quickFlagDataProvider.moveListernersTo(newQuickRanksDTOProvider);
        }
        this.quickFlagDataProvider = newQuickRanksDTOProvider;
    }
    /**
     * The {@link WindDTO#dampenedTrueWindFromDeg} direction if {@link #lastCombinedWindTrackInfoDTO} has a
     * {@link WindSourceType#COMBINED} source which has at least one fix recorded; <code>null</code> otherwise.
     */
    private Bearing getLastCombinedTrueWindFromDirection() {
        if (lastCombinedWindTrackInfoDTO != null) {
            for (Entry<WindSource, WindTrackInfoDTO> e : lastCombinedWindTrackInfoDTO.windTrackInfoByWindSource.entrySet()) {
                if (e.getKey().getType() == WindSourceType.COMBINED) {
                    final List<WindDTO> windFixes = e.getValue().windFixes;
                    if (!windFixes.isEmpty()) {
                        return new DegreeBearingImpl(windFixes.get(0).dampenedTrueWindFromDeg);
                    }
                }
            }
        }
        return null;
    }
    
    /**
     * @return {@code true} if the map was redrawn by the call to this method
     */
    private boolean updateCoordinateSystemFromSettings() {
        boolean redrawn = false;
        final MapOptions mapOptions;
        orientationChangeInProgress = true;
        if (getSettings().isWindUp()) {
            final Position centerOfCourse = getCenterOfCourse();
            if (centerOfCourse != null) {
                final Bearing lastCombinedTrueWindFromDirection = getLastCombinedTrueWindFromDirection();
                if (lastCombinedTrueWindFromDirection != null) {
                    // new equator shall point 90deg right of the "from" wind direction to make wind come from top of map
                    coordinateSystem.setCoordinateSystem(new RotateAndTranslateCoordinateSystem(centerOfCourse,
                            lastCombinedTrueWindFromDirection.add(new DegreeBearingImpl(90))));
                    if (map != null) {
                        mapOptions = getMapOptions(/* wind-up */ true,
                                settings.isShowSatelliteLayer());
                    } else {
                        mapOptions = null;
                    }
                    requiresCoordinateSystemUpdateWhenCoursePositionAndWindDirectionIsKnown = false;
                } else {
                    // register callback in case center of course and wind info becomes known
                    requiresCoordinateSystemUpdateWhenCoursePositionAndWindDirectionIsKnown = true;
                    mapOptions = null;
                }
            } else {
                // register callback in case center of course and wind info becomes known
                requiresCoordinateSystemUpdateWhenCoursePositionAndWindDirectionIsKnown = true;
                mapOptions = null;
            }
        } else {
            if (map != null) {
                mapOptions = getMapOptions(/* wind-up */ false,
                        settings.isShowSatelliteLayer());
            } else {
                mapOptions = null;
            }
            coordinateSystem.setCoordinateSystem(new IdentityCoordinateSystem());
        }
        if (mapOptions != null) { // if no coordinate system change happened that affects an existing map, don't redraw 
            fixesAndTails.clearTails();
            redraw();
            redrawn = true;
            // zooming and setting options while the event loop is still working doesn't work reliably; defer until event loop returns
            Scheduler.get().scheduleDeferred(new ScheduledCommand() {
                @Override
                public void execute() {
                    if (map != null) {
                        map.setOptions(mapOptions);
                        // ensure zooming to what the settings tell, or defaults if what the settings tell isn't possible right now
                        mapFirstZoomDone = false;
                        boolean visible = coordinateSystem.mapDegreeBearing(0) != 0;
                        trueNorthIndicatorPanel.setVisible(visible);
                        trueNorthIndicatorButtonButtonGroup.getElement().getStyle().setProperty("transform", "rotate(" + coordinateSystem.mapDegreeBearing(0) + "deg)");
                        if (trueNorthIndicatorPanel.isVisible()) {
                            trueNorthIndicatorPanel.redraw();
                        }
                        if (combinedWindPanel.isVisible()) {
                            combinedWindPanel.redraw();
                        }
                        orientationChangeInProgress = false;
                    }
                }
            });
        }
        return redrawn;
    }
    
    private void loadAvailableDetailTypes() {
        sailingService.determineDetailTypesForCompetitorChart(leaderboardGroupName, leaderboardGroupId, raceIdentifier,
                new AsyncCallback<Iterable<DetailType>>() {
                    @Override
                    public void onFailure(Throwable caught) {
                        errorReporter.reportError(stringMessages.errorLoadingAvailableDetailTypes());
                    }
                    @Override
                    public void onSuccess(Iterable<DetailType> result) {
                        sortedAvailableDetailTypes = new ArrayList<DetailType>();
                        Util.addAll(result, sortedAvailableDetailTypes);
                        sortedAvailableDetailTypes.remove(DetailType.LEG_CURRENT_SPEED_OVER_GROUND_IN_KNOTS);
                        Collections.sort(sortedAvailableDetailTypes, new DetailTypeComparator());
                    }
                });
    }

    private void loadMapsAPIV3(final boolean showMapControls, final boolean showHeaderPanel,
            final boolean showSatelliteLayer) {
        Runnable onLoad = new Runnable() {
            @Override
            public void run() {
                MapOptions mapOptions = getMapOptions(/* wind up */ false, showSatelliteLayer);
                map = new MapWidget(mapOptions);
                map.getElement().setId("googleMapsArea");
                rootPanel.add(map, 0, 0);
                map.setControls(ControlPosition.LEFT_TOP, topLeftControlsWrapperPanel);
                adjustLeftControlsIndent();
                RaceMap.this.raceMapImageManager.loadMapIcons(map);
                map.setSize("100%", "100%");
                map.addZoomChangeHandler(new ZoomChangeMapHandler() {
                    @Override
                    public void onEvent(ZoomChangeMapEvent event) {
                        remoteCallsToSkipInExecution.addAll(remoteCallsInExecution);
                        if (!autoZoomIn && !autoZoomOut && !orientationChangeInProgress) {
                            // stop automatic zoom after a manual zoom event; automatic zoom in zoomMapToNewBounds will
                            // restore old settings
                            final List<RaceMapZoomSettings.ZoomTypes> emptyList = Collections.emptyList();
                            RaceMapZoomSettings clearedZoomSettings = new RaceMapZoomSettings(emptyList,
                                    settings.getZoomSettings().isZoomToSelectedCompetitors());
                            settings = new RaceMapSettings(settings, clearedZoomSettings);
                            simulationOverlay.setVisible(false);
                            if (zoomingAnimationsInProgress == 0) {
                                showLayoutsAfterAnimationFinishes();
                            } else {
                                showLayoutsAfterAnimationFinishes();
                            }
                        }
                        if ((streamletOverlay != null) && !map.getBounds().equals(currentMapBounds)
                                && settings.isShowWindStreamletOverlay()
                                && paywallResolver.hasPermission(SecuredDomainType.TrackedRaceActions.VIEWSTREAMLETS, raceMapLifecycle.getRaceDTO())) {
                            streamletOverlay.onBoundsChanged(map.getZoom() != currentZoomLevel);
                        }
                    }

                    private void showLayoutsAfterAnimationFinishes() {
                        zoomingAnimationsInProgress++;
                        new com.google.gwt.user.client.Timer() {
                            @Override
                            public void run() {
                                if (zoomingAnimationsInProgress == 1) {
                                    simulationOverlay.setVisible(settings.isShowSimulationOverlay()
                                            && paywallResolver.hasPermission(SecuredDomainType.TrackedRaceActions.SIMULATOR, raceMapLifecycle.getRaceDTO()));
                                }
                                zoomingAnimationsInProgress--;
                            }
                        }.schedule(500);
                    }
                });
                map.addDragEndHandler(new DragEndMapHandler() {
                    @Override
                    public void onEvent(DragEndMapEvent event) {
                        // stop automatic zoom after a manual drag event
                        autoZoomIn = false;
                        autoZoomOut = false;
                        final List<RaceMapZoomSettings.ZoomTypes> emptyList = Collections.emptyList();
                        RaceMapZoomSettings clearedZoomSettings = new RaceMapZoomSettings(emptyList,
                                settings.getZoomSettings().isZoomToSelectedCompetitors());
                        settings = new RaceMapSettings(settings, clearedZoomSettings);
                        currentlyDragging = false;
                        refreshMapWithoutAnimation();
                        if (streamletOverlay != null 
                                && settings.isShowWindStreamletOverlay()
                                && paywallResolver.hasPermission(SecuredDomainType.TrackedRaceActions.VIEWSTREAMLETS, raceMapLifecycle.getRaceDTO())) {
                            streamletOverlay.onDragEnd();
                        }
                    }
                });
                map.addDragStartHandler(event -> {
                    currentlyDragging = true;
                    if (streamletOverlay != null 
                            && settings.isShowWindStreamletOverlay()
                            && paywallResolver.hasPermission(SecuredDomainType.TrackedRaceActions.VIEWSTREAMLETS, raceMapLifecycle.getRaceDTO())) {
                        streamletOverlay.onDragStart();
                    }
                });
                map.addIdleHandler(new IdleMapHandler() {
                    @Override
                    public void onEvent(IdleMapEvent event) {
                        // the "idle"-event is raised at the end of map-animations
                        if (autoZoomIn) {
                            // finalize zoom-in that was started with panTo() in zoomMapToNewBounds()
                            map.setZoom(autoZoomLevel);
                            autoZoomIn = false;
                        }
                        if (autoZoomOut) {
                            // finalize zoom-out that was started with setZoom() in zoomMapToNewBounds()
                            map.panTo(autoZoomLatLngBounds.getCenter());
                            autoZoomOut = false;
                        }
                        if (streamletOverlay != null 
                                && settings.isShowWindStreamletOverlay()
                                && paywallResolver.hasPermission(SecuredDomainType.TrackedRaceActions.VIEWSTREAMLETS, raceMapLifecycle.getRaceDTO())) {
                            streamletOverlay.setCanvasSettings();
                        }
                        if (!currentlyDragging) {
                            refreshMapWithoutAnimation();
                        }
                        if (!mapFirstZoomDone) {
                            zoomMapToNewBounds(settings.getZoomSettings().getNewBounds(RaceMap.this));
                            redraw();
                        }
                        if (!isMapInitialized) {
                            RaceMap.this.isMapInitialized = true;
                            mapInitializedListener.forEach(c -> c.run());
                            mapInitializedListener.clear();
                            // ensure at least one redraw after starting the map, but not before other things like modes
                            // initialize, as they might change the timer or other settings
                            redraw();
                        }
                    }
                });
                map.addBoundsChangeHandler(new BoundsChangeMapHandler() {
                    @Override
                    public void onEvent(BoundsChangeMapEvent event) {
                        int newZoomLevel = map.getZoom();
                        if (!isAutoZoomInProgress() && (newZoomLevel != currentZoomLevel)) {
                            removeTransitions();
                        }
                        currentMapBounds = map.getBounds();
                        currentZoomLevel = newZoomLevel;
                        headerPanel.getElement().getStyle().setWidth(map.getOffsetWidth(), Unit.PX);
                        refreshMapWithoutAnimationButLeaveTransitionsAlive();
                    }
                });
                // If there was a time change before the API was loaded, reset the time
                if (lastTimeChangeBeforeInitialization != null) {
                    timeChanged(lastTimeChangeBeforeInitialization, null);
                    lastTimeChangeBeforeInitialization = null;
                }
                // Initialize streamlet canvas for wind visualization; it shouldn't be doing anything unless it's
                // visible
                streamletOverlay = new WindStreamletsRaceboardOverlay(getMap(), /* zIndex */ 0, timer, raceIdentifier,
                        sailingService, asyncActionsExecutor, stringMessages, coordinateSystem);
                streamletOverlay.addToMap();
                streamletOverlay.setColors(settings.isShowWindStreamletColors());
                if (settings.isShowWindStreamletOverlay()
                        && paywallResolver.hasPermission(SecuredDomainType.TrackedRaceActions.VIEWSTREAMLETS, raceMapLifecycle.getRaceDTO())) {
                    streamletOverlay.setVisible(true);
                }
                // determine availability of polar diagram
                setHasPolar();
                // initialize simulation canvas
                simulationOverlay = new RaceSimulationOverlay(getMap(), /* zIndex */ 0, raceIdentifier,
                        sailingService, stringMessages, asyncActionsExecutor, coordinateSystem,
                        () -> updateSettings(new RaceMapSettings(settings, false)));
                simulationOverlay.addToMap();
                showSimulationOverlay(settings.isShowSimulationOverlay()
                        && paywallResolver.hasPermission(SecuredDomainType.TrackedRaceActions.SIMULATOR, raceMapLifecycle.getRaceDTO()));
                metricOverlay = new DetailTypeMetricOverlay(getMap(), 0, coordinateSystem, stringMessages);
                metricOverlay.setVisible(false);
                metricOverlay.addToMap();
                if (showHeaderPanel) {
                    createHeaderPanel(map);
                    if (ClientConfiguration.getInstance().isBrandingActive()) {
                        getLeftHeaderPanel().insert(createSAPLogo(), 0);
                    }
                }
                createAdvancedFunctionsButtonGroup(showMapControls);
                // Data has been initialized
                RaceMap.this.redraw();
                if (trueNorthIndicatorPanel.isVisible()) {
                    trueNorthIndicatorPanel.redraw();
                }
                showAdditionalControls(map);
                RaceMap.this.managedInfoWindow = new ManagedInfoWindow(map);
            }
        };
        GoogleMapsLoader.load(onLoad);
    }
    
    private void createAdvancedFunctionsButtonGroup(boolean showMapControls) {
        final VerticalPanel sharingAndVideoPanel = new VerticalPanel();
        sharingAndVideoPanel.add(advancedFunctionsButton);
        sharingAndVideoPanel.add(createExitFullScreenButton());
        map.setControls(ControlPosition.RIGHT_TOP, sharingAndVideoPanel);
        
        final HorizontalPanel popupContent = new HorizontalPanel();
        popupContent.addStyleName(raceMapStyle.moreOptions());
        popupContent.add(createZoomOutButton());
        popupContent.add(createZoomInButton());
        popupContent.add(createFullScreenButton());
        popupContent.add(trueNorthIndicatorButtonButtonGroup);
        // add-video button
        if (shareLinkAction != null) {
            final Button shareLinkButton = createShareLinkButton();
            shareLinkButton.addClickHandler(new ClickHandler() {
                @Override
                public void onClick(ClickEvent event) {
                    hideAdvancedFunctionsPopup();
                }
            });
            popupContent.add(shareLinkButton);
        }
        addVideoToRaceButton.addClickHandler(new ClickHandler() {
            @Override
            public void onClick(ClickEvent event) {
                hideAdvancedFunctionsPopup();
            }
        });
        popupContent.add(addVideoToRaceButton);
        if (showMapControls) {
            Button settingsButton = createSettingsButton(map);
            settingsButton.addClickHandler(new ClickHandler() {
                @Override
                public void onClick(ClickEvent event) {
                    hideAdvancedFunctionsPopup();
                }
            });
            popupContent.add(settingsButton);
        }
        advancedFunctionsPopup.addStyleName(raceMapStyle.advancedFunctionsPopup());
        advancedFunctionsPopup.setAnimationEnabled(true);
        advancedFunctionsPopup.setAnimationType(AnimationType.ROLL_DOWN);
        advancedFunctionsPopup.setGlassEnabled(false);
        advancedFunctionsPopup.setModal(false);
        advancedFunctionsPopup.setAutoHideEnabled(true);
        advancedFunctionsPopup.addAutoHidePartner(advancedFunctionsButton.getElement());
        advancedFunctionsButton.setStylePrimaryName(raceMapStyle.moreOptionsButton());
        advancedFunctionsButton.setTitle(stringMessages.moreOptions());
        advancedFunctionsButton.ensureDebugId("moreOptionsButton");
        advancedFunctionsButton.addClickHandler(new ClickHandler() {
            @Override
            public void onClick(ClickEvent event) {
                if (advancedFunctionsPopup.isShowing()) {
                    hideAdvancedFunctionsPopup();
                } else {
                    showAdvancedFunctionsPopup();
                }
            }
        });
        advancedFunctionsPopup.add(popupContent);
    }
    
    private void hideAdvancedFunctionsPopup() {
        advancedFunctionsPopup.hide();
    }
    
    private void showAdvancedFunctionsPopup() {
        advancedFunctionsPopup.setPopupPositionAndShow(new PositionCallback() {
            @Override
            public void setPosition(int offsetWidth, int offsetHeight) {
                int left = advancedFunctionsButton.getAbsoluteLeft();
                int top = advancedFunctionsButton.getAbsoluteTop();
                left += advancedFunctionsButton.getOffsetWidth();
                top += advancedFunctionsButton.getOffsetHeight();
                left -= offsetWidth;
                if (left < 0) {
                    left = advancedFunctionsButton.getAbsoluteLeft();
                }
                advancedFunctionsPopup.setPopupPosition(left, top);
            }
        });
    }

    /**
     * Subclasses may define additional stuff to be shown on the map.
     */
    protected void showAdditionalControls(MapWidget map) {
    }

    private void setHasPolar() {
        GetPolarAction getPolar = new GetPolarAction(sailingService, raceIdentifier);
        asyncActionsExecutor.execute(getPolar, GET_POLAR_CATEGORY,
                new MarkedAsyncCallback<>(new AsyncCallback<Boolean>() {
                    @Override
                    public void onFailure(Throwable caught) {
                        errorReporter.reportError(stringMessages.errorDeterminingPolarAvailability(
                                raceIdentifier.getRaceName(), caught.getMessage()), /* silent */ true);
                    }

                    @Override
                    public void onSuccess(Boolean result) {
                        // store results
                        hasPolar = result.booleanValue();
                    }
                }));

    }

    /**
     * Creates a header panel where additional information can be displayed by using 
     * {@link #getLeftHeaderPanel()} or {@link #getRightHeaderPanel()}. 
     * 
     * This panel is transparent and configured in such a way that it moves other controls
     * down by its height. To achieve the goal of not having added widgets transparent
     * this widget consists of two parts: First one is the transparent panel and the
     * second one is the panel for the controls. The controls then need to moved onto
     * the panel by using CSS.
     */
    private void createHeaderPanel(MapWidget map) {
        // we need a panel that does not have any transparency to have the
        // labels shown in the right color. This panel also needs to have
        // a higher z-index than other elements on the map
        map.setControls(ControlPosition.TOP_LEFT, panelForLeftHeaderLabels);
        panelForLeftHeaderLabels.getElement().getParentElement().getStyle().setProperty("zIndex", "1");
        panelForLeftHeaderLabels.getElement().getStyle().setProperty("overflow", "visible");
        rootPanel.add(panelForRightHeaderLabels);
        panelForRightHeaderLabels.getElement().getStyle().setProperty("zIndex", "1");
        panelForRightHeaderLabels.getElement().getStyle().setProperty("overflow", "visible");
        // need to initialize size before css kicks in to make sure
        // that controls get positioned right
        headerPanel.getElement().getStyle().setHeight(60, Unit.PX);
        headerPanel.getElement().getStyle().setWidth(map.getOffsetWidth(), Unit.PX);
        headerPanel.ensureDebugId("headerPanel");
        // some sort of hack: not positioning TOP_LEFT because then the
        // controls at RIGHT would not get the correct top setting
        map.setControls(ControlPosition.TOP_RIGHT, headerPanel);
    }
    
    private Button createSettingsButton(MapWidget map) {
        final Component<RaceMapSettings> component = this;
        Button settingsButton = new Button();
        settingsButton.setStyleName(raceMapStyle.settingsButton());
        settingsButton.ensureDebugId("raceMapSettingsButton");
        settingsButton.setTitle(stringMessages.settings());
        settingsButton.addClickHandler(new ClickHandler() {
            @Override
            public void onClick(ClickEvent event) {
                SettingsDialog<RaceMapSettings> dialog = new SettingsDialog<RaceMapSettings>(component, stringMessages);
                dialog.ensureDebugId("raceMapSettings");
                dialog.show();
            }
        });
        return settingsButton;
    }

    private Button createShareLinkButton() {
        Button shareLinkButton = new Button();
        shareLinkButton.setStyleName(floatingSharingButtonsResources.css().sharing_item());
        shareLinkButton.addStyleName(floatingSharingButtonsResources.css().sharing_itemshare());
        shareLinkButton.addStyleName(raceMapStyle.raceMapShareLinkButton());
        shareLinkButton.ensureDebugId("raceMapShareLink");
        shareLinkButton.setTitle(stringMessages.shareTheLink());
        shareLinkButton.addClickHandler(new ClickHandler() {
            @Override
            public void onClick(ClickEvent event) {
                shareLinkAction.run();
            }
        });
        return shareLinkButton;
    }

    private Button createAddVideoToRaceButton() {
        Button addVideoButton = new Button();
        addVideoButton.setStylePrimaryName(raceMapStyle.raceMapVideoUploadButton());
        addVideoButton.setTitle(stringMessages.addMediaTrack());
        addVideoButton.ensureDebugId("addVideoAudioButton");
        addVideoButton.setVisible(false);
        return addVideoButton;
    }

    private Button createZoomInButton() {
        Button zoomInButton = new Button();
        zoomInButton.setStylePrimaryName(raceMapStyle.zoomInButton());
        zoomInButton.setTitle(stringMessages.zoomIn());
        zoomInButton.ensureDebugId("zoomInButton");
        zoomInButton.addClickHandler(new ClickHandler() {
            @Override
            public void onClick(ClickEvent event) {
                map.setZoom(map.getZoom() + 1);
            }
        });
        return zoomInButton;
    }

    private Button createFullScreenButton() {
        Button fullScreenButton = new Button();
        fullScreenButton.setStylePrimaryName(raceMapStyle.fullScreenButton());
        fullScreenButton.setTitle(stringMessages.openFullscreenView());
        fullScreenButton.ensureDebugId("fullScreenButton");
        fullScreenButton.setVisible(FullscreenUtil.isFullscreenSupported());
        fullScreenButton.addClickHandler(new ClickHandler() {
            @Override
            public void onClick(ClickEvent event) {
                GWT.log("Click fullscreen");
                hideAdvancedFunctionsPopup();
                FullscreenUtil.requestFullScreenToggle("googleMapsArea");
            }
        });
        return fullScreenButton;
    }

    private Button createExitFullScreenButton() {
        Button exitFullScreenButton = new Button();
        exitFullScreenButton.setStylePrimaryName(raceMapStyle.exitFullScreenButton());
        exitFullScreenButton.setTitle(stringMessages.closeFullscreenView());
        exitFullScreenButton.ensureDebugId("exitFullScreenButton");
        exitFullScreenButton.addClickHandler(new ClickHandler() {
            @Override
            public void onClick(ClickEvent event) {
                hideAdvancedFunctionsPopup();
                FullscreenUtil.exitFullscreen();
            }
        });
        return exitFullScreenButton;
    }

    private Button createTrueNorthIndicatorButton() {
        Button trueNorthIndicatorButton = new Button();
        trueNorthIndicatorButton.setStylePrimaryName(raceMapStyle.trueNorthIndicatorButton());
        trueNorthIndicatorButton.setTitle(stringMessages.clickToToggleWindUp());
        trueNorthIndicatorButton.ensureDebugId("trueNorthIndicatorButton");
        trueNorthIndicatorButton.addClickHandler(new ClickHandler() {
            @Override
            public void onClick(ClickEvent event) {
                trueNorthIndicatorPanel.toggle();
                hideAdvancedFunctionsPopup();
            }
        });
        return trueNorthIndicatorButton;
    }

    private Button createZoomOutButton() {
        Button zoomOutButton = new Button();
        zoomOutButton.setStylePrimaryName(raceMapStyle.zoomOutButton());
        zoomOutButton.setTitle(stringMessages.zoomOut());
        zoomOutButton.ensureDebugId("zoomOutButton");
        zoomOutButton.addClickHandler(new ClickHandler() {
            @Override
            public void onClick(ClickEvent event) {
                if (map.getZoom() > 1) {
                    map.setZoom(map.getZoom() - 1);
                }
            }
        });
        return zoomOutButton;
    }

    private void removeTransitions() {
        // remove the canvas animations for boats
        for (CanvasOverlayV3 boatOverlay : RaceMap.this.getBoatOverlays().values()) {
            boatOverlay.removeCanvasPositionAndRotationTransition();
        }
        // remove the canvas animations for the info overlays of the selected boats
        competitorInfoOverlays.removeTransitions();
        for (CourseMarkOverlay markOverlay : courseMarkOverlays.values()) {
            markOverlay.removeCanvasPositionAndRotationTransition();
        }
        // remove the advantage line animation
        if (advantageTimer != null) {
            advantageTimer.removeAnimation();
        }
    }

    public void redraw() {
        remoteCallsToSkipInExecution.removeAll(timer.getTime());
        timeChanged(timer.getTime(), null);
    }
    
    Map<CompetitorDTO, BoatOverlay> getBoatOverlays() {
        return Collections.unmodifiableMap(boatOverlays);
    }
    
    protected RaceCompetitorSelectionProvider getCompetitorSelection() {
        return competitorSelection;
    }

    protected Timer getTimer() {
        return timer;
    }

    protected RegattaAndRaceIdentifier getRaceIdentifier() {
        return raceIdentifier;
    }

    public MapWidget getMap() {
        return map;
    }
    
    public RaceSimulationOverlay getSimulationOverlay() {
        return simulationOverlay;
    }
    
    /**
     * @return the Panel where labels or other controls for the header can be positioned
     */
    public AbsolutePanel getLeftHeaderPanel() {
        return panelForLeftHeaderLabels;
    }
    
    public AbsolutePanel getRightHeaderPanel() {
        return panelForRightHeaderLabels;
    }
    
    @Override
    public void raceTimesInfosReceived(Map<RegattaAndRaceIdentifier, RaceTimesInfoDTO> raceTimesInfos, long clientTimeWhenRequestWasSent, Date serverTimeDuringRequest, long clientTimeWhenResponseWasReceived) {
        timer.adjustClientServerOffset(clientTimeWhenRequestWasSent, serverTimeDuringRequest, clientTimeWhenResponseWasReceived);
        this.lastRaceTimesInfo = raceTimesInfos.get(raceIdentifier);
    }

    /**
     * In {@link PlayModes#Live live mode}, when {@link #loadCompleteLeaderboard(Date) loading the leaderboard contents}, <code>null</code>
     * is used as time point. The condition for this is encapsulated in this method so others can find out. For example, when a time change
     * is signaled due to local offset / delay adjustments, no additional call to {@link #loadCompleteLeaderboard(Date)} would be required
     * as <code>null</code> will be passed in any case, not being affected by local time offsets.
     */
    private boolean useNullAsTimePoint() {
        return timer.getPlayMode() == PlayModes.Live;
    }

    private void refreshMapWithoutAnimationButLeaveTransitionsAlive() {
        remoteCallsToSkipInExecution.addAll(remoteCallsInExecution);
    }

    private void refreshMapWithoutAnimation() {
        removeTransitions();
        remoteCallsToSkipInExecution.addAll(remoteCallsInExecution);
    }

    private void updateMapWithWindInfo(final Date newTime, final long transitionTimeInMillis,
            final Iterable<CompetitorDTO> competitorsToShow, final WindInfoForRaceDTO windInfo,
            final List<com.sap.sse.common.Util.Pair<WindSource, WindTrackInfoDTO>> windSourcesToShow) {
        showAdvantageLine(competitorsToShow, newTime, transitionTimeInMillis);
        for (WindSource windSource : windInfo.windTrackInfoByWindSource.keySet()) {
            WindTrackInfoDTO windTrackInfoDTO = windInfo.windTrackInfoByWindSource.get(windSource);
            switch (windSource.getType()) {
            case EXPEDITION:
            case WINDFINDER:
                windSourcesToShow.add(new com.sap.sse.common.Util.Pair<WindSource, WindTrackInfoDTO>(windSource, windTrackInfoDTO));
                break;
            case COMBINED:
                showCombinedWindOnMap(windSource, windTrackInfoDTO);
                if (requiresCoordinateSystemUpdateWhenCoursePositionAndWindDirectionIsKnown) {
                    updateCoordinateSystemFromSettings();
                }
                break;
            default:
                // Which wind sources are requested is defined in a list above this
                // action. So we throw here an exception to notice a missing source.
                throw new UnsupportedOperationException("There is currently no support for the enum value '"
                        + windSource.getType() + "' in this method.");
            }
        }
    }

    private void refreshMap(final Date newTime, final long transitionTimeInMillis, boolean isRedraw) {
        final Iterable<CompetitorDTO> competitorsToShow = getCompetitorsToShow();
        final com.sap.sse.common.Util.Triple<Map<CompetitorDTO, Date>, Map<CompetitorDTO, Date>, Map<CompetitorDTO, Boolean>> fromAndToAndOverlap = fixesAndTails
                .computeFromAndTo(newTime, competitorsToShow, settings.getEffectiveTailLengthInMilliseconds(), selectedDetailTypeChanged);
        // Request map data update, possibly in two calls; see method details
        callGetRaceMapDataForAllOverlappingAndTipsOfNonOverlappingAndGetBoatPositionsForAllOthers(fromAndToAndOverlap,
                raceIdentifier, newTime, transitionTimeInMillis, competitorsToShow, isRedraw, selectedDetailType,
                selectedDetailTypeChanged);
        // draw the wind into the map, get the combined wind
        // TODO bug5586 shouldn't we extend this to fetch the one decisive averaged fix from *all* relevant sources?
        // TODO bug5586 Then we could push the wind data received here into the WindInfoForRaceVectorField instance providing the data and
        // TODO bug5586 interpolation for the streamlet overlay if switched on.
        List<String> windSourceTypeNames = new ArrayList<String>();
        windSourceTypeNames.add(WindSourceType.EXPEDITION.name());
        windSourceTypeNames.add(WindSourceType.WINDFINDER.name());
        windSourceTypeNames.add(WindSourceType.COMBINED.name());
        if (remoteCallsInExecution.add(newTime)) {
            if (currentlyDragging || zoomingAnimationsInProgress > 0) {
                remoteCallsToSkipInExecution.add(newTime);
            }
            GetWindInfoAction getWindInfoAction = new GetWindInfoAction(sailingService, raceIdentifier, newTime, 1000L,
                    1, windSourceTypeNames,
                    /* onlyUpToNewestEvent==false means get us any data we can get by a best effort */ false);
            asyncActionsExecutor.execute(getWindInfoAction, GET_WIND_DATA_CATEGORY,
                    new AsyncCallback<WindInfoForRaceDTO>() {
                        @Override
                        public void onFailure(Throwable caught) {
                            remoteCallsInExecution.remove(newTime);
                            errorReporter.reportError("Error obtaining wind information: " + caught.getMessage(),
                                    true /* silentMode */);
                        }

                        @Override
                        public void onSuccess(WindInfoForRaceDTO windInfo) {
                            remoteCallsInExecution.remove(newTime);
                            if (windInfo != null && !remoteCallsToSkipInExecution.remove(newTime)) {
                                List<com.sap.sse.common.Util.Pair<WindSource, WindTrackInfoDTO>> windSourcesToShow = new ArrayList<com.sap.sse.common.Util.Pair<WindSource, WindTrackInfoDTO>>();
                                lastCombinedWindTrackInfoDTO = windInfo;
                                updateMapWithWindInfo(newTime, transitionTimeInMillis, competitorsToShow, windInfo, windSourcesToShow);
                                showWindSensorsOnMap(windSourcesToShow);
                            }
                        }
                    });
        }
        else {
            remoteCallsToSkipInExecution.add(newTime);
        }
    }

    @Override
    public void timeChanged(final Date newTime, final Date oldTime) {
        boolean isRedraw = oldTime == null;
        if (isMapInitialized) {
            if (newTime != null) {
                if (raceIdentifier != null) {
                    final long transitionTimeInMillis = calculateTimeForPositionTransitionInMillis(newTime, oldTime);
                    refreshMap(newTime, transitionTimeInMillis, isRedraw);
                }
            }
        }
    }

    public WindInfoForRaceDTO getLastCombinedWindTrackInfoDTO() {
        return lastCombinedWindTrackInfoDTO;
    }
    
    /**
     * Requests updates for map data and, when received, updates the map structures accordingly.
     * <p>
     * 
     * The update can happen in one or two round trips. We assume that overlapping segments usually don't require a lot
     * of loading time as the most typical case will be to update a longer tail with a few new fixes that were received
     * since the last time tick. These supposedly fast requests are handled by a {@link GetRaceMapDataAction} which also
     * requests updates for mark positions, sidelines and quick ranks. The same request also loads boat positions for
     * the zero-length interval at <code>newTime</code> for the non-overlapping tails assuming that this will work
     * fairly fast and in particular in O(1) time regardless of tail length, compared to fetching the entire tail for
     * all competitors. This will at least provide quick feedback about those competitors' positions even if loading
     * their entire tail may take a little longer. The {@link GetRaceMapDataAction} therefore is intended to be a rather
     * quick call.
     * <p>
     * 
     * Non-overlapping position requests typically occur for the first request when no fix at all is known for the
     * competitor yet, or when the user has radically moved the time slider to some other time such that given the
     * current tail length setting the new tail segment does not overlap with the old one, requiring a full load of the
     * entire tail data for that competitor. For these non-overlapping requests, this method creates a
     * {@link GetBoatPositionsAction} request loading the entire tail required, but not quick ranks, sidelines and mark
     * positions. Updating the results of this call is done in {@link #updateBoatPositions(Date, long, Map, Iterable, Map, boolean)}.
     * <p>
     */
    private void callGetRaceMapDataForAllOverlappingAndTipsOfNonOverlappingAndGetBoatPositionsForAllOthers(
            final Triple<Map<CompetitorDTO, Date>, Map<CompetitorDTO, Date>, Map<CompetitorDTO, Boolean>> fromAndToAndOverlap,
            RegattaAndRaceIdentifier race, final Date newTime, final long transitionTimeInMillis,
            final Iterable<CompetitorDTO> competitorsToShow, boolean isRedraw, DetailType detailType, boolean detailTypeChanged) {
        final Map<CompetitorDTO, Date> fromTimesForQuickCall = new HashMap<>();
        final Map<CompetitorDTO, Date> toTimesForQuickCall = new HashMap<>();
        final Map<CompetitorDTO, Date> fromTimesForNonOverlappingTailsCall = new HashMap<>();
        final Map<CompetitorDTO, Date> toTimesForNonOverlappingTailsCall = new HashMap<>();
        for (Map.Entry<CompetitorDTO, Boolean> e : fromAndToAndOverlap.getC().entrySet()) {
            if (e.getValue()) {
                // overlap: expect a quick response; add original request interval for the competitor
                fromTimesForQuickCall.put(e.getKey(), fromAndToAndOverlap.getA().get(e.getKey()));
                toTimesForQuickCall.put(e.getKey(), fromAndToAndOverlap.getB().get(e.getKey()));
            } else {
                // no overlap; add competitor to request with a zero-length interval asking only position at newTime, not the entire tail
                fromTimesForQuickCall.put(e.getKey(), newTime);
                toTimesForQuickCall.put(e.getKey(), newTime);
                fromTimesForNonOverlappingTailsCall.put(e.getKey(), fromAndToAndOverlap.getA().get(e.getKey()));
                toTimesForNonOverlappingTailsCall.put(e.getKey(), fromAndToAndOverlap.getB().get(e.getKey()));
            }
        }
        final Map<String, CompetitorDTO> competitorsByIdAsString = new HashMap<>();
        for (CompetitorDTO competitor : competitorSelection.getAllCompetitors()) {
            competitorsByIdAsString.put(competitor.getIdAsString(), competitor);
        }
        // only update the tails for these competitors
        // Note: the fromAndToAndOverlap.getC() map will be UPDATED by the call to updateBoatPositions happening inside
        // the callback provided by getRaceMapDataCallback(...) for those
        // entries that are considered not overlapping; subsequently, fromAndToOverlap.getC() will contain true for
        // all its entries so that the other response received for GetBoatPositionsAction will consider this an
        // overlap if it happens after this update.
        asyncActionsExecutor.execute(new GetRaceMapDataAction(sailingService, competitorsByIdAsString,
            race, useNullAsTimePoint() ? null : newTime, fromTimesForQuickCall, toTimesForQuickCall, /* extrapolate */true,
                    (settings.isShowSimulationOverlay() ? simulationOverlay.getLegIdentifier() : null),
                    raceCompetitorSet.getMd5OfIdsAsStringOfCompetitorParticipatingInRaceInAlphanumericOrderOfTheirID(),
                    newTime, settings.isShowEstimatedDuration(), detailType, leaderboardName, leaderboardGroupName, leaderboardGroupId),
            GET_RACE_MAP_DATA_CATEGORY,
                getRaceMapDataCallback(newTime, transitionTimeInMillis, fromAndToAndOverlap.getC(), competitorsToShow,
                        ++boatPositionRequestIDCounter, isRedraw, detailTypeChanged));
        // next, if necessary, do the full thing; the two calls have different action classes, so throttling should not drop one for the other
        if (!fromTimesForNonOverlappingTailsCall.keySet().isEmpty()) {
            timeRangeActionsExecutor.execute(new GetBoatPositionsAction(sailingService, race,
                    fromTimesForNonOverlappingTailsCall, toTimesForNonOverlappingTailsCall, /* extrapolate */ true,
                    detailType, leaderboardName, leaderboardGroupName, leaderboardGroupId),
                    new GetBoatPositionsCallback(new AsyncCallback<CompactBoatPositionsDTO>() {
                        @Override
                        public void onFailure(Throwable t) {
                            errorReporter.reportError("Error obtaining racemap data: " + t.getMessage(), true /*silentMode */);
                        }

                        @Override
                        public void onSuccess(CompactBoatPositionsDTO result) {
                            // Note: the fromAndToAndOverlap.getC() map will be UPDATED by the call to updateBoatPositions for those
                            // entries that are considered not overlapping; subsequently, fromAndToOverlap.getC() will contain true for
                            // all its entries so that the other response received for GetRaceMapDataAction will consider this an
                            // overlap if it happens after this update.
                            updateBoatPositions(newTime, transitionTimeInMillis, fromAndToAndOverlap.getC(),
                                    competitorsToShow, result.getBoatPositionsForCompetitors(
                                            competitorsByIdAsString), /* updateTailsOnly */ true, detailTypeChanged);
                        }
                    }));
        }
    }

    private AsyncCallback<RaceMapDataDTO> getRaceMapDataCallback(
            final Date newTime,
            final long transitionTimeInMillis,
            final Map<CompetitorDTO, Boolean> hasTailOverlapForCompetitor,
            final Iterable<CompetitorDTO> competitorsToShow, final int requestID, boolean isRedraw, boolean detailTypeChanged) {
        remoteCallsInExecution.add(newTime);
        return new MarkedAsyncCallback<>(new AsyncCallback<RaceMapDataDTO>() {
            @Override
            public void onFailure(Throwable caught) {
                errorReporter.reportError("Error obtaining racemap data: " + caught.getMessage(), true /*silentMode */);
            }
            
            @Override
            public void onSuccess(RaceMapDataDTO raceMapDataDTO) {
                remoteCallsInExecution.remove(newTime);
                if (map != null && raceMapDataDTO != null && !remoteCallsToSkipInExecution.remove(newTime)) {
                    // process response only if not received out of order
                    if (startedProcessingRequestID < requestID) {
                        startedProcessingRequestID = requestID;
                        if (raceMapDataDTO.raceCompetitorIdsAsStrings != null) {
                            try {
                                raceCompetitorSet.setIdsAsStringsOfCompetitorsInRace(raceMapDataDTO.raceCompetitorIdsAsStrings);
                            } catch (Exception e) {
                                GWT.log("Error trying to update competitor set for race "+raceIdentifier.getRaceName()+
                                        " in regatta "+raceIdentifier.getRegattaName(), e);
                            }
                        }
                        quickFlagDataProvider.quickRanksReceivedFromServer(raceMapDataDTO.quickRanks);
                        if (settings.isShowSimulationOverlay() && paywallResolver.hasPermission(SecuredDomainType.TrackedRaceActions.SIMULATOR, raceMapLifecycle.getRaceDTO())) {
                            lastLegNumber = raceMapDataDTO.coursePositions.currentLegNumber;
                            simulationOverlay.updateLeg(Math.max(lastLegNumber, 1), /* clearCanvas */ false, raceMapDataDTO.simulationResultVersion);
                        }
                        Map<CompetitorDTO, List<GPSFixDTOWithSpeedWindTackAndLegType>> boatData = raceMapDataDTO.boatPositions;
                        Map<CompetitorDTO, Double> quickSpeedsFromServerInKnots = getCompetitorsSpeedInKnotsMap(boatData);
                        quickFlagDataProvider.quickSpeedsInKnotsReceivedFromServer(quickSpeedsFromServerInKnots);
                        // Do boat specific actions
                        updateBoatPositions(newTime, transitionTimeInMillis, hasTailOverlapForCompetitor,
                                competitorsToShow, boatData, /* updateTailsOnly */ false, detailTypeChanged);
                        if (!isRedraw) {
                            // only remove markers if the time is actually changed
                            if (douglasMarkers != null) {
                                removeAllMarkDouglasPeuckerpoints();
                            }
                            maneuverMarkersAndLossIndicators.clearAllManeuverMarkers();
                        }
                        if (requiresCoordinateSystemUpdateWhenCoursePositionAndWindDirectionIsKnown) {
                            updateCoordinateSystemFromSettings();
                        }
                        // Do mark specific actions
                        showCourseMarksOnMap(raceMapDataDTO.coursePositions, transitionTimeInMillis);
                        showCourseSidelinesOnMap(raceMapDataDTO.courseSidelines);
                        showStartAndFinishAndCourseMiddleLines(raceMapDataDTO.coursePositions);
                        showStartLineToFirstMarkTriangle(raceMapDataDTO.coursePositions);
                        showWindLadder(raceMapDataDTO, transitionTimeInMillis);
                        // Rezoom the map
                        LatLngBounds zoomToBounds = null;
                        if (!settings.getZoomSettings().containsZoomType(ZoomTypes.NONE)) {
                            // Auto zoom if setting is not manual
                            zoomToBounds = settings.getZoomSettings().getNewBounds(RaceMap.this);
                            if (zoomToBounds == null && !mapFirstZoomDone) {
                                // the user-specified zoom couldn't find what it was looking for; try defaults once
                                zoomToBounds = getDefaultZoomBounds();
                            }
                        }
                        if (!mapFirstZoomDone) {
                            // Zoom once to the marks if marks exist
                            zoomToBounds = new CourseMarksBoundsCalculator().calculateNewBounds(RaceMap.this);
                            if (zoomToBounds == null) {
                                // use default zoom, e.g.,
                                zoomToBounds = getDefaultZoomBounds();
                            }
                            /*
                             * Reset the mapZoomedOrPannedSinceLastRaceSelection: In spite of the fact that the map was
                             * just zoomed to the bounds of the marks, it was not a zoom or pan triggered by the user.
                             * As a consequence the mapZoomedOrPannedSinceLastRaceSelection option has to reset again.
                             */
                        }
                        zoomMapToNewBounds(zoomToBounds);
                        updateEstimatedDuration(raceMapDataDTO.estimatedDuration);
                    }
                } else {
                    lastTimeChangeBeforeInitialization = newTime;
                }
            }

            private Map<CompetitorDTO, Double> getCompetitorsSpeedInKnotsMap(
                    Map<CompetitorDTO, List<GPSFixDTOWithSpeedWindTackAndLegType>> boatData) {
                Map<CompetitorDTO, Double> quickSpeedsFromServerInKnots = new HashMap<>();
                for (CompetitorDTO competitor : boatData.keySet()) {
                    List<GPSFixDTOWithSpeedWindTackAndLegType> fixesList = boatData.get(competitor);
                    if (!fixesList.isEmpty()) {
                        SpeedWithBearingDTO speedWithBearing = fixesList.get(fixesList.size() - 1).speedWithBearing;
                        if (speedWithBearing != null) {
                            Double speedInKnots = speedWithBearing.speedInKnots;
                            quickSpeedsFromServerInKnots.put(competitor, speedInKnots);
                        }
                    }
                }
                return quickSpeedsFromServerInKnots;
            }
        });
    }

    protected void updateEstimatedDuration(Duration estimatedDuration) {
        if (estimatedDuration == null) {
            return;
        }
        if (estimatedDurationOverlay == null) {
            estimatedDurationOverlay = new Label("");
            estimatedDurationOverlay.setStyleName(raceMapStyle.estimatedDuration());
            if(showHeaderPanel) {
                estimatedDurationOverlay.addStyleName(raceMapStyle.estimatedDurationWithHeader());
            }
            map.setControls(ControlPosition.TOP_CENTER, estimatedDurationOverlay);
        }
        estimatedDurationOverlay.setText(stringMessages.estimatedDuration()
                + " " + DateAndTimeFormatterUtil.formatElapsedTime(estimatedDuration.asMillis()));

    }

    /**
     * @param hasTailOverlapForCompetitor
     *            if for a competitor whose fixes are provided in <code>fixesForCompetitors</code> this holds
     *            <code>false</code>, any fixes previously stored for that competitor are removed, and the tail is
     *            deleted from the map (see {@link #removeTail(CompetitorWithBoatDTO)}); the new fixes are then added to the
     *            {@link #fixes} map, and a new tail will have to be constructed as needed (does not happen here). If
     *            this map holds <code>true</code>, {@link #mergeFixes(CompetitorWithBoatDTO, List, long)} is used to merge the
     *            new fixes from <code>fixesForCompetitors</code> into the {@link #fixes} collection, and the tail is
     *            left unchanged. <b>NOTE:</b> When a non-overlapping set of fixes is updated (<code>false</code>), this
     *            map's record for the competitor is <b>UPDATED</b> to <code>true</code> after the tail deletion and
     *            {@link #fixes} replacement has taken place. This helps in cases where this update is only one of two
     *            into which an original request was split (one quick update of the tail's head and another one for the
     *            longer tail itself), such that the second request that uses the <em>same</em> map will be considered
     *            having an overlap now, not leading to a replacement of the previous update originating from the same
     *            request. See also {@link FixesAndTails#updateFixes(Map, Map, TailFactory, long)}.
     * @param updateTailsOnly
     *            if <code>true</code>, only the tails are updated according to <code>boatData</code> and
     *            <code>hasTailOverlapForCompetitor</code>, but the advantage line is not updated, and neither are the
     *            competitor info bubbles moved. This assumes that the tips of these tails are loaded in a separate call
     *            which <em>does</em> update those structures. In particular, tails that do not appear in
     *            <code>boatData</code> are not removed from the map in case <code>updateTailsOnly</code> is
     *            <code>true</code>.
     */
    private void updateBoatPositions(final Date newTime, final long transitionTimeInMillis,
            final Map<CompetitorDTO, Boolean> hasTailOverlapForCompetitor,
            final Iterable<CompetitorDTO> competitorsToShow, Map<CompetitorDTO, List<GPSFixDTOWithSpeedWindTackAndLegType>> boatData,
            boolean updateTailsOnly, boolean detailTypeChanged) {
        if (zoomingAnimationsInProgress == 0) {
            fixesAndTails.updateFixes(boatData, hasTailOverlapForCompetitor, RaceMap.this, transitionTimeInMillis, detailTypeChanged);
            showBoatsOnMap(newTime, transitionTimeInMillis,
                    /* re-calculate; it could have changed since the asynchronous request was made: */
                    getCompetitorsToShow(), updateTailsOnly);
            if (detailTypeChanged) {
                selectedDetailTypeChanged = false;
                tailColorMapper.notifyListeners();
            }
            if (!updateTailsOnly) {
                showCompetitorInfoOnMap(newTime, transitionTimeInMillis,
                        competitorSelection.getSelectedFilteredCompetitors());
                // even though the wind data is retrieved by a separate call, re-draw the advantage line because it
                // needs to adjust to new boat positions
                showAdvantageLine(competitorsToShow, newTime, transitionTimeInMillis);
            }
        }
    }

    private void showCourseSidelinesOnMap(List<SidelineDTO> sidelinesDTOs) {
        if (map != null && sidelinesDTOs != null ) {
            Map<SidelineDTO, Polygon> toRemoveSidelines = new HashMap<SidelineDTO, Polygon>(courseSidelines);
            for (SidelineDTO sidelineDTO : sidelinesDTOs) {
                if (sidelineDTO.getMarks().size() == 2) { // right now we only support sidelines with 2 marks
                    Polygon sideline = courseSidelines.get(sidelineDTO);
                    LatLng[] sidelinePoints = new LatLng[sidelineDTO.getMarks().size()];
                    int i=0;
                    for (MarkDTO sidelineMark : sidelineDTO.getMarks()) {
                        sidelinePoints[i] = coordinateSystem.toLatLng(sidelineMark.position);
                        i++;
                    }
                    if (sideline == null) {
                        PolygonOptions options = PolygonOptions.newInstance();
                        options.setClickable(true);
                        options.setStrokeColor("#0000FF");
                        options.setStrokeWeight(1);
                        options.setStrokeOpacity(1.0);
                        options.setFillColor(null);
                        options.setFillOpacity(1.0);
                        
                        sideline = Polygon.newInstance(options);
                        MVCArray<LatLng> pointsAsArray = MVCArray.newInstance(sidelinePoints);
                        sideline.setPath(pointsAsArray);

                        sideline.addMouseOverHandler(new MouseOverMapHandler() {
                            @Override
                            public void onEvent(MouseOverMapEvent event) {
                                map.setTitle(stringMessages.sideline());
                            }
                        });
                        sideline.addMouseOutMoveHandler(new MouseOutMapHandler() {
                            @Override
                            public void onEvent(MouseOutMapEvent event) {
                                map.setTitle("");
                            }
                        });
                        courseSidelines.put(sidelineDTO, sideline);
                        sideline.setMap(map);
                    } else {
                        sideline.getPath().removeAt(1);
                        sideline.getPath().removeAt(0);
                        sideline.getPath().insertAt(0, sidelinePoints[0]);
                        sideline.getPath().insertAt(1, sidelinePoints[1]);
                        toRemoveSidelines.remove(sidelineDTO);
                    }
                }
            }
            for (SidelineDTO toRemoveSideline : toRemoveSidelines.keySet()) {
                Polygon sideline = courseSidelines.remove(toRemoveSideline);
                sideline.setMap(null);
            }
        }
    }
       
    private void showCourseMarksOnMap(CoursePositionsDTO courseDTO, long transitionTimeInMillis) {
        if (zoomingAnimationsInProgress == 0 && !currentlyDragging) {
            if (map != null && courseDTO != null) {
                WaypointDTO endWaypointForCurrentLegNumber = null;
                if (courseDTO.currentLegNumber > 0 && courseDTO.currentLegNumber <= courseDTO.totalLegsCount) {
                    endWaypointForCurrentLegNumber = courseDTO.getEndWaypointForLegNumber(courseDTO.currentLegNumber);
                }

                Map<String, CourseMarkOverlay> toRemoveCourseMarks = new HashMap<String, CourseMarkOverlay>(courseMarkOverlays);
                if (courseDTO.marks != null) {
                    for (MarkDTO markDTO : courseDTO.marks) {
                        boolean isSelected = false;
                        if (endWaypointForCurrentLegNumber != null && Util.contains(endWaypointForCurrentLegNumber.controlPoint.getMarks(), markDTO)) {
                            isSelected = true;
                        }
                        CourseMarkOverlay courseMarkOverlay = courseMarkOverlays.get(markDTO.getIdAsString());
                        if (courseMarkOverlay == null) {
                            courseMarkOverlay = new CourseMarkOverlay(map, RaceMapOverlaysZIndexes.COURSEMARK_ZINDEX, markDTO, coordinateSystem, courseDTO);
                            courseMarkOverlay.setShowBuoyZone(settings.getHelpLinesSettings().isVisible(HelpLineTypes.BUOYZONE));
                            courseMarkOverlay.setBuoyZoneRadius(settings.getBuoyZoneRadius());
                            courseMarkOverlay.setSelected(isSelected);
                            courseMarkOverlays.put(markDTO.getIdAsString(), courseMarkOverlay);
                            markDTOs.put(markDTO.getIdAsString(), markDTO);
                            registerCourseMarkInfoWindowClickHandler(markDTO.getIdAsString());
                            courseMarkOverlay.addToMap();
                        } else {
                            courseMarkOverlay.setMarkPosition(markDTO.position, transitionTimeInMillis);
                            courseMarkOverlay.setShowBuoyZone(settings.getHelpLinesSettings().isVisible(HelpLineTypes.BUOYZONE));
                            courseMarkOverlay.setBuoyZoneRadius(settings.getBuoyZoneRadius());
                            courseMarkOverlay.setSelected(isSelected);
                            courseMarkOverlay.setCourse(courseDTO);
                            courseMarkOverlay.draw();
                            toRemoveCourseMarks.remove(markDTO.getIdAsString());
                        }
                    }
                }
                for (String toRemoveMarkIdAsString : toRemoveCourseMarks.keySet()) {
                    CourseMarkOverlay removedOverlay = courseMarkOverlays.remove(toRemoveMarkIdAsString);
                    if (removedOverlay != null) {
                        removedOverlay.removeFromMap();
                    }
                }
            }
        }
    }
    
    /**
     * Based on the mark positions in {@link #courseMarkOverlays}' values this method determines the center of gravity of these marks'
     * {@link CourseMarkOverlay#getPosition() positions}.
     */
    private Position getCenterOfCourse() {
        ScalablePosition center = null;
        int count = 0;
        for (CourseMarkOverlay markOverlay : courseMarkOverlays.values()) {
            ScalablePosition markPosition = new ScalablePosition(markOverlay.getPosition());
            if (center == null) {
                center = markPosition;
            } else {
                center.add(markPosition);
            }
            count++;
        }
        return center == null ? null : center.divide(count);
    }

    private void showCombinedWindOnMap(WindSource windSource, WindTrackInfoDTO windTrackInfoDTO) {
        if (map != null) {
            combinedWindPanel.setWindInfo(windTrackInfoDTO, windSource);
            combinedWindPanel.redraw();
        }
    }

    private void showWindSensorsOnMap(List<com.sap.sse.common.Util.Pair<WindSource, WindTrackInfoDTO>> windSensorsList) {
        if (map != null) {
            final Set<WindSource> toRemoveWindSources = new HashSet<WindSource>(windSensorOverlays.keySet());
            for (com.sap.sse.common.Util.Pair<WindSource, WindTrackInfoDTO> windSourcePair : windSensorsList) {
                final WindSource windSource = windSourcePair.getA(); 
                final WindTrackInfoDTO windTrackInfoDTO = windSourcePair.getB();
                WindSensorOverlay windSensorOverlay = windSensorOverlays.get(windSource);
                if (windSensorOverlay == null) {
                    windSensorOverlay = createWindSensorOverlay(RaceMapOverlaysZIndexes.WINDSENSOR_ZINDEX, windSource, windTrackInfoDTO);
                    windSensorOverlays.put(windSource, windSensorOverlay);
                    windSensorOverlay.addToMap();
                } else {
                    windSensorOverlay.setWindInfo(windTrackInfoDTO, windSource);
                    windSensorOverlay.draw();
                    toRemoveWindSources.remove(windSource);
                }
            }
            for (WindSource toRemoveWindSource : toRemoveWindSources) {
                WindSensorOverlay removedWindSensorOverlay = windSensorOverlays.remove(toRemoveWindSource);
                if (removedWindSensorOverlay != null) {
                    removedWindSensorOverlay.removeFromMap();
                }
            }
        }
    }

    private void showCompetitorInfoOnMap(final Date newTime, final long timeForPositionTransitionMillis, final Iterable<CompetitorDTO> competitorsToShow) {
        if (map != null) {
            if (settings.isShowSelectedCompetitorsInfo()) {
                Set<String> toRemoveCompetorInfoOverlaysIdsAsStrings = new HashSet<>();
                Util.addAll(competitorInfoOverlays.getCompetitorIdsAsStrings(), toRemoveCompetorInfoOverlaysIdsAsStrings);
                for (CompetitorDTO competitorDTO : competitorsToShow) {
                    if (fixesAndTails.hasFixesFor(competitorDTO)) {
                        GPSFixDTOWithSpeedWindTackAndLegType lastBoatFix = getBoatFix(competitorDTO, newTime);
                        if (lastBoatFix != null) {
                            CompetitorInfoOverlay competitorInfoOverlay = competitorInfoOverlays.get(competitorDTO);
                            final Integer rank = getRank(competitorDTO);
                            final Double speed = getSpeedInKnots(competitorDTO);
                            if (competitorInfoOverlay == null) {
                                competitorInfoOverlay = competitorInfoOverlays.createCompetitorInfoOverlay(RaceMapOverlaysZIndexes.INFO_OVERLAY_ZINDEX, competitorDTO,
                                        lastBoatFix, rank, speed, timeForPositionTransitionMillis);
                                competitorInfoOverlay.addToMap();
                            } else {
                                competitorInfoOverlays.updatePosition(competitorDTO, lastBoatFix, timeForPositionTransitionMillis);
                            }
                            toRemoveCompetorInfoOverlaysIdsAsStrings.remove(competitorDTO.getIdAsString());
                        }
                    }
                }
                for (String toRemoveCompetitorOverlayIdAsString : toRemoveCompetorInfoOverlaysIdsAsStrings) {
                    competitorInfoOverlays.remove(toRemoveCompetitorOverlayIdAsString);
                }
            } else {
                // remove all overlays
                competitorInfoOverlays.clear();
            }
        }
    }

    private long calculateTimeForPositionTransitionInMillis(final Date newTime, final Date oldTime) {
        final long timeForPositionTransitionMillisSmoothed;
        final long timeForPositionTransitionMillis;
        if (newTime != null && oldTime != null) {
            timeForPositionTransitionMillis = newTime.getTime() - oldTime.getTime();
        } else {
            timeForPositionTransitionMillis = -1;
        }
        if (timer.getPlayState() == PlayStates.Playing) {
            // choose 130% of the refresh interval as transition period to make it unlikely that the transition
            // stops before the next update has been received
            long smoothIntervall = 1300 * timer.getRefreshInterval() / 1000;
            if (timeForPositionTransitionMillis > 0 && timeForPositionTransitionMillis < smoothIntervall) {
                timeForPositionTransitionMillisSmoothed = smoothIntervall;
            } else {
                // either a large transition positive transition happend or any negative one, do not use the smooth
                // value
                if (timeForPositionTransitionMillis > 0) {
                    timeForPositionTransitionMillisSmoothed = timeForPositionTransitionMillis;
                } else {
                    timeForPositionTransitionMillisSmoothed = -1;
                }
            }

        } else {
            // do not animate in non live modus
            timeForPositionTransitionMillisSmoothed = -1; // -1 means 'no transition
        }
        return timeForPositionTransitionMillisSmoothed;
    }
    
    /**
     * @param updateTailsOnly
     *            if <code>false</code>, tails of competitors not in <code>competitorsToShow</code> are removed from the
     *            map
     */
    private void showBoatsOnMap(final Date newTime, final long timeForPositionTransitionMillis,
            final Iterable<CompetitorDTO> competitorsToShow, boolean updateTailsOnly) {
        if (map != null) {
            Date tailsFromTime = new Date(newTime.getTime() - settings.getEffectiveTailLengthInMilliseconds());
            Date tailsToTime = newTime;
            Set<CompetitorDTO> competitorDTOsOfUnusedTails = new HashSet<>();
            Set<CompetitorDTO> competitorDTOsOfUnusedBoatCanvases = new HashSet<>();
            if (!updateTailsOnly) {
                competitorDTOsOfUnusedTails.addAll(fixesAndTails.getCompetitorsWithTails());
                competitorDTOsOfUnusedBoatCanvases.addAll(boatOverlays.keySet());
            }
            if (timeForPositionTransitionMillis > 3 * timer.getRefreshInterval()) {
                fixesAndTails.clearTails();
            }
            for (CompetitorDTO competitorDTO : competitorsToShow) {
                if (fixesAndTails.hasFixesFor(competitorDTO)) {
                    if (!fixesAndTails.hasTail(competitorDTO)) {
                        fixesAndTails.createTailAndUpdateIndices(competitorDTO, tailsFromTime, tailsToTime, this);
                    } else {
                        fixesAndTails.updateTail(competitorDTO, tailsFromTime, tailsToTime,
                                (int) (timeForPositionTransitionMillis == -1 ? -1
                                        : timeForPositionTransitionMillis / 2));
                        if (!updateTailsOnly) {
                            competitorDTOsOfUnusedTails.remove(competitorDTO);
                        }
                    }
                    boolean usedExistingBoatCanvas = updateBoatCanvasForCompetitor(competitorDTO, newTime,
                            timeForPositionTransitionMillis);
                    if (usedExistingBoatCanvas && !updateTailsOnly) {
                        competitorDTOsOfUnusedBoatCanvases.remove(competitorDTO);
                    }
                }
            }
            if (selectedDetailType != null) {
                fixesAndTails.updateDetailValueBoundaries(competitorSelection.getSelectedCompetitors());
            }
            if (!updateTailsOnly) {
                for (CompetitorDTO unusedBoatCanvasCompetitorDTO : competitorDTOsOfUnusedBoatCanvases) {
                    CanvasOverlayV3 boatCanvas = boatOverlays.get(unusedBoatCanvasCompetitorDTO);
                    boatCanvas.removeFromMap();
                    boatOverlays.remove(unusedBoatCanvasCompetitorDTO);
                }
                for (CompetitorDTO unusedTailCompetitorDTO : competitorDTOsOfUnusedTails) {
                    fixesAndTails.removeTail(unusedTailCompetitorDTO);
                    //competitorSelection.removeCompetitorSelectionChangeListener();
                }
            }
        }
    }

    /**
     * This algorithm is limited to distances such that dlon < pi/2, i.e., those that extend around less than one
     * quarter of the circumference of the earth in longitude. A completely general, but more complicated algorithm is
     * necessary if greater distances are allowed.
     */
    public LatLng calculatePositionAlongRhumbline(LatLng position, double bearingDeg, Distance distance) {
        double distanceRad = distance.getCentralAngleRad(); 
        double lat1 = position.getLatitude() / 180. * Math.PI;
        double lon1 = position.getLongitude() / 180. * Math.PI;
        double bearingRad = bearingDeg / 180. * Math.PI;
        double lat2 = Math.asin(Math.sin(lat1) * Math.cos(distanceRad) + 
                        Math.cos(lat1) * Math.sin(distanceRad) * Math.cos(bearingRad));
        double lon2 = lon1 + Math.atan2(Math.sin(bearingRad)*Math.sin(distanceRad)*Math.cos(lat1), 
                       Math.cos(distanceRad)-Math.sin(lat1)*Math.sin(lat2));
        lon2 = (lon2+3*Math.PI) % (2*Math.PI) - Math.PI;  // normalize to -180..+180�
        // position is already in LatLng space, so no mapping through coordinateSystem is required here
        return LatLng.newInstance(lat2 / Math.PI * 180., lon2  / Math.PI * 180.);
    }
    
    /**
     * Returns a pair whose first component is the leg number (one-based) of the competitor returned as the second component.
     * The competitor returned currently has the best ranking in the quick ranks provided by the {@link #quickFlagDataProvider}.
     */
    private com.sap.sse.common.Util.Pair<Integer, CompetitorDTO> getBestVisibleCompetitorWithOneBasedLegNumber(
            Iterable<CompetitorDTO> competitorsToShow) {
        CompetitorDTO leadingCompetitorDTO = null;
        int legOfLeaderCompetitor = -1;
        int bestOneBasedRank = Integer.MAX_VALUE;
        for (QuickRankDTO competitorFromBestToWorstAndOneBasedLegNumber : quickFlagDataProvider.getQuickRanks().values()) {
            if (Util.contains(competitorsToShow, competitorFromBestToWorstAndOneBasedLegNumber.competitor) && 
                    competitorFromBestToWorstAndOneBasedLegNumber.legNumberOneBased != 0 &&
                    competitorFromBestToWorstAndOneBasedLegNumber.oneBasedRank < bestOneBasedRank) {
                leadingCompetitorDTO = competitorFromBestToWorstAndOneBasedLegNumber.competitor;
                legOfLeaderCompetitor = competitorFromBestToWorstAndOneBasedLegNumber.legNumberOneBased;
                bestOneBasedRank = competitorFromBestToWorstAndOneBasedLegNumber.oneBasedRank;
                if (bestOneBasedRank == 1) {
                    break; // as good as it gets
                }
            }
        }
        return leadingCompetitorDTO == null ? null :
            new com.sap.sse.common.Util.Pair<Integer, CompetitorDTO>(legOfLeaderCompetitor, leadingCompetitorDTO);
    }

    final static Distance advantageLineLength = new MeterDistance(1000); // TODO this should probably rather scale with the visible area of the map; bug 616
    private void showAdvantageLine(Iterable<CompetitorDTO> competitorsToShow, Date date, long timeForPositionTransitionMillis) {
        if (map != null && lastRaceTimesInfo != null && !quickFlagDataProvider.getQuickRanks().isEmpty()
                && lastCombinedWindTrackInfoDTO != null) {
            boolean drawAdvantageLine = false;
            if (settings.getHelpLinesSettings().isVisible(HelpLineTypes.ADVANTAGELINE)) {
                // find competitor with highest rank
                com.sap.sse.common.Util.Pair<Integer, CompetitorDTO> visibleLeaderInfo = getBestVisibleCompetitorWithOneBasedLegNumber(competitorsToShow);
                // the boat fix may be null; may mean that no positions were loaded yet for the leading visible boat;
                // don't show anything
                GPSFixDTOWithSpeedWindTackAndLegType lastBoatFix = null;
                boolean isVisibleLeaderInfoComplete = false;
                boolean isLegTypeKnown = false;
                WindTrackInfoDTO windDataForLegMiddle = null;
                LegInfoDTO legInfoDTO = null;
                if (visibleLeaderInfo != null
                        && visibleLeaderInfo.getA() > 0
                        && visibleLeaderInfo.getA() <= lastRaceTimesInfo.getLegInfos().size()
                        // get wind at middle of leg for leading visible competitor
                        && (windDataForLegMiddle = lastCombinedWindTrackInfoDTO
                                .getCombinedWindOnLegMiddle(visibleLeaderInfo.getA() - 1)) != null
                        && !windDataForLegMiddle.windFixes.isEmpty()) {
                    isVisibleLeaderInfoComplete = true;
                    legInfoDTO = lastRaceTimesInfo.getLegInfos().get(visibleLeaderInfo.getA() - 1);
                    if (legInfoDTO.legType != null) {
                        isLegTypeKnown = true;
                    }
                    lastBoatFix = getBoatFix(visibleLeaderInfo.getB(), date);
                }
                if (isVisibleLeaderInfoComplete && isLegTypeKnown && lastBoatFix != null && lastBoatFix.speedWithBearing != null) {
                    BoatDTO boat = competitorSelection.getBoat(visibleLeaderInfo.getB());
                    Distance distanceFromBoatPositionInKm = boat.getBoatClass().getHullLength(); // one hull length
                    // implement and use Position.translateRhumb()
                    double bearingOfBoatInDeg = lastBoatFix.speedWithBearing.bearingInDegrees;
                    LatLng boatPosition = coordinateSystem.toLatLng(lastBoatFix.position);
                    LatLng posAheadOfFirstBoat = calculatePositionAlongRhumbline(boatPosition,
                            coordinateSystem.mapDegreeBearing(bearingOfBoatInDeg), distanceFromBoatPositionInKm);
                    final WindDTO windFix = windDataForLegMiddle.windFixes.get(0);
                    double bearingOfCombinedWindInDeg = windFix.trueWindBearingDeg;
                    double rotatedBearingDeg1 = 0.0;
                    double rotatedBearingDeg2 = 0.0;
                    if (lastBoatFix.legType == null) {
                        GWT.log("no legType to display advantage line; competitor was "+visibleLeaderInfo.getB().getName()+
                                ", fix from "+lastBoatFix.timepoint);
                    } else {
                        switch (lastBoatFix.legType) {
                        case UPWIND:
                        case DOWNWIND: {
                            rotatedBearingDeg1 = bearingOfCombinedWindInDeg + 90.0;
                            if (rotatedBearingDeg1 >= 360.0) {
                                rotatedBearingDeg1 -= 360.0;
                            }
                            rotatedBearingDeg2 = bearingOfCombinedWindInDeg - 90.0;
                            if (rotatedBearingDeg2 < 0.0) {
                                rotatedBearingDeg2 += 360.0;
                            }
                                break;
                        }
                        case REACHING: {
                            rotatedBearingDeg1 = legInfoDTO.legBearingInDegrees + 90.0;
                            if (rotatedBearingDeg1 >= 360.0) {
                                rotatedBearingDeg1 -= 360.0;
                            }
                            rotatedBearingDeg2 = legInfoDTO.legBearingInDegrees - 90.0;
                            if (rotatedBearingDeg2 < 0.0) {
                                rotatedBearingDeg2 += 360.0;
                            }
                                break;
                        }
                        }
                        MVCArray<LatLng> nextPath = MVCArray.newInstance();
                        LatLng advantageLinePos1 = calculatePositionAlongRhumbline(posAheadOfFirstBoat,
                                coordinateSystem.mapDegreeBearing(rotatedBearingDeg1), advantageLineLength.scale(0.5));
                        LatLng advantageLinePos2 = calculatePositionAlongRhumbline(posAheadOfFirstBoat,
                                coordinateSystem.mapDegreeBearing(rotatedBearingDeg2), advantageLineLength.scale(0.5));
                        if (advantageLine == null) {
                            PolylineOptions options = PolylineOptions.newInstance();
                            options.setClickable(true);
                            options.setGeodesic(true);
                            options.setStrokeColor(ADVANTAGE_LINE_COLOR.getAsHtml());
                            options.setStrokeWeight(1);
                            options.setStrokeOpacity(0.5);
                            
                            advantageLine = Polyline.newInstance(options);
                            advantageTimer = new AdvantageLineAnimator(advantageLine);
                            MVCArray<LatLng> pointsAsArray = MVCArray.newInstance();
                            pointsAsArray.insertAt(0, advantageLinePos1);
                            pointsAsArray.insertAt(1, advantageLinePos2);
                            advantageLine.setPath(pointsAsArray);
                            advantageLine.setMap(map);
                            Hoverline advantageHoverline = new Hoverline(advantageLine, options, this);
                            
                            advantageLineMouseOverHandler = new AdvantageLineMouseOverMapHandler(
                                    bearingOfCombinedWindInDeg, new Date(windFix.measureTimepoint));
                            advantageLine.addMouseOverHandler(advantageLineMouseOverHandler);
                            advantageHoverline.addMouseOutMoveHandler(new MouseOutMapHandler() {
                                @Override
                                public void onEvent(MouseOutMapEvent event) {
                                    map.setTitle("");
                                }
                            });
                        } else {
                            nextPath.push(advantageLinePos1);
                            nextPath.push(advantageLinePos2);
                            advantageTimer.setNextPositionAndTransitionMillis(nextPath, timeForPositionTransitionMillis);
                            if (advantageLineMouseOverHandler != null) {
                                advantageLineMouseOverHandler.setTrueWindBearing(bearingOfCombinedWindInDeg);
                                advantageLineMouseOverHandler.setDate(new Date(windFix.measureTimepoint));
                            }
                        }
                        drawAdvantageLine = true;
                        advantageLineCompetitor = visibleLeaderInfo.getB();
                    }
                }
            }
            if (!drawAdvantageLine) {
                if (advantageLine != null) {
                    advantageLine.setMap(null);
                    advantageLine = null;
                    advantageTimer = null;
                }
            }
        }
    }

    private void showWindLadder(RaceMapDataDTO raceMapDataDTO, long timeForPositionTransitionMillis) {
        if (settings.isShowWindLadder() && map != null && raceMapDataDTO != null && lastCombinedWindTrackInfoDTO != null) {
            Pair<Integer, CompetitorDTO> bestVisibleCompetitor = getBestVisibleCompetitorWithOneBasedLegNumber(getCompetitorsToShow());
            if (bestVisibleCompetitor != null) {
                List<GPSFixDTOWithSpeedWindTackAndLegType> fixes = raceMapDataDTO.boatPositions.get(bestVisibleCompetitor.getB());
                if (fixes != null) {
                    Position competitorPosition = fixes.get(fixes.size() - 1).position;
                    WindTrackInfoDTO windTrackDTO = lastCombinedWindTrackInfoDTO.getCombinedWindOnLegMiddle(bestVisibleCompetitor.getA() - 1); // Zero based
                    WindDTO windFix = null;
                    if (windTrackDTO != null && windTrackDTO.windFixes != null && !windTrackDTO.windFixes.isEmpty()) {
                        windFix = windTrackDTO.windFixes.get(0);
                    }
<<<<<<< HEAD
                    if (windLadderOverlay == null) {
                        windLadderOverlay = new WindLadderOverlay(map, 0 /* TODO z-index */, coordinateSystem);
                        windLadderOverlay.addToMap();
                    }
                    windLadderOverlay.update(windFix, competitorPosition, timeForPositionTransitionMillis);
                    if (!windLadderOverlay.isVisible()) {
                        windLadderOverlay.setVisible(true);
                    }
                }
            }
        } else if (windLadderOverlay != null && windLadderOverlay.isVisible()) {
            windLadderOverlay.setVisible(false);
=======
                    if (windLadder == null) {
                        windLadder = new WindLadder(map, 0 /* TODO z-index */, coordinateSystem);
                    }
                    windLadder.update(windFix, competitorPosition, timeForPositionTransitionMillis);
                    if (!windLadder.isVisible()) {
                        windLadder.setVisible(true);
                    }
                }
            }
        } else if (windLadder != null && windLadder.isVisible()) {
            windLadder.setVisible(false);
>>>>>>> 57bb6ca4
        }
    }

    private final StringBuilder windwardStartLineMarkToFirstMarkLineText = new StringBuilder();
    private final StringBuilder leewardStartLineMarkToFirstMarkLineText = new StringBuilder();
    
    private void showStartLineToFirstMarkTriangle(final CoursePositionsDTO courseDTO){
        final List<Position> startMarkPositions = courseDTO.getStartMarkPositions();
        if (startMarkPositions.size() > 1 && courseDTO.waypointPositions.size() > 1) {
            final Position windwardStartLinePosition = startMarkPositions.get(0);
            final Position leewardStartLinePosition = startMarkPositions.get(1);
            final Position firstMarkPosition = courseDTO.waypointPositions.get(1);
            windwardStartLineMarkToFirstMarkLineText.replace(0, windwardStartLineMarkToFirstMarkLineText.length(),
                    stringMessages.startLineToFirstMarkTriangle(numberFormatOneDecimal
                            .format(windwardStartLinePosition.getDistance(firstMarkPosition)
                                    .getMeters())));
            leewardStartLineMarkToFirstMarkLineText.replace(0, leewardStartLineMarkToFirstMarkLineText.length(),
                    stringMessages.startLineToFirstMarkTriangle(numberFormatOneDecimal
                            .format(leewardStartLinePosition.getDistance(firstMarkPosition)
                                    .getMeters())));
            final LineInfoProvider windwardStartLineMarkToFirstMarkLineInfoProvider = new LineInfoProvider() {
                @Override
                public String getLineInfo() {
                    return windwardStartLineMarkToFirstMarkLineText.toString();
                }
            };
            final LineInfoProvider leewardStartLineMarkToFirstMarkLineInfoProvider = new LineInfoProvider() {
                @Override
                public String getLineInfo() {
                    return leewardStartLineMarkToFirstMarkLineText.toString();
                }
            };
            windwardStartLineMarkToFirstMarkLine = showOrRemoveOrUpdateLine(windwardStartLineMarkToFirstMarkLine, /* showLine */
                    (settings.getHelpLinesSettings().isVisible(HelpLineTypes.STARTLINETOFIRSTMARKTRIANGLE))
                            && startMarkPositions.size() > 1 && courseDTO.waypointPositions.size() > 1,
                    windwardStartLinePosition, firstMarkPosition, windwardStartLineMarkToFirstMarkLineInfoProvider,
                    "grey", STANDARD_LINE_STROKEWEIGHT, STANDARD_LINE_OPACITY);
            leewardStartLineMarkToFirstMarkLine = showOrRemoveOrUpdateLine(leewardStartLineMarkToFirstMarkLine, /* showLine */
                    (settings.getHelpLinesSettings().isVisible(HelpLineTypes.STARTLINETOFIRSTMARKTRIANGLE))
                            && startMarkPositions.size() > 1 && courseDTO.waypointPositions.size() > 1,
                    leewardStartLinePosition, firstMarkPosition, leewardStartLineMarkToFirstMarkLineInfoProvider,
                    "grey", STANDARD_LINE_STROKEWEIGHT, STANDARD_LINE_OPACITY);
        }
    }

    private final StringBuilder startLineAdvantageText = new StringBuilder();
    private final StringBuilder finishLineAdvantageText = new StringBuilder();
    final LineInfoProvider startLineInfoProvider = new LineInfoProvider() {
        @Override
        public String getLineInfo() {
            return stringMessages.startLine()+startLineAdvantageText;
        }
    };
    final LineInfoProvider finishLineInfoProvider = new LineInfoProvider() {
        @Override
        public String getLineInfo() {
            return stringMessages.finishLine()+finishLineAdvantageText;
        }
    };

    private void showStartAndFinishAndCourseMiddleLines(final CoursePositionsDTO courseDTO) {
        if (map != null && courseDTO != null && courseDTO.course != null && courseDTO.course.waypoints != null &&
                !courseDTO.course.waypoints.isEmpty()) {
            // draw the start line
            final WaypointDTO startWaypoint = courseDTO.course.waypoints.get(0);
            updateCountdownCanvas(startWaypoint);
            final int numberOfStartWaypointMarks = courseDTO.getStartMarkPositions() == null ? 0 : courseDTO.getStartMarkPositions().size();
            final int numberOfFinishWaypointMarks = courseDTO.getFinishMarkPositions() == null ? 0 : courseDTO.getFinishMarkPositions().size();
            final Position startLineLeftPosition = numberOfStartWaypointMarks == 0 ? null : courseDTO.getStartMarkPositions().get(0);
            final Position startLineRightPosition = numberOfStartWaypointMarks < 2 ? null : courseDTO.getStartMarkPositions().get(1);
            if (courseDTO.startLineAngleFromPortToStarboardWhenApproachingLineToCombinedWind != null) {
                startLineAdvantageText.replace(0, startLineAdvantageText.length(), " "+stringMessages.lineAngleToWindAndAdvantage(
                        numberFormatOneDecimal.format(courseDTO.startLineLengthInMeters),
                        numberFormatOneDecimal.format(Math.abs(courseDTO.startLineAngleFromPortToStarboardWhenApproachingLineToCombinedWind)),
                        NauticalSideFormatter.format(courseDTO.startLineAdvantageousSide, stringMessages),
                        numberFormatOneDecimal.format(courseDTO.startLineAdvantageInMeters)));
            } else {
                startLineAdvantageText.delete(0, startLineAdvantageText.length());
            }
            final boolean showStartLineBasedOnCurrentLeg = numberOfStartWaypointMarks == 2 && courseDTO.currentLegNumber <= 1;
            final boolean showFinishLineBasedOnCurrentLeg = numberOfFinishWaypointMarks == 2 && courseDTO.currentLegNumber == courseDTO.totalLegsCount;
            // show the line when STARTLINE is selected and the current leg is around the start leg,
            // or when COURSEGEOMETRY is selected and the finish line isn't equal and wouldn't be shown at the same time based on the current leg.
            // With this, if COURSEGEOMETRY is selected and start and finish line are equal, the start line will not be displayed if
            // based on the race progress the finish line is to be preferred, so only the finish line will be shown.
            final boolean reallyShowStartLine =
                    (settings.getHelpLinesSettings().isVisible(HelpLineTypes.STARTLINE) && showStartLineBasedOnCurrentLeg) ||
                    (settings.getHelpLinesSettings().isVisible(HelpLineTypes.COURSEGEOMETRY) &&
                             (!showFinishLineBasedOnCurrentLeg || !startLineEqualsFinishLine(courseDTO)));
            // show the line when FINISHLINE is selected and the current leg is the last leg,
            // or when COURSEGEOMETRY is selected and the start line isn't equal or the current leg is the last leg.
            // With this, if COURSEGEOMETRY is selected and start and finish line are equal, the start line will be displayed unless
            // the finish line should take precedence based on race progress.
            final boolean reallyShowFinishLine = showFinishLineBasedOnCurrentLeg &&
                    (!showStartLineBasedOnCurrentLeg || !startLineEqualsFinishLine(courseDTO)) &&
                    (settings.getHelpLinesSettings().isVisible(HelpLineTypes.FINISHLINE) && showFinishLineBasedOnCurrentLeg) ||
                    (settings.getHelpLinesSettings().isVisible(HelpLineTypes.COURSEGEOMETRY) &&
                            (!startLineEqualsFinishLine(courseDTO) || showFinishLineBasedOnCurrentLeg));
            startLine = showOrRemoveOrUpdateLine(startLine, reallyShowStartLine, startLineLeftPosition,
                    startLineRightPosition, startLineInfoProvider, START_LINE_COLOR.getAsHtml(), STANDARD_LINE_STROKEWEIGHT,
                    STANDARD_LINE_OPACITY);
            // draw the finish line
            final Position finishLineLeftPosition = numberOfFinishWaypointMarks == 0 ? null : courseDTO.getFinishMarkPositions().get(0);
            final Position finishLineRightPosition = numberOfFinishWaypointMarks < 2 ? null : courseDTO.getFinishMarkPositions().get(1);
            if (courseDTO.finishLineAngleFromPortToStarboardWhenApproachingLineToCombinedWind != null) {
                finishLineAdvantageText.replace(0, finishLineAdvantageText.length(), " "+stringMessages.lineAngleToWindAndAdvantage(
                        numberFormatOneDecimal.format(courseDTO.finishLineLengthInMeters),
                        numberFormatOneDecimal.format(Math.abs(courseDTO.finishLineAngleFromPortToStarboardWhenApproachingLineToCombinedWind)),
                        NauticalSideFormatter.format(courseDTO.finishLineAdvantageousSide, stringMessages),
                        numberFormatOneDecimal.format(courseDTO.finishLineAdvantageInMeters)));
            } else {
                finishLineAdvantageText.delete(0, finishLineAdvantageText.length());
            }
            finishLine = showOrRemoveOrUpdateLine(finishLine, reallyShowFinishLine, finishLineLeftPosition,
                    finishLineRightPosition, finishLineInfoProvider, FINISH_LINE_COLOR.getAsHtml(), STANDARD_LINE_STROKEWEIGHT,
                    STANDARD_LINE_STROKEWEIGHT);
            // the control point pairs for which we already decided whether or not
            // to show a course middle line for; values tell whether to show the line and for which zero-based
            // start waypoint index to do so; when for an equal control point pair multiple decisions with different
            // outcome are made, a decision to show the line overrules the decision to not show it (OR-semantics)
            final Map<Set<ControlPointDTO>, Pair<Boolean, Integer>> keysAlreadyHandled = new HashMap<>();
            for (int zeroBasedIndexOfStartWaypoint = 0; zeroBasedIndexOfStartWaypoint<courseDTO.waypointPositions.size()-1; zeroBasedIndexOfStartWaypoint++) {
                final Set<ControlPointDTO> key = getCourseMiddleLinesKey(courseDTO, zeroBasedIndexOfStartWaypoint);
                boolean showCourseMiddleLine = keysAlreadyHandled.containsKey(key) && keysAlreadyHandled.get(key).getA() ||
                        settings.getHelpLinesSettings().isVisible(HelpLineTypes.COURSEGEOMETRY) ||
                        (settings.getHelpLinesSettings().isVisible(HelpLineTypes.COURSEMIDDLELINE)
                        // show the line for the current leg or for the first leg if we are still before the start
                         && ((courseDTO.currentLegNumber-1 == zeroBasedIndexOfStartWaypoint) ||
                              courseDTO.currentLegNumber == 0 && zeroBasedIndexOfStartWaypoint == 0));
                keysAlreadyHandled.put(key, new Pair<>(showCourseMiddleLine, zeroBasedIndexOfStartWaypoint));
            }
            Set<Set<ControlPointDTO>> keysToConsider = new HashSet<>(keysAlreadyHandled.keySet());
            keysToConsider.addAll(courseMiddleLines.keySet());
            for (final Set<ControlPointDTO> key : keysToConsider) {
                final int zeroBasedIndexOfStartWaypoint = keysAlreadyHandled.containsKey(key) ?
                        keysAlreadyHandled.get(key).getB() : 0; // if not handled, the line will be removed, so the waypoint index doesn't matter
                final Pair<Boolean, Integer> showLineAndZeroBasedIndexOfStartWaypoint = keysAlreadyHandled.get(key);
                final boolean showCourseMiddleLine = showLineAndZeroBasedIndexOfStartWaypoint != null && showLineAndZeroBasedIndexOfStartWaypoint.getA();
                courseMiddleLines.put(key, showOrRemoveCourseMiddleLine(courseDTO, courseMiddleLines.get(key), zeroBasedIndexOfStartWaypoint, showCourseMiddleLine));
            }
        }
    }

    private boolean startLineEqualsFinishLine(CoursePositionsDTO courseDTO) {
        final List<WaypointDTO> waypoints;
        return courseDTO != null && courseDTO.course != null &&
                (waypoints = courseDTO.course.waypoints) != null &&
                waypoints.get(0).controlPoint.equals(waypoints.get(waypoints.size()-1).controlPoint);
    }

    /**
     * Given a zero-based index into <code>courseDTO</code>'s {@link RaceCourseDTO#waypoints waypoints list} that denotes the start
     * waypoint of the leg in question, returns a key that can be used for the {@link #courseMiddleLines} map, consisting of a set
     * that holds the two {@link ControlPointDTO}s representing the start and finish control point of that leg.
     */
    private Set<ControlPointDTO> getCourseMiddleLinesKey(final CoursePositionsDTO courseDTO,
            final int zeroBasedIndexOfStartWaypoint) {
        ControlPointDTO startControlPoint = courseDTO.course.waypoints.get(zeroBasedIndexOfStartWaypoint).controlPoint;
        ControlPointDTO endControlPoint = courseDTO.course.waypoints.get(zeroBasedIndexOfStartWaypoint+1).controlPoint;
        final Set<ControlPointDTO> key = new HashSet<>();
        key.add(startControlPoint);
        key.add(endControlPoint);
        return key;
    }

    /**
     * @param showLine
     *            tells whether or not to show the line; if the <code>lineToShowOrRemoveOrUpdate</code> references a
     *            line but the line shall not be shown, the line is removed from the map; conversely, if the line is not
     *            yet shown but shall be, a new line is created, added to the map and returned. If the line is shown and
     *            shall continue to be shown, the line is returned after updating its vertex coordinates.
     * @return <code>null</code> if the line is not shown; the polyline object representing the line being displayed
     *         otherwise
     */
    private Polyline showOrRemoveCourseMiddleLine(final CoursePositionsDTO courseDTO, Polyline lineToShowOrRemoveOrUpdate,
            final int zeroBasedIndexOfStartWaypoint, final boolean showLine) {
        final Position position1DTO = courseDTO.waypointPositions.get(zeroBasedIndexOfStartWaypoint);
        final Position position2DTO = courseDTO.waypointPositions.get(zeroBasedIndexOfStartWaypoint+1);
        final LineInfoProvider lineInfoProvider = new LineInfoProvider() {
            @Override
            public String getLineInfo() {
                final StringBuilder sb = new StringBuilder();
                sb.append(stringMessages.courseMiddleLine());
                sb.append('\n');
                sb.append(numberFormatNoDecimal.format(
                        Math.abs(position1DTO.getDistance(position2DTO).getMeters()))+stringMessages.metersUnit());
                sb.append(" (");
                sb.append(numberFormatTwoDecimals.format(
                        Math.abs(position1DTO.getDistance(position2DTO).getNauticalMiles()))+"NM");
                sb.append(")\n");
                final double legBearingDeg = position1DTO.getBearingGreatCircle(position2DTO).getDegrees();
                sb.append(NumberFormatterFactory.getThreeDigitDecimalFormat(0).format(legBearingDeg)+stringMessages.degreesUnit());
                if (lastCombinedWindTrackInfoDTO != null) {
                    final WindTrackInfoDTO windTrackAtLegMiddle = lastCombinedWindTrackInfoDTO.getCombinedWindOnLegMiddle(zeroBasedIndexOfStartWaypoint);
                    if (windTrackAtLegMiddle != null && windTrackAtLegMiddle.windFixes != null && !windTrackAtLegMiddle.windFixes.isEmpty()) {
                        WindDTO windAtLegMiddle = windTrackAtLegMiddle.windFixes.get(0);
                        final String diff = numberFormatOneDecimal.format(
                                Math.min(Math.abs(windAtLegMiddle.dampenedTrueWindBearingDeg-legBearingDeg),
                                                     Math.abs(windAtLegMiddle.dampenedTrueWindFromDeg-legBearingDeg)));
                        sb.append(", ");
                        sb.append(stringMessages.degreesToWind(diff));
                    }
                }
                return sb.toString();
            }
        };
        return showOrRemoveOrUpdateLine(lineToShowOrRemoveOrUpdate, showLine, position1DTO, position2DTO,
                lineInfoProvider, COURSE_MIDDLE_LINE_COLOR.getAsHtml(), STANDARD_LINE_STROKEWEIGHT, STANDARD_LINE_OPACITY);
    }

    /**
     * @param showLine
     *            tells whether or not to show the line; if the <code>lineToShowOrRemoveOrUpdate</code> references a
     *            line but the line shall not be shown, the line is removed from the map; conversely, if the line is not
     *            yet shown but shall be, a new line is created, added to the map and returned. If the line is shown and
     *            shall continue to be shown, the line is returned after updating its vertex coordinates.
     * @return <code>null</code> if the line is not shown; the polyline object representing the line being displayed
     *         otherwise
     */
    Polyline showOrRemoveOrUpdateLine(Polyline lineToShowOrRemoveOrUpdate, final boolean showLine,
            final Position position1DTO, final Position position2DTO, final LineInfoProvider lineInfoProvider,
            String lineColorRGB, int strokeWeight, double strokeOpacity) {
        if (position1DTO != null && position2DTO != null) {
            if (showLine) {
                LatLng courseMiddleLinePoint1 = coordinateSystem.toLatLng(position1DTO);
                LatLng courseMiddleLinePoint2 = coordinateSystem.toLatLng(position2DTO);
                final MVCArray<LatLng> pointsAsArray;
                if (lineToShowOrRemoveOrUpdate == null) {
                    PolylineOptions options = PolylineOptions.newInstance();
                    options.setClickable(true);
                    options.setGeodesic(true);
                    options.setStrokeColor(lineColorRGB);
                    options.setStrokeWeight(strokeWeight);
                    options.setStrokeOpacity(strokeOpacity);
                    pointsAsArray = MVCArray.newInstance();
                    lineToShowOrRemoveOrUpdate = Polyline.newInstance(options);
                    lineToShowOrRemoveOrUpdate.setPath(pointsAsArray);
                    lineToShowOrRemoveOrUpdate.setMap(map);
                    Hoverline lineToShowOrRemoveOrUpdateHoverline = new Hoverline(lineToShowOrRemoveOrUpdate, options, this);
                    lineToShowOrRemoveOrUpdate.addMouseOverHandler(new MouseOverMapHandler() {
                        @Override
                        public void onEvent(MouseOverMapEvent event) {
                            map.setTitle(lineInfoProvider.getLineInfo());
                        }
                    });
                    lineToShowOrRemoveOrUpdateHoverline.addMouseOutMoveHandler(new MouseOutMapHandler() {
                        @Override
                        public void onEvent(MouseOutMapEvent event) {
                            map.setTitle("");
                        }
                    });
                } else {
                    pointsAsArray = lineToShowOrRemoveOrUpdate.getPath();
                    pointsAsArray.removeAt(1);
                    pointsAsArray.removeAt(0);
                }
                adjustInfoOverlayForVisibleLine(lineToShowOrRemoveOrUpdate, position1DTO, position2DTO, lineInfoProvider);
                pointsAsArray.insertAt(0, courseMiddleLinePoint1);
                pointsAsArray.insertAt(1, courseMiddleLinePoint2);
            } else {
                if (lineToShowOrRemoveOrUpdate != null) {
                    lineToShowOrRemoveOrUpdate.setMap(null);
                    adjustInfoOverlayForRemovedLine(lineToShowOrRemoveOrUpdate);
                    lineToShowOrRemoveOrUpdate = null;
                }
            }
        }
        return lineToShowOrRemoveOrUpdate;
    }

    private void adjustInfoOverlayForRemovedLine(Polyline lineToShowOrRemoveOrUpdate) {
        SmallTransparentInfoOverlay infoOverlay = infoOverlaysForLinesForCourseGeometry.remove(lineToShowOrRemoveOrUpdate);
        if (infoOverlay != null) {
            infoOverlay.removeFromMap();
        }
    }

    private void adjustInfoOverlayForVisibleLine(Polyline lineToShowOrRemoveOrUpdate, final Position position1DTO,
            final Position position2DTO, final LineInfoProvider lineInfoProvider) {
        if (lineInfoProvider.isShowInfoOverlayWithHelplines()) {
            SmallTransparentInfoOverlay infoOverlay = infoOverlaysForLinesForCourseGeometry.get(lineToShowOrRemoveOrUpdate);
            if (getSettings().getHelpLinesSettings().isVisible(HelpLineTypes.COURSEGEOMETRY)) {
                if (infoOverlay == null) {
                    infoOverlay = new SmallTransparentInfoOverlay(map, RaceMapOverlaysZIndexes.INFO_OVERLAY_ZINDEX,
                            lineInfoProvider.getLineInfo(), coordinateSystem);
                    infoOverlaysForLinesForCourseGeometry.put(lineToShowOrRemoveOrUpdate, infoOverlay);
                    infoOverlay.addToMap();
                } else {
                    infoOverlay.setInfoText(lineInfoProvider.getLineInfo());
                }
                infoOverlay.setPosition(position1DTO.translateGreatCircle(position1DTO.getBearingGreatCircle(position2DTO),
                                position1DTO.getDistance(position2DTO).scale(0.5)), /* transition time */ -1);
                infoOverlay.draw();
            } else {
                if (infoOverlay != null) {
                    infoOverlay.removeFromMap();
                    infoOverlaysForLinesForCourseGeometry.remove(lineToShowOrRemoveOrUpdate);
                }
            }
        }
    }
    
    /**
     * If, according to {@link #lastRaceTimesInfo} and {@link #timer} the race is
     * still in the pre-start phase, show a {@link SmallTransparentInfoOverlay} at the
     * start line that shows the count down.
     */
    private void updateCountdownCanvas(WaypointDTO startWaypoint) {
        if (!settings.isShowSelectedCompetitorsInfo() || startWaypoint == null || Util.isEmpty(startWaypoint.controlPoint.getMarks())
                || lastRaceTimesInfo == null || lastRaceTimesInfo.startOfRace == null || timer.getTime().after(lastRaceTimesInfo.startOfRace)) {
            if (countDownOverlay != null) {
                countDownOverlay.removeFromMap();
                countDownOverlay = null;
            }
        } else {
            long timeToStartInMs = lastRaceTimesInfo.startOfRace.getTime() - timer.getTime().getTime();
            String countDownText = timeToStartInMs > 1000 ? stringMessages.timeToStart(DateAndTimeFormatterUtil
                    .formatElapsedTime(timeToStartInMs)) : stringMessages.start();
            if (countDownOverlay == null) {
                countDownOverlay = new SmallTransparentInfoOverlay(map, RaceMapOverlaysZIndexes.INFO_OVERLAY_ZINDEX,
                        countDownText, coordinateSystem, getSettings().getStartCountDownFontSizeScaling());
                countDownOverlay.addToMap();
            } else {
                countDownOverlay.setInfoText(countDownText);
            }
            countDownOverlay.setPosition(startWaypoint.controlPoint.getMarks().iterator().next().position, /* transition time */ -1);
            countDownOverlay.draw();
        }
    }

    // Google scales coordinates so that the globe-tile has mercator-latitude [-pi, +pi], i.e. tile height of 2*pi
    // mercator-latitude pi corresponds to geo-latitude of approx. 85.0998 (where Google cuts off the map visualization)
    // official documentation: http://developers.google.com/maps/documentation/javascript/maptypes#TileCoordinates
    private double getMercatorLatitude(double lat) {
        // cutting-off for latitudes close to +-90 degrees is recommended (to avoid division by zero)
        double sine = Math.max(-0.9999, Math.min(0.9999, Math.sin(Math.PI * lat / 180)));
        return Math.log((1 + sine) / (1 - sine)) / 2;
    }

    public int getZoomLevel(LatLngBounds bounds) {
        int GLOBE_PXSIZE = 256; // a constant in Google's map projection
        int MAX_ZOOM = 18; // maximum zoom-level that should be automatically selected
        double LOG2 = Math.log(2.0);
        double deltaLng = bounds.getNorthEast().getLongitude() - bounds.getSouthWest().getLongitude();
        double deltaLat = getMercatorLatitude(bounds.getNorthEast().getLatitude()) - getMercatorLatitude(bounds.getSouthWest().getLatitude());
        if ((deltaLng == 0) && (deltaLat == 0)) {
            return MAX_ZOOM;
        }
        if (deltaLng < 0) {
            deltaLng += 360;
        }
        int zoomLng = (int) Math.floor(Math.log(map.getDiv().getClientWidth() * 360 / deltaLng / GLOBE_PXSIZE) / LOG2);
        int zoomLat = (int) Math.floor(Math.log(map.getDiv().getClientHeight() * 2 * Math.PI / deltaLat / GLOBE_PXSIZE) / LOG2);
        return Math.min(Math.min(zoomLat, zoomLng), MAX_ZOOM);
    }

    private void zoomMapToNewBounds(LatLngBounds newBounds) {
        if (newBounds != null) {
            int newZoomLevel = getZoomLevel(newBounds);
            if (mapNeedsToPanOrZoom(newBounds, newZoomLevel)) {
                Iterable<ZoomTypes> oldZoomTypesToConsiderSettings = settings.getZoomSettings().getTypesToConsiderOnZoom();
                setAutoZoomInProgress(true);
                if (newZoomLevel != map.getZoom()) {
                    // distinguish between zoom-in and zoom-out, because the sequence of panTo() and setZoom()
                    // appears different on the screen due to map-animations
                    // following sequences keep the selected boats allways visible:
                    //   zoom-in : 1. panTo(), 2. setZoom()
                    //   zoom-out: 1. setZoom(), 2. panTo() 
                    autoZoomIn = newZoomLevel > map.getZoom();
                    autoZoomOut = !autoZoomIn;
                    autoZoomLevel = newZoomLevel;
                    if (autoZoomIn) {
                        map.panTo(newBounds.getCenter());
                    } else {
                        map.setZoom(autoZoomLevel);
                    }
                } else {
                    map.panTo(newBounds.getCenter());
                }
                autoZoomLatLngBounds = newBounds;
                RaceMapZoomSettings restoredZoomSettings = new RaceMapZoomSettings(oldZoomTypesToConsiderSettings, settings.getZoomSettings().isZoomToSelectedCompetitors());
                settings = new RaceMapSettings(settings, restoredZoomSettings);
                setAutoZoomInProgress(false);
                mapFirstZoomDone = true;
            }
        }
    }

    private boolean mapNeedsToPanOrZoom(LatLngBounds newBounds, int newZoomLevel) {
        // we never updated, update now
        if (currentMapBounds == null) {
            return true;
        }
        // we do not fit the required bounds, update now
        if (!BoundsUtil.contains(currentMapBounds, newBounds)) {
            return true;
        }
        // we do fit the required bounds, however we might be to far zoomed out, check if we can zoom to a better level
        if (newZoomLevel != map.getZoom()) {
            return true;
        }
        return false;
    }
    
    private void setAutoZoomInProgress(boolean autoZoomInProgress) {
        this.autoZoomInProgress = autoZoomInProgress;
    }
    
    boolean isAutoZoomInProgress() {
        return autoZoomInProgress;
    }
    
    /**
     * @param timeForPositionTransitionMillis use -1 to not animate the position transition, e.g., during map zoom or non-play
     */
    private boolean updateBoatCanvasForCompetitor(CompetitorDTO competitorDTO, Date date, long timeForPositionTransitionMillis) {
        boolean hasTimeJumped = timeForPositionTransitionMillis > 3 * timer.getRefreshInterval();
        if (hasTimeJumped) {
            timeForPositionTransitionMillis = -1;
        }
        boolean usedExistingCanvas = false;
        GPSFixDTOWithSpeedWindTackAndLegType lastBoatFix = getBoatFix(competitorDTO, date);
        if (lastBoatFix != null) {
            BoatOverlay boatOverlay = boatOverlays.get(competitorDTO);
            if (boatOverlay == null) {
                boatOverlay = createBoatOverlay(RaceMapOverlaysZIndexes.BOATS_ZINDEX, competitorDTO, displayHighlighted(competitorDTO));
                if (boatOverlay != null) {
                    boatOverlays.put(competitorDTO, boatOverlay);
                    boatOverlay.setDisplayMode(displayHighlighted(competitorDTO));
                    boatOverlay.setBoatFix(lastBoatFix, timeForPositionTransitionMillis);
                    boatOverlay.addToMap();
                }
            } else {
                usedExistingCanvas = true;
                boatOverlay.setDisplayMode(displayHighlighted(competitorDTO));
                boatOverlay.setBoatFix(lastBoatFix, timeForPositionTransitionMillis);
                boatOverlay.draw();
            }
        }
        return usedExistingCanvas;
    }

    private DisplayMode displayHighlighted(CompetitorDTO competitorDTO) {
        boolean competitorisSelected = competitorSelection.isSelected(competitorDTO);
        if (!settings.isShowOnlySelectedCompetitors()) {
            if (competitorisSelected) {
                return DisplayMode.SELECTED;
            } else {
                if (isSomeOtherCompetitorSelected()) {
                    return DisplayMode.NOT_SELECTED;
                } else {
                    return DisplayMode.DEFAULT;
                }
            }
        }
        else{
            return competitorSelection.isSelected(competitorDTO) ? DisplayMode.SELECTED : DisplayMode.DEFAULT;
        }
       
    }
    
    private boolean isSomeOtherCompetitorSelected(){
        return Util.size(competitorSelection.getSelectedCompetitors()) > 0;
    }
    
    private class CourseMarkInfoWindowClickHandler implements ClickMapHandler {
        private final MarkDTO markDTO;
        private final CourseMarkOverlay courseMarkOverlay;
        
        public CourseMarkInfoWindowClickHandler(MarkDTO markDTO, CourseMarkOverlay courseMarkOverlay) {
            this.markDTO = markDTO;
            this.courseMarkOverlay = courseMarkOverlay;
        }
        
        @Override
        public void onEvent(ClickMapEvent event) {
            LatLng latlng = courseMarkOverlay.getMarkLatLngPosition();
            showMarkInfoWindow(markDTO, latlng);
        }
    }
    
    private void registerCourseMarkInfoWindowClickHandler(final String markDTOIdAsString) {
        final CourseMarkOverlay courseMarkOverlay = courseMarkOverlays.get(markDTOIdAsString);
        courseMarkClickHandlers.put(markDTOIdAsString, 
                courseMarkOverlay.addClickHandler(new CourseMarkInfoWindowClickHandler(markDTOs.get(markDTOIdAsString), courseMarkOverlay)));
    }
    
    public void registerAllCourseMarkInfoWindowClickHandlers() {
        for (String markDTOIdAsString : markDTOs.keySet()) {
            registerCourseMarkInfoWindowClickHandler(markDTOIdAsString);
        }
    }
    
    public void unregisterAllCourseMarkInfoWindowClickHandlers() {
        Iterator<Entry<String, HandlerRegistration>> iterator = courseMarkClickHandlers.entrySet().iterator();
        while(iterator.hasNext()) {
            Entry<String, HandlerRegistration> handler = iterator.next();
            handler.getValue().removeHandler();
            iterator.remove();
        }
    }

    /**
     * @return a valid {@link BoatOverlay} if a boat was found for the competitor, or {@code null} otherwise
     */
    private BoatOverlay createBoatOverlay(int zIndex, final CompetitorDTO competitorDTO, DisplayMode displayMode) {
        final BoatDTO boatOfCompetitor = competitorSelection.getBoat(competitorDTO);
        final BoatOverlay boatCanvas;
        if (boatOfCompetitor == null) {
            GWT.log("Error: no boat found for competitor "+competitorDTO.getName()+". Not showing on map.");
            boatCanvas = null;
        } else {
            boatCanvas = new BoatOverlay(map, zIndex, boatOfCompetitor, competitorSelection.getColor(competitorDTO, raceIdentifier), coordinateSystem);
            boatCanvas.setDisplayMode(displayMode);
            boatCanvas.addClickHandler(event -> {
                GPSFixDTOWithSpeedWindTackAndLegType latestFixForCompetitor = getBoatFix(competitorDTO, timer.getTime());
                Widget content = getInfoWindowContent(competitorDTO, latestFixForCompetitor);
                LatLng where = coordinateSystem.toLatLng(latestFixForCompetitor.position);
                managedInfoWindow.openAtPosition(content, where);
            });
            boatCanvas.addMouseOverHandler(new MouseOverMapHandler() {
                @Override
                public void onEvent(MouseOverMapEvent event) {
                    map.setTitle(boatOfCompetitor.getSailId());
                }
            });
            boatCanvas.addMouseOutMoveHandler(new MouseOutMapHandler() {
                @Override
                public void onEvent(MouseOutMapEvent event) {
                    map.setTitle("");
                }
            });
        }
        return boatCanvas;
    }

    protected WindSensorOverlay createWindSensorOverlay(int zIndex, final WindSource windSource, final WindTrackInfoDTO windTrackInfoDTO) {
        final WindSensorOverlay windSensorOverlay = new WindSensorOverlay(map, zIndex, raceMapImageManager, stringMessages, coordinateSystem);
        windSensorOverlay.setWindInfo(windTrackInfoDTO, windSource);
        windSensorOverlay.addClickHandler(new ClickMapHandler() {
            @Override
            public void onEvent(ClickMapEvent event) {
                showWindSensorInfoWindow(windSensorOverlay);
            }
        });
        return windSensorOverlay;
    }

    private void showMarkInfoWindow(MarkDTO markDTO, LatLng position) {
        managedInfoWindow.openAtPosition(getInfoWindowContent(markDTO), position);
    }

    private void showCompetitorInfoWindow(final CompetitorDTO competitorDTO, LatLng where) {
        final GPSFixDTOWithSpeedWindTackAndLegType latestFixForCompetitor = getBoatFix(competitorDTO, timer.getTime());
        final Widget content = getInfoWindowContent(competitorDTO, latestFixForCompetitor);
        managedInfoWindow.openAtPosition(content, where);
    }

    private void showWindSensorInfoWindow(final WindSensorOverlay windSensorOverlay) {
        WindSource windSource = windSensorOverlay.getWindSource();
        WindTrackInfoDTO windTrackInfoDTO = windSensorOverlay.getWindTrackInfoDTO();
        WindDTO windDTO = windTrackInfoDTO.windFixes.get(0);
        if (windDTO != null && windDTO.position != null) {
            final LatLng where = coordinateSystem.toLatLng(windDTO.position);
            final Widget content = getInfoWindowContent(windSource, windTrackInfoDTO);
            managedInfoWindow.openAtPosition(content, where);
        }
    }

    Widget createInfoWindowLabelAndValue(String labelName, String value) {
        Label valueLabel = new Label(value);
        valueLabel.setWordWrap(false);
        return createInfoWindowLabelWithWidget(labelName, valueLabel);
    }

    public Widget createInfoWindowLabelWithWidget(String labelName, Widget value) {
        FlowPanel flowPanel = new FlowPanel();
        Label label = new Label(labelName + ":");
        label.setWordWrap(false);
        label.getElement().getStyle().setFloat(Style.Float.LEFT);
        label.getElement().getStyle().setPadding(3, Style.Unit.PX);
        label.getElement().getStyle().setFontWeight(Style.FontWeight.BOLD);
        value.getElement().getStyle().setFloat(Style.Float.LEFT);
        value.getElement().getStyle().setPadding(3, Style.Unit.PX);
        flowPanel.add(label);
        flowPanel.add(value);
        return flowPanel;
    }
    
    private Widget getInfoWindowContent(MarkDTO markDTO) {
        VerticalPanel vPanel = new VerticalPanel();
        vPanel.add(createInfoWindowLabelAndValue(stringMessages.mark(), markDTO.getName()));
        vPanel.add(createInfoWindowLabelAndValue(stringMessages.position(), markDTO.position.getAsDegreesAndDecimalMinutesWithCardinalPoints()));
        vPanel.add(createInfoWindowLabelAndValue(stringMessages.position(), markDTO.position.getAsSignedDecimalDegrees()));
        return vPanel;
    }

    private Widget getInfoWindowContent(final WindSource windSource, WindTrackInfoDTO windTrackInfoDTO) {
        WindDTO windDTO = windTrackInfoDTO.windFixes.get(0);
        final VerticalPanel vPanel = new VerticalPanel();
        final Anchor windSourceNameAnchor = new Anchor(WindSourceTypeFormatter.format(windSource, stringMessages));
        vPanel.add(createInfoWindowLabelWithWidget(stringMessages.windSource(), windSourceNameAnchor));
        vPanel.add(createInfoWindowLabelAndValue(stringMessages.wind(), Math.round(windDTO.dampenedTrueWindFromDeg) + " " + stringMessages.degreesShort()));
        vPanel.add(createInfoWindowLabelAndValue(stringMessages.windSpeed(), numberFormatOneDecimal.format(windDTO.dampenedTrueWindSpeedInKnots)));
        final MillisecondsTimePoint timePoint = new MillisecondsTimePoint(windDTO.measureTimepoint);
        vPanel.add(createInfoWindowLabelAndValue(stringMessages.time(), timePoint.asDate().toString()));
        vPanel.add(createInfoWindowLabelAndValue(stringMessages.position(), windDTO.position.getAsDegreesAndDecimalMinutesWithCardinalPoints()));
        final Label positionInDecimalDegreesLabel = new Label(windDTO.position.getAsSignedDecimalDegrees());
        positionInDecimalDegreesLabel.setWordWrap(false);
        positionInDecimalDegreesLabel.getElement().getStyle().setFloat(Style.Float.LEFT);
        positionInDecimalDegreesLabel.getElement().getStyle().setPadding(3, Style.Unit.PX);
        positionInDecimalDegreesLabel.getElement().getStyle().setFontWeight(Style.FontWeight.LIGHTER);
        positionInDecimalDegreesLabel.getElement().getStyle().setFontSize(0.7, Unit.EM);
        vPanel.add(positionInDecimalDegreesLabel);
        if (windSource.getType() == WindSourceType.WINDFINDER) {
            final HorizontalPanel container = new HorizontalPanel();
            container.setSpacing(1);
            final WindfinderIcon windfinderIcon = new WindfinderIcon(raceMapImageManager, stringMessages);
            container.add(windfinderIcon);
            container.add(vPanel);
            sailingService.getWindFinderSpot(windSource.getId().toString(), new AsyncCallback<SpotDTO>() {
                @Override
                public void onFailure(Throwable caught) {
                    errorReporter.reportError(stringMessages.unableToResolveWindFinderSpotId(
                            windSource.getId().toString(), caught.getMessage()), /* silentMode */ true);
                }

                @Override
                public void onSuccess(SpotDTO result) {
                    final String url = result.getCurrentlyMostAppropriateUrl(timePoint);
                    windSourceNameAnchor.setTarget("_blank");
                    windSourceNameAnchor.setText(result.getName());
                    windSourceNameAnchor.setHref(url);
                    windfinderIcon.setHref(url);
                }
            });
            return container;
        } else {
            windSourceNameAnchor.addClickHandler(event -> showWindChartForProvider.accept(windSource));
        }
        return vPanel;
    }

    private Widget getInfoWindowContent(CompetitorDTO competitorDTO, GPSFixDTOWithSpeedWindTackAndLegType lastFix) {
        final VerticalPanel vPanel = new VerticalPanel();
        vPanel.add(createInfoWindowLabelAndValue(stringMessages.competitor(), competitorDTO.getName()));
        final BoatDTO boat = competitorSelection.getBoat(competitorDTO);
        if (Util.hasLength(boat.getName())) {
            vPanel.add(createInfoWindowLabelAndValue(stringMessages.boat(), boat.getName()));
        }
        vPanel.add(createInfoWindowLabelAndValue(stringMessages.sailNumber(), boat.getSailId()));
        final Integer rank = getRank(competitorDTO);
        if (rank != null) {
            vPanel.add(createInfoWindowLabelAndValue(stringMessages.rank(), String.valueOf(rank)));
        }
        SpeedWithBearingDTO speedWithBearing = lastFix.speedWithBearing;
        if (speedWithBearing == null) {
            speedWithBearing = new SpeedWithBearingDTO(0, 0);
        }
        vPanel.add(createInfoWindowLabelAndValue(stringMessages.speed(),
                numberFormatOneDecimal.format(speedWithBearing.speedInKnots) + " "+stringMessages.knotsUnit()));
        vPanel.add(createInfoWindowLabelAndValue(stringMessages.bearing(), (int) speedWithBearing.bearingInDegrees + " "+stringMessages.degreesShort()));
        if (lastFix.degreesBoatToTheWind != null) {
            vPanel.add(createInfoWindowLabelAndValue(stringMessages.degreesBoatToTheWind(),
                    (int) Math.abs(lastFix.degreesBoatToTheWind) + " " + stringMessages.degreesShort()));
        }
        vPanel.add(createInfoWindowLabelAndValue(stringMessages.position(), lastFix==null||lastFix.position==null ? "" : lastFix.position.getAsDegreesAndDecimalMinutesWithCardinalPoints()));
        vPanel.add(createInfoWindowLabelAndValue(stringMessages.position(), lastFix==null||lastFix.position==null ? "" : lastFix.position.getAsSignedDecimalDegrees()));
        vPanel.add(createInfoWindowLabelWithWidget(stringMessages.selectedDetailType(), createDetailTypeDropdown(competitorDTO)));
        if (raceIdentifier != null) {
            RegattaAndRaceIdentifier race = raceIdentifier;
            if (race != null) {
                final Map<CompetitorDTO, TimeRange> timeRange = new HashMap<>();
                final TimePoint from = new MillisecondsTimePoint(fixesAndTails.getFixes(competitorDTO)
                        .get(fixesAndTails.getFirstShownFix(competitorDTO)).timepoint);
                final TimePoint to = new MillisecondsTimePoint(getBoatFix(competitorDTO, timer.getTime()).timepoint);
                timeRange.put(competitorDTO, new TimeRangeImpl(from, to, true));
                sailingService.getDouglasPoints(race, timeRange, 3,
                        new AsyncCallback<Map<CompetitorDTO, List<GPSFixDTOWithSpeedWindTackAndLegType>>>() {
                            @Override
                            public void onFailure(Throwable caught) {
                                errorReporter.reportError("Error obtaining douglas positions: " + caught.getMessage(), true /*silentMode */);
                            }

                            @Override
                            public void onSuccess(Map<CompetitorDTO, List<GPSFixDTOWithSpeedWindTackAndLegType>> result) {
                                lastDouglasPeuckerResult = result;
                                if (douglasMarkers != null) {
                                    removeAllMarkDouglasPeuckerpoints();
                                }
                                if (!(timer.getPlayState() == PlayStates.Playing)) {
                                    if (settings.isShowDouglasPeuckerPoints()) {
                                        showMarkDouglasPeuckerPoints(result);
                                    }
                                }
                            }
                        });
                maneuverMarkersAndLossIndicators.getAndShowManeuvers(race, timeRange);
            }
        }
        // If a metric is shown a click on any competitor / competitors tail will
        // add them to the selection effectively showing the metric on their tail.
        if (selectedDetailType != null) {
            competitorSelection.setSelected(competitorDTO, true);
        }
        return vPanel;
    }

    private ListBox createDetailTypeDropdown(CompetitorDTO competitor) {
        ListBox lb = new ListBox();
        lb.addItem(stringMessages.none(), "none");
        if (sortedAvailableDetailTypes != null) {
            for (int i = 0; i < sortedAvailableDetailTypes.size(); i++) {
                DetailType detail = sortedAvailableDetailTypes.get(i);
                lb.addItem(DetailTypeFormatter.format(detail), detail.name());
                if (detail == selectedDetailType) {
                    lb.setSelectedIndex(i + 1);
                }
            }
        }
        lb.setVisibleItemCount(1);
        lb.addChangeHandler(new ChangeHandler() {
            @Override
            public void onChange(ChangeEvent event) {
                String value = lb.getSelectedValue();
                DetailType previous = selectedDetailType;
                if (value == null || value.equals("none")) {
                    selectedDetailType = null;
                    metricOverlay.setVisible(false);
                } else {
                    selectedDetailType = DetailType.valueOfString(value);
                    metricOverlay.setVisible(true);
                    if (!competitorSelection.isSelected(competitor)) {
                        competitorSelection.setSelected(competitor, true);
                    }
                }
                if (selectedDetailType != previous) {
                    // Causes an overwrite of what are now wrong detailValues
                    selectedDetailTypeChanged = true;
                    setTailVisualizer();
                    // In case the new values don't make it through this will make the tails visible
                    tailColorMapper.notifyListeners();
                    // Forces update of tail values which subsequently results
                    // in another call to tailColorMapper.notifyListeners
                    redraw();
                }
            }
        });
        return lb;
    }

    /**
     * @return the {@link CompetitorSelectionProvider#getSelectedCompetitors()} if
     *         {@link RaceMapSettings#isShowOnlySelectedCompetitors() only selected competitors are to be shown}, the
     *         {@link CompetitorSelectionProvider#getFilteredCompetitors() filtered competitors} otherwise. In both cases,
     *         if we have {@link RaceCompetitorSet information about the competitors participating} in this map's race,
     *         the result set is reduced to those, no matter if other regatta participants would otherwise have been in
     *         the result set
     */
    private Iterable<CompetitorDTO> getCompetitorsToShow() {
        final Set<CompetitorDTO> result = new HashSet<>();
        Iterable<CompetitorDTO> selection = competitorSelection.getSelectedCompetitors();
        final Set<String> raceCompetitorIdsAsString = raceCompetitorSet.getIdsOfCompetitorsParticipatingInRaceAsStrings();
        if (!settings.isShowOnlySelectedCompetitors() || Util.isEmpty(selection)) {
            for (final CompetitorDTO filteredCompetitor : competitorSelection.getFilteredCompetitors()) {
                if (raceCompetitorIdsAsString == null || raceCompetitorIdsAsString.contains(filteredCompetitor.getIdAsString())) {
                    result.add(filteredCompetitor);
                }
            }
        } else {
            for (final CompetitorDTO selectedCompetitor : selection) {
                if (raceCompetitorIdsAsString == null || raceCompetitorIdsAsString.contains(selectedCompetitor.getIdAsString())) {
                    result.add(selectedCompetitor);
                }
            }
        }
        return result;
    }
    
    protected void removeAllMarkDouglasPeuckerpoints() {
        if (douglasMarkers != null) {
            for (Marker marker : douglasMarkers) {
                marker.setMap((MapWidget) null);
            }
        }
        douglasMarkers = null;
    }

    private void showMarkDouglasPeuckerPoints(Map<CompetitorDTO, List<GPSFixDTOWithSpeedWindTackAndLegType>> gpsFixPointMapForCompetitors) {
        douglasMarkers = new HashSet<Marker>();
        if (map != null && gpsFixPointMapForCompetitors != null) {
            Set<CompetitorDTO> keySet = gpsFixPointMapForCompetitors.keySet();
            Iterator<CompetitorDTO> iter = keySet.iterator();
            while (iter.hasNext()) {
                CompetitorDTO competitorDTO = iter.next();
                List<GPSFixDTOWithSpeedWindTackAndLegType> gpsFix = gpsFixPointMapForCompetitors.get(competitorDTO);
                for (GPSFixDTOWithSpeedWindTackAndLegType fix : gpsFix) {
                    LatLng latLng = coordinateSystem.toLatLng(fix.position);
                    MarkerOptions options = MarkerOptions.newInstance();
                    options.setTitle(fix.timepoint+": "+fix.position+", "+fix.speedWithBearing.toString());
                    Marker marker = Marker.newInstance(options);
                    marker.setPosition(latLng);
                    douglasMarkers.add(marker);
                    marker.setMap(map);
                }
            }
        }
    }
    
    /**
     * @param date
     *            the point in time for which to determine the competitor's boat position; approximated by using the fix
     *            from {@link #fixes} whose time point comes closest to this date
     * 
     * @return The GPS fix for the given competitor from {@link #fixes} that is closest to <code>date</code>, or
     *         <code>null</code> if no fix is available
     */
    private GPSFixDTOWithSpeedWindTackAndLegType getBoatFix(CompetitorDTO competitorDTO, Date date) {
        GPSFixDTOWithSpeedWindTackAndLegType result = null;
        List<GPSFixDTOWithSpeedWindTackAndLegType> competitorFixes = fixesAndTails.getFixes(competitorDTO);
        if (competitorFixes != null && !competitorFixes.isEmpty()) {
            int i = Collections.binarySearch(competitorFixes, new GPSFixDTOWithSpeedWindTackAndLegType(date, null, null, (WindDTO) null, null, null, false),
                    new Comparator<GPSFixDTOWithSpeedWindTackAndLegType>() {
                @Override
                public int compare(GPSFixDTOWithSpeedWindTackAndLegType o1, GPSFixDTOWithSpeedWindTackAndLegType o2) {
                    return o1.timepoint.compareTo(o2.timepoint);
                }
            });
            if (i<0) {
                i = -i-1; // no perfect match; i is now the insertion point
                // if the insertion point is at the end, use last fix
                if (i >= competitorFixes.size()) {
                    result = competitorFixes.get(competitorFixes.size()-1);
                } else if (i == 0) {
                    // if the insertion point is at the beginning, use first fix
                    result = competitorFixes.get(0);
                } else {
                    // competitorFixes must have at least two elements, and i points neither to the end nor the beginning;
                    // get the fix from i and i+1 whose timepoint is closer to date
                    final GPSFixDTOWithSpeedWindTackAndLegType fixBefore = competitorFixes.get(i-1);
                    final GPSFixDTOWithSpeedWindTackAndLegType fixAfter = competitorFixes.get(i);
                    final GPSFixDTOWithSpeedWindTackAndLegType closer;
                    if (date.getTime() - fixBefore.timepoint.getTime() < fixAfter.timepoint.getTime() - date.getTime()) {
                        closer = fixBefore;
                    } else {
                        closer = fixAfter;
                    }
                    // now compute a weighted average depending on the time difference to "date" (see also bug 1924)
                    double factorForAfter = (double) (date.getTime()-fixBefore.timepoint.getTime()) / (double) (fixAfter.timepoint.getTime() - fixBefore.timepoint.getTime());
                    double factorForBefore = 1-factorForAfter;
                    DegreePosition betweenPosition = new DegreePosition(factorForBefore*fixBefore.position.getLatDeg() + factorForAfter*fixAfter.position.getLatDeg(),
                            factorForBefore*fixBefore.position.getLngDeg() + factorForAfter*fixAfter.position.getLngDeg());
                    final double betweenBearing;
                    if (fixBefore.speedWithBearing == null) {
                        if (fixAfter.speedWithBearing == null) {
                            betweenBearing = 0;
                        } else {
                            betweenBearing = fixAfter.speedWithBearing.bearingInDegrees;
                        }
                    } else if (fixAfter.speedWithBearing == null) {
                        betweenBearing = fixBefore.speedWithBearing.bearingInDegrees;
                    } else {
                        betweenBearing = new ScalableBearing(new DegreeBearingImpl(fixBefore.speedWithBearing.bearingInDegrees)).
                                multiply(factorForBefore).add(new ScalableBearing(new DegreeBearingImpl(fixAfter.speedWithBearing.bearingInDegrees)).
                                        multiply(factorForAfter)).divide(1).getDegrees();
                    }
                    SpeedWithBearingDTO betweenSpeed = new SpeedWithBearingDTO(
                            factorForBefore*(fixBefore.speedWithBearing==null?0:fixBefore.speedWithBearing.speedInKnots) +
                            factorForAfter*(fixAfter.speedWithBearing==null?0:fixAfter.speedWithBearing.speedInKnots),
                            betweenBearing);
                    result = new GPSFixDTOWithSpeedWindTackAndLegType(date, betweenPosition, betweenSpeed, closer.degreesBoatToTheWind,
                            closer.tack, closer.legType, fixBefore.extrapolated || fixAfter.extrapolated);
                }
            } else {
                // perfect match
                final GPSFixDTOWithSpeedWindTackAndLegType fixAfter = competitorFixes.get(i);
                result = fixAfter;
            }
        }
        return result;
    }

    public RaceMapSettings getSettings() {
        return settings;
    }

    @Override
    public void addedToSelection(CompetitorDTO competitor) {
        if (settings.isShowOnlySelectedCompetitors()) {
            if (Util.size(competitorSelection.getSelectedCompetitors()) == 1) {
                // first competitors selected; remove all others from map
                Iterator<Map.Entry<CompetitorDTO, BoatOverlay>> i = boatOverlays.entrySet().iterator();
                while (i.hasNext()) {
                    Entry<CompetitorDTO, BoatOverlay> next = i.next();
                    if (!next.getKey().equals(competitor)) {
                        CanvasOverlayV3 boatOverlay = next.getValue();
                        boatOverlay.removeFromMap();
                        fixesAndTails.removeTail(next.getKey());
                        i.remove(); // only this way a ConcurrentModificationException while looping can be avoided
                    }
                }
                showCompetitorInfoOnMap(timer.getTime(), -1, competitorSelection.getSelectedFilteredCompetitors());
            }
        } else {
            // only change highlighting
            BoatOverlay boatCanvas = boatOverlays.get(competitor);
            if (boatCanvas != null) {
                boatCanvas.setDisplayMode(displayHighlighted(competitor));
                boatCanvas.draw();
                showCompetitorInfoOnMap(timer.getTime(), -1, competitorSelection.getSelectedFilteredCompetitors());
            }
        }
        // Now update tails for all competitors because selection change may also affect all unselected competitors
        if (selectedDetailType != null && !selectedDetailTypeChanged) {
            fixesAndTails.updateDetailValueBoundaries(competitorSelection.getSelectedCompetitors());
        }
        for (CompetitorDTO oneOfAllCompetitors : competitorSelection.getAllCompetitors()) {
            Colorline tail = fixesAndTails.getTail(oneOfAllCompetitors);
            if (tail != null) {
                ColorlineOptions newOptions = createTailStyle(oneOfAllCompetitors, displayHighlighted(oneOfAllCompetitors));
                tail.setOptions(newOptions);
            }
        }
        // Trigger auto-zoom if needed
        RaceMapZoomSettings zoomSettings = settings.getZoomSettings();
        if (!zoomSettings.containsZoomType(ZoomTypes.NONE) && zoomSettings.isZoomToSelectedCompetitors()) {
            zoomMapToNewBounds(zoomSettings.getNewBounds(this));
        }
        redraw();
    }
    
    @Override
    public void removedFromSelection(CompetitorDTO competitor) {
        if (isShowAnyHelperLines()) {
            // helper lines depend on which competitor is visible, because the *visible* leader is used for
            // deciding which helper lines to show:
            redraw();
        } else {
            // try a more incremental update otherwise
            if (settings.isShowOnlySelectedCompetitors()) {
                // if selection is now empty, show all competitors
                if (Util.isEmpty(competitorSelection.getSelectedCompetitors())) {
                    redraw();
                } else {
                    // otherwise remove only deselected competitor's boat images and tail
                    BoatOverlay removedBoatOverlay = boatOverlays.remove(competitor);
                    if (removedBoatOverlay != null) {
                        removedBoatOverlay.removeFromMap();
                    }
                    fixesAndTails.removeTail(competitor);
                    showCompetitorInfoOnMap(timer.getTime(), -1, competitorSelection.getSelectedFilteredCompetitors());
                }
            } else {
                // "lowlight" currently selected competitor
                BoatOverlay boatCanvas = boatOverlays.get(competitor);
                if (boatCanvas != null) {
                    boatCanvas.setDisplayMode(displayHighlighted(competitor));
                    boatCanvas.draw();
                }
                showCompetitorInfoOnMap(timer.getTime(), -1, competitorSelection.getSelectedFilteredCompetitors());
            }
        }
        // Now update tails for all competitors because selection change may also affect all unselected competitors
        if (selectedDetailType != null && !selectedDetailTypeChanged) {
            fixesAndTails.updateDetailValueBoundaries(competitorSelection.getSelectedCompetitors());
        }
        for (CompetitorDTO oneOfAllCompetitors : competitorSelection.getAllCompetitors()) {
            Colorline tail = fixesAndTails.getTail(oneOfAllCompetitors);
            if (tail != null) {
                ColorlineOptions newOptions = createTailStyle(oneOfAllCompetitors, displayHighlighted(oneOfAllCompetitors));
                tail.setOptions(newOptions);
            }
        }
        //Trigger auto-zoom if needed
        RaceMapZoomSettings zoomSettings = settings.getZoomSettings();
        if (!zoomSettings.containsZoomType(ZoomTypes.NONE) && zoomSettings.isZoomToSelectedCompetitors()) {
            zoomMapToNewBounds(zoomSettings.getNewBounds(this));
        }
    }

    private boolean isShowAnyHelperLines() {
        return settings.getHelpLinesSettings().isShowAnyHelperLines();
    }

    @Override
    public String getLocalizedShortName() {
        return raceMapLifecycle.getLocalizedShortName();
    }

    @Override
    public Widget getEntryWidget() {
        return this;
    }

    @Override
    public boolean hasSettings() {
        return raceMapLifecycle.hasSettings();
    }

    @Override
    public SettingsDialogComponent<RaceMapSettings> getSettingsDialogComponent(RaceMapSettings settings) {
        return new RaceMapSettingsDialogComponent(settings, stringMessages, hasPolar, paywallResolver, raceMapLifecycle.getRaceDTO());
    }

    @Override
    public void updateSettings(RaceMapSettings newSettings) {
        boolean maneuverTypeSelectionChanged = false;
        boolean showManeuverLossChanged = false;
        boolean requiresRedraw = false;
        boolean requiresUpdateCoordinateSystem = false;
        if (newSettings.isShowSatelliteLayer() != settings.isShowSatelliteLayer()) {
            requiresUpdateCoordinateSystem = true;
        }
        if (newSettings.isShowManeuverLossVisualization() != settings.isShowManeuverLossVisualization()) {
            showManeuverLossChanged = true;
        }
        for (ManeuverType maneuverType : ManeuverType.values()) {
            if (newSettings.isShowManeuverType(maneuverType) != settings.isShowManeuverType(maneuverType)) {
                maneuverTypeSelectionChanged = true;
            }
        }
        if (newSettings.isShowDouglasPeuckerPoints() != settings.isShowDouglasPeuckerPoints()) {
            if (!(timer.getPlayState() == PlayStates.Playing) && lastDouglasPeuckerResult != null && newSettings.isShowDouglasPeuckerPoints()) {
                removeAllMarkDouglasPeuckerpoints();
                showMarkDouglasPeuckerPoints(lastDouglasPeuckerResult);
            } else if (!newSettings.isShowDouglasPeuckerPoints()) {
                removeAllMarkDouglasPeuckerpoints();
            }
        }
        if (newSettings.getTailLengthInMilliseconds() != settings.getTailLengthInMilliseconds()) {
            requiresRedraw = true;
        }
        if (!newSettings.getBuoyZoneRadius().equals(settings.getBuoyZoneRadius())) {
            requiresRedraw = true;
        }
        if (newSettings.isShowOnlySelectedCompetitors() != settings.isShowOnlySelectedCompetitors()) {
            requiresRedraw = true;
        }
        if (newSettings.isShowSelectedCompetitorsInfo() != settings.isShowSelectedCompetitorsInfo()) {
            requiresRedraw = true;
        }
        if (!newSettings.getZoomSettings().equals(settings.getZoomSettings())) {
            if (!newSettings.getZoomSettings().containsZoomType(ZoomTypes.NONE)) {
                removeTransitions();
                zoomMapToNewBounds(newSettings.getZoomSettings().getNewBounds(this));
            }
        }
        if (!newSettings.getHelpLinesSettings().equals(settings.getHelpLinesSettings())) {
            requiresRedraw = true;
        }
        if (!newSettings.isShowEstimatedDuration() && estimatedDurationOverlay != null){
            estimatedDurationOverlay.removeFromParent();
        }
        if (newSettings.isShowWindStreamletOverlay() != settings.isShowWindStreamletOverlay()) {
            streamletOverlay.setVisible(newSettings.isShowWindStreamletOverlay() 
                    && paywallResolver.hasPermission(SecuredDomainType.TrackedRaceActions.VIEWSTREAMLETS, raceMapLifecycle.getRaceDTO()));
            streamletOverlay.setColors(newSettings.isShowWindStreamletColors());
        }
        if (newSettings.isShowWindStreamletColors() != settings.isShowWindStreamletColors()) {
            streamletOverlay.setColors(newSettings.isShowWindStreamletColors());
        }
        if (newSettings.isShowSimulationOverlay() != settings.isShowSimulationOverlay()) {
            showSimulationOverlay(newSettings.isShowSimulationOverlay()
                    && paywallResolver.hasPermission(SecuredDomainType.TrackedRaceActions.SIMULATOR, raceMapLifecycle.getRaceDTO()));
        }
        if (newSettings.isWindUp() != settings.isWindUp()) {
            requiresUpdateCoordinateSystem = true;
            requiresRedraw = true;
        }
        if (!newSettings.isShowEstimatedDuration() && estimatedDurationOverlay != null){
            estimatedDurationOverlay.removeFromParent();
        }
        if (newSettings.getStartCountDownFontSizeScaling() != settings.getStartCountDownFontSizeScaling()) {
            if (countDownOverlay != null) {
                countDownOverlay.removeFromMap();
                countDownOverlay = null;
            }
            requiresRedraw = true;
        }
        this.settings = newSettings;
        if (maneuverTypeSelectionChanged || showManeuverLossChanged) {
            if (timer.getPlayState() != PlayStates.Playing) {
                maneuverMarkersAndLossIndicators.updateManeuverMarkersAfterSettingsChanged();
            }
        }
        if (requiresUpdateCoordinateSystem) {
            updateCoordinateSystemFromSettings();
        }
        if (requiresRedraw) {
            redraw();
        }
    }

    private void showSimulationOverlay(boolean visible) {
        simulationOverlay.setVisible(visible);
        if (visible) {
            simulationOverlay.updateLeg(Math.max(lastLegNumber, 1), true, -1 /* ensure ui-update */);
        }
    }

    public static class BoatsBoundsCalculator extends LatLngBoundsCalculatorForSelected {
        @Override
        public LatLngBounds calculateNewBounds(RaceMap forMap) {
            LatLngBounds newBounds = null;
            Iterable<CompetitorDTO> selectedCompetitors = forMap.competitorSelection.getSelectedCompetitors();
            Iterable<CompetitorDTO> competitors = new ArrayList<>();
            if (selectedCompetitors == null || !selectedCompetitors.iterator().hasNext()) {
                competitors = forMap.getCompetitorsToShow();
            } else {
                competitors = isZoomOnlyToSelectedCompetitors(forMap) ? selectedCompetitors : forMap.getCompetitorsToShow();
            }
            for (CompetitorDTO competitor : competitors) {
                try {
                    GPSFixDTOWithSpeedWindTackAndLegType competitorFix = forMap.getBoatFix(competitor, forMap.timer.getTime());
                    Position competitorPosition = competitorFix != null ? competitorFix.position : null;
                    if (competitorPosition != null) {
                        if (newBounds == null) {
                            newBounds = BoundsUtil.getAsBounds(forMap.coordinateSystem.toLatLng(competitorPosition));
                        } else {
                            newBounds = newBounds.extend(forMap.coordinateSystem.toLatLng(competitorPosition));
                        }
                    }
                } catch (IndexOutOfBoundsException e) {
                    // TODO can't this be predicted and the exception be avoided in the first place?
                    // Catch this in case the competitor has no GPS fixes at the current time (e.g. in race 'Finale 2' of STG)
                }
            }
            return newBounds;
        }
    }
    
    public static class TailsBoundsCalculator extends LatLngBoundsCalculatorForSelected {
        @Override
        public LatLngBounds calculateNewBounds(RaceMap racemap) {
            LatLngBounds newBounds = null;
            Iterable<CompetitorDTO> competitors = isZoomOnlyToSelectedCompetitors(racemap) ? racemap.competitorSelection.getSelectedCompetitors() : racemap.getCompetitorsToShow();
            for (CompetitorDTO competitor : competitors) {
                Colorline tail = racemap.fixesAndTails.getTail(competitor);
                LatLngBounds bounds = null;
                // TODO: Find a replacement for missing Polyline function getBounds() from v2
                // see also http://stackoverflow.com/questions/3284808/getting-the-bounds-of-a-polyine-in-google-maps-api-v3; 
                // optionally, consider providing a bounds cache with two sorted sets that organize the LatLng objects for O(1) bounds calculation and logarithmic add, ideally O(1) remove
                if (tail != null && tail.getLength() >= 1) {
                    bounds = BoundsUtil.getAsBounds(tail.getPath().get(0));
                    for (int i = 1; i < tail.getLength(); i++) {
                        bounds = bounds.extend(tail.getPath().get(i));
                    }
                }
                if (bounds != null) {
                    if (newBounds == null) {
                        newBounds = bounds;
                    } else {
                        newBounds = newBounds.union(bounds);
                    }
                }
            }
            return newBounds;
        }
    }

    public static class CourseMarksBoundsCalculator implements LatLngBoundsCalculator {
        @Override
        public LatLngBounds calculateNewBounds(RaceMap forMap) {
            LatLngBounds newBounds = null;
            Iterable<MarkDTO> marksToZoom = forMap.markDTOs.values();
            if (marksToZoom != null) {
                for (MarkDTO markDTO : marksToZoom) {
                    if (newBounds == null) {
                        newBounds = BoundsUtil.getAsBounds(forMap.coordinateSystem.toLatLng(markDTO.position));
                    } else {
                        newBounds = newBounds.extend(forMap.coordinateSystem.toLatLng(markDTO.position));
                    }
                }
            }
            return newBounds;
        }
    }

    public static class WindSensorsBoundsCalculator implements LatLngBoundsCalculator {
        @Override
        public LatLngBounds calculateNewBounds(RaceMap forMap) {
            LatLngBounds newBounds = null;
            Collection<WindSensorOverlay> marksToZoom = forMap.windSensorOverlays.values();
            if (marksToZoom != null) {
                for (WindSensorOverlay windSensorOverlay : marksToZoom) {
                    final LatLng latLngPosition = windSensorOverlay.getLatLngPosition();
                    if (Objects.nonNull(latLngPosition) && BoundsUtil.getAsPosition(latLngPosition) != null) {
                        LatLngBounds bounds = BoundsUtil.getAsBounds(latLngPosition);
                        if (newBounds == null) {
                            newBounds = bounds;
                        } else {
                            newBounds = newBounds.extend(latLngPosition);
                        }
                    }
                }
            }
            return newBounds;
        }
    }

    @Override
    public void initializeData(boolean showMapControls, boolean showHeaderPanel) {
        loadMapsAPIV3(showMapControls, showHeaderPanel, this.settings.isShowSatelliteLayer());
    }

    @Override
    public boolean isDataInitialized() {
        return isMapInitialized;
    }

    @Override
    public void onResize() {
        if (map != null) {
            map.triggerResize();
            if (isMapInitialized) {
                zoomMapToNewBounds(settings.getZoomSettings().getNewBounds(RaceMap.this));
            }
        }
        // Adjust RaceMap headers to avoid overlapping based on the RaceMap width  
        boolean isCompactHeader = this.getOffsetWidth() <= 600;
        getLeftHeaderPanel().setStyleName(COMPACT_HEADER_STYLE, isCompactHeader);
        getRightHeaderPanel().setStyleName(COMPACT_HEADER_STYLE, isCompactHeader);
        
        // Adjust combined wind and true north indicator panel indent, based on the RaceMap height
        if (topLeftControlsWrapperPanel.getParent() != null) {
            this.adjustLeftControlsIndent();
        }
    }
    
    private void adjustLeftControlsIndent() {
        String leftControlsIndentStyle = getLeftControlsIndentStyle();
        if (leftControlsIndentStyle != null) {
            topLeftControlsWrapperPanel.getParent().addStyleName(leftControlsIndentStyle);
        }
    }

    @Override
    public void competitorsListChanged(Iterable<CompetitorDTO> competitors) {
        redraw();
    }
    
    @Override
    public void filteredCompetitorsListChanged(Iterable<CompetitorDTO> filteredCompetitors) {
        redraw();
    }
    
    @Override
    public void filterChanged(FilterSet<CompetitorDTO, ? extends Filter<CompetitorDTO>> oldFilterSet,
            FilterSet<CompetitorDTO, ? extends Filter<CompetitorDTO>> newFilterSet) {
        // nothing to do; if the list of filtered competitors has changed, a separate call to filteredCompetitorsListChanged will occur
    }
    
    @Override
    public void onColorMappingChanged() {
        metricOverlay.updateLegend(fixesAndTails.getDetailValueBoundaries(), tailColorMapper, selectedDetailType);
        for (CompetitorDTO competitor : competitorSelection.getSelectedCompetitors()) {
            ColorlineOptions options = createTailStyle(competitor, displayHighlighted(competitor));
            fixesAndTails.getTail(competitor).setOptions(options);
        }
    }

    @Override
    public ColorlineOptions createTailStyle(CompetitorDTO competitor, DisplayMode displayMode) {
        ColorlineOptions options = new ColorlineOptions();
        options.setClickable(true);
        options.setGeodesic(true);
        options.setStrokeOpacity(1.0);
        switch (displayMode) {
        case DEFAULT:
            options.setColorMode(ColorlineMode.MONOCHROMATIC);
            options.setColorProvider((i) -> competitorSelection.getColor(competitor, raceIdentifier).getAsHtml());
            options.setStrokeWeight(1);
            break;
        case SELECTED:
            options.setColorMode(ColorlineMode.POLYCHROMATIC);
            options.setColorProvider(i -> {
                // If a DetailType has been selected and we are not currently waiting for the first update with the new values
                if (selectedDetailType != null && !selectedDetailTypeChanged) {
                    Double detailValue = fixesAndTails.getDetailValueAt(competitor, i);
                    if (detailValue != null) {
                        return tailColorMapper.getColor(detailValue);
                    }
                }
                return competitorSelection.getColor(competitor, raceIdentifier).getAsHtml();
            });
            options.setStrokeWeight(2);
            break;
        case NOT_SELECTED:
            options.setColorMode(ColorlineMode.MONOCHROMATIC);
            options.setColorProvider((i) -> LOWLIGHTED_TAIL_COLOR.getAsHtml());
            options.setStrokeOpacity(LOWLIGHTED_TAIL_OPACITY);
            break;
        }
        options.setZIndex(RaceMapOverlaysZIndexes.BOATTAILS_ZINDEX);
        return options;
    }
    
    @Override
    public Colorline createTail(final CompetitorDTO competitor, List<LatLng> points) {
        final BoatDTO boat = competitorSelection.getBoat(competitor);
        ColorlineOptions options = createTailStyle(competitor, displayHighlighted(competitor));
        Colorline result = new Colorline(options);
        MVCArray<LatLng> pointsAsArray = MVCArray.newInstance(points.toArray(new LatLng[0]));
        result.setPath(pointsAsArray);
        result.setMap(map);
        ColorlineOptions hoverlineOptions = new ColorlineOptions(options);
        hoverlineOptions.setColorMode(ColorlineMode.MONOCHROMATIC);
        hoverlineOptions.setColorProvider((i) -> competitorSelection.getColor(competitor, raceIdentifier).getAsHtml());
        Hoverline resultHoverline = new Hoverline(result, hoverlineOptions, this);
        final ClickMapHandler clickHandler = new ClickMapHandler() {
            @Override
            public void onEvent(ClickMapEvent event) {
                showCompetitorInfoWindow(competitor, event.getMouseEvent().getLatLng());
            }
        };
        result.addClickHandler(clickHandler);
        resultHoverline.addClickHandler(clickHandler);
        result.addMouseOverHandler(new MouseOverMapHandler() {
            @Override
            public void onEvent(MouseOverMapEvent event) {
                map.setTitle(boat.getSailId() + ", " + competitor.getName());
            }
        });
        resultHoverline.addMouseOutMoveHandler(new MouseOutMapHandler() {
            @Override
            public void onEvent(MouseOutMapEvent event) {
                map.setTitle("");
            }
        });
        return result;
    }

    protected void setTailVisualizer() {
        ValueRangeFlexibleBoundaries boundaries = new ValueRangeFlexibleBoundaries(0, 10, 0.1, 0.25);
        createTailColorMapper(boundaries);
        fixesAndTails.setDetailValueBoundaries(boundaries);
    }
    
    protected void createTailColorMapper(ValueRangeFlexibleBoundaries valueRange) {
        tailColorMapper = new ColorMapper(valueRange, /*isGrey*/ false);
        tailColorMapper.addListener(this);
    }

    @Override
    public Integer getRank(CompetitorDTO competitor) {
        final Integer result;
        QuickRankDTO quickRank = quickFlagDataProvider.getQuickRanks().get(competitor.getIdAsString());
        if (quickRank != null) {
            result = quickRank.oneBasedRank;
        } else {
            result = null;
        }
        return result;
    }
    
    @Override
    public Double getSpeedInKnots(CompetitorDTO competitor) {
        return quickFlagDataProvider.getQuickSpeedsInKnots(competitor);
    }
    
    private Image createSAPLogo() {
        ImageResource sapLogoResource = resources.sapLogoOverlay();
        Image sapLogo = new Image(sapLogoResource);
        sapLogo.addClickHandler(event -> Window.open(stringMessages.sapAnalyticsURL(), "_blank", null));
        sapLogo.setStyleName("raceBoard-Logo");
        sapLogo.getElement().setAttribute(DebugConstants.DEBUG_ID_ATTRIBUTE, "raceBoardSapLogo");
        return sapLogo;
    }

    @Override
    public String getDependentCssClassName() {
        return "raceMap";
    }

    /**
     * The default zoom bounds are defined by the boats
     */
    private LatLngBounds getDefaultZoomBounds() {
        return new BoatsBoundsCalculator().calculateNewBounds(RaceMap.this);
    }

    private MapOptions getMapOptions(boolean windUp, boolean showSatelliteLayer) {
        MapOptions mapOptions = MapOptions.newInstance();
        // Google Maps API does not support rotated satellite images
        mapOptions.setMapTypeId(showSatelliteLayer && !windUp ? MapTypeId.SATELLITE : MapTypeId.ROADMAP);
        mapOptions.setScrollWheel(true);
        mapOptions.setMapTypeControl(false);
        mapOptions.setPanControl(false);
        mapOptions.setZoomControl(false);
        mapOptions.setScaleControl(true);
        mapOptions.setDisableDefaultUi(true);
        mapOptions.setFullscreenControl(false);
        if (windUp) {
            mapOptions.setMinZoom(8);
        } else {
            mapOptions.setMinZoom(0);
        }
        MapTypeStyle[] mapTypeStyles = new MapTypeStyle[4];

        // hide all transit lines including ferry lines
        mapTypeStyles[0] = GoogleMapStyleHelper.createHiddenStyle(MapTypeStyleFeatureType.TRANSIT);
        // hide points of interest
        mapTypeStyles[1] = GoogleMapStyleHelper.createHiddenStyle(MapTypeStyleFeatureType.POI);
        // simplify road display
        mapTypeStyles[2] = GoogleMapStyleHelper.createSimplifiedStyle(MapTypeStyleFeatureType.ROAD);
        // set water color
        mapTypeStyles[3] = GoogleMapStyleHelper.createColorStyle(MapTypeStyleFeatureType.WATER, WATER_COLOR);
        mapOptions.setMapTypeStyles(mapTypeStyles);
        // no need to try to position the scale control; it always ends up at the right bottom corner
        mapOptions.setStreetViewControl(false);
        return mapOptions;
    }

    /**
     * @return CSS style name to adjust the indent of left controls (combined wind and true north indicator).
     */
    protected String getLeftControlsIndentStyle() {
        return null;
    }

    public Map<String, CourseMarkOverlay> getCourseMarkOverlays() {
        return courseMarkOverlays;
    }
    
    public CoordinateSystem getCoordinateSystem() {
        return coordinateSystem;
    }
    
    public void hideAllHelplines() {
        if (startLine != null) {
            startLine.setVisible(false);
        }
        if (finishLine != null) {
            finishLine.setVisible(false);
        }
        if (advantageLine != null) {
            advantageLine.setVisible(false);
        }
        if (windwardStartLineMarkToFirstMarkLine != null && leewardStartLineMarkToFirstMarkLine != null) {
            windwardStartLineMarkToFirstMarkLine.setVisible(false);
            leewardStartLineMarkToFirstMarkLine.setVisible(false);
        }
        for (Polyline courseMiddleline : courseMiddleLines.values()) {
            if (courseMiddleline != null) {
                courseMiddleline.setVisible(false);
            }
        }
        for (Polygon courseSideline : courseSidelines.values()) {
            if (courseSideline != null) {
                courseSideline.setVisible(false);
            }
        }
    }
    
    public void showAllHelplinesToShow() {
        if (settings.getHelpLinesSettings().isShowAnyHelperLines()) {
            if (startLine != null && settings.getHelpLinesSettings().isVisible(HelpLineTypes.STARTLINE))
                startLine.setVisible(true);
            if (finishLine != null && settings.getHelpLinesSettings().isVisible(HelpLineTypes.FINISHLINE))
                finishLine.setVisible(true);
            if (advantageLine != null && settings.getHelpLinesSettings().isVisible(HelpLineTypes.ADVANTAGELINE))
                advantageLine.setVisible(true);
            if (windwardStartLineMarkToFirstMarkLine != null && leewardStartLineMarkToFirstMarkLine != null &&
                    settings.getHelpLinesSettings().isVisible(HelpLineTypes.STARTLINETOFIRSTMARKTRIANGLE)) {
                windwardStartLineMarkToFirstMarkLine.setVisible(true);
                leewardStartLineMarkToFirstMarkLine.setVisible(true);
            }
            if (settings.getHelpLinesSettings().isVisible(HelpLineTypes.COURSEMIDDLELINE)) {
                for (Polyline courseMiddleline : courseMiddleLines.values()) {
                    if (courseMiddleline != null) {
                        courseMiddleline.setVisible(true);
                    }
                }
            }
            if (settings.getHelpLinesSettings().isVisible(HelpLineTypes.COURSEGEOMETRY)) {
                for (Polygon courseSideline : courseSidelines.values()) {
                    if (courseSideline != null) {
                        courseSideline.setVisible(true);
                    }
                }
            }
        }
    }
    
    public void addCompetitorsForRaceDefinedListener(CompetitorsForRaceDefinedListener listener) {
        raceCompetitorSet.addCompetitorsForRaceDefinedListener(listener);
    }

    public void removeCompetitorsForRaceDefinedListener(CompetitorsForRaceDefinedListener listener) {
        raceCompetitorSet.removeCompetitorsForRaceDefinedListener(listener);
    }

    @Override
    public String getId() {
        return raceMapLifecycle.getComponentId();
    }
    
    public RaceMapLifecycle getLifecycle() {
        return raceMapLifecycle;
    }

    public void addMapInitializedListener(Runnable runnable) {
        if (isMapInitialized) {
            runnable.run();
        } else {
            this.mapInitializedListener.add(runnable);
        }
    }

    public void addMediaPlayerManagerComponent(final MediaPlayerManagerComponent mediaPlayerManagerComponent) {
        GWT.log("addMediaPlayerManagerComponent");
        this.addVideoToRaceButton.addClickHandler(clickEvent->{
            GWT.log("clicked addVideoToRaceButton");
            mediaPlayerManagerComponent.addMediaTrack();
        });
    }
    
    public void setAddVideoToRaceButtonVisible(boolean visible) {
        this.addVideoToRaceButton.setVisible(visible);
    }
}
<|MERGE_RESOLUTION|>--- conflicted
+++ resolved
@@ -116,11 +116,7 @@
 import com.sap.sailing.gwt.ui.client.shared.racemap.RaceCompetitorSet.CompetitorsForRaceDefinedListener;
 import com.sap.sailing.gwt.ui.client.shared.racemap.RaceMapHelpLinesSettings.HelpLineTypes;
 import com.sap.sailing.gwt.ui.client.shared.racemap.RaceMapZoomSettings.ZoomTypes;
-<<<<<<< HEAD
-import com.sap.sailing.gwt.ui.client.shared.racemap.windladder.WindLadderOverlay;
-=======
 import com.sap.sailing.gwt.ui.client.shared.racemap.windladder.WindLadder;
->>>>>>> 57bb6ca4
 import com.sap.sailing.gwt.ui.common.client.DateAndTimeFormatterUtil;
 import com.sap.sailing.gwt.ui.server.SailingServiceImpl;
 import com.sap.sailing.gwt.ui.shared.CompactBoatPositionsDTO;
@@ -335,11 +331,7 @@
     
     private final Map<String, HandlerRegistration> courseMarkClickHandlers;
 
-<<<<<<< HEAD
-    private WindLadderOverlay windLadderOverlay;
-=======
     private WindLadder windLadder;
->>>>>>> 57bb6ca4
 
     /**
      * Maps from the {@link MarkDTO#getIdAsString() mark's ID converted to a string} to the corresponding {@link MarkDTO}
@@ -2121,20 +2113,6 @@
                     if (windTrackDTO != null && windTrackDTO.windFixes != null && !windTrackDTO.windFixes.isEmpty()) {
                         windFix = windTrackDTO.windFixes.get(0);
                     }
-<<<<<<< HEAD
-                    if (windLadderOverlay == null) {
-                        windLadderOverlay = new WindLadderOverlay(map, 0 /* TODO z-index */, coordinateSystem);
-                        windLadderOverlay.addToMap();
-                    }
-                    windLadderOverlay.update(windFix, competitorPosition, timeForPositionTransitionMillis);
-                    if (!windLadderOverlay.isVisible()) {
-                        windLadderOverlay.setVisible(true);
-                    }
-                }
-            }
-        } else if (windLadderOverlay != null && windLadderOverlay.isVisible()) {
-            windLadderOverlay.setVisible(false);
-=======
                     if (windLadder == null) {
                         windLadder = new WindLadder(map, 0 /* TODO z-index */, coordinateSystem);
                     }
@@ -2146,7 +2124,6 @@
             }
         } else if (windLadder != null && windLadder.isVisible()) {
             windLadder.setVisible(false);
->>>>>>> 57bb6ca4
         }
     }
 
