package com.sap.sailing.gwt.ui.client.shared.racemap;

import java.util.ArrayList;
import java.util.Collection;
import java.util.Collections;
import java.util.Comparator;
import java.util.Date;
import java.util.HashMap;
import java.util.HashSet;
import java.util.Iterator;
import java.util.List;
import java.util.Map;
import java.util.Map.Entry;
import java.util.Objects;
import java.util.Set;
import java.util.function.Consumer;

import com.google.gwt.core.client.GWT;
import com.google.gwt.core.client.Scheduler;
import com.google.gwt.core.client.Scheduler.ScheduledCommand;
import com.google.gwt.dom.client.Style;
import com.google.gwt.dom.client.Style.Unit;
import com.google.gwt.event.dom.client.ChangeEvent;
import com.google.gwt.event.dom.client.ChangeHandler;
import com.google.gwt.event.dom.client.ClickEvent;
import com.google.gwt.event.dom.client.ClickHandler;
import com.google.gwt.event.shared.HandlerRegistration;
import com.google.gwt.i18n.client.NumberFormat;
import com.google.gwt.maps.client.LoadApi;
import com.google.gwt.maps.client.LoadApi.LoadLibrary;
import com.google.gwt.maps.client.MapOptions;
import com.google.gwt.maps.client.MapTypeId;
import com.google.gwt.maps.client.MapWidget;
import com.google.gwt.maps.client.base.LatLng;
import com.google.gwt.maps.client.base.LatLngBounds;
import com.google.gwt.maps.client.controls.ControlPosition;
import com.google.gwt.maps.client.controls.MapTypeStyle;
import com.google.gwt.maps.client.controls.PanControlOptions;
import com.google.gwt.maps.client.controls.ZoomControlOptions;
import com.google.gwt.maps.client.events.bounds.BoundsChangeMapEvent;
import com.google.gwt.maps.client.events.bounds.BoundsChangeMapHandler;
import com.google.gwt.maps.client.events.click.ClickMapEvent;
import com.google.gwt.maps.client.events.click.ClickMapHandler;
import com.google.gwt.maps.client.events.dragend.DragEndMapEvent;
import com.google.gwt.maps.client.events.dragend.DragEndMapHandler;
import com.google.gwt.maps.client.events.idle.IdleMapEvent;
import com.google.gwt.maps.client.events.idle.IdleMapHandler;
import com.google.gwt.maps.client.events.mouseout.MouseOutMapEvent;
import com.google.gwt.maps.client.events.mouseout.MouseOutMapHandler;
import com.google.gwt.maps.client.events.mouseover.MouseOverMapEvent;
import com.google.gwt.maps.client.events.mouseover.MouseOverMapHandler;
import com.google.gwt.maps.client.events.zoom.ZoomChangeMapEvent;
import com.google.gwt.maps.client.events.zoom.ZoomChangeMapHandler;
import com.google.gwt.maps.client.maptypes.MapTypeStyleFeatureType;
import com.google.gwt.maps.client.mvc.MVCArray;
import com.google.gwt.maps.client.overlays.Marker;
import com.google.gwt.maps.client.overlays.MarkerOptions;
import com.google.gwt.maps.client.overlays.Polygon;
import com.google.gwt.maps.client.overlays.PolygonOptions;
import com.google.gwt.maps.client.overlays.Polyline;
import com.google.gwt.maps.client.overlays.PolylineOptions;
import com.google.gwt.resources.client.ImageResource;
import com.google.gwt.user.client.Window;
import com.google.gwt.user.client.rpc.AsyncCallback;
import com.google.gwt.user.client.ui.AbsolutePanel;
import com.google.gwt.user.client.ui.Anchor;
import com.google.gwt.user.client.ui.Button;
import com.google.gwt.user.client.ui.FlowPanel;
import com.google.gwt.user.client.ui.HorizontalPanel;
import com.google.gwt.user.client.ui.Image;
import com.google.gwt.user.client.ui.Label;
import com.google.gwt.user.client.ui.ListBox;
import com.google.gwt.user.client.ui.RequiresResize;
import com.google.gwt.user.client.ui.VerticalPanel;
import com.google.gwt.user.client.ui.Widget;
import com.sap.sailing.domain.common.DetailType;
import com.sap.sailing.domain.common.ManeuverType;
import com.sap.sailing.domain.common.Position;
import com.sap.sailing.domain.common.RegattaAndRaceIdentifier;
import com.sap.sailing.domain.common.WindSource;
import com.sap.sailing.domain.common.WindSourceType;
import com.sap.sailing.domain.common.dto.BoatDTO;
import com.sap.sailing.domain.common.dto.CompetitorDTO;
import com.sap.sailing.domain.common.dto.CompetitorWithBoatDTO;
import com.sap.sailing.domain.common.dto.LeaderboardDTO;
import com.sap.sailing.domain.common.impl.DegreePosition;
import com.sap.sailing.domain.common.impl.MeterDistance;
import com.sap.sailing.domain.common.scalablevalue.impl.ScalableBearing;
import com.sap.sailing.domain.common.scalablevalue.impl.ScalablePosition;
import com.sap.sailing.domain.common.windfinder.SpotDTO;
import com.sap.sailing.gwt.ui.actions.GetBoatPositionsAction;
import com.sap.sailing.gwt.ui.actions.GetPolarAction;
import com.sap.sailing.gwt.ui.actions.GetRaceMapDataAction;
import com.sap.sailing.gwt.ui.actions.GetWindInfoAction;
import com.sap.sailing.gwt.ui.client.ClientResources;
import com.sap.sailing.gwt.ui.client.CompetitorSelectionChangeListener;
import com.sap.sailing.gwt.ui.client.CompetitorSelectionProvider;
import com.sap.sailing.gwt.ui.client.DetailTypeComparator;
import com.sap.sailing.gwt.ui.client.DetailTypeFormatter;
import com.sap.sailing.gwt.ui.client.NumberFormatterFactory;
import com.sap.sailing.gwt.ui.client.RaceCompetitorSelectionProvider;
import com.sap.sailing.gwt.ui.client.RaceTimesInfoProviderListener;
import com.sap.sailing.gwt.ui.client.RequiresDataInitialization;
import com.sap.sailing.gwt.ui.client.SailingServiceAsync;
import com.sap.sailing.gwt.ui.client.StringMessages;
import com.sap.sailing.gwt.ui.client.WindSourceTypeFormatter;
import com.sap.sailing.gwt.ui.client.shared.filter.QuickRankProvider;
import com.sap.sailing.gwt.ui.client.shared.racemap.BoatOverlay.DisplayMode;
import com.sap.sailing.gwt.ui.client.shared.racemap.QuickRanksDTOProvider.QuickRanksListener;
import com.sap.sailing.gwt.ui.client.shared.racemap.RaceCompetitorSet.CompetitorsForRaceDefinedListener;
import com.sap.sailing.gwt.ui.client.shared.racemap.RaceMapHelpLinesSettings.HelpLineTypes;
import com.sap.sailing.gwt.ui.client.shared.racemap.RaceMapZoomSettings.ZoomTypes;
import com.sap.sailing.gwt.ui.common.client.DateAndTimeFormatterUtil;
import com.sap.sailing.gwt.ui.server.SailingServiceImpl;
import com.sap.sailing.gwt.ui.shared.CompactBoatPositionsDTO;
import com.sap.sailing.gwt.ui.shared.ControlPointDTO;
import com.sap.sailing.gwt.ui.shared.CoursePositionsDTO;
import com.sap.sailing.gwt.ui.shared.GPSFixDTOWithSpeedWindTackAndLegType;
import com.sap.sailing.gwt.ui.shared.LegInfoDTO;
import com.sap.sailing.gwt.ui.shared.MarkDTO;
import com.sap.sailing.gwt.ui.shared.QuickRankDTO;
import com.sap.sailing.gwt.ui.shared.RaceCourseDTO;
import com.sap.sailing.gwt.ui.shared.RaceMapDataDTO;
import com.sap.sailing.gwt.ui.shared.RaceTimesInfoDTO;
import com.sap.sailing.gwt.ui.shared.SidelineDTO;
import com.sap.sailing.gwt.ui.shared.SpeedWithBearingDTO;
import com.sap.sailing.gwt.ui.shared.WaypointDTO;
import com.sap.sailing.gwt.ui.shared.WindDTO;
import com.sap.sailing.gwt.ui.shared.WindInfoForRaceDTO;
import com.sap.sailing.gwt.ui.shared.WindTrackInfoDTO;
import com.sap.sailing.gwt.ui.shared.racemap.CanvasOverlayV3;
import com.sap.sailing.gwt.ui.shared.racemap.DetailTypeMetricOverlay;
import com.sap.sailing.gwt.ui.shared.racemap.GoogleMapAPIKey;
import com.sap.sailing.gwt.ui.shared.racemap.GoogleMapStyleHelper;
import com.sap.sailing.gwt.ui.shared.racemap.RaceSimulationOverlay;
import com.sap.sailing.gwt.ui.shared.racemap.WindStreamletsRaceboardOverlay;
import com.sap.sse.common.Bearing;
import com.sap.sse.common.Color;
import com.sap.sse.common.ColorMapper;
import com.sap.sse.common.ColorMapperChangedListener;
import com.sap.sse.common.Distance;
import com.sap.sse.common.Duration;
import com.sap.sse.common.TimePoint;
import com.sap.sse.common.TimeRange;
import com.sap.sse.common.Util;
import com.sap.sse.common.Util.Pair;
import com.sap.sse.common.Util.Triple;
import com.sap.sse.common.ValueRangeFlexibleBoundaries;
import com.sap.sse.common.filter.Filter;
import com.sap.sse.common.filter.FilterSet;
import com.sap.sse.common.impl.DegreeBearingImpl;
import com.sap.sse.common.impl.MillisecondsTimePoint;
import com.sap.sse.common.impl.RGBColor;
import com.sap.sse.common.impl.TimeRangeImpl;
import com.sap.sse.gwt.client.ErrorReporter;
import com.sap.sse.gwt.client.async.AsyncActionsExecutor;
import com.sap.sse.gwt.client.async.MarkedAsyncCallback;
import com.sap.sse.gwt.client.player.TimeListener;
import com.sap.sse.gwt.client.player.Timer;
import com.sap.sse.gwt.client.player.Timer.PlayModes;
import com.sap.sse.gwt.client.player.Timer.PlayStates;
import com.sap.sse.gwt.client.shared.components.AbstractCompositeComponent;
import com.sap.sse.gwt.client.shared.components.Component;
import com.sap.sse.gwt.client.shared.components.SettingsDialog;
import com.sap.sse.gwt.client.shared.components.SettingsDialogComponent;
import com.sap.sse.gwt.client.shared.settings.ComponentContext;

public class RaceMap extends AbstractCompositeComponent<RaceMapSettings> implements TimeListener, CompetitorSelectionChangeListener,
        RaceTimesInfoProviderListener, TailFactory, ColorMapperChangedListener, RequiresDataInitialization, RequiresResize, QuickRankProvider {
    /* Line colors */
    static final String ADVANTAGE_LINE_COLOR = "#ff9900"; // orange
    static final String START_LINE_COLOR = "#ffffff";
    static final String FINISH_LINE_COLOR = "#000000";
    static final Color LOWLIGHTED_TAIL_COLOR = new RGBColor(200, 200, 200);
    /* Line opacities and stroke weights */
    static final double LOWLIGHTED_TAIL_OPACITY = 0.3;
    static final double STANDARD_LINE_OPACITY = 1.0;
    static final int STANDARD_LINE_STROKEWEIGHT = 1;
    
    public static final String GET_RACE_MAP_DATA_CATEGORY = "getRaceMapData";
    public static final String GET_WIND_DATA_CATEGORY = "getWindData";
    private static final String COMPACT_HEADER_STYLE = "compactHeader";
    public static final Color WATER_COLOR = new RGBColor(0, 67, 125);
    
    private AbsolutePanel rootPanel = new AbsolutePanel();
    
    private MapWidget map;
    private Collection<Runnable> mapInitializedListener;
    
    /**
     * Always valid, non-<code>null</code>. Must be used to map all coordinates, headings, bearings, and directions
     * displayed on the map, including the orientations of any canvases such as boat icons, wind displays etc. that are
     * embedded in the map. The coordinate systems facilitates the possibility of transformed displays such as
     * rotated and translated versions of the map, implementing the "wind-up" view.
     */
    private DelegateCoordinateSystem coordinateSystem;
    
    private FlowPanel headerPanel;
    private AbsolutePanel panelForLeftHeaderLabels;
    private AbsolutePanel panelForRightHeaderLabels;

    private final SailingServiceAsync sailingService;
    private final ErrorReporter errorReporter;

    private final static ClientResources resources = GWT.create(ClientResources.class);

    /**
     * Polyline for the start line (connecting two marks representing the start gate).
     */
    private Polyline startLine;

    /**
     * Polyline for the finish line (connecting two marks representing the finish gate).
     */
    private Polyline finishLine;

    /**
     * Polyline for the advantage line (the leading line for the boats, orthogonal to the wind direction; touching the leading boat).
     */
    private Polyline advantageLine;
    
    private AdvantageLineAnimator advantageTimer;
    
    /**
     * The windward of two Polylines representing a triangle between startline and first mark.
     */
    private Polyline windwardStartLineMarkToFirstMarkLine;
    
    /**
     * The leeward of two Polylines representing a triangle between startline and first mark.
     */
    private Polyline leewardStartLineMarkToFirstMarkLine;

    private class AdvantageLineMouseOverMapHandler implements MouseOverMapHandler {
        private double trueWindAngle;
        private Date date;
        
        public AdvantageLineMouseOverMapHandler(double trueWindAngle, Date date) {
            this.trueWindAngle = trueWindAngle;
            this.date = date;
        }
        
        public void setTrueWindBearing(double trueWindAngle) {
            this.trueWindAngle = trueWindAngle;
        }

        public void setDate(Date date) {
            this.date = date;
        }

        @Override
        public void onEvent(MouseOverMapEvent event) {
            map.setTitle(stringMessages.advantageLine()+" (from "+new DegreeBearingImpl(Math.round(trueWindAngle)).reverse().getDegrees()+"deg"+
                    (date == null ? ")" : ", "+ date) + ")");
        }
    };
    
    private AdvantageLineMouseOverMapHandler advantageLineMouseOverHandler;
    
    /**
     * Polylines for the course middle lines; keys are the two control points delimiting the leg for which the
     * {@link Polyline} value shows the course middle line. As only one course middle line is shown even if there
     * are multiple legs using the same control points in different directions, using a {@link Set} makes this
     * independent of the order of the two control points. If no course middle line is currently being shown for
     * a pair of control points, the map will not contain a value for this pair.
     */
    private final Map<Set<ControlPointDTO>, Polyline> courseMiddleLines;

    private final Map<SidelineDTO, Polygon> courseSidelines;
    
    /**
     * When the {@link HelpLineTypes#COURSEGEOMETRY} option is selected, little markers will be displayed on the
     * lines that show the tooltip text in a little info box linked to the line. When the line is removed by
     * {@link #showOrRemoveOrUpdateLine(Polyline, boolean, Position, Position, LineInfoProvider, String)}, these
     * overlays need to be removed as well. Also, when the {@link HelpLineTypes#COURSEGEOMETRY} setting is
     * deactivated, all these overlays need to go.
     */
    private final Map<Polyline, SmallTransparentInfoOverlay> infoOverlaysForLinesForCourseGeometry;
    
    /**
     * Wind data used to display the advantage line. Retrieved by a {@link GetWindInfoAction} execution and used in
     * {@link #showAdvantageLine(Iterable, Date)}.
     */
    private WindInfoForRaceDTO lastCombinedWindTrackInfoDTO;
    
    /**
     * Manages the cached set of {@link GPSFixDTOWithSpeedWindTackAndLegType}s for the boat positions as well as their graphical counterpart in the
     * form of {@link Polyline}s.
     */
    private final FixesAndTails fixesAndTails;

    /**
     * html5 canvases used as boat display on the map
     */
    private final Map<CompetitorDTO, BoatOverlay> boatOverlays;

    /**
     * html5 canvases used for competitor info display on the map
     */
    private final CompetitorInfoOverlays competitorInfoOverlays;
    
    private SmallTransparentInfoOverlay countDownOverlay;

    /**
     * Map overlays with html5 canvas used to display wind sensors
     */
    private final Map<WindSource, WindSensorOverlay> windSensorOverlays;

    /**
     * Map from the {@link MarkDTO#getIdAsString() mark's ID converted to a string} to the corresponding overlays with
     * html5 canvas used to display course marks including buoy zones
     */
    private final Map<String, CourseMarkOverlay> courseMarkOverlays;
    
    private final Map<String, HandlerRegistration> courseMarkClickHandlers;

    /**
     * Maps from the {@link MarkDTO#getIdAsString() mark's ID converted to a string} to the corresponding {@link MarkDTO}
     */
    private final Map<String, MarkDTO> markDTOs;

    /**
     * markers displayed in response to
     * {@link SailingServiceAsync#getDouglasPoints(String, String, Map, Map, double, AsyncCallback)}
     */
    protected Set<Marker> douglasMarkers;

    private Map<CompetitorDTO, List<GPSFixDTOWithSpeedWindTackAndLegType>> lastDouglasPeuckerResult;
    
    private final RaceCompetitorSelectionProvider competitorSelection;
    
    private final RaceCompetitorSet raceCompetitorSet;

    /**
     * Used to check if the first initial zoom to the mark markers was already done.
     */
    private boolean mapFirstZoomDone = false;

    private final Timer timer;

    private RaceTimesInfoDTO lastRaceTimesInfo;
    
    /**
     * RPC calls may receive responses out of order if there are multiple calls in-flight at the same time. If the time
     * slider is moved quickly it generates many requests for boat positions quickly after each other. Sometimes,
     * responses for requests send later may return before the responses to all earlier requests have been received and
     * processed. This counter is used to number the requests. When processing of a response for a later request has
     * already begun, responses to earlier requests will be ignored.
     */
    private int boatPositionRequestIDCounter;

    /**
     * Corresponds to {@link #boatPositionRequestIDCounter}. As soon as the processing of a response for a request ID
     * begins, this attribute is set to the ID. A response won't be processed if a later response is already being
     * processed.
     */
    private int startedProcessingRequestID;

    private final RaceMapImageManager raceMapImageManager; 

    private RaceMapSettings settings;
    private final RaceMapLifecycle raceMapLifecycle;
    
    private final StringMessages stringMessages;
    
    private boolean isMapInitialized;

    private Date lastTimeChangeBeforeInitialization;
    
    private int lastLegNumber;

    /**
     * The strategy for maintaining and delivering the "quick ranks" information. The provider will be informed about
     * quick ranks received from a {@link RaceMapDataDTO#quickRanks} field but may choose to ignore this information, e.g.,
     * if it can assume that more current information about ranks and leg numbers is available from a {@link LeaderboardDTO}.
     */
    private QuickRanksDTOProvider quickRanksDTOProvider;
    
    private final CombinedWindPanel combinedWindPanel;
    private final TrueNorthIndicatorPanel trueNorthIndicatorPanel;
    private final FlowPanel topLeftControlsWrapperPanel;
    
    private final AsyncActionsExecutor asyncActionsExecutor;

    /**
     * The map bounds as last received by map callbacks; used to determine whether to suppress the boat animation during zoom/pan
     */
    private LatLngBounds currentMapBounds; // bounds to which bounds-changed-handler compares
    private int currentZoomLevel;          // zoom-level to which bounds-changed-handler compares
    
    private boolean autoZoomIn = false;  // flags auto-zoom-in in progress
    private boolean autoZoomOut = false; // flags auto-zoom-out in progress
    private int autoZoomLevel;           // zoom-level to which auto-zoom-in/-out is zooming
    LatLngBounds autoZoomLatLngBounds;   // bounds to which auto-zoom-in/-out is panning&zooming
    
    private RaceSimulationOverlay simulationOverlay;
    private WindStreamletsRaceboardOverlay streamletOverlay;
    private DetailTypeMetricOverlay metricOverlay;
    
    private final boolean isSimulationEnabled;
    
    private static final String GET_POLAR_CATEGORY = "getPolar";
    
    /**
     * Tells about the availability of polar / VPP data for this race. If available, the simulation feature can be
     * offered to the user.
     */
    private boolean hasPolar;
    
    private final RegattaAndRaceIdentifier raceIdentifier;
    
    /**
     * When the user requests wind-up display this may happen at a point where no mark positions are known or when
     * no wind direction is known yet. In this case, this flag will be set, and when wind information or course mark
     * positions are received later, this flag is checked, and if set, a {@link #updateCoordinateSystemFromSettings()}
     * call is issued to make sure that the user's request for a new coordinate system is honored.
     */
    private boolean requiresCoordinateSystemUpdateWhenCoursePositionAndWindDirectionIsKnown;
    
    /**
     * Tells whether currently an auto-zoom is in progress; this is used particularly to keep the smooth CSS boat transitions
     * active while auto-zooming whereas stopping them seems the better option for manual zooms.
     */
    private boolean autoZoomInProgress;
    
    /**
     * Tells whether currently an orientation change is in progress; this is required handle map events during the configuration of the map
     * during an orientation change.
     */
    private boolean orientationChangeInProgress;
    
    private final NumberFormat numberFormatOneDecimal = NumberFormatterFactory.getDecimalFormat(1);
    private final NumberFormat numberFormatNoDecimal = NumberFormatterFactory.getDecimalFormat(0);
    
    /**
     * The competitor for which the advantage line is currently showing. Should this competitor's quick rank change, or
     * should ranks be received while this field is {@code null}, the advantage line
     * {@link #showAdvantageLine(Iterable, Date, long)} drawing procedure} needs to be triggered.
     */
    private CompetitorDTO advantageLineCompetitor;
    protected Label estimatedDurationOverlay;
    private RaceMapStyle raceMapStyle;
    private final boolean showHeaderPanel;
    
    /** Callback to set the visibility of the wind chart. */
    private final Consumer<WindSource> showWindChartForProvider;
    private ManagedInfoWindow managedInfoWindow;
    
    private final ManeuverMarkersAndLossIndicators maneuverMarkersAndLossIndicators;
    
    /**
     * Needed to get some metrics from {@link SailingServiceImpl.getCompetitorRaceDataEntry}.
     */
    private final String leaderboardName;
    /**
     * Needed to get some metrics from {@link SailingServiceImpl.getCompetitorRaceDataEntry}.
     */
    private final String leaderboardGroupName;

    /**
     * Contains all available {@link DetailType}s for this race. Gets filled by {@link #loadAvailableDetailTypes()} and
     * is used in {@link #getInfoWindowContent(WindSource, WindTrackInfoDTO)} to build a dropdown selection.
     * See {@link #selectedDetailType}.
     */
    private List<DetailType> sortedAvailableDetailTypes;
    /**
     * The currently selected {@link DetailType}. {@code null} if no {@link DetailType} is selected.
     */
    private DetailType selectedDetailType;
    /**
     * Indicates if {@link #selectedDetailType} has changed. If that is the case {@link FixesAndTails} needs to
     * overwrite its cache with new data and needs to reset its internal {@link ValueRangeFlexibleBoundaries} tracking
     * the {@link DetailType} values.
     * If set to {@code true} {@link #refreshMap(Date, long, boolean)} will pass the information along and set it back
     * to {@code false} by {@link #updateBoatPositions(Date, long, Map, Iterable, Map, boolean, boolean)} once the
     * first update with the new DetailType values arrives at the client.
     */
    private boolean selectedDetailTypeChanged;
    /**
     * Used to visualize the {@link #selectedDetailType} on the tails of {@link #fixesAndTails}.
     */
    private ColorMapper tailColorMapper;

    private final MultiHashSet<Date> remoteCallsInExecution = new MultiHashSet<>();
    private final MultiHashSet<Date> remoteCallsToSkipInExecution = new MultiHashSet<>();
    private boolean currentlyDragging = false;

    private int zoomingAnimationsInProgress = 0;

    static class MultiHashSet<T> {
        private HashMap<T, List<T>> map = new HashMap<>();

        /** @return true if value already in set */
        public boolean add(T t) {
            List<T> l = map.get(t);
            if (l != null) {
                l.add(t);
                return true;
            } else {
                l = new ArrayList<>();
                l.add(t);
                map.put(t, l);
                return false;
            }
        }

        public void addAll(MultiHashSet<T> col) {
            if (col != null) {
                col.map.entrySet().forEach(e -> e.getValue().forEach(v -> add(v)));
            }
        }

        public boolean remove(T t) {
            List<T> l = map.get(t);
            if (l != null) {
                l.remove(t);
                if (l.size() == 0) {
                    map.remove(t);
                }
                return true;
            } else {
                return false;
            }
        }

        public boolean contains(T t) {
            return (map.containsKey(t));
        }

        public void clear() {
            map.clear();
        }

        public void removeAll(T t) {
            map.remove(t);
        }
    }

    private class AdvantageLineUpdater implements QuickRanksListener {
        @Override
        public void rankChanged(String competitorIdAsString, QuickRankDTO oldQuickRank, QuickRankDTO quickRank) {
            if (advantageLineCompetitor == null ||
                    (oldQuickRank != null && advantageLineCompetitor.getIdAsString().equals(oldQuickRank.competitor.getIdAsString())) ||
                    (quickRank != null && advantageLineCompetitor.getIdAsString().equals(quickRank.competitor.getIdAsString()))) {
                showAdvantageLine(getCompetitorsToShow(), getTimer().getTime(), /* timeForPositionTransitionMillis */ -1 /* (no transition) */);
            }
        }
    }
    
    public RaceMap(Component<?> parent, ComponentContext<?> context, RaceMapLifecycle raceMapLifecycle,
            RaceMapSettings raceMapSettings,
            SailingServiceAsync sailingService, AsyncActionsExecutor asyncActionsExecutor,
            ErrorReporter errorReporter, Timer timer, RaceCompetitorSelectionProvider competitorSelection,
            RaceCompetitorSet raceCompetitorSet, StringMessages stringMessages, RegattaAndRaceIdentifier raceIdentifier, 
            RaceMapResources raceMapResources, boolean showHeaderPanel, QuickRanksDTOProvider quickRanksDTOProvider,
            boolean isSimulationEnabled) {
        this(parent, context, raceMapLifecycle, raceMapSettings, sailingService, asyncActionsExecutor, errorReporter,
                timer, competitorSelection, raceCompetitorSet, stringMessages, raceIdentifier, raceMapResources,
<<<<<<< HEAD
                showHeaderPanel, quickRanksDTOProvider, "", "", isSimulationEnabled);
=======
                showHeaderPanel, quickRanksDTOProvider, /* leaderboardName */ "", /* leaderboardGroupName */ "");
>>>>>>> 24c5fad1
    }
    
    public RaceMap(Component<?> parent, ComponentContext<?> context, RaceMapLifecycle raceMapLifecycle,
            RaceMapSettings raceMapSettings,
            SailingServiceAsync sailingService, AsyncActionsExecutor asyncActionsExecutor,
            ErrorReporter errorReporter, Timer timer, RaceCompetitorSelectionProvider competitorSelection,
            RaceCompetitorSet raceCompetitorSet, StringMessages stringMessages, RegattaAndRaceIdentifier raceIdentifier, 
            RaceMapResources raceMapResources, boolean showHeaderPanel, QuickRanksDTOProvider quickRanksDTOProvider,
            String leaderboardName, String leaderboardGroupName, boolean isSimulationEnabled) {
        this(parent, context, raceMapLifecycle, raceMapSettings, sailingService, asyncActionsExecutor, errorReporter,
                timer, competitorSelection, raceCompetitorSet, stringMessages, raceIdentifier, raceMapResources,
                showHeaderPanel, quickRanksDTOProvider, visible -> {
                }, leaderboardName, leaderboardGroupName, isSimulationEnabled);
    }
    
    public RaceMap(Component<?> parent, ComponentContext<?> context, RaceMapLifecycle raceMapLifecycle,
            RaceMapSettings raceMapSettings,
            SailingServiceAsync sailingService, AsyncActionsExecutor asyncActionsExecutor,
            ErrorReporter errorReporter, Timer timer, RaceCompetitorSelectionProvider competitorSelection, RaceCompetitorSet raceCompetitorSet,
            StringMessages stringMessages, RegattaAndRaceIdentifier raceIdentifier, RaceMapResources raceMapResources, boolean showHeaderPanel,
            QuickRanksDTOProvider quickRanksDTOProvider, Consumer<WindSource> showWindChartForProvider,
            String leaderboardName, String leaderboardGroupName, boolean isSimulationEnabled) {
        super(parent, context);
        this.maneuverMarkersAndLossIndicators = new ManeuverMarkersAndLossIndicators(this, sailingService, errorReporter, stringMessages);
        this.showHeaderPanel = showHeaderPanel;
        this.quickRanksDTOProvider = quickRanksDTOProvider;
        this.raceMapLifecycle = raceMapLifecycle;
        this.stringMessages = stringMessages;
        this.sailingService = sailingService;
        this.raceIdentifier = raceIdentifier;
        this.asyncActionsExecutor = asyncActionsExecutor;
        this.errorReporter = errorReporter;
        this.timer = timer;
        this.isSimulationEnabled = isSimulationEnabled;
        this.showWindChartForProvider = showWindChartForProvider;
        this.leaderboardName = leaderboardName;
        this.leaderboardGroupName = leaderboardGroupName;
        timer.addTimeListener(this);
        raceMapImageManager = new RaceMapImageManager(raceMapResources);
        markDTOs = new HashMap<String, MarkDTO>();
        courseSidelines = new HashMap<>();
        courseMiddleLines = new HashMap<>();
        infoOverlaysForLinesForCourseGeometry = new HashMap<>();
        boatOverlays = new HashMap<>();
        competitorInfoOverlays = new CompetitorInfoOverlays(this, stringMessages);
        quickRanksDTOProvider.addQuickRanksListener(competitorInfoOverlays);
        quickRanksDTOProvider.addQuickRanksListener(new AdvantageLineUpdater());
        windSensorOverlays = new HashMap<WindSource, WindSensorOverlay>();
        courseMarkOverlays = new HashMap<String, CourseMarkOverlay>();
        courseMarkClickHandlers = new HashMap<String, HandlerRegistration>();
        this.competitorSelection = competitorSelection;
        this.raceCompetitorSet = raceCompetitorSet;
        competitorSelection.addCompetitorSelectionChangeListener(this);
        settings = raceMapSettings;
        coordinateSystem = new DelegateCoordinateSystem(new IdentityCoordinateSystem());
        fixesAndTails = new FixesAndTails(coordinateSystem);
        updateCoordinateSystemFromSettings();
        loadAvailableDetailTypes();
        lastTimeChangeBeforeInitialization = null;
        isMapInitialized = false;
        mapInitializedListener = new ArrayList<>();
        this.hasPolar = false;
        headerPanel = new FlowPanel();
        headerPanel.setStyleName("RaceMap-HeaderPanel");
        panelForLeftHeaderLabels = new AbsolutePanel();
        panelForRightHeaderLabels = new AbsolutePanel();
        initializeData(settings.isShowMapControls(), showHeaderPanel);
        raceMapStyle = raceMapResources.raceMapStyle();
        raceMapStyle.ensureInjected();
        combinedWindPanel = new CombinedWindPanel(this, raceMapImageManager, raceMapStyle, stringMessages, coordinateSystem);
        combinedWindPanel.setVisible(false);
        trueNorthIndicatorPanel = new TrueNorthIndicatorPanel(this, raceMapImageManager, raceMapStyle, stringMessages, coordinateSystem);
        trueNorthIndicatorPanel.setVisible(true);
        topLeftControlsWrapperPanel = new FlowPanel();
        topLeftControlsWrapperPanel.add(combinedWindPanel);
        topLeftControlsWrapperPanel.add(trueNorthIndicatorPanel);
        orientationChangeInProgress = false;
        mapFirstZoomDone = false;
        // TODO bug 494: reset zoom settings to user preferences
        initWidget(rootPanel);
        this.setSize("100%", "100%");
    }

    ManagedInfoWindow getManagedInfoWindow() {
        return managedInfoWindow;
    }

    RaceMapImageManager getRaceMapImageManager() {
        return raceMapImageManager;
    }

    public void setQuickRanksDTOProvider(QuickRanksDTOProvider newQuickRanksDTOProvider) {
        if (this.quickRanksDTOProvider != null) {
            this.quickRanksDTOProvider.moveListernersTo(newQuickRanksDTOProvider);
        }
        this.quickRanksDTOProvider = newQuickRanksDTOProvider;
    }
    /**
     * The {@link WindDTO#dampenedTrueWindFromDeg} direction if {@link #lastCombinedWindTrackInfoDTO} has a
     * {@link WindSourceType#COMBINED} source which has at least one fix recorded; <code>null</code> otherwise.
     */
    private Bearing getLastCombinedTrueWindFromDirection() {
        if (lastCombinedWindTrackInfoDTO != null) {
            for (Entry<WindSource, WindTrackInfoDTO> e : lastCombinedWindTrackInfoDTO.windTrackInfoByWindSource.entrySet()) {
                if (e.getKey().getType() == WindSourceType.COMBINED) {
                    final List<WindDTO> windFixes = e.getValue().windFixes;
                    if (!windFixes.isEmpty()) {
                        return new DegreeBearingImpl(windFixes.get(0).dampenedTrueWindFromDeg);
                    }
                }
            }
        }
        return null;
    }
    
    /**
     * @return {@code true} if the map was redrawn by the call to this method
     */
    private boolean updateCoordinateSystemFromSettings() {
        boolean redrawn = false;
        final MapOptions mapOptions;
        orientationChangeInProgress = true;
        if (getSettings().isWindUp()) {
            final Position centerOfCourse = getCenterOfCourse();
            if (centerOfCourse != null) {
                final Bearing lastCombinedTrueWindFromDirection = getLastCombinedTrueWindFromDirection();
                if (lastCombinedTrueWindFromDirection != null) {
                    // new equator shall point 90deg right of the "from" wind direction to make wind come from top of map
                    coordinateSystem.setCoordinateSystem(new RotateAndTranslateCoordinateSystem(centerOfCourse,
                            lastCombinedTrueWindFromDirection.add(new DegreeBearingImpl(90))));
                    if (map != null) {
                        mapOptions = getMapOptions(settings.isShowMapControls(), /* wind-up */ true,
                                settings.isShowSatelliteLayer());
                    } else {
                        mapOptions = null;
                    }
                    requiresCoordinateSystemUpdateWhenCoursePositionAndWindDirectionIsKnown = false;
                } else {
                    // register callback in case center of course and wind info becomes known
                    requiresCoordinateSystemUpdateWhenCoursePositionAndWindDirectionIsKnown = true;
                    mapOptions = null;
                }
            } else {
                // register callback in case center of course and wind info becomes known
                requiresCoordinateSystemUpdateWhenCoursePositionAndWindDirectionIsKnown = true;
                mapOptions = null;
            }
        } else {
            if (map != null) {
                mapOptions = getMapOptions(settings.isShowMapControls(), /* wind-up */ false,
                        settings.isShowSatelliteLayer());
            } else {
                mapOptions = null;
            }
            coordinateSystem.setCoordinateSystem(new IdentityCoordinateSystem());
        }
        if (mapOptions != null) { // if no coordinate system change happened that affects an existing map, don't redraw 
            fixesAndTails.clearTails();
            redraw();
            redrawn = true;
            // zooming and setting options while the event loop is still working doesn't work reliably; defer until event loop returns
            Scheduler.get().scheduleDeferred(new ScheduledCommand() {
                @Override
                public void execute() {
                    if (map != null) {
                        map.setOptions(mapOptions);
                        // ensure zooming to what the settings tell, or defaults if what the settings tell isn't possible right now
                        mapFirstZoomDone = false;
                        trueNorthIndicatorPanel.redraw();
                        orientationChangeInProgress = false;
                    }
                }
            });
        }
        return redrawn;
    }
    
    private void loadAvailableDetailTypes() {
        sailingService.determineDetailTypesForCompetitorChart(leaderboardGroupName, raceIdentifier,
                new AsyncCallback<Iterable<DetailType>>() {
                    @Override
                    public void onFailure(Throwable caught) {
                        errorReporter.reportError(stringMessages.errorLoadingAvailableDetailTypes());
                    }
                    @Override
                    public void onSuccess(Iterable<DetailType> result) {
                        sortedAvailableDetailTypes = new ArrayList<DetailType>();
                        Util.addAll(result, sortedAvailableDetailTypes);
                        sortedAvailableDetailTypes.remove(DetailType.LEG_CURRENT_SPEED_OVER_GROUND_IN_KNOTS);
                        Collections.sort(sortedAvailableDetailTypes, new DetailTypeComparator());
                    }
                });
    }

    private void loadMapsAPIV3(final boolean showMapControls, final boolean showHeaderPanel,
            final boolean showSatelliteLayer) {
        // load all the libs for use in the maps
        ArrayList<LoadLibrary> loadLibraries = new ArrayList<LoadApi.LoadLibrary>();
        loadLibraries.add(LoadLibrary.DRAWING);
        loadLibraries.add(LoadLibrary.GEOMETRY);

        Runnable onLoad = new Runnable() {
            @Override
            public void run() {
                MapOptions mapOptions = getMapOptions(showMapControls, /* wind up */ false, showSatelliteLayer);
                map = new MapWidget(mapOptions);
                rootPanel.add(map, 0, 0);
                if (showHeaderPanel) {
                    Image sapLogo = createSAPLogo();
                    rootPanel.add(sapLogo);
                }

                map.setControls(ControlPosition.LEFT_TOP, topLeftControlsWrapperPanel);
                adjustLeftControlsIndent();

                RaceMap.this.raceMapImageManager.loadMapIcons(map);
                map.setSize("100%", "100%");
                map.addZoomChangeHandler(new ZoomChangeMapHandler() {
                    @Override
                    public void onEvent(ZoomChangeMapEvent event) {
                        remoteCallsToSkipInExecution.addAll(remoteCallsInExecution);
                        if (!autoZoomIn && !autoZoomOut && !orientationChangeInProgress) {
                            // stop automatic zoom after a manual zoom event; automatic zoom in zoomMapToNewBounds will
                            // restore old settings
                            final List<RaceMapZoomSettings.ZoomTypes> emptyList = Collections.emptyList();
                            RaceMapZoomSettings clearedZoomSettings = new RaceMapZoomSettings(emptyList,
                                    settings.getZoomSettings().isZoomToSelectedCompetitors());
                            settings = new RaceMapSettings(settings, clearedZoomSettings);
                            simulationOverlay.setVisible(false);
                            if (zoomingAnimationsInProgress == 0) {
                                showLayoutsAfterAnimationFinishes();
                            } else {
                                showLayoutsAfterAnimationFinishes();
                            }
                        }

                        if ((streamletOverlay != null) && !map.getBounds().equals(currentMapBounds)
                                && settings.isShowWindStreamletOverlay()) {
                            streamletOverlay.onBoundsChanged(map.getZoom() != currentZoomLevel);
                        }
                    }

                    private void showLayoutsAfterAnimationFinishes() {
                        zoomingAnimationsInProgress++;
                        new com.google.gwt.user.client.Timer() {
                            @Override
                            public void run() {
                                if (zoomingAnimationsInProgress == 1) {
                                    simulationOverlay.setVisible(settings.isShowSimulationOverlay());
                                }
                                zoomingAnimationsInProgress--;
                            }

                        }.schedule(500);
                    }
                });
                map.addDragEndHandler(new DragEndMapHandler() {
                    @Override
                    public void onEvent(DragEndMapEvent event) {
                        // stop automatic zoom after a manual drag event
                        autoZoomIn = false;
                        autoZoomOut = false;
                        final List<RaceMapZoomSettings.ZoomTypes> emptyList = Collections.emptyList();
                        RaceMapZoomSettings clearedZoomSettings = new RaceMapZoomSettings(emptyList,
                                settings.getZoomSettings().isZoomToSelectedCompetitors());
                        settings = new RaceMapSettings(settings, clearedZoomSettings);
                        currentlyDragging = false;
                        refreshMapWithoutAnimation();
                        if (streamletOverlay != null && settings.isShowWindStreamletOverlay()) {
                            streamletOverlay.onDragEnd();
                        }
                    }
                });

                map.addDragStartHandler(event -> {
                    currentlyDragging = true;
                    if (streamletOverlay != null && settings.isShowWindStreamletOverlay()) {
                        streamletOverlay.onDragStart();
                    }
                });

                map.addIdleHandler(new IdleMapHandler() {
                    @Override
                    public void onEvent(IdleMapEvent event) {
                        // the "idle"-event is raised at the end of map-animations
                        if (autoZoomIn) {
                            // finalize zoom-in that was started with panTo() in zoomMapToNewBounds()
                            map.setZoom(autoZoomLevel);
                            autoZoomIn = false;
                        }
                        if (autoZoomOut) {
                            // finalize zoom-out that was started with setZoom() in zoomMapToNewBounds()
                            map.panTo(autoZoomLatLngBounds.getCenter());
                            autoZoomOut = false;
                        }

                        if (streamletOverlay != null && settings.isShowWindStreamletOverlay()) {
                            streamletOverlay.setCanvasSettings();
                        }
                        if (!currentlyDragging) {
                            refreshMapWithoutAnimation();
                        }
                        if (!mapFirstZoomDone) {
                            zoomMapToNewBounds(settings.getZoomSettings().getNewBounds(RaceMap.this));
                            redraw();
                        }
                        if (!isMapInitialized) {
                            RaceMap.this.isMapInitialized = true;
                            mapInitializedListener.forEach(c -> c.run());
                            mapInitializedListener.clear();
                            // ensure at least one redraw after starting the map, but not before other things like modes
                            // initialize, as they might change the timer or other settings
                            redraw();
                        }
                    }
                });
                map.addBoundsChangeHandler(new BoundsChangeMapHandler() {
                    @Override
                    public void onEvent(BoundsChangeMapEvent event) {
                        int newZoomLevel = map.getZoom();
                        if (!isAutoZoomInProgress() && (newZoomLevel != currentZoomLevel)) {
                            removeTransitions();
                        }

                        currentMapBounds = map.getBounds();
                        currentZoomLevel = newZoomLevel;
                        headerPanel.getElement().getStyle().setWidth(map.getOffsetWidth(), Unit.PX);
                        refreshMapWithoutAnimationButLeaveTransitionsAlive();
                    }
                });

                // If there was a time change before the API was loaded, reset the time
                if (lastTimeChangeBeforeInitialization != null) {
                    timeChanged(lastTimeChangeBeforeInitialization, null);
                    lastTimeChangeBeforeInitialization = null;
                }
                // Initialize streamlet canvas for wind visualization; it shouldn't be doing anything unless it's
                // visible
                streamletOverlay = new WindStreamletsRaceboardOverlay(getMap(), /* zIndex */ 0, timer, raceIdentifier,
                        sailingService, asyncActionsExecutor, stringMessages, coordinateSystem);
                streamletOverlay.addToMap();
                streamletOverlay.setColors(settings.isShowWindStreamletColors());
                if (settings.isShowWindStreamletOverlay()) {
                    streamletOverlay.setVisible(true);
                }

                if (isSimulationEnabled) {
                    // determine availability of polar diagram
                    setHasPolar();
                    // initialize simulation canvas
                    simulationOverlay = new RaceSimulationOverlay(getMap(), /* zIndex */ 0, raceIdentifier,
                            sailingService, stringMessages, asyncActionsExecutor, coordinateSystem,
                            () -> updateSettings(new RaceMapSettings(settings, false)));
                    simulationOverlay.addToMap();
                    showSimulationOverlay(settings.isShowSimulationOverlay());
                }
                metricOverlay = new DetailTypeMetricOverlay(getMap(), 0, coordinateSystem, stringMessages);
                metricOverlay.setVisible(false);
                metricOverlay.addToMap();
                if (showHeaderPanel) {
                    createHeaderPanel(map);
                }
                if (showMapControls) {
                    createSettingsButton(map);
                }
                // Data has been initialized
                RaceMap.this.redraw();
                trueNorthIndicatorPanel.redraw();
                showAdditionalControls(map);
                RaceMap.this.managedInfoWindow = new ManagedInfoWindow(map);
            }
        };
        LoadApi.go(onLoad, loadLibraries, GoogleMapAPIKey.V3_PARAMS);
    }

    /**
     * Subclasses may define additional stuff to be shown on the map.
     */
    protected void showAdditionalControls(MapWidget map) {
    }

    private void setHasPolar() {
        GetPolarAction getPolar = new GetPolarAction(sailingService, raceIdentifier);
        asyncActionsExecutor.execute(getPolar, GET_POLAR_CATEGORY,
                new MarkedAsyncCallback<>(new AsyncCallback<Boolean>() {
                    @Override
                    public void onFailure(Throwable caught) {
                        errorReporter.reportError(stringMessages.errorDeterminingPolarAvailability(
                                raceIdentifier.getRaceName(), caught.getMessage()), /* silent */ true);
                    }

                    @Override
                    public void onSuccess(Boolean result) {
                        // store results
                        hasPolar = result.booleanValue();
                    }
                }));

    }

    /**
     * Creates a header panel where additional information can be displayed by using 
     * {@link #getLeftHeaderPanel()} or {@link #getRightHeaderPanel()}. 
     * 
     * This panel is transparent and configured in such a way that it moves other controls
     * down by its height. To achieve the goal of not having added widgets transparent
     * this widget consists of two parts: First one is the transparent panel and the
     * second one is the panel for the controls. The controls then need to moved onto
     * the panel by using CSS.
     */
    private void createHeaderPanel(MapWidget map) {
        // we need a panel that does not have any transparency to have the
        // labels shown in the right color. This panel also needs to have
        // a higher z-index than other elements on the map
        map.setControls(ControlPosition.TOP_LEFT, panelForLeftHeaderLabels);
        panelForLeftHeaderLabels.getElement().getParentElement().getStyle().setProperty("zIndex", "1");
        panelForLeftHeaderLabels.getElement().getStyle().setProperty("overflow", "visible");
        rootPanel.add(panelForRightHeaderLabels);
        panelForRightHeaderLabels.getElement().getStyle().setProperty("zIndex", "1");
        panelForRightHeaderLabels.getElement().getStyle().setProperty("overflow", "visible");
        // need to initialize size before css kicks in to make sure
        // that controls get positioned right
        headerPanel.getElement().getStyle().setHeight(60, Unit.PX);
        headerPanel.getElement().getStyle().setWidth(map.getOffsetWidth(), Unit.PX);
        // some sort of hack: not positioning TOP_LEFT because then the
        // controls at RIGHT would not get the correct top setting
        map.setControls(ControlPosition.TOP_RIGHT, headerPanel);
    }
    
    private void createSettingsButton(MapWidget map) {
        final Component<RaceMapSettings> component = this;
        Button settingsButton = new Button();
        settingsButton.setStyleName("gwt-MapSettingsButton");
        settingsButton.ensureDebugId("raceMapSettingsButton");
        settingsButton.setTitle(stringMessages.settings());
        settingsButton.addClickHandler(new ClickHandler() {
            @Override
            public void onClick(ClickEvent event) {
                SettingsDialog<RaceMapSettings> dialog = new SettingsDialog<RaceMapSettings>(component, stringMessages);
                dialog.ensureDebugId("raceMapSettings");
                dialog.show();
            }
        });
        map.setControls(ControlPosition.RIGHT_TOP, settingsButton);
    }

    private void removeTransitions() {
        // remove the canvas animations for boats
        for (CanvasOverlayV3 boatOverlay : RaceMap.this.getBoatOverlays().values()) {
            boatOverlay.removeCanvasPositionAndRotationTransition();
        }
        // remove the canvas animations for the info overlays of the selected boats
        competitorInfoOverlays.removeTransitions();
        for (CourseMarkOverlay markOverlay : courseMarkOverlays.values()) {
            markOverlay.removeCanvasPositionAndRotationTransition();
        }
        // remove the advantage line animation
        if (advantageTimer != null) {
            advantageTimer.removeAnimation();
        }
    }

    public void redraw() {
        remoteCallsToSkipInExecution.removeAll(timer.getTime());
        timeChanged(timer.getTime(), null);
    }
    
    Map<CompetitorDTO, BoatOverlay> getBoatOverlays() {
        return Collections.unmodifiableMap(boatOverlays);
    }
    
    protected RaceCompetitorSelectionProvider getCompetitorSelection() {
        return competitorSelection;
    }

    protected Timer getTimer() {
        return timer;
    }

    protected RegattaAndRaceIdentifier getRaceIdentifier() {
        return raceIdentifier;
    }

    public MapWidget getMap() {
        return map;
    }
    
    public RaceSimulationOverlay getSimulationOverlay() {
        return simulationOverlay;
    }
    
    /**
     * @return the Panel where labels or other controls for the header can be positioned
     */
    public AbsolutePanel getLeftHeaderPanel() {
        return panelForLeftHeaderLabels;
    }
    
    public AbsolutePanel getRightHeaderPanel() {
        return panelForRightHeaderLabels;
    }
    
    @Override
    public void raceTimesInfosReceived(Map<RegattaAndRaceIdentifier, RaceTimesInfoDTO> raceTimesInfos, long clientTimeWhenRequestWasSent, Date serverTimeDuringRequest, long clientTimeWhenResponseWasReceived) {
        timer.adjustClientServerOffset(clientTimeWhenRequestWasSent, serverTimeDuringRequest, clientTimeWhenResponseWasReceived);
        this.lastRaceTimesInfo = raceTimesInfos.get(raceIdentifier);
    }

    /**
     * In {@link PlayModes#Live live mode}, when {@link #loadCompleteLeaderboard(Date) loading the leaderboard contents}, <code>null</code>
     * is used as time point. The condition for this is encapsulated in this method so others can find out. For example, when a time change
     * is signaled due to local offset / delay adjustments, no additional call to {@link #loadCompleteLeaderboard(Date)} would be required
     * as <code>null</code> will be passed in any case, not being affected by local time offsets.
     */
    private boolean useNullAsTimePoint() {
        return timer.getPlayMode() == PlayModes.Live;
    }

    private void refreshMapWithoutAnimationButLeaveTransitionsAlive() {
        remoteCallsToSkipInExecution.addAll(remoteCallsInExecution);
    }

    private void refreshMapWithoutAnimation() {
        removeTransitions();
        remoteCallsToSkipInExecution.addAll(remoteCallsInExecution);
    }

    private void updateMapWithWindInfo(final Date newTime, final long transitionTimeInMillis,
            final Iterable<CompetitorDTO> competitorsToShow, final WindInfoForRaceDTO windInfo,
            final List<com.sap.sse.common.Util.Pair<WindSource, WindTrackInfoDTO>> windSourcesToShow) {
        showAdvantageLine(competitorsToShow, newTime, transitionTimeInMillis);
        for (WindSource windSource : windInfo.windTrackInfoByWindSource.keySet()) {
            WindTrackInfoDTO windTrackInfoDTO = windInfo.windTrackInfoByWindSource.get(windSource);
            switch (windSource.getType()) {
            case EXPEDITION:
            case WINDFINDER:
                // we filter out measured wind sources with very low confidence
                if (windTrackInfoDTO.minWindConfidence > 0.0001) {
                    windSourcesToShow.add(new com.sap.sse.common.Util.Pair<WindSource, WindTrackInfoDTO>(windSource,
                            windTrackInfoDTO));
                }
                break;
            case COMBINED:
                showCombinedWindOnMap(windSource, windTrackInfoDTO);
                if (requiresCoordinateSystemUpdateWhenCoursePositionAndWindDirectionIsKnown) {
                    updateCoordinateSystemFromSettings();
                }
                break;
            default:
                // Which wind sources are requested is defined in a list above this
                // action. So we throw here an exception to notice a missing source.
                throw new UnsupportedOperationException("There is currently no support for the enum value '"
                        + windSource.getType() + "' in this method.");
            }
        }
    }

    private void refreshMap(final Date newTime, final long transitionTimeInMillis, boolean isRedraw) {
        final Iterable<CompetitorDTO> competitorsToShow = getCompetitorsToShow();
        final com.sap.sse.common.Util.Triple<Map<CompetitorDTO, Date>, Map<CompetitorDTO, Date>, Map<CompetitorDTO, Boolean>> fromAndToAndOverlap = fixesAndTails
                .computeFromAndTo(newTime, competitorsToShow, settings.getEffectiveTailLengthInMilliseconds(), selectedDetailTypeChanged);
        // Request map data update, possibly in two calls; see method details
        callGetRaceMapDataForAllOverlappingAndTipsOfNonOverlappingAndGetBoatPositionsForAllOthers(fromAndToAndOverlap,
                raceIdentifier, newTime, transitionTimeInMillis, competitorsToShow, isRedraw, selectedDetailType,
                selectedDetailTypeChanged);
        // draw the wind into the map, get the combined wind
        List<String> windSourceTypeNames = new ArrayList<String>();
        windSourceTypeNames.add(WindSourceType.EXPEDITION.name());
        windSourceTypeNames.add(WindSourceType.WINDFINDER.name());
        windSourceTypeNames.add(WindSourceType.COMBINED.name());
        if (remoteCallsInExecution.add(newTime)) {
            if (currentlyDragging || zoomingAnimationsInProgress > 0) {
                remoteCallsToSkipInExecution.add(newTime);
            }
            GetWindInfoAction getWindInfoAction = new GetWindInfoAction(sailingService, raceIdentifier, newTime, 1000L,
                    1, windSourceTypeNames,
                    /* onlyUpToNewestEvent==false means get us any data we can get by a best effort */ false);
            asyncActionsExecutor.execute(getWindInfoAction, GET_WIND_DATA_CATEGORY,
                    new AsyncCallback<WindInfoForRaceDTO>() {
                        @Override
                        public void onFailure(Throwable caught) {
                            remoteCallsInExecution.remove(newTime);
                            errorReporter.reportError("Error obtaining wind information: " + caught.getMessage(),
                                    true /* silentMode */);
                        }

                        @Override
                        public void onSuccess(WindInfoForRaceDTO windInfo) {
                            remoteCallsInExecution.remove(newTime);
                            if (windInfo != null && !remoteCallsToSkipInExecution.remove(newTime)) {
                                List<com.sap.sse.common.Util.Pair<WindSource, WindTrackInfoDTO>> windSourcesToShow = new ArrayList<com.sap.sse.common.Util.Pair<WindSource, WindTrackInfoDTO>>();
                                lastCombinedWindTrackInfoDTO = windInfo;
                                updateMapWithWindInfo(newTime, transitionTimeInMillis, competitorsToShow, windInfo,
                                        windSourcesToShow);
                                showWindSensorsOnMap(windSourcesToShow);
                            }
                        }
                    });
        }
        else {
            remoteCallsToSkipInExecution.add(newTime);
        }
    }

    @Override
    public void timeChanged(final Date newTime, final Date oldTime) {
        boolean isRedraw = oldTime == null;
        if (isMapInitialized) {
            if (newTime != null) {
                if (raceIdentifier != null) {
                    final long transitionTimeInMillis = calculateTimeForPositionTransitionInMillis(newTime, oldTime);
                    refreshMap(newTime, transitionTimeInMillis, isRedraw);
                }
            }
        }
    }

    public WindInfoForRaceDTO getLastCombinedWindTrackInfoDTO() {
        return lastCombinedWindTrackInfoDTO;
    }
    /**
     * Requests updates for map data and, when received, updates the map structures accordingly.
     * <p>
     * 
     * The update can happen in one or two round trips. We assume that overlapping segments usually don't require a lot
     * of loading time as the most typical case will be to update a longer tail with a few new fixes that were received
     * since the last time tick. These supposedly fast requests are handled by a {@link GetRaceMapDataAction} which also
     * requests updates for mark positions, sidelines and quick ranks. The same request also loads boat positions for
     * the zero-length interval at <code>newTime</code> for the non-overlapping tails assuming that this will work
     * fairly fast and in particular in O(1) time regardless of tail length, compared to fetching the entire tail for
     * all competitors. This will at least provide quick feedback about those competitors' positions even if loading
     * their entire tail may take a little longer. The {@link GetRaceMapDataAction} therefore is intended to be a rather
     * quick call.
     * <p>
     * 
     * Non-overlapping position requests typically occur for the first request when no fix at all is known for the
     * competitor yet, or when the user has radically moved the time slider to some other time such that given the
     * current tail length setting the new tail segment does not overlap with the old one, requiring a full load of the
     * entire tail data for that competitor. For these non-overlapping requests, this method creates a
     * {@link GetBoatPositionsAction} request loading the entire tail required, but not quick ranks, sidelines and mark
     * positions. Updating the results of this call is done in {@link #updateBoatPositions(Date, long, Map, Iterable, Map, boolean)}.
     * <p>
     */
    private void callGetRaceMapDataForAllOverlappingAndTipsOfNonOverlappingAndGetBoatPositionsForAllOthers(
            final Triple<Map<CompetitorDTO, Date>, Map<CompetitorDTO, Date>, Map<CompetitorDTO, Boolean>> fromAndToAndOverlap,
            RegattaAndRaceIdentifier race, final Date newTime, final long transitionTimeInMillis,
            final Iterable<CompetitorDTO> competitorsToShow, boolean isRedraw, DetailType detailType, boolean detailTypeChanged) {
        final Map<CompetitorDTO, Date> fromTimesForQuickCall = new HashMap<>();
        final Map<CompetitorDTO, Date> toTimesForQuickCall = new HashMap<>();
        final Map<CompetitorDTO, Date> fromTimesForNonOverlappingTailsCall = new HashMap<>();
        final Map<CompetitorDTO, Date> toTimesForNonOverlappingTailsCall = new HashMap<>();
        for (Map.Entry<CompetitorDTO, Boolean> e : fromAndToAndOverlap.getC().entrySet()) {
            if (e.getValue()) {
                // overlap: expect a quick response; add original request interval for the competitor
                fromTimesForQuickCall.put(e.getKey(), fromAndToAndOverlap.getA().get(e.getKey()));
                toTimesForQuickCall.put(e.getKey(), fromAndToAndOverlap.getB().get(e.getKey()));
            } else {
                // no overlap; add competitor to request with a zero-length interval asking only position at newTime, not the entire tail
                fromTimesForQuickCall.put(e.getKey(), newTime);
                toTimesForQuickCall.put(e.getKey(), newTime);
                fromTimesForNonOverlappingTailsCall.put(e.getKey(), fromAndToAndOverlap.getA().get(e.getKey()));
                toTimesForNonOverlappingTailsCall.put(e.getKey(), fromAndToAndOverlap.getB().get(e.getKey()));
            }
        }
        final Map<String, CompetitorDTO> competitorsByIdAsString = new HashMap<>();
        for (CompetitorDTO competitor : competitorSelection.getAllCompetitors()) {
            competitorsByIdAsString.put(competitor.getIdAsString(), competitor);
        }

        // only update the tails for these competitors
        // Note: the fromAndToAndOverlap.getC() map will be UPDATED by the call to updateBoatPositions happening inside
        // the callback provided by getRaceMapDataCallback(...) for those
        // entries that are considered not overlapping; subsequently, fromAndToOverlap.getC() will contain true for
        // all its entries so that the other response received for GetBoatPositionsAction will consider this an
        // overlap if it happens after this update.
        asyncActionsExecutor.execute(new GetRaceMapDataAction(sailingService, competitorsByIdAsString,
            race, useNullAsTimePoint() ? null : newTime, fromTimesForQuickCall, toTimesForQuickCall, /* extrapolate */true,
                    (settings.isShowSimulationOverlay() ? simulationOverlay.getLegIdentifier() : null),
                    raceCompetitorSet.getMd5OfIdsAsStringOfCompetitorParticipatingInRaceInAlphanumericOrderOfTheirID(),
                    newTime, settings.isShowEstimatedDuration(), detailType, leaderboardName, leaderboardGroupName),
            GET_RACE_MAP_DATA_CATEGORY,
                getRaceMapDataCallback(newTime, transitionTimeInMillis, fromAndToAndOverlap.getC(), competitorsToShow,
                        ++boatPositionRequestIDCounter, isRedraw, detailTypeChanged));
        // next, if necessary, do the full thing; the two calls have different action classes, so throttling should not drop one for the other
        if (!fromTimesForNonOverlappingTailsCall.keySet().isEmpty()) {
            asyncActionsExecutor.execute(new GetBoatPositionsAction(sailingService, race, fromTimesForNonOverlappingTailsCall, toTimesForNonOverlappingTailsCall,
                    /* extrapolate */ true, detailType, leaderboardName, leaderboardGroupName), GET_RACE_MAP_DATA_CATEGORY,
                    new MarkedAsyncCallback<>(new AsyncCallback<CompactBoatPositionsDTO>() {
                        @Override
                        public void onFailure(Throwable t) {
                            errorReporter.reportError("Error obtaining racemap data: " + t.getMessage(), true /*silentMode */);
                        }
                        
                        @Override
                        public void onSuccess(CompactBoatPositionsDTO result) {
                            // Note: the fromAndToAndOverlap.getC() map will be UPDATED by the call to updateBoatPositions for those
                            // entries that are considered not overlapping; subsequently, fromAndToOverlap.getC() will contain true for
                            // all its entries so that the other response received for GetRaceMapDataAction will consider this an
                            // overlap if it happens after this update.
                            updateBoatPositions(newTime, transitionTimeInMillis, fromAndToAndOverlap.getC(),
                                    competitorsToShow, result.getBoatPositionsForCompetitors(
                                            competitorsByIdAsString), /* updateTailsOnly */ true, detailTypeChanged);
                        }
                    }));
        }
        else {
        }
    }

    private AsyncCallback<RaceMapDataDTO> getRaceMapDataCallback(
            final Date newTime,
            final long transitionTimeInMillis,
            final Map<CompetitorDTO, Boolean> hasTailOverlapForCompetitor,
            final Iterable<CompetitorDTO> competitorsToShow, final int requestID, boolean isRedraw, boolean detailTypeChanged) {
        remoteCallsInExecution.add(newTime);
        return new MarkedAsyncCallback<>(new AsyncCallback<RaceMapDataDTO>() {
            @Override
            public void onFailure(Throwable caught) {
                errorReporter.reportError("Error obtaining racemap data: " + caught.getMessage(), true /*silentMode */);
            }
            
            @Override
            public void onSuccess(RaceMapDataDTO raceMapDataDTO) {
                remoteCallsInExecution.remove(newTime);
                if (map != null && raceMapDataDTO != null && !remoteCallsToSkipInExecution.remove(newTime)) {
                    // process response only if not received out of order
                    if (startedProcessingRequestID < requestID) {
                        startedProcessingRequestID = requestID;
                        if (raceMapDataDTO.raceCompetitorIdsAsStrings != null) {
                            try {
                                raceCompetitorSet.setIdsAsStringsOfCompetitorsInRace(raceMapDataDTO.raceCompetitorIdsAsStrings);
                            } catch (Exception e) {
                                GWT.log("Error trying to update competitor set for race "+raceIdentifier.getRaceName()+
                                        " in regatta "+raceIdentifier.getRegattaName(), e);
                            }
                        }
                        quickRanksDTOProvider.quickRanksReceivedFromServer(raceMapDataDTO.quickRanks);
                        if (isSimulationEnabled && settings.isShowSimulationOverlay()) {
                            lastLegNumber = raceMapDataDTO.coursePositions.currentLegNumber;
                                simulationOverlay.updateLeg(Math.max(lastLegNumber, 1), /* clearCanvas */ false, raceMapDataDTO.simulationResultVersion);
                        }
                        // Do boat specific actions
                        Map<CompetitorDTO, List<GPSFixDTOWithSpeedWindTackAndLegType>> boatData = raceMapDataDTO.boatPositions;
                        updateBoatPositions(newTime, transitionTimeInMillis, hasTailOverlapForCompetitor,
                                competitorsToShow, boatData, /* updateTailsOnly */ false, detailTypeChanged);
                        
                        if (!isRedraw) {
                            // only remove markers if the time is actually changed
                            if (douglasMarkers != null) {
                                removeAllMarkDouglasPeuckerpoints();
                            }
                            maneuverMarkersAndLossIndicators.clearAllManeuverMarkers();
                        }
                        if (requiresCoordinateSystemUpdateWhenCoursePositionAndWindDirectionIsKnown) {
                            updateCoordinateSystemFromSettings();
                        }
                        // Do mark specific actions
                        showCourseMarksOnMap(raceMapDataDTO.coursePositions, transitionTimeInMillis);
                        showCourseSidelinesOnMap(raceMapDataDTO.courseSidelines);
                        showStartAndFinishAndCourseMiddleLines(raceMapDataDTO.coursePositions);
                        showStartLineToFirstMarkTriangle(raceMapDataDTO.coursePositions);

                        // Rezoom the map
                        LatLngBounds zoomToBounds = null;
                        if (!settings.getZoomSettings().containsZoomType(ZoomTypes.NONE)) {
                            // Auto zoom if setting is not manual

                            zoomToBounds = settings.getZoomSettings().getNewBounds(RaceMap.this);
                            if (zoomToBounds == null && !mapFirstZoomDone) {
                                // the user-specified zoom couldn't find what it was looking for; try defaults once
                                zoomToBounds = getDefaultZoomBounds();
                            }
                        }
                        if (!mapFirstZoomDone) {
                            // Zoom once to the marks if marks exist
                            zoomToBounds = new CourseMarksBoundsCalculator().calculateNewBounds(RaceMap.this);
                            if (zoomToBounds == null) {
                                // use default zoom, e.g.,
                                zoomToBounds = getDefaultZoomBounds();
                            }
                            /*
                             * Reset the mapZoomedOrPannedSinceLastRaceSelection: In spite of the fact that the map was
                             * just zoomed to the bounds of the marks, it was not a zoom or pan triggered by the user.
                             * As a consequence the mapZoomedOrPannedSinceLastRaceSelection option has to reset again.
                             */
                        }
                        zoomMapToNewBounds(zoomToBounds);
                        updateEstimatedDuration(raceMapDataDTO.estimatedDuration);
                    }
                } else {
                    lastTimeChangeBeforeInitialization = newTime;
                }
            }
        });
    }

    protected void updateEstimatedDuration(Duration estimatedDuration) {
        if (estimatedDuration == null) {
            return;
        }
        if (estimatedDurationOverlay == null) {
            estimatedDurationOverlay = new Label("");
            estimatedDurationOverlay.setStyleName(raceMapStyle.estimatedDuration());
            if(showHeaderPanel) {
                estimatedDurationOverlay.addStyleName(raceMapStyle.estimatedDurationWithHeader());
            }
            map.setControls(ControlPosition.TOP_CENTER, estimatedDurationOverlay);
        }
        estimatedDurationOverlay.setText(stringMessages.estimatedDuration()
                + " " + DateAndTimeFormatterUtil.formatElapsedTime(estimatedDuration.asMillis()));

    }

    /**
     * @param hasTailOverlapForCompetitor
     *            if for a competitor whose fixes are provided in <code>fixesForCompetitors</code> this holds
     *            <code>false</code>, any fixes previously stored for that competitor are removed, and the tail is
     *            deleted from the map (see {@link #removeTail(CompetitorWithBoatDTO)}); the new fixes are then added to the
     *            {@link #fixes} map, and a new tail will have to be constructed as needed (does not happen here). If
     *            this map holds <code>true</code>, {@link #mergeFixes(CompetitorWithBoatDTO, List, long)} is used to merge the
     *            new fixes from <code>fixesForCompetitors</code> into the {@link #fixes} collection, and the tail is
     *            left unchanged. <b>NOTE:</b> When a non-overlapping set of fixes is updated (<code>false</code>), this
     *            map's record for the competitor is <b>UPDATED</b> to <code>true</code> after the tail deletion and
     *            {@link #fixes} replacement has taken place. This helps in cases where this update is only one of two
     *            into which an original request was split (one quick update of the tail's head and another one for the
     *            longer tail itself), such that the second request that uses the <em>same</em> map will be considered
     *            having an overlap now, not leading to a replacement of the previous update originating from the same
     *            request. See also {@link FixesAndTails#updateFixes(Map, Map, TailFactory, long)}.
     * @param updateTailsOnly
     *            if <code>true</code>, only the tails are updated according to <code>boatData</code> and
     *            <code>hasTailOverlapForCompetitor</code>, but the advantage line is not updated, and neither are the
     *            competitor info bubbles moved. This assumes that the tips of these tails are loaded in a separate call
     *            which <em>does</em> update those structures. In particular, tails that do not appear in
     *            <code>boatData</code> are not removed from the map in case <code>updateTailsOnly</code> is
     *            <code>true</code>.
     */
    private void updateBoatPositions(final Date newTime, final long transitionTimeInMillis,
            final Map<CompetitorDTO, Boolean> hasTailOverlapForCompetitor,
            final Iterable<CompetitorDTO> competitorsToShow, Map<CompetitorDTO, List<GPSFixDTOWithSpeedWindTackAndLegType>> boatData,
            boolean updateTailsOnly, boolean detailTypeChanged) {
        if (zoomingAnimationsInProgress == 0) {
            fixesAndTails.updateFixes(boatData, hasTailOverlapForCompetitor, RaceMap.this, transitionTimeInMillis, detailTypeChanged);
            showBoatsOnMap(newTime, transitionTimeInMillis,
                    /* re-calculate; it could have changed since the asynchronous request was made: */
                    getCompetitorsToShow(), updateTailsOnly);
            if (detailTypeChanged) {
                selectedDetailTypeChanged = false;
                tailColorMapper.notifyListeners();
            }
            if (!updateTailsOnly) {
                showCompetitorInfoOnMap(newTime, transitionTimeInMillis,
                        competitorSelection.getSelectedFilteredCompetitors());

                // even though the wind data is retrieved by a separate call, re-draw the advantage line because it
                // needs to adjust to new boat positions
                showAdvantageLine(competitorsToShow, newTime, transitionTimeInMillis);
            }
        }
    }

    private void showCourseSidelinesOnMap(List<SidelineDTO> sidelinesDTOs) {
        if (map != null && sidelinesDTOs != null ) {
            Map<SidelineDTO, Polygon> toRemoveSidelines = new HashMap<SidelineDTO, Polygon>(courseSidelines);
            for (SidelineDTO sidelineDTO : sidelinesDTOs) {
                if (sidelineDTO.getMarks().size() == 2) { // right now we only support sidelines with 2 marks
                    Polygon sideline = courseSidelines.get(sidelineDTO);
                    LatLng[] sidelinePoints = new LatLng[sidelineDTO.getMarks().size()];
                    int i=0;
                    for (MarkDTO sidelineMark : sidelineDTO.getMarks()) {
                        sidelinePoints[i] = coordinateSystem.toLatLng(sidelineMark.position);
                        i++;
                    }
                    if (sideline == null) {
                        PolygonOptions options = PolygonOptions.newInstance();
                        options.setClickable(true);
                        options.setStrokeColor("#0000FF");
                        options.setStrokeWeight(1);
                        options.setStrokeOpacity(1.0);
                        options.setFillColor(null);
                        options.setFillOpacity(1.0);
                        
                        sideline = Polygon.newInstance(options);
                        MVCArray<LatLng> pointsAsArray = MVCArray.newInstance(sidelinePoints);
                        sideline.setPath(pointsAsArray);

                        sideline.addMouseOverHandler(new MouseOverMapHandler() {
                            @Override
                            public void onEvent(MouseOverMapEvent event) {
                                map.setTitle(stringMessages.sideline());
                            }
                        });
                        sideline.addMouseOutMoveHandler(new MouseOutMapHandler() {
                            @Override
                            public void onEvent(MouseOutMapEvent event) {
                                map.setTitle("");
                            }
                        });
                        courseSidelines.put(sidelineDTO, sideline);
                        sideline.setMap(map);
                    } else {
                        sideline.getPath().removeAt(1);
                        sideline.getPath().removeAt(0);
                        sideline.getPath().insertAt(0, sidelinePoints[0]);
                        sideline.getPath().insertAt(1, sidelinePoints[1]);
                        toRemoveSidelines.remove(sidelineDTO);
                    }
                }
            }
            for (SidelineDTO toRemoveSideline : toRemoveSidelines.keySet()) {
                Polygon sideline = courseSidelines.remove(toRemoveSideline);
                sideline.setMap(null);
            }
        }
    }
       
    private void showCourseMarksOnMap(CoursePositionsDTO courseDTO, long transitionTimeInMillis) {
        if (zoomingAnimationsInProgress == 0 && !currentlyDragging) {
            if (map != null && courseDTO != null) {
                WaypointDTO endWaypointForCurrentLegNumber = null;
                if (courseDTO.currentLegNumber > 0 && courseDTO.currentLegNumber <= courseDTO.totalLegsCount) {
                    endWaypointForCurrentLegNumber = courseDTO.getEndWaypointForLegNumber(courseDTO.currentLegNumber);
                }

                Map<String, CourseMarkOverlay> toRemoveCourseMarks = new HashMap<String, CourseMarkOverlay>(courseMarkOverlays);
                if (courseDTO.marks != null) {
                    for (MarkDTO markDTO : courseDTO.marks) {
                        boolean isSelected = false;
                        if (endWaypointForCurrentLegNumber != null && Util.contains(endWaypointForCurrentLegNumber.controlPoint.getMarks(), markDTO)) {
                            isSelected = true;
                        }
                        CourseMarkOverlay courseMarkOverlay = courseMarkOverlays.get(markDTO.getIdAsString());
                        if (courseMarkOverlay == null) {
                            courseMarkOverlay = new CourseMarkOverlay(map, RaceMapOverlaysZIndexes.COURSEMARK_ZINDEX, markDTO, coordinateSystem, courseDTO);
                            courseMarkOverlay.setShowBuoyZone(settings.getHelpLinesSettings().isVisible(HelpLineTypes.BUOYZONE));
                            courseMarkOverlay.setBuoyZoneRadius(settings.getBuoyZoneRadius());
                            courseMarkOverlay.setSelected(isSelected);
                            courseMarkOverlays.put(markDTO.getIdAsString(), courseMarkOverlay);
                            markDTOs.put(markDTO.getIdAsString(), markDTO);
                            registerCourseMarkInfoWindowClickHandler(markDTO.getIdAsString());
                            courseMarkOverlay.addToMap();
                        } else {
                            courseMarkOverlay.setMarkPosition(markDTO.position, transitionTimeInMillis);
                            courseMarkOverlay.setShowBuoyZone(settings.getHelpLinesSettings().isVisible(HelpLineTypes.BUOYZONE));
                            courseMarkOverlay.setBuoyZoneRadius(settings.getBuoyZoneRadius());
                            courseMarkOverlay.setSelected(isSelected);
                            courseMarkOverlay.setCourse(courseDTO);
                            courseMarkOverlay.draw();
                            toRemoveCourseMarks.remove(markDTO.getIdAsString());
                        }
                    }
                }
                for (String toRemoveMarkIdAsString : toRemoveCourseMarks.keySet()) {
                    CourseMarkOverlay removedOverlay = courseMarkOverlays.remove(toRemoveMarkIdAsString);
                    if (removedOverlay != null) {
                        removedOverlay.removeFromMap();
                    }
                }
            }
        }
    }
    
    /**
     * Based on the mark positions in {@link #courseMarkOverlays}' values this method determines the center of gravity of these marks'
     * {@link CourseMarkOverlay#getPosition() positions}.
     */
    private Position getCenterOfCourse() {
        ScalablePosition center = null;
        int count = 0;
        for (CourseMarkOverlay markOverlay : courseMarkOverlays.values()) {
            ScalablePosition markPosition = new ScalablePosition(markOverlay.getPosition());
            if (center == null) {
                center = markPosition;
            } else {
                center.add(markPosition);
            }
            count++;
        }
        return center == null ? null : center.divide(count);
    }

    private void showCombinedWindOnMap(WindSource windSource, WindTrackInfoDTO windTrackInfoDTO) {
        if (map != null) {
            combinedWindPanel.setWindInfo(windTrackInfoDTO, windSource);
            combinedWindPanel.redraw();
        }
    }

    private void showWindSensorsOnMap(List<com.sap.sse.common.Util.Pair<WindSource, WindTrackInfoDTO>> windSensorsList) {
        if (map != null) {
            Set<WindSource> toRemoveWindSources = new HashSet<WindSource>(windSensorOverlays.keySet());
            for (com.sap.sse.common.Util.Pair<WindSource, WindTrackInfoDTO> windSourcePair : windSensorsList) {
                WindSource windSource = windSourcePair.getA(); 
                WindTrackInfoDTO windTrackInfoDTO = windSourcePair.getB();

                WindSensorOverlay windSensorOverlay = windSensorOverlays.get(windSource);
                if (windSensorOverlay == null) {
                    windSensorOverlay = createWindSensorOverlay(RaceMapOverlaysZIndexes.WINDSENSOR_ZINDEX, windSource, windTrackInfoDTO);
                    windSensorOverlays.put(windSource, windSensorOverlay);
                    windSensorOverlay.addToMap();
                } else {
                    windSensorOverlay.setWindInfo(windTrackInfoDTO, windSource);
                    windSensorOverlay.draw();
                    toRemoveWindSources.remove(windSource);
                }
            }
            for (WindSource toRemoveWindSource : toRemoveWindSources) {
                WindSensorOverlay removedWindSensorOverlay = windSensorOverlays.remove(toRemoveWindSource);
                if (removedWindSensorOverlay != null) {
                    removedWindSensorOverlay.removeFromMap();
                }
            }
        }
    }

    private void showCompetitorInfoOnMap(final Date newTime, final long timeForPositionTransitionMillis, final Iterable<CompetitorDTO> competitorsToShow) {
        if (map != null) {
            if (settings.isShowSelectedCompetitorsInfo()) {
                Set<String> toRemoveCompetorInfoOverlaysIdsAsStrings = new HashSet<>();
                Util.addAll(competitorInfoOverlays.getCompetitorIdsAsStrings(), toRemoveCompetorInfoOverlaysIdsAsStrings);
                for (CompetitorDTO competitorDTO : competitorsToShow) {
                    if (fixesAndTails.hasFixesFor(competitorDTO)) {
                        GPSFixDTOWithSpeedWindTackAndLegType lastBoatFix = getBoatFix(competitorDTO, newTime);
                        if (lastBoatFix != null) {
                            CompetitorInfoOverlay competitorInfoOverlay = competitorInfoOverlays.get(competitorDTO);
                            final Integer rank = getRank(competitorDTO);
                            if (competitorInfoOverlay == null) {
                                competitorInfoOverlay = competitorInfoOverlays.createCompetitorInfoOverlay(RaceMapOverlaysZIndexes.INFO_OVERLAY_ZINDEX, competitorDTO,
                                        lastBoatFix, rank, timeForPositionTransitionMillis);
                                competitorInfoOverlay.addToMap();
                            } else {
                                competitorInfoOverlays.updatePosition(competitorDTO, lastBoatFix, timeForPositionTransitionMillis);
                            }
                            toRemoveCompetorInfoOverlaysIdsAsStrings.remove(competitorDTO.getIdAsString());
                        }
                    }
                }
                for (String toRemoveCompetitorOverlayIdAsString : toRemoveCompetorInfoOverlaysIdsAsStrings) {
                    competitorInfoOverlays.remove(toRemoveCompetitorOverlayIdAsString);
                }
            } else {
                // remove all overlays
                competitorInfoOverlays.clear();
            }
        }
    }

    private long calculateTimeForPositionTransitionInMillis(final Date newTime, final Date oldTime) {
        final long timeForPositionTransitionMillisSmoothed;
        final long timeForPositionTransitionMillis;
        if (newTime != null && oldTime != null) {
            timeForPositionTransitionMillis = newTime.getTime() - oldTime.getTime();
        } else {
            timeForPositionTransitionMillis = -1;
        }
        if (timer.getPlayState() == PlayStates.Playing) {
            // choose 130% of the refresh interval as transition period to make it unlikely that the transition
            // stops before the next update has been received
            long smoothIntervall = 1300 * timer.getRefreshInterval() / 1000;
            if (timeForPositionTransitionMillis > 0 && timeForPositionTransitionMillis < smoothIntervall) {
                timeForPositionTransitionMillisSmoothed = smoothIntervall;
            } else {
                // either a large transition positive transition happend or any negative one, do not use the smooth
                // value
                if (timeForPositionTransitionMillis > 0) {
                    timeForPositionTransitionMillisSmoothed = timeForPositionTransitionMillis;
                } else {
                    timeForPositionTransitionMillisSmoothed = -1;
                }
            }

        } else {
            // do not animate in non live modus
            timeForPositionTransitionMillisSmoothed = -1; // -1 means 'no transition
        }
        return timeForPositionTransitionMillisSmoothed;
    }
    
    /**
     * @param updateTailsOnly
     *            if <code>false</code>, tails of competitors not in <code>competitorsToShow</code> are removed from the
     *            map
     */
    private void showBoatsOnMap(final Date newTime, final long timeForPositionTransitionMillis,
            final Iterable<CompetitorDTO> competitorsToShow, boolean updateTailsOnly) {
        if (map != null) {
            Date tailsFromTime = new Date(newTime.getTime() - settings.getEffectiveTailLengthInMilliseconds());
            Date tailsToTime = newTime;
            Set<CompetitorDTO> competitorDTOsOfUnusedTails = new HashSet<>();
            Set<CompetitorDTO> competitorDTOsOfUnusedBoatCanvases = new HashSet<>();
            if (!updateTailsOnly) {
                competitorDTOsOfUnusedTails.addAll(fixesAndTails.getCompetitorsWithTails());
                competitorDTOsOfUnusedBoatCanvases.addAll(boatOverlays.keySet());
            }
            if (timeForPositionTransitionMillis > 3 * timer.getRefreshInterval()) {
                fixesAndTails.clearTails();
            }
            for (CompetitorDTO competitorDTO : competitorsToShow) {
                if (fixesAndTails.hasFixesFor(competitorDTO)) {
                    if (!fixesAndTails.hasTail(competitorDTO)) {
                        fixesAndTails.createTailAndUpdateIndices(competitorDTO, tailsFromTime, tailsToTime, this);
                    } else {
                        fixesAndTails.updateTail(competitorDTO, tailsFromTime, tailsToTime,
                                (int) (timeForPositionTransitionMillis == -1 ? -1
                                        : timeForPositionTransitionMillis / 2));
                        if (!updateTailsOnly) {
                            competitorDTOsOfUnusedTails.remove(competitorDTO);
                        }
                    }
                    boolean usedExistingBoatCanvas = updateBoatCanvasForCompetitor(competitorDTO, newTime,
                            timeForPositionTransitionMillis);
                    if (usedExistingBoatCanvas && !updateTailsOnly) {
                        competitorDTOsOfUnusedBoatCanvases.remove(competitorDTO);
                    }
                }
            }
            if (selectedDetailType != null) {
                fixesAndTails.updateDetailValueBoundaries(competitorSelection.getSelectedCompetitors());
            }
            if (!updateTailsOnly) {
                for (CompetitorDTO unusedBoatCanvasCompetitorDTO : competitorDTOsOfUnusedBoatCanvases) {
                    CanvasOverlayV3 boatCanvas = boatOverlays.get(unusedBoatCanvasCompetitorDTO);
                    boatCanvas.removeFromMap();
                    boatOverlays.remove(unusedBoatCanvasCompetitorDTO);
                }
                for (CompetitorDTO unusedTailCompetitorDTO : competitorDTOsOfUnusedTails) {
                    fixesAndTails.removeTail(unusedTailCompetitorDTO);
                    //competitorSelection.removeCompetitorSelectionChangeListener();
                }
            }
        }
    }

    /**
     * This algorithm is limited to distances such that dlon < pi/2, i.e., those that extend around less than one
     * quarter of the circumference of the earth in longitude. A completely general, but more complicated algorithm is
     * necessary if greater distances are allowed.
     */
    public LatLng calculatePositionAlongRhumbline(LatLng position, double bearingDeg, Distance distance) {
        double distanceRad = distance.getCentralAngleRad(); 
        double lat1 = position.getLatitude() / 180. * Math.PI;
        double lon1 = position.getLongitude() / 180. * Math.PI;
        double bearingRad = bearingDeg / 180. * Math.PI;
        double lat2 = Math.asin(Math.sin(lat1) * Math.cos(distanceRad) + 
                        Math.cos(lat1) * Math.sin(distanceRad) * Math.cos(bearingRad));
        double lon2 = lon1 + Math.atan2(Math.sin(bearingRad)*Math.sin(distanceRad)*Math.cos(lat1), 
                       Math.cos(distanceRad)-Math.sin(lat1)*Math.sin(lat2));
        lon2 = (lon2+3*Math.PI) % (2*Math.PI) - Math.PI;  // normalize to -180..+180�
        // position is already in LatLng space, so no mapping through coordinateSystem is required here
        return LatLng.newInstance(lat2 / Math.PI * 180., lon2  / Math.PI * 180.);
    }
    
    /**
     * Returns a pair whose first component is the leg number (one-based) of the competitor returned as the second component.
     * The competitor returned currently has the best ranking in the quick ranks provided by the {@link #quickRanksDTOProvider}.
     */
    private com.sap.sse.common.Util.Pair<Integer, CompetitorDTO> getBestVisibleCompetitorWithOneBasedLegNumber(
            Iterable<CompetitorDTO> competitorsToShow) {
        CompetitorDTO leadingCompetitorDTO = null;
        int legOfLeaderCompetitor = -1;
        int bestOneBasedRank = Integer.MAX_VALUE;
        for (QuickRankDTO competitorFromBestToWorstAndOneBasedLegNumber : quickRanksDTOProvider.getQuickRanks().values()) {
            if (Util.contains(competitorsToShow, competitorFromBestToWorstAndOneBasedLegNumber.competitor) && 
                    competitorFromBestToWorstAndOneBasedLegNumber.legNumberOneBased != 0 &&
                    competitorFromBestToWorstAndOneBasedLegNumber.oneBasedRank < bestOneBasedRank) {
                leadingCompetitorDTO = competitorFromBestToWorstAndOneBasedLegNumber.competitor;
                legOfLeaderCompetitor = competitorFromBestToWorstAndOneBasedLegNumber.legNumberOneBased;
                bestOneBasedRank = competitorFromBestToWorstAndOneBasedLegNumber.oneBasedRank;
                if (bestOneBasedRank == 1) {
                    break; // as good as it gets
                }
            }
        }
        return leadingCompetitorDTO == null ? null :
            new com.sap.sse.common.Util.Pair<Integer, CompetitorDTO>(legOfLeaderCompetitor, leadingCompetitorDTO);
    }

    final static Distance advantageLineLength = new MeterDistance(1000); // TODO this should probably rather scale with the visible area of the map; bug 616
    private void showAdvantageLine(Iterable<CompetitorDTO> competitorsToShow, Date date, long timeForPositionTransitionMillis) {
        if (map != null && lastRaceTimesInfo != null && !quickRanksDTOProvider.getQuickRanks().isEmpty()
                && lastCombinedWindTrackInfoDTO != null) {
            boolean drawAdvantageLine = false;
            if (settings.getHelpLinesSettings().isVisible(HelpLineTypes.ADVANTAGELINE)) {
                // find competitor with highest rank
                com.sap.sse.common.Util.Pair<Integer, CompetitorDTO> visibleLeaderInfo = getBestVisibleCompetitorWithOneBasedLegNumber(competitorsToShow);
                // the boat fix may be null; may mean that no positions were loaded yet for the leading visible boat;
                // don't show anything
                GPSFixDTOWithSpeedWindTackAndLegType lastBoatFix = null;
                boolean isVisibleLeaderInfoComplete = false;
                boolean isLegTypeKnown = false;
                WindTrackInfoDTO windDataForLegMiddle = null;
                LegInfoDTO legInfoDTO = null;
                if (visibleLeaderInfo != null
                        && visibleLeaderInfo.getA() > 0
                        && visibleLeaderInfo.getA() <= lastRaceTimesInfo.getLegInfos().size()
                        // get wind at middle of leg for leading visible competitor
                        && (windDataForLegMiddle = lastCombinedWindTrackInfoDTO
                                .getCombinedWindOnLegMiddle(visibleLeaderInfo.getA() - 1)) != null
                        && !windDataForLegMiddle.windFixes.isEmpty()) {
                    isVisibleLeaderInfoComplete = true;
                    legInfoDTO = lastRaceTimesInfo.getLegInfos().get(visibleLeaderInfo.getA() - 1);
                    if (legInfoDTO.legType != null) {
                        isLegTypeKnown = true;
                    }
                    lastBoatFix = getBoatFix(visibleLeaderInfo.getB(), date);
                }
                if (isVisibleLeaderInfoComplete && isLegTypeKnown && lastBoatFix != null && lastBoatFix.speedWithBearing != null) {
                    BoatDTO boat = competitorSelection.getBoat(visibleLeaderInfo.getB());
                    Distance distanceFromBoatPositionInKm = boat.getBoatClass().getHullLength(); // one hull length
                    // implement and use Position.translateRhumb()
                    double bearingOfBoatInDeg = lastBoatFix.speedWithBearing.bearingInDegrees;
                    LatLng boatPosition = coordinateSystem.toLatLng(lastBoatFix.position);
                    LatLng posAheadOfFirstBoat = calculatePositionAlongRhumbline(boatPosition,
                            coordinateSystem.mapDegreeBearing(bearingOfBoatInDeg), distanceFromBoatPositionInKm);
                    final WindDTO windFix = windDataForLegMiddle.windFixes.get(0);
                    double bearingOfCombinedWindInDeg = windFix.trueWindBearingDeg;
                    double rotatedBearingDeg1 = 0.0;
                    double rotatedBearingDeg2 = 0.0;
                    if (lastBoatFix.legType == null) {
                        GWT.log("no legType to display advantage line");
                    } else {
                        switch (lastBoatFix.legType) {
                        case UPWIND:
                        case DOWNWIND: {
                            rotatedBearingDeg1 = bearingOfCombinedWindInDeg + 90.0;
                            if (rotatedBearingDeg1 >= 360.0) {
                                rotatedBearingDeg1 -= 360.0;
                            }
                            rotatedBearingDeg2 = bearingOfCombinedWindInDeg - 90.0;
                            if (rotatedBearingDeg2 < 0.0) {
                                rotatedBearingDeg2 += 360.0;
                            }
                                break;
                        }
                        case REACHING: {
                            rotatedBearingDeg1 = legInfoDTO.legBearingInDegrees + 90.0;
                            if (rotatedBearingDeg1 >= 360.0) {
                                rotatedBearingDeg1 -= 360.0;
                            }
                            rotatedBearingDeg2 = legInfoDTO.legBearingInDegrees - 90.0;
                            if (rotatedBearingDeg2 < 0.0) {
                                rotatedBearingDeg2 += 360.0;
                            }
                                break;
                        }
                        }
                        MVCArray<LatLng> nextPath = MVCArray.newInstance();
                        LatLng advantageLinePos1 = calculatePositionAlongRhumbline(posAheadOfFirstBoat,
                                coordinateSystem.mapDegreeBearing(rotatedBearingDeg1), advantageLineLength.scale(0.5));
                        LatLng advantageLinePos2 = calculatePositionAlongRhumbline(posAheadOfFirstBoat,
                                coordinateSystem.mapDegreeBearing(rotatedBearingDeg2), advantageLineLength.scale(0.5));
                        if (advantageLine == null) {
                            PolylineOptions options = PolylineOptions.newInstance();
                            options.setClickable(true);
                            options.setGeodesic(true);
                            options.setStrokeColor(ADVANTAGE_LINE_COLOR);
                            options.setStrokeWeight(1);
                            options.setStrokeOpacity(0.5);
                            
                            advantageLine = Polyline.newInstance(options);
                            advantageTimer = new AdvantageLineAnimator(advantageLine);
                            MVCArray<LatLng> pointsAsArray = MVCArray.newInstance();
                            pointsAsArray.insertAt(0, advantageLinePos1);
                            pointsAsArray.insertAt(1, advantageLinePos2);
                            advantageLine.setPath(pointsAsArray);
                            advantageLine.setMap(map);
                            Hoverline advantageHoverline = new Hoverline(advantageLine, options, this);
                            
                            advantageLineMouseOverHandler = new AdvantageLineMouseOverMapHandler(
                                    bearingOfCombinedWindInDeg, new Date(windFix.measureTimepoint));
                            advantageLine.addMouseOverHandler(advantageLineMouseOverHandler);
                            advantageHoverline.addMouseOutMoveHandler(new MouseOutMapHandler() {
                                @Override
                                public void onEvent(MouseOutMapEvent event) {
                                    map.setTitle("");
                                }
                            });
                        } else {
                            nextPath.push(advantageLinePos1);
                            nextPath.push(advantageLinePos2);
                            advantageTimer.setNextPositionAndTransitionMillis(nextPath, timeForPositionTransitionMillis);
                            if (advantageLineMouseOverHandler != null) {
                                advantageLineMouseOverHandler.setTrueWindBearing(bearingOfCombinedWindInDeg);
                                advantageLineMouseOverHandler.setDate(new Date(windFix.measureTimepoint));
                            }
                        }
                        drawAdvantageLine = true;
                        advantageLineCompetitor = visibleLeaderInfo.getB();
                    }
                }
            }
            if (!drawAdvantageLine) {
                if (advantageLine != null) {
                    advantageLine.setMap(null);
                    advantageLine = null;
                    advantageTimer = null;
                }
            }
        }
    }
    
    private final StringBuilder windwardStartLineMarkToFirstMarkLineText = new StringBuilder();
    private final StringBuilder leewardStartLineMarkToFirstMarkLineText = new StringBuilder();
    
    private void showStartLineToFirstMarkTriangle(final CoursePositionsDTO courseDTO){
        final List<Position> startMarkPositions = courseDTO.getStartMarkPositions();
        if (startMarkPositions.size() > 1 && courseDTO.waypointPositions.size() > 1) {
            final Position windwardStartLinePosition = startMarkPositions.get(0);
            final Position leewardStartLinePosition = startMarkPositions.get(1);
            final Position firstMarkPosition = courseDTO.waypointPositions.get(1);
            windwardStartLineMarkToFirstMarkLineText.replace(0, windwardStartLineMarkToFirstMarkLineText.length(),
                    stringMessages.startLineToFirstMarkTriangle(numberFormatOneDecimal
                            .format(windwardStartLinePosition.getDistance(firstMarkPosition)
                                    .getMeters())));
            leewardStartLineMarkToFirstMarkLineText.replace(0, leewardStartLineMarkToFirstMarkLineText.length(),
                    stringMessages.startLineToFirstMarkTriangle(numberFormatOneDecimal
                            .format(leewardStartLinePosition.getDistance(firstMarkPosition)
                                    .getMeters())));
            final LineInfoProvider windwardStartLineMarkToFirstMarkLineInfoProvider = new LineInfoProvider() {
                @Override
                public String getLineInfo() {
                    return windwardStartLineMarkToFirstMarkLineText.toString();
                }
            };
            final LineInfoProvider leewardStartLineMarkToFirstMarkLineInfoProvider = new LineInfoProvider() {
                @Override
                public String getLineInfo() {
                    return leewardStartLineMarkToFirstMarkLineText.toString();
                }
            };
            windwardStartLineMarkToFirstMarkLine = showOrRemoveOrUpdateLine(windwardStartLineMarkToFirstMarkLine, /* showLine */
                    (settings.getHelpLinesSettings().isVisible(HelpLineTypes.STARTLINETOFIRSTMARKTRIANGLE))
                            && startMarkPositions.size() > 1 && courseDTO.waypointPositions.size() > 1,
                    windwardStartLinePosition, firstMarkPosition, windwardStartLineMarkToFirstMarkLineInfoProvider,
                    "grey", STANDARD_LINE_STROKEWEIGHT, STANDARD_LINE_OPACITY);
            leewardStartLineMarkToFirstMarkLine = showOrRemoveOrUpdateLine(leewardStartLineMarkToFirstMarkLine, /* showLine */
                    (settings.getHelpLinesSettings().isVisible(HelpLineTypes.STARTLINETOFIRSTMARKTRIANGLE))
                            && startMarkPositions.size() > 1 && courseDTO.waypointPositions.size() > 1,
                    leewardStartLinePosition, firstMarkPosition, leewardStartLineMarkToFirstMarkLineInfoProvider,
                    "grey", STANDARD_LINE_STROKEWEIGHT, STANDARD_LINE_OPACITY);
        }
    }

    private final StringBuilder startLineAdvantageText = new StringBuilder();
    private final StringBuilder finishLineAdvantageText = new StringBuilder();
    final LineInfoProvider startLineInfoProvider = new LineInfoProvider() {
        @Override
        public String getLineInfo() {
            return stringMessages.startLine()+startLineAdvantageText;
        }
    };
    final LineInfoProvider finishLineInfoProvider = new LineInfoProvider() {
        @Override
        public String getLineInfo() {
            return stringMessages.finishLine()+finishLineAdvantageText;
        }
    };

    private void showStartAndFinishAndCourseMiddleLines(final CoursePositionsDTO courseDTO) {
        if (map != null && courseDTO != null && courseDTO.course != null && courseDTO.course.waypoints != null &&
                !courseDTO.course.waypoints.isEmpty()) {
            // draw the start line
            final WaypointDTO startWaypoint = courseDTO.course.waypoints.get(0);
            updateCountdownCanvas(startWaypoint);
            final int numberOfStartWaypointMarks = courseDTO.getStartMarkPositions() == null ? 0 : courseDTO.getStartMarkPositions().size();
            final int numberOfFinishWaypointMarks = courseDTO.getFinishMarkPositions() == null ? 0 : courseDTO.getFinishMarkPositions().size();
            final Position startLineLeftPosition = numberOfStartWaypointMarks == 0 ? null : courseDTO.getStartMarkPositions().get(0);
            final Position startLineRightPosition = numberOfStartWaypointMarks < 2 ? null : courseDTO.getStartMarkPositions().get(1);
            if (courseDTO.startLineAngleFromPortToStarboardWhenApproachingLineToCombinedWind != null) {
                startLineAdvantageText.replace(0, startLineAdvantageText.length(), " "+stringMessages.lineAngleToWindAndAdvantage(
                        numberFormatOneDecimal.format(courseDTO.startLineLengthInMeters),
                        numberFormatOneDecimal.format(Math.abs(courseDTO.startLineAngleFromPortToStarboardWhenApproachingLineToCombinedWind)),
                        courseDTO.startLineAdvantageousSide.name().charAt(0)+courseDTO.startLineAdvantageousSide.name().substring(1).toLowerCase(),
                        numberFormatOneDecimal.format(courseDTO.startLineAdvantageInMeters)));
            } else {
                startLineAdvantageText.delete(0, startLineAdvantageText.length());
            }
            final boolean showStartLineBasedOnCurrentLeg = numberOfStartWaypointMarks == 2 && courseDTO.currentLegNumber <= 1;
            final boolean showFinishLineBasedOnCurrentLeg = numberOfFinishWaypointMarks == 2 && courseDTO.currentLegNumber == courseDTO.totalLegsCount;
            // show the line when STARTLINE is selected and the current leg is around the start leg,
            // or when COURSEGEOMETRY is selected and the finish line isn't equal and wouldn't be shown at the same time based on the current leg.
            // With this, if COURSEGEOMETRY is selected and start and finish line are equal, the start line will not be displayed if
            // based on the race progress the finish line is to be preferred, so only the finish line will be shown.
            final boolean reallyShowStartLine =
                    (settings.getHelpLinesSettings().isVisible(HelpLineTypes.STARTLINE) && showStartLineBasedOnCurrentLeg) ||
                    (settings.getHelpLinesSettings().isVisible(HelpLineTypes.COURSEGEOMETRY) &&
                             (!showFinishLineBasedOnCurrentLeg || !startLineEqualsFinishLine(courseDTO)));
            // show the line when FINISHLINE is selected and the current leg is the last leg,
            // or when COURSEGEOMETRY is selected and the start line isn't equal or the current leg is the last leg.
            // With this, if COURSEGEOMETRY is selected and start and finish line are equal, the start line will be displayed unless
            // the finish line should take precedence based on race progress.
            final boolean reallyShowFinishLine = showFinishLineBasedOnCurrentLeg &&
                    (!showStartLineBasedOnCurrentLeg || !startLineEqualsFinishLine(courseDTO)) &&
                    (settings.getHelpLinesSettings().isVisible(HelpLineTypes.FINISHLINE) && showFinishLineBasedOnCurrentLeg) ||
                    (settings.getHelpLinesSettings().isVisible(HelpLineTypes.COURSEGEOMETRY) &&
                            (!startLineEqualsFinishLine(courseDTO) || showFinishLineBasedOnCurrentLeg));
            startLine = showOrRemoveOrUpdateLine(startLine, reallyShowStartLine, startLineLeftPosition,
                    startLineRightPosition, startLineInfoProvider, START_LINE_COLOR, STANDARD_LINE_STROKEWEIGHT,
                    STANDARD_LINE_OPACITY);
            // draw the finish line
            final Position finishLineLeftPosition = numberOfFinishWaypointMarks == 0 ? null : courseDTO.getFinishMarkPositions().get(0);
            final Position finishLineRightPosition = numberOfFinishWaypointMarks < 2 ? null : courseDTO.getFinishMarkPositions().get(1);
            if (courseDTO.finishLineAngleFromPortToStarboardWhenApproachingLineToCombinedWind != null) {
                finishLineAdvantageText.replace(0, finishLineAdvantageText.length(), " "+stringMessages.lineAngleToWindAndAdvantage(
                        numberFormatOneDecimal.format(courseDTO.finishLineLengthInMeters),
                        numberFormatOneDecimal.format(Math.abs(courseDTO.finishLineAngleFromPortToStarboardWhenApproachingLineToCombinedWind)),
                        courseDTO.finishLineAdvantageousSide.name().charAt(0)+courseDTO.finishLineAdvantageousSide.name().substring(1).toLowerCase(),
                        numberFormatOneDecimal.format(courseDTO.finishLineAdvantageInMeters)));
            } else {
                finishLineAdvantageText.delete(0, finishLineAdvantageText.length());
            }
            finishLine = showOrRemoveOrUpdateLine(finishLine, reallyShowFinishLine, finishLineLeftPosition,
                    finishLineRightPosition, finishLineInfoProvider, FINISH_LINE_COLOR, STANDARD_LINE_STROKEWEIGHT,
                    STANDARD_LINE_STROKEWEIGHT);
            // the control point pairs for which we already decided whether or not
            // to show a course middle line for; values tell whether to show the line and for which zero-based
            // start waypoint index to do so; when for an equal control point pair multiple decisions with different
            // outcome are made, a decision to show the line overrules the decision to not show it (OR-semantics)
            final Map<Set<ControlPointDTO>, Pair<Boolean, Integer>> keysAlreadyHandled = new HashMap<>();
            for (int zeroBasedIndexOfStartWaypoint = 0; zeroBasedIndexOfStartWaypoint<courseDTO.waypointPositions.size()-1; zeroBasedIndexOfStartWaypoint++) {
                final Set<ControlPointDTO> key = getCourseMiddleLinesKey(courseDTO, zeroBasedIndexOfStartWaypoint);
                boolean showCourseMiddleLine = keysAlreadyHandled.containsKey(key) && keysAlreadyHandled.get(key).getA() ||
                        settings.getHelpLinesSettings().isVisible(HelpLineTypes.COURSEGEOMETRY) ||
                        (settings.getHelpLinesSettings().isVisible(HelpLineTypes.COURSEMIDDLELINE)
                         && courseDTO.currentLegNumber > 0
                         && courseDTO.currentLegNumber-1 == zeroBasedIndexOfStartWaypoint);
                keysAlreadyHandled.put(key, new Pair<>(showCourseMiddleLine, zeroBasedIndexOfStartWaypoint));
            }
            Set<Set<ControlPointDTO>> keysToConsider = new HashSet<>(keysAlreadyHandled.keySet());
            keysToConsider.addAll(courseMiddleLines.keySet());
            for (final Set<ControlPointDTO> key : keysToConsider) {
                final int zeroBasedIndexOfStartWaypoint = keysAlreadyHandled.containsKey(key) ?
                        keysAlreadyHandled.get(key).getB() : 0; // if not handled, the line will be removed, so the waypoint index doesn't matter
                final Pair<Boolean, Integer> showLineAndZeroBasedIndexOfStartWaypoint = keysAlreadyHandled.get(key);
                final boolean showCourseMiddleLine = showLineAndZeroBasedIndexOfStartWaypoint != null && showLineAndZeroBasedIndexOfStartWaypoint.getA();
                courseMiddleLines.put(key, showOrRemoveCourseMiddleLine(courseDTO, courseMiddleLines.get(key), zeroBasedIndexOfStartWaypoint, showCourseMiddleLine));
            }
        }
    }

    private boolean startLineEqualsFinishLine(CoursePositionsDTO courseDTO) {
        final List<WaypointDTO> waypoints;
        return courseDTO != null && courseDTO.course != null &&
                (waypoints = courseDTO.course.waypoints) != null &&
                waypoints.get(0).controlPoint.equals(waypoints.get(waypoints.size()-1).controlPoint);
    }

    /**
     * Given a zero-based index into <code>courseDTO</code>'s {@link RaceCourseDTO#waypoints waypoints list} that denotes the start
     * waypoint of the leg in question, returns a key that can be used for the {@link #courseMiddleLines} map, consisting of a set
     * that holds the two {@link ControlPointDTO}s representing the start and finish control point of that leg.
     */
    private Set<ControlPointDTO> getCourseMiddleLinesKey(final CoursePositionsDTO courseDTO,
            final int zeroBasedIndexOfStartWaypoint) {
        ControlPointDTO startControlPoint = courseDTO.course.waypoints.get(zeroBasedIndexOfStartWaypoint).controlPoint;
        ControlPointDTO endControlPoint = courseDTO.course.waypoints.get(zeroBasedIndexOfStartWaypoint+1).controlPoint;
        final Set<ControlPointDTO> key = new HashSet<>();
        key.add(startControlPoint);
        key.add(endControlPoint);
        return key;
    }

    /**
     * @param showLine
     *            tells whether or not to show the line; if the <code>lineToShowOrRemoveOrUpdate</code> references a
     *            line but the line shall not be shown, the line is removed from the map; conversely, if the line is not
     *            yet shown but shall be, a new line is created, added to the map and returned. If the line is shown and
     *            shall continue to be shown, the line is returned after updating its vertex coordinates.
     * @return <code>null</code> if the line is not shown; the polyline object representing the line being displayed
     *         otherwise
     */
    private Polyline showOrRemoveCourseMiddleLine(final CoursePositionsDTO courseDTO, Polyline lineToShowOrRemoveOrUpdate,
            final int zeroBasedIndexOfStartWaypoint, final boolean showLine) {
        final Position position1DTO = courseDTO.waypointPositions.get(zeroBasedIndexOfStartWaypoint);
        final Position position2DTO = courseDTO.waypointPositions.get(zeroBasedIndexOfStartWaypoint+1);
        final LineInfoProvider lineInfoProvider = new LineInfoProvider() {
            @Override
            public String getLineInfo() {
                final StringBuilder sb = new StringBuilder();
                sb.append(stringMessages.courseMiddleLine());
                sb.append('\n');
                sb.append(numberFormatNoDecimal.format(
                        Math.abs(position1DTO.getDistance(position2DTO).getMeters()))+stringMessages.metersUnit());
                if (lastCombinedWindTrackInfoDTO != null) {
                    final WindTrackInfoDTO windTrackAtLegMiddle = lastCombinedWindTrackInfoDTO.getCombinedWindOnLegMiddle(zeroBasedIndexOfStartWaypoint);
                    if (windTrackAtLegMiddle != null && windTrackAtLegMiddle.windFixes != null && !windTrackAtLegMiddle.windFixes.isEmpty()) {
                        WindDTO windAtLegMiddle = windTrackAtLegMiddle.windFixes.get(0);
                        final double legBearingDeg = position1DTO.getBearingGreatCircle(position2DTO).getDegrees();
                        final String diff = numberFormatOneDecimal.format(
                                Math.min(Math.abs(windAtLegMiddle.dampenedTrueWindBearingDeg-legBearingDeg),
                                                     Math.abs(windAtLegMiddle.dampenedTrueWindFromDeg-legBearingDeg)));
                        sb.append(", ");
                        sb.append(stringMessages.degreesToWind(diff));
                    }
                }
                return sb.toString();
            }
        };
        return showOrRemoveOrUpdateLine(lineToShowOrRemoveOrUpdate, showLine, position1DTO, position2DTO,
                lineInfoProvider, "#2268a0", STANDARD_LINE_STROKEWEIGHT, STANDARD_LINE_OPACITY);
    }

    /**
     * @param showLine
     *            tells whether or not to show the line; if the <code>lineToShowOrRemoveOrUpdate</code> references a
     *            line but the line shall not be shown, the line is removed from the map; conversely, if the line is not
     *            yet shown but shall be, a new line is created, added to the map and returned. If the line is shown and
     *            shall continue to be shown, the line is returned after updating its vertex coordinates.
     * @return <code>null</code> if the line is not shown; the polyline object representing the line being displayed
     *         otherwise
     */
    Polyline showOrRemoveOrUpdateLine(Polyline lineToShowOrRemoveOrUpdate, final boolean showLine,
            final Position position1DTO, final Position position2DTO, final LineInfoProvider lineInfoProvider,
            String lineColorRGB, int strokeWeight, double strokeOpacity) {
        if (position1DTO != null && position2DTO != null) {
            if (showLine) {
                LatLng courseMiddleLinePoint1 = coordinateSystem.toLatLng(position1DTO);
                LatLng courseMiddleLinePoint2 = coordinateSystem.toLatLng(position2DTO);
                final MVCArray<LatLng> pointsAsArray;
                if (lineToShowOrRemoveOrUpdate == null) {
                    PolylineOptions options = PolylineOptions.newInstance();
                    options.setClickable(true);
                    options.setGeodesic(true);
                    options.setStrokeColor(lineColorRGB);
                    options.setStrokeWeight(strokeWeight);
                    options.setStrokeOpacity(strokeOpacity);
                    pointsAsArray = MVCArray.newInstance();
                    lineToShowOrRemoveOrUpdate = Polyline.newInstance(options);
                    lineToShowOrRemoveOrUpdate.setPath(pointsAsArray);
                    lineToShowOrRemoveOrUpdate.setMap(map);
                    Hoverline lineToShowOrRemoveOrUpdateHoverline = new Hoverline(lineToShowOrRemoveOrUpdate, options, this);
                    lineToShowOrRemoveOrUpdate.addMouseOverHandler(new MouseOverMapHandler() {
                        @Override
                        public void onEvent(MouseOverMapEvent event) {
                            map.setTitle(lineInfoProvider.getLineInfo());
                        }
                    });
                    lineToShowOrRemoveOrUpdateHoverline.addMouseOutMoveHandler(new MouseOutMapHandler() {
                        @Override
                        public void onEvent(MouseOutMapEvent event) {
                            map.setTitle("");
                        }
                    });
                } else {
                    pointsAsArray = lineToShowOrRemoveOrUpdate.getPath();
                    pointsAsArray.removeAt(1);
                    pointsAsArray.removeAt(0);
                }
                adjustInfoOverlayForVisibleLine(lineToShowOrRemoveOrUpdate, position1DTO, position2DTO, lineInfoProvider);
                pointsAsArray.insertAt(0, courseMiddleLinePoint1);
                pointsAsArray.insertAt(1, courseMiddleLinePoint2);
            } else {
                if (lineToShowOrRemoveOrUpdate != null) {
                    lineToShowOrRemoveOrUpdate.setMap(null);
                    adjustInfoOverlayForRemovedLine(lineToShowOrRemoveOrUpdate);
                    lineToShowOrRemoveOrUpdate = null;
                }
            }
        }
        return lineToShowOrRemoveOrUpdate;
    }

    private void adjustInfoOverlayForRemovedLine(Polyline lineToShowOrRemoveOrUpdate) {
        SmallTransparentInfoOverlay infoOverlay = infoOverlaysForLinesForCourseGeometry.remove(lineToShowOrRemoveOrUpdate);
        if (infoOverlay != null) {
            infoOverlay.removeFromMap();
        }
    }

    private void adjustInfoOverlayForVisibleLine(Polyline lineToShowOrRemoveOrUpdate, final Position position1DTO,
            final Position position2DTO, final LineInfoProvider lineInfoProvider) {
        if (lineInfoProvider.isShowInfoOverlayWithHelplines()) {
            SmallTransparentInfoOverlay infoOverlay = infoOverlaysForLinesForCourseGeometry.get(lineToShowOrRemoveOrUpdate);
            if (getSettings().getHelpLinesSettings().isVisible(HelpLineTypes.COURSEGEOMETRY)) {
                if (infoOverlay == null) {
                    infoOverlay = new SmallTransparentInfoOverlay(map, RaceMapOverlaysZIndexes.INFO_OVERLAY_ZINDEX,
                            lineInfoProvider.getLineInfo(), coordinateSystem);
                    infoOverlaysForLinesForCourseGeometry.put(lineToShowOrRemoveOrUpdate, infoOverlay);
                    infoOverlay.addToMap();
                } else {
                    infoOverlay.setInfoText(lineInfoProvider.getLineInfo());
                }
                infoOverlay.setPosition(position1DTO.translateGreatCircle(position1DTO.getBearingGreatCircle(position2DTO),
                                position1DTO.getDistance(position2DTO).scale(0.5)), /* transition time */ -1);
                infoOverlay.draw();
            } else {
                if (infoOverlay != null) {
                    infoOverlay.removeFromMap();
                    infoOverlaysForLinesForCourseGeometry.remove(lineToShowOrRemoveOrUpdate);
                }
            }
        }
    }
    
    /**
     * If, according to {@link #lastRaceTimesInfo} and {@link #timer} the race is
     * still in the pre-start phase, show a {@link SmallTransparentInfoOverlay} at the
     * start line that shows the count down.
     */
    private void updateCountdownCanvas(WaypointDTO startWaypoint) {
        if (!settings.isShowSelectedCompetitorsInfo() || startWaypoint == null || Util.isEmpty(startWaypoint.controlPoint.getMarks())
                || lastRaceTimesInfo == null || lastRaceTimesInfo.startOfRace == null || timer.getTime().after(lastRaceTimesInfo.startOfRace)) {
            if (countDownOverlay != null) {
                countDownOverlay.removeFromMap();
                countDownOverlay = null;
            }
        } else {
            long timeToStartInMs = lastRaceTimesInfo.startOfRace.getTime() - timer.getTime().getTime();
            String countDownText = timeToStartInMs > 1000 ? stringMessages.timeToStart(DateAndTimeFormatterUtil
                    .formatElapsedTime(timeToStartInMs)) : stringMessages.start();
            if (countDownOverlay == null) {
                countDownOverlay = new SmallTransparentInfoOverlay(map, RaceMapOverlaysZIndexes.INFO_OVERLAY_ZINDEX,
                        countDownText, coordinateSystem, getSettings().getStartCountDownFontSizeScaling());
                countDownOverlay.addToMap();
            } else {
                countDownOverlay.setInfoText(countDownText);
            }
            countDownOverlay.setPosition(startWaypoint.controlPoint.getMarks().iterator().next().position, /* transition time */ -1);
            countDownOverlay.draw();
        }
    }

    // Google scales coordinates so that the globe-tile has mercator-latitude [-pi, +pi], i.e. tile height of 2*pi
    // mercator-latitude pi corresponds to geo-latitude of approx. 85.0998 (where Google cuts off the map visualization)
    // official documentation: http://developers.google.com/maps/documentation/javascript/maptypes#TileCoordinates
    private double getMercatorLatitude(double lat) {
        // cutting-off for latitudes close to +-90 degrees is recommended (to avoid division by zero)
        double sine = Math.max(-0.9999, Math.min(0.9999, Math.sin(Math.PI * lat / 180)));
        return Math.log((1 + sine) / (1 - sine)) / 2;
    }

    public int getZoomLevel(LatLngBounds bounds) {
        int GLOBE_PXSIZE = 256; // a constant in Google's map projection
        int MAX_ZOOM = 18; // maximum zoom-level that should be automatically selected
        double LOG2 = Math.log(2.0);
        double deltaLng = bounds.getNorthEast().getLongitude() - bounds.getSouthWest().getLongitude();
        double deltaLat = getMercatorLatitude(bounds.getNorthEast().getLatitude()) - getMercatorLatitude(bounds.getSouthWest().getLatitude());
        if ((deltaLng == 0) && (deltaLat == 0)) {
            return MAX_ZOOM;
        }
        if (deltaLng < 0) {
            deltaLng += 360;
        }
        int zoomLng = (int) Math.floor(Math.log(map.getDiv().getClientWidth() * 360 / deltaLng / GLOBE_PXSIZE) / LOG2);
        int zoomLat = (int) Math.floor(Math.log(map.getDiv().getClientHeight() * 2 * Math.PI / deltaLat / GLOBE_PXSIZE) / LOG2);
        return Math.min(Math.min(zoomLat, zoomLng), MAX_ZOOM);
    }

    private void zoomMapToNewBounds(LatLngBounds newBounds) {
        if (newBounds != null) {
            int newZoomLevel = getZoomLevel(newBounds);
            if (mapNeedsToPanOrZoom(newBounds, newZoomLevel)) {
                Iterable<ZoomTypes> oldZoomTypesToConsiderSettings = settings.getZoomSettings().getTypesToConsiderOnZoom();
                setAutoZoomInProgress(true);
                if (newZoomLevel != map.getZoom()) {
                    // distinguish between zoom-in and zoom-out, because the sequence of panTo() and setZoom()
                    // appears different on the screen due to map-animations
                    // following sequences keep the selected boats allways visible:
                    //   zoom-in : 1. panTo(), 2. setZoom()
                    //   zoom-out: 1. setZoom(), 2. panTo() 
                    autoZoomIn = newZoomLevel > map.getZoom();
                    autoZoomOut = !autoZoomIn;
                    autoZoomLevel = newZoomLevel;
                    if (autoZoomIn) {
                        map.panTo(newBounds.getCenter());
                    } else {
                        map.setZoom(autoZoomLevel);
                    }
                } else {
                    map.panTo(newBounds.getCenter());
                }
                autoZoomLatLngBounds = newBounds;
                RaceMapZoomSettings restoredZoomSettings = new RaceMapZoomSettings(oldZoomTypesToConsiderSettings, settings.getZoomSettings().isZoomToSelectedCompetitors());
                settings = new RaceMapSettings(settings, restoredZoomSettings);
                setAutoZoomInProgress(false);
                mapFirstZoomDone = true;
            }
        }
    }

    private boolean mapNeedsToPanOrZoom(LatLngBounds newBounds, int newZoomLevel) {
        // we never updated, update now
        if (currentMapBounds == null) {
            return true;
        }
        // we do not fit the required bounds, update now
        if (!BoundsUtil.contains(currentMapBounds, newBounds)) {
            return true;
        }
        // we do fit the required bounds, however we might be to far zoomed out, check if we can zoom to a better level
        if (newZoomLevel != map.getZoom()) {
            return true;
        }
        return false;
    }
    
    private void setAutoZoomInProgress(boolean autoZoomInProgress) {
        this.autoZoomInProgress = autoZoomInProgress;
    }
    
    boolean isAutoZoomInProgress() {
        return autoZoomInProgress;
    }
    
    /**
     * @param timeForPositionTransitionMillis use -1 to not animate the position transition, e.g., during map zoom or non-play
     */
    private boolean updateBoatCanvasForCompetitor(CompetitorDTO competitorDTO, Date date, long timeForPositionTransitionMillis) {
        boolean hasTimeJumped = timeForPositionTransitionMillis > 3 * timer.getRefreshInterval();
        if (hasTimeJumped) {
            timeForPositionTransitionMillis = -1;
        }
        boolean usedExistingCanvas = false;
        GPSFixDTOWithSpeedWindTackAndLegType lastBoatFix = getBoatFix(competitorDTO, date);
        if (lastBoatFix != null) {
            BoatOverlay boatOverlay = boatOverlays.get(competitorDTO);
            if (boatOverlay == null) {
                boatOverlay = createBoatOverlay(RaceMapOverlaysZIndexes.BOATS_ZINDEX, competitorDTO, displayHighlighted(competitorDTO));
                if (boatOverlay != null) {
                    boatOverlays.put(competitorDTO, boatOverlay);
                    boatOverlay.setDisplayMode(displayHighlighted(competitorDTO));
                    boatOverlay.setBoatFix(lastBoatFix, timeForPositionTransitionMillis);
                    boatOverlay.addToMap();
                }
            } else {
                usedExistingCanvas = true;
                boatOverlay.setDisplayMode(displayHighlighted(competitorDTO));
                boatOverlay.setBoatFix(lastBoatFix, timeForPositionTransitionMillis);
                boatOverlay.draw();
            }
        }
        return usedExistingCanvas;
    }

    private DisplayMode displayHighlighted(CompetitorDTO competitorDTO) {
        boolean competitorisSelected = competitorSelection.isSelected(competitorDTO);
        if (!settings.isShowOnlySelectedCompetitors()) {
            if (competitorisSelected) {
                return DisplayMode.SELECTED;
            } else {
                if (isSomeOtherCompetitorSelected()) {
                    return DisplayMode.NOT_SELECTED;
                } else {
                    return DisplayMode.DEFAULT;
                }
            }
        }
        else{
            return competitorSelection.isSelected(competitorDTO) ? DisplayMode.SELECTED : DisplayMode.DEFAULT;
        }
       
    }
    
    private boolean isSomeOtherCompetitorSelected(){
        return Util.size(competitorSelection.getSelectedCompetitors()) > 0;
    }
    
    private class CourseMarkInfoWindowClickHandler implements ClickMapHandler {
        private final MarkDTO markDTO;
        private final CourseMarkOverlay courseMarkOverlay;
        
        public CourseMarkInfoWindowClickHandler(MarkDTO markDTO, CourseMarkOverlay courseMarkOverlay) {
            this.markDTO = markDTO;
            this.courseMarkOverlay = courseMarkOverlay;
        }
        
        @Override
        public void onEvent(ClickMapEvent event) {
            LatLng latlng = courseMarkOverlay.getMarkLatLngPosition();
            showMarkInfoWindow(markDTO, latlng);
        }
    }
    
    private void registerCourseMarkInfoWindowClickHandler(final String markDTOIdAsString) {
        final CourseMarkOverlay courseMarkOverlay = courseMarkOverlays.get(markDTOIdAsString);
        courseMarkClickHandlers.put(markDTOIdAsString, 
                courseMarkOverlay.addClickHandler(new CourseMarkInfoWindowClickHandler(markDTOs.get(markDTOIdAsString), courseMarkOverlay)));
    }
    
    public void registerAllCourseMarkInfoWindowClickHandlers() {
        for (String markDTOIdAsString : markDTOs.keySet()) {
            registerCourseMarkInfoWindowClickHandler(markDTOIdAsString);
        }
    }
    
    public void unregisterAllCourseMarkInfoWindowClickHandlers() {
        Iterator<Entry<String, HandlerRegistration>> iterator = courseMarkClickHandlers.entrySet().iterator();
        while(iterator.hasNext()) {
            Entry<String, HandlerRegistration> handler = iterator.next();
            handler.getValue().removeHandler();
            iterator.remove();
        }
    }

    /**
     * @return a valid {@link BoatOverlay} if a boat was found for the competitor, or {@code null} otherwise
     */
    private BoatOverlay createBoatOverlay(int zIndex, final CompetitorDTO competitorDTO, DisplayMode displayMode) {
        final BoatDTO boatOfCompetitor = competitorSelection.getBoat(competitorDTO);
        final BoatOverlay boatCanvas;
        if (boatOfCompetitor == null) {
            GWT.log("Error: no boat found for competitor "+competitorDTO.getName()+". Not showing on map.");
            boatCanvas = null;
        } else {
            boatCanvas = new BoatOverlay(map, zIndex, boatOfCompetitor, competitorSelection.getColor(competitorDTO, raceIdentifier), coordinateSystem);
            boatCanvas.setDisplayMode(displayMode);
            boatCanvas.addClickHandler(event -> {
                GPSFixDTOWithSpeedWindTackAndLegType latestFixForCompetitor = getBoatFix(competitorDTO, timer.getTime());
                Widget content = getInfoWindowContent(competitorDTO, latestFixForCompetitor);
                LatLng where = coordinateSystem.toLatLng(latestFixForCompetitor.position);
                managedInfoWindow.openAtPosition(content, where);
            });
            boatCanvas.addMouseOverHandler(new MouseOverMapHandler() {
                @Override
                public void onEvent(MouseOverMapEvent event) {
                    map.setTitle(boatOfCompetitor.getSailId());
                }
            });
            boatCanvas.addMouseOutMoveHandler(new MouseOutMapHandler() {
                @Override
                public void onEvent(MouseOutMapEvent event) {
                    map.setTitle("");
                }
            });
        }
        return boatCanvas;
    }

    protected WindSensorOverlay createWindSensorOverlay(int zIndex, final WindSource windSource, final WindTrackInfoDTO windTrackInfoDTO) {
        final WindSensorOverlay windSensorOverlay = new WindSensorOverlay(map, zIndex, raceMapImageManager, stringMessages, coordinateSystem);
        windSensorOverlay.setWindInfo(windTrackInfoDTO, windSource);
        windSensorOverlay.addClickHandler(new ClickMapHandler() {
            @Override
            public void onEvent(ClickMapEvent event) {
                showWindSensorInfoWindow(windSensorOverlay);
            }
        });
        return windSensorOverlay;
    }

    private void showMarkInfoWindow(MarkDTO markDTO, LatLng position) {
        managedInfoWindow.openAtPosition(getInfoWindowContent(markDTO), position);
    }

    private void showCompetitorInfoWindow(final CompetitorDTO competitorDTO, LatLng where) {
        final GPSFixDTOWithSpeedWindTackAndLegType latestFixForCompetitor = getBoatFix(competitorDTO, timer.getTime());
        final Widget content = getInfoWindowContent(competitorDTO, latestFixForCompetitor);
        managedInfoWindow.openAtPosition(content, where);
    }

    private void showWindSensorInfoWindow(final WindSensorOverlay windSensorOverlay) {
        WindSource windSource = windSensorOverlay.getWindSource();
        WindTrackInfoDTO windTrackInfoDTO = windSensorOverlay.getWindTrackInfoDTO();
        WindDTO windDTO = windTrackInfoDTO.windFixes.get(0);
        if (windDTO != null && windDTO.position != null) {
            final LatLng where = coordinateSystem.toLatLng(windDTO.position);
            final Widget content = getInfoWindowContent(windSource, windTrackInfoDTO);
            managedInfoWindow.openAtPosition(content, where);
        }
    }

    Widget createInfoWindowLabelAndValue(String labelName, String value) {
        Label valueLabel = new Label(value);
        valueLabel.setWordWrap(false);
        return createInfoWindowLabelWithWidget(labelName, valueLabel);
    }

    public Widget createInfoWindowLabelWithWidget(String labelName, Widget value) {
        FlowPanel flowPanel = new FlowPanel();
        Label label = new Label(labelName + ":");
        label.setWordWrap(false);
        label.getElement().getStyle().setFloat(Style.Float.LEFT);
        label.getElement().getStyle().setPadding(3, Style.Unit.PX);
        label.getElement().getStyle().setFontWeight(Style.FontWeight.BOLD);
        value.getElement().getStyle().setFloat(Style.Float.LEFT);
        value.getElement().getStyle().setPadding(3, Style.Unit.PX);
        flowPanel.add(label);
        flowPanel.add(value);
        return flowPanel;
    }
    
    private Widget getInfoWindowContent(MarkDTO markDTO) {
        VerticalPanel vPanel = new VerticalPanel();
        vPanel.add(createInfoWindowLabelAndValue(stringMessages.mark(), markDTO.getName()));
        vPanel.add(createInfoWindowLabelAndValue(stringMessages.position(), markDTO.position.getAsDegreesAndDecimalMinutesWithCardinalPoints()));
        vPanel.add(createInfoWindowLabelAndValue(stringMessages.position(), markDTO.position.getAsSignedDecimalDegrees()));
        return vPanel;
    }

    private Widget getInfoWindowContent(final WindSource windSource, WindTrackInfoDTO windTrackInfoDTO) {
        WindDTO windDTO = windTrackInfoDTO.windFixes.get(0);
        final VerticalPanel vPanel = new VerticalPanel();
        final Anchor windSourceNameAnchor = new Anchor(WindSourceTypeFormatter.format(windSource, stringMessages));
        vPanel.add(createInfoWindowLabelWithWidget(stringMessages.windSource(), windSourceNameAnchor));
        vPanel.add(createInfoWindowLabelAndValue(stringMessages.wind(), Math.round(windDTO.dampenedTrueWindFromDeg) + " " + stringMessages.degreesShort()));
        vPanel.add(createInfoWindowLabelAndValue(stringMessages.windSpeed(), numberFormatOneDecimal.format(windDTO.dampenedTrueWindSpeedInKnots)));
        final MillisecondsTimePoint timePoint = new MillisecondsTimePoint(windDTO.measureTimepoint);
        vPanel.add(createInfoWindowLabelAndValue(stringMessages.time(), timePoint.asDate().toString()));
        vPanel.add(createInfoWindowLabelAndValue(stringMessages.position(), windDTO.position.getAsDegreesAndDecimalMinutesWithCardinalPoints()));
        final Label positionInDecimalDegreesLabel = new Label(windDTO.position.getAsSignedDecimalDegrees());
        positionInDecimalDegreesLabel.setWordWrap(false);
        positionInDecimalDegreesLabel.getElement().getStyle().setFloat(Style.Float.LEFT);
        positionInDecimalDegreesLabel.getElement().getStyle().setPadding(3, Style.Unit.PX);
        positionInDecimalDegreesLabel.getElement().getStyle().setFontWeight(Style.FontWeight.LIGHTER);
        positionInDecimalDegreesLabel.getElement().getStyle().setFontSize(0.7, Unit.EM);
        vPanel.add(positionInDecimalDegreesLabel);
        if (windSource.getType() == WindSourceType.WINDFINDER) {
            final HorizontalPanel container = new HorizontalPanel();
            container.setSpacing(1);
            final WindfinderIcon windfinderIcon = new WindfinderIcon(raceMapImageManager, stringMessages);
            container.add(windfinderIcon);
            container.add(vPanel);
            sailingService.getWindFinderSpot(windSource.getId().toString(), new AsyncCallback<SpotDTO>() {
                @Override
                public void onFailure(Throwable caught) {
                    errorReporter.reportError(stringMessages.unableToResolveWindFinderSpotId(
                            windSource.getId().toString(), caught.getMessage()), /* silentMode */ true);
                }

                @Override
                public void onSuccess(SpotDTO result) {
                    final String url = result.getCurrentlyMostAppropriateUrl(timePoint);
                    windSourceNameAnchor.setTarget("_blank");
                    windSourceNameAnchor.setText(result.getName());
                    windSourceNameAnchor.setHref(url);
                    windfinderIcon.setHref(url);
                }
            });
            return container;
        } else {
            windSourceNameAnchor.addClickHandler(event -> showWindChartForProvider.accept(windSource));
        }
        return vPanel;
    }

    private Widget getInfoWindowContent(CompetitorDTO competitorDTO, GPSFixDTOWithSpeedWindTackAndLegType lastFix) {
        final VerticalPanel vPanel = new VerticalPanel();
        vPanel.add(createInfoWindowLabelAndValue(stringMessages.competitor(), competitorDTO.getName()));
        vPanel.add(createInfoWindowLabelAndValue(stringMessages.sailNumber(), competitorSelection.getBoat(competitorDTO).getSailId()));
        final Integer rank = getRank(competitorDTO);
        if (rank != null) {
            vPanel.add(createInfoWindowLabelAndValue(stringMessages.rank(), String.valueOf(rank)));
        }
        SpeedWithBearingDTO speedWithBearing = lastFix.speedWithBearing;
        if (speedWithBearing == null) {
            // TODO should we show the boat at all?
            speedWithBearing = new SpeedWithBearingDTO(0, 0);
        }
        vPanel.add(createInfoWindowLabelAndValue(stringMessages.speed(),
                numberFormatOneDecimal.format(speedWithBearing.speedInKnots) + " "+stringMessages.knotsUnit()));
        vPanel.add(createInfoWindowLabelAndValue(stringMessages.bearing(), (int) speedWithBearing.bearingInDegrees + " "+stringMessages.degreesShort()));
        if (lastFix.degreesBoatToTheWind != null) {
            vPanel.add(createInfoWindowLabelAndValue(stringMessages.degreesBoatToTheWind(),
                    (int) Math.abs(lastFix.degreesBoatToTheWind) + " " + stringMessages.degreesShort()));
        }

        vPanel.add(createInfoWindowLabelWithWidget(stringMessages.selectedDetailType(), createDetailTypeDropdown(competitorDTO)));

        if (raceIdentifier != null) {
            RegattaAndRaceIdentifier race = raceIdentifier;
            if (race != null) {
                final Map<CompetitorDTO, TimeRange> timeRange = new HashMap<>();
                final TimePoint from = new MillisecondsTimePoint(fixesAndTails.getFixes(competitorDTO)
                        .get(fixesAndTails.getFirstShownFix(competitorDTO)).timepoint);
                final TimePoint to = new MillisecondsTimePoint(getBoatFix(competitorDTO, timer.getTime()).timepoint);
                timeRange.put(competitorDTO, new TimeRangeImpl(from, to, true));
                sailingService.getDouglasPoints(race, timeRange, 3,
                        new AsyncCallback<Map<CompetitorDTO, List<GPSFixDTOWithSpeedWindTackAndLegType>>>() {
                            @Override
                            public void onFailure(Throwable caught) {
                                errorReporter.reportError("Error obtaining douglas positions: " + caught.getMessage(), true /*silentMode */);
                            }

                            @Override
                            public void onSuccess(Map<CompetitorDTO, List<GPSFixDTOWithSpeedWindTackAndLegType>> result) {
                                lastDouglasPeuckerResult = result;
                                if (douglasMarkers != null) {
                                    removeAllMarkDouglasPeuckerpoints();
                                }
                                if (!(timer.getPlayState() == PlayStates.Playing)) {
                                    if (settings.isShowDouglasPeuckerPoints()) {
                                        showMarkDouglasPeuckerPoints(result);
                                    }
                                }
                            }
                        });
                maneuverMarkersAndLossIndicators.getAndShowManeuvers(race, timeRange);
            }
        }

        // If a metric is shown a click on any competitor / competitors tail will
        // add them to the selection effectively showing the metric on their tail.
        if (selectedDetailType != null) {
            competitorSelection.setSelected(competitorDTO, true);
        }
        return vPanel;
    }

    private ListBox createDetailTypeDropdown(CompetitorDTO competitor) {
        ListBox lb = new ListBox();
        lb.addItem(stringMessages.none(), "none");
        if (sortedAvailableDetailTypes != null) {
            for (int i = 0; i < sortedAvailableDetailTypes.size(); i++) {
                DetailType detail = sortedAvailableDetailTypes.get(i);
                lb.addItem(DetailTypeFormatter.format(detail), detail.name());
                if (detail == selectedDetailType) {
                    lb.setSelectedIndex(i + 1);
                }
            }
        }
        lb.setVisibleItemCount(1);
        lb.addChangeHandler(new ChangeHandler() {
            @Override
            public void onChange(ChangeEvent event) {
                String value = lb.getSelectedValue();
                DetailType previous = selectedDetailType;
                if (value == null || value.equals("none")) {
                    selectedDetailType = null;
                    metricOverlay.setVisible(false);
                } else {
                    selectedDetailType = DetailType.valueOfString(value);
                    metricOverlay.setVisible(true);
                    if (!competitorSelection.isSelected(competitor)) {
                        competitorSelection.setSelected(competitor, true);
                    }
                }
                if (selectedDetailType != previous) {
                    // Causes an overwrite of what are now wrong detailValues
                    selectedDetailTypeChanged = true;
                    setTailVisualizer();
                    // In case the new values don't make it through this will make the tails visible
                    tailColorMapper.notifyListeners();
                    // Forces update of tail values which subsequently results
                    // in another call to tailColorMapper.notifyListeners
                    redraw();
                }
            }
        });
        return lb;
    }

    /**
     * @return the {@link CompetitorSelectionProvider#getSelectedCompetitors()} if
     *         {@link RaceMapSettings#isShowOnlySelectedCompetitors() only selected competitors are to be shown}, the
     *         {@link CompetitorSelectionProvider#getFilteredCompetitors() filtered competitors} otherwise. In both cases,
     *         if we have {@link RaceCompetitorSet information about the competitors participating} in this map's race,
     *         the result set is reduced to those, no matter if other regatta participants would otherwise have been in
     *         the result set
     */
    private Iterable<CompetitorDTO> getCompetitorsToShow() {
        final Set<CompetitorDTO> result = new HashSet<>();
        Iterable<CompetitorDTO> selection = competitorSelection.getSelectedCompetitors();
        final Set<String> raceCompetitorIdsAsString = raceCompetitorSet.getIdsOfCompetitorsParticipatingInRaceAsStrings();
        if (!settings.isShowOnlySelectedCompetitors() || Util.isEmpty(selection)) {
            for (final CompetitorDTO filteredCompetitor : competitorSelection.getFilteredCompetitors()) {
                if (raceCompetitorIdsAsString == null || raceCompetitorIdsAsString.contains(filteredCompetitor.getIdAsString())) {
                    result.add(filteredCompetitor);
                }
            }
        } else {
            for (final CompetitorDTO selectedCompetitor : selection) {
                if (raceCompetitorIdsAsString == null || raceCompetitorIdsAsString.contains(selectedCompetitor.getIdAsString())) {
                    result.add(selectedCompetitor);
                }
            }
        }
        return result;
    }
    
    protected void removeAllMarkDouglasPeuckerpoints() {
        if (douglasMarkers != null) {
            for (Marker marker : douglasMarkers) {
                marker.setMap((MapWidget) null);
            }
        }
        douglasMarkers = null;
    }

    private void showMarkDouglasPeuckerPoints(Map<CompetitorDTO, List<GPSFixDTOWithSpeedWindTackAndLegType>> gpsFixPointMapForCompetitors) {
        douglasMarkers = new HashSet<Marker>();
        if (map != null && gpsFixPointMapForCompetitors != null) {
            Set<CompetitorDTO> keySet = gpsFixPointMapForCompetitors.keySet();
            Iterator<CompetitorDTO> iter = keySet.iterator();
            while (iter.hasNext()) {
                CompetitorDTO competitorDTO = iter.next();
                List<GPSFixDTOWithSpeedWindTackAndLegType> gpsFix = gpsFixPointMapForCompetitors.get(competitorDTO);
                for (GPSFixDTOWithSpeedWindTackAndLegType fix : gpsFix) {
                    LatLng latLng = coordinateSystem.toLatLng(fix.position);
                    MarkerOptions options = MarkerOptions.newInstance();
                    options.setTitle(fix.timepoint+": "+fix.position+", "+fix.speedWithBearing.toString());
                    Marker marker = Marker.newInstance(options);
                    marker.setPosition(latLng);
                    douglasMarkers.add(marker);
                    marker.setMap(map);
                }
            }
        }
    }
    
    /**
     * @param date
     *            the point in time for which to determine the competitor's boat position; approximated by using the fix
     *            from {@link #fixes} whose time point comes closest to this date
     * 
     * @return The GPS fix for the given competitor from {@link #fixes} that is closest to <code>date</code>, or
     *         <code>null</code> if no fix is available
     */
    private GPSFixDTOWithSpeedWindTackAndLegType getBoatFix(CompetitorDTO competitorDTO, Date date) {
        GPSFixDTOWithSpeedWindTackAndLegType result = null;
        List<GPSFixDTOWithSpeedWindTackAndLegType> competitorFixes = fixesAndTails.getFixes(competitorDTO);
        if (competitorFixes != null && !competitorFixes.isEmpty()) {
            int i = Collections.binarySearch(competitorFixes, new GPSFixDTOWithSpeedWindTackAndLegType(date, null, null, (WindDTO) null, null, null, false),
                    new Comparator<GPSFixDTOWithSpeedWindTackAndLegType>() {
                @Override
                public int compare(GPSFixDTOWithSpeedWindTackAndLegType o1, GPSFixDTOWithSpeedWindTackAndLegType o2) {
                    return o1.timepoint.compareTo(o2.timepoint);
                }
            });
            if (i<0) {
                i = -i-1; // no perfect match; i is now the insertion point
                // if the insertion point is at the end, use last fix
                if (i >= competitorFixes.size()) {
                    result = competitorFixes.get(competitorFixes.size()-1);
                } else if (i == 0) {
                    // if the insertion point is at the beginning, use first fix
                    result = competitorFixes.get(0);
                } else {
                    // competitorFixes must have at least two elements, and i points neither to the end nor the beginning;
                    // get the fix from i and i+1 whose timepoint is closer to date
                    final GPSFixDTOWithSpeedWindTackAndLegType fixBefore = competitorFixes.get(i-1);
                    final GPSFixDTOWithSpeedWindTackAndLegType fixAfter = competitorFixes.get(i);
                    final GPSFixDTOWithSpeedWindTackAndLegType closer;
                    if (date.getTime() - fixBefore.timepoint.getTime() < fixAfter.timepoint.getTime() - date.getTime()) {
                        closer = fixBefore;
                    } else {
                        closer = fixAfter;
                    }
                    // now compute a weighted average depending on the time difference to "date" (see also bug 1924)
                    double factorForAfter = (double) (date.getTime()-fixBefore.timepoint.getTime()) / (double) (fixAfter.timepoint.getTime() - fixBefore.timepoint.getTime());
                    double factorForBefore = 1-factorForAfter;
                    DegreePosition betweenPosition = new DegreePosition(factorForBefore*fixBefore.position.getLatDeg() + factorForAfter*fixAfter.position.getLatDeg(),
                            factorForBefore*fixBefore.position.getLngDeg() + factorForAfter*fixAfter.position.getLngDeg());
                    final double betweenBearing;
                    if (fixBefore.speedWithBearing == null) {
                        if (fixAfter.speedWithBearing == null) {
                            betweenBearing = 0;
                        } else {
                            betweenBearing = fixAfter.speedWithBearing.bearingInDegrees;
                        }
                    } else if (fixAfter.speedWithBearing == null) {
                        betweenBearing = fixBefore.speedWithBearing.bearingInDegrees;
                    } else {
                        betweenBearing = new ScalableBearing(new DegreeBearingImpl(fixBefore.speedWithBearing.bearingInDegrees)).
                                multiply(factorForBefore).add(new ScalableBearing(new DegreeBearingImpl(fixAfter.speedWithBearing.bearingInDegrees)).
                                        multiply(factorForAfter)).divide(1).getDegrees();
                    }
                    SpeedWithBearingDTO betweenSpeed = new SpeedWithBearingDTO(
                            factorForBefore*(fixBefore.speedWithBearing==null?0:fixBefore.speedWithBearing.speedInKnots) +
                            factorForAfter*(fixAfter.speedWithBearing==null?0:fixAfter.speedWithBearing.speedInKnots),
                            betweenBearing);
                    result = new GPSFixDTOWithSpeedWindTackAndLegType(date, betweenPosition, betweenSpeed, closer.degreesBoatToTheWind,
                            closer.tack, closer.legType, fixBefore.extrapolated || fixAfter.extrapolated);
                }
            } else {
                // perfect match
                final GPSFixDTOWithSpeedWindTackAndLegType fixAfter = competitorFixes.get(i);
                result = fixAfter;
            }
        }
        return result;
    }

    public RaceMapSettings getSettings() {
        return settings;
    }

    @Override
    public void addedToSelection(CompetitorDTO competitor) {
        if (settings.isShowOnlySelectedCompetitors()) {
            if (Util.size(competitorSelection.getSelectedCompetitors()) == 1) {
                // first competitors selected; remove all others from map
                Iterator<Map.Entry<CompetitorDTO, BoatOverlay>> i = boatOverlays.entrySet().iterator();
                while (i.hasNext()) {
                    Entry<CompetitorDTO, BoatOverlay> next = i.next();
                    if (!next.getKey().equals(competitor)) {
                        CanvasOverlayV3 boatOverlay = next.getValue();
                        boatOverlay.removeFromMap();
                        fixesAndTails.removeTail(next.getKey());
                        i.remove(); // only this way a ConcurrentModificationException while looping can be avoided
                    }
                }
                showCompetitorInfoOnMap(timer.getTime(), -1, competitorSelection.getSelectedFilteredCompetitors());
            }
        } else {
            // only change highlighting
            BoatOverlay boatCanvas = boatOverlays.get(competitor);
            if (boatCanvas != null) {
                boatCanvas.setDisplayMode(displayHighlighted(competitor));
                boatCanvas.draw();
                showCompetitorInfoOnMap(timer.getTime(), -1, competitorSelection.getSelectedFilteredCompetitors());
            }
        }
        // Now update tails for all competitors because selection change may also affect all unselected competitors
        if (selectedDetailType != null && !selectedDetailTypeChanged) {
            fixesAndTails.updateDetailValueBoundaries(competitorSelection.getSelectedCompetitors());
        }
        for (CompetitorDTO oneOfAllCompetitors : competitorSelection.getAllCompetitors()) {
            Colorline tail = fixesAndTails.getTail(oneOfAllCompetitors);
            if (tail != null) {
                ColorlineOptions newOptions = createTailStyle(oneOfAllCompetitors, displayHighlighted(oneOfAllCompetitors));
                tail.setOptions(newOptions);
            }
        }
        // Trigger auto-zoom if needed
        RaceMapZoomSettings zoomSettings = settings.getZoomSettings();
        if (!zoomSettings.containsZoomType(ZoomTypes.NONE) && zoomSettings.isZoomToSelectedCompetitors()) {
            zoomMapToNewBounds(zoomSettings.getNewBounds(this));
        }
        redraw();
    }
    
    @Override
    public void removedFromSelection(CompetitorDTO competitor) {
        if (isShowAnyHelperLines()) {
            // helper lines depend on which competitor is visible, because the *visible* leader is used for
            // deciding which helper lines to show:
            redraw();
        } else {
            // try a more incremental update otherwise
            if (settings.isShowOnlySelectedCompetitors()) {
                // if selection is now empty, show all competitors
                if (Util.isEmpty(competitorSelection.getSelectedCompetitors())) {
                    redraw();
                } else {
                    // otherwise remove only deselected competitor's boat images and tail
                    BoatOverlay removedBoatOverlay = boatOverlays.remove(competitor);
                    if (removedBoatOverlay != null) {
                        removedBoatOverlay.removeFromMap();
                    }
                    fixesAndTails.removeTail(competitor);
                    showCompetitorInfoOnMap(timer.getTime(), -1, competitorSelection.getSelectedFilteredCompetitors());
                }
            } else {
                // "lowlight" currently selected competitor
                BoatOverlay boatCanvas = boatOverlays.get(competitor);
                if (boatCanvas != null) {
                    boatCanvas.setDisplayMode(displayHighlighted(competitor));
                    boatCanvas.draw();
                }
                showCompetitorInfoOnMap(timer.getTime(), -1, competitorSelection.getSelectedFilteredCompetitors());
            }
        }
        // Now update tails for all competitors because selection change may also affect all unselected competitors
        if (selectedDetailType != null && !selectedDetailTypeChanged) {
            fixesAndTails.updateDetailValueBoundaries(competitorSelection.getSelectedCompetitors());
        }
        for (CompetitorDTO oneOfAllCompetitors : competitorSelection.getAllCompetitors()) {
            Colorline tail = fixesAndTails.getTail(oneOfAllCompetitors);
            if (tail != null) {
                ColorlineOptions newOptions = createTailStyle(oneOfAllCompetitors, displayHighlighted(oneOfAllCompetitors));
                tail.setOptions(newOptions);
            }
        }
        //Trigger auto-zoom if needed
        RaceMapZoomSettings zoomSettings = settings.getZoomSettings();
        if (!zoomSettings.containsZoomType(ZoomTypes.NONE) && zoomSettings.isZoomToSelectedCompetitors()) {
            zoomMapToNewBounds(zoomSettings.getNewBounds(this));
        }
    }

    private boolean isShowAnyHelperLines() {
        return settings.getHelpLinesSettings().isShowAnyHelperLines();
    }

    @Override
    public String getLocalizedShortName() {
        return raceMapLifecycle.getLocalizedShortName();
    }

    @Override
    public Widget getEntryWidget() {
        return this;
    }

    @Override
    public boolean hasSettings() {
        return raceMapLifecycle.hasSettings();
    }

    @Override
    public SettingsDialogComponent<RaceMapSettings> getSettingsDialogComponent(RaceMapSettings settings) {
        return new RaceMapSettingsDialogComponent(settings, stringMessages, this.isSimulationEnabled && this.hasPolar);
    }

    @Override
    public void updateSettings(RaceMapSettings newSettings) {
        boolean maneuverTypeSelectionChanged = false;
        boolean showManeuverLossChanged = false;
        boolean requiresRedraw = false;
        boolean requiresUpdateCoordinateSystem = false;

        if (newSettings.isShowSatelliteLayer() != settings.isShowSatelliteLayer()) {
            requiresUpdateCoordinateSystem = true;
        }

        if (newSettings.isShowManeuverLossVisualization() != settings.isShowManeuverLossVisualization()) {
            showManeuverLossChanged = true;
        }
        for (ManeuverType maneuverType : ManeuverType.values()) {
            if (newSettings.isShowManeuverType(maneuverType) != settings.isShowManeuverType(maneuverType)) {
                maneuverTypeSelectionChanged = true;
            }
        }
        if (newSettings.isShowDouglasPeuckerPoints() != settings.isShowDouglasPeuckerPoints()) {
            if (!(timer.getPlayState() == PlayStates.Playing) && lastDouglasPeuckerResult != null && newSettings.isShowDouglasPeuckerPoints()) {
                removeAllMarkDouglasPeuckerpoints();
                showMarkDouglasPeuckerPoints(lastDouglasPeuckerResult);
            } else if (!newSettings.isShowDouglasPeuckerPoints()) {
                removeAllMarkDouglasPeuckerpoints();
            }
        }
        if (newSettings.getTailLengthInMilliseconds() != settings.getTailLengthInMilliseconds()) {
            requiresRedraw = true;
        }
        if (!newSettings.getBuoyZoneRadius().equals(settings.getBuoyZoneRadius())) {
            requiresRedraw = true;
        }
        if (newSettings.isShowOnlySelectedCompetitors() != settings.isShowOnlySelectedCompetitors()) {
            requiresRedraw = true;
        }
        if (newSettings.isShowSelectedCompetitorsInfo() != settings.isShowSelectedCompetitorsInfo()) {
            requiresRedraw = true;
        }
        if (!newSettings.getZoomSettings().equals(settings.getZoomSettings())) {
            if (!newSettings.getZoomSettings().containsZoomType(ZoomTypes.NONE)) {
                removeTransitions();
                zoomMapToNewBounds(newSettings.getZoomSettings().getNewBounds(this));
            }
        }
        if (!newSettings.getHelpLinesSettings().equals(settings.getHelpLinesSettings())) {
            requiresRedraw = true;
        }
        if (!newSettings.isShowEstimatedDuration() && estimatedDurationOverlay != null){
            estimatedDurationOverlay.removeFromParent();
        }
        if (newSettings.isShowWindStreamletOverlay() != settings.isShowWindStreamletOverlay()) {
            streamletOverlay.setVisible(newSettings.isShowWindStreamletOverlay());
            streamletOverlay.setColors(newSettings.isShowWindStreamletColors());
        }
        if (newSettings.isShowWindStreamletColors() != settings.isShowWindStreamletColors()) {
            streamletOverlay.setColors(newSettings.isShowWindStreamletColors());
        }
        if (newSettings.isShowSimulationOverlay() != settings.isShowSimulationOverlay()) {
            showSimulationOverlay(newSettings.isShowSimulationOverlay());
        }
        if (newSettings.isWindUp() != settings.isWindUp()) {
            requiresUpdateCoordinateSystem = true;
            requiresRedraw = true;
        }
        if (!newSettings.isShowEstimatedDuration() && estimatedDurationOverlay != null){
            estimatedDurationOverlay.removeFromParent();
        }
        if (newSettings.getStartCountDownFontSizeScaling() != settings.getStartCountDownFontSizeScaling()) {
            if (countDownOverlay != null) {
                countDownOverlay.removeFromMap();
                countDownOverlay = null;
            }
            requiresRedraw = true;
        }
        this.settings = newSettings;
        if (maneuverTypeSelectionChanged || showManeuverLossChanged) {
            if (timer.getPlayState() != PlayStates.Playing) {
                maneuverMarkersAndLossIndicators.updateManeuverMarkersAfterSettingsChanged();
            }
        }
        if (requiresUpdateCoordinateSystem) {
            updateCoordinateSystemFromSettings();
        }
        if (requiresRedraw) {
            redraw();
        }
    }

    private void showSimulationOverlay(boolean visible) {
        simulationOverlay.setVisible(visible);
        if (visible) {
            simulationOverlay.updateLeg(Math.max(lastLegNumber,1), true, -1 /* ensure ui-update */);
        }
    }

    public static class BoatsBoundsCalculator extends LatLngBoundsCalculatorForSelected {
        @Override
        public LatLngBounds calculateNewBounds(RaceMap forMap) {
            LatLngBounds newBounds = null;
            Iterable<CompetitorDTO> selectedCompetitors = forMap.competitorSelection.getSelectedCompetitors();
            Iterable<CompetitorDTO> competitors = new ArrayList<>();
            if (selectedCompetitors == null || !selectedCompetitors.iterator().hasNext()) {
                competitors = forMap.getCompetitorsToShow();
            } else {
                competitors = isZoomOnlyToSelectedCompetitors(forMap) ? selectedCompetitors : forMap.getCompetitorsToShow();
            }
            for (CompetitorDTO competitor : competitors) {
                try {
                    GPSFixDTOWithSpeedWindTackAndLegType competitorFix = forMap.getBoatFix(competitor, forMap.timer.getTime());
                    Position competitorPosition = competitorFix != null ? competitorFix.position : null;
                    if (competitorPosition != null) {
                        if (newBounds == null) {
                            newBounds = BoundsUtil.getAsBounds(forMap.coordinateSystem.toLatLng(competitorPosition));
                        } else {
                            newBounds = newBounds.extend(forMap.coordinateSystem.toLatLng(competitorPosition));
                        }
                    }
                } catch (IndexOutOfBoundsException e) {
                    // TODO can't this be predicted and the exception be avoided in the first place?
                    // Catch this in case the competitor has no GPS fixes at the current time (e.g. in race 'Finale 2' of STG)
                }
            }
            return newBounds;
        }
        
    }
    
    public static class TailsBoundsCalculator extends LatLngBoundsCalculatorForSelected {
        @Override
        public LatLngBounds calculateNewBounds(RaceMap racemap) {
            LatLngBounds newBounds = null;
            Iterable<CompetitorDTO> competitors = isZoomOnlyToSelectedCompetitors(racemap) ? racemap.competitorSelection.getSelectedCompetitors() : racemap.getCompetitorsToShow();
            for (CompetitorDTO competitor : competitors) {
                Colorline tail = racemap.fixesAndTails.getTail(competitor);
                LatLngBounds bounds = null;
                // TODO: Find a replacement for missing Polyline function getBounds() from v2
                // see also http://stackoverflow.com/questions/3284808/getting-the-bounds-of-a-polyine-in-google-maps-api-v3; 
                // optionally, consider providing a bounds cache with two sorted sets that organize the LatLng objects for O(1) bounds calculation and logarithmic add, ideally O(1) remove
                if (tail != null && tail.getLength() >= 1) {
                    bounds = BoundsUtil.getAsBounds(tail.getPath().get(0));
                    for (int i = 1; i < tail.getLength(); i++) {
                        bounds = bounds.extend(tail.getPath().get(i));
                    }
                }
                if (bounds != null) {
                    if (newBounds == null) {
                        newBounds = bounds;
                    } else {
                        newBounds = newBounds.union(bounds);
                    }
                }
            }
            return newBounds;
        }
    }
    
    public static class CourseMarksBoundsCalculator implements LatLngBoundsCalculator {
        @Override
        public LatLngBounds calculateNewBounds(RaceMap forMap) {
            LatLngBounds newBounds = null;
            Iterable<MarkDTO> marksToZoom = forMap.markDTOs.values();
            if (marksToZoom != null) {
                for (MarkDTO markDTO : marksToZoom) {
                    if (newBounds == null) {
                        newBounds = BoundsUtil.getAsBounds(forMap.coordinateSystem.toLatLng(markDTO.position));
                    } else {
                        newBounds = newBounds.extend(forMap.coordinateSystem.toLatLng(markDTO.position));
                    }
                }
            }
            return newBounds;
        }
    }

    public static class WindSensorsBoundsCalculator implements LatLngBoundsCalculator {
        @Override
        public LatLngBounds calculateNewBounds(RaceMap forMap) {
            LatLngBounds newBounds = null;
            Collection<WindSensorOverlay> marksToZoom = forMap.windSensorOverlays.values();
            if (marksToZoom != null) {
                for (WindSensorOverlay windSensorOverlay : marksToZoom) {
                    final LatLng latLngPosition = windSensorOverlay.getLatLngPosition();
                    if (Objects.nonNull(latLngPosition) && BoundsUtil.getAsPosition(latLngPosition) != null) {
                        LatLngBounds bounds = BoundsUtil.getAsBounds(latLngPosition);
                        if (newBounds == null) {
                            newBounds = bounds;
                        } else {
                            newBounds = newBounds.extend(latLngPosition);
                        }
                    }
                }
            }
            return newBounds;
        }
    }

    @Override
    public void initializeData(boolean showMapControls, boolean showHeaderPanel) {
        loadMapsAPIV3(showMapControls, showHeaderPanel, this.settings.isShowSatelliteLayer());
    }

    @Override
    public boolean isDataInitialized() {
        return isMapInitialized;
    }

    @Override
    public void onResize() {
        if (map != null) {
            map.triggerResize();
            if (isMapInitialized) {
                zoomMapToNewBounds(settings.getZoomSettings().getNewBounds(RaceMap.this));
            }
        }
        // Adjust RaceMap headers to avoid overlapping based on the RaceMap width  
        boolean isCompactHeader = this.getOffsetWidth() <= 600;
        getLeftHeaderPanel().setStyleName(COMPACT_HEADER_STYLE, isCompactHeader);
        getRightHeaderPanel().setStyleName(COMPACT_HEADER_STYLE, isCompactHeader);
        
        // Adjust combined wind and true north indicator panel indent, based on the RaceMap height
        if (topLeftControlsWrapperPanel.getParent() != null) {
            this.adjustLeftControlsIndent();
        }
    }
    
    private void adjustLeftControlsIndent() {
        topLeftControlsWrapperPanel.getParent().setStyleName("TopLeftControlsWrapperPanelParentDiv");
        String leftControlsIndentStyle = getLeftControlsIndentStyle();
        if (leftControlsIndentStyle != null) {
            topLeftControlsWrapperPanel.getParent().addStyleName(leftControlsIndentStyle);
        }
    }

    @Override
    public void competitorsListChanged(Iterable<CompetitorDTO> competitors) {
        redraw();
    }
    
    @Override
    public void filteredCompetitorsListChanged(Iterable<CompetitorDTO> filteredCompetitors) {
        redraw();
    }
    
    @Override
    public void filterChanged(FilterSet<CompetitorDTO, ? extends Filter<CompetitorDTO>> oldFilterSet,
            FilterSet<CompetitorDTO, ? extends Filter<CompetitorDTO>> newFilterSet) {
        // nothing to do; if the list of filtered competitors has changed, a separate call to filteredCompetitorsListChanged will occur
    }
    
    @Override
    public void onColorMappingChanged() {
        metricOverlay.updateLegend(fixesAndTails.getDetailValueBoundaries(), tailColorMapper, selectedDetailType);
        for (CompetitorDTO competitor : competitorSelection.getSelectedCompetitors()) {
            ColorlineOptions options = createTailStyle(competitor, displayHighlighted(competitor));
            fixesAndTails.getTail(competitor).setOptions(options);
        }
    }

    @Override
    public ColorlineOptions createTailStyle(CompetitorDTO competitor, DisplayMode displayMode) {
        ColorlineOptions options = new ColorlineOptions();
        options.setClickable(true);
        options.setGeodesic(true);
        options.setStrokeOpacity(1.0);

        switch (displayMode) {
        case DEFAULT:
            options.setColorMode(ColorlineMode.MONOCHROMATIC);
            options.setColorProvider((i) -> competitorSelection.getColor(competitor, raceIdentifier).getAsHtml());
            options.setStrokeWeight(1);
            break;
        case SELECTED:
            options.setColorMode(ColorlineMode.POLYCHROMATIC);
            options.setColorProvider(i -> {
                // If a DetailType has been selected and we are not currently waiting for the first update with the new values
                if (selectedDetailType != null && !selectedDetailTypeChanged) {
                    Double detailValue = fixesAndTails.getDetailValueAt(competitor, i);
                    if (detailValue != null) {
                        return tailColorMapper.getColor(detailValue);
                    }
                }
                return competitorSelection.getColor(competitor, raceIdentifier).getAsHtml();
            });
            options.setStrokeWeight(2);
            break;
        case NOT_SELECTED:
            options.setColorMode(ColorlineMode.MONOCHROMATIC);
            options.setColorProvider((i) -> LOWLIGHTED_TAIL_COLOR.getAsHtml());
            options.setStrokeOpacity(LOWLIGHTED_TAIL_OPACITY);
            break;
        }

        options.setZIndex(RaceMapOverlaysZIndexes.BOATTAILS_ZINDEX);
        return options;
    }
    
    @Override
    public Colorline createTail(final CompetitorDTO competitor, List<LatLng> points) {
        final BoatDTO boat = competitorSelection.getBoat(competitor);
        ColorlineOptions options = createTailStyle(competitor, displayHighlighted(competitor));
        Colorline result = new Colorline(options);
        MVCArray<LatLng> pointsAsArray = MVCArray.newInstance(points.toArray(new LatLng[0]));
        result.setPath(pointsAsArray);
        result.setMap(map);
        ColorlineOptions hoverlineOptions = new ColorlineOptions(options);
        hoverlineOptions.setColorMode(ColorlineMode.MONOCHROMATIC);
        hoverlineOptions.setColorProvider((i) -> competitorSelection.getColor(competitor, raceIdentifier).getAsHtml());
        Hoverline resultHoverline = new Hoverline(result, hoverlineOptions, this);
        final ClickMapHandler clickHandler = new ClickMapHandler() {
            @Override
            public void onEvent(ClickMapEvent event) {
                showCompetitorInfoWindow(competitor, event.getMouseEvent().getLatLng());
            }
        };
        result.addClickHandler(clickHandler);
        resultHoverline.addClickHandler(clickHandler);
        result.addMouseOverHandler(new MouseOverMapHandler() {
            @Override
            public void onEvent(MouseOverMapEvent event) {
                map.setTitle(boat.getSailId() + ", " + competitor.getName());
            }
        });
        resultHoverline.addMouseOutMoveHandler(new MouseOutMapHandler() {
            @Override
            public void onEvent(MouseOutMapEvent event) {
                map.setTitle("");
            }
        });
        return result;
    }

    protected void setTailVisualizer() {
        ValueRangeFlexibleBoundaries boundaries = new ValueRangeFlexibleBoundaries(0, 10, 0.1, 0.25);
        createTailColorMapper(boundaries);
        fixesAndTails.setDetailValueBoundaries(boundaries);
    }
    
    protected void createTailColorMapper(ValueRangeFlexibleBoundaries valueRange) {
        tailColorMapper = new ColorMapper(valueRange, /*isGrey*/ false);
        tailColorMapper.addListener(this);
    }

    @Override
    public Integer getRank(CompetitorDTO competitor) {
        final Integer result;
        QuickRankDTO quickRank = quickRanksDTOProvider.getQuickRanks().get(competitor.getIdAsString());
        if (quickRank != null) {
            result = quickRank.oneBasedRank;
        } else {
            result = null;
        }
        return result;
    }
    
    private Image createSAPLogo() {
        ImageResource sapLogoResource = resources.sapLogoOverlay();
        Image sapLogo = new Image(sapLogoResource);
        sapLogo.addClickHandler(new ClickHandler() {
            @Override
            public void onClick(ClickEvent event) {
                Window.open("https://www.sap.com/sponsorships", "_blank", null);
            }
        });
        sapLogo.setStyleName("raceBoard-Logo");
        return sapLogo;
    }

    @Override
    public String getDependentCssClassName() {
        return "raceMap";
    }

    /**
     * The default zoom bounds are defined by the boats
     */
    private LatLngBounds getDefaultZoomBounds() {
        return new BoatsBoundsCalculator().calculateNewBounds(RaceMap.this);
    }

    private MapOptions getMapOptions(final boolean showMapControls, boolean windUp, boolean showSatelliteLayer) {
        MapOptions mapOptions = MapOptions.newInstance();
        // Google Maps API does not support rotated satellite images
        mapOptions.setMapTypeId(showSatelliteLayer && !windUp ? MapTypeId.SATELLITE : MapTypeId.ROADMAP);
        mapOptions.setScrollWheel(true);
        mapOptions.setMapTypeControl(false);
        mapOptions.setPanControl(showMapControls);
        mapOptions.setZoomControl(showMapControls);
        mapOptions.setScaleControl(true);
        if (windUp) {
            mapOptions.setMinZoom(8);
        } else {
            mapOptions.setMinZoom(0);
        }
        MapTypeStyle[] mapTypeStyles = new MapTypeStyle[4];

        // hide all transit lines including ferry lines
        mapTypeStyles[0] = GoogleMapStyleHelper.createHiddenStyle(MapTypeStyleFeatureType.TRANSIT);
        // hide points of interest
        mapTypeStyles[1] = GoogleMapStyleHelper.createHiddenStyle(MapTypeStyleFeatureType.POI);
        // simplify road display
        mapTypeStyles[2] = GoogleMapStyleHelper.createSimplifiedStyle(MapTypeStyleFeatureType.ROAD);
        // set water color
        mapTypeStyles[3] = GoogleMapStyleHelper.createColorStyle(MapTypeStyleFeatureType.WATER, WATER_COLOR);

        mapOptions.setMapTypeStyles(mapTypeStyles);
        // no need to try to position the scale control; it always ends up at the right bottom corner
        mapOptions.setStreetViewControl(false);
        if (showMapControls) {
            ZoomControlOptions zoomControlOptions = ZoomControlOptions.newInstance();
            zoomControlOptions.setPosition(ControlPosition.RIGHT_TOP);
            mapOptions.setZoomControlOptions(zoomControlOptions);
            PanControlOptions panControlOptions = PanControlOptions.newInstance();
            panControlOptions.setPosition(ControlPosition.RIGHT_TOP);
            mapOptions.setPanControlOptions(panControlOptions);
        }
        return mapOptions;
    }

    /**
     * @return CSS style name to adjust the indent of left controls (combined wind and true north indicator).
     */
    protected String getLeftControlsIndentStyle() {
        return null;
    }

    public Map<String, CourseMarkOverlay> getCourseMarkOverlays() {
        return courseMarkOverlays;
    }
    
    public CoordinateSystem getCoordinateSystem() {
        return coordinateSystem;
    }
    
    public void hideAllHelplines() {
        if (startLine != null) {
            startLine.setVisible(false);
        }
        if (finishLine != null) {
            finishLine.setVisible(false);
        }
        if (advantageLine != null) {
            advantageLine.setVisible(false);
        }
        if (windwardStartLineMarkToFirstMarkLine != null && leewardStartLineMarkToFirstMarkLine != null) {
            windwardStartLineMarkToFirstMarkLine.setVisible(false);
            leewardStartLineMarkToFirstMarkLine.setVisible(false);
        }
        for (Polyline courseMiddleline : courseMiddleLines.values()) {
            if (courseMiddleline != null) {
                courseMiddleline.setVisible(false);
            }
        }
        for (Polygon courseSideline : courseSidelines.values()) {
            if (courseSideline != null) {
                courseSideline.setVisible(false);
            }
        }
    }
    
    public void showAllHelplinesToShow() {
        if (settings.getHelpLinesSettings().isShowAnyHelperLines()) {
            if (startLine != null && settings.getHelpLinesSettings().isVisible(HelpLineTypes.STARTLINE))
                startLine.setVisible(true);
            if (finishLine != null && settings.getHelpLinesSettings().isVisible(HelpLineTypes.FINISHLINE))
                finishLine.setVisible(true);
            if (advantageLine != null && settings.getHelpLinesSettings().isVisible(HelpLineTypes.ADVANTAGELINE))
                advantageLine.setVisible(true);
            if (windwardStartLineMarkToFirstMarkLine != null && leewardStartLineMarkToFirstMarkLine != null &&
                    settings.getHelpLinesSettings().isVisible(HelpLineTypes.STARTLINETOFIRSTMARKTRIANGLE)) {
                windwardStartLineMarkToFirstMarkLine.setVisible(true);
                leewardStartLineMarkToFirstMarkLine.setVisible(true);
            }
            if (settings.getHelpLinesSettings().isVisible(HelpLineTypes.COURSEMIDDLELINE)) {
                for (Polyline courseMiddleline : courseMiddleLines.values()) {
                    courseMiddleline.setVisible(true);
                }
            }
            if (settings.getHelpLinesSettings().isVisible(HelpLineTypes.COURSEGEOMETRY)) {
                for (Polygon courseSideline : courseSidelines.values()) {
                    courseSideline.setVisible(true);
                }
            }
        }
    }
    
    public void addCompetitorsForRaceDefinedListener(CompetitorsForRaceDefinedListener listener) {
        raceCompetitorSet.addCompetitorsForRaceDefinedListener(listener);
    }

    public void removeCompetitorsForRaceDefinedListener(CompetitorsForRaceDefinedListener listener) {
        raceCompetitorSet.removeCompetitorsForRaceDefinedListener(listener);
    }

    @Override
    public String getId() {
        return raceMapLifecycle.getComponentId();
    }
    
    public RaceMapLifecycle getLifecycle() {
        return raceMapLifecycle;
    }

    public void addMapInitializedListener(Runnable runnable) {
        if (isMapInitialized) {
            runnable.run();
        } else {
            this.mapInitializedListener.add(runnable);
        }
    }
}
<|MERGE_RESOLUTION|>--- conflicted
+++ resolved
@@ -556,11 +556,7 @@
             boolean isSimulationEnabled) {
         this(parent, context, raceMapLifecycle, raceMapSettings, sailingService, asyncActionsExecutor, errorReporter,
                 timer, competitorSelection, raceCompetitorSet, stringMessages, raceIdentifier, raceMapResources,
-<<<<<<< HEAD
-                showHeaderPanel, quickRanksDTOProvider, "", "", isSimulationEnabled);
-=======
-                showHeaderPanel, quickRanksDTOProvider, /* leaderboardName */ "", /* leaderboardGroupName */ "");
->>>>>>> 24c5fad1
+                showHeaderPanel, quickRanksDTOProvider, /* leaderboardName */ "", /* leaderboardGroupName */ "", isSimulationEnabled);
     }
     
     public RaceMap(Component<?> parent, ComponentContext<?> context, RaceMapLifecycle raceMapLifecycle,
