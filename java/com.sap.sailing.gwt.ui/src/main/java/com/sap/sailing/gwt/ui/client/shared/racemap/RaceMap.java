package com.sap.sailing.gwt.ui.client.shared.racemap;

import java.util.ArrayList;
import java.util.Collection;
import java.util.Collections;
import java.util.Comparator;
import java.util.Date;
import java.util.HashMap;
import java.util.HashSet;
import java.util.Iterator;
import java.util.List;
import java.util.Map;
import java.util.Map.Entry;
import java.util.Objects;
import java.util.Set;
import java.util.function.Consumer;

import com.google.gwt.canvas.client.Canvas;
import com.google.gwt.canvas.dom.client.Context2d;
import com.google.gwt.canvas.dom.client.TextMetrics;
import com.google.gwt.core.client.GWT;
import com.google.gwt.core.client.Scheduler;
import com.google.gwt.core.client.Scheduler.ScheduledCommand;
import com.google.gwt.dom.client.Style;
import com.google.gwt.dom.client.Style.Unit;
import com.google.gwt.event.dom.client.ClickEvent;
import com.google.gwt.event.dom.client.ClickHandler;
import com.google.gwt.event.shared.HandlerRegistration;
import com.google.gwt.i18n.client.DateTimeFormat;
import com.google.gwt.i18n.client.DateTimeFormat.PredefinedFormat;
import com.google.gwt.i18n.client.NumberFormat;
import com.google.gwt.maps.client.LoadApi;
import com.google.gwt.maps.client.LoadApi.LoadLibrary;
import com.google.gwt.maps.client.MapOptions;
import com.google.gwt.maps.client.MapWidget;
import com.google.gwt.maps.client.base.LatLng;
import com.google.gwt.maps.client.base.LatLngBounds;
import com.google.gwt.maps.client.controls.ControlPosition;
import com.google.gwt.maps.client.controls.MapTypeControlOptions;
import com.google.gwt.maps.client.controls.MapTypeStyle;
import com.google.gwt.maps.client.controls.PanControlOptions;
import com.google.gwt.maps.client.controls.ZoomControlOptions;
import com.google.gwt.maps.client.events.bounds.BoundsChangeMapEvent;
import com.google.gwt.maps.client.events.bounds.BoundsChangeMapHandler;
import com.google.gwt.maps.client.events.click.ClickMapEvent;
import com.google.gwt.maps.client.events.click.ClickMapHandler;
import com.google.gwt.maps.client.events.dragend.DragEndMapEvent;
import com.google.gwt.maps.client.events.dragend.DragEndMapHandler;
import com.google.gwt.maps.client.events.idle.IdleMapEvent;
import com.google.gwt.maps.client.events.idle.IdleMapHandler;
import com.google.gwt.maps.client.events.mouseout.MouseOutMapEvent;
import com.google.gwt.maps.client.events.mouseout.MouseOutMapHandler;
import com.google.gwt.maps.client.events.mouseover.MouseOverMapEvent;
import com.google.gwt.maps.client.events.mouseover.MouseOverMapHandler;
import com.google.gwt.maps.client.events.zoom.ZoomChangeMapEvent;
import com.google.gwt.maps.client.events.zoom.ZoomChangeMapHandler;
import com.google.gwt.maps.client.maptypes.MapTypeStyleFeatureType;
import com.google.gwt.maps.client.mvc.MVCArray;
import com.google.gwt.maps.client.overlays.Marker;
import com.google.gwt.maps.client.overlays.MarkerOptions;
import com.google.gwt.maps.client.overlays.Polygon;
import com.google.gwt.maps.client.overlays.PolygonOptions;
import com.google.gwt.maps.client.overlays.Polyline;
import com.google.gwt.maps.client.overlays.PolylineOptions;
import com.google.gwt.resources.client.ImageResource;
import com.google.gwt.user.client.Window;
import com.google.gwt.user.client.rpc.AsyncCallback;
import com.google.gwt.user.client.ui.AbsolutePanel;
import com.google.gwt.user.client.ui.Anchor;
import com.google.gwt.user.client.ui.Button;
import com.google.gwt.user.client.ui.CheckBox;
import com.google.gwt.user.client.ui.FlowPanel;
import com.google.gwt.user.client.ui.Image;
import com.google.gwt.user.client.ui.HorizontalPanel;
import com.google.gwt.user.client.ui.Label;
import com.google.gwt.user.client.ui.RequiresResize;
import com.google.gwt.user.client.ui.VerticalPanel;
import com.google.gwt.user.client.ui.Widget;
import com.sap.sailing.domain.common.Bounds;
import com.sap.sailing.domain.common.ManeuverType;
import com.sap.sailing.domain.common.NauticalSide;
import com.sap.sailing.domain.common.Position;
import com.sap.sailing.domain.common.RegattaAndRaceIdentifier;
import com.sap.sailing.domain.common.WindSource;
import com.sap.sailing.domain.common.WindSourceType;
import com.sap.sailing.domain.common.dto.BoatDTO;
import com.sap.sailing.domain.common.dto.CompetitorDTO;
import com.sap.sailing.domain.common.dto.CompetitorWithBoatDTO;
import com.sap.sailing.domain.common.dto.LeaderboardDTO;
import com.sap.sailing.domain.common.impl.DegreePosition;
import com.sap.sailing.domain.common.impl.MeterDistance;
import com.sap.sailing.domain.common.scalablevalue.impl.ScalableBearing;
import com.sap.sailing.domain.common.scalablevalue.impl.ScalablePosition;
import com.sap.sailing.domain.common.windfinder.SpotDTO;
import com.sap.sailing.gwt.ui.actions.GetBoatPositionsAction;
import com.sap.sailing.gwt.ui.actions.GetPolarAction;
import com.sap.sailing.gwt.ui.actions.GetRaceMapDataAction;
import com.sap.sailing.gwt.ui.actions.GetWindInfoAction;
import com.sap.sailing.gwt.ui.client.ClientResources;
import com.sap.sailing.gwt.ui.client.CompetitorSelectionChangeListener;
import com.sap.sailing.gwt.ui.client.CompetitorSelectionProvider;
import com.sap.sailing.gwt.ui.client.ManeuverTypeFormatter;
import com.sap.sailing.gwt.ui.client.NumberFormatterFactory;
import com.sap.sailing.gwt.ui.client.RaceCompetitorSelectionProvider;
import com.sap.sailing.gwt.ui.client.RaceTimesInfoProviderListener;
import com.sap.sailing.gwt.ui.client.RequiresDataInitialization;
import com.sap.sailing.gwt.ui.client.SailingServiceAsync;
import com.sap.sailing.gwt.ui.client.StringMessages;
import com.sap.sailing.gwt.ui.client.WindSourceTypeFormatter;
import com.sap.sailing.gwt.ui.client.shared.filter.QuickRankProvider;
import com.sap.sailing.gwt.ui.client.shared.racemap.BoatOverlay.DisplayMode;
import com.sap.sailing.gwt.ui.client.shared.racemap.QuickRanksDTOProvider.QuickRanksListener;
import com.sap.sailing.gwt.ui.client.shared.racemap.RaceCompetitorSet.CompetitorsForRaceDefinedListener;
import com.sap.sailing.gwt.ui.client.shared.racemap.RaceMapHelpLinesSettings.HelpLineTypes;
import com.sap.sailing.gwt.ui.client.shared.racemap.RaceMapZoomSettings.ZoomTypes;
import com.sap.sailing.gwt.ui.common.client.DateAndTimeFormatterUtil;
import com.sap.sailing.gwt.ui.shared.CompactBoatPositionsDTO;
import com.sap.sailing.gwt.ui.shared.ControlPointDTO;
import com.sap.sailing.gwt.ui.shared.CoursePositionsDTO;
import com.sap.sailing.gwt.ui.shared.GPSFixDTOWithSpeedWindTackAndLegType;
import com.sap.sailing.gwt.ui.shared.LegInfoDTO;
import com.sap.sailing.gwt.ui.shared.ManeuverDTO;
import com.sap.sailing.gwt.ui.shared.MarkDTO;
import com.sap.sailing.gwt.ui.shared.QuickRankDTO;
import com.sap.sailing.gwt.ui.shared.RaceCourseDTO;
import com.sap.sailing.gwt.ui.shared.RaceMapDataDTO;
import com.sap.sailing.gwt.ui.shared.RaceTimesInfoDTO;
import com.sap.sailing.gwt.ui.shared.SidelineDTO;
import com.sap.sailing.gwt.ui.shared.SpeedWithBearingDTO;
import com.sap.sailing.gwt.ui.shared.WaypointDTO;
import com.sap.sailing.gwt.ui.shared.WindDTO;
import com.sap.sailing.gwt.ui.shared.WindInfoForRaceDTO;
import com.sap.sailing.gwt.ui.shared.WindTrackInfoDTO;
import com.sap.sailing.gwt.ui.shared.racemap.CanvasOverlayV3;
import com.sap.sailing.gwt.ui.shared.racemap.GoogleMapAPIKey;
import com.sap.sailing.gwt.ui.shared.racemap.GoogleMapStyleHelper;
import com.sap.sailing.gwt.ui.shared.racemap.RaceSimulationOverlay;
import com.sap.sailing.gwt.ui.shared.racemap.WindStreamletsRaceboardOverlay;
import com.sap.sse.common.Bearing;
import com.sap.sse.common.Color;
import com.sap.sse.common.Distance;
import com.sap.sse.common.Duration;
import com.sap.sse.common.TimePoint;
import com.sap.sse.common.TimeRange;
import com.sap.sse.common.Util;
import com.sap.sse.common.Util.Pair;
import com.sap.sse.common.Util.Triple;
import com.sap.sse.common.filter.Filter;
import com.sap.sse.common.filter.FilterSet;
import com.sap.sse.common.impl.DegreeBearingImpl;
import com.sap.sse.common.impl.MillisecondsTimePoint;
import com.sap.sse.common.impl.RGBColor;
import com.sap.sse.common.impl.TimeRangeImpl;
import com.sap.sse.gwt.client.ErrorReporter;
import com.sap.sse.gwt.client.async.AsyncActionsExecutor;
import com.sap.sse.gwt.client.async.MarkedAsyncCallback;
import com.sap.sse.gwt.client.player.TimeListener;
import com.sap.sse.gwt.client.player.Timer;
import com.sap.sse.gwt.client.player.Timer.PlayModes;
import com.sap.sse.gwt.client.player.Timer.PlayStates;
import com.sap.sse.gwt.client.shared.components.AbstractCompositeComponent;
import com.sap.sse.gwt.client.shared.components.Component;
import com.sap.sse.gwt.client.shared.components.SettingsDialog;
import com.sap.sse.gwt.client.shared.components.SettingsDialogComponent;
import com.sap.sse.gwt.client.shared.settings.ComponentContext;

public class RaceMap extends AbstractCompositeComponent<RaceMapSettings>
        implements TimeListener, CompetitorSelectionChangeListener, RaceTimesInfoProviderListener, TailFactory,
        RequiresDataInitialization, RequiresResize, QuickRankProvider {
    private static final String ADVANTAGE_LINE_COLOR = "#ff9900"; // orange
    private static final String FINISH_LINE_COLOR = "#000000";
    private static final Color LOWLIGHTED_TAIL_COLOR = new RGBColor(200, 200, 200);
    public static final String GET_RACE_MAP_DATA_CATEGORY = "getRaceMapData";
    public static final String GET_WIND_DATA_CATEGORY = "getWindData";
    private static final double LOWLIGHTED_TAIL_OPACITY = 0.3;

    private static final String COMPACT_HEADER_STYLE = "compactHeader";
    public static final Color WATER_COLOR = new RGBColor(0, 67, 125);

    private AbsolutePanel rootPanel = new AbsolutePanel();

    private MapWidget map;

    /**
     * Always valid, non-<code>null</code>. Must be used to map all coordinates, headings, bearings, and directions
     * displayed on the map, including the orientations of any canvases such as boat icons, wind displays etc. that are
     * embedded in the map. The coordinate systems facilitates the possibility of transformed displays such as rotated
     * and translated versions of the map, implementing the "wind-up" view.
     */
    private DelegateCoordinateSystem coordinateSystem;

    private FlowPanel headerPanel;
    private AbsolutePanel panelForLeftHeaderLabels;
    private AbsolutePanel panelForRightHeaderLabels;

    private final SailingServiceAsync sailingService;
    private final ErrorReporter errorReporter;

    private final static ClientResources resources = GWT.create(ClientResources.class);

    /**
     * Polyline for the start line (connecting two marks representing the start gate).
     */
    private Polyline startLine;

    /**
     * Polyline for the finish line (connecting two marks representing the finish gate).
     */
    private Polyline finishLine;

    /**
     * Polyline for the advantage line (the leading line for the boats, orthogonal to the wind direction; touching the
     * leading boat).
     */
    private Polyline advantageLine;

    private AdvantageLineAnimator advantageTimer;

    /**
     * The windward of two Polylines representing a triangle between startline and first mark.
     */
    private Polyline windwardStartLineMarkToFirstMarkLine;

    /**
     * The leeward of two Polylines representing a triangle between startline and first mark.
     */
    private Polyline leewardStartLineMarkToFirstMarkLine;

    private class AdvantageLineMouseOverMapHandler implements MouseOverMapHandler {
        private double trueWindAngle;
        private Date date;

        public AdvantageLineMouseOverMapHandler(double trueWindAngle, Date date) {
            this.trueWindAngle = trueWindAngle;
            this.date = date;
        }

        public void setTrueWindBearing(double trueWindAngle) {
            this.trueWindAngle = trueWindAngle;
        }

        public void setDate(Date date) {
            this.date = date;
        }

        @Override
        public void onEvent(MouseOverMapEvent event) {
            map.setTitle(stringMessages.advantageLine() + " (from "
                    + new DegreeBearingImpl(Math.round(trueWindAngle)).reverse().getDegrees() + "deg"
                    + (date == null ? ")" : ", " + date) + ")");
        }
    };

    private AdvantageLineMouseOverMapHandler advantageLineMouseOverHandler;

    /**
     * Polylines for the course middle lines; keys are the two control points delimiting the leg for which the
     * {@link Polyline} value shows the course middle line. As only one course middle line is shown even if there are
     * multiple legs using the same control points in different directions, using a {@link Set} makes this independent
     * of the order of the two control points. If no course middle line is currently being shown for a pair of control
     * points, the map will not contain a value for this pair.
     */
    private final Map<Set<ControlPointDTO>, Polyline> courseMiddleLines;

    private final Map<SidelineDTO, Polygon> courseSidelines;

    /**
     * When the {@link HelpLineTypes#COURSEGEOMETRY} option is selected, little markers will be displayed on the lines
     * that show the tooltip text in a little info box linked to the line. When the line is removed by
     * {@link #showOrRemoveOrUpdateLine(Polyline, boolean, Position, Position, LineInfoProvider, String)}, these
     * overlays need to be removed as well. Also, when the {@link HelpLineTypes#COURSEGEOMETRY} setting is deactivated,
     * all these overlays need to go.
     */
    private final Map<Polyline, SmallTransparentInfoOverlay> infoOverlaysForLinesForCourseGeometry;

    /**
     * Wind data used to display the advantage line. Retrieved by a {@link GetWindInfoAction} execution and used in
     * {@link #showAdvantageLine(Iterable, Date)}.
     */
    private WindInfoForRaceDTO lastCombinedWindTrackInfoDTO;

    /**
     * Manages the cached set of {@link GPSFixDTOWithSpeedWindTackAndLegType}s for the boat positions as well as their
     * graphical counterpart in the form of {@link Polyline}s.
     */
    private final FixesAndTails fixesAndTails;

    /**
     * html5 canvases used as boat display on the map
     */
    private final Map<CompetitorDTO, BoatOverlay> boatOverlays;

    /**
     * html5 canvases used for competitor info display on the map
     */
    private final CompetitorInfoOverlays competitorInfoOverlays;

    private SmallTransparentInfoOverlay countDownOverlay;

    /**
     * Map overlays with html5 canvas used to display wind sensors
     */
    private final Map<WindSource, WindSensorOverlay> windSensorOverlays;

    /**
     * Map from the {@link MarkDTO#getIdAsString() mark's ID converted to a string} to the corresponding overlays with
     * html5 canvas used to display course marks including buoy zones
     */
    private final Map<String, CourseMarkOverlay> courseMarkOverlays;

    private final Map<String, HandlerRegistration> courseMarkClickHandlers;

    /**
     * Maps from the {@link MarkDTO#getIdAsString() mark's ID converted to a string} to the corresponding
     * {@link MarkDTO}
     */
    private final Map<String, MarkDTO> markDTOs;

    /**
     * markers displayed in response to
     * {@link SailingServiceAsync#getDouglasPoints(String, String, Map, Map, double, AsyncCallback)}
     */
    protected Set<Marker> douglasMarkers;

    /**
     * markers displayed in response to
     * {@link SailingServiceAsync#getDouglasPoints(String, String, Map, Map, double, AsyncCallback)}
     */
    private Set<Marker> maneuverMarkers;

    private Map<CompetitorDTO, List<ManeuverDTO>> lastManeuverResult;

    private Map<CompetitorDTO, List<GPSFixDTOWithSpeedWindTackAndLegType>> lastDouglasPeuckerResult;

    private final RaceCompetitorSelectionProvider competitorSelection;

    private final RaceCompetitorSet raceCompetitorSet;

    /**
     * Used to check if the first initial zoom to the mark markers was already done.
     */
    private boolean mapFirstZoomDone = false;

    private final Timer timer;

    private RaceTimesInfoDTO lastRaceTimesInfo;

    /**
     * RPC calls may receive responses out of order if there are multiple calls in-flight at the same time. If the time
     * slider is moved quickly it generates many requests for boat positions quickly after each other. Sometimes,
     * responses for requests send later may return before the responses to all earlier requests have been received and
     * processed. This counter is used to number the requests. When processing of a response for a later request has
     * already begun, responses to earlier requests will be ignored.
     */
    private int boatPositionRequestIDCounter;

    /**
     * Corresponds to {@link #boatPositionRequestIDCounter}. As soon as the processing of a response for a request ID
     * begins, this attribute is set to the ID. A response won't be processed if a later response is already being
     * processed.
     */
    private int startedProcessingRequestID;

    private RaceMapImageManager raceMapImageManager;

    private RaceMapSettings settings;
    private final RaceMapLifecycle raceMapLifecycle;

    private final StringMessages stringMessages;

    private boolean isMapInitialized;

    private Date lastTimeChangeBeforeInitialization;

    private int lastLegNumber;

    /**
     * The strategy for maintaining and delivering the "quick ranks" information. The provider will be informed about
     * quick ranks received from a {@link RaceMapDataDTO#quickRanks} field but may choose to ignore this information,
     * e.g., if it can assume that more current information about ranks and leg numbers is available from a
     * {@link LeaderboardDTO}.
     */
    private QuickRanksDTOProvider quickRanksDTOProvider;

    private final CombinedWindPanel combinedWindPanel;
    private final TrueNorthIndicatorPanel trueNorthIndicatorPanel;
    private final FlowPanel topLeftControlsWrapperPanel;

    private final AsyncActionsExecutor asyncActionsExecutor;

    /**
     * The map bounds as last received by map callbacks; used to determine whether to suppress the boat animation during
     * zoom/pan
     */
    private LatLngBounds currentMapBounds; // bounds to which bounds-changed-handler compares
    private int currentZoomLevel; // zoom-level to which bounds-changed-handler compares

    private boolean autoZoomIn = false; // flags auto-zoom-in in progress
    private boolean autoZoomOut = false; // flags auto-zoom-out in progress
    private int autoZoomLevel; // zoom-level to which auto-zoom-in/-out is zooming
    LatLngBounds autoZoomLatLngBounds; // bounds to which auto-zoom-in/-out is panning&zooming

    private RaceSimulationOverlay simulationOverlay;
    private WindStreamletsRaceboardOverlay streamletOverlay;

    private final boolean isSimulationEnabled;

    private static final String GET_POLAR_CATEGORY = "getPolar";

    /**
     * Tells about the availability of polar / VPP data for this race. If available, the simulation feature can be
     * offered to the user.
     */
    private boolean hasPolar;

    private final RegattaAndRaceIdentifier raceIdentifier;

    /**
     * When the user requests wind-up display this may happen at a point where no mark positions are known or when no
     * wind direction is known yet. In this case, this flag will be set, and when wind information or course mark
     * positions are received later, this flag is checked, and if set, a {@link #updateCoordinateSystemFromSettings()}
     * call is issued to make sure that the user's request for a new coordinate system is honored.
     */
    private boolean requiresCoordinateSystemUpdateWhenCoursePositionAndWindDirectionIsKnown;

    /**
     * Tells whether currently an auto-zoom is in progress; this is used particularly to keep the smooth CSS boat
     * transitions active while auto-zooming whereas stopping them seems the better option for manual zooms.
     */
    private boolean autoZoomInProgress;

    /**
     * Tells whether currently an orientation change is in progress; this is required handle map events during the
     * configuration of the map during an orientation change.
     */
    private boolean orientationChangeInProgress;

    private final NumberFormat numberFormatOneDecimal = NumberFormat.getFormat("0.0");
    private final NumberFormat numberFormatNoDecimal = NumberFormat.getFormat("0");

    /**
     * The competitor for which the advantage line is currently showing. Should this competitor's quick rank change, or
     * should ranks be received while this field is {@code null}, the advantage line
     * {@link #showAdvantageLine(Iterable, Date, long)} drawing procedure} needs to be triggered.
     */
    private CompetitorDTO advantageLineCompetitor;
    protected Label estimatedDurationOverlay;
    private RaceMapStyle raceMapStyle;
    private final boolean showHeaderPanel;

    /** Callback to set the visibility of the wind chart. */
    private final Consumer<WindSource> showWindChartForProvider;
    private ManagedInfoWindow managedInfoWindow;

    private class AdvantageLineUpdater implements QuickRanksListener {
        @Override
        public void rankChanged(String competitorIdAsString, QuickRankDTO oldQuickRank, QuickRankDTO quickRank) {
            if (advantageLineCompetitor == null
                    || (oldQuickRank != null
                            && advantageLineCompetitor.getIdAsString().equals(oldQuickRank.competitor.getIdAsString()))
                    || (quickRank != null
                            && advantageLineCompetitor.getIdAsString().equals(quickRank.competitor.getIdAsString()))) {
                showAdvantageLine(getCompetitorsToShow(), getTimer().getTime(),
                        /* timeForPositionTransitionMillis */ -1 /* (no transition) */);
            }
        }
    }

    public RaceMap(Component<?> parent, ComponentContext<?> context, RaceMapLifecycle raceMapLifecycle,
            RaceMapSettings raceMapSettings, SailingServiceAsync sailingService,
            AsyncActionsExecutor asyncActionsExecutor, ErrorReporter errorReporter, Timer timer,
            RaceCompetitorSelectionProvider competitorSelection, RaceCompetitorSet raceCompetitorSet,
            StringMessages stringMessages, RegattaAndRaceIdentifier raceIdentifier, RaceMapResources raceMapResources,
            boolean showHeaderPanel, QuickRanksDTOProvider quickRanksDTOProvider) {
        this(parent, context, raceMapLifecycle, raceMapSettings, sailingService, asyncActionsExecutor, errorReporter,
                timer, competitorSelection, raceCompetitorSet, stringMessages, raceIdentifier, raceMapResources,
                showHeaderPanel, quickRanksDTOProvider, visible -> {
                });
    }

    public RaceMap(Component<?> parent, ComponentContext<?> context, RaceMapLifecycle raceMapLifecycle,
            RaceMapSettings raceMapSettings, SailingServiceAsync sailingService,
            AsyncActionsExecutor asyncActionsExecutor, ErrorReporter errorReporter, Timer timer,
            RaceCompetitorSelectionProvider competitorSelection, RaceCompetitorSet raceCompetitorSet,
            StringMessages stringMessages, RegattaAndRaceIdentifier raceIdentifier, RaceMapResources raceMapResources,
            boolean showHeaderPanel, QuickRanksDTOProvider quickRanksDTOProvider,
            Consumer<WindSource> showWindChartForProvider) {
        super(parent, context);
        this.showHeaderPanel = showHeaderPanel;
        this.quickRanksDTOProvider = quickRanksDTOProvider;
        this.raceMapLifecycle = raceMapLifecycle;
        this.stringMessages = stringMessages;
        this.sailingService = sailingService;
        this.raceIdentifier = raceIdentifier;
        this.asyncActionsExecutor = asyncActionsExecutor;
        this.errorReporter = errorReporter;
        this.timer = timer;
        this.isSimulationEnabled = true;
        this.showWindChartForProvider = showWindChartForProvider;
        timer.addTimeListener(this);
        raceMapImageManager = new RaceMapImageManager(raceMapResources);
        markDTOs = new HashMap<String, MarkDTO>();
        courseSidelines = new HashMap<>();
        courseMiddleLines = new HashMap<>();
        infoOverlaysForLinesForCourseGeometry = new HashMap<>();
        boatOverlays = new HashMap<>();
        competitorInfoOverlays = new CompetitorInfoOverlays(this, stringMessages);
        quickRanksDTOProvider.addQuickRanksListener(competitorInfoOverlays);
        quickRanksDTOProvider.addQuickRanksListener(new AdvantageLineUpdater());
        windSensorOverlays = new HashMap<WindSource, WindSensorOverlay>();
        courseMarkOverlays = new HashMap<String, CourseMarkOverlay>();
        courseMarkClickHandlers = new HashMap<String, HandlerRegistration>();
        this.competitorSelection = competitorSelection;
        this.raceCompetitorSet = raceCompetitorSet;
        competitorSelection.addCompetitorSelectionChangeListener(this);
        settings = raceMapSettings;
        coordinateSystem = new DelegateCoordinateSystem(new IdentityCoordinateSystem());
        fixesAndTails = new FixesAndTails(coordinateSystem);
        updateCoordinateSystemFromSettings();
        lastTimeChangeBeforeInitialization = null;
        isMapInitialized = false;
        this.hasPolar = false;
        headerPanel = new FlowPanel();
        headerPanel.setStyleName("RaceMap-HeaderPanel");
        panelForLeftHeaderLabels = new AbsolutePanel();
        panelForRightHeaderLabels = new AbsolutePanel();
        initializeData(settings.isShowMapControls(), showHeaderPanel);
        raceMapStyle = raceMapResources.raceMapStyle();
        raceMapStyle.ensureInjected();
        combinedWindPanel = new CombinedWindPanel(this, raceMapImageManager, raceMapStyle, stringMessages,
                coordinateSystem);
        combinedWindPanel.setVisible(false);
        trueNorthIndicatorPanel = new TrueNorthIndicatorPanel(this, raceMapImageManager, raceMapStyle, stringMessages,
                coordinateSystem);
        trueNorthIndicatorPanel.setVisible(true);
        topLeftControlsWrapperPanel = new FlowPanel();
        topLeftControlsWrapperPanel.add(combinedWindPanel);
        topLeftControlsWrapperPanel.add(trueNorthIndicatorPanel);
        orientationChangeInProgress = false;
        mapFirstZoomDone = false;
        // TODO bug 494: reset zoom settings to user preferences
        initWidget(rootPanel);
        this.setSize("100%", "100%");
    }

    public void setQuickRanksDTOProvider(QuickRanksDTOProvider newQuickRanksDTOProvider) {
        if (this.quickRanksDTOProvider != null) {
            this.quickRanksDTOProvider.moveListernersTo(newQuickRanksDTOProvider);
        }
        this.quickRanksDTOProvider = newQuickRanksDTOProvider;
    }

    /**
     * The {@link WindDTO#dampenedTrueWindFromDeg} direction if {@link #lastCombinedWindTrackInfoDTO} has a
     * {@link WindSourceType#COMBINED} source which has at least one fix recorded; <code>null</code> otherwise.
     */
    private Bearing getLastCombinedTrueWindFromDirection() {
        if (lastCombinedWindTrackInfoDTO != null) {
            for (Entry<WindSource, WindTrackInfoDTO> e : lastCombinedWindTrackInfoDTO.windTrackInfoByWindSource
                    .entrySet()) {
                if (e.getKey().getType() == WindSourceType.COMBINED) {
                    final List<WindDTO> windFixes = e.getValue().windFixes;
                    if (!windFixes.isEmpty()) {
                        return new DegreeBearingImpl(windFixes.get(0).dampenedTrueWindFromDeg);
                    }
                }
            }
        }
        return null;
    }

    /**
     * @return {@code true} if the map was redrawn by the call to this method
     */
    private boolean updateCoordinateSystemFromSettings() {
        boolean redrawn = false;
        final MapOptions mapOptions;
        orientationChangeInProgress = true;
        if (getSettings().isWindUp()) {
            final Position centerOfCourse = getCenterOfCourse();
            if (centerOfCourse != null) {
                final Bearing lastCombinedTrueWindFromDirection = getLastCombinedTrueWindFromDirection();
                if (lastCombinedTrueWindFromDirection != null) {
                    // new equator shall point 90deg right of the "from" wind direction to make wind come from top of
                    // map
                    coordinateSystem.setCoordinateSystem(new RotateAndTranslateCoordinateSystem(centerOfCourse,
                            lastCombinedTrueWindFromDirection.add(new DegreeBearingImpl(90))));
                    if (map != null) {
                        mapOptions = getMapOptions(settings.isShowMapControls(), /* wind-up */ true);
                    } else {
                        mapOptions = null;
                    }
                    requiresCoordinateSystemUpdateWhenCoursePositionAndWindDirectionIsKnown = false;
                } else {
                    // register callback in case center of course and wind info becomes known
                    requiresCoordinateSystemUpdateWhenCoursePositionAndWindDirectionIsKnown = true;
                    mapOptions = null;
                }
            } else {
                // register callback in case center of course and wind info becomes known
                requiresCoordinateSystemUpdateWhenCoursePositionAndWindDirectionIsKnown = true;
                mapOptions = null;
            }
        } else {
            if (map != null) {
                mapOptions = getMapOptions(settings.isShowMapControls(), /* wind-up */ false);
            } else {
                mapOptions = null;
            }
            coordinateSystem.setCoordinateSystem(new IdentityCoordinateSystem());
        }
        if (mapOptions != null) { // if no coordinate system change happened that affects an existing map, don't redraw
            fixesAndTails.clearTails();
            redraw();
            redrawn = true;
            // zooming and setting options while the event loop is still working doesn't work reliably; defer until
            // event loop returns
            Scheduler.get().scheduleDeferred(new ScheduledCommand() {
                @Override
                public void execute() {
                    if (map != null) {
                        map.setOptions(mapOptions);
                        // ensure zooming to what the settings tell, or defaults if what the settings tell isn't
                        // possible right now
                        mapFirstZoomDone = false;
                        trueNorthIndicatorPanel.redraw();
                        orientationChangeInProgress = false;
                    }
                }
            });
        }
        return redrawn;
    }

    private void loadMapsAPIV3(final boolean showMapControls, final boolean showHeaderPanel) {
        boolean sensor = true;

        // load all the libs for use in the maps
        ArrayList<LoadLibrary> loadLibraries = new ArrayList<LoadApi.LoadLibrary>();
        loadLibraries.add(LoadLibrary.DRAWING);
        loadLibraries.add(LoadLibrary.GEOMETRY);

        Runnable onLoad = new Runnable() {
            @Override
            public void run() {
                MapOptions mapOptions = getMapOptions(showMapControls, /* wind up */ false);
                map = new MapWidget(mapOptions);
                rootPanel.add(map, 0, 0);
                if (showHeaderPanel) {
                    Image sapLogo = createSAPLogo();
                    rootPanel.add(sapLogo);
                }

                map.setControls(ControlPosition.LEFT_TOP, topLeftControlsWrapperPanel);
                adjustLeftControlsIndent();

                RaceMap.this.raceMapImageManager.loadMapIcons(map);
                map.setSize("100%", "100%");
                map.addZoomChangeHandler(new ZoomChangeMapHandler() {
                    @Override
                    public void onEvent(ZoomChangeMapEvent event) {
                        if (!autoZoomIn && !autoZoomOut && !orientationChangeInProgress) {
                            // stop automatic zoom after a manual zoom event; automatic zoom in zoomMapToNewBounds will
                            // restore old settings
                            final List<RaceMapZoomSettings.ZoomTypes> emptyList = Collections.emptyList();
                            RaceMapZoomSettings clearedZoomSettings = new RaceMapZoomSettings(emptyList,
                                    settings.getZoomSettings().isZoomToSelectedCompetitors());
                            settings = new RaceMapSettings(settings, clearedZoomSettings);
                        }
                        // TODO bug489 when in wind-up mode, avoid zooming out too far; perhaps zoom back in if zoomed
                        // out too far
                    }
                });
                map.addDragEndHandler(new DragEndMapHandler() {
                    @Override
                    public void onEvent(DragEndMapEvent event) {
                        // stop automatic zoom after a manual drag event
                        autoZoomIn = false;
                        autoZoomOut = false;
                        final List<RaceMapZoomSettings.ZoomTypes> emptyList = Collections.emptyList();
                        RaceMapZoomSettings clearedZoomSettings = new RaceMapZoomSettings(emptyList,
                                settings.getZoomSettings().isZoomToSelectedCompetitors());
                        settings = new RaceMapSettings(settings, clearedZoomSettings);
                    }
                });
                map.addIdleHandler(new IdleMapHandler() {
                    @Override
                    public void onEvent(IdleMapEvent event) {
                        // the "idle"-event is raised at the end of map-animations
                        if (autoZoomIn) {
                            // finalize zoom-in that was started with panTo() in zoomMapToNewBounds()
                            map.setZoom(autoZoomLevel);
                            autoZoomIn = false;
                        }
                        if (autoZoomOut) {
                            // finalize zoom-out that was started with setZoom() in zoomMapToNewBounds()
                            map.panTo(autoZoomLatLngBounds.getCenter());
                            autoZoomOut = false;
                        }
                    }
                });
                map.addBoundsChangeHandler(new BoundsChangeMapHandler() {
                    @Override
                    public void onEvent(BoundsChangeMapEvent event) {
                        int newZoomLevel = map.getZoom();
                        if (!isAutoZoomInProgress() && (newZoomLevel != currentZoomLevel)) {
                            removeTransitions();
                        }
                        if ((streamletOverlay != null) && !map.getBounds().equals(currentMapBounds)) {
                            streamletOverlay.onBoundsChanged(newZoomLevel != currentZoomLevel);
                        }
                        if ((simulationOverlay != null) && !map.getBounds().equals(currentMapBounds)) {
                            simulationOverlay.onBoundsChanged(newZoomLevel != currentZoomLevel);
                        }
                        currentMapBounds = map.getBounds();
                        currentZoomLevel = newZoomLevel;
                        headerPanel.getElement().getStyle().setWidth(map.getOffsetWidth(), Unit.PX);
                    }
                });

                // If there was a time change before the API was loaded, reset the time
                if (lastTimeChangeBeforeInitialization != null) {
                    timeChanged(lastTimeChangeBeforeInitialization, null);
                    lastTimeChangeBeforeInitialization = null;
                }
                // Initialize streamlet canvas for wind visualization; it shouldn't be doing anything unless it's
                // visible
                streamletOverlay = new WindStreamletsRaceboardOverlay(getMap(), /* zIndex */ 0, timer, raceIdentifier,
                        sailingService, asyncActionsExecutor, stringMessages, coordinateSystem);
                streamletOverlay.addToMap();
                if (settings.isShowWindStreamletOverlay()) {
                    streamletOverlay.setColors(settings.isShowWindStreamletColors());
                    streamletOverlay.setVisible(true);
                }

                if (isSimulationEnabled) {
                    // determine availability of polar diagram
                    setHasPolar();
                    // initialize simulation canvas
                    simulationOverlay = new RaceSimulationOverlay(getMap(), /* zIndex */ 0, raceIdentifier,
                            sailingService, stringMessages, asyncActionsExecutor, coordinateSystem);
                    simulationOverlay.addToMap();
                    showSimulationOverlay(settings.isShowSimulationOverlay());
                }
                if (showHeaderPanel) {
                    createHeaderPanel(map);
                }
                if (showMapControls) {
                    createSettingsButton(map);
                }
                // Data has been initialized
                RaceMap.this.isMapInitialized = true;
                RaceMap.this.redraw();
                trueNorthIndicatorPanel.redraw();
                showAdditionalControls(map);
                RaceMap.this.managedInfoWindow = new ManagedInfoWindow(map);
            }
        };
<<<<<<< HEAD
        LoadApi.go(onLoad, loadLibraries, sensor, "key=" + GoogleMapAPIKey.V3_APIKey);
=======
        LoadApi.go(onLoad, loadLibraries, sensor, GoogleMapAPIKey.V3_PARAMS); 
>>>>>>> 0a03910b
    }

    /**
     * Subclasses may define additional stuff to be shown on the map.
     */
    protected void showAdditionalControls(MapWidget map) {
    }

    private void setHasPolar() {
        GetPolarAction getPolar = new GetPolarAction(sailingService, raceIdentifier);
        asyncActionsExecutor.execute(getPolar, GET_POLAR_CATEGORY,
                new MarkedAsyncCallback<>(new AsyncCallback<Boolean>() {
                    @Override
                    public void onFailure(Throwable caught) {
                        errorReporter.reportError(stringMessages.errorDeterminingPolarAvailability(
                                raceIdentifier.getRaceName(), caught.getMessage()), /* silent */ true);
                    }

                    @Override
                    public void onSuccess(Boolean result) {
                        // store results
                        hasPolar = result.booleanValue();
                    }
                }));

    }

    /**
     * Creates a header panel where additional information can be displayed by using {@link #getLeftHeaderPanel()} or
     * {@link #getRightHeaderPanel()}.
     * 
     * This panel is transparent and configured in such a way that it moves other controls down by its height. To
     * achieve the goal of not having added widgets transparent this widget consists of two parts: First one is the
     * transparent panel and the second one is the panel for the controls. The controls then need to moved onto the
     * panel by using CSS.
     */
    private void createHeaderPanel(MapWidget map) {
        // we need a panel that does not have any transparency to have the
        // labels shown in the right color. This panel also needs to have
        // a higher z-index than other elements on the map
        map.setControls(ControlPosition.TOP_LEFT, panelForLeftHeaderLabels);
        panelForLeftHeaderLabels.getElement().getParentElement().getStyle().setProperty("zIndex", "1");
        panelForLeftHeaderLabels.getElement().getStyle().setProperty("overflow", "visible");
        rootPanel.add(panelForRightHeaderLabels);
        panelForRightHeaderLabels.getElement().getStyle().setProperty("zIndex", "1");
        panelForRightHeaderLabels.getElement().getStyle().setProperty("overflow", "visible");
        // need to initialize size before css kicks in to make sure
        // that controls get positioned right
        headerPanel.getElement().getStyle().setHeight(60, Unit.PX);
        headerPanel.getElement().getStyle().setWidth(map.getOffsetWidth(), Unit.PX);
        // some sort of hack: not positioning TOP_LEFT because then the
        // controls at RIGHT would not get the correct top setting
        map.setControls(ControlPosition.TOP_RIGHT, headerPanel);
    }

    private void createSettingsButton(MapWidget map) {
        final Component<RaceMapSettings> component = this;
        Button settingsButton = new Button();
        settingsButton.setStyleName("gwt-MapSettingsButton");
        settingsButton.ensureDebugId("raceMapSettingsButton");
        settingsButton.setTitle(stringMessages.settings());
        settingsButton.addClickHandler(new ClickHandler() {
            @Override
            public void onClick(ClickEvent event) {
                SettingsDialog<RaceMapSettings> dialog = new SettingsDialog<RaceMapSettings>(component, stringMessages);
                dialog.ensureDebugId("raceMapSettings");
                dialog.show();
            }
        });
        map.setControls(ControlPosition.RIGHT_TOP, settingsButton);
    }

    private void removeTransitions() {
        // remove the canvas animations for boats
        for (CanvasOverlayV3 boatOverlay : RaceMap.this.getBoatOverlays().values()) {
            boatOverlay.removeCanvasPositionAndRotationTransition();
        }
        // remove the canvas animations for the info overlays of the selected boats
        competitorInfoOverlays.removeTransitions();
        for (CourseMarkOverlay markOverlay : courseMarkOverlays.values()) {
            markOverlay.removeCanvasPositionAndRotationTransition();
        }
        // remove the advantage line animation
        if (advantageTimer != null) {
            advantageTimer.removeAnimation();
        }
    }

    public void redraw() {
        timeChanged(timer.getTime(), null);
    }

    Map<CompetitorDTO, BoatOverlay> getBoatOverlays() {
        return Collections.unmodifiableMap(boatOverlays);
    }

    protected RaceCompetitorSelectionProvider getCompetitorSelection() {
        return competitorSelection;
    }

    protected Timer getTimer() {
        return timer;
    }

    protected RegattaAndRaceIdentifier getRaceIdentifier() {
        return raceIdentifier;
    }

    public MapWidget getMap() {
        return map;
    }

    public RaceSimulationOverlay getSimulationOverlay() {
        return simulationOverlay;
    }

    /**
     * @return the Panel where labels or other controls for the header can be positioned
     */
    public AbsolutePanel getLeftHeaderPanel() {
        return panelForLeftHeaderLabels;
    }

    public AbsolutePanel getRightHeaderPanel() {
        return panelForRightHeaderLabels;
    }

    @Override
    public void raceTimesInfosReceived(Map<RegattaAndRaceIdentifier, RaceTimesInfoDTO> raceTimesInfos,
            long clientTimeWhenRequestWasSent, Date serverTimeDuringRequest, long clientTimeWhenResponseWasReceived) {
        timer.adjustClientServerOffset(clientTimeWhenRequestWasSent, serverTimeDuringRequest,
                clientTimeWhenResponseWasReceived);
        this.lastRaceTimesInfo = raceTimesInfos.get(raceIdentifier);
    }

    /**
     * In {@link PlayModes#Live live mode}, when {@link #loadCompleteLeaderboard(Date) loading the leaderboard
     * contents}, <code>null</code> is used as time point. The condition for this is encapsulated in this method so
     * others can find out. For example, when a time change is signaled due to local offset / delay adjustments, no
     * additional call to {@link #loadCompleteLeaderboard(Date)} would be required as <code>null</code> will be passed
     * in any case, not being affected by local time offsets.
     */
    private boolean useNullAsTimePoint() {
        return timer.getPlayMode() == PlayModes.Live;
    }

    @Override
    public void timeChanged(final Date newTime, final Date oldTime) {
        if (newTime != null && isMapInitialized) {
            if (raceIdentifier != null) {
                RegattaAndRaceIdentifier race = raceIdentifier;
                final Iterable<CompetitorDTO> competitorsToShow = getCompetitorsToShow();
                if (race != null) {
                    final long transitionTimeInMillis = calculateTimeForPositionTransitionInMillis(newTime, oldTime);
                    final com.sap.sse.common.Util.Triple<Map<CompetitorDTO, Date>, Map<CompetitorDTO, Date>, Map<CompetitorDTO, Boolean>> fromAndToAndOverlap = fixesAndTails
                            .computeFromAndTo(newTime, competitorsToShow,
                                    settings.getEffectiveTailLengthInMilliseconds());
                    // Request map data update, possibly in two calls; see method details
                    callGetRaceMapDataForAllOverlappingAndTipsOfNonOverlappingAndGetBoatPositionsForAllOthers(
                            fromAndToAndOverlap, race, newTime, transitionTimeInMillis, competitorsToShow);
                    // draw the wind into the map, get the combined wind
                    List<String> windSourceTypeNames = new ArrayList<String>();
                    windSourceTypeNames.add(WindSourceType.EXPEDITION.name());
                    windSourceTypeNames.add(WindSourceType.WINDFINDER.name());
                    windSourceTypeNames.add(WindSourceType.COMBINED.name());
                    GetWindInfoAction getWindInfoAction = new GetWindInfoAction(sailingService, race, newTime, 1000L, 1,
                            windSourceTypeNames,
                            /* onlyUpToNewestEvent==false means get us any data we can get by a best effort */ false);
                    asyncActionsExecutor.execute(getWindInfoAction, GET_WIND_DATA_CATEGORY,
                            new AsyncCallback<WindInfoForRaceDTO>() {
                                @Override
                                public void onFailure(Throwable caught) {
                                    errorReporter.reportError(
                                            "Error obtaining wind information: " + caught.getMessage(),
                                            true /* silentMode */);
                                }

                                @Override
                                public void onSuccess(WindInfoForRaceDTO windInfo) {
                                    List<com.sap.sse.common.Util.Pair<WindSource, WindTrackInfoDTO>> windSourcesToShow = new ArrayList<com.sap.sse.common.Util.Pair<WindSource, WindTrackInfoDTO>>();
                                    if (windInfo != null) {
                                        lastCombinedWindTrackInfoDTO = windInfo;
                                        showAdvantageLine(competitorsToShow, newTime, transitionTimeInMillis);
                                        for (WindSource windSource : windInfo.windTrackInfoByWindSource.keySet()) {
                                            WindTrackInfoDTO windTrackInfoDTO = windInfo.windTrackInfoByWindSource
                                                    .get(windSource);
                                            switch (windSource.getType()) {
                                            case EXPEDITION:
                                            case WINDFINDER:
                                                // we filter out measured wind sources with very low confidence
                                                if (windTrackInfoDTO.minWindConfidence > 0.0001) {
                                                    windSourcesToShow.add(
                                                            new com.sap.sse.common.Util.Pair<WindSource, WindTrackInfoDTO>(
                                                                    windSource, windTrackInfoDTO));
                                                }
                                                break;
                                            case COMBINED:
                                                showCombinedWindOnMap(windSource, windTrackInfoDTO);
                                                if (requiresCoordinateSystemUpdateWhenCoursePositionAndWindDirectionIsKnown) {
                                                    updateCoordinateSystemFromSettings();
                                                }
                                                break;
                                            default:
                                                // Which wind sources are requested is defined in a list above this
                                                // action. So we throw here an exception to notice a missing source.
                                                throw new UnsupportedOperationException(
                                                        "There is currently no support for the enum value '"
                                                                + windSource.getType() + "' in this method.");
                                            }
                                        }
                                    }
                                    showWindSensorsOnMap(windSourcesToShow);
                                }
                            });
                }
            }
        }
    }

    public WindInfoForRaceDTO getLastCombinedWindTrackInfoDTO() {
        return lastCombinedWindTrackInfoDTO;
    }

    /**
     * Requests updates for map data and, when received, updates the map structures accordingly.
     * <p>
     * 
     * The update can happen in one or two round trips. We assume that overlapping segments usually don't require a lot
     * of loading time as the most typical case will be to update a longer tail with a few new fixes that were received
     * since the last time tick. These supposedly fast requests are handled by a {@link GetRaceMapDataAction} which also
     * requests updates for mark positions, sidelines and quick ranks. The same request also loads boat positions for
     * the zero-length interval at <code>newTime</code> for the non-overlapping tails assuming that this will work
     * fairly fast and in particular in O(1) time regardless of tail length, compared to fetching the entire tail for
     * all competitors. This will at least provide quick feedback about those competitors' positions even if loading
     * their entire tail may take a little longer. The {@link GetRaceMapDataAction} therefore is intended to be a rather
     * quick call.
     * <p>
     * 
     * Non-overlapping position requests typically occur for the first request when no fix at all is known for the
     * competitor yet, or when the user has radically moved the time slider to some other time such that given the
     * current tail length setting the new tail segment does not overlap with the old one, requiring a full load of the
     * entire tail data for that competitor. For these non-overlapping requests, this method creates a
     * {@link GetBoatPositionsAction} request loading the entire tail required, but not quick ranks, sidelines and mark
     * positions. Updating the results of this call is done in
     * {@link #updateBoatPositions(Date, long, Map, Iterable, Map, boolean)}.
     * <p>
     */
    private void callGetRaceMapDataForAllOverlappingAndTipsOfNonOverlappingAndGetBoatPositionsForAllOthers(
            final Triple<Map<CompetitorDTO, Date>, Map<CompetitorDTO, Date>, Map<CompetitorDTO, Boolean>> fromAndToAndOverlap,
            RegattaAndRaceIdentifier race, final Date newTime, final long transitionTimeInMillis,
            final Iterable<CompetitorDTO> competitorsToShow) {
        final Map<CompetitorDTO, Date> fromTimesForQuickCall = new HashMap<>();
        final Map<CompetitorDTO, Date> toTimesForQuickCall = new HashMap<>();
        final Map<CompetitorDTO, Date> fromTimesForNonOverlappingTailsCall = new HashMap<>();
        final Map<CompetitorDTO, Date> toTimesForNonOverlappingTailsCall = new HashMap<>();
        for (Map.Entry<CompetitorDTO, Boolean> e : fromAndToAndOverlap.getC().entrySet()) {
            if (e.getValue()) {
                // overlap: expect a quick response; add original request interval for the competitor
                fromTimesForQuickCall.put(e.getKey(), fromAndToAndOverlap.getA().get(e.getKey()));
                toTimesForQuickCall.put(e.getKey(), fromAndToAndOverlap.getB().get(e.getKey()));
            } else {
                // no overlap; add competitor to request with a zero-length interval asking only position at newTime,
                // not the entire tail
                fromTimesForQuickCall.put(e.getKey(), newTime);
                toTimesForQuickCall.put(e.getKey(), newTime);
                fromTimesForNonOverlappingTailsCall.put(e.getKey(), fromAndToAndOverlap.getA().get(e.getKey()));
                toTimesForNonOverlappingTailsCall.put(e.getKey(), fromAndToAndOverlap.getB().get(e.getKey()));
            }
        }
        final Map<String, CompetitorDTO> competitorsByIdAsString = new HashMap<>();
        for (CompetitorDTO competitor : competitorSelection.getAllCompetitors()) {
            competitorsByIdAsString.put(competitor.getIdAsString(), competitor);
        }

        // only update the tails for these competitors
        // Note: the fromAndToAndOverlap.getC() map will be UPDATED by the call to updateBoatPositions happening inside
        // the callback provided by getRaceMapDataCallback(...) for those
        // entries that are considered not overlapping; subsequently, fromAndToOverlap.getC() will contain true for
        // all its entries so that the other response received for GetBoatPositionsAction will consider this an
        // overlap if it happens after this update.
        asyncActionsExecutor.execute(
                new GetRaceMapDataAction(sailingService, competitorsByIdAsString, race,
                        useNullAsTimePoint() ? null : newTime, fromTimesForQuickCall, toTimesForQuickCall,
                        /* extrapolate */true,
                        (settings.isShowSimulationOverlay() ? simulationOverlay.getLegIdentifier() : null),
                        raceCompetitorSet
                                .getMd5OfIdsAsStringOfCompetitorParticipatingInRaceInAlphanumericOrderOfTheirID(),
                        newTime, settings.isShowEstimatedDuration()),
                GET_RACE_MAP_DATA_CATEGORY, getRaceMapDataCallback(newTime, transitionTimeInMillis,
                        fromAndToAndOverlap.getC(), competitorsToShow, ++boatPositionRequestIDCounter));
        // next, if necessary, do the full thing; the two calls have different action classes, so throttling should not
        // drop one for the other
        if (!fromTimesForNonOverlappingTailsCall.keySet().isEmpty()) {
            asyncActionsExecutor.execute(
                    new GetBoatPositionsAction(sailingService, race, fromTimesForNonOverlappingTailsCall,
                            toTimesForNonOverlappingTailsCall, /* extrapolate */ true),
                    GET_RACE_MAP_DATA_CATEGORY, new MarkedAsyncCallback<>(new AsyncCallback<CompactBoatPositionsDTO>() {
                        @Override
                        public void onFailure(Throwable t) {
                            errorReporter.reportError("Error obtaining racemap data: " + t.getMessage(),
                                    true /* silentMode */);
                        }

                        @Override
                        public void onSuccess(CompactBoatPositionsDTO result) {
                            // Note: the fromAndToAndOverlap.getC() map will be UPDATED by the call to
                            // updateBoatPositions for those
                            // entries that are considered not overlapping; subsequently, fromAndToOverlap.getC() will
                            // contain true for
                            // all its entries so that the other response received for GetRaceMapDataAction will
                            // consider this an
                            // overlap if it happens after this update.
                            updateBoatPositions(newTime, transitionTimeInMillis, fromAndToAndOverlap.getC(),
                                    competitorsToShow, result.getBoatPositionsForCompetitors(competitorsByIdAsString),
                                    /* updateTailsOnly */ true);
                        }
                    }));
        }
    }

    private AsyncCallback<RaceMapDataDTO> getRaceMapDataCallback(final Date newTime, final long transitionTimeInMillis,
            final Map<CompetitorDTO, Boolean> hasTailOverlapForCompetitor,
            final Iterable<CompetitorDTO> competitorsToShow, final int requestID) {
        return new MarkedAsyncCallback<>(new AsyncCallback<RaceMapDataDTO>() {
            @Override
            public void onFailure(Throwable caught) {
                errorReporter.reportError("Error obtaining racemap data: " + caught.getMessage(),
                        true /* silentMode */);
            }

            @Override
            public void onSuccess(RaceMapDataDTO raceMapDataDTO) {
                if (map != null && raceMapDataDTO != null) {
                    // process response only if not received out of order
                    if (startedProcessingRequestID < requestID) {
                        startedProcessingRequestID = requestID;
                        if (raceMapDataDTO.raceCompetitorIdsAsStrings != null) {
                            try {
                                raceCompetitorSet
                                        .setIdsAsStringsOfCompetitorsInRace(raceMapDataDTO.raceCompetitorIdsAsStrings);
                            } catch (Exception e) {
                                GWT.log("Error trying to update competitor set for race " + raceIdentifier.getRaceName()
                                        + " in regatta " + raceIdentifier.getRegattaName(), e);
                            }
                        }
                        quickRanksDTOProvider.quickRanksReceivedFromServer(raceMapDataDTO.quickRanks);
                        if (isSimulationEnabled && settings.isShowSimulationOverlay()) {
                            lastLegNumber = raceMapDataDTO.coursePositions.currentLegNumber;
                            simulationOverlay.updateLeg(Math.max(lastLegNumber, 1), /* clearCanvas */ false,
                                    raceMapDataDTO.simulationResultVersion);
                        }
                        // Do boat specific actions
                        Map<CompetitorDTO, List<GPSFixDTOWithSpeedWindTackAndLegType>> boatData = raceMapDataDTO.boatPositions;
                        updateBoatPositions(newTime, transitionTimeInMillis, hasTailOverlapForCompetitor,
                                competitorsToShow, boatData, /* updateTailsOnly */ false);
                        if (douglasMarkers != null) {
                            removeAllMarkDouglasPeuckerpoints();
                        }
                        if (maneuverMarkers != null) {
                            removeAllManeuverMarkers();
                        }
                        if (maneuverLossLines != null) {
                            removeManeuverLossLinesAndInfoOverlays();
                        }
                        removeManeuverLossTargetVmgLines();

                        if (requiresCoordinateSystemUpdateWhenCoursePositionAndWindDirectionIsKnown) {
                            updateCoordinateSystemFromSettings();
                        }
                        // Do mark specific actions
                        showCourseMarksOnMap(raceMapDataDTO.coursePositions, transitionTimeInMillis);
                        showCourseSidelinesOnMap(raceMapDataDTO.courseSidelines);
                        showStartAndFinishAndCourseMiddleLines(raceMapDataDTO.coursePositions);
                        showStartLineToFirstMarkTriangle(raceMapDataDTO.coursePositions);

                        // Rezoom the map
                        LatLngBounds zoomToBounds = null;
                        if (!settings.getZoomSettings().containsZoomType(ZoomTypes.NONE)) { // Auto zoom if setting is
                                                                                            // not manual
                            zoomToBounds = settings.getZoomSettings().getNewBounds(RaceMap.this);
                            if (zoomToBounds == null && !mapFirstZoomDone) {
                                zoomToBounds = getDefaultZoomBounds(); // the user-specified zoom couldn't find what it
                                                                       // was looking for; try defaults once
                            }
                        } else if (!mapFirstZoomDone) { // Zoom once to the marks if marks exist
                            zoomToBounds = new CourseMarksBoundsCalculator().calculateNewBounds(RaceMap.this);
                            if (zoomToBounds == null) {
                                zoomToBounds = getDefaultZoomBounds(); // use default zoom, e.g.,
                            }
                            /*
                             * Reset the mapZoomedOrPannedSinceLastRaceSelection: In spite of the fact that the map was
                             * just zoomed to the bounds of the marks, it was not a zoom or pan triggered by the user.
                             * As a consequence the mapZoomedOrPannedSinceLastRaceSelection option has to reset again.
                             */
                        }
                        zoomMapToNewBounds(zoomToBounds);
                        mapFirstZoomDone = true;

                        updateEstimatedDuration(raceMapDataDTO.estimatedDuration);
                    }
                } else {
                    lastTimeChangeBeforeInitialization = newTime;
                }
            }
        });
    }

    protected void updateEstimatedDuration(Duration estimatedDuration) {
        if (estimatedDuration == null) {
            return;
        }
        if (estimatedDurationOverlay == null) {
            estimatedDurationOverlay = new Label("");
            estimatedDurationOverlay.setStyleName(raceMapStyle.estimatedDuration());
            if (showHeaderPanel) {
                estimatedDurationOverlay.addStyleName(raceMapStyle.estimatedDurationWithHeader());
            }
            map.setControls(ControlPosition.TOP_CENTER, estimatedDurationOverlay);
        }
        estimatedDurationOverlay.setText(stringMessages.estimatedDuration() + " "
                + DateAndTimeFormatterUtil.formatElapsedTime(estimatedDuration.asMillis()));

    }

    /**
     * @param hasTailOverlapForCompetitor
     *            if for a competitor whose fixes are provided in <code>fixesForCompetitors</code> this holds
     *            <code>false</code>, any fixes previously stored for that competitor are removed, and the tail is
     *            deleted from the map (see {@link #removeTail(CompetitorWithBoatDTO)}); the new fixes are then added to
     *            the {@link #fixes} map, and a new tail will have to be constructed as needed (does not happen here).
     *            If this map holds <code>true</code>, {@link #mergeFixes(CompetitorWithBoatDTO, List, long)} is used to
     *            merge the new fixes from <code>fixesForCompetitors</code> into the {@link #fixes} collection, and the
     *            tail is left unchanged. <b>NOTE:</b> When a non-overlapping set of fixes is updated
     *            (<code>false</code>), this map's record for the competitor is <b>UPDATED</b> to <code>true</code>
     *            after the tail deletion and {@link #fixes} replacement has taken place. This helps in cases where this
     *            update is only one of two into which an original request was split (one quick update of the tail's
     *            head and another one for the longer tail itself), such that the second request that uses the
     *            <em>same</em> map will be considered having an overlap now, not leading to a replacement of the
     *            previous update originating from the same request. See also
     *            {@link FixesAndTails#updateFixes(Map, Map, TailFactory, long)}.
     * @param updateTailsOnly
     *            if <code>true</code>, only the tails are updated according to <code>boatData</code> and
     *            <code>hasTailOverlapForCompetitor</code>, but the advantage line is not updated, and neither are the
     *            competitor info bubbles moved. This assumes that the tips of these tails are loaded in a separate call
     *            which <em>does</em> update those structures. In particular, tails that do not appear in
     *            <code>boatData</code> are not removed from the map in case <code>updateTailsOnly</code> is
     *            <code>true</code>.
     */
    private void updateBoatPositions(final Date newTime, final long transitionTimeInMillis,
            final Map<CompetitorDTO, Boolean> hasTailOverlapForCompetitor,
            final Iterable<CompetitorDTO> competitorsToShow,
            Map<CompetitorDTO, List<GPSFixDTOWithSpeedWindTackAndLegType>> boatData, boolean updateTailsOnly) {
        fixesAndTails.updateFixes(boatData, hasTailOverlapForCompetitor, RaceMap.this, transitionTimeInMillis);
        showBoatsOnMap(newTime, transitionTimeInMillis,
                /* re-calculate; it could have changed since the asynchronous request was made: */ getCompetitorsToShow(),
                updateTailsOnly);
        if (!updateTailsOnly) {
            showCompetitorInfoOnMap(newTime, transitionTimeInMillis,
                    competitorSelection.getSelectedFilteredCompetitors());
            // even though the wind data is retrieved by a separate call, re-draw the advantage line because it needs to
            // adjust to new boat positions
            showAdvantageLine(competitorsToShow, newTime, transitionTimeInMillis);
        }
    }

    private void showCourseSidelinesOnMap(List<SidelineDTO> sidelinesDTOs) {
        if (map != null && sidelinesDTOs != null) {
            Map<SidelineDTO, Polygon> toRemoveSidelines = new HashMap<SidelineDTO, Polygon>(courseSidelines);
            for (SidelineDTO sidelineDTO : sidelinesDTOs) {
                if (sidelineDTO.getMarks().size() == 2) { // right now we only support sidelines with 2 marks
                    Polygon sideline = courseSidelines.get(sidelineDTO);
                    LatLng[] sidelinePoints = new LatLng[sidelineDTO.getMarks().size()];
                    int i = 0;
                    for (MarkDTO sidelineMark : sidelineDTO.getMarks()) {
                        sidelinePoints[i] = coordinateSystem.toLatLng(sidelineMark.position);
                        i++;
                    }
                    if (sideline == null) {
                        PolygonOptions options = PolygonOptions.newInstance();
                        options.setClickable(true);
                        options.setStrokeColor("#0000FF");
                        options.setStrokeWeight(1);
                        options.setStrokeOpacity(1.0);
                        options.setFillColor(null);
                        options.setFillOpacity(1.0);

                        sideline = Polygon.newInstance(options);
                        MVCArray<LatLng> pointsAsArray = MVCArray.newInstance(sidelinePoints);
                        sideline.setPath(pointsAsArray);

                        sideline.addMouseOverHandler(new MouseOverMapHandler() {
                            @Override
                            public void onEvent(MouseOverMapEvent event) {
                                map.setTitle(stringMessages.sideline());
                            }
                        });
                        sideline.addMouseOutMoveHandler(new MouseOutMapHandler() {
                            @Override
                            public void onEvent(MouseOutMapEvent event) {
                                map.setTitle("");
                            }
                        });
                        courseSidelines.put(sidelineDTO, sideline);
                        sideline.setMap(map);
                    } else {
                        sideline.getPath().removeAt(1);
                        sideline.getPath().removeAt(0);
                        sideline.getPath().insertAt(0, sidelinePoints[0]);
                        sideline.getPath().insertAt(1, sidelinePoints[1]);
                        toRemoveSidelines.remove(sidelineDTO);
                    }
                }
            }
            for (SidelineDTO toRemoveSideline : toRemoveSidelines.keySet()) {
                Polygon sideline = courseSidelines.remove(toRemoveSideline);
                sideline.setMap(null);
            }
        }
    }

    private void showCourseMarksOnMap(CoursePositionsDTO courseDTO, long transitionTimeInMillis) {
        if (map != null && courseDTO != null) {
            WaypointDTO endWaypointForCurrentLegNumber = null;
            if (courseDTO.currentLegNumber > 0 && courseDTO.currentLegNumber <= courseDTO.totalLegsCount) {
                endWaypointForCurrentLegNumber = courseDTO.getEndWaypointForLegNumber(courseDTO.currentLegNumber);
            }

            Map<String, CourseMarkOverlay> toRemoveCourseMarks = new HashMap<String, CourseMarkOverlay>(
                    courseMarkOverlays);
            if (courseDTO.marks != null) {
                for (MarkDTO markDTO : courseDTO.marks) {
                    boolean isSelected = false;
                    if (endWaypointForCurrentLegNumber != null
                            && Util.contains(endWaypointForCurrentLegNumber.controlPoint.getMarks(), markDTO)) {
                        isSelected = true;
                    }
                    CourseMarkOverlay courseMarkOverlay = courseMarkOverlays.get(markDTO.getIdAsString());
                    if (courseMarkOverlay == null) {
                        courseMarkOverlay = new CourseMarkOverlay(map, RaceMapOverlaysZIndexes.COURSEMARK_ZINDEX,
                                markDTO, coordinateSystem, courseDTO);
                        courseMarkOverlay
                                .setShowBuoyZone(settings.getHelpLinesSettings().isVisible(HelpLineTypes.BUOYZONE));
                        courseMarkOverlay.setBuoyZoneRadius(settings.getBuoyZoneRadius());
                        courseMarkOverlay.setSelected(isSelected);
                        courseMarkOverlays.put(markDTO.getIdAsString(), courseMarkOverlay);
                        markDTOs.put(markDTO.getIdAsString(), markDTO);
                        registerCourseMarkInfoWindowClickHandler(markDTO.getIdAsString());
                        courseMarkOverlay.addToMap();
                    } else {
                        courseMarkOverlay.setMarkPosition(markDTO.position, transitionTimeInMillis);
                        courseMarkOverlay
                                .setShowBuoyZone(settings.getHelpLinesSettings().isVisible(HelpLineTypes.BUOYZONE));
                        courseMarkOverlay.setBuoyZoneRadius(settings.getBuoyZoneRadius());
                        courseMarkOverlay.setSelected(isSelected);
                        courseMarkOverlay.setCourse(courseDTO);
                        courseMarkOverlay.draw();
                        toRemoveCourseMarks.remove(markDTO.getIdAsString());
                    }
                }
            }
            for (String toRemoveMarkIdAsString : toRemoveCourseMarks.keySet()) {
                CourseMarkOverlay removedOverlay = courseMarkOverlays.remove(toRemoveMarkIdAsString);
                if (removedOverlay != null) {
                    removedOverlay.removeFromMap();
                }
            }
        }
    }

    /**
     * Based on the mark positions in {@link #courseMarkOverlays}' values this method determines the center of gravity
     * of these marks' {@link CourseMarkOverlay#getPosition() positions}.
     */
    private Position getCenterOfCourse() {
        ScalablePosition center = null;
        int count = 0;
        for (CourseMarkOverlay markOverlay : courseMarkOverlays.values()) {
            ScalablePosition markPosition = new ScalablePosition(markOverlay.getPosition());
            if (center == null) {
                center = markPosition;
            } else {
                center.add(markPosition);
            }
            count++;
        }
        return center == null ? null : center.divide(count);
    }

    private void showCombinedWindOnMap(WindSource windSource, WindTrackInfoDTO windTrackInfoDTO) {
        if (map != null) {
            combinedWindPanel.setWindInfo(windTrackInfoDTO, windSource);
            combinedWindPanel.redraw();
        }
    }

    private void showWindSensorsOnMap(
            List<com.sap.sse.common.Util.Pair<WindSource, WindTrackInfoDTO>> windSensorsList) {
        if (map != null) {
            Set<WindSource> toRemoveWindSources = new HashSet<WindSource>(windSensorOverlays.keySet());
            for (com.sap.sse.common.Util.Pair<WindSource, WindTrackInfoDTO> windSourcePair : windSensorsList) {
                WindSource windSource = windSourcePair.getA();
                WindTrackInfoDTO windTrackInfoDTO = windSourcePair.getB();

                WindSensorOverlay windSensorOverlay = windSensorOverlays.get(windSource);
                if (windSensorOverlay == null) {
                    windSensorOverlay = createWindSensorOverlay(RaceMapOverlaysZIndexes.WINDSENSOR_ZINDEX, windSource,
                            windTrackInfoDTO);
                    windSensorOverlays.put(windSource, windSensorOverlay);
                    windSensorOverlay.addToMap();
                } else {
                    windSensorOverlay.setWindInfo(windTrackInfoDTO, windSource);
                    windSensorOverlay.draw();
                    toRemoveWindSources.remove(windSource);
                }
            }
            for (WindSource toRemoveWindSource : toRemoveWindSources) {
                WindSensorOverlay removedWindSensorOverlay = windSensorOverlays.remove(toRemoveWindSource);
                if (removedWindSensorOverlay != null) {
                    removedWindSensorOverlay.removeFromMap();
                }
            }
        }
    }

    private void showCompetitorInfoOnMap(final Date newTime, final long timeForPositionTransitionMillis,
            final Iterable<CompetitorDTO> competitorsToShow) {
        if (map != null) {
            if (settings.isShowSelectedCompetitorsInfo()) {
                Set<String> toRemoveCompetorInfoOverlaysIdsAsStrings = new HashSet<>();
                Util.addAll(competitorInfoOverlays.getCompetitorIdsAsStrings(),
                        toRemoveCompetorInfoOverlaysIdsAsStrings);
                for (CompetitorDTO competitorDTO : competitorsToShow) {
                    if (fixesAndTails.hasFixesFor(competitorDTO)) {
                        GPSFixDTOWithSpeedWindTackAndLegType lastBoatFix = getBoatFix(competitorDTO, newTime);
                        if (lastBoatFix != null) {
                            CompetitorInfoOverlay competitorInfoOverlay = competitorInfoOverlays.get(competitorDTO);
                            final Integer rank = getRank(competitorDTO);
                            if (competitorInfoOverlay == null) {
                                competitorInfoOverlay = competitorInfoOverlays.createCompetitorInfoOverlay(
                                        RaceMapOverlaysZIndexes.INFO_OVERLAY_ZINDEX, competitorDTO, lastBoatFix, rank,
                                        timeForPositionTransitionMillis);
                                competitorInfoOverlay.addToMap();
                            } else {
                                competitorInfoOverlays.updatePosition(competitorDTO, lastBoatFix,
                                        timeForPositionTransitionMillis);
                            }
                            toRemoveCompetorInfoOverlaysIdsAsStrings.remove(competitorDTO.getIdAsString());
                        }
                    }
                }
                for (String toRemoveCompetitorOverlayIdAsString : toRemoveCompetorInfoOverlaysIdsAsStrings) {
                    competitorInfoOverlays.remove(toRemoveCompetitorOverlayIdAsString);
                }
            } else {
                // remove all overlays
                competitorInfoOverlays.clear();
            }
        }
    }

    private long calculateTimeForPositionTransitionInMillis(final Date newTime, final Date oldTime) {
        final long timeForPositionTransitionMillisSmoothed;
        final long timeForPositionTransitionMillis;
        if (newTime != null && oldTime != null) {
            timeForPositionTransitionMillis = newTime.getTime() - oldTime.getTime();
        } else {
            timeForPositionTransitionMillis = -1;
        }
        if (timer.getPlayState() == PlayStates.Playing) {
            // choose 130% of the refresh interval as transition period to make it unlikely that the transition
            // stops before the next update has been received
            long smoothIntervall = 1300 * timer.getRefreshInterval() / 1000;
            if (timeForPositionTransitionMillis > 0 && timeForPositionTransitionMillis < smoothIntervall) {
                timeForPositionTransitionMillisSmoothed = smoothIntervall;
            } else {
                // either a large transition positive transition happend or any negative one, do not use the smooth
                // value
                if (timeForPositionTransitionMillis > 0) {
                    timeForPositionTransitionMillisSmoothed = timeForPositionTransitionMillis;
                } else {
                    timeForPositionTransitionMillisSmoothed = -1;
                }
            }

        } else {
            // do not animate in non live modus
            timeForPositionTransitionMillisSmoothed = -1; // -1 means 'no transition
        }
        return timeForPositionTransitionMillisSmoothed;
    }

    /**
     * @param updateTailsOnly
     *            if <code>false</code>, tails of competitors not in <code>competitorsToShow</code> are removed from the
     *            map
     */
    private void showBoatsOnMap(final Date newTime, final long timeForPositionTransitionMillis,
            final Iterable<CompetitorDTO> competitorsToShow, boolean updateTailsOnly) {
        if (map != null) {
            Date tailsFromTime = new Date(newTime.getTime() - settings.getEffectiveTailLengthInMilliseconds());
            Date tailsToTime = newTime;
            Set<CompetitorDTO> competitorDTOsOfUnusedTails = new HashSet<>();
            Set<CompetitorDTO> competitorDTOsOfUnusedBoatCanvases = new HashSet<>();
            if (!updateTailsOnly) {
                competitorDTOsOfUnusedTails.addAll(fixesAndTails.getCompetitorsWithTails());
                competitorDTOsOfUnusedBoatCanvases.addAll(boatOverlays.keySet());
            }
            for (CompetitorDTO competitorDTO : competitorsToShow) {
                boolean hasTimeJumped = timeForPositionTransitionMillis > 3 * timer.getRefreshInterval();
                if (hasTimeJumped) {
                    fixesAndTails.clearTails();
                }
                if (fixesAndTails.hasFixesFor(competitorDTO)) {
                    if (!fixesAndTails.hasTail(competitorDTO)) {
                        fixesAndTails.createTailAndUpdateIndices(competitorDTO, tailsFromTime, tailsToTime, this);
                    } else {
                        fixesAndTails.updateTail(competitorDTO, tailsFromTime, tailsToTime,
                                (int) (timeForPositionTransitionMillis == -1 ? -1
                                        : timeForPositionTransitionMillis / 2));
                        if (!updateTailsOnly) {
                            competitorDTOsOfUnusedTails.remove(competitorDTO);
                        }
                        PolylineOptions newOptions = createTailStyle(competitorDTO, displayHighlighted(competitorDTO));
                        fixesAndTails.getTail(competitorDTO).setOptions(newOptions);
                    }
                    boolean usedExistingBoatCanvas = updateBoatCanvasForCompetitor(competitorDTO, newTime,
                            timeForPositionTransitionMillis);
                    if (usedExistingBoatCanvas && !updateTailsOnly) {
                        competitorDTOsOfUnusedBoatCanvases.remove(competitorDTO);
                    }
                }
            }
            if (!updateTailsOnly) {
                for (CompetitorDTO unusedBoatCanvasCompetitorDTO : competitorDTOsOfUnusedBoatCanvases) {
                    CanvasOverlayV3 boatCanvas = boatOverlays.get(unusedBoatCanvasCompetitorDTO);
                    boatCanvas.removeFromMap();
                    boatOverlays.remove(unusedBoatCanvasCompetitorDTO);
                }
                for (CompetitorDTO unusedTailCompetitorDTO : competitorDTOsOfUnusedTails) {
                    fixesAndTails.removeTail(unusedTailCompetitorDTO);
                }
            }
        }
    }

    /**
     * This algorithm is limited to distances such that dlon < pi/2, i.e., those that extend around less than one
     * quarter of the circumference of the earth in longitude. A completely general, but more complicated algorithm is
     * necessary if greater distances are allowed.
     */
    public LatLng calculatePositionAlongRhumbline(LatLng position, double bearingDeg, Distance distance) {
        double distanceRad = distance.getCentralAngleRad();
        double lat1 = position.getLatitude() / 180. * Math.PI;
        double lon1 = position.getLongitude() / 180. * Math.PI;
        double bearingRad = bearingDeg / 180. * Math.PI;
        double lat2 = Math.asin(
                Math.sin(lat1) * Math.cos(distanceRad) + Math.cos(lat1) * Math.sin(distanceRad) * Math.cos(bearingRad));
        double lon2 = lon1 + Math.atan2(Math.sin(bearingRad) * Math.sin(distanceRad) * Math.cos(lat1),
                Math.cos(distanceRad) - Math.sin(lat1) * Math.sin(lat2));
        lon2 = (lon2 + 3 * Math.PI) % (2 * Math.PI) - Math.PI; // normalize to -180..+180�
        // position is already in LatLng space, so no mapping through coordinateSystem is required here
        return LatLng.newInstance(lat2 / Math.PI * 180., lon2 / Math.PI * 180.);
    }

    /**
     * Returns a pair whose first component is the leg number (one-based) of the competitor returned as the second
     * component. The competitor returned currently has the best ranking in the quick ranks provided by the
     * {@link #quickRanksDTOProvider}.
     */
    private com.sap.sse.common.Util.Pair<Integer, CompetitorDTO> getBestVisibleCompetitorWithOneBasedLegNumber(
            Iterable<CompetitorDTO> competitorsToShow) {
        CompetitorDTO leadingCompetitorDTO = null;
        int legOfLeaderCompetitor = -1;
        int bestOneBasedRank = Integer.MAX_VALUE;
        for (QuickRankDTO competitorFromBestToWorstAndOneBasedLegNumber : quickRanksDTOProvider.getQuickRanks()
                .values()) {
            if (Util.contains(competitorsToShow, competitorFromBestToWorstAndOneBasedLegNumber.competitor)
                    && competitorFromBestToWorstAndOneBasedLegNumber.legNumberOneBased != 0
                    && competitorFromBestToWorstAndOneBasedLegNumber.oneBasedRank < bestOneBasedRank) {
                leadingCompetitorDTO = competitorFromBestToWorstAndOneBasedLegNumber.competitor;
                legOfLeaderCompetitor = competitorFromBestToWorstAndOneBasedLegNumber.legNumberOneBased;
                bestOneBasedRank = competitorFromBestToWorstAndOneBasedLegNumber.oneBasedRank;
                if (bestOneBasedRank == 1) {
                    break; // as good as it gets
                }
            }
        }
        return leadingCompetitorDTO == null ? null
                : new com.sap.sse.common.Util.Pair<Integer, CompetitorDTO>(legOfLeaderCompetitor, leadingCompetitorDTO);
    }

    final static Distance advantageLineLength = new MeterDistance(1000); // TODO this should probably rather scale with
                                                                         // the visible area of the map; bug 616

    private void showAdvantageLine(Iterable<CompetitorDTO> competitorsToShow, Date date,
            long timeForPositionTransitionMillis) {
        if (map != null && lastRaceTimesInfo != null && !quickRanksDTOProvider.getQuickRanks().isEmpty()
                && lastCombinedWindTrackInfoDTO != null) {
            boolean drawAdvantageLine = false;
            if (settings.getHelpLinesSettings().isVisible(HelpLineTypes.ADVANTAGELINE)) {
                // find competitor with highest rank
                com.sap.sse.common.Util.Pair<Integer, CompetitorDTO> visibleLeaderInfo = getBestVisibleCompetitorWithOneBasedLegNumber(
                        competitorsToShow);
                // the boat fix may be null; may mean that no positions were loaded yet for the leading visible boat;
                // don't show anything
                GPSFixDTOWithSpeedWindTackAndLegType lastBoatFix = null;
                boolean isVisibleLeaderInfoComplete = false;
                boolean isLegTypeKnown = false;
                WindTrackInfoDTO windDataForLegMiddle = null;
                LegInfoDTO legInfoDTO = null;
                if (visibleLeaderInfo != null && visibleLeaderInfo.getA() > 0
                        && visibleLeaderInfo.getA() <= lastRaceTimesInfo.getLegInfos().size()
                        // get wind at middle of leg for leading visible competitor
                        && (windDataForLegMiddle = lastCombinedWindTrackInfoDTO
                                .getCombinedWindOnLegMiddle(visibleLeaderInfo.getA() - 1)) != null
                        && !windDataForLegMiddle.windFixes.isEmpty()) {
                    isVisibleLeaderInfoComplete = true;
                    legInfoDTO = lastRaceTimesInfo.getLegInfos().get(visibleLeaderInfo.getA() - 1);
                    if (legInfoDTO.legType != null) {
                        isLegTypeKnown = true;
                    }
                    lastBoatFix = getBoatFix(visibleLeaderInfo.getB(), date);
                }
                if (isVisibleLeaderInfoComplete && isLegTypeKnown && lastBoatFix != null
                        && lastBoatFix.speedWithBearing != null) {
                    BoatDTO boat = competitorSelection.getBoat(visibleLeaderInfo.getB());
                    Distance distanceFromBoatPositionInKm = boat.getBoatClass().getHullLength(); // one hull length
                    // implement and use Position.translateRhumb()
                    double bearingOfBoatInDeg = lastBoatFix.speedWithBearing.bearingInDegrees;
                    LatLng boatPosition = coordinateSystem.toLatLng(lastBoatFix.position);
                    LatLng posAheadOfFirstBoat = calculatePositionAlongRhumbline(boatPosition,
                            coordinateSystem.mapDegreeBearing(bearingOfBoatInDeg), distanceFromBoatPositionInKm);
                    final WindDTO windFix = windDataForLegMiddle.windFixes.get(0);
                    double bearingOfCombinedWindInDeg = windFix.trueWindBearingDeg;
                    double rotatedBearingDeg1 = 0.0;
                    double rotatedBearingDeg2 = 0.0;
                    if (lastBoatFix.legType == null) {
                        GWT.log("no legType to display advantage line");
                    } else {
                        switch (lastBoatFix.legType) {
                        case UPWIND:
                        case DOWNWIND: {
                            rotatedBearingDeg1 = bearingOfCombinedWindInDeg + 90.0;
                            if (rotatedBearingDeg1 >= 360.0) {
                                rotatedBearingDeg1 -= 360.0;
                            }
                            rotatedBearingDeg2 = bearingOfCombinedWindInDeg - 90.0;
                            if (rotatedBearingDeg2 < 0.0) {
                                rotatedBearingDeg2 += 360.0;
                            }
                            break;
                        }
                        case REACHING: {
                            rotatedBearingDeg1 = legInfoDTO.legBearingInDegrees + 90.0;
                            if (rotatedBearingDeg1 >= 360.0) {
                                rotatedBearingDeg1 -= 360.0;
                            }
                            rotatedBearingDeg2 = legInfoDTO.legBearingInDegrees - 90.0;
                            if (rotatedBearingDeg2 < 0.0) {
                                rotatedBearingDeg2 += 360.0;
                            }
                            break;
                        }
                        }
                        MVCArray<LatLng> nextPath = MVCArray.newInstance();
                        LatLng advantageLinePos1 = calculatePositionAlongRhumbline(posAheadOfFirstBoat,
                                coordinateSystem.mapDegreeBearing(rotatedBearingDeg1), advantageLineLength.scale(0.5));
                        LatLng advantageLinePos2 = calculatePositionAlongRhumbline(posAheadOfFirstBoat,
                                coordinateSystem.mapDegreeBearing(rotatedBearingDeg2), advantageLineLength.scale(0.5));
                        if (advantageLine == null) {
                            PolylineOptions options = PolylineOptions.newInstance();
                            options.setClickable(true);
                            options.setGeodesic(true);
                            options.setStrokeColor(ADVANTAGE_LINE_COLOR);
                            options.setStrokeWeight(1);
                            options.setStrokeOpacity(0.5);

                            advantageLine = Polyline.newInstance(options);
                            advantageTimer = new AdvantageLineAnimator(advantageLine);
                            MVCArray<LatLng> pointsAsArray = MVCArray.newInstance();
                            pointsAsArray.insertAt(0, advantageLinePos1);
                            pointsAsArray.insertAt(1, advantageLinePos2);
                            advantageLine.setPath(pointsAsArray);
                            advantageLine.setMap(map);
                            Hoverline advantageHoverline = new Hoverline(advantageLine, options, this);

                            advantageLineMouseOverHandler = new AdvantageLineMouseOverMapHandler(
                                    bearingOfCombinedWindInDeg, new Date(windFix.measureTimepoint));
                            advantageLine.addMouseOverHandler(advantageLineMouseOverHandler);
                            advantageHoverline.addMouseOutMoveHandler(new MouseOutMapHandler() {
                                @Override
                                public void onEvent(MouseOutMapEvent event) {
                                    map.setTitle("");
                                }
                            });
                        } else {
                            nextPath.push(advantageLinePos1);
                            nextPath.push(advantageLinePos2);
                            advantageTimer.setNextPositionAndTransitionMillis(nextPath,
                                    timeForPositionTransitionMillis);
                            if (advantageLineMouseOverHandler != null) {
                                advantageLineMouseOverHandler.setTrueWindBearing(bearingOfCombinedWindInDeg);
                                advantageLineMouseOverHandler.setDate(new Date(windFix.measureTimepoint));
                            }
                        }
                        drawAdvantageLine = true;
                        advantageLineCompetitor = visibleLeaderInfo.getB();
                    }
                }
            }
            if (!drawAdvantageLine) {
                if (advantageLine != null) {
                    advantageLine.setMap(null);
                    advantageLine = null;
                    advantageTimer = null;
                }
            }
        }
    }

    private final StringBuilder windwardStartLineMarkToFirstMarkLineText = new StringBuilder();
    private final StringBuilder leewardStartLineMarkToFirstMarkLineText = new StringBuilder();

    private void showStartLineToFirstMarkTriangle(final CoursePositionsDTO courseDTO) {
        final List<Position> startMarkPositions = courseDTO.getStartMarkPositions();
        if (startMarkPositions.size() > 1 && courseDTO.waypointPositions.size() > 1) {
            final Position windwardStartLinePosition = startMarkPositions.get(0);
            final Position leewardStartLinePosition = startMarkPositions.get(1);
            final Position firstMarkPosition = courseDTO.waypointPositions.get(1);
            windwardStartLineMarkToFirstMarkLineText.replace(0, windwardStartLineMarkToFirstMarkLineText.length(),
                    stringMessages.startLineToFirstMarkTriangle(numberFormatOneDecimal
                            .format(windwardStartLinePosition.getDistance(firstMarkPosition).getMeters())));
            leewardStartLineMarkToFirstMarkLineText.replace(0, leewardStartLineMarkToFirstMarkLineText.length(),
                    stringMessages.startLineToFirstMarkTriangle(numberFormatOneDecimal
                            .format(leewardStartLinePosition.getDistance(firstMarkPosition).getMeters())));
            final LineInfoProvider windwardStartLineMarkToFirstMarkLineInfoProvider = new LineInfoProvider() {
                @Override
                public String getLineInfo() {
                    return windwardStartLineMarkToFirstMarkLineText.toString();
                }
            };
            final LineInfoProvider leewardStartLineMarkToFirstMarkLineInfoProvider = new LineInfoProvider() {
                @Override
                public String getLineInfo() {
                    return leewardStartLineMarkToFirstMarkLineText.toString();
                }
            };
            windwardStartLineMarkToFirstMarkLine = showOrRemoveOrUpdateLine(windwardStartLineMarkToFirstMarkLine, /*
                                                                                                                   * showLine
                                                                                                                   */
                    (settings.getHelpLinesSettings().isVisible(HelpLineTypes.STARTLINETOFIRSTMARKTRIANGLE))
                            && startMarkPositions.size() > 1 && courseDTO.waypointPositions.size() > 1,
                    windwardStartLinePosition, firstMarkPosition, windwardStartLineMarkToFirstMarkLineInfoProvider,
                    "grey");
            leewardStartLineMarkToFirstMarkLine = showOrRemoveOrUpdateLine(leewardStartLineMarkToFirstMarkLine, /*
                                                                                                                 * showLine
                                                                                                                 */
                    (settings.getHelpLinesSettings().isVisible(HelpLineTypes.STARTLINETOFIRSTMARKTRIANGLE))
                            && startMarkPositions.size() > 1 && courseDTO.waypointPositions.size() > 1,
                    leewardStartLinePosition, firstMarkPosition, leewardStartLineMarkToFirstMarkLineInfoProvider,
                    "grey");
        }
    }

    private final StringBuilder startLineAdvantageText = new StringBuilder();
    private final StringBuilder finishLineAdvantageText = new StringBuilder();
    final LineInfoProvider startLineInfoProvider = new LineInfoProvider() {
        @Override
        public String getLineInfo() {
            return stringMessages.startLine() + startLineAdvantageText;
        }
    };
    final LineInfoProvider finishLineInfoProvider = new LineInfoProvider() {
        @Override
        public String getLineInfo() {
            return stringMessages.finishLine() + finishLineAdvantageText;
        }
    };

    private void showStartAndFinishAndCourseMiddleLines(final CoursePositionsDTO courseDTO) {
        if (map != null && courseDTO != null && courseDTO.course != null && courseDTO.course.waypoints != null
                && !courseDTO.course.waypoints.isEmpty()) {
            // draw the start line
            final WaypointDTO startWaypoint = courseDTO.course.waypoints.get(0);
            updateCountdownCanvas(startWaypoint);
            final int numberOfStartWaypointMarks = courseDTO.getStartMarkPositions() == null ? 0
                    : courseDTO.getStartMarkPositions().size();
            final int numberOfFinishWaypointMarks = courseDTO.getFinishMarkPositions() == null ? 0
                    : courseDTO.getFinishMarkPositions().size();
            final Position startLineLeftPosition = numberOfStartWaypointMarks == 0 ? null
                    : courseDTO.getStartMarkPositions().get(0);
            final Position startLineRightPosition = numberOfStartWaypointMarks < 2 ? null
                    : courseDTO.getStartMarkPositions().get(1);
            if (courseDTO.startLineAngleFromPortToStarboardWhenApproachingLineToCombinedWind != null) {
                startLineAdvantageText.replace(0, startLineAdvantageText.length(),
                        " " + stringMessages.lineAngleToWindAndAdvantage(
                                numberFormatOneDecimal.format(courseDTO.startLineLengthInMeters),
                                numberFormatOneDecimal.format(Math.abs(
                                        courseDTO.startLineAngleFromPortToStarboardWhenApproachingLineToCombinedWind)),
                                courseDTO.startLineAdvantageousSide.name().charAt(0)
                                        + courseDTO.startLineAdvantageousSide.name().substring(1).toLowerCase(),
                                numberFormatOneDecimal.format(courseDTO.startLineAdvantageInMeters)));
            } else {
                startLineAdvantageText.delete(0, startLineAdvantageText.length());
            }
            final boolean showStartLineBasedOnCurrentLeg = numberOfStartWaypointMarks == 2
                    && courseDTO.currentLegNumber <= 1;
            final boolean showFinishLineBasedOnCurrentLeg = numberOfFinishWaypointMarks == 2
                    && courseDTO.currentLegNumber == courseDTO.totalLegsCount;
            // show the line when STARTLINE is selected and the current leg is around the start leg,
            // or when COURSEGEOMETRY is selected and the finish line isn't equal and wouldn't be shown at the same time
            // based on the current leg.
            // With this, if COURSEGEOMETRY is selected and start and finish line are equal, the start line will not be
            // displayed if
            // based on the race progress the finish line is to be preferred, so only the finish line will be shown.
            final boolean reallyShowStartLine = (settings.getHelpLinesSettings().isVisible(HelpLineTypes.STARTLINE)
                    && showStartLineBasedOnCurrentLeg)
                    || (settings.getHelpLinesSettings().isVisible(HelpLineTypes.COURSEGEOMETRY)
                            && (!showFinishLineBasedOnCurrentLeg || !startLineEqualsFinishLine(courseDTO)));
            // show the line when FINISHLINE is selected and the current leg is the last leg,
            // or when COURSEGEOMETRY is selected and the start line isn't equal or the current leg is the last leg.
            // With this, if COURSEGEOMETRY is selected and start and finish line are equal, the start line will be
            // displayed unless
            // the finish line should take precedence based on race progress.
            final boolean reallyShowFinishLine = showFinishLineBasedOnCurrentLeg
                    && (!showStartLineBasedOnCurrentLeg || !startLineEqualsFinishLine(courseDTO))
                    && (settings.getHelpLinesSettings().isVisible(HelpLineTypes.FINISHLINE)
                            && showFinishLineBasedOnCurrentLeg)
                    || (settings.getHelpLinesSettings().isVisible(HelpLineTypes.COURSEGEOMETRY)
                            && (!startLineEqualsFinishLine(courseDTO) || showFinishLineBasedOnCurrentLeg));
            startLine = showOrRemoveOrUpdateLine(startLine, reallyShowStartLine, startLineLeftPosition,
                    startLineRightPosition, startLineInfoProvider, "#ffffff");
            // draw the finish line
            final Position finishLineLeftPosition = numberOfFinishWaypointMarks == 0 ? null
                    : courseDTO.getFinishMarkPositions().get(0);
            final Position finishLineRightPosition = numberOfFinishWaypointMarks < 2 ? null
                    : courseDTO.getFinishMarkPositions().get(1);
            if (courseDTO.finishLineAngleFromPortToStarboardWhenApproachingLineToCombinedWind != null) {
                finishLineAdvantageText.replace(0, finishLineAdvantageText.length(),
                        " " + stringMessages.lineAngleToWindAndAdvantage(
                                numberFormatOneDecimal.format(courseDTO.finishLineLengthInMeters),
                                numberFormatOneDecimal.format(Math.abs(
                                        courseDTO.finishLineAngleFromPortToStarboardWhenApproachingLineToCombinedWind)),
                                courseDTO.finishLineAdvantageousSide.name().charAt(0)
                                        + courseDTO.finishLineAdvantageousSide.name().substring(1).toLowerCase(),
                                numberFormatOneDecimal.format(courseDTO.finishLineAdvantageInMeters)));
            } else {
                finishLineAdvantageText.delete(0, finishLineAdvantageText.length());
            }
            finishLine = showOrRemoveOrUpdateLine(finishLine, reallyShowFinishLine, finishLineLeftPosition,
                    finishLineRightPosition, finishLineInfoProvider, FINISH_LINE_COLOR);
            // the control point pairs for which we already decided whether or not
            // to show a course middle line for; values tell whether to show the line and for which zero-based
            // start waypoint index to do so; when for an equal control point pair multiple decisions with different
            // outcome are made, a decision to show the line overrules the decision to not show it (OR-semantics)
            final Map<Set<ControlPointDTO>, Pair<Boolean, Integer>> keysAlreadyHandled = new HashMap<>();
            for (int zeroBasedIndexOfStartWaypoint = 0; zeroBasedIndexOfStartWaypoint < courseDTO.waypointPositions
                    .size() - 1; zeroBasedIndexOfStartWaypoint++) {
                final Set<ControlPointDTO> key = getCourseMiddleLinesKey(courseDTO, zeroBasedIndexOfStartWaypoint);
                boolean showCourseMiddleLine = keysAlreadyHandled.containsKey(key) && keysAlreadyHandled.get(key).getA()
                        || settings.getHelpLinesSettings().isVisible(HelpLineTypes.COURSEGEOMETRY)
                        || (settings.getHelpLinesSettings().isVisible(HelpLineTypes.COURSEMIDDLELINE)
                                && courseDTO.currentLegNumber > 0
                                && courseDTO.currentLegNumber - 1 == zeroBasedIndexOfStartWaypoint);
                keysAlreadyHandled.put(key, new Pair<>(showCourseMiddleLine, zeroBasedIndexOfStartWaypoint));
            }
            Set<Set<ControlPointDTO>> keysToConsider = new HashSet<>(keysAlreadyHandled.keySet());
            keysToConsider.addAll(courseMiddleLines.keySet());
            for (final Set<ControlPointDTO> key : keysToConsider) {
                final int zeroBasedIndexOfStartWaypoint = keysAlreadyHandled.containsKey(key)
                        ? keysAlreadyHandled.get(key).getB()
                        : 0; // if not handled, the line will be removed, so the waypoint index doesn't matter
                final Pair<Boolean, Integer> showLineAndZeroBasedIndexOfStartWaypoint = keysAlreadyHandled.get(key);
                final boolean showCourseMiddleLine = showLineAndZeroBasedIndexOfStartWaypoint != null
                        && showLineAndZeroBasedIndexOfStartWaypoint.getA();
                courseMiddleLines.put(key, showOrRemoveCourseMiddleLine(courseDTO, courseMiddleLines.get(key),
                        zeroBasedIndexOfStartWaypoint, showCourseMiddleLine));
            }
        }
    }

    private boolean startLineEqualsFinishLine(CoursePositionsDTO courseDTO) {
        final List<WaypointDTO> waypoints;
        return courseDTO != null && courseDTO.course != null && (waypoints = courseDTO.course.waypoints) != null
                && waypoints.get(0).controlPoint.equals(waypoints.get(waypoints.size() - 1).controlPoint);
    }

    /**
     * Given a zero-based index into <code>courseDTO</code>'s {@link RaceCourseDTO#waypoints waypoints list} that
     * denotes the start waypoint of the leg in question, returns a key that can be used for the
     * {@link #courseMiddleLines} map, consisting of a set that holds the two {@link ControlPointDTO}s representing the
     * start and finish control point of that leg.
     */
    private Set<ControlPointDTO> getCourseMiddleLinesKey(final CoursePositionsDTO courseDTO,
            final int zeroBasedIndexOfStartWaypoint) {
        ControlPointDTO startControlPoint = courseDTO.course.waypoints.get(zeroBasedIndexOfStartWaypoint).controlPoint;
        ControlPointDTO endControlPoint = courseDTO.course.waypoints
                .get(zeroBasedIndexOfStartWaypoint + 1).controlPoint;
        final Set<ControlPointDTO> key = new HashSet<>();
        key.add(startControlPoint);
        key.add(endControlPoint);
        return key;
    }

    /**
     * @param showLine
     *            tells whether or not to show the line; if the <code>lineToShowOrRemoveOrUpdate</code> references a
     *            line but the line shall not be shown, the line is removed from the map; conversely, if the line is not
     *            yet shown but shall be, a new line is created, added to the map and returned. If the line is shown and
     *            shall continue to be shown, the line is returned after updating its vertex coordinates.
     * @return <code>null</code> if the line is not shown; the polyline object representing the line being displayed
     *         otherwise
     */
    private Polyline showOrRemoveCourseMiddleLine(final CoursePositionsDTO courseDTO,
            Polyline lineToShowOrRemoveOrUpdate, final int zeroBasedIndexOfStartWaypoint, final boolean showLine) {
        final Position position1DTO = courseDTO.waypointPositions.get(zeroBasedIndexOfStartWaypoint);
        final Position position2DTO = courseDTO.waypointPositions.get(zeroBasedIndexOfStartWaypoint + 1);
        final LineInfoProvider lineInfoProvider = new LineInfoProvider() {
            @Override
            public String getLineInfo() {
                final StringBuilder sb = new StringBuilder();
                sb.append(stringMessages.courseMiddleLine());
                sb.append('\n');
                sb.append(numberFormatNoDecimal.format(Math.abs(position1DTO.getDistance(position2DTO).getMeters()))
                        + stringMessages.metersUnit());
                if (lastCombinedWindTrackInfoDTO != null) {
                    final WindTrackInfoDTO windTrackAtLegMiddle = lastCombinedWindTrackInfoDTO
                            .getCombinedWindOnLegMiddle(zeroBasedIndexOfStartWaypoint);
                    if (windTrackAtLegMiddle != null && windTrackAtLegMiddle.windFixes != null
                            && !windTrackAtLegMiddle.windFixes.isEmpty()) {
                        WindDTO windAtLegMiddle = windTrackAtLegMiddle.windFixes.get(0);
                        final double legBearingDeg = position1DTO.getBearingGreatCircle(position2DTO).getDegrees();
                        final String diff = numberFormatOneDecimal
                                .format(Math.min(Math.abs(windAtLegMiddle.dampenedTrueWindBearingDeg - legBearingDeg),
                                        Math.abs(windAtLegMiddle.dampenedTrueWindFromDeg - legBearingDeg)));
                        sb.append(", ");
                        sb.append(stringMessages.degreesToWind(diff));
                    }
                }
                return sb.toString();
            }
        };
        return showOrRemoveOrUpdateLine(lineToShowOrRemoveOrUpdate, showLine, position1DTO, position2DTO,
                lineInfoProvider, "#2268a0");
    }

    private interface LineInfoProvider {
        String getLineInfo();
    }

    /**
     * @param showLine
     *            tells whether or not to show the line; if the <code>lineToShowOrRemoveOrUpdate</code> references a
     *            line but the line shall not be shown, the line is removed from the map; conversely, if the line is not
     *            yet shown but shall be, a new line is created, added to the map and returned. If the line is shown and
     *            shall continue to be shown, the line is returned after updating its vertex coordinates.
     * @return <code>null</code> if the line is not shown; the polyline object representing the line being displayed
     *         otherwise
     */
    private Polyline showOrRemoveOrUpdateLine(Polyline lineToShowOrRemoveOrUpdate, final boolean showLine,
            final Position position1DTO, final Position position2DTO, final LineInfoProvider lineInfoProvider,
            String lineColorRGB) {
        if (position1DTO != null && position2DTO != null) {
            if (showLine) {
                LatLng courseMiddleLinePoint1 = coordinateSystem.toLatLng(position1DTO);
                LatLng courseMiddleLinePoint2 = coordinateSystem.toLatLng(position2DTO);
                final MVCArray<LatLng> pointsAsArray;
                if (lineToShowOrRemoveOrUpdate == null) {
                    PolylineOptions options = PolylineOptions.newInstance();
                    options.setClickable(true);
                    options.setGeodesic(true);
                    options.setStrokeColor(lineColorRGB);
                    options.setStrokeWeight(1);
                    options.setStrokeOpacity(1.0);
                    pointsAsArray = MVCArray.newInstance();
                    lineToShowOrRemoveOrUpdate = Polyline.newInstance(options);
                    lineToShowOrRemoveOrUpdate.setPath(pointsAsArray);
                    lineToShowOrRemoveOrUpdate.setMap(map);
                    Hoverline lineToShowOrRemoveOrUpdateHoverline = new Hoverline(lineToShowOrRemoveOrUpdate, options,
                            this);
                    lineToShowOrRemoveOrUpdate.addMouseOverHandler(new MouseOverMapHandler() {
                        @Override
                        public void onEvent(MouseOverMapEvent event) {
                            map.setTitle(lineInfoProvider.getLineInfo());
                        }
                    });
                    lineToShowOrRemoveOrUpdateHoverline.addMouseOutMoveHandler(new MouseOutMapHandler() {
                        @Override
                        public void onEvent(MouseOutMapEvent event) {
                            map.setTitle("");
                        }
                    });
                } else {
                    pointsAsArray = lineToShowOrRemoveOrUpdate.getPath();
                    pointsAsArray.removeAt(1);
                    pointsAsArray.removeAt(0);
                }
                adjustInfoOverlayForVisibleLine(lineToShowOrRemoveOrUpdate, position1DTO, position2DTO,
                        lineInfoProvider);
                pointsAsArray.insertAt(0, courseMiddleLinePoint1);
                pointsAsArray.insertAt(1, courseMiddleLinePoint2);
            } else {
                if (lineToShowOrRemoveOrUpdate != null) {
                    lineToShowOrRemoveOrUpdate.setMap(null);
                    adjustInfoOverlayForRemovedLine(lineToShowOrRemoveOrUpdate);
                    lineToShowOrRemoveOrUpdate = null;
                }
            }
        }
        return lineToShowOrRemoveOrUpdate;
    }

    private void adjustInfoOverlayForRemovedLine(Polyline lineToShowOrRemoveOrUpdate) {
        SmallTransparentInfoOverlay infoOverlay = infoOverlaysForLinesForCourseGeometry
                .remove(lineToShowOrRemoveOrUpdate);
        if (infoOverlay != null) {
            infoOverlay.removeFromMap();
        }
    }

    private void adjustInfoOverlayForVisibleLine(Polyline lineToShowOrRemoveOrUpdate, final Position position1DTO,
            final Position position2DTO, final LineInfoProvider lineInfoProvider) {
        SmallTransparentInfoOverlay infoOverlay = infoOverlaysForLinesForCourseGeometry.get(lineToShowOrRemoveOrUpdate);
        if (getSettings().getHelpLinesSettings().isVisible(HelpLineTypes.COURSEGEOMETRY)) {
            if (infoOverlay == null) {
                infoOverlay = new SmallTransparentInfoOverlay(map, RaceMapOverlaysZIndexes.INFO_OVERLAY_ZINDEX,
                        lineInfoProvider.getLineInfo(), coordinateSystem);
                infoOverlaysForLinesForCourseGeometry.put(lineToShowOrRemoveOrUpdate, infoOverlay);
                infoOverlay.addToMap();
            } else {
                infoOverlay.setInfoText(lineInfoProvider.getLineInfo());
            }
            infoOverlay.setPosition(position1DTO.translateGreatCircle(position1DTO.getBearingGreatCircle(position2DTO),
                    position1DTO.getDistance(position2DTO).scale(0.5)), /* transition time */ -1);
            infoOverlay.draw();
        } else {
            if (infoOverlay != null) {
                infoOverlay.removeFromMap();
                infoOverlaysForLinesForCourseGeometry.remove(lineToShowOrRemoveOrUpdate);
            }
        }
    }

    /**
     * If, according to {@link #lastRaceTimesInfo} and {@link #timer} the race is still in the pre-start phase, show a
     * {@link SmallTransparentInfoOverlay} at the start line that shows the count down.
     */
    private void updateCountdownCanvas(WaypointDTO startWaypoint) {
        if (!settings.isShowSelectedCompetitorsInfo() || startWaypoint == null
                || Util.isEmpty(startWaypoint.controlPoint.getMarks()) || lastRaceTimesInfo == null
                || lastRaceTimesInfo.startOfRace == null || timer.getTime().after(lastRaceTimesInfo.startOfRace)) {
            if (countDownOverlay != null) {
                countDownOverlay.removeFromMap();
                countDownOverlay = null;
            }
        } else {
            long timeToStartInMs = lastRaceTimesInfo.startOfRace.getTime() - timer.getTime().getTime();
            String countDownText = timeToStartInMs > 1000
                    ? stringMessages.timeToStart(DateAndTimeFormatterUtil.formatElapsedTime(timeToStartInMs))
                    : stringMessages.start();
            if (countDownOverlay == null) {
                countDownOverlay = new SmallTransparentInfoOverlay(map, RaceMapOverlaysZIndexes.INFO_OVERLAY_ZINDEX,
                        countDownText, coordinateSystem, getSettings().getStartCountDownFontSizeScaling());
                countDownOverlay.addToMap();
            } else {
                countDownOverlay.setInfoText(countDownText);
            }
            countDownOverlay.setPosition(startWaypoint.controlPoint.getMarks().iterator().next().position,
                    /* transition time */ -1);
            countDownOverlay.draw();
        }
    }

    // Google scales coordinates so that the globe-tile has mercator-latitude [-pi, +pi], i.e. tile height of 2*pi
    // mercator-latitude pi corresponds to geo-latitude of approx. 85.0998 (where Google cuts off the map visualization)
    // official documentation: http://developers.google.com/maps/documentation/javascript/maptypes#TileCoordinates
    private double getMercatorLatitude(double lat) {
        // cutting-off for latitudes close to +-90 degrees is recommended (to avoid division by zero)
        double sine = Math.max(-0.9999, Math.min(0.9999, Math.sin(Math.PI * lat / 180)));
        return Math.log((1 + sine) / (1 - sine)) / 2;
    }

    public int getZoomLevel(LatLngBounds bounds) {
        int GLOBE_PXSIZE = 256; // a constant in Google's map projection
        int MAX_ZOOM = 20; // maximum zoom-level that should be automatically selected
        double LOG2 = Math.log(2.0);
        double deltaLng = bounds.getNorthEast().getLongitude() - bounds.getSouthWest().getLongitude();
        double deltaLat = getMercatorLatitude(bounds.getNorthEast().getLatitude())
                - getMercatorLatitude(bounds.getSouthWest().getLatitude());
        if ((deltaLng == 0) && (deltaLat == 0)) {
            return MAX_ZOOM;
        }
        if (deltaLng < 0) {
            deltaLng += 360;
        }
        int zoomLng = (int) Math.floor(Math.log(map.getDiv().getClientWidth() * 360 / deltaLng / GLOBE_PXSIZE) / LOG2);
        int zoomLat = (int) Math
                .floor(Math.log(map.getDiv().getClientHeight() * 2 * Math.PI / deltaLat / GLOBE_PXSIZE) / LOG2);
        return Math.min(Math.min(zoomLat, zoomLng), MAX_ZOOM);
    }

    private void zoomMapToNewBounds(LatLngBounds newBounds) {
        if (newBounds != null) {
            LatLngBounds currentMapBounds;
            if (map.getBounds() == null || !BoundsUtil.contains((currentMapBounds = map.getBounds()), newBounds)
                    || graticuleAreaRatio(currentMapBounds, newBounds) > 10) {
                // only change bounds if the new bounds don't fit into the current map zoom
                Iterable<ZoomTypes> oldZoomTypesToConsiderSettings = settings.getZoomSettings()
                        .getTypesToConsiderOnZoom();
                setAutoZoomInProgress(true);
                autoZoomLatLngBounds = newBounds;
                int newZoomLevel = getZoomLevel(autoZoomLatLngBounds);
                if (newZoomLevel != map.getZoom()) {
                    // distinguish between zoom-in and zoom-out, because the sequence of panTo() and setZoom()
                    // appears different on the screen due to map-animations
                    // following sequences keep the selected boats allways visible:
                    // zoom-in : 1. panTo(), 2. setZoom()
                    // zoom-out: 1. setZoom(), 2. panTo()
                    autoZoomIn = newZoomLevel > map.getZoom();
                    autoZoomOut = !autoZoomIn;
                    autoZoomLevel = newZoomLevel;
                    removeTransitions();
                    if (autoZoomIn) {
                        map.panTo(autoZoomLatLngBounds.getCenter());
                    } else {
                        map.setZoom(autoZoomLevel);
                    }
                } else {
                    map.panTo(autoZoomLatLngBounds.getCenter());
                }
                RaceMapZoomSettings restoredZoomSettings = new RaceMapZoomSettings(oldZoomTypesToConsiderSettings,
                        settings.getZoomSettings().isZoomToSelectedCompetitors());
                settings = new RaceMapSettings(settings, restoredZoomSettings);
                setAutoZoomInProgress(false);
            }
        }
    }

    private double graticuleAreaRatio(LatLngBounds containing, LatLngBounds contained) {
        assert BoundsUtil.contains(containing, contained);
        double containingAreaRatio = getGraticuleArea(containing) / getGraticuleArea(contained);
        return containingAreaRatio;
    }

    /**
     * A much simplified "area" calculation for a {@link Bounds} object, multiplying the differences in latitude and
     * longitude degrees. The result therefore is in the order of magnitude of 60*60 square nautical miles.
     */
    private double getGraticuleArea(LatLngBounds bounds) {
        return ((BoundsUtil.isCrossesDateLine(bounds) ? bounds.getNorthEast().getLongitude() + 360
                : bounds.getNorthEast().getLongitude()) - bounds.getSouthWest().getLongitude())
                * (bounds.getNorthEast().getLatitude() - bounds.getSouthWest().getLatitude());
    }

    private void setAutoZoomInProgress(boolean autoZoomInProgress) {
        this.autoZoomInProgress = autoZoomInProgress;
    }

    boolean isAutoZoomInProgress() {
        return autoZoomInProgress;
    }

    /**
     * @param timeForPositionTransitionMillis
     *            use -1 to not animate the position transition, e.g., during map zoom or non-play
     */
    private boolean updateBoatCanvasForCompetitor(CompetitorDTO competitorDTO, Date date,
            long timeForPositionTransitionMillis) {
        boolean hasTimeJumped = timeForPositionTransitionMillis > 3 * timer.getRefreshInterval();
        if (hasTimeJumped) {
            timeForPositionTransitionMillis = -1;
        }
        boolean usedExistingCanvas = false;
        GPSFixDTOWithSpeedWindTackAndLegType lastBoatFix = getBoatFix(competitorDTO, date);
        if (lastBoatFix != null) {
            BoatOverlay boatOverlay = boatOverlays.get(competitorDTO);
            if (boatOverlay == null) {
                boatOverlay = createBoatOverlay(RaceMapOverlaysZIndexes.BOATS_ZINDEX, competitorDTO,
                        displayHighlighted(competitorDTO));
                boatOverlays.put(competitorDTO, boatOverlay);
                boatOverlay.setDisplayMode(displayHighlighted(competitorDTO));
                boatOverlay.setBoatFix(lastBoatFix, timeForPositionTransitionMillis);
                boatOverlay.addToMap();
            } else {
                usedExistingCanvas = true;
                boatOverlay.setDisplayMode(displayHighlighted(competitorDTO));
                boatOverlay.setBoatFix(lastBoatFix, timeForPositionTransitionMillis);
                boatOverlay.draw();
            }
        }
        return usedExistingCanvas;
    }

    private DisplayMode displayHighlighted(CompetitorDTO competitorDTO) {
        boolean competitorisSelected = competitorSelection.isSelected(competitorDTO);
        if (!settings.isShowOnlySelectedCompetitors()) {
            if (competitorisSelected) {
                return DisplayMode.SELECTED;
            } else {
                if (isSomeOtherCompetitorSelected()) {
                    return DisplayMode.NOT_SELECTED;
                } else {
                    return DisplayMode.DEFAULT;
                }
            }
        } else {
            return competitorSelection.isSelected(competitorDTO) ? DisplayMode.SELECTED : DisplayMode.DEFAULT;
        }

    }

    private boolean isSomeOtherCompetitorSelected() {
        return Util.size(competitorSelection.getSelectedCompetitors()) > 0;
    }

    private class CourseMarkInfoWindowClickHandler implements ClickMapHandler {
        private final MarkDTO markDTO;
        private final CourseMarkOverlay courseMarkOverlay;

        public CourseMarkInfoWindowClickHandler(MarkDTO markDTO, CourseMarkOverlay courseMarkOverlay) {
            this.markDTO = markDTO;
            this.courseMarkOverlay = courseMarkOverlay;
        }

        @Override
        public void onEvent(ClickMapEvent event) {
            LatLng latlng = courseMarkOverlay.getMarkLatLngPosition();
            showMarkInfoWindow(markDTO, latlng);
        }
    }

    private void registerCourseMarkInfoWindowClickHandler(final String markDTOIdAsString) {
        final CourseMarkOverlay courseMarkOverlay = courseMarkOverlays.get(markDTOIdAsString);
        courseMarkClickHandlers.put(markDTOIdAsString, courseMarkOverlay.addClickHandler(
                new CourseMarkInfoWindowClickHandler(markDTOs.get(markDTOIdAsString), courseMarkOverlay)));
    }

    public void registerAllCourseMarkInfoWindowClickHandlers() {
        for (String markDTOIdAsString : markDTOs.keySet()) {
            registerCourseMarkInfoWindowClickHandler(markDTOIdAsString);
        }
    }

    public void unregisterAllCourseMarkInfoWindowClickHandlers() {
        Iterator<Entry<String, HandlerRegistration>> iterator = courseMarkClickHandlers.entrySet().iterator();
        while (iterator.hasNext()) {
            Entry<String, HandlerRegistration> handler = iterator.next();
            handler.getValue().removeHandler();
            iterator.remove();
        }
    }

    private BoatOverlay createBoatOverlay(int zIndex, final CompetitorDTO competitorDTO, DisplayMode displayMode) {
        final BoatDTO boatOfCompetitor = competitorSelection.getBoat(competitorDTO);
        final BoatOverlay boatCanvas = new BoatOverlay(map, zIndex, boatOfCompetitor,
                competitorSelection.getColor(competitorDTO, raceIdentifier), coordinateSystem);
        boatCanvas.setDisplayMode(displayMode);
        boatCanvas.addClickHandler(event -> {
            GPSFixDTOWithSpeedWindTackAndLegType latestFixForCompetitor = getBoatFix(competitorDTO, timer.getTime());
            Widget content = getInfoWindowContent(competitorDTO, latestFixForCompetitor);
            LatLng where = coordinateSystem.toLatLng(latestFixForCompetitor.position);
            managedInfoWindow.openAtPosition(content, where);
        });

        boatCanvas.addMouseOverHandler(new MouseOverMapHandler() {
            @Override
            public void onEvent(MouseOverMapEvent event) {
                map.setTitle(boatOfCompetitor.getSailId());
            }
        });
        boatCanvas.addMouseOutMoveHandler(new MouseOutMapHandler() {
            @Override
            public void onEvent(MouseOutMapEvent event) {
                map.setTitle("");
            }
        });

        return boatCanvas;
    }

    protected WindSensorOverlay createWindSensorOverlay(int zIndex, final WindSource windSource,
            final WindTrackInfoDTO windTrackInfoDTO) {
        final WindSensorOverlay windSensorOverlay = new WindSensorOverlay(map, zIndex, raceMapImageManager,
                stringMessages, coordinateSystem);
        windSensorOverlay.setWindInfo(windTrackInfoDTO, windSource);
        windSensorOverlay.addClickHandler(new ClickMapHandler() {
            @Override
            public void onEvent(ClickMapEvent event) {
                showWindSensorInfoWindow(windSensorOverlay);
            }
        });
        return windSensorOverlay;
    }

    private void showMarkInfoWindow(MarkDTO markDTO, LatLng position) {
        managedInfoWindow.openAtPosition(getInfoWindowContent(markDTO), position);
    }

    private void showCompetitorInfoWindow(final CompetitorDTO competitorDTO, LatLng where) {
        final GPSFixDTOWithSpeedWindTackAndLegType latestFixForCompetitor = getBoatFix(competitorDTO, timer.getTime());
        final Widget content = getInfoWindowContent(competitorDTO, latestFixForCompetitor);
        managedInfoWindow.openAtPosition(content, where);
    }

    private void showWindSensorInfoWindow(final WindSensorOverlay windSensorOverlay) {
        WindSource windSource = windSensorOverlay.getWindSource();
        WindTrackInfoDTO windTrackInfoDTO = windSensorOverlay.getWindTrackInfoDTO();
        WindDTO windDTO = windTrackInfoDTO.windFixes.get(0);
        if (windDTO != null && windDTO.position != null) {
            final LatLng where = coordinateSystem.toLatLng(windDTO.position);
            final Widget content = getInfoWindowContent(windSource, windTrackInfoDTO);
            managedInfoWindow.openAtPosition(content, where);
        }
    }

    private Widget createInfoWindowLabelAndValue(String labelName, String value) {
        Label valueLabel = new Label(value);
        valueLabel.setWordWrap(false);
        return createInfoWindowLabelWithWidget(labelName, valueLabel);
    }

    public Widget createInfoWindowLabelWithWidget(String labelName, Widget value) {
        FlowPanel flowPanel = new FlowPanel();
        Label label = new Label(labelName + ":");
        label.setWordWrap(false);
        label.getElement().getStyle().setFloat(Style.Float.LEFT);
        label.getElement().getStyle().setPadding(3, Style.Unit.PX);
        label.getElement().getStyle().setFontWeight(Style.FontWeight.BOLD);
        value.getElement().getStyle().setFloat(Style.Float.LEFT);
        value.getElement().getStyle().setPadding(3, Style.Unit.PX);
        flowPanel.add(label);
        flowPanel.add(value);
        return flowPanel;
    }

    private Widget getInfoWindowContent(MarkDTO markDTO) {
        VerticalPanel vPanel = new VerticalPanel();
        vPanel.add(createInfoWindowLabelAndValue(stringMessages.mark(), markDTO.getName()));
        vPanel.add(createInfoWindowLabelAndValue(stringMessages.position(),
                markDTO.position.getAsDegreesAndDecimalMinutesWithCardinalPoints()));
        vPanel.add(
                createInfoWindowLabelAndValue(stringMessages.position(), markDTO.position.getAsSignedDecimalDegrees()));
        return vPanel;
    }
    
    private Widget getInfoWindowContent(ManeuverDTO maneuver, CompetitorDTO competitor) {
        SpeedWithBearingDTO before = maneuver.speedWithBearingBefore;
        SpeedWithBearingDTO after = maneuver.speedWithBearingAfter;
        VerticalPanel vPanel = new VerticalPanel();
        vPanel.add(createInfoWindowLabelAndValue(stringMessages.maneuverType(),
                ManeuverTypeFormatter.format(maneuver.type, stringMessages)));
        vPanel.add(createInfoWindowLabelAndValue(stringMessages.time(),
                DateTimeFormat.getFormat(PredefinedFormat.TIME_FULL).format(maneuver.timePoint)));
        vPanel.add(createInfoWindowLabelAndValue(stringMessages.directionChange(),
                ((int) Math.round(maneuver.directionChangeInDegrees)) + " " + stringMessages.degreesShort() + " ("
                        + ((int) Math.round(before.bearingInDegrees)) + " " + stringMessages.degreesShort() + " -> "
                        + ((int) Math.round(after.bearingInDegrees)) + " " + stringMessages.degreesShort() + ")"));
        vPanel.add(createInfoWindowLabelAndValue(stringMessages.speedChange(),
                NumberFormat.getDecimalFormat().format(after.speedInKnots - before.speedInKnots) + " "
                        + stringMessages.knotsUnit() + " ("
                        + NumberFormat.getDecimalFormat().format(before.speedInKnots) + " " + stringMessages.knotsUnit()
                        + " -> " + NumberFormat.getDecimalFormat().format(after.speedInKnots) + " "
                        + stringMessages.knotsUnit() + ")"));
        vPanel.add(createInfoWindowLabelAndValue(stringMessages.maxTurningRate(),
                NumberFormat.getDecimalFormat().format(maneuver.maxTurningRateInDegreesPerSecond) + " "
                        + stringMessages.degreesPerSecondUnit()));
        vPanel.add(createInfoWindowLabelAndValue(stringMessages.avgTurningRate(),
                NumberFormat.getDecimalFormat().format(maneuver.avgTurningRateInDegreesPerSecond) + " "
                        + stringMessages.degreesPerSecondUnit()));
        if (maneuver.type != ManeuverType.BEAR_AWAY && maneuver.type != ManeuverType.HEAD_UP) {
            vPanel.add(createInfoWindowLabelAndValue(stringMessages.lowestSpeed(),
                    NumberFormat.getDecimalFormat().format(maneuver.lowestSpeedInKnots) + " "
                            + stringMessages.knotsUnit()));
        }
        if (maneuver.maneuverLoss != null) {
            Widget maneuverLossWidget = createInfoWindowLabelAndValue(stringMessages.maneuverLoss(),
                    numberFormatOneDecimal.format(maneuver.maneuverLossInMeters) + " " + stringMessages.metersUnit());
            CheckBox maneuverLossLinesCheckBox = new CheckBox(stringMessages.show());
            Triple<String, Date, ManeuverType> t = new Triple<>(competitor.getIdAsString(), maneuver.timePoint,
                    maneuver.type);
            if (maneuverLossCheckBoxValueStore.isEmpty()) {
                maneuverLossCheckBoxValueStore.put(t, false);
            }
            maneuverLossLinesCheckBox.setValue(maneuverLossCheckBoxValueStore.get(t));
            maneuverLossLinesCheckBox.addClickHandler(new ClickHandler() {
                @Override
                public void onClick(ClickEvent event) {
                    visualizeManeuverLoss(maneuver, maneuverLossLinesCheckBox.getValue(), competitor);
                    maneuverLossCheckBoxValueStore.put(t, maneuverLossLinesCheckBox.getValue());
                }
            });
            CheckBox maneuverLossTargetVMGCheckBox = new CheckBox ("Target VMG");
            if (maneuverLossTargetVMGCheckBoxValueStore.isEmpty()) {
                maneuverLossTargetVMGCheckBoxValueStore.put(t, false);
            }
            maneuverLossTargetVMGCheckBox.setValue(maneuverLossTargetVMGCheckBoxValueStore.get(t));
            maneuverLossTargetVMGCheckBox.addClickHandler(new ClickHandler() {
                
                @Override
                public void onClick(ClickEvent event) {
                    showManeuverLossTargetVmg(competitor, maneuver, maneuverLossTargetVMGCheckBox.getValue());
                    maneuverLossTargetVMGCheckBoxValueStore.put(t, maneuverLossTargetVMGCheckBox.getValue());
                }
            });
            HorizontalPanel hPanel = new HorizontalPanel();
            hPanel.add(maneuverLossWidget);
            hPanel.add(maneuverLossLinesCheckBox);
            hPanel.add(maneuverLossTargetVMGCheckBox);
            vPanel.add(hPanel);
        }
        if (maneuver.markPassingTimePoint != null) {
            vPanel.add(
                    createInfoWindowLabelAndValue(stringMessages.markPassing(),
                            DateTimeFormat.getFormat(PredefinedFormat.TIME_FULL).format(maneuver.markPassingTimePoint)
                                    + (maneuver.markPassingSide == null ? ""
                                            : " (" + (maneuver.markPassingSide == NauticalSide.PORT
                                                    ? stringMessages.portSide()
                                                    : stringMessages.starboardSide()) + ")")));
        }
        return vPanel;
    }

    private Widget getInfoWindowContent(final WindSource windSource, WindTrackInfoDTO windTrackInfoDTO) {
        WindDTO windDTO = windTrackInfoDTO.windFixes.get(0);
        final VerticalPanel vPanel = new VerticalPanel();
        final Anchor windSourceNameAnchor = new Anchor(WindSourceTypeFormatter.format(windSource, stringMessages));
        vPanel.add(createInfoWindowLabelWithWidget(stringMessages.windSource(), windSourceNameAnchor));
        vPanel.add(createInfoWindowLabelAndValue(stringMessages.wind(),
                Math.round(windDTO.dampenedTrueWindFromDeg) + " " + stringMessages.degreesShort()));
        vPanel.add(createInfoWindowLabelAndValue(stringMessages.windSpeed(),
                numberFormatOneDecimal.format(windDTO.dampenedTrueWindSpeedInKnots)));
        final MillisecondsTimePoint timePoint = new MillisecondsTimePoint(windDTO.measureTimepoint);
        vPanel.add(createInfoWindowLabelAndValue(stringMessages.time(), timePoint.asDate().toString()));
        vPanel.add(createInfoWindowLabelAndValue(stringMessages.position(),
                windDTO.position.getAsDegreesAndDecimalMinutesWithCardinalPoints()));
        final Label positionInDecimalDegreesLabel = new Label(windDTO.position.getAsSignedDecimalDegrees());
        positionInDecimalDegreesLabel.setWordWrap(false);
        positionInDecimalDegreesLabel.getElement().getStyle().setFloat(Style.Float.LEFT);
        positionInDecimalDegreesLabel.getElement().getStyle().setPadding(3, Style.Unit.PX);
        positionInDecimalDegreesLabel.getElement().getStyle().setFontWeight(Style.FontWeight.LIGHTER);
        positionInDecimalDegreesLabel.getElement().getStyle().setFontSize(0.7, Unit.EM);
        vPanel.add(positionInDecimalDegreesLabel);
        if (windSource.getType() == WindSourceType.WINDFINDER) {
            final HorizontalPanel container = new HorizontalPanel();
            container.setSpacing(1);
            final WindfinderIcon windfinderIcon = new WindfinderIcon(raceMapImageManager, stringMessages);
            container.add(windfinderIcon);
            container.add(vPanel);
            sailingService.getWindFinderSpot(windSource.getId().toString(), new AsyncCallback<SpotDTO>() {
                @Override
                public void onFailure(Throwable caught) {
                    errorReporter.reportError(stringMessages.unableToResolveWindFinderSpotId(
                            windSource.getId().toString(), caught.getMessage()), /* silentMode */ true);
                }

                @Override
                public void onSuccess(SpotDTO result) {
                    final String url = result.getCurrentlyMostAppropriateUrl(timePoint);
                    windSourceNameAnchor.setTarget("_blank");
                    windSourceNameAnchor.setText(result.getName());
                    windSourceNameAnchor.setHref(url);
                    windfinderIcon.setHref(url);
                }
            });
            return container;
        } else {
            windSourceNameAnchor.addClickHandler(event -> showWindChartForProvider.accept(windSource));
        }
        return vPanel;
    }

    private Widget getInfoWindowContent(CompetitorDTO competitorDTO, GPSFixDTOWithSpeedWindTackAndLegType lastFix) {
        final VerticalPanel vPanel = new VerticalPanel();
        vPanel.add(createInfoWindowLabelAndValue(stringMessages.competitor(), competitorDTO.getName()));
        vPanel.add(createInfoWindowLabelAndValue(stringMessages.sailNumber(),
                competitorSelection.getBoat(competitorDTO).getSailId()));
        final Integer rank = getRank(competitorDTO);
        if (rank != null) {
            vPanel.add(createInfoWindowLabelAndValue(stringMessages.rank(), String.valueOf(rank)));
        }
        SpeedWithBearingDTO speedWithBearing = lastFix.speedWithBearing;
        if (speedWithBearing == null) {
            // TODO should we show the boat at all?
            speedWithBearing = new SpeedWithBearingDTO(0, 0);
        }
        vPanel.add(createInfoWindowLabelAndValue(stringMessages.speed(),
                NumberFormatterFactory.getDecimalFormat(1).format(speedWithBearing.speedInKnots) + " "
                        + stringMessages.knotsUnit()));
        vPanel.add(createInfoWindowLabelAndValue(stringMessages.bearing(),
                (int) speedWithBearing.bearingInDegrees + " " + stringMessages.degreesShort()));
        if (lastFix.degreesBoatToTheWind != null) {
            vPanel.add(createInfoWindowLabelAndValue(stringMessages.degreesBoatToTheWind(),
                    (int) Math.abs(lastFix.degreesBoatToTheWind) + " " + stringMessages.degreesShort()));
        }
        if (raceIdentifier != null) {
            RegattaAndRaceIdentifier race = raceIdentifier;
            if (race != null) {
                final Map<CompetitorDTO, TimeRange> timeRange = new HashMap<>();
                final TimePoint from = new MillisecondsTimePoint(fixesAndTails.getFixes(competitorDTO)
                        .get(fixesAndTails.getFirstShownFix(competitorDTO)).timepoint);
                final TimePoint to = new MillisecondsTimePoint(getBoatFix(competitorDTO, timer.getTime()).timepoint);
                timeRange.put(competitorDTO, new TimeRangeImpl(from, to, true));
                sailingService.getDouglasPoints(race, timeRange, 3,
                        new AsyncCallback<Map<CompetitorDTO, List<GPSFixDTOWithSpeedWindTackAndLegType>>>() {
                            @Override
                            public void onFailure(Throwable caught) {
                                errorReporter.reportError("Error obtaining douglas positions: " + caught.getMessage(),
                                        true /* silentMode */);
                            }

                            @Override
                            public void onSuccess(
                                    Map<CompetitorDTO, List<GPSFixDTOWithSpeedWindTackAndLegType>> result) {
                                lastDouglasPeuckerResult = result;
                                if (douglasMarkers != null) {
                                    removeAllMarkDouglasPeuckerpoints();
                                }
                                if (!(timer.getPlayState() == PlayStates.Playing)) {
                                    if (settings.isShowDouglasPeuckerPoints()) {
                                        showMarkDouglasPeuckerPoints(result);
                                    }
                                }
                            }
                        });
                sailingService.getManeuvers(race, timeRange,
                        new AsyncCallback<Map<CompetitorDTO, List<ManeuverDTO>>>() {
                            @Override
                            public void onFailure(Throwable caught) {
                                errorReporter.reportError("Error obtaining maneuvers: " + caught.getMessage(),
                                        true /* silentMode */);
                            }

                            @Override
                            public void onSuccess(Map<CompetitorDTO, List<ManeuverDTO>> result) {
                                lastManeuverResult = result;
                                if (maneuverMarkers != null) {
                                    removeAllManeuverMarkers();
                                }
                                if (!(timer.getPlayState() == PlayStates.Playing)) {
                                    showManeuvers(result);
                                }
                            }
                        });

            }
        }
        return vPanel;
    }

    /**
     * @return the {@link CompetitorSelectionProvider#getSelectedCompetitors()} if
     *         {@link RaceMapSettings#isShowOnlySelectedCompetitors() only selected competitors are to be shown}, the
     *         {@link CompetitorSelectionProvider#getFilteredCompetitors() filtered competitors} otherwise. In both
     *         cases, if we have {@link RaceCompetitorSet information about the competitors participating} in this map's
     *         race, the result set is reduced to those, no matter if other regatta participants would otherwise have
     *         been in the result set
     */
    private Iterable<CompetitorDTO> getCompetitorsToShow() {
        final Set<CompetitorDTO> result = new HashSet<>();
        Iterable<CompetitorDTO> selection = competitorSelection.getSelectedCompetitors();
        final Set<String> raceCompetitorIdsAsString = raceCompetitorSet
                .getIdsOfCompetitorsParticipatingInRaceAsStrings();
        if (!settings.isShowOnlySelectedCompetitors() || Util.isEmpty(selection)) {
            for (final CompetitorDTO filteredCompetitor : competitorSelection.getFilteredCompetitors()) {
                if (raceCompetitorIdsAsString == null
                        || raceCompetitorIdsAsString.contains(filteredCompetitor.getIdAsString())) {
                    result.add(filteredCompetitor);
                }
            }
        } else {
            for (final CompetitorDTO selectedCompetitor : selection) {
                if (raceCompetitorIdsAsString == null
                        || raceCompetitorIdsAsString.contains(selectedCompetitor.getIdAsString())) {
                    result.add(selectedCompetitor);
                }
            }
        }
        return result;
    }

    protected void removeAllMarkDouglasPeuckerpoints() {
        if (douglasMarkers != null) {
            for (Marker marker : douglasMarkers) {
                marker.setMap((MapWidget) null);
            }
        }
        douglasMarkers = null;
    }

    protected void removeAllManeuverMarkers() {
        if (maneuverMarkers != null) {
            for (Marker marker : maneuverMarkers) {
                marker.setMap((MapWidget) null);
            }
            maneuverMarkers = null;
        }
    }

    private void showMarkDouglasPeuckerPoints(
            Map<CompetitorDTO, List<GPSFixDTOWithSpeedWindTackAndLegType>> gpsFixPointMapForCompetitors) {
        douglasMarkers = new HashSet<Marker>();
        if (map != null && gpsFixPointMapForCompetitors != null) {
            Set<CompetitorDTO> keySet = gpsFixPointMapForCompetitors.keySet();
            Iterator<CompetitorDTO> iter = keySet.iterator();
            while (iter.hasNext()) {
                CompetitorDTO competitorDTO = iter.next();
                List<GPSFixDTOWithSpeedWindTackAndLegType> gpsFix = gpsFixPointMapForCompetitors.get(competitorDTO);
                for (GPSFixDTOWithSpeedWindTackAndLegType fix : gpsFix) {
                    LatLng latLng = coordinateSystem.toLatLng(fix.position);
                    MarkerOptions options = MarkerOptions.newInstance();
                    options.setTitle(fix.timepoint + ": " + fix.position + ", " + fix.speedWithBearing.toString());
                    Marker marker = Marker.newInstance(options);
                    marker.setPosition(latLng);
                    douglasMarkers.add(marker);
                    marker.setMap(map);
                }
            }
        }
    }

    private void showManeuvers(Map<CompetitorDTO, List<ManeuverDTO>> maneuvers) {
        maneuverMarkers = new HashSet<Marker>();
        if (map != null && maneuvers != null) {
            Set<CompetitorDTO> keySet = maneuvers.keySet();
            Iterator<CompetitorDTO> iter = keySet.iterator();
            while (iter.hasNext()) {
                CompetitorDTO competitorDTO = iter.next();
                List<ManeuverDTO> maneuversForCompetitor = maneuvers.get(competitorDTO);
                for (ManeuverDTO maneuver : maneuversForCompetitor) {
                    if (settings.isShowManeuverType(maneuver.type)) {
                        createAndAddMarkerOfManeuver(maneuver, competitorDTO);
                    }
                }
            }
        }
    }

    private void createAndAddMarkerOfManeuver(ManeuverDTO maneuver, CompetitorDTO competitor) {
        LatLng latLng = coordinateSystem.toLatLng(maneuver.position);
        Marker maneuverMarker = raceMapImageManager.maneuverIconsForTypeAndDirectionIndicatingColor
                .get(new Pair<ManeuverType, ManeuverColor>(maneuver.type, ManeuverColor.getManeuverColor(maneuver)));
        MarkerOptions options = MarkerOptions.newInstance();
        options.setIcon(maneuverMarker.getIcon_MarkerImage());
        Marker marker = Marker.newInstance(options);
        marker.setPosition(latLng);
        marker.setTitle(ManeuverTypeFormatter.format(maneuver.type, stringMessages));
        marker.addClickHandler(event -> {
            LatLng where = getCoordinateSystem().toLatLng(maneuver.position);
            Widget content = getInfoWindowContent(maneuver, competitor);
            managedInfoWindow.openAtPosition(content, where);
        });
        maneuverMarkers.add(marker);
        marker.setMap(map);
    }

    /**
     * @param date
     *            the point in time for which to determine the competitor's boat position; approximated by using the fix
     *            from {@link #fixes} whose time point comes closest to this date
     * 
     * @return The GPS fix for the given competitor from {@link #fixes} that is closest to <code>date</code>, or
     *         <code>null</code> if no fix is available
     */
    private GPSFixDTOWithSpeedWindTackAndLegType getBoatFix(CompetitorDTO competitorDTO, Date date) {
        GPSFixDTOWithSpeedWindTackAndLegType result = null;
        List<GPSFixDTOWithSpeedWindTackAndLegType> competitorFixes = fixesAndTails.getFixes(competitorDTO);
        if (competitorFixes != null && !competitorFixes.isEmpty()) {
            int i = Collections.binarySearch(competitorFixes,
                    new GPSFixDTOWithSpeedWindTackAndLegType(date, null, null, (WindDTO) null, null, null, false),
                    new Comparator<GPSFixDTOWithSpeedWindTackAndLegType>() {
                        @Override
                        public int compare(GPSFixDTOWithSpeedWindTackAndLegType o1,
                                GPSFixDTOWithSpeedWindTackAndLegType o2) {
                            return o1.timepoint.compareTo(o2.timepoint);
                        }
                    });
            if (i < 0) {
                i = -i - 1; // no perfect match; i is now the insertion point
                // if the insertion point is at the end, use last fix
                if (i >= competitorFixes.size()) {
                    result = competitorFixes.get(competitorFixes.size() - 1);
                } else if (i == 0) {
                    // if the insertion point is at the beginning, use first fix
                    result = competitorFixes.get(0);
                } else {
                    // competitorFixes must have at least two elements, and i points neither to the end nor the
                    // beginning;
                    // get the fix from i and i+1 whose timepoint is closer to date
                    final GPSFixDTOWithSpeedWindTackAndLegType fixBefore = competitorFixes.get(i - 1);
                    final GPSFixDTOWithSpeedWindTackAndLegType fixAfter = competitorFixes.get(i);
                    final GPSFixDTOWithSpeedWindTackAndLegType closer;
                    if (date.getTime() - fixBefore.timepoint.getTime() < fixAfter.timepoint.getTime()
                            - date.getTime()) {
                        closer = fixBefore;
                    } else {
                        closer = fixAfter;
                    }
                    // now compute a weighted average depending on the time difference to "date" (see also bug 1924)
                    double factorForAfter = (double) (date.getTime() - fixBefore.timepoint.getTime())
                            / (double) (fixAfter.timepoint.getTime() - fixBefore.timepoint.getTime());
                    double factorForBefore = 1 - factorForAfter;
                    DegreePosition betweenPosition = new DegreePosition(
                            factorForBefore * fixBefore.position.getLatDeg()
                                    + factorForAfter * fixAfter.position.getLatDeg(),
                            factorForBefore * fixBefore.position.getLngDeg()
                                    + factorForAfter * fixAfter.position.getLngDeg());
                    final double betweenBearing;
                    if (fixBefore.speedWithBearing == null) {
                        if (fixAfter.speedWithBearing == null) {
                            betweenBearing = 0;
                        } else {
                            betweenBearing = fixAfter.speedWithBearing.bearingInDegrees;
                        }
                    } else if (fixAfter.speedWithBearing == null) {
                        betweenBearing = fixBefore.speedWithBearing.bearingInDegrees;
                    } else {
                        betweenBearing = new ScalableBearing(
                                new DegreeBearingImpl(fixBefore.speedWithBearing.bearingInDegrees))
                                        .multiply(factorForBefore)
                                        .add(new ScalableBearing(
                                                new DegreeBearingImpl(fixAfter.speedWithBearing.bearingInDegrees))
                                                        .multiply(factorForAfter))
                                        .divide(1).getDegrees();
                    }
                    SpeedWithBearingDTO betweenSpeed = new SpeedWithBearingDTO(factorForBefore
                            * (fixBefore.speedWithBearing == null ? 0 : fixBefore.speedWithBearing.speedInKnots)
                            + factorForAfter
                                    * (fixAfter.speedWithBearing == null ? 0 : fixAfter.speedWithBearing.speedInKnots),
                            betweenBearing);
                    result = new GPSFixDTOWithSpeedWindTackAndLegType(date, betweenPosition, betweenSpeed,
                            closer.degreesBoatToTheWind, closer.tack, closer.legType,
                            fixBefore.extrapolated || fixAfter.extrapolated);
                }
            } else {
                // perfect match
                final GPSFixDTOWithSpeedWindTackAndLegType fixAfter = competitorFixes.get(i);
                result = fixAfter;
            }
        }
        return result;
    }

    public RaceMapSettings getSettings() {
        return settings;
    }

    @Override
    public void addedToSelection(CompetitorDTO competitor) {
        if (settings.isShowOnlySelectedCompetitors()) {
            if (Util.size(competitorSelection.getSelectedCompetitors()) == 1) {
                // first competitors selected; remove all others from map
                Iterator<Map.Entry<CompetitorDTO, BoatOverlay>> i = boatOverlays.entrySet().iterator();
                while (i.hasNext()) {
                    Entry<CompetitorDTO, BoatOverlay> next = i.next();
                    if (!next.getKey().equals(competitor)) {
                        CanvasOverlayV3 boatOverlay = next.getValue();
                        boatOverlay.removeFromMap();
                        fixesAndTails.removeTail(next.getKey());
                        i.remove(); // only this way a ConcurrentModificationException while looping can be avoided
                    }
                }
                showCompetitorInfoOnMap(timer.getTime(), -1, competitorSelection.getSelectedFilteredCompetitors());
            } else {
                // adding a single competitor; may need to re-load data, so refresh:
                timeChanged(timer.getTime(), null);
            }
        } else {
            // only change highlighting
            BoatOverlay boatCanvas = boatOverlays.get(competitor);
            if (boatCanvas != null) {
                boatCanvas.setDisplayMode(displayHighlighted(competitor));
                boatCanvas.draw();
                showCompetitorInfoOnMap(timer.getTime(), -1, competitorSelection.getSelectedFilteredCompetitors());
            } else {
                // seems like an internal error not to find the lowlighted marker; but maybe the
                // competitor was added late to the race;
                // data for newly selected competitor supposedly missing; refresh
                timeChanged(timer.getTime(), null);
            }
        }
        // Now update tails for all competitors because selection change may also affect all unselected competitors
        for (CompetitorDTO oneOfAllCompetitors : competitorSelection.getAllCompetitors()) {
            Polyline tail = fixesAndTails.getTail(oneOfAllCompetitors);
            if (tail != null) {
                PolylineOptions newOptions = createTailStyle(oneOfAllCompetitors,
                        displayHighlighted(oneOfAllCompetitors));
                tail.setOptions(newOptions);
            }
        }
        // Trigger auto-zoom if needed
        RaceMapZoomSettings zoomSettings = settings.getZoomSettings();
        if (!zoomSettings.containsZoomType(ZoomTypes.NONE) && zoomSettings.isZoomToSelectedCompetitors()) {
            zoomMapToNewBounds(zoomSettings.getNewBounds(this));
        }
    }

    @Override
    public void removedFromSelection(CompetitorDTO competitor) {
        if (isShowAnyHelperLines()) {
            // helper lines depend on which competitor is visible, because the *visible* leader is used for
            // deciding which helper lines to show:
            timeChanged(timer.getTime(), null);
        } else {
            // try a more incremental update otherwise
            if (settings.isShowOnlySelectedCompetitors()) {
                // if selection is now empty, show all competitors
                if (Util.isEmpty(competitorSelection.getSelectedCompetitors())) {
                    timeChanged(timer.getTime(), null);
                } else {
                    // otherwise remove only deselected competitor's boat images and tail
                    BoatOverlay removedBoatOverlay = boatOverlays.remove(competitor);
                    if (removedBoatOverlay != null) {
                        removedBoatOverlay.removeFromMap();
                    }
                    fixesAndTails.removeTail(competitor);
                    showCompetitorInfoOnMap(timer.getTime(), -1, competitorSelection.getSelectedFilteredCompetitors());
                }
            } else {
                // "lowlight" currently selected competitor
                BoatOverlay boatCanvas = boatOverlays.get(competitor);
                if (boatCanvas != null) {
                    boatCanvas.setDisplayMode(displayHighlighted(competitor));
                    boatCanvas.draw();
                }
                showCompetitorInfoOnMap(timer.getTime(), -1, competitorSelection.getSelectedFilteredCompetitors());
            }
        }
        // Trigger auto-zoom if needed
        RaceMapZoomSettings zoomSettings = settings.getZoomSettings();
        if (!zoomSettings.containsZoomType(ZoomTypes.NONE) && zoomSettings.isZoomToSelectedCompetitors()) {
            zoomMapToNewBounds(zoomSettings.getNewBounds(this));
        }
    }

    private boolean isShowAnyHelperLines() {
        return settings.getHelpLinesSettings().isShowAnyHelperLines();
    }

    @Override
    public String getLocalizedShortName() {
        return raceMapLifecycle.getLocalizedShortName();
    }

    @Override
    public Widget getEntryWidget() {
        return this;
    }

    @Override
    public boolean hasSettings() {
        return raceMapLifecycle.hasSettings();
    }

    @Override
    public SettingsDialogComponent<RaceMapSettings> getSettingsDialogComponent(RaceMapSettings settings) {
        return new RaceMapSettingsDialogComponent(settings, stringMessages, this.isSimulationEnabled && this.hasPolar);
    }

    @Override
    public void updateSettings(RaceMapSettings newSettings) {
        boolean maneuverTypeSelectionChanged = false;
        boolean requiresRedraw = false;
        boolean requiresUpdateCoordinateSystem = false;

        for (ManeuverType maneuverType : ManeuverType.values()) {
            if (newSettings.isShowManeuverType(maneuverType) != settings.isShowManeuverType(maneuverType)) {
                maneuverTypeSelectionChanged = true;
            }
        }
        if (maneuverTypeSelectionChanged) {
            if (!(timer.getPlayState() == PlayStates.Playing) && lastManeuverResult != null) {
                removeAllManeuverMarkers();
                showManeuvers(lastManeuverResult);
                removeManeuverLossLinesAndInfoOverlays();
                removeManeuverLossTargetVmgLines();
            }
        }
        if (newSettings.isShowDouglasPeuckerPoints() != settings.isShowDouglasPeuckerPoints()) {
            if (!(timer.getPlayState() == PlayStates.Playing) && lastDouglasPeuckerResult != null
                    && newSettings.isShowDouglasPeuckerPoints()) {
                removeAllMarkDouglasPeuckerpoints();
                showMarkDouglasPeuckerPoints(lastDouglasPeuckerResult);
            } else if (!newSettings.isShowDouglasPeuckerPoints()) {
                removeAllMarkDouglasPeuckerpoints();
            }
        }
        if (newSettings.getTailLengthInMilliseconds() != settings.getTailLengthInMilliseconds()) {
            requiresRedraw = true;
        }
        if (newSettings.getBuoyZoneRadius() != settings.getBuoyZoneRadius()) {
            requiresRedraw = true;
        }
        if (newSettings.isShowOnlySelectedCompetitors() != settings.isShowOnlySelectedCompetitors()) {
            requiresRedraw = true;
        }
        if (newSettings.isShowSelectedCompetitorsInfo() != settings.isShowSelectedCompetitorsInfo()) {
            requiresRedraw = true;
        }
        if (!newSettings.getZoomSettings().equals(settings.getZoomSettings())) {
            if (!newSettings.getZoomSettings().containsZoomType(ZoomTypes.NONE)) {
                removeTransitions();
                zoomMapToNewBounds(newSettings.getZoomSettings().getNewBounds(this));
            }
        }
        if (!newSettings.getHelpLinesSettings().equals(settings.getHelpLinesSettings())) {
            requiresRedraw = true;
        }
        if (!newSettings.isShowEstimatedDuration() && estimatedDurationOverlay != null) {
            estimatedDurationOverlay.removeFromParent();
        }
        if (newSettings.isShowWindStreamletOverlay() != settings.isShowWindStreamletOverlay()) {
            streamletOverlay.setVisible(newSettings.isShowWindStreamletOverlay());
        }
        if (newSettings.isShowWindStreamletColors() != settings.isShowWindStreamletColors()) {
            streamletOverlay.setColors(newSettings.isShowWindStreamletColors());
        }
        if (newSettings.isShowSimulationOverlay() != settings.isShowSimulationOverlay()) {
            showSimulationOverlay(newSettings.isShowSimulationOverlay());
        }
        if (newSettings.isWindUp() != settings.isWindUp()) {
            requiresUpdateCoordinateSystem = true;
            requiresRedraw = true;
        }
        if (!newSettings.isShowEstimatedDuration() && estimatedDurationOverlay != null) {
            estimatedDurationOverlay.removeFromParent();
        }
        if (newSettings.getStartCountDownFontSizeScaling() != settings.getStartCountDownFontSizeScaling()) {
            if (countDownOverlay != null) {
                countDownOverlay.removeFromMap();
                countDownOverlay = null;
            }
            requiresRedraw = true;
        }
        this.settings = newSettings;

        if (requiresUpdateCoordinateSystem) {
            updateCoordinateSystemFromSettings();
        }
        if (requiresRedraw) {
            redraw();
        }
    }

    private void showSimulationOverlay(boolean visible) {
        simulationOverlay.setVisible(visible);
        if (visible) {
            simulationOverlay.updateLeg(Math.max(lastLegNumber, 1), true, -1 /* ensure ui-update */);
        }
    }

    public static class BoatsBoundsCalculator extends LatLngBoundsCalculatorForSelected {
        @Override
        public LatLngBounds calculateNewBounds(RaceMap forMap) {
            LatLngBounds newBounds = null;
            Iterable<CompetitorDTO> selectedCompetitors = forMap.competitorSelection.getSelectedCompetitors();
            Iterable<CompetitorDTO> competitors = new ArrayList<>();
            if (selectedCompetitors == null || !selectedCompetitors.iterator().hasNext()) {
                competitors = forMap.getCompetitorsToShow();
            } else {
                competitors = isZoomOnlyToSelectedCompetitors(forMap) ? selectedCompetitors
                        : forMap.getCompetitorsToShow();
            }
            for (CompetitorDTO competitor : competitors) {
                try {
                    GPSFixDTOWithSpeedWindTackAndLegType competitorFix = forMap.getBoatFix(competitor,
                            forMap.timer.getTime());
                    Position competitorPosition = competitorFix != null ? competitorFix.position : null;
                    if (competitorPosition != null) {
                        if (newBounds == null) {
                            newBounds = BoundsUtil.getAsBounds(forMap.coordinateSystem.toLatLng(competitorPosition));
                        } else {
                            newBounds = newBounds.extend(forMap.coordinateSystem.toLatLng(competitorPosition));
                        }
                    }
                } catch (IndexOutOfBoundsException e) {
                    // TODO can't this be predicted and the exception be avoided in the first place?
                    // Catch this in case the competitor has no GPS fixes at the current time (e.g. in race 'Finale 2'
                    // of STG)
                }
            }
            return newBounds;
        }

    }

    public static class TailsBoundsCalculator extends LatLngBoundsCalculatorForSelected {
        @Override
        public LatLngBounds calculateNewBounds(RaceMap racemap) {
            LatLngBounds newBounds = null;
            Iterable<CompetitorDTO> competitors = isZoomOnlyToSelectedCompetitors(racemap)
                    ? racemap.competitorSelection.getSelectedCompetitors()
                    : racemap.getCompetitorsToShow();
            for (CompetitorDTO competitor : competitors) {
                Polyline tail = racemap.fixesAndTails.getTail(competitor);
                LatLngBounds bounds = null;
                // TODO: Find a replacement for missing Polyline function getBounds() from v2
                // see also
                // http://stackoverflow.com/questions/3284808/getting-the-bounds-of-a-polyine-in-google-maps-api-v3;
                // optionally, consider providing a bounds cache with two sorted sets that organize the LatLng objects
                // for O(1) bounds calculation and logarithmic add, ideally O(1) remove
                if (tail != null && tail.getPath().getLength() >= 1) {
                    bounds = BoundsUtil.getAsBounds(tail.getPath().get(0));
                    for (int i = 1; i < tail.getPath().getLength(); i++) {
                        bounds = bounds.extend(tail.getPath().get(i));
                    }
                }
                if (bounds != null) {
                    if (newBounds == null) {
                        newBounds = bounds;
                    } else {
                        newBounds = newBounds.union(bounds);
                    }
                }
            }
            return newBounds;
        }
    }

    public static class CourseMarksBoundsCalculator implements LatLngBoundsCalculator {
        @Override
        public LatLngBounds calculateNewBounds(RaceMap forMap) {
            LatLngBounds newBounds = null;
            Iterable<MarkDTO> marksToZoom = forMap.markDTOs.values();
            if (marksToZoom != null) {
                for (MarkDTO markDTO : marksToZoom) {
                    if (newBounds == null) {
                        newBounds = BoundsUtil.getAsBounds(forMap.coordinateSystem.toLatLng(markDTO.position));
                    } else {
                        newBounds = newBounds.extend(forMap.coordinateSystem.toLatLng(markDTO.position));
                    }
                }
            }
            return newBounds;
        }
    }

    public static class WindSensorsBoundsCalculator implements LatLngBoundsCalculator {
        @Override
        public LatLngBounds calculateNewBounds(RaceMap forMap) {
            LatLngBounds newBounds = null;
            Collection<WindSensorOverlay> marksToZoom = forMap.windSensorOverlays.values();
            if (marksToZoom != null) {
                for (WindSensorOverlay windSensorOverlay : marksToZoom) {
                    final LatLng latLngPosition = windSensorOverlay.getLatLngPosition();
                    if (Objects.nonNull(latLngPosition) && BoundsUtil.getAsPosition(latLngPosition) != null) {
                        LatLngBounds bounds = BoundsUtil.getAsBounds(latLngPosition);
                        if (newBounds == null) {
                            newBounds = bounds;
                        } else {
                            newBounds = newBounds.extend(latLngPosition);
                        }
                    }
                }
            }
            return newBounds;
        }
    }

    @Override
    public void initializeData(boolean showMapControls, boolean showHeaderPanel) {
        loadMapsAPIV3(showMapControls, showHeaderPanel);
    }

    @Override
    public boolean isDataInitialized() {
        return isMapInitialized;
    }

    @Override
    public void onResize() {
        if (map != null) {
            map.triggerResize();
            zoomMapToNewBounds(settings.getZoomSettings().getNewBounds(RaceMap.this));
        }
        // Adjust RaceMap headers to avoid overlapping based on the RaceMap width
        boolean isCompactHeader = this.getOffsetWidth() <= 600;
        getLeftHeaderPanel().setStyleName(COMPACT_HEADER_STYLE, isCompactHeader);
        getRightHeaderPanel().setStyleName(COMPACT_HEADER_STYLE, isCompactHeader);

        // Adjust combined wind and true north indicator panel indent, based on the RaceMap height
        if (topLeftControlsWrapperPanel.getParent() != null) {
            this.adjustLeftControlsIndent();
        }
    }

    private void adjustLeftControlsIndent() {
        topLeftControlsWrapperPanel.getParent().setStyleName("TopLeftControlsWrapperPanelParentDiv");
        String leftControlsIndentStyle = getLeftControlsIndentStyle();
        if (leftControlsIndentStyle != null) {
            topLeftControlsWrapperPanel.getParent().addStyleName(leftControlsIndentStyle);
        }
    }

    @Override
    public void competitorsListChanged(Iterable<CompetitorDTO> competitors) {
        timeChanged(timer.getTime(), null);
    }

    @Override
    public void filteredCompetitorsListChanged(Iterable<CompetitorDTO> filteredCompetitors) {
        timeChanged(timer.getTime(), null);
    }

    @Override
    public void filterChanged(FilterSet<CompetitorDTO, ? extends Filter<CompetitorDTO>> oldFilterSet,
            FilterSet<CompetitorDTO, ? extends Filter<CompetitorDTO>> newFilterSet) {
        // nothing to do; if the list of filtered competitors has changed, a separate call to
        // filteredCompetitorsListChanged will occur
    }

    @Override
    public PolylineOptions createTailStyle(CompetitorDTO competitor, DisplayMode displayMode) {
        PolylineOptions options = PolylineOptions.newInstance();
        options.setClickable(true);
        options.setGeodesic(true);
        options.setStrokeOpacity(1.0);

        switch (displayMode) {
        case DEFAULT:
            options.setStrokeColor(competitorSelection.getColor(competitor, raceIdentifier).getAsHtml());
            options.setStrokeWeight(1);
            break;
        case SELECTED:
            options.setStrokeColor(competitorSelection.getColor(competitor, raceIdentifier).getAsHtml());
            options.setStrokeWeight(2);
            break;
        case NOT_SELECTED:
            options.setStrokeColor(LOWLIGHTED_TAIL_COLOR.getAsHtml());
            options.setStrokeOpacity(LOWLIGHTED_TAIL_OPACITY);
            break;
        }

        options.setZindex(RaceMapOverlaysZIndexes.BOATTAILS_ZINDEX);
        return options;
    }

    @Override
    public Polyline createTail(final CompetitorDTO competitor, List<LatLng> points) {
        final BoatDTO boat = competitorSelection.getBoat(competitor);
        PolylineOptions options = createTailStyle(competitor, displayHighlighted(competitor));
        Polyline result = Polyline.newInstance(options);
        MVCArray<LatLng> pointsAsArray = MVCArray.newInstance(points.toArray(new LatLng[0]));
        result.setPath(pointsAsArray);
        result.setMap(map);
        Hoverline resultHoverline = new Hoverline(result, options, this);
        final ClickMapHandler clickHandler = new ClickMapHandler() {
            @Override
            public void onEvent(ClickMapEvent event) {
                showCompetitorInfoWindow(competitor, event.getMouseEvent().getLatLng());
            }
        };
        result.addClickHandler(clickHandler);
        resultHoverline.addClickHandler(clickHandler);
        result.addMouseOverHandler(new MouseOverMapHandler() {
            @Override
            public void onEvent(MouseOverMapEvent event) {
                map.setTitle(boat.getSailId() + ", " + competitor.getName());
            }
        });
        resultHoverline.addMouseOutMoveHandler(new MouseOutMapHandler() {
            @Override
            public void onEvent(MouseOutMapEvent event) {
                map.setTitle("");
            }
        });
        return result;
    }

    @Override
    public Integer getRank(CompetitorDTO competitor) {
        final Integer result;
        QuickRankDTO quickRank = quickRanksDTOProvider.getQuickRanks().get(competitor.getIdAsString());
        if (quickRank != null) {
            result = quickRank.oneBasedRank;
        } else {
            result = null;
        }
        return result;
    }

    private Image createSAPLogo() {
        ImageResource sapLogoResource = resources.sapLogoOverlay();
        Image sapLogo = new Image(sapLogoResource);
        sapLogo.addClickHandler(new ClickHandler() {
            @Override
            public void onClick(ClickEvent event) {
                Window.open("https://www.sap.com/sponsorships", "_blank", null);
            }
        });
        sapLogo.setStyleName("raceBoard-Logo");
        return sapLogo;
    }

    @Override
    public String getDependentCssClassName() {
        return "raceMap";
    }

    /**
     * The default zoom bounds are defined by the boats
     */
    private LatLngBounds getDefaultZoomBounds() {
        return new BoatsBoundsCalculator().calculateNewBounds(RaceMap.this);
    }

    private MapOptions getMapOptions(final boolean showMapControls, boolean windUp) {
        MapOptions mapOptions = MapOptions.newInstance();
        mapOptions.setScrollWheel(true);
        mapOptions.setMapTypeControl(showMapControls && !windUp);
        mapOptions.setPanControl(showMapControls);
        mapOptions.setZoomControl(showMapControls);
        mapOptions.setScaleControl(true);
        if (windUp) {
            mapOptions.setMinZoom(8);
        } else {
            mapOptions.setMinZoom(0);
        }
        MapTypeStyle[] mapTypeStyles = new MapTypeStyle[4];

        // hide all transit lines including ferry lines
        mapTypeStyles[0] = GoogleMapStyleHelper.createHiddenStyle(MapTypeStyleFeatureType.TRANSIT);
        // hide points of interest
        mapTypeStyles[1] = GoogleMapStyleHelper.createHiddenStyle(MapTypeStyleFeatureType.POI);
        // simplify road display
        mapTypeStyles[2] = GoogleMapStyleHelper.createSimplifiedStyle(MapTypeStyleFeatureType.ROAD);
        // set water color
        mapTypeStyles[3] = GoogleMapStyleHelper.createColorStyle(MapTypeStyleFeatureType.WATER, WATER_COLOR);

        MapTypeControlOptions mapTypeControlOptions = MapTypeControlOptions.newInstance();
        mapTypeControlOptions.setPosition(ControlPosition.BOTTOM_RIGHT);
        mapOptions.setMapTypeControlOptions(mapTypeControlOptions);

        mapOptions.setMapTypeStyles(mapTypeStyles);
        // no need to try to position the scale control; it always ends up at the right bottom corner
        mapOptions.setStreetViewControl(false);
        if (showMapControls) {
            ZoomControlOptions zoomControlOptions = ZoomControlOptions.newInstance();
            zoomControlOptions.setPosition(ControlPosition.RIGHT_TOP);
            mapOptions.setZoomControlOptions(zoomControlOptions);
            PanControlOptions panControlOptions = PanControlOptions.newInstance();
            panControlOptions.setPosition(ControlPosition.RIGHT_TOP);
            mapOptions.setPanControlOptions(panControlOptions);
        }
        return mapOptions;
    }

    /**
     * @return CSS style name to adjust the indent of left controls (combined wind and true north indicator).
     */
    protected String getLeftControlsIndentStyle() {
        return null;
    }

    public Map<String, CourseMarkOverlay> getCourseMarkOverlays() {
        return courseMarkOverlays;
    }

    public CoordinateSystem getCoordinateSystem() {
        return coordinateSystem;
    }

    public void hideAllHelplines() {
        if (startLine != null) {
            startLine.setVisible(false);
        }
        if (finishLine != null) {
            finishLine.setVisible(false);
        }
        if (advantageLine != null) {
            advantageLine.setVisible(false);
        }
        if (windwardStartLineMarkToFirstMarkLine != null && leewardStartLineMarkToFirstMarkLine != null) {
            windwardStartLineMarkToFirstMarkLine.setVisible(false);
            leewardStartLineMarkToFirstMarkLine.setVisible(false);
        }
        for (Polyline courseMiddleline : courseMiddleLines.values()) {
            if (courseMiddleline != null) {
                courseMiddleline.setVisible(false);
            }
        }
        for (Polygon courseSideline : courseSidelines.values()) {
            if (courseSideline != null) {
                courseSideline.setVisible(false);
            }
        }
    }

    public void showAllHelplinesToShow() {
        if (settings.getHelpLinesSettings().isShowAnyHelperLines()) {
            if (startLine != null && settings.getHelpLinesSettings().isVisible(HelpLineTypes.STARTLINE))
                startLine.setVisible(true);
            if (finishLine != null && settings.getHelpLinesSettings().isVisible(HelpLineTypes.FINISHLINE))
                finishLine.setVisible(true);
            if (advantageLine != null && settings.getHelpLinesSettings().isVisible(HelpLineTypes.ADVANTAGELINE))
                advantageLine.setVisible(true);
            if (windwardStartLineMarkToFirstMarkLine != null && leewardStartLineMarkToFirstMarkLine != null
                    && settings.getHelpLinesSettings().isVisible(HelpLineTypes.STARTLINETOFIRSTMARKTRIANGLE)) {
                windwardStartLineMarkToFirstMarkLine.setVisible(true);
                leewardStartLineMarkToFirstMarkLine.setVisible(true);
            }
            if (settings.getHelpLinesSettings().isVisible(HelpLineTypes.COURSEMIDDLELINE)) {
                for (Polyline courseMiddleline : courseMiddleLines.values()) {
                    courseMiddleline.setVisible(true);
                }
            }
            if (settings.getHelpLinesSettings().isVisible(HelpLineTypes.COURSEGEOMETRY)) {
                for (Polygon courseSideline : courseSidelines.values()) {
                    courseSideline.setVisible(true);
                }
            }
        }
    }

    public void addCompetitorsForRaceDefinedListener(CompetitorsForRaceDefinedListener listener) {
        raceCompetitorSet.addCompetitorsForRaceDefinedListener(listener);
    }

    public void removeCompetitorsForRaceDefinedListener(CompetitorsForRaceDefinedListener listener) {
        raceCompetitorSet.removeCompetitorsForRaceDefinedListener(listener);
    }

    @Override
    public String getId() {
        return raceMapLifecycle.getComponentId();
    }

    public RaceMapLifecycle getLifecycle() {
        return raceMapLifecycle;
    }
    final LineInfoProvider middleManeuverAngleLineInfoProvider = new LineInfoProvider() {
        @Override
        public String getLineInfo() {
            return "Middle Maneuver Angle";
        }
    };
    final LineInfoProvider extrapolatedLineInfoProvider = new LineInfoProvider() {
        @Override
        public String getLineInfo() {
            return "Extrapolated Maneuver Start Position";
        }
    };
    final LineInfoProvider projectedExtrapolatedLineInfoProvider = new LineInfoProvider() {
        @Override
        public String getLineInfo() {
            return "";
        }
    };
    final LineInfoProvider projectedManeuverEndLineInfoProvider = new LineInfoProvider() {
        @Override
        public String getLineInfo() {
            return "";
        }
    };
    final LineInfoProvider maneuverLossLineInfoProvider = new LineInfoProvider() {
        @Override
        public String getLineInfo() {
            return stringMessages.maneuverLoss();
        }
    };



    private Map<Triple<String, Date, ManeuverType>, Boolean> maneuverLossCheckBoxValueStore = new HashMap<>();
    private Map<Triple<String, Date, ManeuverType>, Boolean> maneuverLossTargetVMGCheckBoxValueStore = new HashMap<>();
//    private SmallTransparentInfoOverlay maneuverLossInfoOverlay;
    private Set<Polyline> maneuverLossLines;
    private Map<Triple<String, Date, ManeuverType>, Set<Polyline>> maneuverLossLinesMap = new HashMap<>();
    private Map<Triple<String, Date, ManeuverType>, Set<Polyline>> maneuverLossTargetVmgMap = new HashMap<>();
    private Map<Triple<String, Date, ManeuverType>, SmallTransparentInfoOverlay> maneuverLossInfoOverlayMap = new HashMap<>();
    
    private void visualizeManeuverLoss(ManeuverDTO maneuver, boolean showManeuverVisualization, CompetitorDTO competitor) {
        if (showManeuverVisualization == false) {
            Triple<String, Date, ManeuverType> t = new Triple<>(competitor.getIdAsString(), maneuver.timePoint,
                    maneuver.type);
            if (maneuverLossLinesMap.get(t) != null) {
                for (Polyline p : maneuverLossLinesMap.get(t)) {
                    p.setMap((MapWidget) null);
                }
            }
            maneuverLossInfoOverlayMap.get(t).removeFromMap();
        } else {
            createManeuverLossLinesAndInfoOverlays(maneuver, competitor);
        }
    }
    
    /**
     * Removes the Polylines visualizing the ManeuverLoss and the SmallTransparentInfoOverlays attached to the
     * Polylines. Also clears the CheckboxValueStore for maneuverLoss.
     */
    private void removeManeuverLossLinesAndInfoOverlays() {
        if (!maneuverLossLinesMap.isEmpty()) {
            for (Triple<String, Date, ManeuverType> t : maneuverLossLinesMap.keySet()) {
                for (Polyline maneuverLossLine : maneuverLossLinesMap.get(t)) {
                    maneuverLossLine.setMap((MapWidget) null);
                }
            }
            maneuverLossLinesMap.clear();
        }
        if (!maneuverLossInfoOverlayMap.isEmpty()) {
            for (Map.Entry<Triple<String, Date, ManeuverType>, SmallTransparentInfoOverlay> e : maneuverLossInfoOverlayMap
                    .entrySet()) {
                e.getValue().removeFromMap();
            }
            maneuverLossInfoOverlayMap.clear();
        }
        if (!maneuverLossCheckBoxValueStore.isEmpty()) {
            maneuverLossCheckBoxValueStore.clear();
        }
    }
    
    /**
     * Creates the ManeuverLoss Lines as calculated in {@link ManeuverDetectorImpl#getManeuverLoss()} and draw
     * SmallTransparentInfoOverlays attached to the Polylines visualizing the maneuver.
     * 
     */
    private void createManeuverLossLinesAndInfoOverlays(ManeuverDTO maneuver, CompetitorDTO competitor) {
        maneuverLossLines = new HashSet<>();
        Bearing bearingBefore = new DegreeBearingImpl(maneuver.maneuverLoss.speedWithBearingBefore.bearingInDegrees);
        Bearing middleManeuverAngle = new DegreeBearingImpl(maneuver.maneuverLoss.middleManeuverAngle);
        Distance extrapolationOfManeuverStartPoint = new MeterDistance(
                maneuver.maneuverLoss.speedWithBearingBefore.speedInKnots
                        * maneuver.maneuverLoss.maneuverDuration.asHours() * 1852);
        Position extrapolatedManeuverStartPosition = maneuver.maneuverLoss.maneuverStartPosition
                .translateRhumb(bearingBefore, extrapolationOfManeuverStartPoint);
        Position intersectionMiddleManeuverAngleWithExtrapolationOfManeuverStartPoint = maneuver.maneuverLoss.maneuverStartPosition
                .getIntersection(bearingBefore, maneuver.position, middleManeuverAngle);
        Position projectedExtrapolatedManeuverStartPosition = extrapolatedManeuverStartPosition.projectToLineThrough(
                intersectionMiddleManeuverAngleWithExtrapolationOfManeuverStartPoint, middleManeuverAngle);
        Position projectedManeuverEndPosition = maneuver.maneuverLoss.maneuverEndPosition.projectToLineThrough(
                intersectionMiddleManeuverAngleWithExtrapolationOfManeuverStartPoint, middleManeuverAngle);
        String color = maneuver.maneuverLossInMeters > 0 ? color = "#FF0000" : "#00FF00";
        maneuverLossLines.add(showOrRemoveOrUpdateLine(null, true,
                intersectionMiddleManeuverAngleWithExtrapolationOfManeuverStartPoint, projectedManeuverEndPosition,
                middleManeuverAngleLineInfoProvider, "#ffffff"));
        maneuverLossLines.add(showOrRemoveOrUpdateLine(null, true, maneuver.maneuverLoss.maneuverStartPosition,
                extrapolatedManeuverStartPosition, extrapolatedLineInfoProvider, "#ffffff"));
        maneuverLossLines.add(showOrRemoveOrUpdateLine(null, true, extrapolatedManeuverStartPosition,
                projectedExtrapolatedManeuverStartPosition, projectedExtrapolatedLineInfoProvider, "#FFFF00"));
        maneuverLossLines.add(showOrRemoveOrUpdateLine(null, true, maneuver.maneuverLoss.maneuverEndPosition,
                projectedManeuverEndPosition, projectedManeuverEndLineInfoProvider, "#FFFF00"));
        maneuverLossLines.add(showOrRemoveOrUpdateLine(null, true, projectedExtrapolatedManeuverStartPosition,
                projectedManeuverEndPosition, maneuverLossLineInfoProvider, color));
        for (Polyline maneuverLossLine : maneuverLossLines) {
            PolylineOptions options = PolylineOptions.newInstance();
            options.setStrokeOpacity(0.5);
            maneuverLossLine.setOptions(options);
        }
        Triple<String, Date, ManeuverType> t = new Triple<>(competitor.getIdAsString(), maneuver.timePoint,
                maneuver.type);
        maneuverLossLinesMap.put(t, maneuverLossLines);
        StringBuilder sb = new StringBuilder();
        sb.append(stringMessages.maneuverLoss() + ": " + numberFormatOneDecimal.format(maneuver.maneuverLossInMeters)
                + stringMessages.metersUnit() + '\n');
        if (maneuver.type == ManeuverType.TACK) {
            sb.append(stringMessages.tackAngle() + ": ");
        } else if (maneuver.type == ManeuverType.JIBE) {
            sb.append(stringMessages.jibeAngle() + ": ");
        } else {
            sb.append(stringMessages.maneuverAngle() + ": ");
        }
        sb.append(numberFormatOneDecimal.format(Math.abs(maneuver.directionChangeInDegrees))
                + stringMessages.degreesUnit());
        SmallTransparentInfoOverlay maneuverLossInfoOverlay = new SmallTransparentInfoOverlay((MapWidget) map,
                RaceMapOverlaysZIndexes.INFO_OVERLAY_ZINDEX, sb.toString(), coordinateSystem);
        maneuverLossInfoOverlay.setPosition(projectedManeuverEndPosition.translateGreatCircle(middleManeuverAngle,
                new MeterDistance(maneuver.maneuverLossInMeters / 2)), -1);
        maneuverLossInfoOverlay.draw();
        maneuverLossInfoOverlayMap.put(t, maneuverLossInfoOverlay);
    }
    
    private void showManeuverLossTargetVmg(CompetitorDTO competitor, ManeuverDTO maneuver,
            boolean showManeuverLossTargetVmg) {
        Triple<String, Date, ManeuverType> t = new Triple<>(competitor.getIdAsString(), maneuver.timePoint,
                maneuver.type);
        if (!showManeuverLossTargetVmg) {
            if (maneuverLossTargetVmgMap.get(t) != null) {
                for (Polyline p : maneuverLossTargetVmgMap.get(t)) {
                    p.setMap((MapWidget) null);
                }
            }
        } else {
            maneuverLossTargetVmgMap.put(t, createManeuverLossTargetVmgPolyline(competitor, maneuver));
            drawLegendVmg();
        }

    }
    


//    private void drawLegendVmg() {
//        double x, y;
//        x=100;
//        y=16;
//        double w = 1;
//        double h = 20;
//        int maxIdx = 300;
//        Context2d context2d = streamletOverlay.streamletLegend.getContext2d();
//        context2d.setFillStyle("rgba(0,0,0,.3)");
//        context2d.setLineWidth(1.0);
//        context2d.beginPath();
//        context2d.fillRect(x-7.0, y-16.0, w*maxIdx+15.0, 56.0);
//        context2d.closePath();
//        context2d.stroke();
//        context2d.setFillStyle("white");
//        String label = stringMessages.windSpeedInKnots();
//        TextMetrics txtmet;
//        txtmet = context2d.measureText(label);
//        context2d.fillText(label, x + (w*maxIdx - txtmet.getWidth())/2.0, y - 5.0);
//        for(int idx=0; idx <= maxIdx; idx++) {
//            //double speed = idx * 24.0 / maxIdx;
//            double speed = 4.0 + idx * 16.0 / maxIdx;
//            context2d.setFillStyle(streamletOverlay.windField.getColor(speed));
//            context2d.beginPath();
//            context2d.fillRect(x + idx*w, y, w, h);
//            context2d.closePath();
//            context2d.stroke();
//            if (Math.abs(speed % 2.0) < (12.0/maxIdx)) {
//                context2d.setStrokeStyle("white");
//                context2d.setLineWidth(1.0);
//                context2d.beginPath();
//                context2d.moveTo(x + idx*w, y + h);
//                context2d.lineTo(x + idx*w, y + h + 7.0);
//                context2d.closePath();
//                context2d.stroke();
//                context2d.setFillStyle("white");
//                label = ""+Math.round(speed);
//                txtmet = context2d.measureText(label);
//                context2d.fillText(label, x + idx*w - txtmet.getWidth()/2.0, y + h + 8.0 + 8.0);
//            }
//        }
//    }

    private Set<Polyline> createManeuverLossTargetVmgPolyline(CompetitorDTO competitor, ManeuverDTO maneuver) {
        final List<Date> timePointList = new ArrayList<>();
        final Set<Polyline> result = new HashSet<>();
        final int stepInSeconds = 1;
        for (long l = maneuver.timePointBefore.getTime() / 1000; l <= maneuver.timePointBefore.getTime() / 1000
                + maneuver.maneuverLoss.maneuverDuration.asSeconds(); l += stepInSeconds) {
            timePointList.add(new Date(l * 1000));
        }
        PolylineOptions options = PolylineOptions.newInstance();
        options.setGeodesic(true);
        options.setStrokeOpacity(1.0);
        options.setStrokeWeight(10);
        options.setZindex(RaceMapOverlaysZIndexes.INFO_OVERLAY_ZINDEX);
        options.setMap(map);
        
//      getLastCombinedWindTrackInfoDTO();
//
//        BoatClassDTO boatClass = competitorSelection.getBoat(competitor).getBoatClass();
        
        if (timePointList.size() != 0) {
            for (int i = 0; i < timePointList.size() - 1; i++) {
                
                double targetVmgInKnots = 6;
                double percent = getBoatFix(competitor, timePointList.get(i)).speedWithBearing.speedInKnots
                        / targetVmgInKnots;
                // Integer h = Math.toIntExact(Math.round(120 * percent));
                options.setStrokeColor("hsl(" + Math.toIntExact(Math.round(120 * percent)) + ", 100%, 50%)");

                MVCArray<LatLng> pointsAsArray = MVCArray.newInstance();
                pointsAsArray.push(coordinateSystem.toLatLng(getBoatFix(competitor, timePointList.get(i)).position));
                pointsAsArray
                        .push(coordinateSystem.toLatLng(getBoatFix(competitor, timePointList.get(i + 1)).position));
                options.setPath(pointsAsArray);
                Polyline p = Polyline.newInstance(options);
                result.add(p);
            }
        }

//        ListIterator<Date> iter = timePointList.listIterator();
//        if (iter.hasNext()) {
//            iter.next();
//            while (iter.hasNext()) {
//                MVCArray<LatLng> pointsAsArray = MVCArray.newInstance();
//                pointsAsArray.push(coordinateSystem.toLatLng(getBoatFix(competitor, iter.previous()).position));
//                iter.next();
//                pointsAsArray.push(coordinateSystem.toLatLng(getBoatFix(competitor, iter.next()).position));
//                options.setPath(pointsAsArray);
//                Polyline res = Polyline.newInstance(options);
//                result.add(res);
//            }
//        }        
        return result;
    }
    
    private void drawLegendVmg() {
        Canvas maneuverLossTargetVmgLegend = Canvas.createIfSupported();
        maneuverLossTargetVmgLegend.addStyleName("MapTargetVmgLegend");
        map.setControls(ControlPosition.LEFT_BOTTOM, maneuverLossTargetVmgLegend);
        int canvasWidth = 500;
        int canvasHeight = 60;
        maneuverLossTargetVmgLegend.getParent().addStyleName("MapTargetVmgLegendParentDiv");
        maneuverLossTargetVmgLegend.setWidth(String.valueOf(canvasWidth));
        maneuverLossTargetVmgLegend.setHeight(String.valueOf(canvasHeight));
        maneuverLossTargetVmgLegend.setCoordinateSpaceWidth(canvasWidth);
        maneuverLossTargetVmgLegend.setCoordinateSpaceHeight(canvasHeight);
        double x, y;
        x=100;
        y=16;
        double w = 1;
        double h = 20;
        int maxIdx = 300;
        Context2d context2d = maneuverLossTargetVmgLegend.getContext2d();
        context2d.setFillStyle("rgba(0,0,0,.3)");
        context2d.setLineWidth(1.0);
        context2d.beginPath();
        context2d.fillRect(x-7.0, y-16.0, w*maxIdx+15.0, 56.0);
        context2d.closePath();
        context2d.stroke();
        context2d.setFillStyle("white");
        String label = stringMessages.windSpeedInKnots();
        TextMetrics txtmet;
        txtmet = context2d.measureText(label);
        context2d.fillText(label, x + (w*maxIdx - txtmet.getWidth())/2.0, y - 5.0);
        for(int idx=0; idx <= maxIdx; idx++) {
            //double speed = idx * 24.0 / maxIdx;
//            double speed = 4.0 + idx * 16.0 / maxIdx;
            context2d.setFillStyle("hsl(" + Math.round((idx+1)/maxIdx)*120 + ", 100%, 50%)");
//            context2d.setFillStyle(streamletOverlay.windField.getColor(speed));
            context2d.beginPath();
            context2d.fillRect(x + idx*w, y, w, h);
            context2d.closePath();
            context2d.stroke();
//            if (Math.abs(speed % 2.0) < (12.0/maxIdx)) {
//                context2d.setStrokeStyle("white");
//                context2d.setLineWidth(1.0);
//                context2d.beginPath();
//                context2d.moveTo(x + idx*w, y + h);
//                context2d.lineTo(x + idx*w, y + h + 7.0);
//                context2d.closePath();
//                context2d.stroke();
//                context2d.setFillStyle("white");
//                label = ""+Math.round(speed);
//                txtmet = context2d.measureText(label);
//                context2d.fillText(label, x + idx*w - txtmet.getWidth()/2.0, y + h + 8.0 + 8.0);
//            }
        }
    }
    

    private void removeManeuverLossTargetVmgLines() {
        if (!maneuverLossTargetVmgMap.isEmpty()) {
            for (Triple<String, Date, ManeuverType> t : maneuverLossTargetVmgMap.keySet()) {
                for (Polyline p : maneuverLossTargetVmgMap.get(t)) {
                    p.setMap((MapWidget) null);
                }
            }
            maneuverLossTargetVmgMap.clear();
        }
        if (!maneuverLossTargetVMGCheckBoxValueStore.isEmpty()) {
            maneuverLossTargetVMGCheckBoxValueStore.clear();
        }
    }

}<|MERGE_RESOLUTION|>--- conflicted
+++ resolved
@@ -756,11 +756,7 @@
                 RaceMap.this.managedInfoWindow = new ManagedInfoWindow(map);
             }
         };
-<<<<<<< HEAD
-        LoadApi.go(onLoad, loadLibraries, sensor, "key=" + GoogleMapAPIKey.V3_APIKey);
-=======
         LoadApi.go(onLoad, loadLibraries, sensor, GoogleMapAPIKey.V3_PARAMS); 
->>>>>>> 0a03910b
     }
 
     /**
