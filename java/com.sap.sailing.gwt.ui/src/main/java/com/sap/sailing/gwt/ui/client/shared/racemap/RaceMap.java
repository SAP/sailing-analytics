--- conflicted
+++ resolved
@@ -582,11 +582,7 @@
             boolean isSimulationEnabled) {
         this(parent, context, raceMapLifecycle, raceMapSettings, sailingService, asyncActionsExecutor, errorReporter,
                 timer, competitorSelection, raceCompetitorSet, stringMessages, raceIdentifier, raceMapResources,
-<<<<<<< HEAD
-                showHeaderPanel, quickRanksDTOProvider, /* leaderboardName */ "", /* leaderboardGroupName */ "", isSimulationEnabled);
-=======
-                showHeaderPanel, quickRanksDTOProvider, /* leaderboardName */ "", /* leaderboardGroupName */ "", /* leaderboardGroupId */ null);
->>>>>>> 4082a776
+                showHeaderPanel, quickRanksDTOProvider, /* leaderboardName */ "", /* leaderboardGroupName */ "", /* leaderboardGroupId */ null, isSimulationEnabled);
     }
     
     public RaceMap(Component<?> parent, ComponentContext<?> context, RaceMapLifecycle raceMapLifecycle,
@@ -595,18 +591,11 @@
             ErrorReporter errorReporter, Timer timer, RaceCompetitorSelectionProvider competitorSelection,
             RaceCompetitorSet raceCompetitorSet, StringMessages stringMessages, RegattaAndRaceIdentifier raceIdentifier, 
             RaceMapResources raceMapResources, boolean showHeaderPanel, QuickFlagDataProvider quickRanksDTOProvider,
-<<<<<<< HEAD
-            String leaderboardName, String leaderboardGroupName, boolean isSimulationEnabled) {
+            String leaderboardName, String leaderboardGroupName, UUID leaderboardGroupId, isSImulationEnabled) {
         this(parent, context, raceMapLifecycle, raceMapSettings, sailingService, asyncActionsExecutor, errorReporter,
                 timer, competitorSelection, raceCompetitorSet, stringMessages, raceIdentifier, raceMapResources,
-                showHeaderPanel, quickRanksDTOProvider, visible -> {
+                showHeaderPanel, quickRanksDTOProvider, visible -> {}, leaderboardName, leaderboardGroupName, leaderboardGroupId, /* shareLinkAction */ null, isSimulationEnabled);
                 }, leaderboardName, leaderboardGroupName, isSimulationEnabled);
-=======
-            String leaderboardName, String leaderboardGroupName, UUID leaderboardGroupId) {
-        this(parent, context, raceMapLifecycle, raceMapSettings, sailingService, asyncActionsExecutor, errorReporter,
-                timer, competitorSelection, raceCompetitorSet, stringMessages, raceIdentifier, raceMapResources,
-                showHeaderPanel, quickRanksDTOProvider, visible -> {}, leaderboardName, leaderboardGroupName, leaderboardGroupId, /* shareLinkAction */ null);
->>>>>>> 4082a776
     }
     
     public RaceMap(Component<?> parent, ComponentContext<?> context, RaceMapLifecycle raceMapLifecycle,
@@ -614,12 +603,8 @@
             SailingServiceAsync sailingService, AsyncActionsExecutor asyncActionsExecutor,
             ErrorReporter errorReporter, Timer timer, RaceCompetitorSelectionProvider competitorSelection, RaceCompetitorSet raceCompetitorSet,
             StringMessages stringMessages, RegattaAndRaceIdentifier raceIdentifier, RaceMapResources raceMapResources, boolean showHeaderPanel,
-<<<<<<< HEAD
-            QuickFlagDataProvider quickFlagDataProvider, Consumer<WindSource> showWindChartForProvider,
+            QuickFlagDataProvider quickFlagDataProvider, Consumer<WindSource> showWindChartForProvider, String leaderboardName, String leaderboardGroupName, UUID leaderboardGroupId, Runnable shareLinkAction, boolean isSimulationEnabled) {
             String leaderboardName, String leaderboardGroupName, boolean isSimulationEnabled) {
-=======
-            QuickFlagDataProvider quickFlagDataProvider, Consumer<WindSource> showWindChartForProvider, String leaderboardName, String leaderboardGroupName, UUID leaderboardGroupId, Runnable shareLinkAction) {
->>>>>>> 4082a776
         super(parent, context);
         this.shareLinkAction = shareLinkAction;
         this.maneuverMarkersAndLossIndicators = new ManeuverMarkersAndLossIndicators(this, sailingService, errorReporter, stringMessages);
