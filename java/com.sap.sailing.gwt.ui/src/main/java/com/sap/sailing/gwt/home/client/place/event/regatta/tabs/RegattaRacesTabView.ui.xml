--- conflicted
+++ resolved
@@ -1,29 +1,4 @@
 <ui:UiBinder xmlns:ui='urn:ui:com.google.gwt.uibinder' xmlns:g='urn:import:com.google.gwt.user.client.ui' 
-<<<<<<< HEAD
-		xmlns:p='urn:import:com.sap.sailing.gwt.home.client.place.event.partials'>
-	<ui:with field="i18n" type="com.sap.sailing.gwt.ui.client.StringMessages" />
-	<ui:with field="res" type="com.sap.sailing.gwt.common.client.SharedResources" />
-	<ui:style>
-		.listContainer > div {
-			margin-bottom: 2em;
-		}
-		.legend {
-			margin-top: 2em;
-			margin-bottom: -1.5em;
-		}
-	</ui:style>
-    <g:HTMLPanel ui:field="contentPanel">
-    	<div class="{res.mediaCss.grid}">
-   			<p:multiRegattaList.MultiRegattaListStepsLegend addStyleNames="{res.mediaCss.small12} {res.mediaCss.columns} {style.legend}" ui:field="regattaProgressLegendUi" />
-    		<g:SimplePanel addStyleNames="{res.mediaCss.small12} {res.mediaCss.columns} {res.mainCss.spacermarginbottommedium}" ui:field="regattaInfoContainerUi"/>
-    	</div>
-        <p:listNavigation.ListNavigationPanel ui:field="listNavigationPanelUi"/>
-    	<div class="{res.mediaCss.grid}">
-    		<g:FlowPanel addStyleNames="{res.mediaCss.small12} {res.mediaCss.columns} {style.listContainer}" ui:field="listFormatContainerUi" />
-    		<g:FlowPanel addStyleNames="{res.mediaCss.small12} {res.mediaCss.columns}" ui:field="compFormatContainerUi" />
-		</div>
-		<g:SimplePanel ui:field="oldContentContainer"/>
-=======
         xmlns:p='urn:import:com.sap.sailing.gwt.home.client.place.event.partials'>
     <ui:with field="i18n" type="com.sap.sailing.gwt.ui.client.StringMessages" />
     <ui:with field="res" type="com.sap.sailing.gwt.common.client.SharedResources" />
@@ -65,6 +40,5 @@
             <g:FlowPanel addStyleNames="{res.mediaCss.small12} {res.mediaCss.columns}" ui:field="compFormatContainerUi" />
         </div>
         <g:SimplePanel ui:field="oldContentContainer"/>
->>>>>>> 20a02d78
     </g:HTMLPanel>
 </ui:UiBinder>