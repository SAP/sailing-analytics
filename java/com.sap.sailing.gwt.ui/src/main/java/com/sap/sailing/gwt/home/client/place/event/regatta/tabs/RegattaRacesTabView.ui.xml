<ui:UiBinder xmlns:ui='urn:ui:com.google.gwt.uibinder' xmlns:g='urn:import:com.google.gwt.user.client.ui' 
        xmlns:p='urn:import:com.sap.sailing.gwt.home.client.place.event.partials'>
    <ui:with field="i18n" type="com.sap.sailing.gwt.ui.client.StringMessages" />
    <ui:with field="res" type="com.sap.sailing.gwt.common.client.SharedResources" />
    <ui:style>
        .listContainer > div {
            margin-bottom: 2em;
        }
        .legend {
            margin-top: 2em;
            margin-bottom: -1.5em;
        }
        .buttonContainer {
            position: relative;
            margin: 0 !important;
        }
        .regattaOverviewButton {
            position: absolute;
            right: 0;
            top: -0.25em;
        }
    </ui:style>
    <g:HTMLPanel ui:field="contentPanel">
<<<<<<< HEAD
        <div class="{res.mediaCss.grid}">
               <p:multiRegattaList.MultiRegattaListStepsLegend addStyleNames="{res.mediaCss.small12} {res.mediaCss.columns} {style.legend}" />
            <g:SimplePanel addStyleNames="{res.mediaCss.small12} {res.mediaCss.columns} {res.mainCss.spacermarginbottommedium}" ui:field="regattaInfoContainerUi"/>
        </div>
=======
    	<div class="{res.mediaCss.grid}">
   			<p:multiRegattaList.MultiRegattaListStepsLegend addStyleNames="{res.mediaCss.small12} {res.mediaCss.columns} {style.legend}" ui:field="regattaProgressLegendUi" />
    		<g:SimplePanel addStyleNames="{res.mediaCss.small12} {res.mediaCss.columns} {res.mainCss.spacermarginbottommedium}" ui:field="regattaInfoContainerUi"/>
    	</div>
>>>>>>> e285dacd
        <p:listNavigation.ListNavigationPanel ui:field="listNavigationPanelUi"/>
        <div class="{res.mediaCss.grid}">
            <div class="{res.mediaCss.small12} {res.mediaCss.columns} {style.listContainer}" ui:field="listFormatContainerUi">
                <p:raceListLive.RacesListLive ui:field="liveRacesListUi" />
                <div class="{style.buttonContainer}">
                    <a class="{res.mainCss.button} {res.mainCss.buttonstrong} {res.mainCss.buttonarrowrightwhite} {style.regattaOverviewButton}" 
	        				target="_blank" ui:field="regattaOverviewUi">
                    	<ui:text from="{i18n.racesOverview}" />
                    </a>
                </div>
                <p:racelist.RaceListContainer ui:field="raceListContainerUi" />
            </div>
            <g:FlowPanel addStyleNames="{res.mediaCss.small12} {res.mediaCss.columns}" ui:field="compFormatContainerUi" />
        </div>
        <g:SimplePanel ui:field="oldContentContainer"/>
    </g:HTMLPanel>
</ui:UiBinder><|MERGE_RESOLUTION|>--- conflicted
+++ resolved
@@ -21,17 +21,10 @@
         }
     </ui:style>
     <g:HTMLPanel ui:field="contentPanel">
-<<<<<<< HEAD
         <div class="{res.mediaCss.grid}">
-               <p:multiRegattaList.MultiRegattaListStepsLegend addStyleNames="{res.mediaCss.small12} {res.mediaCss.columns} {style.legend}" />
+            <p:multiRegattaList.MultiRegattaListStepsLegend addStyleNames="{res.mediaCss.small12} {res.mediaCss.columns} {style.legend}" ui:field="regattaProgressLegendUi" />
             <g:SimplePanel addStyleNames="{res.mediaCss.small12} {res.mediaCss.columns} {res.mainCss.spacermarginbottommedium}" ui:field="regattaInfoContainerUi"/>
         </div>
-=======
-    	<div class="{res.mediaCss.grid}">
-   			<p:multiRegattaList.MultiRegattaListStepsLegend addStyleNames="{res.mediaCss.small12} {res.mediaCss.columns} {style.legend}" ui:field="regattaProgressLegendUi" />
-    		<g:SimplePanel addStyleNames="{res.mediaCss.small12} {res.mediaCss.columns} {res.mainCss.spacermarginbottommedium}" ui:field="regattaInfoContainerUi"/>
-    	</div>
->>>>>>> e285dacd
         <p:listNavigation.ListNavigationPanel ui:field="listNavigationPanelUi"/>
         <div class="{res.mediaCss.grid}">
             <div class="{res.mediaCss.small12} {res.mediaCss.columns} {style.listContainer}" ui:field="listFormatContainerUi">
