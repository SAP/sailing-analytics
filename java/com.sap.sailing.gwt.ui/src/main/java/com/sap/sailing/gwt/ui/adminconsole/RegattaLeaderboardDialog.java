--- conflicted
+++ resolved
@@ -1,279 +1,149 @@
-<<<<<<< HEAD
-package com.sap.sailing.gwt.ui.adminconsole;
-
-import java.util.Collection;
-
-import com.google.gwt.user.client.ui.Grid;
-import com.google.gwt.user.client.ui.HasVerticalAlignment;
-import com.google.gwt.user.client.ui.HorizontalPanel;
-import com.google.gwt.user.client.ui.Label;
-import com.google.gwt.user.client.ui.ListBox;
-import com.google.gwt.user.client.ui.VerticalPanel;
-import com.google.gwt.user.client.ui.Widget;
-import com.sap.sailing.gwt.ui.client.ErrorReporter;
-import com.sap.sailing.gwt.ui.client.StringMessages;
-import com.sap.sailing.gwt.ui.shared.RegattaDTO;
-import com.sap.sailing.gwt.ui.shared.StrippedLeaderboardDTO;
-
-
-public abstract class RegattaLeaderboardDialog extends AbstractLeaderboardDialog {
-    protected ListBox regattaListBox;
-    protected Collection<RegattaDTO> existingRegattas;
-
-    protected static class LeaderboardParameterValidator implements Validator<LeaderboardDescriptor> {
-        protected final StringMessages stringConstants;
-        protected final Collection<StrippedLeaderboardDTO> existingLeaderboards;
-
-        public LeaderboardParameterValidator(StringMessages stringConstants, Collection<StrippedLeaderboardDTO> existingLeaderboards){
-            super();
-            this.stringConstants = stringConstants;
-            this.existingLeaderboards = existingLeaderboards;
-        }
-
-        @Override
-        public String getErrorMessage(LeaderboardDescriptor leaderboardToValidate) {
-            String errorMessage;
-            boolean nonEmpty = leaderboardToValidate.getName() != null && leaderboardToValidate.getName().length() > 0;
-
-            boolean discardThresholdsAscending = true;
-            for (int i = 1; i < leaderboardToValidate.getDiscardThresholds().length; i++) {
-                // TODO what are correct values for discarding Thresholds?
-                if (0 < leaderboardToValidate.getDiscardThresholds().length){ 
-                    discardThresholdsAscending = discardThresholdsAscending
-                            && leaderboardToValidate.getDiscardThresholds()[i - 1] < leaderboardToValidate.getDiscardThresholds()[i]
-                                    // and if one box is empty, all subsequent boxes need to be empty too
-                                    && (leaderboardToValidate.getDiscardThresholds()[i] == 0 || leaderboardToValidate.getDiscardThresholds()[i-1] > 0);
-                }
-            }
-
-            boolean unique = true;
-            for (StrippedLeaderboardDTO dao : existingLeaderboards) {
-                if(dao.name.equals(leaderboardToValidate.getName())){
-                    unique = false;
-                }
-            }
-
-            boolean regattaSelected = leaderboardToValidate.getRegattaName() != null ? true : false;
-
-            if (!nonEmpty) {
-                errorMessage = stringConstants.pleaseEnterAName();
-            } else if(!regattaSelected){
-                errorMessage = stringConstants.pleaseSelectARegatta();
-            } else if(!unique){
-                errorMessage = stringConstants.leaderboardWithThisNameAlreadyExists();
-            } else if (!discardThresholdsAscending) {
-                errorMessage = stringConstants.discardThresholdsMustBeAscending();
-            } else {
-                errorMessage = null;
-            }
-            return errorMessage;
-        }
-    }
-
-    public RegattaLeaderboardDialog(String title, LeaderboardDescriptor leaderboardDTO, Collection<RegattaDTO> existingRegattas, StringMessages stringConstants,
-            ErrorReporter errorReporter, LeaderboardParameterValidator validator,  DialogCallback<LeaderboardDescriptor> callback) {
-        super(title, leaderboardDTO, stringConstants, validator, callback);
-        this.existingRegattas = existingRegattas;
-    }
-
-    @Override
-    protected LeaderboardDescriptor getResult() {
-        LeaderboardDescriptor leaderboard = super.getResult();
-        leaderboard.setRegattaName(getSelectedRegatta() != null ? getSelectedRegatta().name : null);
-        return leaderboard;
-    }
-
-    @Override
-    protected Widget getAdditionalWidget() {
-        VerticalPanel mainPanel = new VerticalPanel();
-
-        Grid formGrid = new Grid(3,3);
-        formGrid.setCellSpacing(3);
-        formGrid.setWidget(0,  0, createLabel(stringMessages.name()));
-        formGrid.setWidget(0, 1, nameTextBox);
-        formGrid.setWidget(1,  0, createLabel(stringMessages.displayName()));
-        formGrid.setWidget(1, 1, displayNameTextBox);
-        formGrid.setWidget(2, 0, createLabel(stringMessages.regatta()));
-        formGrid.setWidget(2, 1, regattaListBox);
-
-        mainPanel.add(formGrid);
-
-        mainPanel.add(new Label(stringMessages.discardRacesFromHowManyStartedRacesOn()));
-        HorizontalPanel hp = new HorizontalPanel();
-        hp.setSpacing(3);
-        for (int i = 0; i < discardThresholdBoxes.length; i++) {
-            hp.add(new Label("" + (i + 1) + "."));
-            hp.add(discardThresholdBoxes[i]);
-        }
-        alignAllPanelWidgetsVertically(hp, HasVerticalAlignment.ALIGN_MIDDLE);
-        mainPanel.add(hp);
-        return mainPanel;
-    }
-
-    public RegattaDTO getSelectedRegatta() {
-        RegattaDTO result = null;
-        int selIndex = regattaListBox.getSelectedIndex();
-        if(selIndex > 0) { // the zero index represents the 'no selection' text
-            String itemText = regattaListBox.getItemText(selIndex);
-            for(RegattaDTO regattaDTO: existingRegattas) {
-                if(regattaDTO.name.equals(itemText)) {
-                    result = regattaDTO;
-                    break;
-                }
-            }
-        }
-        return result;
-    }
-
-}
-=======
-package com.sap.sailing.gwt.ui.adminconsole;
-
-import java.util.ArrayList;
-import java.util.Collection;
-import java.util.Collections;
-import java.util.List;
-
-import com.google.gwt.user.client.ui.Grid;
-import com.google.gwt.user.client.ui.HasVerticalAlignment;
-import com.google.gwt.user.client.ui.HorizontalPanel;
-import com.google.gwt.user.client.ui.Label;
-import com.google.gwt.user.client.ui.ListBox;
-import com.google.gwt.user.client.ui.VerticalPanel;
-import com.google.gwt.user.client.ui.Widget;
-import com.sap.sailing.gwt.ui.client.ErrorReporter;
-import com.sap.sailing.gwt.ui.client.StringMessages;
-import com.sap.sailing.gwt.ui.shared.RegattaDTO;
-import com.sap.sailing.gwt.ui.shared.StrippedLeaderboardDTO;
-
-
-public abstract class RegattaLeaderboardDialog extends AbstractLeaderboardDialog {
-    protected ListBox regattaListBox;
-    protected Collection<RegattaDTO> existingRegattas;
-
-    protected static class LeaderboardParameterValidator implements Validator<LeaderboardDescriptor> {
-        protected final StringMessages stringConstants;
-        protected final Collection<StrippedLeaderboardDTO> existingLeaderboards;
-        
-        public LeaderboardParameterValidator(StringMessages stringConstants, Collection<StrippedLeaderboardDTO> existingLeaderboards){
-            super();
-            this.stringConstants = stringConstants;
-            this.existingLeaderboards = existingLeaderboards;
-        }
-
-        @Override
-        public String getErrorMessage(LeaderboardDescriptor leaderboardToValidate) {
-            String errorMessage;
-
-            boolean discardThresholdsAscending = true;
-            for (int i = 1; i < leaderboardToValidate.getDiscardThresholds().length; i++) {
-                // TODO what are correct values for discarding Thresholds?
-                if (0 < leaderboardToValidate.getDiscardThresholds().length){ 
-                    discardThresholdsAscending = discardThresholdsAscending
-                            && leaderboardToValidate.getDiscardThresholds()[i - 1] < leaderboardToValidate.getDiscardThresholds()[i]
-                    // and if one box is empty, all subsequent boxes need to be empty too
-                    && (leaderboardToValidate.getDiscardThresholds()[i] == 0 || leaderboardToValidate.getDiscardThresholds()[i-1] > 0);
-                }
-            }
-            
-            boolean unique = true;
-            for (StrippedLeaderboardDTO dao : existingLeaderboards) {
-                if(dao.name.equals(leaderboardToValidate.getRegattaName())){
-                    unique = false;
-                }
-            }
-            
-            boolean regattaSelected = leaderboardToValidate.getRegattaName() != null ? true : false;
-            
-            if(!regattaSelected){
-                errorMessage = stringConstants.pleaseSelectARegatta();
-            } else if(!unique){
-                errorMessage = stringConstants.leaderboardWithThisNameAlreadyExists();
-            } else if (!discardThresholdsAscending) {
-                errorMessage = stringConstants.discardThresholdsMustBeAscending();
-            } else {
-                errorMessage = null;
-            }
-            return errorMessage;
-        }
-    }
-    
-    public RegattaLeaderboardDialog(String title, LeaderboardDescriptor leaderboardDTO, Collection<RegattaDTO> existingRegattas, StringMessages stringConstants,
-            ErrorReporter errorReporter, LeaderboardParameterValidator validator,  DialogCallback<LeaderboardDescriptor> callback) {
-        super(title, leaderboardDTO, stringConstants, validator, callback);
-        this.existingRegattas = existingRegattas;
-    }
-
-    protected ListBox createSortedRegattaListBox(Collection<RegattaDTO> regattas, String preSelectedRegattaName) {
-        ListBox result = createListBox(false);
-
-        // sort the regatta names
-        List<String> sortedRegattaNames = new ArrayList<String>();
-        for (RegattaDTO regatta : existingRegattas) {
-            sortedRegattaNames.add(regatta.name);
-        }
-        Collections.sort(sortedRegattaNames);
-        
-        result.addItem(stringMessages.pleaseSelectARegatta());
-        int i=1;
-        for (String regattaName : sortedRegattaNames) {
-            result.addItem(regattaName);
-            if (preSelectedRegattaName != null && regattaName.equals(preSelectedRegattaName)) {
-                result.setSelectedIndex(i);
-            }
-            i++;
-        }
-        return result;
-    }
-    
-    @Override
-    protected LeaderboardDescriptor getResult() {
-        LeaderboardDescriptor leaderboard = super.getResult();
-        leaderboard.setRegattaName(getSelectedRegatta() != null ? getSelectedRegatta().name : null);
-        return leaderboard;
-    }
-
-    @Override
-    protected Widget getAdditionalWidget() {
-        VerticalPanel mainPanel = new VerticalPanel();
-        
-        Grid formGrid = new Grid(3,3);
-        formGrid.setCellSpacing(3);
-        formGrid.setWidget(0, 0, createLabel(stringMessages.regatta()));
-        formGrid.setWidget(0, 1, regattaListBox);
-        formGrid.setWidget(1,  0, createLabel(stringMessages.name()));
-        formGrid.setWidget(1, 1, nameTextBox);
-        formGrid.setWidget(2,  0, createLabel(stringMessages.displayName()));
-        formGrid.setWidget(2, 1, displayNameTextBox);
-                
-        mainPanel.add(formGrid);
-        
-        mainPanel.add(new Label(stringMessages.discardRacesFromHowManyStartedRacesOn()));
-        HorizontalPanel hp = new HorizontalPanel();
-        hp.setSpacing(3);
-        for (int i = 0; i < discardThresholdBoxes.length; i++) {
-            hp.add(new Label("" + (i + 1) + "."));
-            hp.add(discardThresholdBoxes[i]);
-        }
-        alignAllPanelWidgetsVertically(hp, HasVerticalAlignment.ALIGN_MIDDLE);
-        mainPanel.add(hp);
-        return mainPanel;
-    }
-
-    public RegattaDTO getSelectedRegatta() {
-        RegattaDTO result = null;
-        int selIndex = regattaListBox.getSelectedIndex();
-        if(selIndex > 0) { // the zero index represents the 'no selection' text
-            String itemText = regattaListBox.getItemText(selIndex);
-            for(RegattaDTO regattaDTO: existingRegattas) {
-                if(regattaDTO.name.equals(itemText)) {
-                    result = regattaDTO;
-                    break;
-                }
-            }
-        }
-        return result;
-    }
-
-}
->>>>>>> be38ea45
+package com.sap.sailing.gwt.ui.adminconsole;
+
+import java.util.ArrayList;
+import java.util.Collection;
+import java.util.Collections;
+import java.util.List;
+
+import com.google.gwt.user.client.ui.Grid;
+import com.google.gwt.user.client.ui.HasVerticalAlignment;
+import com.google.gwt.user.client.ui.HorizontalPanel;
+import com.google.gwt.user.client.ui.Label;
+import com.google.gwt.user.client.ui.ListBox;
+import com.google.gwt.user.client.ui.VerticalPanel;
+import com.google.gwt.user.client.ui.Widget;
+import com.sap.sailing.gwt.ui.client.ErrorReporter;
+import com.sap.sailing.gwt.ui.client.StringMessages;
+import com.sap.sailing.gwt.ui.shared.RegattaDTO;
+import com.sap.sailing.gwt.ui.shared.StrippedLeaderboardDTO;
+
+
+public abstract class RegattaLeaderboardDialog extends AbstractLeaderboardDialog {
+    protected ListBox regattaListBox;
+    protected Collection<RegattaDTO> existingRegattas;
+
+    protected static class LeaderboardParameterValidator implements Validator<LeaderboardDescriptor> {
+        protected final StringMessages stringConstants;
+        protected final Collection<StrippedLeaderboardDTO> existingLeaderboards;
+
+        public LeaderboardParameterValidator(StringMessages stringConstants, Collection<StrippedLeaderboardDTO> existingLeaderboards){
+            super();
+            this.stringConstants = stringConstants;
+            this.existingLeaderboards = existingLeaderboards;
+        }
+
+        @Override
+        public String getErrorMessage(LeaderboardDescriptor leaderboardToValidate) {
+            String errorMessage;
+
+            boolean discardThresholdsAscending = true;
+            for (int i = 1; i < leaderboardToValidate.getDiscardThresholds().length; i++) {
+                // TODO what are correct values for discarding Thresholds?
+                if (0 < leaderboardToValidate.getDiscardThresholds().length){ 
+                    discardThresholdsAscending = discardThresholdsAscending
+                            && leaderboardToValidate.getDiscardThresholds()[i - 1] < leaderboardToValidate.getDiscardThresholds()[i]
+                                    // and if one box is empty, all subsequent boxes need to be empty too
+                                    && (leaderboardToValidate.getDiscardThresholds()[i] == 0 || leaderboardToValidate.getDiscardThresholds()[i-1] > 0);
+                }
+            }
+
+            boolean unique = true;
+            for (StrippedLeaderboardDTO dao : existingLeaderboards) {
+                if(dao.name.equals(leaderboardToValidate.getRegattaName())){
+                    unique = false;
+                }
+            }
+
+            boolean regattaSelected = leaderboardToValidate.getRegattaName() != null ? true : false;
+
+            if(!regattaSelected){
+                errorMessage = stringConstants.pleaseSelectARegatta();
+            } else if(!unique){
+                errorMessage = stringConstants.leaderboardWithThisNameAlreadyExists();
+            } else if (!discardThresholdsAscending) {
+                errorMessage = stringConstants.discardThresholdsMustBeAscending();
+            } else {
+                errorMessage = null;
+            }
+            return errorMessage;
+        }
+    }
+
+    public RegattaLeaderboardDialog(String title, LeaderboardDescriptor leaderboardDTO, Collection<RegattaDTO> existingRegattas, StringMessages stringConstants,
+            ErrorReporter errorReporter, LeaderboardParameterValidator validator,  DialogCallback<LeaderboardDescriptor> callback) {
+        super(title, leaderboardDTO, stringConstants, validator, callback);
+        this.existingRegattas = existingRegattas;
+    }
+
+    protected ListBox createSortedRegattaListBox(Collection<RegattaDTO> regattas, String preSelectedRegattaName) {
+        ListBox result = createListBox(false);
+
+        // sort the regatta names
+        List<String> sortedRegattaNames = new ArrayList<String>();
+        for (RegattaDTO regatta : existingRegattas) {
+            sortedRegattaNames.add(regatta.name);
+        }
+        Collections.sort(sortedRegattaNames);
+        
+        result.addItem(stringMessages.pleaseSelectARegatta());
+        int i=1;
+        for (String regattaName : sortedRegattaNames) {
+            result.addItem(regattaName);
+            if (preSelectedRegattaName != null && regattaName.equals(preSelectedRegattaName)) {
+                result.setSelectedIndex(i);
+            }
+            i++;
+        }
+        return result;
+    }
+    
+    @Override
+    protected LeaderboardDescriptor getResult() {
+        LeaderboardDescriptor leaderboard = super.getResult();
+        leaderboard.setRegattaName(getSelectedRegatta() != null ? getSelectedRegatta().name : null);
+        return leaderboard;
+    }
+
+    @Override
+    protected Widget getAdditionalWidget() {
+        VerticalPanel mainPanel = new VerticalPanel();
+
+        Grid formGrid = new Grid(3,3);
+        formGrid.setCellSpacing(3);
+        formGrid.setWidget(0, 0, createLabel(stringMessages.regatta()));
+        formGrid.setWidget(0, 1, regattaListBox);
+        formGrid.setWidget(1,  0, createLabel(stringMessages.name()));
+        formGrid.setWidget(1, 1, nameTextBox);
+        formGrid.setWidget(2,  0, createLabel(stringMessages.displayName()));
+        formGrid.setWidget(2, 1, displayNameTextBox);
+
+        mainPanel.add(formGrid);
+
+        mainPanel.add(new Label(stringMessages.discardRacesFromHowManyStartedRacesOn()));
+        HorizontalPanel hp = new HorizontalPanel();
+        hp.setSpacing(3);
+        for (int i = 0; i < discardThresholdBoxes.length; i++) {
+            hp.add(new Label("" + (i + 1) + "."));
+            hp.add(discardThresholdBoxes[i]);
+        }
+        alignAllPanelWidgetsVertically(hp, HasVerticalAlignment.ALIGN_MIDDLE);
+        mainPanel.add(hp);
+        return mainPanel;
+    }
+
+    public RegattaDTO getSelectedRegatta() {
+        RegattaDTO result = null;
+        int selIndex = regattaListBox.getSelectedIndex();
+        if(selIndex > 0) { // the zero index represents the 'no selection' text
+            String itemText = regattaListBox.getItemText(selIndex);
+            for(RegattaDTO regattaDTO: existingRegattas) {
+                if(regattaDTO.name.equals(itemText)) {
+                    result = regattaDTO;
+                    break;
+                }
+            }
+        }
+        return result;
+    }
+
+}