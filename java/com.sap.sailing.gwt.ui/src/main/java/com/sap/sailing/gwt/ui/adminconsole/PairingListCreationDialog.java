package com.sap.sailing.gwt.ui.adminconsole;

import java.util.List;

import com.google.gwt.core.client.GWT;
import com.google.gwt.dom.client.Style.Unit;
import com.google.gwt.event.dom.client.ClickEvent;
import com.google.gwt.event.dom.client.ClickHandler;
import com.google.gwt.user.client.Window;
import com.google.gwt.user.client.rpc.AsyncCallback;
import com.google.gwt.user.client.ui.Anchor;
import com.google.gwt.user.client.ui.Button;
import com.google.gwt.user.client.ui.CaptionPanel;
import com.google.gwt.user.client.ui.Grid;
import com.google.gwt.user.client.ui.HorizontalPanel;
import com.google.gwt.user.client.ui.Image;
import com.google.gwt.user.client.ui.Label;
import com.google.gwt.user.client.ui.ScrollPanel;
import com.google.gwt.user.client.ui.Widget;
import com.sap.sailing.domain.common.dto.PairingListDTO;
import com.sap.sailing.domain.common.dto.PairingListTemplateDTO;
import com.sap.sailing.gwt.ui.client.SailingServiceAsync;
import com.sap.sailing.gwt.ui.client.StringMessages;
import com.sap.sailing.gwt.ui.shared.StrippedLeaderboardDTO;
import com.sap.sse.common.Util;
import com.sap.sse.gwt.client.dialog.DataEntryDialog;

public class PairingListCreationDialog extends DataEntryDialog<PairingListTemplateDTO> {

    private final PairingListTemplateDTO template;
    private final SailingServiceAsync sailingService;
    private final StrippedLeaderboardDTO leaderboardDTO;
    private final StringMessages stringMessages;

    private PairingListDTO pairingListDTO;

    private final AdminConsoleResources resources = GWT.create(AdminConsoleResources.class);

    private final Button applyToRacelogButton, printPreViewButton, refreshButton;
    private final Anchor cSVExportAnchor;

    public PairingListCreationDialog(StrippedLeaderboardDTO leaderboardDTO, final StringMessages stringMessages,
            PairingListTemplateDTO template, SailingServiceAsync sailingService) {
        super(stringMessages.pairingList(), null, stringMessages.close(), null, null, null);
        this.stringMessages = stringMessages;
        this.template = template;
        this.sailingService = sailingService;
        this.leaderboardDTO = leaderboardDTO;
        this.ensureDebugId("PairingListCreationDialog");
        applyToRacelogButton = new Button(stringMessages.insertIntoRegatta());
        printPreViewButton = new Button(stringMessages.printView());
        refreshButton = new Button(stringMessages.recalculate());
        cSVExportAnchor = new Anchor(stringMessages.csvExport());
        cSVExportAnchor.ensureDebugId("CSVExportAnchor");
        cSVExportAnchor.getElement().setAttribute("href",
                "data:text/plain;charset=utf-8," + getCSVFromPairingListTemplate(getResult().getPairingListTemplate()));
        cSVExportAnchor.getElement().setAttribute("download", "pairingListTemplate.csv");
        if (template.getCompetitorCount() != leaderboardDTO.competitorsCount) {
            this.disableApplyToRacelogsAndPrintPreview();
        }

        sailingService.getPairingListFromTemplate(this.leaderboardDTO.getName(), this.template.getFlightMultiplier(),
                this.template.getSelectedFlightNames(), this.template, new AsyncCallback<PairingListDTO>() {
                    @Override
                    public void onFailure(Throwable caught) {
                        pairingListDTO = null;
                    }

                    @Override
                    public void onSuccess(PairingListDTO result) {
                        pairingListDTO = result;
                    }
                });
    }

    @Override
    protected Widget getAdditionalWidget() {
        HorizontalPanel panel = new HorizontalPanel();

        /* DATA PANEL */

        CaptionPanel dataPanel = new CaptionPanel();
        dataPanel.setCaptionText(stringMessages.parameters());
        Grid formGrid = new Grid(6, 2);
        dataPanel.add(formGrid);
        Label flights = new Label(String.valueOf(this.template.getFlightCount()));
        flights.ensureDebugId("FlightCountLabel");
        Label groups = new Label(String.valueOf(this.template.getGroupCount()));
        groups.ensureDebugId("GroupCountLabel");
        Label competitors = new Label(String.valueOf(this.template.getCompetitorCount()));
        competitors.ensureDebugId("CompetitorCountLabel");
        formGrid.setWidget(0, 0, new Label(stringMessages.numberOfFlights()));
        formGrid.setWidget(0, 1, flights);
        formGrid.setWidget(1, 0, new Label(stringMessages.numberOfFleets()));
        formGrid.setWidget(1, 1, groups);
        formGrid.setWidget(2, 0, new Label(stringMessages.numberOfRaces()));
        formGrid.setWidget(2, 1, new Label(String.valueOf((template.getFlightCount() * template.getGroupCount()))));
        formGrid.setWidget(3, 0, new Label(stringMessages.numberOfCompetitors()));
        formGrid.setWidget(3, 1, competitors);
        HorizontalPanel qualityPanel = new HorizontalPanel();
        qualityPanel.add(new Label(stringMessages.quality()));
        Image qualityHelpImage = new Image(resources.help());
        qualityPanel.add(qualityHelpImage);
        qualityHelpImage.getElement().getStyle().setMarginLeft(10, Unit.PX);
        qualityHelpImage.addClickHandler(new ClickHandler() {
            @Override
            public void onClick(ClickEvent event) {
                Window.open("https://wiki.sapsailing.com/wiki/howto/eventmanagers/Pairing-Lists", "", "");
            }
        });
        formGrid.setWidget(4, 0, qualityPanel);
        formGrid.setWidget(4, 1, new Label(String.valueOf(Math.floor(this.template.getQuality() * 1000) / 1000)));
        if (this.template.getFlightMultiplier() > 1) {
            Label flightMultiplierLabel = new Label(String.valueOf(this.template.getFlightMultiplier()));
            formGrid.setWidget(5, 0, new Label(stringMessages.amountOfFlightRepeats()));
            formGrid.setWidget(5, 1, flightMultiplierLabel);
            flightMultiplierLabel.ensureDebugId("FlightMultiplierCountLabel");
        }
        formGrid.setCellSpacing(10);
        panel.add(dataPanel);

        /* PAIRING LIST TEMPLATE PANEL */
        CaptionPanel pairingListTemplatePanel = new CaptionPanel();
        pairingListTemplatePanel.setCaptionText(stringMessages.pairingListTemplate());
        Grid pairingListGrid = new Grid(this.template.getPairingListTemplate().length,
                this.template.getPairingListTemplate()[0].length);
        pairingListGrid.setCellSpacing(5);
        ScrollPanel scrollPanel = new ScrollPanel(pairingListGrid);
        scrollPanel.setPixelSize((Window.getClientWidth() / 4), (Window.getClientHeight() / 3));
        pairingListTemplatePanel.add(scrollPanel);
        for (int groupIndex = 0; groupIndex < this.template.getPairingListTemplate().length; groupIndex++) {
            for (int boatIndex = 0; boatIndex < this.template.getPairingListTemplate()[0].length; boatIndex++) {
                pairingListGrid.setWidget(groupIndex, boatIndex,
                        new Label(String.valueOf(this.template.getPairingListTemplate()[groupIndex][boatIndex] + 1)));
                pairingListGrid.getCellFormatter().setWidth(groupIndex, boatIndex, "50px");
            }
        }
        panel.add(pairingListTemplatePanel);
        configButtons();

        return panel;
    }

    protected PairingListTemplateDTO getResult() {
        return this.template;
    }

    private void configButtons() {
        getRightButtonPannel().remove(getCancelButton());
        applyToRacelogButton.getElement().getStyle().setMargin(3, Unit.PX);
        applyToRacelogButton.ensureDebugId("ApplyToRacelogButton");
        printPreViewButton.getElement().getStyle().setMargin(3, Unit.PX);
        printPreViewButton.ensureDebugId("printViewButton");
        refreshButton.getElement().getStyle().setMargin(3, Unit.PX);
        refreshButton.ensureDebugId("printViewButton");
        getRightButtonPannel().add(applyToRacelogButton);
        getRightButtonPannel().add(printPreViewButton);
        getRightButtonPannel().add(refreshButton);
        getRightButtonPannel().add(cSVExportAnchor);
        if (!applyToRacelogButton.isEnabled()) {
            Label label = new Label(stringMessages.blockedApplyButton());
            label.getElement().getStyle().setColor("red");
            getRightButtonPannel().add(label);
        }
        applyToRacelogButton.addClickHandler(new ClickHandler() {
            @Override
            public void onClick(ClickEvent event) {
                sailingService.fillRaceLogsFromPairingListTemplate(leaderboardDTO.getName(),
                        template.getFlightMultiplier(), template.getSelectedFlightNames(), pairingListDTO,
                        new AsyncCallback<Void>() {
                            @Override
                            public void onSuccess(Void result) {
                                /* TODO: log successfull */
                            }

                            @Override
                            public void onFailure(Throwable caught) {
                                caught.printStackTrace();
                            }
                        });
            }
        });
        printPreViewButton.addClickHandler(new ClickHandler() {
            @Override
            public void onClick(ClickEvent event) {
                sailingService.getRaceDisplayNamesFromLeaderboard(leaderboardDTO.getName(),
                        Util.asList(template.getSelectedFlightNames()), new AsyncCallback<List<String>>() {
                            @Override
                            public void onFailure(Throwable caught) {
                                try {
                                    throw caught;
                                } catch (Throwable e) {
                                    // TODO Auto-generated catch block
                                    e.printStackTrace();
                                }
                            }

                            public void onSuccess(List<String> result) {
<<<<<<< HEAD
                                PairingListPreviewDialog dialog = new PairingListPreviewDialog(pairingListDTO, result, stringMessages,leaderboardDTO.getName());
=======
                                PairingListPreviewDialog dialog = new PairingListPreviewDialog(pairingListDTO, result,
                                        stringMessages);
>>>>>>> 3b869a9c
                                dialog.show();
                            };
                        });
            }
        });
        refreshButton.addClickHandler(new ClickHandler() {

            @Override
            public void onClick(ClickEvent event) {
                getDialogBox().hide();
                BusyDialog busyDialog = new BusyDialog();
                busyDialog.show();
                try {
                    sailingService.calculatePairingListTemplate(template.getFlightCount(), template.getGroupCount(),
                            template.getCompetitorCount(), template.getFlightMultiplier(),
                            new AsyncCallback<PairingListTemplateDTO>() {

                                @Override
                                public void onFailure(Throwable caught) {
                                    busyDialog.hide();
                                    System.out.println(caught);
                                }

                                @Override
                                public void onSuccess(PairingListTemplateDTO result) {
                                    busyDialog.hide();
                                    result.setSelectedFlightNames(template.getSelectedFlightNames());
                                    PairingListCreationDialog dialog = new PairingListCreationDialog(leaderboardDTO,
                                            stringMessages, result, sailingService);
                                    dialog.show();
                                }

                            });
                } catch (Exception exception) {
                    // TODO show error somehow
                }
            }
        });
    }

    private String getCSVFromPairingListTemplate(int[][] pairingListTemplate) {
        StringBuilder result = new StringBuilder();
        for (int[] row : pairingListTemplate) {
            for (int column : row) {
                result.append((column + 1) + ",");
            }
            result.append("\n");
        }
        return result.toString();
    }

    private void disableApplyToRacelogsAndPrintPreview() {
        this.applyToRacelogButton.setEnabled(false);
        printPreViewButton.setEnabled(false);
    }

}<|MERGE_RESOLUTION|>--- conflicted
+++ resolved
@@ -196,12 +196,7 @@
                             }
 
                             public void onSuccess(List<String> result) {
-<<<<<<< HEAD
                                 PairingListPreviewDialog dialog = new PairingListPreviewDialog(pairingListDTO, result, stringMessages,leaderboardDTO.getName());
-=======
-                                PairingListPreviewDialog dialog = new PairingListPreviewDialog(pairingListDTO, result,
-                                        stringMessages);
->>>>>>> 3b869a9c
                                 dialog.show();
                             };
                         });
