package com.sap.sailing.gwt.ui.adminconsole;

import java.util.List;

import com.google.gwt.core.client.GWT;
import com.google.gwt.dom.client.Style.Unit;
import com.google.gwt.event.dom.client.ClickEvent;
import com.google.gwt.event.dom.client.ClickHandler;
import com.google.gwt.user.client.Window;
import com.google.gwt.user.client.rpc.AsyncCallback;
import com.google.gwt.user.client.ui.Anchor;
import com.google.gwt.user.client.ui.Button;
import com.google.gwt.user.client.ui.CaptionPanel;
import com.google.gwt.user.client.ui.Grid;
import com.google.gwt.user.client.ui.HTML;
import com.google.gwt.user.client.ui.HorizontalPanel;
import com.google.gwt.user.client.ui.Image;
import com.google.gwt.user.client.ui.Label;
import com.google.gwt.user.client.ui.ScrollPanel;
import com.google.gwt.user.client.ui.Widget;
import com.sap.sailing.domain.common.dto.PairingListDTO;
import com.sap.sailing.domain.common.dto.PairingListTemplateDTO;
import com.sap.sailing.gwt.ui.client.SailingServiceAsync;
import com.sap.sailing.gwt.ui.client.StringMessages;
import com.sap.sailing.gwt.ui.shared.StrippedLeaderboardDTO;
import com.sap.sse.common.Util;
import com.sap.sse.gwt.client.dialog.DataEntryDialog;

public class PairingListCreationDialog extends DataEntryDialog<PairingListTemplateDTO> {

    private final PairingListTemplateDTO template;
    private final SailingServiceAsync sailingService;
    private final StrippedLeaderboardDTO leaderboardDTO;
    private final StringMessages stringMessages;

    private PairingListDTO pairingListDTO;

    private final AdminConsoleResources resources = GWT.create(AdminConsoleResources.class);

<<<<<<< HEAD
    private final Button applyToRacelogButton, cSVExportButton, printPreViewButton, refreshButton;
=======
    private final Button applyToRacelogButton, printViewButton, refreshButton;
    private final Anchor cSVExportAnchor;
>>>>>>> e437e36a

    public PairingListCreationDialog(StrippedLeaderboardDTO leaderboardDTO, final StringMessages stringMessages,
            PairingListTemplateDTO template, SailingServiceAsync sailingService) {
        super(stringMessages.pairingList(), null, stringMessages.close(), null, null, null);
        this.stringMessages = stringMessages;
        this.template = template;
        this.sailingService = sailingService;
        this.leaderboardDTO = leaderboardDTO;
        this.ensureDebugId("PairingListCreationDialog");
        applyToRacelogButton = new Button(stringMessages.applyToRacelog());
<<<<<<< HEAD
        cSVExportButton = new Button(stringMessages.csvExport());
        printPreViewButton = new Button(stringMessages.printView());
=======
        printViewButton = new Button(stringMessages.printView());
>>>>>>> e437e36a
        refreshButton = new Button(stringMessages.reload());
        cSVExportAnchor = new Anchor(stringMessages.csvExport());
        cSVExportAnchor.ensureDebugId("CSVExportAnchor");
        cSVExportAnchor.getElement().setAttribute("href",
                "data:text/plain;charset=utf-8," + getCSVFromPairingListTemplate(getResult().getPairingListTemplate()));
        cSVExportAnchor.getElement().setAttribute("download", "pairingListTemplate.csv");
        if (template.getCompetitorCount() != leaderboardDTO.competitorsCount) {
            this.disableApplyToRacelogs();
        }

        sailingService.getPairingListFromTemplate(this.leaderboardDTO.getName(), this.template.getFlightMultiplier(),
                this.template.getSelectedFlightNames(), this.template, new AsyncCallback<PairingListDTO>() {
                    @Override
                    public void onFailure(Throwable caught) {
                        pairingListDTO = null;
                    }

                    @Override
                    public void onSuccess(PairingListDTO result) {
                        pairingListDTO = result;
                    }
                });
    }

    @Override
    protected Widget getAdditionalWidget() {
        HorizontalPanel panel = new HorizontalPanel();

        /* DATA PANEL */

        CaptionPanel dataPanel = new CaptionPanel();
        dataPanel.setCaptionText(stringMessages.dataOfPairingList());
        Grid formGrid = new Grid(5, 2);
        dataPanel.add(formGrid);
        Label flights = new Label(String.valueOf(this.template.getFlightCount()));
        flights.ensureDebugId("FlightCountLabel");
        Label groups = new Label(String.valueOf(this.template.getGroupCount()));
        groups.ensureDebugId("GroupCountLabel");
        Label competitors = new Label(String.valueOf(this.template.getCompetitorCount()));
        competitors.ensureDebugId("CompetitorCountLabel");
        formGrid.setWidget(0, 0, new Label(stringMessages.numberOfFlights()));
        formGrid.setWidget(0, 1, flights);
        formGrid.setWidget(1, 0, new Label(stringMessages.numberOfGroups()));
        formGrid.setWidget(1, 1, groups);
        formGrid.setWidget(2, 0, new Label(stringMessages.numberOfCompetitors()));
        formGrid.setWidget(2, 1, competitors);
        HorizontalPanel qualityPanel = new HorizontalPanel();
        qualityPanel.add(new Label(stringMessages.quality()));
        Image qualityHelpImage = new Image(resources.help());
        qualityPanel.add(qualityHelpImage);
        qualityHelpImage.getElement().getStyle().setMarginLeft(10, Unit.PX);
        qualityHelpImage.addClickHandler(new ClickHandler() {
            @Override
            public void onClick(ClickEvent event) {
                Window.open("http://wiki.sapsailing.com/Pairinglist/", "", "");
            }
        });
        formGrid.setWidget(3, 0, qualityPanel);
        formGrid.setWidget(3, 1, new Label(String.valueOf(Math.floor(this.template.getQuality() * 1000) / 1000)));
        if (this.template.getFlightMultiplier() > 1) {
            Label flightMultiplierLabel = new Label(String.valueOf(this.template.getFlightMultiplier()));
            formGrid.setWidget(4, 0, new Label(stringMessages.flightMultiplier()));
            formGrid.setWidget(4, 1, flightMultiplierLabel);
            flightMultiplierLabel.ensureDebugId("FlightMultiplierCountLabel");
        }
        formGrid.setCellSpacing(10);
        panel.add(dataPanel);

        /* PAIRING LIST TEMPLATE PANEL */
        CaptionPanel pairingListTemplatePanel = new CaptionPanel();
        pairingListTemplatePanel.setCaptionText(stringMessages.pairingListTemplate());
        Grid pairingListGrid = new Grid(this.template.getPairingListTemplate().length,
                this.template.getPairingListTemplate()[0].length);
        pairingListGrid.setCellSpacing(5);
        ScrollPanel scrollPanel = new ScrollPanel(pairingListGrid);
        scrollPanel.setPixelSize((Window.getClientWidth() / 4), (Window.getClientHeight() / 3));
        pairingListTemplatePanel.add(scrollPanel);
        for (int groupIndex = 0; groupIndex < this.template.getPairingListTemplate().length; groupIndex++) {
            for (int boatIndex = 0; boatIndex < this.template.getPairingListTemplate()[0].length; boatIndex++) {
                pairingListGrid.setWidget(groupIndex, boatIndex,
                        new Label(String.valueOf(this.template.getPairingListTemplate()[groupIndex][boatIndex] + 1)));
                pairingListGrid.getCellFormatter().setWidth(groupIndex, boatIndex, "50px");
            }
        }
        panel.add(pairingListTemplatePanel);
        configButtons();

        return panel;
    }

    protected PairingListTemplateDTO getResult() {
        return this.template;
    }

    private void configButtons() {
        getRightButtonPannel().remove(getCancelButton());
        applyToRacelogButton.getElement().getStyle().setMargin(3, Unit.PX);
        applyToRacelogButton.ensureDebugId("ApplyToRacelogButton");
<<<<<<< HEAD
        cSVExportButton.getElement().getStyle().setMargin(3, Unit.PX);
        cSVExportButton.ensureDebugId("CSVExportButton");
        printPreViewButton.getElement().getStyle().setMargin(3, Unit.PX);
        printPreViewButton.ensureDebugId("printViewButton");
        refreshButton.getElement().getStyle().setMargin(3, Unit.PX);
        refreshButton.ensureDebugId("printViewButton");
        getRightButtonPannel().add(applyToRacelogButton);
        getRightButtonPannel().add(cSVExportButton);
        getRightButtonPannel().add(printPreViewButton);
=======
        printViewButton.getElement().getStyle().setMargin(3, Unit.PX);
        printViewButton.ensureDebugId("printViewButton");
        refreshButton.getElement().getStyle().setMargin(3, Unit.PX);
        refreshButton.ensureDebugId("printViewButton");
        getRightButtonPannel().add(applyToRacelogButton);
>>>>>>> e437e36a
        getRightButtonPannel().add(refreshButton);
        getRightButtonPannel().add(printViewButton);
        getRightButtonPannel().add(cSVExportAnchor);
        getRightButtonPannel().add(new HTML(stringMessages.printHint()));
        if (!applyToRacelogButton.isEnabled()) {
            Label label = new Label(stringMessages.blockedApplyButton());
            label.getElement().getStyle().setColor("red");
            getRightButtonPannel().add(label);
        }
        applyToRacelogButton.addClickHandler(new ClickHandler() {
            @Override
            public void onClick(ClickEvent event) {
                sailingService.fillRaceLogsFromPairingListTemplate(leaderboardDTO.getName(),
                        template.getFlightMultiplier(), template.getSelectedFlightNames(), pairingListDTO,
                        new AsyncCallback<Void>() {
                            @Override
                            public void onSuccess(Void result) {
                                /* TODO: log successfull */
                            }

                            @Override
                            public void onFailure(Throwable caught) {
                                caught.printStackTrace();
                            }
                        });
            }
        });
<<<<<<< HEAD
        cSVExportButton.addClickHandler(new ClickHandler() {
            @Override
            public void onClick(ClickEvent event) {
                downloadPairingListTemplate(getCSVFromPairingListTemplate(getResult().getPairingListTemplate()));
            }
        });
        printPreViewButton.addClickHandler(new ClickHandler() {

            @Override
            public void onClick(ClickEvent event) {
                sailingService.getRaceDisplayNamesFromLeaderboard(leaderboardDTO.getName(),
                        Util.asList(template.getSelectedFlightNames()), new AsyncCallback<List<String>>() {
                            @Override
                            public void onFailure(Throwable caught) {
                                try {
                                    throw caught;
                                } catch (Throwable e) {
                                    // TODO Auto-generated catch block
                                    e.printStackTrace();
                                }
                            }

                            public void onSuccess(List<String> result) {
                                PairingListPreviewDialog dialog = new PairingListPreviewDialog(pairingListDTO, result, stringMessages);
                                dialog.show();
                            };
                        });
=======
        printViewButton.addClickHandler(new ClickHandler() {
            @Override
            public void onClick(ClickEvent event) {
                String link = EntryPointLinkFactory.createPairingListLink(createLinkParameters());
                Window.open(link, "", "");
>>>>>>> e437e36a
            }
        });
        refreshButton.addClickHandler(new ClickHandler() {

            @Override
            public void onClick(ClickEvent event) {
                getDialogBox().hide();
                BusyDialog busyDialog = new BusyDialog();
                busyDialog.show();
                try {
                    sailingService.calculatePairingListTemplate(template.getFlightCount(), template.getGroupCount(),
                            template.getCompetitorCount(), template.getFlightMultiplier(),
                            new AsyncCallback<PairingListTemplateDTO>() {

                                @Override
                                public void onFailure(Throwable caught) {
                                    busyDialog.hide();
                                    System.out.println(caught);
                                }

                                @Override
                                public void onSuccess(PairingListTemplateDTO result) {
                                    busyDialog.hide();
                                    PairingListCreationDialog dialog = new PairingListCreationDialog(leaderboardDTO,
                                            stringMessages, result, sailingService);
                                    dialog.show();
                                }

                            });
                } catch (Exception exception) {
                    // TODO show error somehow
                }
            }
        });
    }

    private String getCSVFromPairingListTemplate(int[][] pairingListTemplate) {
        StringBuilder result = new StringBuilder();
        for (int[] row : pairingListTemplate) {
            for (int column : row) {
                result.append((column + 1) + ",");
            }
            result.append("\n");
        }
        return result.toString();
    }

    private void disableApplyToRacelogs() {
        this.applyToRacelogButton.setEnabled(false);
    }

}<|MERGE_RESOLUTION|>--- conflicted
+++ resolved
@@ -37,12 +37,8 @@
 
     private final AdminConsoleResources resources = GWT.create(AdminConsoleResources.class);
 
-<<<<<<< HEAD
-    private final Button applyToRacelogButton, cSVExportButton, printPreViewButton, refreshButton;
-=======
-    private final Button applyToRacelogButton, printViewButton, refreshButton;
+    private final Button applyToRacelogButton, printPreViewButton, refreshButton;
     private final Anchor cSVExportAnchor;
->>>>>>> e437e36a
 
     public PairingListCreationDialog(StrippedLeaderboardDTO leaderboardDTO, final StringMessages stringMessages,
             PairingListTemplateDTO template, SailingServiceAsync sailingService) {
@@ -53,12 +49,7 @@
         this.leaderboardDTO = leaderboardDTO;
         this.ensureDebugId("PairingListCreationDialog");
         applyToRacelogButton = new Button(stringMessages.applyToRacelog());
-<<<<<<< HEAD
-        cSVExportButton = new Button(stringMessages.csvExport());
         printPreViewButton = new Button(stringMessages.printView());
-=======
-        printViewButton = new Button(stringMessages.printView());
->>>>>>> e437e36a
         refreshButton = new Button(stringMessages.reload());
         cSVExportAnchor = new Anchor(stringMessages.csvExport());
         cSVExportAnchor.ensureDebugId("CSVExportAnchor");
@@ -157,25 +148,13 @@
         getRightButtonPannel().remove(getCancelButton());
         applyToRacelogButton.getElement().getStyle().setMargin(3, Unit.PX);
         applyToRacelogButton.ensureDebugId("ApplyToRacelogButton");
-<<<<<<< HEAD
-        cSVExportButton.getElement().getStyle().setMargin(3, Unit.PX);
-        cSVExportButton.ensureDebugId("CSVExportButton");
         printPreViewButton.getElement().getStyle().setMargin(3, Unit.PX);
         printPreViewButton.ensureDebugId("printViewButton");
         refreshButton.getElement().getStyle().setMargin(3, Unit.PX);
         refreshButton.ensureDebugId("printViewButton");
         getRightButtonPannel().add(applyToRacelogButton);
-        getRightButtonPannel().add(cSVExportButton);
         getRightButtonPannel().add(printPreViewButton);
-=======
-        printViewButton.getElement().getStyle().setMargin(3, Unit.PX);
-        printViewButton.ensureDebugId("printViewButton");
-        refreshButton.getElement().getStyle().setMargin(3, Unit.PX);
-        refreshButton.ensureDebugId("printViewButton");
-        getRightButtonPannel().add(applyToRacelogButton);
->>>>>>> e437e36a
         getRightButtonPannel().add(refreshButton);
-        getRightButtonPannel().add(printViewButton);
         getRightButtonPannel().add(cSVExportAnchor);
         getRightButtonPannel().add(new HTML(stringMessages.printHint()));
         if (!applyToRacelogButton.isEnabled()) {
@@ -201,15 +180,7 @@
                         });
             }
         });
-<<<<<<< HEAD
-        cSVExportButton.addClickHandler(new ClickHandler() {
-            @Override
-            public void onClick(ClickEvent event) {
-                downloadPairingListTemplate(getCSVFromPairingListTemplate(getResult().getPairingListTemplate()));
-            }
-        });
         printPreViewButton.addClickHandler(new ClickHandler() {
-
             @Override
             public void onClick(ClickEvent event) {
                 sailingService.getRaceDisplayNamesFromLeaderboard(leaderboardDTO.getName(),
@@ -229,13 +200,6 @@
                                 dialog.show();
                             };
                         });
-=======
-        printViewButton.addClickHandler(new ClickHandler() {
-            @Override
-            public void onClick(ClickEvent event) {
-                String link = EntryPointLinkFactory.createPairingListLink(createLinkParameters());
-                Window.open(link, "", "");
->>>>>>> e437e36a
             }
         });
         refreshButton.addClickHandler(new ClickHandler() {
