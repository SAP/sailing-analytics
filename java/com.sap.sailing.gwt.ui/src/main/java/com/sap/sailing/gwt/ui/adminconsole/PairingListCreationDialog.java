package com.sap.sailing.gwt.ui.adminconsole;

import java.util.HashMap;
import java.util.Map;

import com.google.gwt.core.client.GWT;
import com.google.gwt.dom.client.Style.Unit;
import com.google.gwt.event.dom.client.ClickEvent;
import com.google.gwt.event.dom.client.ClickHandler;
import com.google.gwt.user.client.Window;
import com.google.gwt.user.client.rpc.AsyncCallback;
import com.google.gwt.user.client.ui.Anchor;
import com.google.gwt.user.client.ui.Button;
import com.google.gwt.user.client.ui.CaptionPanel;
import com.google.gwt.user.client.ui.Grid;
import com.google.gwt.user.client.ui.HorizontalPanel;
import com.google.gwt.user.client.ui.Image;
import com.google.gwt.user.client.ui.Label;
import com.google.gwt.user.client.ui.ScrollPanel;
import com.google.gwt.user.client.ui.Widget;
import com.sap.sailing.domain.common.dto.PairingListTemplateDTO;
import com.sap.sailing.gwt.ui.client.EntryPointLinkFactory;
import com.sap.sailing.gwt.ui.client.SailingServiceAsync;
import com.sap.sailing.gwt.ui.client.StringMessages;
import com.sap.sailing.gwt.ui.shared.StrippedLeaderboardDTO;
import com.sap.sse.gwt.client.dialog.DataEntryDialog;

public class PairingListCreationDialog extends DataEntryDialog<PairingListTemplateDTO> {

    private final PairingListTemplateDTO template;
    private final SailingServiceAsync sailingService;
    private final StrippedLeaderboardDTO leaderboardDTO;
    private final StringMessages stringMessages;
    
    private final AdminConsoleResources resources = GWT.create(AdminConsoleResources.class);

<<<<<<< HEAD
    private final Button applyToRacelogButton;
    private final Button printViewButton;
    private final Anchor cSVExportAnchor;
    
=======
    private final Button applyToRacelogButton, cSVExportButton, printViewButton, refreshButton;

>>>>>>> 043061c7
    public PairingListCreationDialog(StrippedLeaderboardDTO leaderboardDTO, final StringMessages stringMessages,
            PairingListTemplateDTO template, SailingServiceAsync sailingService) {
        super(stringMessages.pairingList(), null, stringMessages.close(), null, null, null);
        this.stringMessages = stringMessages;
        this.template = template;
        this.sailingService = sailingService;
        this.leaderboardDTO = leaderboardDTO;
        this.ensureDebugId("PairingListCreationDialog");
        applyToRacelogButton = new Button(stringMessages.applyToRacelog());
        printViewButton = new Button(stringMessages.printView());
<<<<<<< HEAD
        cSVExportAnchor = new Anchor(stringMessages.csvExport());
        cSVExportAnchor.ensureDebugId("CSVExportAnchor");
        cSVExportAnchor.getElement().setAttribute("href",
                "data:text/plain;charset=utf-8," + getCSVFromPairingListTemplate(getResult().getPairingListTemplate()));
        cSVExportAnchor.getElement().setAttribute("download", "pairingListTemplate.csv");

=======
        refreshButton = new Button(stringMessages.reload());
>>>>>>> 043061c7
        if (template.getCompetitorCount() != leaderboardDTO.competitorsCount) {
            this.disableApplyToRacelogs();
        }
    }

    @Override
    protected Widget getAdditionalWidget() {
        HorizontalPanel panel = new HorizontalPanel();

        /* DATA PANEL */

        CaptionPanel dataPanel = new CaptionPanel();
        dataPanel.setCaptionText(stringMessages.dataOfPairingList());
        Grid formGrid = new Grid(5, 2);
        dataPanel.add(formGrid);
        Label flights = new Label(String.valueOf(this.template.getFlightCount()));
        flights.ensureDebugId("FlightCountLabel");
        Label groups = new Label(String.valueOf(this.template.getGroupCount()));
        groups.ensureDebugId("GroupCountLabel");
        Label competitors = new Label(String.valueOf(this.template.getCompetitorCount()));
        competitors.ensureDebugId("CompetitorCountLabel");
        formGrid.setWidget(0, 0, new Label(stringMessages.numberOfFlights()));
        formGrid.setWidget(0, 1, flights);
        formGrid.setWidget(1, 0, new Label(stringMessages.numberOfGroups()));
        formGrid.setWidget(1, 1, groups);
        formGrid.setWidget(2, 0, new Label(stringMessages.numberOfCompetitors()));
        formGrid.setWidget(2, 1, competitors);
        HorizontalPanel qualityPanel = new HorizontalPanel();
        qualityPanel.add(new Label(stringMessages.quality()));
        Image qualityHelpImage = new Image(resources.help());
        qualityPanel.add(qualityHelpImage);
        qualityHelpImage.getElement().getStyle().setMarginLeft(10, Unit.PX);
        qualityHelpImage.addClickHandler(new ClickHandler() {
            
            @Override
            public void onClick(ClickEvent event) {
                Window.open("http://wiki.sapsailing.com/Pairinglist/", "", "");
            }
        });
        formGrid.setWidget(3, 0, qualityPanel);
        formGrid.setWidget(3, 1, new Label(String.valueOf(Math.floor(this.template.getQuality() * 1000) / 1000)));
        if (this.template.getFlightMultiplier() > 1) {
            Label flightMultiplierLabel = new Label(String.valueOf(this.template.getFlightMultiplier()));
            formGrid.setWidget(4, 0, new Label(stringMessages.flightMultiplier()));
            formGrid.setWidget(4, 1, flightMultiplierLabel);
            flightMultiplierLabel.ensureDebugId("FlightMultiplierCountLabel");
        }
        formGrid.setCellSpacing(10);
        panel.add(dataPanel);

        /* PAIRING LIST TEMPLATE PANEL */
        CaptionPanel pairingListTemplatePanel = new CaptionPanel();
        pairingListTemplatePanel.setCaptionText(stringMessages.pairingListTemplate());
        Grid pairingListGrid = new Grid(this.template.getPairingListTemplate().length,
                this.template.getPairingListTemplate()[0].length);
        pairingListGrid.setCellSpacing(5);
        ScrollPanel scrollPanel = new ScrollPanel(pairingListGrid);
        scrollPanel.setPixelSize((Window.getClientWidth() / 4), (Window.getClientHeight() / 3));
        pairingListTemplatePanel.add(scrollPanel);
        for (int groupIndex = 0; groupIndex < this.template.getPairingListTemplate().length; groupIndex++) {
            for (int boatIndex = 0; boatIndex < this.template.getPairingListTemplate()[0].length; boatIndex++) {
                pairingListGrid.setWidget(groupIndex, boatIndex,
                        new Label(String.valueOf(this.template.getPairingListTemplate()[groupIndex][boatIndex] + 1)));
                pairingListGrid.getCellFormatter().setWidth(groupIndex, boatIndex, "50px");
            }
        }
        panel.add(pairingListTemplatePanel);
        configButtons();

        return panel;
    }

    protected PairingListTemplateDTO getResult() {
        return this.template;
    }

    private void configButtons() {
        getRightButtonPannel().remove(getCancelButton());
        applyToRacelogButton.getElement().getStyle().setMargin(3, Unit.PX);
        applyToRacelogButton.ensureDebugId("ApplyToRacelogButton");
        printViewButton.getElement().getStyle().setMargin(3, Unit.PX);
        printViewButton.ensureDebugId("printViewButton");
        refreshButton.getElement().getStyle().setMargin(3, Unit.PX);
        refreshButton.ensureDebugId("printViewButton");
        getRightButtonPannel().add(applyToRacelogButton);
        getRightButtonPannel().add(printViewButton);
<<<<<<< HEAD
        getRightButtonPannel().add(cSVExportAnchor);
        //TODO add info to UI
        // getRightButtonPannel().add(new HTML(stringMessages.printHint()));
=======
        getRightButtonPannel().add(refreshButton);
        getRightButtonPannel().add(new HTML(stringMessages.printHint()));
>>>>>>> 043061c7
        if (!applyToRacelogButton.isEnabled()) {
            Label label = new Label(stringMessages.blockedApplyButton());
            label.getElement().getStyle().setColor("red");
            getRightButtonPannel().add(label);
        }
        applyToRacelogButton.addClickHandler(new ClickHandler() {
            @Override
            public void onClick(ClickEvent event) {
                sailingService.fillRaceLogsFromPairingListTemplate(leaderboardDTO.getName(),
                        template.getFlightMultiplier(), template.getSelectedFlightNames(), template,
                        new AsyncCallback<Void>() {
                            @Override
                            public void onSuccess(Void result) {
                                /* TODO: log successfull */}

                            @Override
                            public void onFailure(Throwable caught) {
                                caught.printStackTrace();
                            }
                        });
            }
        });
        printViewButton.addClickHandler(new ClickHandler() {
            @Override
            public void onClick(ClickEvent event) {
                String link = EntryPointLinkFactory.createPairingListLink(createLinkParameters());
                Window.open(link, "", "");
            }
        });
        refreshButton.addClickHandler(new ClickHandler() {

            @Override
            public void onClick(ClickEvent event) {
                getDialogBox().hide();
                BusyDialog busyDialog = new BusyDialog();
                busyDialog.show();
                try {
                    sailingService.calculatePairingListTemplate(template.getFlightCount(), template.getGroupCount(),
                            template.getCompetitorCount(), template.getFlightMultiplier(),
                            new AsyncCallback<PairingListTemplateDTO>() {

                                @Override
                                public void onFailure(Throwable caught) {
                                    busyDialog.hide();
                                    System.out.println(caught);
                                }

                                @Override
                                public void onSuccess(PairingListTemplateDTO result) {
                                    busyDialog.hide();
                                    PairingListCreationDialog dialog = new PairingListCreationDialog(leaderboardDTO,
                                            stringMessages, result, sailingService);
                                    dialog.show();
                                }

                            });
                } catch (Exception exception) {
                    // TODO show error somehow
                }
            }
        });
    }

<<<<<<< HEAD
=======
    // TODO set Anchor link to Button (see link with settings under configure url)
    private native void downloadPairingListTemplate(String pairingListCSV)/*-{
		var dummy = document.createElement('a');
		dummy.setAttribute('href', 'data:text/plain;charset=utf-8,'
				+ encodeURIComponent(pairingListCSV));
		dummy.setAttribute('download', "pairingListTemplate.csv");
		document.body.appendChild(dummy);
		dummy.click();
		document.body.removeChild(dummy);
    }-*/;

>>>>>>> 043061c7
    private String getCSVFromPairingListTemplate(int[][] pairingListTemplate) {
        StringBuilder result = new StringBuilder();
        for (int[] row : pairingListTemplate) {
            for (int column : row) {
                result.append((column + 1) + ",");
            }
            result.append("\n");
        }
        return result.toString();
    }

    private void disableApplyToRacelogs() {
        this.applyToRacelogButton.setEnabled(false);
    }

    private Map<String, String> createLinkParameters() {
        Map<String, String> result = new HashMap<>();
        result.put("leaderboardName", leaderboardDTO.getName());
        return result;
    }

}<|MERGE_RESOLUTION|>--- conflicted
+++ resolved
@@ -13,6 +13,7 @@
 import com.google.gwt.user.client.ui.Button;
 import com.google.gwt.user.client.ui.CaptionPanel;
 import com.google.gwt.user.client.ui.Grid;
+import com.google.gwt.user.client.ui.HTML;
 import com.google.gwt.user.client.ui.HorizontalPanel;
 import com.google.gwt.user.client.ui.Image;
 import com.google.gwt.user.client.ui.Label;
@@ -34,15 +35,9 @@
     
     private final AdminConsoleResources resources = GWT.create(AdminConsoleResources.class);
 
-<<<<<<< HEAD
-    private final Button applyToRacelogButton;
-    private final Button printViewButton;
+    private final Button applyToRacelogButton, printViewButton, refreshButton;
     private final Anchor cSVExportAnchor;
-    
-=======
-    private final Button applyToRacelogButton, cSVExportButton, printViewButton, refreshButton;
-
->>>>>>> 043061c7
+
     public PairingListCreationDialog(StrippedLeaderboardDTO leaderboardDTO, final StringMessages stringMessages,
             PairingListTemplateDTO template, SailingServiceAsync sailingService) {
         super(stringMessages.pairingList(), null, stringMessages.close(), null, null, null);
@@ -53,16 +48,12 @@
         this.ensureDebugId("PairingListCreationDialog");
         applyToRacelogButton = new Button(stringMessages.applyToRacelog());
         printViewButton = new Button(stringMessages.printView());
-<<<<<<< HEAD
+        refreshButton = new Button(stringMessages.reload());
         cSVExportAnchor = new Anchor(stringMessages.csvExport());
         cSVExportAnchor.ensureDebugId("CSVExportAnchor");
         cSVExportAnchor.getElement().setAttribute("href",
                 "data:text/plain;charset=utf-8," + getCSVFromPairingListTemplate(getResult().getPairingListTemplate()));
         cSVExportAnchor.getElement().setAttribute("download", "pairingListTemplate.csv");
-
-=======
-        refreshButton = new Button(stringMessages.reload());
->>>>>>> 043061c7
         if (template.getCompetitorCount() != leaderboardDTO.competitorsCount) {
             this.disableApplyToRacelogs();
         }
@@ -148,15 +139,10 @@
         refreshButton.getElement().getStyle().setMargin(3, Unit.PX);
         refreshButton.ensureDebugId("printViewButton");
         getRightButtonPannel().add(applyToRacelogButton);
+        getRightButtonPannel().add(refreshButton);
         getRightButtonPannel().add(printViewButton);
-<<<<<<< HEAD
         getRightButtonPannel().add(cSVExportAnchor);
-        //TODO add info to UI
-        // getRightButtonPannel().add(new HTML(stringMessages.printHint()));
-=======
-        getRightButtonPannel().add(refreshButton);
         getRightButtonPannel().add(new HTML(stringMessages.printHint()));
->>>>>>> 043061c7
         if (!applyToRacelogButton.isEnabled()) {
             Label label = new Label(stringMessages.blockedApplyButton());
             label.getElement().getStyle().setColor("red");
@@ -220,20 +206,6 @@
         });
     }
 
-<<<<<<< HEAD
-=======
-    // TODO set Anchor link to Button (see link with settings under configure url)
-    private native void downloadPairingListTemplate(String pairingListCSV)/*-{
-		var dummy = document.createElement('a');
-		dummy.setAttribute('href', 'data:text/plain;charset=utf-8,'
-				+ encodeURIComponent(pairingListCSV));
-		dummy.setAttribute('download', "pairingListTemplate.csv");
-		document.body.appendChild(dummy);
-		dummy.click();
-		document.body.removeChild(dummy);
-    }-*/;
-
->>>>>>> 043061c7
     private String getCSVFromPairingListTemplate(int[][] pairingListTemplate) {
         StringBuilder result = new StringBuilder();
         for (int[] row : pairingListTemplate) {
