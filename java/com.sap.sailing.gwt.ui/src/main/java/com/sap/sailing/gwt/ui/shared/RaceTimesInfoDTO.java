--- conflicted
+++ resolved
@@ -1,224 +1,106 @@
-<<<<<<< HEAD
-package com.sap.sailing.gwt.ui.shared;
-
-import java.util.Date;
-import java.util.Iterator;
-import java.util.List;
-
-import com.google.gwt.user.client.rpc.IsSerializable;
-import com.sap.sailing.domain.common.RaceIdentifier;
-
-public class RaceTimesInfoDTO implements IsSerializable {
-    private RaceIdentifier raceIdentifier;
-
-    public List<LegInfoDTO> legInfos;
-
-    public List<MarkPassingTimesDTO> markPassingTimes;
-    
-    public Date startOfRace;
-    public Date startOfTracking;
-    public Date endOfTracking;
-    public Date endOfRace;
-
-    public Date assumedEndOfRace;
-    public Date newestTrackingEvent;
-
-    public RaceTimesInfoDTO(RaceIdentifier raceIdentifier) {
-        this.raceIdentifier = raceIdentifier;
-    }
-
-    public RaceTimesInfoDTO() {}
-
-    public RaceIdentifier getRaceIdentifier() {
-        return raceIdentifier;
-    }
-
-    public void setRaceIdentifier(RaceIdentifier raceIdentifier) {
-        this.raceIdentifier = raceIdentifier;
-    }
-
-    public MarkPassingTimesDTO getLastMarkPassingTimes() {
-        if (markPassingTimes == null || markPassingTimes.isEmpty()) {
-            return null;
-        }
-        MarkPassingTimesDTO lastTimes = null;
-        Iterator<MarkPassingTimesDTO> iterator = markPassingTimes.iterator();
-        while(iterator.hasNext()) {
-            lastTimes = iterator.next();
-        }
-        return lastTimes;
-    }
-
-
-    public Date getStartOfRace() {
-        return startOfRace;
-    }
-
-    public void setStartOfRace(Date startOfRace) {
-        this.startOfRace = startOfRace;
-    }
-
-    public Date getStartOfTracking() {
-        return startOfTracking;
-    }
-
-    public void setStartOfTracking(Date startOfTracking) {
-        this.startOfTracking = startOfTracking;
-    }
-
-    public Date getEndOfTracking() {
-        return endOfTracking;
-    }
-
-    public void setEndOfTracking(Date endOfTracking) {
-        this.endOfTracking = endOfTracking;
-    }
-
-    public Date getEndOfRace() {
-        return endOfRace;
-    }
-
-    public void setEndOfRace(Date endOfRace) {
-        this.endOfRace = endOfRace;
-    }
-
-    public Date getAssumedEndOfRace() {
-        return assumedEndOfRace;
-    }
-
-    public void setAssumedEndOfRace(Date assumedEndOfRace) {
-        this.assumedEndOfRace = assumedEndOfRace;
-    }
-
-    public Date getNewestTrackingEvent() {
-        return newestTrackingEvent;
-    }
-
-    public void setNewestTrackingEvent(Date newestTrackingEvent) {
-        this.newestTrackingEvent = newestTrackingEvent;
-    }
-
-    public List<LegInfoDTO> getLegInfos() {
-        return legInfos;
-    }
-
-    public void setLegInfos(List<LegInfoDTO> legInfos) {
-        this.legInfos = legInfos;
-    }
-
-    public List<MarkPassingTimesDTO> getMarkPassingTimes() {
-        return markPassingTimes;
-    }
-
-    public void setMarkPassingTimes(List<MarkPassingTimesDTO> markPassingTimes) {
-        this.markPassingTimes = markPassingTimes;
-    }
-}
-=======
-package com.sap.sailing.gwt.ui.shared;
-
-import java.util.Date;
-import java.util.Iterator;
-import java.util.List;
-
-import com.google.gwt.user.client.rpc.IsSerializable;
-import com.sap.sailing.domain.common.RaceIdentifier;
-
-public class RaceTimesInfoDTO implements IsSerializable {
-    private RaceIdentifier raceIdentifier;
-
-    public List<LegInfoDTO> legInfos;
-
-    public List<MarkPassingTimesDTO> markPassingTimes;
-    
-    public Date startOfRace;
-    public Date startOfTracking;
-    public Date endOfTracking;
-    public Date endOfRace;
-    public Date newestTrackingEvent;
-    public long delayToLiveInMs;
-
-    public RaceTimesInfoDTO(RaceIdentifier raceIdentifier) {
-        this.raceIdentifier = raceIdentifier;
-    }
-
-    public RaceTimesInfoDTO() {}
-
-    public RaceIdentifier getRaceIdentifier() {
-        return raceIdentifier;
-    }
-
-    public void setRaceIdentifier(RaceIdentifier raceIdentifier) {
-        this.raceIdentifier = raceIdentifier;
-    }
-
-    public MarkPassingTimesDTO getLastMarkPassingTimes() {
-        if (markPassingTimes == null || markPassingTimes.isEmpty()) {
-            return null;
-        }
-        MarkPassingTimesDTO lastTimes = null;
-        Iterator<MarkPassingTimesDTO> iterator = markPassingTimes.iterator();
-        while(iterator.hasNext()) {
-            lastTimes = iterator.next();
-        }
-        return lastTimes;
-    }
-
-
-    public Date getStartOfRace() {
-        return startOfRace;
-    }
-
-    public void setStartOfRace(Date startOfRace) {
-        this.startOfRace = startOfRace;
-    }
-
-    public Date getStartOfTracking() {
-        return startOfTracking;
-    }
-
-    public void setStartOfTracking(Date startOfTracking) {
-        this.startOfTracking = startOfTracking;
-    }
-
-    public Date getEndOfTracking() {
-        return endOfTracking;
-    }
-
-    public void setEndOfTracking(Date endOfTracking) {
-        this.endOfTracking = endOfTracking;
-    }
-
-    public Date getEndOfRace() {
-        return endOfRace;
-    }
-
-    public void setEndOfRace(Date endOfRace) {
-        this.endOfRace = endOfRace;
-    }
-
-    public Date getNewestTrackingEvent() {
-        return newestTrackingEvent;
-    }
-
-    public void setNewestTrackingEvent(Date newestTrackingEvent) {
-        this.newestTrackingEvent = newestTrackingEvent;
-    }
-
-    public List<LegInfoDTO> getLegInfos() {
-        return legInfos;
-    }
-
-    public void setLegInfos(List<LegInfoDTO> legInfos) {
-        this.legInfos = legInfos;
-    }
-
-    public List<MarkPassingTimesDTO> getMarkPassingTimes() {
-        return markPassingTimes;
-    }
-
-    public void setMarkPassingTimes(List<MarkPassingTimesDTO> markPassingTimes) {
-        this.markPassingTimes = markPassingTimes;
-    }
-}
->>>>>>> cf0f1999
+package com.sap.sailing.gwt.ui.shared;
+
+import java.util.Date;
+import java.util.Iterator;
+import java.util.List;
+
+import com.google.gwt.user.client.rpc.IsSerializable;
+import com.sap.sailing.domain.common.RaceIdentifier;
+
+public class RaceTimesInfoDTO implements IsSerializable {
+    private RaceIdentifier raceIdentifier;
+
+    public List<LegInfoDTO> legInfos;
+
+    public List<MarkPassingTimesDTO> markPassingTimes;
+    
+    public Date startOfRace;
+    public Date startOfTracking;
+    public Date endOfTracking;
+    public Date endOfRace;
+    public Date newestTrackingEvent;
+    public long delayToLiveInMs;
+
+    public RaceTimesInfoDTO(RaceIdentifier raceIdentifier) {
+        this.raceIdentifier = raceIdentifier;
+    }
+
+    public RaceTimesInfoDTO() {}
+
+    public RaceIdentifier getRaceIdentifier() {
+        return raceIdentifier;
+    }
+
+    public void setRaceIdentifier(RaceIdentifier raceIdentifier) {
+        this.raceIdentifier = raceIdentifier;
+    }
+
+    public MarkPassingTimesDTO getLastMarkPassingTimes() {
+        if (markPassingTimes == null || markPassingTimes.isEmpty()) {
+            return null;
+        }
+        MarkPassingTimesDTO lastTimes = null;
+        Iterator<MarkPassingTimesDTO> iterator = markPassingTimes.iterator();
+        while(iterator.hasNext()) {
+            lastTimes = iterator.next();
+        }
+        return lastTimes;
+    }
+
+
+    public Date getStartOfRace() {
+        return startOfRace;
+    }
+
+    public void setStartOfRace(Date startOfRace) {
+        this.startOfRace = startOfRace;
+    }
+
+    public Date getStartOfTracking() {
+        return startOfTracking;
+    }
+
+    public void setStartOfTracking(Date startOfTracking) {
+        this.startOfTracking = startOfTracking;
+    }
+
+    public Date getEndOfTracking() {
+        return endOfTracking;
+    }
+
+    public void setEndOfTracking(Date endOfTracking) {
+        this.endOfTracking = endOfTracking;
+    }
+
+    public Date getEndOfRace() {
+        return endOfRace;
+    }
+
+    public void setEndOfRace(Date endOfRace) {
+        this.endOfRace = endOfRace;
+    }
+
+    public Date getNewestTrackingEvent() {
+        return newestTrackingEvent;
+    }
+
+    public void setNewestTrackingEvent(Date newestTrackingEvent) {
+        this.newestTrackingEvent = newestTrackingEvent;
+    }
+
+    public List<LegInfoDTO> getLegInfos() {
+        return legInfos;
+    }
+
+    public void setLegInfos(List<LegInfoDTO> legInfos) {
+        this.legInfos = legInfos;
+    }
+
+    public List<MarkPassingTimesDTO> getMarkPassingTimes() {
+        return markPassingTimes;
+    }
+
+    public void setMarkPassingTimes(List<MarkPassingTimesDTO> markPassingTimes) {
+        this.markPassingTimes = markPassingTimes;
+    }
+}