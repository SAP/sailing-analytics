--- conflicted
+++ resolved
@@ -66,16 +66,14 @@
                     place = getRealPlace(series);
                 }
                 place = verifyAndAdjustPlace();
-<<<<<<< HEAD
                 HighChartInjector.loadHighCharts(new Runnable() {
                     
                     @Override
                     public void run() {
-                        onSuccess(new SeriesActivity((AbstractSeriesTabPlace) place, series, clientFactory,
-                                homePlacesNavigator, navigationPathDisplay));
-=======
-                withFlagImageResolver(flagImageResolver -> new SeriesActivity((AbstractSeriesTabPlace) place, series, clientFactory,
-                        homePlacesNavigator, navigationPathDisplay, flagImageResolver));
+                        withFlagImageResolver(flagImageResolver -> new SeriesActivity((AbstractSeriesTabPlace) place, series, clientFactory,
+                                homePlacesNavigator, navigationPathDisplay, flagImageResolver));
+                    }
+                });
             }
             private void withFlagImageResolver(final Function<FlagImageResolver, Activity> activityFactory) {
                 final Consumer<Activity> onSuccess = super::onSuccess;
@@ -88,7 +86,6 @@
                     @Override
                     public void onFailure(Throwable caught) {
                         onFailure.accept(caught);
->>>>>>> 8d6aaff5
                     }
                 });
             }
