--- conflicted
+++ resolved
@@ -6,12 +6,9 @@
 import java.util.Map;
 
 import com.google.gwt.core.client.GWT;
-<<<<<<< HEAD
-=======
 import com.google.gwt.dom.client.AnchorElement;
 import com.google.gwt.dom.client.DivElement;
 import com.google.gwt.dom.client.Element;
->>>>>>> 20a02d78
 import com.google.gwt.dom.client.Style.Display;
 import com.google.gwt.uibinder.client.UiBinder;
 import com.google.gwt.uibinder.client.UiField;
@@ -22,10 +19,7 @@
 import com.google.gwt.user.client.ui.HTMLPanel;
 import com.google.gwt.user.client.ui.SimplePanel;
 import com.google.gwt.user.client.ui.Widget;
-<<<<<<< HEAD
-=======
 import com.sap.sailing.gwt.common.client.SharedResources;
->>>>>>> 20a02d78
 import com.sap.sailing.gwt.common.client.controls.tabbar.TabView;
 import com.sap.sailing.gwt.home.client.place.event.EventView;
 import com.sap.sailing.gwt.home.client.place.event.partials.listNavigation.ListNavigationPanel;
@@ -97,27 +91,6 @@
     @UiField MultiRegattaListStepsLegend regattaProgressLegendUi;
     @UiField SimplePanel regattaInfoContainerUi;
     @UiField(provided = true) ListNavigationPanel<Navigation> listNavigationPanelUi;
-<<<<<<< HEAD
-    @UiField FlowPanel listFormatContainerUi;
-    @UiField FlowPanel compFormatContainerUi;
-    @UiField SimplePanel oldContentContainer;
-
-    private RacesListLive liveRacesList;
-    private RaceListContainer<RaceListRaceDTO> raceListContainer;
-
-    public RegattaRacesTabView() {
-        listNavigationPanelUi = new ListNavigationPanel<Navigation>(new RegattaRacesTabViewNavigationSelectionCallback());
-        listNavigationPanelUi.setAdditionalWidget(new RaceStateLegend());
-        initWidget(ourUiBinder.createAndBindUi(RegattaRacesTabView.this));
-    }
-    
-    @Override
-    public void setPresenter(Presenter currentPresenter) {
-        this.currentPresenter = currentPresenter;
-        listFormatContainerUi.add(liveRacesList = new RacesListLive(currentPresenter, false));
-        raceListContainer = new RaceListContainer<>(I18N.finishedRaces(), I18N.noFinishedRaces(), new RaceListFinishedRaces(currentPresenter));
-        listFormatContainerUi.add(raceListContainer);
-=======
     @UiField DivElement listFormatContainerUi;
     @UiField FlowPanel compFormatContainerUi;
     @UiField SimplePanel oldContentContainer;
@@ -128,7 +101,6 @@
     @Override
     public void setPresenter(Presenter currentPresenter) {
         this.currentPresenter = currentPresenter;
->>>>>>> 20a02d78
     }
     
     @Override
@@ -138,8 +110,6 @@
     
     @Override
     public void start(RegattaRacesPlace myPlace, final AcceptsOneWidget contentArea) {
-<<<<<<< HEAD
-=======
         listNavigationPanelUi = new ListNavigationPanel<Navigation>(new RegattaRacesTabViewNavigationSelectionCallback());
         listNavigationPanelUi.setAdditionalWidget(new RaceStateLegend());
         liveRacesListUi = new RacesListLive(currentPresenter, false);
@@ -153,29 +123,20 @@
             regattaOverviewUi.addClassName(SharedResources.INSTANCE.mainCss().buttonprimary());
         }
         
->>>>>>> 20a02d78
         RefreshManager refreshManager = new RefreshManager(this, currentPresenter.getDispatch());
         if (ExperimentalFeatures.SHOW_NEW_RACES_LIST) {
             listNavigationPanelUi.removeFromParent(); // TODO temporary removed
     //        listNavigationPanelUi.addAction(Navigation.SORT_LIST_FORMAT, true);
     //        listNavigationPanelUi.addAction(Navigation.COMPETITION_FORMAT, false);
             
-<<<<<<< HEAD
-            refreshManager.add(liveRacesList.getRefreshable(), new GetLiveRacesForRegattaAction(myPlace.getCtx().getEventDTO().getId(), myPlace.getRegattaId()));
-=======
             refreshManager.add(liveRacesListUi.getRefreshable(), new GetLiveRacesForRegattaAction(myPlace.getCtx().getEventDTO().getId(), myPlace.getRegattaId()));
->>>>>>> 20a02d78
             refreshManager.add(new RefreshableWidget<RegattaWithProgressDTO>() {
                 @Override
                 public void setData(RegattaWithProgressDTO data, long nextUpdate, int updateNo) {
                     regattaInfoContainerUi.setWidget(new MultiRegattaListItem(data));
                 }
             }, new GetRegattaWithProgressAction(myPlace.getCtx().getEventDTO().getId(), myPlace.getRegattaId()));
-<<<<<<< HEAD
-            refreshManager.add(raceListContainer, new GetFinishedRacesAction(myPlace.getCtx().getEventDTO().getId(), myPlace.getRegattaId()));
-=======
             refreshManager.add(raceListContainerUi, new GetFinishedRacesAction(myPlace.getCtx().getEventDTO().getId(), myPlace.getRegattaId()));
->>>>>>> 20a02d78
             
             oldContentContainer.removeFromParent();
         } else {
@@ -249,15 +210,11 @@
         }
         
         private void showWidget(Widget widget, boolean show) {
-<<<<<<< HEAD
-            widget.getElement().getStyle().setDisplay(show ? Display.BLOCK : Display.NONE);
-=======
             showWidget(widget.getElement(), show);
         }
         
         private void showWidget(Element widget, boolean show) {
             widget.getStyle().setDisplay(show ? Display.BLOCK : Display.NONE);
->>>>>>> 20a02d78
         }
     }
     
