--- conflicted
+++ resolved
@@ -38,16 +38,8 @@
     
     protected BooleanSetting showCompetitorShortNameColumn;
     protected BooleanSetting showCompetitorFullNameColumn;
-<<<<<<< HEAD
     protected BooleanSetting showCompetitorBoatInfoColumn;
-    
-    /**
-     * Show a column with total number of races completed
-     */
-    protected BooleanSetting showOverallColumnWithNumberOfRacesCompletedPerCompetitor;
-=======
->>>>>>> dff23fdc
-    
+        
     @Override
     protected void addChildSettings() {
         isShowCompetitorNationality = new BooleanSetting("showCompetitorNationality", this, false);
@@ -71,11 +63,7 @@
         showAddedScores = new BooleanSetting("showAddedScores", this, false);
         showCompetitorShortNameColumn = new BooleanSetting("showCompetitorShortNameColumn", this, true);
         showCompetitorFullNameColumn = new BooleanSetting("showCompetitorFullNameColumn", this, true);
-<<<<<<< HEAD
         showCompetitorBoatInfoColumn = new BooleanSetting("showCompetitorBoatInfoColumn", this, false);
-        showOverallColumnWithNumberOfRacesCompletedPerCompetitor = new BooleanSetting("showOverallColumnWithNumberOfRacesCompletedPerCompetitor", this, false);
-=======
->>>>>>> dff23fdc
     }
     
     public LeaderboardSettings() {
@@ -86,15 +74,10 @@
      */
     public LeaderboardSettings(Collection<DetailType> maneuverDetailsToShow, Collection<DetailType> legDetailsToShow,
             Collection<DetailType> raceDetailsToShow, Collection<DetailType> overallDetailsToShow,
-<<<<<<< HEAD
             Long delayBetweenAutoAdvancesInMilliseconds, 
-            boolean showAddedScores, boolean showOverallColumnWithNumberOfRacesCompletedPerCompetitor,
-            boolean showCompetitorShortNameColumn, boolean showCompetitorFullNameColumn, boolean showCompetitorBoatInfoColumn,
+            boolean showAddedScores, boolean showCompetitorShortNameColumn, 
+            boolean showCompetitorFullNameColumn, boolean showCompetitorBoatInfoColumn,
             boolean isCompetitorNationalityColumnVisible) {
-=======
-            Long delayBetweenAutoAdvancesInMilliseconds, boolean showAddedScores, boolean showCompetitorSailIdColumn,
-            boolean showCompetitorFullNameColumn, boolean isCompetitorNationalityColumnVisible) {
->>>>>>> dff23fdc
         this.legDetailsToShow.setValues(legDetailsToShow);
         this.raceDetailsToShow.setValues(raceDetailsToShow);
         this.overallDetailsToShow.setValues(overallDetailsToShow);
@@ -103,15 +86,10 @@
         this.showAddedScores.setValue(showAddedScores);
         this.showCompetitorShortNameColumn.setValue(showCompetitorShortNameColumn);
         this.showCompetitorFullNameColumn.setValue(showCompetitorFullNameColumn);
-<<<<<<< HEAD
         this.showCompetitorBoatInfoColumn.setValue(showCompetitorBoatInfoColumn);
-        this.showOverallColumnWithNumberOfRacesCompletedPerCompetitor.setValue(showOverallColumnWithNumberOfRacesCompletedPerCompetitor);
-=======
->>>>>>> dff23fdc
         this.isShowCompetitorNationality.setValue(isCompetitorNationalityColumnVisible);
     }
   
-
     /**
      * A live collection that reflects the current state of the settings of a leaderboard panel
      */
@@ -152,17 +130,8 @@
         return showAddedScores.getValue();
     }
     
-<<<<<<< HEAD
-    public boolean isShowOverallColumnWithNumberOfRacesCompletedPerCompetitor() {
-        return showOverallColumnWithNumberOfRacesCompletedPerCompetitor.getValue();
-    }
-    
     public boolean isShowCompetitorShortNameColumn() {
         return showCompetitorShortNameColumn.getValue();
-=======
-    public boolean isShowCompetitorSailIdColumn() {
-        return showCompetitorSailIdColumn.getValue();
->>>>>>> dff23fdc
     }
     
     public boolean isShowCompetitorFullNameColumn() {
