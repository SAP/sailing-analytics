package com.sap.sailing.gwt.settings.client.leaderboard;

import java.util.ArrayList;
import java.util.List;

import com.sap.sailing.domain.common.DetailType;
import com.sap.sailing.gwt.settings.client.settingtypes.converter.DetailTypeStringToEnumConverter;
import com.sap.sailing.gwt.settings.client.settingtypes.converter.RaceColumnSelectionStrategiesStringToEnumConverter;
import com.sap.sailing.gwt.ui.leaderboard.LeaderboardEntryPoint;
import com.sap.sailing.gwt.ui.leaderboard.LeaderboardPanel;
import com.sap.sse.common.Util;
import com.sap.sse.common.settings.generic.AbstractGenericSerializableSettings;
import com.sap.sse.common.settings.generic.BooleanSetting;
import com.sap.sse.common.settings.generic.EnumSetSetting;
import com.sap.sse.common.settings.generic.EnumSetting;
import com.sap.sse.common.settings.generic.IntegerSetting;
import com.sap.sse.common.settings.generic.LongSetting;
import com.sap.sse.common.settings.generic.StringSetSetting;
import com.sap.sse.common.settings.generic.StringSetting;
import com.sap.sse.common.settings.util.SettingsDefaultValuesUtils;

/**
 * Settings for the {@link LeaderboardPanel} component. If you change here, please also visit
 * {@link LeaderboardSettingsDialogComponent} to make the setting editable, and edit {@link LeaderboardUrlSettings}
 * for URL generation and parsing.
 * 
 * @author Axel Uhl (d043530)
 *
 */
public class LeaderboardSettings extends AbstractGenericSerializableSettings {
    private static final long serialVersionUID = 2625004077963291333L;
    
    /**
     * Only one of {@link #namesOfRaceColumnsToShow} and {@link #namesOfRacesToShow} must be non-<code>null</code>.
     * Only valid when the {@link #activeRaceColumnSelectionStrategy} is set to EXPLIZIT
     */
    private StringSetSetting namesOfRaceColumnsToShow;

    /**
     * Only one of {@link #namesOfRaceColumnsToShow} and {@link #namesOfRacesToShow} must be non-<code>null</code>.
     * Only valid when the {@link #activeRaceColumnSelectionStrategy} is set to EXPLIZIT
     */
    private StringSetSetting namesOfRacesToShow;

    /**
     * Only valid when the {@link #activeRaceColumnSelectionStrategy} is set to LAST_N
     */
    private IntegerSetting numberOfLastRacesToShow;

    private EnumSetSetting<DetailType> maneuverDetailsToShow;
    private EnumSetSetting<DetailType> legDetailsToShow;
    private EnumSetSetting<DetailType> raceDetailsToShow;
    private EnumSetSetting<DetailType> overallDetailsToShow;
    private boolean autoExpandPreSelectedRace = false;
    private LongSetting delayBetweenAutoAdvancesInMilliseconds;
    private BooleanSetting updateUponPlayStateChange;
    private BooleanSetting isShowCompetitorNationality;
    
    /**
     * There are two ways to select race columns.
     * Either you select races from the list of all races or you select the last N races.
     */
    public static enum RaceColumnSelectionStrategies { EXPLICIT, LAST_N; }
    
    private EnumSetting<RaceColumnSelectionStrategies> activeRaceColumnSelectionStrategy;
    
    /**
     * An optional sort column; if <code>null</code>, the leaderboard sorting won't be touched when updating the settings.
     * Otherwise, the leaderboard will be sorted by the race column (ascending if {@link #sortAscending}, descending otherwise.
     */
    private StringSetting nameOfRaceToSort;
    private BooleanSetting sortAscending;
    
    /**
     * Shows scores sum'd up for each race column
     */
    private BooleanSetting showAddedScores;
    
    private BooleanSetting showCompetitorSailIdColumn;
    private BooleanSetting showCompetitorFullNameColumn;
    
    /**
     * Show a column with total number of races completed
     */
    private BooleanSetting showOverallColumnWithNumberOfRacesCompletedPerCompetitor;
    
    @Override
    protected void addChildSettings() {
<<<<<<< HEAD
        namesOfRaceColumnsToShow = new StringSetSetting("namesOfRaceColumnsToShow", this);
        namesOfRacesToShow = new StringSetSetting("namesOfRacesToShow", this, null);
=======
        isShowCompetitorNationality = new BooleanSetting("showCompetitorNationality", this, false);
        namesOfRaceColumnsToShow = new StringListSetting("namesOfRaceColumnsToShow", this);
        namesOfRacesToShow = new StringListSetting("namesOfRacesToShow", this, null);
>>>>>>> 9e85206b
        numberOfLastRacesToShow = new IntegerSetting("numberOfLastRacesToShow", this, null);
        List<DetailType> maneuverDetails = new ArrayList<DetailType>();
        maneuverDetails.add(DetailType.TACK);
        maneuverDetails.add(DetailType.JIBE);
        maneuverDetails.add(DetailType.PENALTY_CIRCLE);
        maneuverDetailsToShow = new EnumSetSetting<>("maneuverDetailsToShow", this, maneuverDetails, new DetailTypeStringToEnumConverter());
        List<DetailType> legDetails = new ArrayList<DetailType>();
        legDetails.add(DetailType.DISTANCE_TRAVELED);
        legDetails.add(DetailType.AVERAGE_SPEED_OVER_GROUND_IN_KNOTS);
        legDetails.add(DetailType.RANK_GAIN);
        legDetailsToShow = new EnumSetSetting<>("legDetailsToShow", this, legDetails, new DetailTypeStringToEnumConverter());
        List<DetailType> raceDetails = new ArrayList<DetailType>();
        raceDetails.add(DetailType.DISPLAY_LEGS);
        raceDetailsToShow = new EnumSetSetting<>("raceDetailsToShow", this, raceDetails, new DetailTypeStringToEnumConverter());
        List<DetailType> overallDetails = new ArrayList<>();
        overallDetails.add(DetailType.REGATTA_RANK);
        overallDetailsToShow = new EnumSetSetting<>("overallDetailsToShow", this, overallDetails, new DetailTypeStringToEnumConverter());
        delayBetweenAutoAdvancesInMilliseconds = new LongSetting("delayBetweenAutoAdvancesInMilliseconds", this, LeaderboardEntryPoint.DEFAULT_REFRESH_INTERVAL_MILLIS);
        activeRaceColumnSelectionStrategy = new EnumSetting<>("activeRaceColumnSelectionStrategy", this, RaceColumnSelectionStrategies.EXPLICIT, new RaceColumnSelectionStrategiesStringToEnumConverter());
        nameOfRaceToSort = new StringSetting("nameOfRaceToSort", this, null);
        updateUponPlayStateChange = new BooleanSetting("updateUponPlayStateChange", this, true);
        sortAscending = new BooleanSetting("sortAscending", this, true);
        showAddedScores = new BooleanSetting("showAddedScores", this, false);
        showCompetitorSailIdColumn = new BooleanSetting("showCompetitorSailIdColumn", this, true);
        showCompetitorFullNameColumn = new BooleanSetting("showCompetitorFullNameColumn", this, true);
        showOverallColumnWithNumberOfRacesCompletedPerCompetitor = new BooleanSetting("showOverallColumnWithNumberOfRacesCompletedPerCompetitor", this, false);
    }
    
    public LeaderboardSettings() {
    }
    
    public LeaderboardSettings(Iterable<String> namesOfRaceColumnsToShow) {
        this.namesOfRaceColumnsToShow.setValues(namesOfRaceColumnsToShow);
    }
    
    /**
     * @param raceColumnsToShow <code>null</code> means don't modify the list of races shown
     */
    public LeaderboardSettings(List<DetailType> maneuverDetailsToShow, List<DetailType> legDetailsToShow,
            List<DetailType> raceDetailsToShow, List<DetailType> overallDetailsToShow,
            List<String> namesOfRaceColumnsToShow, List<String> namesOfRacesToShow, Integer numberOfLastRacesToShow,
            boolean autoExpandPreSelectedRace, Long delayBetweenAutoAdvancesInMilliseconds, String nameOfRaceToSort,
            boolean sortAscending, boolean updateUponPlayStateChange, RaceColumnSelectionStrategies activeRaceColumnSelectionStrategy,
            boolean showAddedScores, boolean showOverallColumnWithNumberOfRacesCompletedPerCompetitor,
            boolean showCompetitorSailIdColumn, boolean showCompetitorFullNameColumn,
            boolean isCompetitorNationalityColumnVisible) {
        if (namesOfRacesToShow != null && namesOfRaceColumnsToShow != null) {
            throw new IllegalArgumentException("You can identify races either only by their race or by their column names, not both");
        }
        this.legDetailsToShow.setValues(legDetailsToShow);
        this.raceDetailsToShow.setValues(raceDetailsToShow);
        this.overallDetailsToShow.setValues(overallDetailsToShow);
        this.namesOfRacesToShow.setValues(namesOfRacesToShow);
        this.namesOfRaceColumnsToShow.setValues(namesOfRaceColumnsToShow);
        this.numberOfLastRacesToShow.setValue(numberOfLastRacesToShow);
        this.activeRaceColumnSelectionStrategy.setValue(activeRaceColumnSelectionStrategy);
        this.autoExpandPreSelectedRace = autoExpandPreSelectedRace;
        this.delayBetweenAutoAdvancesInMilliseconds.setValue(delayBetweenAutoAdvancesInMilliseconds);
        this.maneuverDetailsToShow.setValues(maneuverDetailsToShow);
        this.nameOfRaceToSort.setValue(nameOfRaceToSort);
        this.sortAscending.setValue(sortAscending);
        this.updateUponPlayStateChange.setValue(updateUponPlayStateChange);
        this.showAddedScores.setValue(showAddedScores);
        this.showCompetitorSailIdColumn.setValue(showCompetitorSailIdColumn);
        this.showCompetitorFullNameColumn.setValue(showCompetitorFullNameColumn);
        this.showOverallColumnWithNumberOfRacesCompletedPerCompetitor.setValue(showOverallColumnWithNumberOfRacesCompletedPerCompetitor);
        this.isShowCompetitorNationality.setValue(isCompetitorNationalityColumnVisible);
    }
  

    /**
     * A live collection that reflects the current state of the settings of a leaderboard panel
     */
    public List<DetailType> getManeuverDetailsToShow() {
        return Util.createList(maneuverDetailsToShow.getValues());
    }

    /**
     * A live collection that reflects the current state of the settings of a leaderboard panel
     */
    public List<DetailType> getLegDetailsToShow() {
        return Util.createList(legDetailsToShow.getValues());
    }

    /**
     * A live collection that reflects the current state of the settings of a leaderboard panel
     */
    public List<DetailType> getRaceDetailsToShow() {
        return Util.createList(raceDetailsToShow.getValues());
    }
    
    /**
     * A live collection that reflects the current state of the settings of a leaderboard panel
     */
    public List<DetailType> getOverallDetailsToShow() {
        return Util.createList(overallDetailsToShow.getValues());
    }
    
    /**
     * If <code>null</code>, this is to mean that the race columns should not be modified by
     * {@link LeaderboardPanel#updateSettings(LeaderboardSettings)}. Otherwise a
     * live collection that reflects the current state of the settings of a leaderboard panel
     */
    public List<String> getNamesOfRaceColumnsToShow() {
        return activeRaceColumnSelectionStrategy.getValue() == RaceColumnSelectionStrategies.EXPLICIT ? (namesOfRaceColumnsToShow.isValuesEmpty() ? null : Util.createList(namesOfRaceColumnsToShow.getValues())) : null;
    }

    /**
     * If <code>null</code>, this is to mean that the race columns should not be modified by
     * {@link LeaderboardPanel#updateSettings(LeaderboardSettings)}. Otherwise
     * a live collection that reflects the current state of the settings of a leaderboard panel
     */
    public List<String> getNamesOfRacesToShow() {
        return activeRaceColumnSelectionStrategy.getValue() == RaceColumnSelectionStrategies.EXPLICIT ? (namesOfRacesToShow.isValuesEmpty() ? null : Util.createList(namesOfRacesToShow.getValues())) : null;
    }
    
    /**
     * If <code>null</code>, this is to mean that the race columns should not be modified by
     * {@link LeaderboardPanel#updateSettings(LeaderboardSettings)}.
     */
    public Integer getNumberOfLastRacesToShow() {
        return activeRaceColumnSelectionStrategy.getValue() == RaceColumnSelectionStrategies.LAST_N ? numberOfLastRacesToShow.getValue() : null;
    }

    public boolean isAutoExpandPreSelectedRace() {
        return autoExpandPreSelectedRace;
    }

    /**
     * @return if <code>null</code>, leave refresh interval alone (don't change in
     *         {@link LeaderboardPanel#updateSettings(LeaderboardSettings)}
     */
    public Long getDelayBetweenAutoAdvancesInMilliseconds() {
        return delayBetweenAutoAdvancesInMilliseconds.getValue();
    }

    public String getNameOfRaceToSort() {
        return nameOfRaceToSort.getValue();
    }

    public boolean isSortAscending() {
        return sortAscending.getValue();
    }

    /**
     * If <code>true</code>, an update of the settings will behave like a manual settings update, meaning that
     * the settings won't automatically be replaced / adjusted when the play state changes.
     */
    public boolean isUpdateUponPlayStateChange() {
        return updateUponPlayStateChange.getValue();
    }

    public RaceColumnSelectionStrategies getActiveRaceColumnSelectionStrategy() {
        return activeRaceColumnSelectionStrategy.getValue();
    }

    public boolean isShowAddedScores() {
        return showAddedScores.getValue();
    }
    
    public boolean isShowOverallColumnWithNumberOfRacesCompletedPerCompetitor() {
        return showOverallColumnWithNumberOfRacesCompletedPerCompetitor.getValue();
    }
    
    public boolean isShowCompetitorSailIdColumn() {
        return showCompetitorSailIdColumn.getValue();
    }
    
    public boolean isShowCompetitorFullNameColumn() {
        return showCompetitorFullNameColumn.getValue();
    }
    
<<<<<<< HEAD
    public LeaderboardSettings overrideDefaultsForNamesOfRaceColumns(List<String> namesOfRaceColumns) {
        LeaderboardSettings newSettings = new LeaderboardSettings();
        newSettings.legDetailsToShow.setValues(this.getLegDetailsToShow());
        newSettings.raceDetailsToShow.setValues(this.getRaceDetailsToShow());
        newSettings.overallDetailsToShow.setValues(this.getOverallDetailsToShow());
        newSettings.numberOfLastRacesToShow.setValue(this.getNumberOfLastRacesToShow());
        newSettings.activeRaceColumnSelectionStrategy.setValue(this.getActiveRaceColumnSelectionStrategy());
        newSettings.autoExpandPreSelectedRace = this.isAutoExpandPreSelectedRace();
        newSettings.delayBetweenAutoAdvancesInMilliseconds.setValue(this.getDelayBetweenAutoAdvancesInMilliseconds());
        newSettings.maneuverDetailsToShow.setValues(this.getManeuverDetailsToShow());
        newSettings.nameOfRaceToSort.setValue(this.getNameOfRaceToSort());
        newSettings.sortAscending.setValue(this.isSortAscending());
        newSettings.updateUponPlayStateChange.setValue(this.isUpdateUponPlayStateChange());
        newSettings.showAddedScores.setValue(this.isShowAddedScores());
        newSettings.showCompetitorSailIdColumn.setValue(this.isShowCompetitorSailIdColumn());
        newSettings.showCompetitorFullNameColumn.setValue(this.isShowCompetitorFullNameColumn());
        newSettings.showOverallColumnWithNumberOfRacesCompletedPerCompetitor.setValue(this.isShowOverallColumnWithNumberOfRacesCompletedPerCompetitor());
        if(namesOfRaceColumns != null && !namesOfRaceColumns.isEmpty()) {
            newSettings.namesOfRacesToShow.setValues(null);
        }
        newSettings.namesOfRaceColumnsToShow.setValues(this.getNamesOfRaceColumnsToShow());
        SettingsDefaultValuesUtils.keepDefaults(this, newSettings);
        if(namesOfRaceColumns != null && !namesOfRaceColumns.isEmpty()) {
            newSettings.namesOfRacesToShow.setDefaultValues(null);
        }
        newSettings.namesOfRaceColumnsToShow.setDefaultValues(namesOfRaceColumns);
        return newSettings;
=======
    public boolean isShowCompetitorNationality() {
        return isShowCompetitorNationality.getValue();
    }

    void overrideDefaultValues(LeaderboardSettings newDefaults) {
        autoExpandPreSelectedRace = newDefaults.autoExpandPreSelectedRace;
        boolean namesOfRaceColumnsToShowWasDefault = Util.equals(namesOfRaceColumnsToShow.getValues(), namesOfRaceColumnsToShow.getDefaultValues());
        namesOfRaceColumnsToShow.setDefaultValues(newDefaults.namesOfRaceColumnsToShow.getValues());
        namesOfRacesToShow.setDefaultValues(newDefaults.namesOfRacesToShow.getValues());
        if(getNamesOfRaceColumnsToShow() != null && getNamesOfRacesToShow() != null) {
            if(namesOfRaceColumnsToShowWasDefault) {
                namesOfRaceColumnsToShow.setValues(null);
            } else {
                namesOfRacesToShow.setValues(null);
            }
        }
        numberOfLastRacesToShow.setDefaultValue(newDefaults.numberOfLastRacesToShow.getValue());
        maneuverDetailsToShow.setDefaultValues(newDefaults.maneuverDetailsToShow.getValues());
        legDetailsToShow.setDefaultValues(newDefaults.legDetailsToShow.getValues());
        raceDetailsToShow.setDefaultValues(newDefaults.raceDetailsToShow.getValues());
        overallDetailsToShow.setDefaultValues(newDefaults.overallDetailsToShow.getValues());
        delayBetweenAutoAdvancesInMilliseconds.setDefaultValue(newDefaults.delayBetweenAutoAdvancesInMilliseconds.getValue());
        activeRaceColumnSelectionStrategy.setDefaultValue(newDefaults.activeRaceColumnSelectionStrategy.getValue());
        nameOfRaceToSort.setDefaultValue(newDefaults.nameOfRaceToSort.getValue());
        updateUponPlayStateChange.setDefaultValue(newDefaults.updateUponPlayStateChange.getValue());
        sortAscending.setDefaultValue(newDefaults.sortAscending.getValue());
        showAddedScores.setDefaultValue(newDefaults.showAddedScores.getValue());
        showCompetitorSailIdColumn.setDefaultValue(newDefaults.showCompetitorSailIdColumn.getValue());
        showCompetitorFullNameColumn.setDefaultValue(newDefaults.showCompetitorFullNameColumn.getValue());
        showOverallColumnWithNumberOfRacesCompletedPerCompetitor.setDefaultValue(newDefaults.showOverallColumnWithNumberOfRacesCompletedPerCompetitor.getValue());
        isShowCompetitorNationality.setDefaultValue(newDefaults.isShowCompetitorNationality.getValue());
    }
    
    void setValues(LeaderboardSettings settingsWithCustomValues) {
        this.legDetailsToShow.setValues(settingsWithCustomValues.getLegDetailsToShow());
        this.raceDetailsToShow.setValues(settingsWithCustomValues.getRaceDetailsToShow());
        this.overallDetailsToShow.setValues(settingsWithCustomValues.getOverallDetailsToShow());
        this.namesOfRacesToShow.setValues(settingsWithCustomValues.getNamesOfRacesToShow());
        this.namesOfRaceColumnsToShow.setValues(settingsWithCustomValues.getNamesOfRaceColumnsToShow());
        this.numberOfLastRacesToShow.setValue(settingsWithCustomValues.getNumberOfLastRacesToShow());
        this.activeRaceColumnSelectionStrategy.setValue(settingsWithCustomValues.getActiveRaceColumnSelectionStrategy());
        this.autoExpandPreSelectedRace = settingsWithCustomValues.isAutoExpandPreSelectedRace();
        this.delayBetweenAutoAdvancesInMilliseconds.setValue(settingsWithCustomValues.getDelayBetweenAutoAdvancesInMilliseconds());
        this.maneuverDetailsToShow.setValues(settingsWithCustomValues.getManeuverDetailsToShow());
        this.nameOfRaceToSort.setValue(settingsWithCustomValues.getNameOfRaceToSort());
        this.sortAscending.setValue(settingsWithCustomValues.isSortAscending());
        this.updateUponPlayStateChange.setValue(settingsWithCustomValues.isUpdateUponPlayStateChange());
        this.showAddedScores.setValue(settingsWithCustomValues.isShowAddedScores());
        this.showCompetitorSailIdColumn.setValue(settingsWithCustomValues.isShowCompetitorSailIdColumn());
        this.showCompetitorFullNameColumn.setValue(settingsWithCustomValues.isShowCompetitorFullNameColumn());
        this.isShowCompetitorNationality.setValue(settingsWithCustomValues.isShowCompetitorNationality());
        this.showOverallColumnWithNumberOfRacesCompletedPerCompetitor.setValue(settingsWithCustomValues.isShowOverallColumnWithNumberOfRacesCompletedPerCompetitor());
    }
    
    public LeaderboardSettings getDefaultSettings() {
        LeaderboardSettings leaderboardSettings = new LeaderboardSettings();
        leaderboardSettings.legDetailsToShow.setDefaultValues(legDetailsToShow.getDefaultValues());
        leaderboardSettings.raceDetailsToShow.setDefaultValues(raceDetailsToShow.getDefaultValues());
        leaderboardSettings.overallDetailsToShow.setDefaultValues(overallDetailsToShow.getDefaultValues());
        leaderboardSettings.namesOfRacesToShow.setDefaultValues(namesOfRacesToShow.getDefaultValues());
        leaderboardSettings.namesOfRaceColumnsToShow.setDefaultValues(namesOfRaceColumnsToShow.getDefaultValues());
        leaderboardSettings.numberOfLastRacesToShow.setDefaultValue(numberOfLastRacesToShow.getDefaultValue());
        leaderboardSettings.activeRaceColumnSelectionStrategy.setDefaultValue(activeRaceColumnSelectionStrategy.getDefaultValue());
        leaderboardSettings.autoExpandPreSelectedRace = autoExpandPreSelectedRace;
        leaderboardSettings.delayBetweenAutoAdvancesInMilliseconds.setDefaultValue(delayBetweenAutoAdvancesInMilliseconds.getDefaultValue());
        leaderboardSettings.maneuverDetailsToShow.setDefaultValues(maneuverDetailsToShow.getDefaultValues());
        leaderboardSettings.nameOfRaceToSort.setDefaultValue(nameOfRaceToSort.getDefaultValue());
        leaderboardSettings.sortAscending.setDefaultValue(sortAscending.getDefaultValue());
        leaderboardSettings.updateUponPlayStateChange.setDefaultValue(updateUponPlayStateChange.getDefaultValue());
        leaderboardSettings.showAddedScores.setDefaultValue(showAddedScores.getDefaultValue());
        leaderboardSettings.showCompetitorSailIdColumn.setDefaultValue(showCompetitorSailIdColumn.getDefaultValue());
        leaderboardSettings.showCompetitorFullNameColumn.setDefaultValue(showCompetitorFullNameColumn.getDefaultValue());
        leaderboardSettings.showOverallColumnWithNumberOfRacesCompletedPerCompetitor.setDefaultValue(showOverallColumnWithNumberOfRacesCompletedPerCompetitor.getDefaultValue());
        leaderboardSettings.isShowCompetitorNationality.setDefaultValue(isShowCompetitorNationality.getDefaultValue());
        return leaderboardSettings;
>>>>>>> 9e85206b
    }
    
}<|MERGE_RESOLUTION|>--- conflicted
+++ resolved
@@ -86,14 +86,9 @@
     
     @Override
     protected void addChildSettings() {
-<<<<<<< HEAD
+        isShowCompetitorNationality = new BooleanSetting("showCompetitorNationality", this, false);
         namesOfRaceColumnsToShow = new StringSetSetting("namesOfRaceColumnsToShow", this);
         namesOfRacesToShow = new StringSetSetting("namesOfRacesToShow", this, null);
-=======
-        isShowCompetitorNationality = new BooleanSetting("showCompetitorNationality", this, false);
-        namesOfRaceColumnsToShow = new StringListSetting("namesOfRaceColumnsToShow", this);
-        namesOfRacesToShow = new StringListSetting("namesOfRacesToShow", this, null);
->>>>>>> 9e85206b
         numberOfLastRacesToShow = new IntegerSetting("numberOfLastRacesToShow", this, null);
         List<DetailType> maneuverDetails = new ArrayList<DetailType>();
         maneuverDetails.add(DetailType.TACK);
@@ -266,7 +261,10 @@
         return showCompetitorFullNameColumn.getValue();
     }
     
-<<<<<<< HEAD
+    public boolean isShowCompetitorNationality() {
+        return isShowCompetitorNationality.getValue();
+    }
+
     public LeaderboardSettings overrideDefaultsForNamesOfRaceColumns(List<String> namesOfRaceColumns) {
         LeaderboardSettings newSettings = new LeaderboardSettings();
         newSettings.legDetailsToShow.setValues(this.getLegDetailsToShow());
@@ -284,6 +282,7 @@
         newSettings.showCompetitorSailIdColumn.setValue(this.isShowCompetitorSailIdColumn());
         newSettings.showCompetitorFullNameColumn.setValue(this.isShowCompetitorFullNameColumn());
         newSettings.showOverallColumnWithNumberOfRacesCompletedPerCompetitor.setValue(this.isShowOverallColumnWithNumberOfRacesCompletedPerCompetitor());
+        newSettings.isShowCompetitorNationality.setValue(this.isShowCompetitorNationality());
         if(namesOfRaceColumns != null && !namesOfRaceColumns.isEmpty()) {
             newSettings.namesOfRacesToShow.setValues(null);
         }
@@ -294,83 +293,6 @@
         }
         newSettings.namesOfRaceColumnsToShow.setDefaultValues(namesOfRaceColumns);
         return newSettings;
-=======
-    public boolean isShowCompetitorNationality() {
-        return isShowCompetitorNationality.getValue();
-    }
-
-    void overrideDefaultValues(LeaderboardSettings newDefaults) {
-        autoExpandPreSelectedRace = newDefaults.autoExpandPreSelectedRace;
-        boolean namesOfRaceColumnsToShowWasDefault = Util.equals(namesOfRaceColumnsToShow.getValues(), namesOfRaceColumnsToShow.getDefaultValues());
-        namesOfRaceColumnsToShow.setDefaultValues(newDefaults.namesOfRaceColumnsToShow.getValues());
-        namesOfRacesToShow.setDefaultValues(newDefaults.namesOfRacesToShow.getValues());
-        if(getNamesOfRaceColumnsToShow() != null && getNamesOfRacesToShow() != null) {
-            if(namesOfRaceColumnsToShowWasDefault) {
-                namesOfRaceColumnsToShow.setValues(null);
-            } else {
-                namesOfRacesToShow.setValues(null);
-            }
-        }
-        numberOfLastRacesToShow.setDefaultValue(newDefaults.numberOfLastRacesToShow.getValue());
-        maneuverDetailsToShow.setDefaultValues(newDefaults.maneuverDetailsToShow.getValues());
-        legDetailsToShow.setDefaultValues(newDefaults.legDetailsToShow.getValues());
-        raceDetailsToShow.setDefaultValues(newDefaults.raceDetailsToShow.getValues());
-        overallDetailsToShow.setDefaultValues(newDefaults.overallDetailsToShow.getValues());
-        delayBetweenAutoAdvancesInMilliseconds.setDefaultValue(newDefaults.delayBetweenAutoAdvancesInMilliseconds.getValue());
-        activeRaceColumnSelectionStrategy.setDefaultValue(newDefaults.activeRaceColumnSelectionStrategy.getValue());
-        nameOfRaceToSort.setDefaultValue(newDefaults.nameOfRaceToSort.getValue());
-        updateUponPlayStateChange.setDefaultValue(newDefaults.updateUponPlayStateChange.getValue());
-        sortAscending.setDefaultValue(newDefaults.sortAscending.getValue());
-        showAddedScores.setDefaultValue(newDefaults.showAddedScores.getValue());
-        showCompetitorSailIdColumn.setDefaultValue(newDefaults.showCompetitorSailIdColumn.getValue());
-        showCompetitorFullNameColumn.setDefaultValue(newDefaults.showCompetitorFullNameColumn.getValue());
-        showOverallColumnWithNumberOfRacesCompletedPerCompetitor.setDefaultValue(newDefaults.showOverallColumnWithNumberOfRacesCompletedPerCompetitor.getValue());
-        isShowCompetitorNationality.setDefaultValue(newDefaults.isShowCompetitorNationality.getValue());
-    }
-    
-    void setValues(LeaderboardSettings settingsWithCustomValues) {
-        this.legDetailsToShow.setValues(settingsWithCustomValues.getLegDetailsToShow());
-        this.raceDetailsToShow.setValues(settingsWithCustomValues.getRaceDetailsToShow());
-        this.overallDetailsToShow.setValues(settingsWithCustomValues.getOverallDetailsToShow());
-        this.namesOfRacesToShow.setValues(settingsWithCustomValues.getNamesOfRacesToShow());
-        this.namesOfRaceColumnsToShow.setValues(settingsWithCustomValues.getNamesOfRaceColumnsToShow());
-        this.numberOfLastRacesToShow.setValue(settingsWithCustomValues.getNumberOfLastRacesToShow());
-        this.activeRaceColumnSelectionStrategy.setValue(settingsWithCustomValues.getActiveRaceColumnSelectionStrategy());
-        this.autoExpandPreSelectedRace = settingsWithCustomValues.isAutoExpandPreSelectedRace();
-        this.delayBetweenAutoAdvancesInMilliseconds.setValue(settingsWithCustomValues.getDelayBetweenAutoAdvancesInMilliseconds());
-        this.maneuverDetailsToShow.setValues(settingsWithCustomValues.getManeuverDetailsToShow());
-        this.nameOfRaceToSort.setValue(settingsWithCustomValues.getNameOfRaceToSort());
-        this.sortAscending.setValue(settingsWithCustomValues.isSortAscending());
-        this.updateUponPlayStateChange.setValue(settingsWithCustomValues.isUpdateUponPlayStateChange());
-        this.showAddedScores.setValue(settingsWithCustomValues.isShowAddedScores());
-        this.showCompetitorSailIdColumn.setValue(settingsWithCustomValues.isShowCompetitorSailIdColumn());
-        this.showCompetitorFullNameColumn.setValue(settingsWithCustomValues.isShowCompetitorFullNameColumn());
-        this.isShowCompetitorNationality.setValue(settingsWithCustomValues.isShowCompetitorNationality());
-        this.showOverallColumnWithNumberOfRacesCompletedPerCompetitor.setValue(settingsWithCustomValues.isShowOverallColumnWithNumberOfRacesCompletedPerCompetitor());
-    }
-    
-    public LeaderboardSettings getDefaultSettings() {
-        LeaderboardSettings leaderboardSettings = new LeaderboardSettings();
-        leaderboardSettings.legDetailsToShow.setDefaultValues(legDetailsToShow.getDefaultValues());
-        leaderboardSettings.raceDetailsToShow.setDefaultValues(raceDetailsToShow.getDefaultValues());
-        leaderboardSettings.overallDetailsToShow.setDefaultValues(overallDetailsToShow.getDefaultValues());
-        leaderboardSettings.namesOfRacesToShow.setDefaultValues(namesOfRacesToShow.getDefaultValues());
-        leaderboardSettings.namesOfRaceColumnsToShow.setDefaultValues(namesOfRaceColumnsToShow.getDefaultValues());
-        leaderboardSettings.numberOfLastRacesToShow.setDefaultValue(numberOfLastRacesToShow.getDefaultValue());
-        leaderboardSettings.activeRaceColumnSelectionStrategy.setDefaultValue(activeRaceColumnSelectionStrategy.getDefaultValue());
-        leaderboardSettings.autoExpandPreSelectedRace = autoExpandPreSelectedRace;
-        leaderboardSettings.delayBetweenAutoAdvancesInMilliseconds.setDefaultValue(delayBetweenAutoAdvancesInMilliseconds.getDefaultValue());
-        leaderboardSettings.maneuverDetailsToShow.setDefaultValues(maneuverDetailsToShow.getDefaultValues());
-        leaderboardSettings.nameOfRaceToSort.setDefaultValue(nameOfRaceToSort.getDefaultValue());
-        leaderboardSettings.sortAscending.setDefaultValue(sortAscending.getDefaultValue());
-        leaderboardSettings.updateUponPlayStateChange.setDefaultValue(updateUponPlayStateChange.getDefaultValue());
-        leaderboardSettings.showAddedScores.setDefaultValue(showAddedScores.getDefaultValue());
-        leaderboardSettings.showCompetitorSailIdColumn.setDefaultValue(showCompetitorSailIdColumn.getDefaultValue());
-        leaderboardSettings.showCompetitorFullNameColumn.setDefaultValue(showCompetitorFullNameColumn.getDefaultValue());
-        leaderboardSettings.showOverallColumnWithNumberOfRacesCompletedPerCompetitor.setDefaultValue(showOverallColumnWithNumberOfRacesCompletedPerCompetitor.getDefaultValue());
-        leaderboardSettings.isShowCompetitorNationality.setDefaultValue(isShowCompetitorNationality.getDefaultValue());
-        return leaderboardSettings;
->>>>>>> 9e85206b
     }
     
 }