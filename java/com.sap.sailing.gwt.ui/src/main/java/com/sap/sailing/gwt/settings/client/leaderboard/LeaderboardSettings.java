package com.sap.sailing.gwt.settings.client.leaderboard;

import java.util.ArrayList;
import java.util.Collection;
import java.util.List;

import com.sap.sailing.domain.common.DetailType;
import com.sap.sailing.gwt.settings.client.settingtypes.converter.DetailTypeStringToEnumConverter;
import com.sap.sailing.gwt.settings.client.settingtypes.converter.RaceColumnSelectionStrategiesStringToEnumConverter;
import com.sap.sailing.gwt.ui.leaderboard.LeaderboardEntryPoint;
import com.sap.sailing.gwt.ui.leaderboard.LeaderboardPanel;
import com.sap.sse.common.Util;
import com.sap.sse.common.settings.generic.AbstractGenericSerializableSettings;
import com.sap.sse.common.settings.generic.BooleanSetting;
import com.sap.sse.common.settings.generic.EnumListSetting;
import com.sap.sse.common.settings.generic.EnumSetting;
import com.sap.sse.common.settings.generic.IntegerSetting;
import com.sap.sse.common.settings.generic.LongSetting;
import com.sap.sse.common.settings.generic.StringListSetting;
import com.sap.sse.common.settings.generic.StringSetting;

/**
 * Settings for the {@link LeaderboardPanel} component. If you change here, please also visit
 * {@link LeaderboardSettingsDialogComponent} to make the setting editable, and edit {@link LeaderboardUrlSettings}
 * for URL generation and parsing.
 * 
 * @author Axel Uhl (d043530)
 *
 */
public class LeaderboardSettings extends AbstractGenericSerializableSettings {
    private static final long serialVersionUID = 2625004077963291333L;
    
    /**
     * Only one of {@link #namesOfRaceColumnsToShow} and {@link #namesOfRacesToShow} must be non-<code>null</code>.
     * Only valid when the {@link #activeRaceColumnSelectionStrategy} is set to EXPLIZIT
     */
    private StringListSetting namesOfRaceColumnsToShow;

    /**
     * Only one of {@link #namesOfRaceColumnsToShow} and {@link #namesOfRacesToShow} must be non-<code>null</code>.
     * Only valid when the {@link #activeRaceColumnSelectionStrategy} is set to EXPLIZIT
     */
    private StringListSetting namesOfRacesToShow;

    /**
     * Only valid when the {@link #activeRaceColumnSelectionStrategy} is set to LAST_N
     */
    private IntegerSetting numberOfLastRacesToShow;

    private EnumListSetting<DetailType> maneuverDetailsToShow;
    private EnumListSetting<DetailType> legDetailsToShow;
    private EnumListSetting<DetailType> raceDetailsToShow;
    private EnumListSetting<DetailType> overallDetailsToShow;
    private boolean autoExpandPreSelectedRace = false;
    private LongSetting delayBetweenAutoAdvancesInMilliseconds;
    private BooleanSetting updateUponPlayStateChange;
    private BooleanSetting isShowCompetitorNationality;
    
    /**
     * There are two ways to select race columns.
     * Either you select races from the list of all races or you select the last N races.
     */
    public static enum RaceColumnSelectionStrategies { EXPLICIT, LAST_N; }
    
    private EnumSetting<RaceColumnSelectionStrategies> activeRaceColumnSelectionStrategy;
    
    /**
     * An optional sort column; if <code>null</code>, the leaderboard sorting won't be touched when updating the settings.
     * Otherwise, the leaderboard will be sorted by the race column (ascending if {@link #sortAscending}, descending otherwise.
     */
    private StringSetting nameOfRaceToSort;
    private BooleanSetting sortAscending;
    
    /**
     * Shows scores sum'd up for each race column
     */
    private BooleanSetting showAddedScores;
    
    private BooleanSetting showCompetitorSailIdColumn;
    private BooleanSetting showCompetitorFullNameColumn;
    
    /**
     * Show a column with total number of races completed
     */
    private BooleanSetting showOverallColumnWithNumberOfRacesCompletedPerCompetitor;

    private BooleanSetting showRaceRankColumn;
    
    @Override
    protected void addChildSettings() {
<<<<<<< HEAD
        showRaceRankColumn = new BooleanSetting("racerank", this,false);
=======
        isShowCompetitorNationality = new BooleanSetting("showCompetitorNationality", this, false);
>>>>>>> 46b35783
        namesOfRaceColumnsToShow = new StringListSetting("namesOfRaceColumnsToShow", this);
        namesOfRacesToShow = new StringListSetting("namesOfRacesToShow", this, null);
        numberOfLastRacesToShow = new IntegerSetting("numberOfLastRacesToShow", this, null);
        List<DetailType> maneuverDetails = new ArrayList<DetailType>();
        maneuverDetails.add(DetailType.TACK);
        maneuverDetails.add(DetailType.JIBE);
        maneuverDetails.add(DetailType.PENALTY_CIRCLE);
        maneuverDetailsToShow = new EnumListSetting<>("maneuverDetailsToShow", this, maneuverDetails, new DetailTypeStringToEnumConverter());
        List<DetailType> legDetails = new ArrayList<DetailType>();
        legDetails.add(DetailType.DISTANCE_TRAVELED);
        legDetails.add(DetailType.AVERAGE_SPEED_OVER_GROUND_IN_KNOTS);
        legDetails.add(DetailType.RANK_GAIN);
        legDetailsToShow = new EnumListSetting<>("legDetailsToShow", this, legDetails, new DetailTypeStringToEnumConverter());
        List<DetailType> raceDetails = new ArrayList<DetailType>();
        raceDetails.add(DetailType.DISPLAY_LEGS);
        raceDetailsToShow = new EnumListSetting<>("raceDetailsToShow", this, raceDetails, new DetailTypeStringToEnumConverter());
        List<DetailType> overallDetails = new ArrayList<>();
        overallDetails.add(DetailType.REGATTA_RANK);
        overallDetailsToShow = new EnumListSetting<>("overallDetailsToShow", this, overallDetails, new DetailTypeStringToEnumConverter());
        delayBetweenAutoAdvancesInMilliseconds = new LongSetting("delayBetweenAutoAdvancesInMilliseconds", this, LeaderboardEntryPoint.DEFAULT_REFRESH_INTERVAL_MILLIS);
        activeRaceColumnSelectionStrategy = new EnumSetting<>("activeRaceColumnSelectionStrategy", this, RaceColumnSelectionStrategies.EXPLICIT, new RaceColumnSelectionStrategiesStringToEnumConverter());
        nameOfRaceToSort = new StringSetting("nameOfRaceToSort", this, null);
        updateUponPlayStateChange = new BooleanSetting("updateUponPlayStateChange", this, true);
        sortAscending = new BooleanSetting("sortAscending", this, true);
        showAddedScores = new BooleanSetting("showAddedScores", this, false);
        showCompetitorSailIdColumn = new BooleanSetting("showCompetitorSailIdColumn", this, true);
        showCompetitorFullNameColumn = new BooleanSetting("showCompetitorFullNameColumn", this, true);
        showOverallColumnWithNumberOfRacesCompletedPerCompetitor = new BooleanSetting("showOverallColumnWithNumberOfRacesCompletedPerCompetitor", this, false);
    }
    
    public LeaderboardSettings() {
    }
    
    public LeaderboardSettings(Iterable<String> namesOfRaceColumnsToShow) {
        this.namesOfRaceColumnsToShow.setValues(namesOfRaceColumnsToShow);
    }
    
    public LeaderboardSettings(Iterable<String> namesOfRaceColumnsToShow, Long delayBetweenAutoAdvancesInMilliseconds) {
        this.namesOfRaceColumnsToShow.setValues(namesOfRaceColumnsToShow);
        this.delayBetweenAutoAdvancesInMilliseconds.setValue(delayBetweenAutoAdvancesInMilliseconds);
    }
    
    public LeaderboardSettings(Long delayBetweenAutoAdvancesInMilliseconds, Integer numberOfLastRacesToShow,
            RaceColumnSelectionStrategies activeRaceColumnSelectionStrategy) {
        this.delayBetweenAutoAdvancesInMilliseconds.setValue(delayBetweenAutoAdvancesInMilliseconds);
        this.numberOfLastRacesToShow.setValue(numberOfLastRacesToShow);
        this.activeRaceColumnSelectionStrategy.setValue(activeRaceColumnSelectionStrategy);
    }
    
    public LeaderboardSettings(List<String> namesOfRaceColumnsToShow, List<String> namesOfRacesToShow, List<DetailType> overallDetailsToShow,
            String nameOfRaceToSort, boolean autoExpandPreSelectedRace,
            boolean showCompetitorSailIdColumn, boolean showCompetitorFullNameColumn) {
        this.namesOfRaceColumnsToShow.setValues(namesOfRaceColumnsToShow);
        this.namesOfRacesToShow.setValues(namesOfRacesToShow);
        this.overallDetailsToShow.setValues(overallDetailsToShow);
        this.nameOfRaceToSort.setValue(nameOfRaceToSort);
        this.autoExpandPreSelectedRace = autoExpandPreSelectedRace;
        this.showCompetitorSailIdColumn.setValue(showCompetitorSailIdColumn);
        this.showCompetitorFullNameColumn.setValue(showCompetitorFullNameColumn);
    }
    
    /**
     * @param raceColumnsToShow <code>null</code> means don't modify the list of races shown
     */
    public LeaderboardSettings(List<DetailType> maneuverDetailsToShow, List<DetailType> legDetailsToShow,
            List<DetailType> raceDetailsToShow, List<DetailType> overallDetailsToShow,
            List<String> namesOfRaceColumnsToShow, List<String> namesOfRacesToShow, Integer numberOfLastRacesToShow,
            boolean autoExpandPreSelectedRace, Long delayBetweenAutoAdvancesInMilliseconds, String nameOfRaceToSort,
            boolean sortAscending, boolean updateUponPlayStateChange, RaceColumnSelectionStrategies activeRaceColumnSelectionStrategy,
            boolean showAddedScores, boolean showOverallColumnWithNumberOfRacesCompletedPerCompetitor,
<<<<<<< HEAD
            boolean showCompetitorSailIdColumn, boolean showCompetitorFullNameColumn,boolean showRaceRankColumn) {
=======
            boolean showCompetitorSailIdColumn, boolean showCompetitorFullNameColumn,
            boolean isCompetitorNationalityColumnVisible) {
>>>>>>> 46b35783
        if (namesOfRacesToShow != null && namesOfRaceColumnsToShow != null) {
            throw new IllegalArgumentException("You can identify races either only by their race or by their column names, not both");
        }
        this.legDetailsToShow.setValues(legDetailsToShow);
        this.raceDetailsToShow.setValues(raceDetailsToShow);
        this.overallDetailsToShow.setValues(overallDetailsToShow);
        this.namesOfRacesToShow.setValues(namesOfRacesToShow);
        this.namesOfRaceColumnsToShow.setValues(namesOfRaceColumnsToShow);
        this.numberOfLastRacesToShow.setValue(numberOfLastRacesToShow);
        this.activeRaceColumnSelectionStrategy.setValue(activeRaceColumnSelectionStrategy);
        this.autoExpandPreSelectedRace = autoExpandPreSelectedRace;
        this.delayBetweenAutoAdvancesInMilliseconds.setValue(delayBetweenAutoAdvancesInMilliseconds);
        this.maneuverDetailsToShow.setValues(maneuverDetailsToShow);
        this.nameOfRaceToSort.setValue(nameOfRaceToSort);
        this.sortAscending.setValue(sortAscending);
        this.updateUponPlayStateChange.setValue(updateUponPlayStateChange);
        this.showAddedScores.setValue(showAddedScores);
        this.showCompetitorSailIdColumn.setValue(showCompetitorSailIdColumn);
        this.showCompetitorFullNameColumn.setValue(showCompetitorFullNameColumn);
        this.showOverallColumnWithNumberOfRacesCompletedPerCompetitor.setValue(showOverallColumnWithNumberOfRacesCompletedPerCompetitor);
<<<<<<< HEAD
        this.showRaceRankColumn.setValue(showRaceRankColumn);
=======
        this.isShowCompetitorNationality.setValue(isCompetitorNationalityColumnVisible);
>>>>>>> 46b35783
    }
  
    /**
     * A live collection that reflects the current state of the settings of a leaderboard panel
     */
    public List<DetailType> getManeuverDetailsToShow() {
        return Util.createList(maneuverDetailsToShow.getValues());
    }

    /**
     * A live collection that reflects the current state of the settings of a leaderboard panel
     */
    public List<DetailType> getLegDetailsToShow() {
        return Util.createList(legDetailsToShow.getValues());
    }

    /**
     * A live collection that reflects the current state of the settings of a leaderboard panel
     */
    public List<DetailType> getRaceDetailsToShow() {
        return Util.createList(raceDetailsToShow.getValues());
    }
    
    /**
     * A live collection that reflects the current state of the settings of a leaderboard panel
     */
    public List<DetailType> getOverallDetailsToShow() {
        return Util.createList(overallDetailsToShow.getValues());
    }
    
    /**
     * If <code>null</code>, this is to mean that the race columns should not be modified by
     * {@link LeaderboardPanel#updateSettings(LeaderboardSettings)}. Otherwise a
     * live collection that reflects the current state of the settings of a leaderboard panel
     */
    public List<String> getNamesOfRaceColumnsToShow() {
        return activeRaceColumnSelectionStrategy.getValue() == RaceColumnSelectionStrategies.EXPLICIT ? (namesOfRaceColumnsToShow.isValuesEmpty() ? null : Util.createList(namesOfRaceColumnsToShow.getValues())) : null;
    }

    /**
     * If <code>null</code>, this is to mean that the race columns should not be modified by
     * {@link LeaderboardPanel#updateSettings(LeaderboardSettings)}. Otherwise
     * a live collection that reflects the current state of the settings of a leaderboard panel
     */
    public List<String> getNamesOfRacesToShow() {
        return activeRaceColumnSelectionStrategy.getValue() == RaceColumnSelectionStrategies.EXPLICIT ? (namesOfRacesToShow.isValuesEmpty() ? null : Util.createList(namesOfRacesToShow.getValues())) : null;
    }
    
    /**
     * If <code>null</code>, this is to mean that the race columns should not be modified by
     * {@link LeaderboardPanel#updateSettings(LeaderboardSettings)}.
     */
    public Integer getNumberOfLastRacesToShow() {
        return activeRaceColumnSelectionStrategy.getValue() == RaceColumnSelectionStrategies.LAST_N ? numberOfLastRacesToShow.getValue() : null;
    }

    public boolean isAutoExpandPreSelectedRace() {
        return autoExpandPreSelectedRace;
    }

    /**
     * @return if <code>null</code>, leave refresh interval alone (don't change in
     *         {@link LeaderboardPanel#updateSettings(LeaderboardSettings)}
     */
    public Long getDelayBetweenAutoAdvancesInMilliseconds() {
        return delayBetweenAutoAdvancesInMilliseconds.getValue();
    }

    public String getNameOfRaceToSort() {
        return nameOfRaceToSort.getValue();
    }

    public boolean isSortAscending() {
        return sortAscending.getValue();
    }

    /**
     * If <code>true</code>, an update of the settings will behave like a manual settings update, meaning that
     * the settings won't automatically be replaced / adjusted when the play state changes.
     */
    public boolean isUpdateUponPlayStateChange() {
        return updateUponPlayStateChange.getValue();
    }

    public RaceColumnSelectionStrategies getActiveRaceColumnSelectionStrategy() {
        return activeRaceColumnSelectionStrategy.getValue();
    }

    public boolean isShowAddedScores() {
        return showAddedScores.getValue();
    }
    
    public boolean isShowOverallColumnWithNumberOfRacesCompletedPerCompetitor() {
        return showOverallColumnWithNumberOfRacesCompletedPerCompetitor.getValue();
    }
    
    public boolean isShowCompetitorSailIdColumn() {
        return showCompetitorSailIdColumn.getValue();
    }
    
    public boolean isShowCompetitorFullNameColumn() {
        return showCompetitorFullNameColumn.getValue();
    }
    
    public boolean isShowCompetitorNationality() {
        return isShowCompetitorNationality.getValue();
    }

    void overrideDefaultValues(LeaderboardSettings newDefaults) {
        autoExpandPreSelectedRace = newDefaults.autoExpandPreSelectedRace;
        boolean namesOfRaceColumnsToShowWasDefault = Util.equals(namesOfRaceColumnsToShow.getValues(), namesOfRaceColumnsToShow.getDefaultValues());
        namesOfRaceColumnsToShow.setDefaultValues(newDefaults.namesOfRaceColumnsToShow.getValues());
        namesOfRacesToShow.setDefaultValues(newDefaults.namesOfRacesToShow.getValues());
        if(getNamesOfRaceColumnsToShow() != null && getNamesOfRacesToShow() != null) {
            if(namesOfRaceColumnsToShowWasDefault) {
                namesOfRaceColumnsToShow.setValues(null);
            } else {
                namesOfRacesToShow.setValues(null);
            }
        }
        numberOfLastRacesToShow.setDefaultValue(newDefaults.numberOfLastRacesToShow.getValue());
        maneuverDetailsToShow.setDefaultValues(newDefaults.maneuverDetailsToShow.getValues());
        legDetailsToShow.setDefaultValues(newDefaults.legDetailsToShow.getValues());
        raceDetailsToShow.setDefaultValues(newDefaults.raceDetailsToShow.getValues());
        overallDetailsToShow.setDefaultValues(newDefaults.overallDetailsToShow.getValues());
        delayBetweenAutoAdvancesInMilliseconds.setDefaultValue(newDefaults.delayBetweenAutoAdvancesInMilliseconds.getValue());
        activeRaceColumnSelectionStrategy.setDefaultValue(newDefaults.activeRaceColumnSelectionStrategy.getValue());
        nameOfRaceToSort.setDefaultValue(newDefaults.nameOfRaceToSort.getValue());
        updateUponPlayStateChange.setDefaultValue(newDefaults.updateUponPlayStateChange.getValue());
        sortAscending.setDefaultValue(newDefaults.sortAscending.getValue());
        showAddedScores.setDefaultValue(newDefaults.showAddedScores.getValue());
        showCompetitorSailIdColumn.setDefaultValue(newDefaults.showCompetitorSailIdColumn.getValue());
        showCompetitorFullNameColumn.setDefaultValue(newDefaults.showCompetitorFullNameColumn.getValue());
        showOverallColumnWithNumberOfRacesCompletedPerCompetitor.setDefaultValue(newDefaults.showOverallColumnWithNumberOfRacesCompletedPerCompetitor.getValue());
<<<<<<< HEAD
        showRaceRankColumn.setDefaultValue(newDefaults.showRaceRankColumn.getValue());
=======
        isShowCompetitorNationality.setDefaultValue(newDefaults.isShowCompetitorNationality.getValue());
>>>>>>> 46b35783
    }
    
    void setValues(LeaderboardSettings settingsWithCustomValues) {
        this.legDetailsToShow.setValues(settingsWithCustomValues.getLegDetailsToShow());
        this.raceDetailsToShow.setValues(settingsWithCustomValues.getRaceDetailsToShow());
        this.overallDetailsToShow.setValues(settingsWithCustomValues.getOverallDetailsToShow());
        this.namesOfRacesToShow.setValues(settingsWithCustomValues.getNamesOfRacesToShow());
        this.namesOfRaceColumnsToShow.setValues(settingsWithCustomValues.getNamesOfRaceColumnsToShow());
        this.numberOfLastRacesToShow.setValue(settingsWithCustomValues.getNumberOfLastRacesToShow());
        this.activeRaceColumnSelectionStrategy.setValue(settingsWithCustomValues.getActiveRaceColumnSelectionStrategy());
        this.autoExpandPreSelectedRace = settingsWithCustomValues.isAutoExpandPreSelectedRace();
        this.delayBetweenAutoAdvancesInMilliseconds.setValue(settingsWithCustomValues.getDelayBetweenAutoAdvancesInMilliseconds());
        this.maneuverDetailsToShow.setValues(settingsWithCustomValues.getManeuverDetailsToShow());
        this.nameOfRaceToSort.setValue(settingsWithCustomValues.getNameOfRaceToSort());
        this.sortAscending.setValue(settingsWithCustomValues.isSortAscending());
        this.updateUponPlayStateChange.setValue(settingsWithCustomValues.isUpdateUponPlayStateChange());
        this.showAddedScores.setValue(settingsWithCustomValues.isShowAddedScores());
        this.showCompetitorSailIdColumn.setValue(settingsWithCustomValues.isShowCompetitorSailIdColumn());
        this.showCompetitorFullNameColumn.setValue(settingsWithCustomValues.isShowCompetitorFullNameColumn());
        this.isShowCompetitorNationality.setValue(settingsWithCustomValues.isShowCompetitorNationality());
        this.showOverallColumnWithNumberOfRacesCompletedPerCompetitor.setValue(settingsWithCustomValues.isShowOverallColumnWithNumberOfRacesCompletedPerCompetitor());
        this.showRaceRankColumn.setValue(settingsWithCustomValues.isShowRaceRankColumn());
    }
    
    public LeaderboardSettings getDefaultSettings() {
        LeaderboardSettings leaderboardSettings = new LeaderboardSettings();
        leaderboardSettings.legDetailsToShow.setDefaultValues(legDetailsToShow.getDefaultValues());
        leaderboardSettings.raceDetailsToShow.setDefaultValues(raceDetailsToShow.getDefaultValues());
        leaderboardSettings.overallDetailsToShow.setDefaultValues(overallDetailsToShow.getDefaultValues());
        leaderboardSettings.namesOfRacesToShow.setDefaultValues(namesOfRacesToShow.getDefaultValues());
        leaderboardSettings.namesOfRaceColumnsToShow.setDefaultValues(namesOfRaceColumnsToShow.getDefaultValues());
        leaderboardSettings.numberOfLastRacesToShow.setDefaultValue(numberOfLastRacesToShow.getDefaultValue());
        leaderboardSettings.activeRaceColumnSelectionStrategy.setDefaultValue(activeRaceColumnSelectionStrategy.getDefaultValue());
        leaderboardSettings.autoExpandPreSelectedRace = autoExpandPreSelectedRace;
        leaderboardSettings.delayBetweenAutoAdvancesInMilliseconds.setDefaultValue(delayBetweenAutoAdvancesInMilliseconds.getDefaultValue());
        leaderboardSettings.maneuverDetailsToShow.setDefaultValues(maneuverDetailsToShow.getDefaultValues());
        leaderboardSettings.nameOfRaceToSort.setDefaultValue(nameOfRaceToSort.getDefaultValue());
        leaderboardSettings.sortAscending.setDefaultValue(sortAscending.getDefaultValue());
        leaderboardSettings.updateUponPlayStateChange.setDefaultValue(updateUponPlayStateChange.getDefaultValue());
        leaderboardSettings.showAddedScores.setDefaultValue(showAddedScores.getDefaultValue());
        leaderboardSettings.showCompetitorSailIdColumn.setDefaultValue(showCompetitorSailIdColumn.getDefaultValue());
        leaderboardSettings.showCompetitorFullNameColumn.setDefaultValue(showCompetitorFullNameColumn.getDefaultValue());
        leaderboardSettings.showOverallColumnWithNumberOfRacesCompletedPerCompetitor.setDefaultValue(showOverallColumnWithNumberOfRacesCompletedPerCompetitor.getDefaultValue());
<<<<<<< HEAD
        leaderboardSettings.showRaceRankColumn.setDefaultValue(showRaceRankColumn.getDefaultValue());
=======
        leaderboardSettings.isShowCompetitorNationality.setDefaultValue(isShowCompetitorNationality.getDefaultValue());
>>>>>>> 46b35783
        return leaderboardSettings;
    }
    
    public static LeaderboardSettings createDefaultSettings(Collection<String> defaultNamesOfRaceColumnsToShow) {
        LeaderboardSettings leaderboardSettings = new LeaderboardSettings();
        leaderboardSettings.namesOfRaceColumnsToShow.setDefaultValues(defaultNamesOfRaceColumnsToShow);
        
        return leaderboardSettings;
    }

    public boolean isShowRaceRankColumn() {
        return showRaceRankColumn.getValue();
    }
}<|MERGE_RESOLUTION|>--- conflicted
+++ resolved
@@ -88,11 +88,8 @@
     
     @Override
     protected void addChildSettings() {
-<<<<<<< HEAD
+        isShowCompetitorNationality = new BooleanSetting("showCompetitorNationality", this, false);
         showRaceRankColumn = new BooleanSetting("racerank", this,false);
-=======
-        isShowCompetitorNationality = new BooleanSetting("showCompetitorNationality", this, false);
->>>>>>> 46b35783
         namesOfRaceColumnsToShow = new StringListSetting("namesOfRaceColumnsToShow", this);
         namesOfRacesToShow = new StringListSetting("namesOfRacesToShow", this, null);
         numberOfLastRacesToShow = new IntegerSetting("numberOfLastRacesToShow", this, null);
@@ -163,12 +160,8 @@
             boolean autoExpandPreSelectedRace, Long delayBetweenAutoAdvancesInMilliseconds, String nameOfRaceToSort,
             boolean sortAscending, boolean updateUponPlayStateChange, RaceColumnSelectionStrategies activeRaceColumnSelectionStrategy,
             boolean showAddedScores, boolean showOverallColumnWithNumberOfRacesCompletedPerCompetitor,
-<<<<<<< HEAD
-            boolean showCompetitorSailIdColumn, boolean showCompetitorFullNameColumn,boolean showRaceRankColumn) {
-=======
-            boolean showCompetitorSailIdColumn, boolean showCompetitorFullNameColumn,
+            boolean showCompetitorSailIdColumn, boolean showCompetitorFullNameColumn, boolean showRaceRankColumn,
             boolean isCompetitorNationalityColumnVisible) {
->>>>>>> 46b35783
         if (namesOfRacesToShow != null && namesOfRaceColumnsToShow != null) {
             throw new IllegalArgumentException("You can identify races either only by their race or by their column names, not both");
         }
@@ -189,11 +182,8 @@
         this.showCompetitorSailIdColumn.setValue(showCompetitorSailIdColumn);
         this.showCompetitorFullNameColumn.setValue(showCompetitorFullNameColumn);
         this.showOverallColumnWithNumberOfRacesCompletedPerCompetitor.setValue(showOverallColumnWithNumberOfRacesCompletedPerCompetitor);
-<<<<<<< HEAD
         this.showRaceRankColumn.setValue(showRaceRankColumn);
-=======
         this.isShowCompetitorNationality.setValue(isCompetitorNationalityColumnVisible);
->>>>>>> 46b35783
     }
   
     /**
@@ -328,11 +318,8 @@
         showCompetitorSailIdColumn.setDefaultValue(newDefaults.showCompetitorSailIdColumn.getValue());
         showCompetitorFullNameColumn.setDefaultValue(newDefaults.showCompetitorFullNameColumn.getValue());
         showOverallColumnWithNumberOfRacesCompletedPerCompetitor.setDefaultValue(newDefaults.showOverallColumnWithNumberOfRacesCompletedPerCompetitor.getValue());
-<<<<<<< HEAD
         showRaceRankColumn.setDefaultValue(newDefaults.showRaceRankColumn.getValue());
-=======
         isShowCompetitorNationality.setDefaultValue(newDefaults.isShowCompetitorNationality.getValue());
->>>>>>> 46b35783
     }
     
     void setValues(LeaderboardSettings settingsWithCustomValues) {
@@ -376,11 +363,8 @@
         leaderboardSettings.showCompetitorSailIdColumn.setDefaultValue(showCompetitorSailIdColumn.getDefaultValue());
         leaderboardSettings.showCompetitorFullNameColumn.setDefaultValue(showCompetitorFullNameColumn.getDefaultValue());
         leaderboardSettings.showOverallColumnWithNumberOfRacesCompletedPerCompetitor.setDefaultValue(showOverallColumnWithNumberOfRacesCompletedPerCompetitor.getDefaultValue());
-<<<<<<< HEAD
         leaderboardSettings.showRaceRankColumn.setDefaultValue(showRaceRankColumn.getDefaultValue());
-=======
         leaderboardSettings.isShowCompetitorNationality.setDefaultValue(isShowCompetitorNationality.getDefaultValue());
->>>>>>> 46b35783
         return leaderboardSettings;
     }
     
