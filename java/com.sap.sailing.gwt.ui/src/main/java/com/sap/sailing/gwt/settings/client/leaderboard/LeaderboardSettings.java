package com.sap.sailing.gwt.settings.client.leaderboard;

import java.util.ArrayList;
import java.util.List;

import com.sap.sailing.domain.common.DetailType;
import com.sap.sailing.gwt.ui.leaderboard.LeaderboardEntryPoint;
import com.sap.sailing.gwt.ui.leaderboard.LeaderboardPanel;
import com.sap.sse.common.Util;
import com.sap.sse.common.settings.generic.AbstractGenericSerializableSettings;
import com.sap.sse.common.settings.generic.BooleanSetting;
<<<<<<< HEAD
import com.sap.sse.common.settings.generic.EnumLinkedHashSetSetting;
=======
import com.sap.sse.common.settings.generic.EnumSetSetting;
>>>>>>> 5a5623e5
import com.sap.sse.common.settings.generic.EnumSetting;
import com.sap.sse.common.settings.generic.IntegerSetting;
import com.sap.sse.common.settings.generic.LongSetting;
import com.sap.sse.common.settings.generic.StringSetSetting;
import com.sap.sse.common.settings.generic.StringSetting;
import com.sap.sse.common.settings.util.SettingsDefaultValuesUtils;

/**
 * Settings for the {@link LeaderboardPanel} component. If you change here, please also visit
 * {@link LeaderboardSettingsDialogComponent} to make the setting editable, and edit {@link LeaderboardUrlSettings}
 * for URL generation and parsing.
 * 
 * @author Axel Uhl (d043530)
 *
 */
public class LeaderboardSettings extends AbstractGenericSerializableSettings {
    private static final long serialVersionUID = 2625004077963291333L;
    
    /**
     * Only one of {@link #namesOfRaceColumnsToShow} and {@link #namesOfRacesToShow} must be non-<code>null</code>.
     * Only valid when the {@link #activeRaceColumnSelectionStrategy} is set to EXPLIZIT
     */
    private StringSetSetting namesOfRaceColumnsToShow;

    /**
     * Only one of {@link #namesOfRaceColumnsToShow} and {@link #namesOfRacesToShow} must be non-<code>null</code>.
     * Only valid when the {@link #activeRaceColumnSelectionStrategy} is set to EXPLIZIT
     */
    private StringSetSetting namesOfRacesToShow;

    /**
     * Only valid when the {@link #activeRaceColumnSelectionStrategy} is set to LAST_N
     */
    private IntegerSetting numberOfLastRacesToShow;

<<<<<<< HEAD
    private EnumLinkedHashSetSetting<DetailType> maneuverDetailsToShow;
    private EnumLinkedHashSetSetting<DetailType> legDetailsToShow;
    private EnumLinkedHashSetSetting<DetailType> raceDetailsToShow;
    private EnumLinkedHashSetSetting<DetailType> overallDetailsToShow;
=======
    private EnumSetSetting<DetailType> maneuverDetailsToShow;
    private EnumSetSetting<DetailType> legDetailsToShow;
    private EnumSetSetting<DetailType> raceDetailsToShow;
    private EnumSetSetting<DetailType> overallDetailsToShow;
>>>>>>> 5a5623e5
    private boolean autoExpandPreSelectedRace = false;
    private LongSetting delayBetweenAutoAdvancesInMilliseconds;
    private BooleanSetting updateUponPlayStateChange;
    private BooleanSetting isShowCompetitorNationality;
    
    /**
     * There are two ways to select race columns.
     * Either you select races from the list of all races or you select the last N races.
     */
    public static enum RaceColumnSelectionStrategies { EXPLICIT, LAST_N; }
    
    private EnumSetting<RaceColumnSelectionStrategies> activeRaceColumnSelectionStrategy;
    
    /**
     * An optional sort column; if <code>null</code>, the leaderboard sorting won't be touched when updating the settings.
     * Otherwise, the leaderboard will be sorted by the race column (ascending if {@link #sortAscending}, descending otherwise.
     */
    private StringSetting nameOfRaceToSort;
    private BooleanSetting sortAscending;
    
    /**
     * Shows scores sum'd up for each race column
     */
    private BooleanSetting showAddedScores;
    
    private BooleanSetting showCompetitorSailIdColumn;
    private BooleanSetting showCompetitorFullNameColumn;
    
    private BooleanSetting showRaceRankColumn;
    /**
     * Show a column with total number of races completed
     */
    private BooleanSetting showOverallColumnWithNumberOfRacesCompletedPerCompetitor;
    
    @Override
    protected void addChildSettings() {
        isShowCompetitorNationality = new BooleanSetting("showCompetitorNationality", this, false);
        namesOfRaceColumnsToShow = new StringSetSetting("namesOfRaceColumnsToShow", this);
        namesOfRacesToShow = new StringSetSetting("namesOfRacesToShow", this, null);
        numberOfLastRacesToShow = new IntegerSetting("numberOfLastRacesToShow", this, null);
        List<DetailType> maneuverDetails = new ArrayList<DetailType>();
        maneuverDetails.add(DetailType.TACK);
        maneuverDetails.add(DetailType.JIBE);
        maneuverDetails.add(DetailType.PENALTY_CIRCLE);
<<<<<<< HEAD
        maneuverDetailsToShow = new EnumLinkedHashSetSetting<>("maneuverDetailsToShow", this, maneuverDetails, DetailType::valueOf);
=======
        maneuverDetailsToShow = new EnumSetSetting<>("maneuverDetailsToShow", this, maneuverDetails, DetailType::valueOf);
>>>>>>> 5a5623e5
        List<DetailType> legDetails = new ArrayList<DetailType>();
        legDetails.add(DetailType.DISTANCE_TRAVELED);
        legDetails.add(DetailType.AVERAGE_SPEED_OVER_GROUND_IN_KNOTS);
        legDetails.add(DetailType.RANK_GAIN);
<<<<<<< HEAD
        legDetailsToShow = new EnumLinkedHashSetSetting<>("legDetailsToShow", this, legDetails, DetailType::valueOf);
        List<DetailType> raceDetails = new ArrayList<DetailType>();
        raceDetails.add(DetailType.DISPLAY_LEGS);
        raceDetailsToShow = new EnumLinkedHashSetSetting<>("raceDetailsToShow", this, raceDetails, DetailType::valueOf);
        List<DetailType> overallDetails = new ArrayList<>();
        overallDetails.add(DetailType.REGATTA_RANK);
        overallDetailsToShow = new EnumLinkedHashSetSetting<>("overallDetailsToShow", this, overallDetails, DetailType::valueOf);
=======
        legDetailsToShow = new EnumSetSetting<>("legDetailsToShow", this, legDetails, DetailType::valueOf);
        List<DetailType> raceDetails = new ArrayList<DetailType>();
        raceDetails.add(DetailType.DISPLAY_LEGS);
        raceDetailsToShow = new EnumSetSetting<>("raceDetailsToShow", this, raceDetails, DetailType::valueOf);
        List<DetailType> overallDetails = new ArrayList<>();
        overallDetails.add(DetailType.REGATTA_RANK);
        overallDetailsToShow = new EnumSetSetting<>("overallDetailsToShow", this, overallDetails, DetailType::valueOf);
>>>>>>> 5a5623e5
        delayBetweenAutoAdvancesInMilliseconds = new LongSetting("delayBetweenAutoAdvancesInMilliseconds", this, LeaderboardEntryPoint.DEFAULT_REFRESH_INTERVAL_MILLIS);
        activeRaceColumnSelectionStrategy = new EnumSetting<>("activeRaceColumnSelectionStrategy", this, RaceColumnSelectionStrategies.EXPLICIT, RaceColumnSelectionStrategies::valueOf);
        nameOfRaceToSort = new StringSetting("nameOfRaceToSort", this, null);
        updateUponPlayStateChange = new BooleanSetting("updateUponPlayStateChange", this, true);
        sortAscending = new BooleanSetting("sortAscending", this, true);
        showAddedScores = new BooleanSetting("showAddedScores", this, false);
        showCompetitorSailIdColumn = new BooleanSetting("showCompetitorSailIdColumn", this, true);
        showCompetitorFullNameColumn = new BooleanSetting("showCompetitorFullNameColumn", this, true);
        showRaceRankColumn = new BooleanSetting("racerank", this, false);
        showOverallColumnWithNumberOfRacesCompletedPerCompetitor = new BooleanSetting("showOverallColumnWithNumberOfRacesCompletedPerCompetitor", this, false);
    }
    
    public LeaderboardSettings() {
    }
    
    public LeaderboardSettings(Iterable<String> namesOfRaceColumnsToShow) {
        this.namesOfRaceColumnsToShow.setValues(namesOfRaceColumnsToShow);
    }
    
    /**
     * @param raceColumnsToShow <code>null</code> means don't modify the list of races shown
     */
    public LeaderboardSettings(Collection<DetailType> maneuverDetailsToShow, Collection<DetailType> legDetailsToShow,
            Collection<DetailType> raceDetailsToShow, Collection<DetailType> overallDetailsToShow,
            List<String> namesOfRaceColumnsToShow, List<String> namesOfRacesToShow, Integer numberOfLastRacesToShow,
            boolean autoExpandPreSelectedRace, Long delayBetweenAutoAdvancesInMilliseconds, String nameOfRaceToSort,
            boolean sortAscending, boolean updateUponPlayStateChange, RaceColumnSelectionStrategies activeRaceColumnSelectionStrategy,
            boolean showAddedScores, boolean showOverallColumnWithNumberOfRacesCompletedPerCompetitor,
            boolean showCompetitorSailIdColumn, boolean showCompetitorFullNameColumn,
            boolean showRaceRankColumn,
            boolean isCompetitorNationalityColumnVisible) {
        if (namesOfRacesToShow != null && namesOfRaceColumnsToShow != null) {
            throw new IllegalArgumentException("You can identify races either only by their race or by their column names, not both");
        }
        this.legDetailsToShow.setValues(legDetailsToShow);
        this.raceDetailsToShow.setValues(raceDetailsToShow);
        this.overallDetailsToShow.setValues(overallDetailsToShow);
        this.namesOfRacesToShow.setValues(namesOfRacesToShow);
        this.namesOfRaceColumnsToShow.setValues(namesOfRaceColumnsToShow);
        this.numberOfLastRacesToShow.setValue(numberOfLastRacesToShow);
        this.activeRaceColumnSelectionStrategy.setValue(activeRaceColumnSelectionStrategy);
        this.autoExpandPreSelectedRace = autoExpandPreSelectedRace;
        this.delayBetweenAutoAdvancesInMilliseconds.setValue(delayBetweenAutoAdvancesInMilliseconds);
        this.maneuverDetailsToShow.setValues(maneuverDetailsToShow);
        this.nameOfRaceToSort.setValue(nameOfRaceToSort);
        this.sortAscending.setValue(sortAscending);
        this.updateUponPlayStateChange.setValue(updateUponPlayStateChange);
        this.showAddedScores.setValue(showAddedScores);
        this.showCompetitorSailIdColumn.setValue(showCompetitorSailIdColumn);
        this.showCompetitorFullNameColumn.setValue(showCompetitorFullNameColumn);
        this.showOverallColumnWithNumberOfRacesCompletedPerCompetitor.setValue(showOverallColumnWithNumberOfRacesCompletedPerCompetitor);
        this.showRaceRankColumn.setValue(showRaceRankColumn);
        this.isShowCompetitorNationality.setValue(isCompetitorNationalityColumnVisible);
    }
  

    /**
     * A live collection that reflects the current state of the settings of a leaderboard panel
     */
    public Collection<DetailType> getManeuverDetailsToShow() {
        return Util.createSet(maneuverDetailsToShow.getValues());
    }

    /**
     * A live collection that reflects the current state of the settings of a leaderboard panel
     */
    public Collection<DetailType> getLegDetailsToShow() {
        return Util.createSet(legDetailsToShow.getValues());
    }

    /**
     * A live collection that reflects the current state of the settings of a leaderboard panel
     */
    public Collection<DetailType> getRaceDetailsToShow() {
        return Util.createSet(raceDetailsToShow.getValues());
    }
    
    /**
     * A live collection that reflects the current state of the settings of a leaderboard panel
     */
    public Collection<DetailType> getOverallDetailsToShow() {
        return Util.createSet(overallDetailsToShow.getValues());
    }
    
    /**
     * If <code>null</code>, this is to mean that the race columns should not be modified by
     * {@link LeaderboardPanel#updateSettings(LeaderboardSettings)}. Otherwise a
     * live collection that reflects the current state of the settings of a leaderboard panel
     */
    public List<String> getNamesOfRaceColumnsToShow() {
        return activeRaceColumnSelectionStrategy.getValue() == RaceColumnSelectionStrategies.EXPLICIT ? (namesOfRaceColumnsToShow.isValuesEmpty() ? null : Util.createList(namesOfRaceColumnsToShow.getValues())) : null;
    }

    /**
     * If <code>null</code>, this is to mean that the race columns should not be modified by
     * {@link LeaderboardPanel#updateSettings(LeaderboardSettings)}. Otherwise
     * a live collection that reflects the current state of the settings of a leaderboard panel
     */
    public List<String> getNamesOfRacesToShow() {
        return activeRaceColumnSelectionStrategy.getValue() == RaceColumnSelectionStrategies.EXPLICIT ? (namesOfRacesToShow.isValuesEmpty() ? null : Util.createList(namesOfRacesToShow.getValues())) : null;
    }
    
    /**
     * If <code>null</code>, this is to mean that the race columns should not be modified by
     * {@link LeaderboardPanel#updateSettings(LeaderboardSettings)}.
     */
    public Integer getNumberOfLastRacesToShow() {
        return activeRaceColumnSelectionStrategy.getValue() == RaceColumnSelectionStrategies.LAST_N ? numberOfLastRacesToShow.getValue() : null;
    }

    public boolean isAutoExpandPreSelectedRace() {
        return autoExpandPreSelectedRace;
    }

    /**
     * @return if <code>null</code>, leave refresh interval alone (don't change in
     *         {@link LeaderboardPanel#updateSettings(LeaderboardSettings)}
     */
    public Long getDelayBetweenAutoAdvancesInMilliseconds() {
        return delayBetweenAutoAdvancesInMilliseconds.getValue();
    }

    public String getNameOfRaceToSort() {
        return nameOfRaceToSort.getValue();
    }

    public boolean isSortAscending() {
        return sortAscending.getValue();
    }

    /**
     * If <code>true</code>, an update of the settings will behave like a manual settings update, meaning that
     * the settings won't automatically be replaced / adjusted when the play state changes.
     */
    public boolean isUpdateUponPlayStateChange() {
        return updateUponPlayStateChange.getValue();
    }

    public RaceColumnSelectionStrategies getActiveRaceColumnSelectionStrategy() {
        return activeRaceColumnSelectionStrategy.getValue();
    }

    public boolean isShowAddedScores() {
        return showAddedScores.getValue();
    }
    
    public boolean isShowOverallColumnWithNumberOfRacesCompletedPerCompetitor() {
        return showOverallColumnWithNumberOfRacesCompletedPerCompetitor.getValue();
    }
    
    public boolean isShowCompetitorSailIdColumn() {
        return showCompetitorSailIdColumn.getValue();
    }
    
    public boolean isShowCompetitorFullNameColumn() {
        return showCompetitorFullNameColumn.getValue();
    }

    public boolean isShowRaceRankColumn() {
        return showRaceRankColumn.getValue();
    }
    
    public boolean isShowCompetitorNationality() {
        return isShowCompetitorNationality.getValue();
    }

    public LeaderboardSettings overrideDefaultsForNamesOfRaceColumns(List<String> namesOfRaceColumns) {
        LeaderboardSettings newSettings = new LeaderboardSettings();
        newSettings.legDetailsToShow.setValues(this.getLegDetailsToShow());
        newSettings.raceDetailsToShow.setValues(this.getRaceDetailsToShow());
        newSettings.overallDetailsToShow.setValues(this.getOverallDetailsToShow());
        newSettings.numberOfLastRacesToShow.setValue(this.getNumberOfLastRacesToShow());
        newSettings.activeRaceColumnSelectionStrategy.setValue(this.getActiveRaceColumnSelectionStrategy());
        newSettings.autoExpandPreSelectedRace = this.isAutoExpandPreSelectedRace();
        newSettings.delayBetweenAutoAdvancesInMilliseconds.setValue(this.getDelayBetweenAutoAdvancesInMilliseconds());
        newSettings.maneuverDetailsToShow.setValues(this.getManeuverDetailsToShow());
        newSettings.nameOfRaceToSort.setValue(this.getNameOfRaceToSort());
        newSettings.sortAscending.setValue(this.isSortAscending());
        newSettings.updateUponPlayStateChange.setValue(this.isUpdateUponPlayStateChange());
        newSettings.showAddedScores.setValue(this.isShowAddedScores());
        newSettings.showCompetitorSailIdColumn.setValue(this.isShowCompetitorSailIdColumn());
        newSettings.showCompetitorFullNameColumn.setValue(this.isShowCompetitorFullNameColumn());
        newSettings.showOverallColumnWithNumberOfRacesCompletedPerCompetitor.setValue(this.isShowOverallColumnWithNumberOfRacesCompletedPerCompetitor());
        newSettings.isShowCompetitorNationality.setValue(this.isShowCompetitorNationality());
        if(namesOfRaceColumns != null && !namesOfRaceColumns.isEmpty()) {
            newSettings.namesOfRacesToShow.setValues(null);
        }
        newSettings.namesOfRaceColumnsToShow.setValues(this.getNamesOfRaceColumnsToShow());
        SettingsDefaultValuesUtils.keepDefaults(this, newSettings);
        if(namesOfRaceColumns != null && !namesOfRaceColumns.isEmpty()) {
            newSettings.namesOfRacesToShow.setDefaultValues(null);
        }
        newSettings.namesOfRaceColumnsToShow.setDefaultValues(namesOfRaceColumns);
        return newSettings;
    }
    
}<|MERGE_RESOLUTION|>--- conflicted
+++ resolved
@@ -1,6 +1,7 @@
 package com.sap.sailing.gwt.settings.client.leaderboard;
 
 import java.util.ArrayList;
+import java.util.Collection;
 import java.util.List;
 
 import com.sap.sailing.domain.common.DetailType;
@@ -9,11 +10,7 @@
 import com.sap.sse.common.Util;
 import com.sap.sse.common.settings.generic.AbstractGenericSerializableSettings;
 import com.sap.sse.common.settings.generic.BooleanSetting;
-<<<<<<< HEAD
-import com.sap.sse.common.settings.generic.EnumLinkedHashSetSetting;
-=======
 import com.sap.sse.common.settings.generic.EnumSetSetting;
->>>>>>> 5a5623e5
 import com.sap.sse.common.settings.generic.EnumSetting;
 import com.sap.sse.common.settings.generic.IntegerSetting;
 import com.sap.sse.common.settings.generic.LongSetting;
@@ -49,17 +46,10 @@
      */
     private IntegerSetting numberOfLastRacesToShow;
 
-<<<<<<< HEAD
-    private EnumLinkedHashSetSetting<DetailType> maneuverDetailsToShow;
-    private EnumLinkedHashSetSetting<DetailType> legDetailsToShow;
-    private EnumLinkedHashSetSetting<DetailType> raceDetailsToShow;
-    private EnumLinkedHashSetSetting<DetailType> overallDetailsToShow;
-=======
     private EnumSetSetting<DetailType> maneuverDetailsToShow;
     private EnumSetSetting<DetailType> legDetailsToShow;
     private EnumSetSetting<DetailType> raceDetailsToShow;
     private EnumSetSetting<DetailType> overallDetailsToShow;
->>>>>>> 5a5623e5
     private boolean autoExpandPreSelectedRace = false;
     private LongSetting delayBetweenAutoAdvancesInMilliseconds;
     private BooleanSetting updateUponPlayStateChange;
@@ -104,24 +94,11 @@
         maneuverDetails.add(DetailType.TACK);
         maneuverDetails.add(DetailType.JIBE);
         maneuverDetails.add(DetailType.PENALTY_CIRCLE);
-<<<<<<< HEAD
-        maneuverDetailsToShow = new EnumLinkedHashSetSetting<>("maneuverDetailsToShow", this, maneuverDetails, DetailType::valueOf);
-=======
         maneuverDetailsToShow = new EnumSetSetting<>("maneuverDetailsToShow", this, maneuverDetails, DetailType::valueOf);
->>>>>>> 5a5623e5
         List<DetailType> legDetails = new ArrayList<DetailType>();
         legDetails.add(DetailType.DISTANCE_TRAVELED);
         legDetails.add(DetailType.AVERAGE_SPEED_OVER_GROUND_IN_KNOTS);
         legDetails.add(DetailType.RANK_GAIN);
-<<<<<<< HEAD
-        legDetailsToShow = new EnumLinkedHashSetSetting<>("legDetailsToShow", this, legDetails, DetailType::valueOf);
-        List<DetailType> raceDetails = new ArrayList<DetailType>();
-        raceDetails.add(DetailType.DISPLAY_LEGS);
-        raceDetailsToShow = new EnumLinkedHashSetSetting<>("raceDetailsToShow", this, raceDetails, DetailType::valueOf);
-        List<DetailType> overallDetails = new ArrayList<>();
-        overallDetails.add(DetailType.REGATTA_RANK);
-        overallDetailsToShow = new EnumLinkedHashSetSetting<>("overallDetailsToShow", this, overallDetails, DetailType::valueOf);
-=======
         legDetailsToShow = new EnumSetSetting<>("legDetailsToShow", this, legDetails, DetailType::valueOf);
         List<DetailType> raceDetails = new ArrayList<DetailType>();
         raceDetails.add(DetailType.DISPLAY_LEGS);
@@ -129,7 +106,6 @@
         List<DetailType> overallDetails = new ArrayList<>();
         overallDetails.add(DetailType.REGATTA_RANK);
         overallDetailsToShow = new EnumSetSetting<>("overallDetailsToShow", this, overallDetails, DetailType::valueOf);
->>>>>>> 5a5623e5
         delayBetweenAutoAdvancesInMilliseconds = new LongSetting("delayBetweenAutoAdvancesInMilliseconds", this, LeaderboardEntryPoint.DEFAULT_REFRESH_INTERVAL_MILLIS);
         activeRaceColumnSelectionStrategy = new EnumSetting<>("activeRaceColumnSelectionStrategy", this, RaceColumnSelectionStrategies.EXPLICIT, RaceColumnSelectionStrategies::valueOf);
         nameOfRaceToSort = new StringSetting("nameOfRaceToSort", this, null);
