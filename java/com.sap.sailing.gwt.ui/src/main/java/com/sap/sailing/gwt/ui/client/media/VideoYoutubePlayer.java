package com.sap.sailing.gwt.ui.client.media;

import java.util.ArrayList;
import java.util.List;

import com.google.gwt.event.logical.shared.AttachEvent;
import com.google.gwt.event.logical.shared.AttachEvent.Handler;
import com.google.gwt.user.client.ui.Panel;
import com.google.gwt.user.client.ui.SimplePanel;
import com.google.gwt.user.client.ui.Widget;
<<<<<<< HEAD
import com.sap.sailing.domain.common.TimePoint;
=======
>>>>>>> b981493f
import com.sap.sailing.domain.common.impl.MillisecondsTimePoint;
import com.sap.sailing.domain.common.media.MediaTrack;
import com.sap.sailing.gwt.ui.client.media.shared.AbstractMediaPlayer;
import com.sap.sailing.gwt.ui.client.media.shared.VideoSynchPlayer;
import com.sap.sailing.gwt.ui.client.media.shared.WithWidget;
import com.sap.sse.gwt.client.player.Timer;

public class VideoYoutubePlayer extends AbstractMediaPlayer implements VideoSynchPlayer, MediaSynchAdapter, WithWidget {
    
    private interface DeferredAction {
        void execute();
    }

    private final Panel videoContainer;
    
    private static int videoCounter;
    
    private final TimePoint raceStartTime;

    private final Timer raceTimer;
    
    private EditFlag editFlag;

    private YoutubeVideoControl videoControl;

    /**
     * Required to indicate whether this control has been requested to close.
     * In this case it must not call any player functions anymore
     * not to cause null-access error due to missing DOM elements.
     * 
     */
    private boolean closing = false;

    private final List<DeferredAction> deferredActions = new ArrayList<DeferredAction>();


    public VideoYoutubePlayer(final MediaTrack videoTrack, TimePoint raceStartTime, final boolean showControls, Timer raceTimer) {
        super(videoTrack);
        this.raceTimer = raceTimer;
        this.raceStartTime = raceStartTime;

        this.videoContainer = new SimplePanel();
        final String videoContainerId = "videoContainer-" + videoTrack.url + ++videoCounter;
        this.videoContainer.getElement().setId(videoContainerId);
        this.videoContainer.getElement().setInnerText("When the Youtube video doesn't show up, click the popout button at the upper right corner to open the video in a dedicated browser window.");
        this.videoContainer.addAttachHandler(new Handler() {
            
            @Override
            public void onAttachOrDetach(AttachEvent event) {
                //The videoContainer must be attached to the DOM before the Youtube player can be created.
                //If not, Youtube API won't find the container which is referenced by its id attribute.
                if (event.isAttached()) {
                    videoControl = new YoutubeVideoControl(videoTrack.url, videoContainerId, showControls);
                    for (DeferredAction deferredAction : deferredActions) {
                        deferredAction.execute();
                    }
                }
            }
        });

    }
    
    private void defer(DeferredAction deferredAction) {
        deferredActions.add(deferredAction);
    }
    
    @Override
    public void shutDown() {
        if (videoControl != null) {
            videoControl.pause();
        } else {
            defer(new DeferredAction() {public void execute() {shutDown();}});
        }
    }

    @Override
    public long getOffset() {
<<<<<<< HEAD
        return getMediaTrack().startTime.asMillis() - raceStartTime.asMillis();
=======
        return getMediaTrack().startTime.asMillis() - raceStartTimeMillis;
>>>>>>> b981493f
    }

    @Override
    public void changeOffsetBy(long delta) {
        getMediaTrack().startTime = getMediaTrack().startTime.plus(delta);
        forceAlign();
    }

    @Override
    public void updateOffset() {
        getMediaTrack().startTime = new MillisecondsTimePoint(raceTimer.getTime().getTime() - getCurrentMediaTimeMillis());
    }

    @Override
    public void pauseRace() {
        raceTimer.pause();
    }

    @Override
    public void setControlsVisible(final boolean isVisible) {
        if (videoControl != null) {
            videoControl.setControlsVisible(isVisible);
        } else {
            defer(new DeferredAction() {public void execute() {setControlsVisible(isVisible);}});
        }
    }
    
    @Override
    public boolean isMediaPaused() {
        if (videoControl != null) {
            return videoControl.isPaused();
        } else {
            return true;
        }
    }

    @Override
    public void pauseMedia() {
        if (!isEditing() && !this.closing) {
            if (videoControl != null) {
                videoControl.pause();
            } else {
                defer(new DeferredAction() {public void execute() {pauseMedia();}});
            }
        }
    }

    @Override
    public void playMedia() {
        if (!isEditing() && !this.closing) {
            if (videoControl != null) {
                videoControl.play();
            } else {
                defer(new DeferredAction() {public void execute() {playMedia();}});
            }
        }
    }

    @Override
    public double getDuration() {
        if (videoControl != null) {
            return videoControl.getDuration();
        } else {
            return 0;
        }
    }

    @Override
    public double getCurrentMediaTime() {
        if (videoControl != null) {
            return videoControl.getCurrentTime();
        } else {
            return 0;
        }
    }

    @Override
    public void setCurrentMediaTime(final double mediaTime) {
        if (videoControl != null) {
            videoControl.setCurrentTime(mediaTime);
        } else {
            defer(new DeferredAction() {public void execute() {setCurrentMediaTime(mediaTime);}});
        }
    }

    @Override
    public void setPlaybackSpeed(final double newPlaySpeedFactor) {
        if (videoControl != null) {
            videoControl.setPlaybackSpeed(newPlaySpeedFactor);
        } else {
            defer(new DeferredAction() {public void execute() {setPlaybackSpeed(newPlaySpeedFactor);}});
        }
    }

    @Override
    public void setMuted(final boolean isToBeMuted) {
        if (videoControl != null) {
            videoControl.setMuted(isToBeMuted);
        } else {
            defer(new DeferredAction() {public void execute() {setMuted(isToBeMuted);}});
        }
    }
    
    @Override
    protected void alignTime() {
        if (!isEditing()) {
            super.alignTime();
        } 
    }

    @Override
    public Widget getWidget() {
        return videoContainer;
    }

    @Override
    public void setEditFlag(EditFlag editFlag) {
        this.editFlag = editFlag;
    }
    
    private boolean isEditing() {
        return editFlag != null && editFlag.isEditing();
    }

}<|MERGE_RESOLUTION|>--- conflicted
+++ resolved
@@ -8,10 +8,6 @@
 import com.google.gwt.user.client.ui.Panel;
 import com.google.gwt.user.client.ui.SimplePanel;
 import com.google.gwt.user.client.ui.Widget;
-<<<<<<< HEAD
-import com.sap.sailing.domain.common.TimePoint;
-=======
->>>>>>> b981493f
 import com.sap.sailing.domain.common.impl.MillisecondsTimePoint;
 import com.sap.sailing.domain.common.media.MediaTrack;
 import com.sap.sailing.gwt.ui.client.media.shared.AbstractMediaPlayer;
@@ -29,7 +25,7 @@
     
     private static int videoCounter;
     
-    private final TimePoint raceStartTime;
+    private final long raceStartTimeMillis;
 
     private final Timer raceTimer;
     
@@ -48,10 +44,10 @@
     private final List<DeferredAction> deferredActions = new ArrayList<DeferredAction>();
 
 
-    public VideoYoutubePlayer(final MediaTrack videoTrack, TimePoint raceStartTime, final boolean showControls, Timer raceTimer) {
+    public VideoYoutubePlayer(final MediaTrack videoTrack, long raceStartTimeMillis, final boolean showControls, Timer raceTimer) {
         super(videoTrack);
         this.raceTimer = raceTimer;
-        this.raceStartTime = raceStartTime;
+        this.raceStartTimeMillis = raceStartTimeMillis;
 
         this.videoContainer = new SimplePanel();
         final String videoContainerId = "videoContainer-" + videoTrack.url + ++videoCounter;
@@ -89,11 +85,7 @@
 
     @Override
     public long getOffset() {
-<<<<<<< HEAD
-        return getMediaTrack().startTime.asMillis() - raceStartTime.asMillis();
-=======
         return getMediaTrack().startTime.asMillis() - raceStartTimeMillis;
->>>>>>> b981493f
     }
 
     @Override
