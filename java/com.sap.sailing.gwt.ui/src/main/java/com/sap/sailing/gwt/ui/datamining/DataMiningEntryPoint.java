package com.sap.sailing.gwt.ui.datamining;

import static com.sap.sse.gwt.shared.RpcConstants.HEADER_FORWARD_TO_MASTER;
import static com.sap.sse.gwt.shared.RpcConstants.HEADER_FORWARD_TO_REPLICA;

import java.util.UUID;
import java.util.logging.Level;
import java.util.logging.Logger;

import com.google.gwt.core.client.GWT;
import com.google.gwt.dom.client.Style.Unit;
import com.google.gwt.event.dom.client.ClickEvent;
import com.google.gwt.event.dom.client.ClickHandler;
import com.google.gwt.http.client.UrlBuilder;
import com.google.gwt.json.client.JSONArray;
import com.google.gwt.json.client.JSONObject;
import com.google.gwt.json.client.JSONParser;
import com.google.gwt.user.client.Window;
import com.google.gwt.user.client.rpc.AsyncCallback;
import com.google.gwt.user.client.rpc.ServiceDefTarget;
import com.google.gwt.user.client.ui.AbstractImagePrototype;
import com.google.gwt.user.client.ui.Anchor;
import com.google.gwt.user.client.ui.DockLayoutPanel;
import com.google.gwt.user.client.ui.RootLayoutPanel;
import com.google.gwt.user.client.ui.SplitLayoutPanel;
import com.google.gwt.user.client.ui.Widget;
import com.sap.sailing.gwt.common.authentication.FixedSailingAuthentication;
import com.sap.sailing.gwt.common.authentication.SAPSailingHeaderWithAuthentication;
import com.sap.sailing.gwt.ui.client.AbstractSailingReadEntryPoint;
import com.sap.sailing.gwt.ui.client.RemoteServiceMappingConstants;
import com.sap.sailing.gwt.ui.datamining.presentation.TabbedSailingResultsPresenter;
import com.sap.sailing.gwt.ui.datamining.reports.DataMiningReportStoreControls;
import com.sap.sailing.gwt.ui.datamining.reports.StoredDataMiningReportsProvider;
import com.sap.sailing.gwt.ui.shared.settings.SailingSettingsConstants;
import com.sap.sse.datamining.shared.DataMiningSession;
import com.sap.sse.datamining.shared.dto.StatisticQueryDefinitionDTO;
import com.sap.sse.datamining.shared.impl.UUIDDataMiningSession;
import com.sap.sse.datamining.shared.impl.dto.ModifiableStatisticQueryDefinitionDTO;
import com.sap.sse.datamining.ui.client.AnchorDataMiningSettingsControl;
import com.sap.sse.datamining.ui.client.CompositeResultsPresenter;
import com.sap.sse.datamining.ui.client.DataMiningService;
import com.sap.sse.datamining.ui.client.DataMiningServiceAsync;
import com.sap.sse.datamining.ui.client.DataMiningSettingsControl;
import com.sap.sse.datamining.ui.client.DataMiningSettingsInfoManager;
import com.sap.sse.datamining.ui.client.DataMiningWriteService;
import com.sap.sse.datamining.ui.client.DataMiningWriteServiceAsync;
import com.sap.sse.datamining.ui.client.execution.SimpleQueryRunner;
import com.sap.sse.datamining.ui.client.selection.QueryDefinitionProviderWithControls;
import com.sap.sse.gwt.client.EntryPointHelper;
import com.sap.sse.gwt.client.ServerInfoDTO;
import com.sap.sse.gwt.client.shared.components.ComponentResources;
import com.sap.sse.gwt.client.xdstorage.CrossDomainStorage;
import com.sap.sse.gwt.resources.Highcharts;
import com.sap.sse.security.shared.impl.SecuredSecurityTypes.ServerActions;
import com.sap.sse.security.ui.authentication.decorator.AuthorizedContentDecorator;
import com.sap.sse.security.ui.authentication.decorator.WidgetFactory;
import com.sap.sse.security.ui.authentication.generic.GenericAuthentication;
import com.sap.sse.security.ui.authentication.generic.GenericAuthorizedContentDecorator;
import com.sap.sse.security.ui.authentication.generic.sapheader.SAPHeaderWithAuthentication;

public class DataMiningEntryPoint extends AbstractSailingReadEntryPoint {

    public static final ComponentResources resources = GWT.create(ComponentResources.class);
    private static final Logger LOG = Logger.getLogger(DataMiningEntryPoint.class.getName());

    private static final DataMiningResources dataMiningResources = GWT.create(DataMiningResources.class);

    private final DataMiningServiceAsync dataMiningService = GWT.create(DataMiningService.class);
    private final DataMiningWriteServiceAsync dataMiningWriteService = GWT.create(DataMiningWriteService.class);
    private DataMiningSession session;

    private QueryDefinitionProviderWithControls queryDefinitionProvider;
    private CompositeResultsPresenter<?> resultsPresenter;
    private Integer resultsPresenterSouthHeight = 350;
    private Integer resultsPresenterEastWidth = 750;

    private SplitLayoutPanel queryAndResultSplitPanel;
    private boolean queryAndResultAreVertical = true;

    @Override
    protected void doOnModuleLoad() {
        Highcharts.ensureInjectedWithMore();
        super.doOnModuleLoad();
        session = new UUIDDataMiningSession(UUID.randomUUID());
        EntryPointHelper.registerASyncService((ServiceDefTarget) dataMiningService,
                RemoteServiceMappingConstants.dataMiningServiceRemotePath, HEADER_FORWARD_TO_REPLICA);
        EntryPointHelper.registerASyncService((ServiceDefTarget) dataMiningWriteService,
                RemoteServiceMappingConstants.dataMiningServiceRemotePath, HEADER_FORWARD_TO_MASTER);
        getUserService().executeWithServerInfo(s -> createDataminingPanel(s, Window.Location.getParameter("q")));
    }

    private void createDataminingPanel(ServerInfoDTO serverInfo, final String queryIdentifier) {
        removeUrlParameter();
        ;
        SAPHeaderWithAuthentication header = new SAPSailingHeaderWithAuthentication(getStringMessages().dataMining());
        GenericAuthentication genericSailingAuthentication = new FixedSailingAuthentication(getUserService(),
                header.getAuthenticationMenuView());
        AuthorizedContentDecorator authorizedContentDecorator = new GenericAuthorizedContentDecorator(
                genericSailingAuthentication);
        authorizedContentDecorator.setPermissionToCheck(serverInfo, ServerActions.DATA_MINING);
        authorizedContentDecorator.setContentWidgetFactory(new WidgetFactory() {

            private SimpleQueryRunner queryRunner;
            private final DataMiningSettingsInfoManager settingsManager = new DataMiningSettingsInfoManagerImpl(
                    getStringMessages());

            @Override
            public Widget get() {
                DataMiningSettingsControl settingsControl = new AnchorDataMiningSettingsControl(null, null);
                resultsPresenter = new TabbedSailingResultsPresenter(/* parent */ null, /* context */ null,
                        /* drillDownCallback */ groupKey -> {
                            queryDefinitionProvider.drillDown(groupKey, () -> {
                                queryRunner.run(queryDefinitionProvider.getQueryDefinition());
                            });
                        }, getStringMessages());
                resultsPresenter.addCurrentPresenterChangedListener(presenterId -> {
                    StatisticQueryDefinitionDTO queryDefinition = resultsPresenter.getQueryDefinition(presenterId);
                    if (queryDefinition != null) {
                        queryDefinitionProvider.applyQueryDefinition(queryDefinition);
                    }
                });

                queryDefinitionProvider = new QueryDefinitionProviderWithControls(null, null, session,
                        dataMiningService, DataMiningEntryPoint.this, settingsControl, settingsManager,
                        queryDefinition -> queryRunner.run(queryDefinition));

                queryRunner = new SimpleQueryRunner(null, null, session, dataMiningService, DataMiningEntryPoint.this,
                        queryDefinitionProvider, resultsPresenter);
                queryDefinitionProvider.addControl(queryRunner.getEntryWidget());
                if (getUserService().hasServerPermission(ServerActions.DATA_MINING)) {
<<<<<<< HEAD
                    StoredDataMiningQueryDataProvider queryProvider = new StoredDataMiningQueryDataProvider(
                            queryDefinitionProvider, dataMiningService, queryRunner);
                    queryDefinitionProvider.addControl(new StoredDataMiningQueryPanel(queryProvider));

                    StoredDataMiningReportsProvider reportsProvider = new StoredDataMiningReportsProvider(
                            dataMiningService);
                    queryDefinitionProvider.addControl(new DataMiningReportStoreControls(DataMiningEntryPoint.this,
                            session, dataMiningService, reportsProvider, queryDefinitionProvider, resultsPresenter));
=======
                    StoredDataMiningQueryDataProvider dataProvider = new StoredDataMiningQueryDataProvider(
                            queryDefinitionProvider, dataMiningService, dataMiningWriteService, queryRunner, getStringMessages());
                    queryDefinitionProvider.addControl(new StoredDataMiningQueryPanel(dataProvider));
>>>>>>> d450fb6f
                }

                Anchor orientationAnchor = new Anchor(
                        AbstractImagePrototype.create(dataMiningResources.orientationIcon()).getSafeHtml());
                orientationAnchor.addStyleName("orientationAnchor");
                orientationAnchor.setTitle(getStringMessages().changeOrientation());
                orientationAnchor.addClickHandler(new ClickHandler() {
                    @Override
                    public void onClick(ClickEvent event) {
                        setQueryAndResultOrientation();
                    }
                });
                queryDefinitionProvider.addControl(orientationAnchor);
                /*
                 * Running queries automatically when they've been changed is currently unnecessary, if not even
                 * counterproductive. This removes the query runner settings to prevent that the user can enable the
                 * automatic execution of queries. Re-enable this, when this functionality is desired again.
                 */
                // settingsControl.addSettingsComponent(queryRunner);
                queryAndResultSplitPanel = new SplitLayoutPanel(10);
                addDefinitionProviderAndResultPresenter();
                if (queryIdentifier != null) {
                    CrossDomainStorage store = getUserService().getStorage();
                    store.getItem(SailingSettingsConstants.DATAMINING_QUERY, storedElem -> {
                        JSONArray arr = JSONParser.parseStrict(storedElem).isArray();
                        for (int i = 0; i < arr.size(); i++) {
                            JSONObject json = arr.get(i).isObject();
                            if (queryIdentifier.equals(json.get("uuid").isString().stringValue())) {
                                String serializedQuery = json.get("payload").isString().stringValue();
                                dataMiningService.getDeserializedQuery(serializedQuery,
                                        new AsyncCallback<ModifiableStatisticQueryDefinitionDTO>() {
                                            @Override
                                            public void onSuccess(ModifiableStatisticQueryDefinitionDTO result) {
                                                queryDefinitionProvider.applyQueryDefinition(result);
                                                queryRunner.run(result);
                                            }

                                            @Override
                                            public void onFailure(Throwable caught) {
                                                LOG.log(Level.SEVERE, caught.getMessage(), caught);
                                            }
                                        });
                                break;
                            }
                        }
                    });
                }
                return queryAndResultSplitPanel;
            }
        });

        RootLayoutPanel rootPanel = RootLayoutPanel.get();
        DockLayoutPanel panel = new DockLayoutPanel(Unit.PX);
        panel.addNorth(header, 75);
        panel.add(authorizedContentDecorator);
        panel.ensureDebugId("DataMiningPanel");
        rootPanel.add(panel);
    }

    /**
     * Toggles the position of the {@link #resultsPresenter} from south to east and vice versa.
     */
    public void setQueryAndResultOrientation() {
        setQueryAndResultOrientation(!queryAndResultAreVertical);
    }

    /**
     * Sets the position of the {@link #resultsPresenter}.
     * 
     * @param vertical
     *            {@code boolean} {@code true} places it in the south position and {@code false} in the east position.
     */
    public void setQueryAndResultOrientation(boolean vertical) {
        if (vertical != queryAndResultAreVertical) {
            // Store current size for the next orientation change
            Double size = queryAndResultSplitPanel.getWidgetSize(resultsPresenter.getEntryWidget());
            if (size != null) {
                if (queryAndResultAreVertical) {
                    resultsPresenterSouthHeight = size.intValue();
                } else {
                    resultsPresenterEastWidth = size.intValue();
                }
            }

            queryAndResultAreVertical = vertical;

            queryAndResultSplitPanel.remove(resultsPresenter.getEntryWidget());
            // You can't add panels as long as there is a center panel so temporarily remove it
            queryAndResultSplitPanel.remove(queryDefinitionProvider.getEntryWidget());

            // Add the center panel back once the changes are made
            addDefinitionProviderAndResultPresenter();
        }
    }

    private void addDefinitionProviderAndResultPresenter() {
        if (queryAndResultAreVertical) {
            queryAndResultSplitPanel.addSouth(resultsPresenter.getEntryWidget(), resultsPresenterSouthHeight);
        } else {
            queryAndResultSplitPanel.addEast(resultsPresenter.getEntryWidget(), resultsPresenterEastWidth);
        }
        queryAndResultSplitPanel.add(queryDefinitionProvider.getEntryWidget());
    }

    private void removeUrlParameter() {
        try {
            UrlBuilder builder = Window.Location.createUrlBuilder().setHost(Window.Location.getHost())
                    .setPath(Window.Location.getPath()).setProtocol(Window.Location.getProtocol());

            String port = Window.Location.getPort();
            if (port != null && !"".equals(port.trim()) && !"0".equals(port)) {
                builder.setPort(Integer.parseInt(port));
            }
            String newUrl = builder.buildString();
            newUrl = newUrl.replaceAll("\\?.*$", "");

            updateUrl(Window.getTitle(), newUrl);
        } catch (Exception e) {
            LOG.severe("Could not update URL: " + e.getMessage());
            // In the worst case, the URL is not updated. This should not impact the user experience of
            // data mining.
        }
    }

    /*
     * using JSNI because GWT-History-Mapper does currently not support updating an URL in the history without reloading
     * the page
     */
    private native void updateUrl(String title, String newUrl)/*-{
        $wnd.history.replaceState(null, title, newUrl);
    }-*/;

}<|MERGE_RESOLUTION|>--- conflicted
+++ resolved
@@ -128,20 +128,14 @@
                         queryDefinitionProvider, resultsPresenter);
                 queryDefinitionProvider.addControl(queryRunner.getEntryWidget());
                 if (getUserService().hasServerPermission(ServerActions.DATA_MINING)) {
-<<<<<<< HEAD
                     StoredDataMiningQueryDataProvider queryProvider = new StoredDataMiningQueryDataProvider(
-                            queryDefinitionProvider, dataMiningService, queryRunner);
+                            queryDefinitionProvider, dataMiningService, dataMiningWriteService, queryRunner, getStringMessages());
                     queryDefinitionProvider.addControl(new StoredDataMiningQueryPanel(queryProvider));
 
                     StoredDataMiningReportsProvider reportsProvider = new StoredDataMiningReportsProvider(
                             dataMiningService);
                     queryDefinitionProvider.addControl(new DataMiningReportStoreControls(DataMiningEntryPoint.this,
                             session, dataMiningService, reportsProvider, queryDefinitionProvider, resultsPresenter));
-=======
-                    StoredDataMiningQueryDataProvider dataProvider = new StoredDataMiningQueryDataProvider(
-                            queryDefinitionProvider, dataMiningService, dataMiningWriteService, queryRunner, getStringMessages());
-                    queryDefinitionProvider.addControl(new StoredDataMiningQueryPanel(dataProvider));
->>>>>>> d450fb6f
                 }
 
                 Anchor orientationAnchor = new Anchor(
