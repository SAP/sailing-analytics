package com.sap.sailing.gwt.ui.datamining;

import java.util.UUID;
import java.util.logging.Level;
import java.util.logging.Logger;

import com.google.gwt.core.client.GWT;
import com.google.gwt.dom.client.Style.Unit;
import com.google.gwt.http.client.UrlBuilder;
import com.google.gwt.json.client.JSONArray;
import com.google.gwt.json.client.JSONObject;
import com.google.gwt.json.client.JSONParser;
import com.google.gwt.user.client.Window;
import com.google.gwt.user.client.rpc.AsyncCallback;
import com.google.gwt.user.client.rpc.ServiceDefTarget;
import com.google.gwt.user.client.ui.DockLayoutPanel;
import com.google.gwt.user.client.ui.RootLayoutPanel;
import com.google.gwt.user.client.ui.SplitLayoutPanel;
import com.google.gwt.user.client.ui.Widget;
import com.sap.sailing.domain.common.security.SecuredDomainType;
import com.sap.sailing.gwt.common.authentication.FixedSailingAuthentication;
import com.sap.sailing.gwt.common.authentication.SAPSailingHeaderWithAuthentication;
import com.sap.sailing.gwt.ui.client.AbstractSailingEntryPoint;
import com.sap.sailing.gwt.ui.client.RemoteServiceMappingConstants;
import com.sap.sailing.gwt.ui.client.StringMessages;
import com.sap.sailing.gwt.ui.datamining.presentation.TabbedSailingResultsPresenter;
import com.sap.sailing.gwt.ui.shared.settings.SailingSettingsConstants;
import com.sap.sse.datamining.shared.DataMiningSession;
import com.sap.sse.datamining.shared.dto.StatisticQueryDefinitionDTO;
import com.sap.sse.datamining.shared.impl.UUIDDataMiningSession;
import com.sap.sse.datamining.shared.impl.dto.ModifiableStatisticQueryDefinitionDTO;
import com.sap.sse.datamining.ui.client.AnchorDataMiningSettingsControl;
import com.sap.sse.datamining.ui.client.CompositeResultsPresenter;
import com.sap.sse.datamining.ui.client.DataMiningService;
import com.sap.sse.datamining.ui.client.DataMiningServiceAsync;
import com.sap.sse.datamining.ui.client.DataMiningSettingsControl;
import com.sap.sse.datamining.ui.client.DataMiningSettingsInfoManager;
import com.sap.sse.datamining.ui.client.execution.SimpleQueryRunner;
import com.sap.sse.datamining.ui.client.selection.QueryDefinitionProviderWithControls;
import com.sap.sse.gwt.client.EntryPointHelper;
import com.sap.sse.gwt.client.Notification;
import com.sap.sse.gwt.client.Notification.NotificationType;
import com.sap.sse.gwt.client.ServerInfoDTO;
import com.sap.sse.gwt.client.Storage;
import com.sap.sse.gwt.client.shared.components.ComponentResources;
import com.sap.sse.gwt.resources.Highcharts;
import com.sap.sse.security.shared.HasPermissions.DefaultActions;
import com.sap.sse.security.ui.authentication.decorator.AuthorizedContentDecorator;
import com.sap.sse.security.ui.authentication.decorator.WidgetFactory;
import com.sap.sse.security.ui.authentication.generic.GenericAuthentication;
import com.sap.sse.security.ui.authentication.generic.GenericAuthorizedContentDecorator;
import com.sap.sse.security.ui.authentication.generic.sapheader.SAPHeaderWithAuthentication;

public class DataMiningEntryPoint extends AbstractSailingEntryPoint {
    private static final Logger LOG = Logger.getLogger(DataMiningEntryPoint.class.getName());
    public static final ComponentResources resources = GWT.create(ComponentResources.class);

    private final DataMiningServiceAsync dataMiningService = GWT.create(DataMiningService.class);
    private DataMiningSession session;

    @Override
    protected void doOnModuleLoad() {
        Highcharts.ensureInjectedWithMore();
        super.doOnModuleLoad();
        session = new UUIDDataMiningSession(UUID.randomUUID());
        EntryPointHelper.registerASyncService((ServiceDefTarget) dataMiningService,
                RemoteServiceMappingConstants.dataMiningServiceRemotePath);
        runWithServerInfo(serverInfo -> createDataminingPanel(serverInfo, Window.Location.getParameter("q")));
    }

    private void createDataminingPanel(ServerInfoDTO serverInfo, String queryIdentifier) {
        removeUrlParameter();
        SAPHeaderWithAuthentication header = new SAPSailingHeaderWithAuthentication(getStringMessages().dataMining());
        GenericAuthentication genericSailingAuthentication = new FixedSailingAuthentication(getUserService(),
                header.getAuthenticationMenuView());
        AuthorizedContentDecorator authorizedContentDecorator = new GenericAuthorizedContentDecorator(
                genericSailingAuthentication);
        authorizedContentDecorator.setPermissionToCheck(
                SecuredDomainType.DATA_MINING.getPermissionForObjects(DefaultActions.READ, serverInfo.getServerName()));
        authorizedContentDecorator.setContentWidgetFactory(new WidgetFactory() {

            private QueryDefinitionProviderWithControls queryDefinitionProvider;
            private SimpleQueryRunner queryRunner;
            private final DataMiningSettingsInfoManager settingsManager = new DataMiningSettingsInfoManagerImpl(
                    getStringMessages());

            @Override
            public Widget get() {
                DataMiningSettingsControl settingsControl = new AnchorDataMiningSettingsControl(null, null);
                CompositeResultsPresenter<?> resultsPresenter = new TabbedSailingResultsPresenter(/* parent */ null,
                        /* context */ null, /* drillDownCallback */ groupKey -> {
                            queryDefinitionProvider.drillDown(groupKey, () -> {
                                queryRunner.run(queryDefinitionProvider.getQueryDefinition());
                            });
                        }, getStringMessages());
                resultsPresenter.addCurrentPresenterChangedListener(presenterId -> {
                    StatisticQueryDefinitionDTO queryDefinition = resultsPresenter.getQueryDefinition(presenterId);
                    if (queryDefinition != null) {
                        queryDefinitionProvider.applyQueryDefinition(queryDefinition);
                    }
                });

                queryDefinitionProvider = new QueryDefinitionProviderWithControls(null, null, session,
                        dataMiningService, DataMiningEntryPoint.this, settingsControl, settingsManager,
                        queryDefinition -> queryRunner.run(queryDefinition));

                queryRunner = new SimpleQueryRunner(null, null, session, dataMiningService, DataMiningEntryPoint.this,
                        queryDefinitionProvider, resultsPresenter);
                queryDefinitionProvider.addControl(queryRunner.getEntryWidget());
                if (getUserService().hasAllPermissions(SecuredDomainType.DATA_MINING
                        .getPermissionsForObjects(DefaultActions.READ_AND_WRITE_ACTIONS, serverInfo.getServerName()))) {
                    StoredDataMiningQueryDataProvider dataProvider = new StoredDataMiningQueryDataProvider(
                            queryDefinitionProvider, dataMiningService, queryRunner);
                    queryDefinitionProvider.addControl(new StoredDataMiningQueryPanel(dataProvider));
                }
                /*
                 * Running queries automatically when they've been changed is currently unnecessary, if not even
                 * counterproductive. This removes the query runner settings to prevent that the user can enable the
                 * automatic execution of queries. Re-enable this, when this functionality is desired again.
                 */
                // settingsControl.addSettingsComponent(queryRunner);

                SplitLayoutPanel splitPanel = new SplitLayoutPanel(10);
                splitPanel.addSouth(resultsPresenter.getEntryWidget(), 350);
                splitPanel.add(queryDefinitionProvider.getEntryWidget());

                if (queryIdentifier != null) {
                    if (Storage.isLocalStorageSupported()) {
                        Storage store = Storage.getLocalStorageIfSupported();
                        String storedElem = store.getItem(SailingSettingsConstants.DATAMINING_QUERY);
                        JSONArray arr = JSONParser.parseStrict(storedElem).isArray();
                        for (int i = 0; i < arr.size(); i++) {
                            JSONObject json = arr.get(i).isObject();
                            if (queryIdentifier.equals(json.get("uuid").isString().stringValue())) {
                                String serializedQuery = json.get("payload").isString().stringValue();
                                dataMiningService.getDeserializedQuery(serializedQuery,
<<<<<<< HEAD
                                        new AsyncCallback<StatisticQueryDefinitionDTO>() {
=======
                                        new AsyncCallback<ModifiableStatisticQueryDefinitionDTO>() {

>>>>>>> 29bfa500
                                            @Override
                                            public void onSuccess(ModifiableStatisticQueryDefinitionDTO result) {
                                                queryDefinitionProvider.applyQueryDefinition(result);
                                                queryRunner.run(result);
                                            }

                                            @Override
                                            public void onFailure(Throwable caught) {
                                                LOG.log(Level.SEVERE, caught.getMessage(), caught);
                                            }
                                        });
                                break;
                            }
                        }
                    } else {
                        Notification.notify(StringMessages.INSTANCE.warningBrowserUnsupported(),
                                NotificationType.ERROR);
                    }
                }
                return splitPanel;
            }
        });

        RootLayoutPanel rootPanel = RootLayoutPanel.get();
        DockLayoutPanel panel = new DockLayoutPanel(Unit.PX);
        panel.addNorth(header, 75);
        panel.add(authorizedContentDecorator);
        rootPanel.add(panel);
    }

    private void removeUrlParameter() {
        try {
            UrlBuilder builder = Window.Location.createUrlBuilder().setHost(Window.Location.getHost())
                    .setPath(Window.Location.getPath()).setProtocol(Window.Location.getProtocol());

            String port = Window.Location.getPort();
            if (port != null && !"".equals(port.trim()) && !"0".equals(port)) {
                builder.setPort(Integer.parseInt(port));
            }
            String newUrl = builder.buildString();
            newUrl = newUrl.replaceAll("\\?.*$", "");

            updateUrl(Window.getTitle(), newUrl);
        } catch (Exception e) {
            LOG.severe("Could not update URL: " + e.getMessage());
            // In the worst case, the URL is not updated. This should not impact the user experience of
            // data mining.
        }
    }

    /*
     * using JSNI because GWT-History-Mapper does currently not support updating an URL in the history without reloading
     * the page
     */
    private native void updateUrl(String title, String newUrl)/*-{
        $wnd.history.replaceState(null, title, newUrl);
    }-*/;

}<|MERGE_RESOLUTION|>--- conflicted
+++ resolved
@@ -52,8 +52,9 @@
 import com.sap.sse.security.ui.authentication.generic.sapheader.SAPHeaderWithAuthentication;
 
 public class DataMiningEntryPoint extends AbstractSailingEntryPoint {
+
+    public static final ComponentResources resources = GWT.create(ComponentResources.class);
     private static final Logger LOG = Logger.getLogger(DataMiningEntryPoint.class.getName());
-    public static final ComponentResources resources = GWT.create(ComponentResources.class);
 
     private final DataMiningServiceAsync dataMiningService = GWT.create(DataMiningService.class);
     private DataMiningSession session;
@@ -68,7 +69,7 @@
         runWithServerInfo(serverInfo -> createDataminingPanel(serverInfo, Window.Location.getParameter("q")));
     }
 
-    private void createDataminingPanel(ServerInfoDTO serverInfo, String queryIdentifier) {
+    private void createDataminingPanel(ServerInfoDTO serverInfo, final String queryIdentifier) {
         removeUrlParameter();
         SAPHeaderWithAuthentication header = new SAPSailingHeaderWithAuthentication(getStringMessages().dataMining());
         GenericAuthentication genericSailingAuthentication = new FixedSailingAuthentication(getUserService(),
@@ -134,12 +135,8 @@
                             if (queryIdentifier.equals(json.get("uuid").isString().stringValue())) {
                                 String serializedQuery = json.get("payload").isString().stringValue();
                                 dataMiningService.getDeserializedQuery(serializedQuery,
-<<<<<<< HEAD
-                                        new AsyncCallback<StatisticQueryDefinitionDTO>() {
-=======
                                         new AsyncCallback<ModifiableStatisticQueryDefinitionDTO>() {
 
->>>>>>> 29bfa500
                                             @Override
                                             public void onSuccess(ModifiableStatisticQueryDefinitionDTO result) {
                                                 queryDefinitionProvider.applyQueryDefinition(result);
