package com.sap.sailing.gwt.ui.datamining;

import static com.sap.sse.common.HttpRequestHeaderConstants.HEADER_FORWARD_TO_MASTER;
import static com.sap.sse.common.HttpRequestHeaderConstants.HEADER_FORWARD_TO_REPLICA;

import java.util.UUID;
import java.util.logging.Level;
import java.util.logging.Logger;

import com.google.gwt.core.client.GWT;
import com.google.gwt.dom.client.Style.Unit;
import com.google.gwt.event.dom.client.ClickEvent;
import com.google.gwt.event.dom.client.ClickHandler;
import com.google.gwt.http.client.UrlBuilder;
import com.google.gwt.json.client.JSONArray;
import com.google.gwt.json.client.JSONObject;
import com.google.gwt.json.client.JSONParser;
import com.google.gwt.user.client.Window;
import com.google.gwt.user.client.rpc.AsyncCallback;
import com.google.gwt.user.client.rpc.ServiceDefTarget;
import com.google.gwt.user.client.ui.AbstractImagePrototype;
import com.google.gwt.user.client.ui.Anchor;
import com.google.gwt.user.client.ui.DockLayoutPanel;
import com.google.gwt.user.client.ui.LayoutPanel;
import com.google.gwt.user.client.ui.Panel;
import com.google.gwt.user.client.ui.RootLayoutPanel;
import com.google.gwt.user.client.ui.SplitLayoutPanel;
import com.google.gwt.user.client.ui.Widget;
import com.sap.sailing.gwt.common.authentication.FixedSailingAuthentication;
import com.sap.sailing.gwt.common.authentication.SAPSailingHeaderWithAuthentication;
import com.sap.sailing.gwt.common.client.help.HelpButton;
import com.sap.sailing.gwt.ui.client.AbstractSailingReadEntryPoint;
import com.sap.sailing.gwt.ui.datamining.presentation.TabbedSailingResultsPresenter;
import com.sap.sailing.gwt.ui.shared.settings.SailingSettingsConstants;
import com.sap.sailing.landscape.common.RemoteServiceMappingConstants;
import com.sap.sse.common.Util.Pair;
import com.sap.sse.datamining.shared.DataMiningSession;
import com.sap.sse.datamining.shared.data.ReportParameterToDimensionFilterBindings;
import com.sap.sse.datamining.shared.dto.DataMiningReportDTO;
import com.sap.sse.datamining.shared.dto.FilterDimensionParameter;
import com.sap.sse.datamining.shared.dto.StatisticQueryDefinitionDTO;
import com.sap.sse.datamining.shared.dto.StoredDataMiningReportDTO;
import com.sap.sse.datamining.shared.impl.UUIDDataMiningSession;
import com.sap.sse.datamining.shared.impl.dto.ModifiableDataMiningReportDTO;
import com.sap.sse.datamining.shared.impl.dto.ModifiableStatisticQueryDefinitionDTO;
import com.sap.sse.datamining.shared.impl.dto.QueryResultDTO;
import com.sap.sse.datamining.shared.impl.dto.StoredDataMiningReportDTOImpl;
import com.sap.sse.datamining.ui.client.AnchorDataMiningSettingsControl;
import com.sap.sse.datamining.ui.client.CompositeResultsPresenter;
import com.sap.sse.datamining.ui.client.DataMiningService;
import com.sap.sse.datamining.ui.client.DataMiningServiceAsync;
import com.sap.sse.datamining.ui.client.DataMiningSettingsControl;
import com.sap.sse.datamining.ui.client.DataMiningSettingsInfoManager;
import com.sap.sse.datamining.ui.client.DataMiningWriteService;
import com.sap.sse.datamining.ui.client.DataMiningWriteServiceAsync;
import com.sap.sse.datamining.ui.client.QueryDefinitionProvider;
import com.sap.sse.datamining.ui.client.ReportProvider;
import com.sap.sse.datamining.ui.client.execution.SimpleQueryRunner;
import com.sap.sse.datamining.ui.client.selection.DimensionFilterSelectionProvider;
import com.sap.sse.datamining.ui.client.selection.QueryDefinitionProviderWithControls;
import com.sap.sse.gwt.client.EntryPointHelper;
import com.sap.sse.gwt.client.ServerInfoDTO;
import com.sap.sse.gwt.client.shared.components.ComponentResources;
import com.sap.sse.gwt.client.xdstorage.CrossDomainStorage;
import com.sap.sse.gwt.resources.Highcharts;
import com.sap.sse.security.shared.impl.SecuredSecurityTypes.ServerActions;
import com.sap.sse.security.ui.authentication.decorator.AuthorizedContentDecorator;
import com.sap.sse.security.ui.authentication.decorator.WidgetFactory;
import com.sap.sse.security.ui.authentication.generic.GenericAuthentication;
import com.sap.sse.security.ui.authentication.generic.GenericAuthorizedContentDecorator;
import com.sap.sse.security.ui.authentication.generic.sapheader.SAPHeaderWithAuthentication;
import com.sap.sse.security.ui.client.premium.PaywallResolverImpl;

/**
 * UI Entry point for the "Data Mining" module, requiring the user to have the {@link ServerActions#DATA_MINING}
 * permission for the current server in order to see and use it.
 * <p>
 * 
 * The main panel is divided into two key parts: one to view and edit {@link StatisticQueryDefinitionDTO query},
 * implemented by the {@link QueryDefinitionProviderWithControls} class; and another to present the
 * {@link QueryResultDTO query results}, implemented by a {@link TabbedSailingResultsPresenter} class. The result
 * presenter starts out with a single empty tab. The tabs in the result presenter each have a unique
 * {@link TabbedSailingResultsPresenter#getPresenterIds() ID string}.
 * <p>
 * 
 * Three further controls are added to the {@link QueryDefinitionProviderWithControls}: a {@link SimpleQueryRunner query
 * runner} that asks the {@link QueryDefinitionProviderWithControls query definition provider} to produce a new query
 * from the current query editor state and then triggers the server-side execution of the query produced; furthermore
 * load/store/remove controls for {@link StoredDataMiningQueryDataProvider queries} and
 * {@link StoredDataMiningReportsProvider reports}.
 * <p>
 * 
 * Running a query successfully will present the results in the current tab of the result presenter which will link the
 * query and its results to the result presenter's tab ID (see
 * {@link CompositeResultsPresenter#getQueryDefinition(String)} and
 * {@link CompositeResultsPresenter#getResult(String)}).
 * <p>
 * 
 * The result presenter allows the user to create more tabs. A new tab starts out empty and has neither a query nor a
 * result associated with it. The {@link QueryDefinitionProvider query editor}'s contents will remain unchanged by
 * creating a new tab. As the user switches to a result presenter tab that has a query/result combination associated
 * with it, the query will be {@link QueryDefinitionProvider#applyQueryDefinition(StatisticQueryDefinitionDTO)
 * "applied"} to the query editor so that the editor shows the query again that led to the results shown in the now
 * selected tab. If the user has changed anything in the editor before switching tabs the query editor---depending on
 * user-configurable settings---may ask how the user would like to deal with these changes: forget them and replace the
 * query editor's contents with the query associated with the now selected tab; or keep those changes and thus keep
 * showing the modifications which now do not necessarily match the results from the now selected tab anymore.
 * <p>
 * 
 * When {@link StoredDataMiningQueryDataProvider#applyQuery(String) "loading"} a query using the
 * {@link StoredDataMiningQueryDataProvider}, the query selected by the user is "applied" to the query editor, again
 * using the same change handling/warning as when switching tabs. The query is not run automatically, and no tab switch
 * in the result presenter is performed. It is up to the user to run the query and to decide in which tab the results
 * will be displayed (always the one currently selected).
 * <p>
 * 
 * <b>Reports:</b> The combination of all queries stored at any point in time in the {@link CompositeResultsPresenter}
 * are considered forming a <em>report</em>. In addition to just being a collection of queries, a
 * {@link DataMiningReportDTO report} can additionally have {@link DataMiningReportDTO#getParameters() parameters}. A
 * parameter captures the values selected in one or more dimension filters that filter the objects traversed along a
 * retriever chain. Using parameters allows a user to simultaneously change filter criteria in several queries that have
 * dimension filters bound to the same parameter, such as the regatta to filter for if a report combines a set of useful
 * queries for a single regatta.
 * <p>
 * 
 * Like single queries, reports can also be stored, loaded and removed. Loading a report discards all result presenter
 * tabs and their queries and results and replaces them by a new tab for each query contained in the report. All of the
 * queries of the report loaded are run, and the results are filled into a result presenter tab each, leading again to
 * the linking of query and result to the tab.
 * <p>
 * 
 * <b>Report Parameter Handling:</b> When using the query editor, each dimension filter activated for a query can
 * optionally be <em>bound</em> to a {@link FilterDimensionParameter report parameter}. Parameters are named, have a
 * stable ID, and are specific to an object type (identified by the type's name). When choosing to bind a dimension
 * filter to a parameter, the user may create a new parameter or can choose an existing one whose type matches that of
 * the dimension to which the filter applies. When choosing an existing one, the parameter's
 * {@link FilterDimensionParameter#getValues() values} are intersected with the values that are available at the stage
 * of the dimension filter to which the parameter is being bound, and the intersection becomes the new filter's
 * selection. If the user has chosen to create a new parameter instead, the current filter's selection defines the
 * initial values for the new parameter. If not taken yet, the dimension's name will be used as as default for the new
 * parameter's name.
 * <p>
 * 
 * TODO bug4789: When changing the selection of a dimension filter that is bound to a parameter, the parameter's values
 * are updated accordingly. When clearing the selection by clicking on a single value (not its checkbox column for
 * incremental selection change) then the parameter values are all cleared, too, and the single item selected becomes
 * the single parameter value. Incremental selection changes, though, are mapped to incremental changes of the parameter
 * value set, accordingly.
 * <p>
 * 
 * Changes to dimension filters bound to a parameter do not count as a change in the sense that switching tabs another
 * time would need to ask whether or not to preserve those changes because the change is already stored in the current
 * report's parameter model. All queries also using the parameter are then remembered as "to also run" when the query
 * through which the parameter was edited will be run. The query currently shown in the editor will run first, followed
 * in the background by those dependent "to also run" queries whose results then update their respective result
 * presenter tab in the background such that when the user switches to those tabs then the query will either still be
 * running or the new results will be shown already. The handling of the "to also run" flag could be combined with a
 * new setting that lets the user choose how to deal with the other queries affected (run immediately, run in background,
 * run when panel / tab is selected, ...).
 * <p>
 * 
 * When switching to a result presenter tab that has remembered a query that is then
 * {@link QueryDefinitionProvider#applyQueryDefinition(StatisticQueryDefinitionDTO) filled into the query editor}, the
 * selections in all dimension filters bound to a parameter are updated to reflect their parameter's current
 * {@link FilterDimensionParameter#getValues() value}. This update again is not considered a change in the sense that
 * switching tabs another time would need to ask whether or not to preserve those changes.
 * <p>
 * 
 * Storing a report stores the parameters with their values and bindings to dimension filters together with the report.
 * <p>
 * 
 * The parameter names within a report must be unique and are the key by which a user selects them. The UUID should
 * never appear in the user interface.
 * <p>
 * 
 * <b>Query and Report Object Life Cycle:</b> Note the life cycle of {@link StatisticQueryDefinitionDTO} query objects:
 * they are created on demand from the {@link QueryDefinitionProvider}'s
 * {@link QueryDefinitionProvider#getQueryDefinition()} method when the user runs a query, or when loading a stored
 * query. The query objects are remembered only in the {@link TabbedSailingResultsPresenter} after successful execution
 * or when loading a report. The UI for viewing/editing a single query ({@link QueryDefinitionProvider}) does not keep a
 * record of the query object that may have been used to fill the editor.
 * <p>
 * 
 * For {@link DataMiningReportDTO reports}, things are more complicated, especially because a report needs to keep track
 * of its parameters and their usage across the various queries. When the {@link QueryDefinitionProviderWithControls}
 * shows the UI elements to edit and build a query, the user can bind its dimension filters to parameters of a report.
 * In a report object model it would be nice to link the {@link FilterDimensionParameter} objects to their usages in the
 * {@link StatisticQueryDefinitionDTO} objects, including a reference to the retriever level and dimension function to
 * which the parameter applies. However, while working with the {@link QueryDefinitionProviderWithControls} there is no
 * underlying query object model object being maintained; this will only be created when running or saving the query.
 * TODO bug4789: We can either change this fundamentally and constantly keep a query model around that is tightly
 * synchronized with the editor; then we'd also have to decide whether this modifies the queries stored in the tabbed
 * results presenter in-place which would mean a change from the current "invariant" where a query remembered in the
 * results presenter corresponds to the results stored with it for the respective presenter. Or we manage a
 * stripped-down "parameter model" only which is super-imposed on the query handling process as follows:
 * <p>
 * 
 * TODO bug4789: Through the tabbed results presenter with its (tab/presenter, query, result) triplets we maintain a
 * "current report" object model with parameters and their usages recorded as object references into the query models
 * stored in the report. When a query with its result is stored in the presenter we need additional information about
 * the parameter usages in the query. The parameters are managed and maintained in the report object model. The
 * {@link QueryDefinitionProviderWithControls query editor} needs to have read/write access to the report's parameters
 * and tracks binding information for all {@link DimensionFilterSelectionProvider dimension filter UIs}. When the
 * {@link DimensionFilterSelectionProvider} modifies the selection while bound to a parameter, the parameter value set
 * is updated (see above). When a {@link StatisticQueryDefinitionDTO query} is produced from the
 * {@link QueryDefinitionProviderWithControls query editor}, the parameter usages can be produced as triplets of
 * (retriever level, dimension function, parameter) object references and can be passed along with the
 * {@link StatisticQueryDefinitionDTO} query object. When the query executes successfully and is entered into the tabbed
 * results presenter together with its results, the parameter binding information can be passed along, too, and can then
 * be used to update the report linked to the tabbed results presenter.
 * <p>
 * 
 * TODO bug4789: When the {@link QueryDefinitionProviderWithControls} query editor is filled from an existing query,
 * again the parameter binding information for that query must be passed along so that the
 * {@link DimensionFilterSelectionProvider} UIs can be initialized, knowing about the parameter binding and
 * filling a bound parameter's value set into the dimension filter UI.
 */
public class DataMiningEntryPoint extends AbstractSailingReadEntryPoint implements ReportProvider {

    public static final ComponentResources resources = GWT.create(ComponentResources.class);
    private static final Logger LOG = Logger.getLogger(DataMiningEntryPoint.class.getName());

    private static final DataMiningResources dataMiningResources = GWT.create(DataMiningResources.class);
    
    private final DataMiningServiceAsync dataMiningService = GWT.create(DataMiningService.class);
    private final DataMiningWriteServiceAsync dataMiningWriteService = GWT.create(DataMiningWriteService.class);
    private DataMiningSession session;

    /**
     * The editor for queries of type {@link StatisticQueryDefinitionDTO}. The editor can be
     * {@link QueryDefinitionProvider#applyQueryDefinition(StatisticQueryDefinitionDTO) filled} from
     * an existing query which is used by this entry point whenever the composite {@link #resultsPresenter}
     * switches tabs, so that the query editor shows the query that pertains to the tab selected.
     * The editor, however, does not keep a live mutable copy of a query during the editing process
     * but creates a new one in its {@link QueryDefinitionProvider#getQueryDefinition()} method which
     * is then submitted for execution or storage and is then used to update the {@link #currentReport}
     * consistently with the {@link #resultsPresenter} so that the queries of the composite result
     * presenter correspond to the {@link DataMiningReportDTO#getQueryDefinitions() queries} managed
     * in the current report.
     */
    private QueryDefinitionProviderWithControls queryDefinitionProvider;
    
    /**
     * Manages multiple queries and their results or error states. The user can switch between them,
     * and this entry point acts as a change listener in order to synchronize the {@link #currentReport}
     * with the queries from this result presenter.
     */
    private CompositeResultsPresenter<?> resultsPresenter;
    
    /**
     * The {@link #resultsPresenter} is assumed to show tabs based on the queries in this report. A
     * {@link DataMiningReportStoreControls} control is created which manages the stored reports and can load and save a
     * report. Loading a report replaces this attribute's value by the report loaded. Storing will store this report.
     * Running a query successfully so that it updates the {@link #resultsPresenter}'s current tab will update this
     * report with the query and the corresponding parameter bindings. So will removing a panel from the result
     * presenter that has a query associated with it.
     */
    private StoredDataMiningReportDTO currentReport;
    
    private Integer resultsPresenterSouthHeight = 350;
    private Integer resultsPresenterEastWidth = 750;

    private Panel mainPanel;
    private SplitLayoutPanel queryAndResultSplitPanel;
    private boolean queryAndResultAreVertical = true;

    @Override
    protected void doOnModuleLoad() {
        Highcharts.ensureInjectedWithMore();
        super.doOnModuleLoad();
        session = new UUIDDataMiningSession(UUID.randomUUID());
        EntryPointHelper.registerASyncService((ServiceDefTarget) dataMiningService,
                RemoteServiceMappingConstants.dataMiningServiceRemotePath, HEADER_FORWARD_TO_REPLICA);
        EntryPointHelper.registerASyncService((ServiceDefTarget) dataMiningWriteService,
                RemoteServiceMappingConstants.dataMiningServiceRemotePath, HEADER_FORWARD_TO_MASTER);
        getUserService().executeWithServerInfo(s -> createDataminingPanel(s, Window.Location.getParameter("q")));
    }

    private void createDataminingPanel(ServerInfoDTO serverInfo, final String queryIdentifier) {
        removeUrlParameter();
<<<<<<< HEAD
        SAPHeaderWithAuthentication header = new SAPSailingHeaderWithAuthentication(getStringMessages().dataMining());
        PaywallResolverImpl paywallResolver = new PaywallResolverImpl(getUserService(), getSubscriptionServiceFactory());
        GenericAuthentication genericSailingAuthentication = new FixedSailingAuthentication(getUserService(), paywallResolver,
=======
        final SAPHeaderWithAuthentication header = new SAPSailingHeaderWithAuthentication(getStringMessages().dataMining());
        final PaywallResolver paywallResolver = new PaywallResolver(getUserService(), getSubscriptionServiceFactory());
        final GenericAuthentication genericSailingAuthentication = new FixedSailingAuthentication(getUserService(), paywallResolver,
>>>>>>> a01cc058
                header.getAuthenticationMenuView());
        final AuthorizedContentDecorator authorizedContentDecorator = new GenericAuthorizedContentDecorator(
                genericSailingAuthentication);
        authorizedContentDecorator.setPermissionToCheck(serverInfo, ServerActions.DATA_MINING);
        authorizedContentDecorator.setContentWidgetFactory(new WidgetFactory() {
            private SimpleQueryRunner queryRunner;
            private final DataMiningSettingsInfoManager settingsManager = new DataMiningSettingsInfoManagerImpl(
                    getStringMessages());

            @Override
            public Widget get() {
                currentReport = new StoredDataMiningReportDTOImpl(UUID.randomUUID(), /* name */ null, new ModifiableDataMiningReportDTO());
                mainPanel = new LayoutPanel();
                final DataMiningSettingsControl settingsControl = new AnchorDataMiningSettingsControl(null, null);
                resultsPresenter = new TabbedSailingResultsPresenter(/* parent */ null, /* context */ null,
                        /* drillDownCallback */ groupKey -> {
                            queryDefinitionProvider.drillDown(groupKey, () -> {
                                final Pair<ModifiableStatisticQueryDefinitionDTO, ReportParameterToDimensionFilterBindings> queryDefinitionAndReportParameterBindings =
                                        queryDefinitionProvider.getQueryDefinitionAndReportParameterBinding();
                                queryRunner.run(queryDefinitionAndReportParameterBindings.getA(), queryDefinitionAndReportParameterBindings.getB());
                            });
                        }, getStringMessages());
                // when switching to a different result presenter tab, that tab's query shall be loaded into the query editor:
                resultsPresenter.addCurrentPresenterChangedListener(presenterId -> {
                    StatisticQueryDefinitionDTO queryDefinition = resultsPresenter.getQueryDefinition(presenterId);
                    if (queryDefinition != null) {
                        queryDefinitionProvider.applyQueryDefinition(queryDefinition);
                    }
                });
                // removing a tab from the result presenter shall remove its query from the current report
                resultsPresenter.addPresenterRemovedListener((String presenterId, int presenterIndex, StatisticQueryDefinitionDTO queryDefinition) -> {
                    if (queryDefinition != null && currentReport != null && currentReport.getReport() != null) {
                        currentReport.getReport().removeQueryDefinition(queryDefinition);
                    }
                });
                queryDefinitionProvider = new QueryDefinitionProviderWithControls(null, null, session,
                        dataMiningService, /* report provider */ DataMiningEntryPoint.this,
                        /* error reporter */ DataMiningEntryPoint.this, settingsControl, settingsManager,
                        queryDefinitionAndReportParameterBindings -> queryRunner.run(
                                queryDefinitionAndReportParameterBindings.getA(),
                                queryDefinitionAndReportParameterBindings.getB()));
                queryRunner = new SimpleQueryRunner(null, null, session,
                        dataMiningService, DataMiningEntryPoint.this,
                        settingsControl, queryDefinitionProvider, resultsPresenter, /* reportProvider */ DataMiningEntryPoint.this);
                queryDefinitionProvider.addControl(queryRunner.getEntryWidget());
                if (getUserService().hasServerPermission(ServerActions.DATA_MINING)) {
                    StoredDataMiningQueryDataProvider queryProvider = new StoredDataMiningQueryDataProvider(
                            queryDefinitionProvider, dataMiningService, dataMiningWriteService, getStringMessages());
                    queryDefinitionProvider.addControl(new StoredDataMiningQueryPanel(queryProvider));
                    StoredDataMiningReportsProvider reportsProvider = new StoredDataMiningReportsProvider(
                            dataMiningService, dataMiningWriteService);
                    queryDefinitionProvider.addControl(new DataMiningReportStoreControls(/* error reporter */ DataMiningEntryPoint.this,
                            session, dataMiningService, reportsProvider, mainPanel, queryDefinitionProvider.getRetrieverChainProvider(), resultsPresenter,
                            /* report provider */ DataMiningEntryPoint.this));
                }
                final Anchor orientationAnchor = new Anchor(
                        AbstractImagePrototype.create(dataMiningResources.orientationIcon()).getSafeHtml());
                orientationAnchor.addStyleName("orientationAnchor");
                orientationAnchor.setTitle(getStringMessages().changeOrientation());
                orientationAnchor.addClickHandler(new ClickHandler() {
                    @Override
                    public void onClick(ClickEvent event) {
                        setQueryAndResultOrientation();
                    }
                });
                queryDefinitionProvider.addControl(orientationAnchor);
                queryDefinitionProvider.addControl(new HelpButton(DataMiningHelpButtonResources.INSTANCE,
                        getStringMessages().videoGuide(), "https://support.sapsailing.com/hc/en-us/articles/360019913740-An-Introduction-to-the-SAP-Sailing-Analytics-Data-Mining-Tool"));
                queryAndResultSplitPanel = new SplitLayoutPanel(10);
                mainPanel.add(queryAndResultSplitPanel);
                addDefinitionProviderAndResultPresenter();
                if (queryIdentifier != null) {
                    CrossDomainStorage store = getUserService().getStorage();
                    store.getItem(SailingSettingsConstants.DATAMINING_QUERY, storedElem -> {
                        JSONArray arr = JSONParser.parseStrict(storedElem).isArray();
                        for (int i = 0; i < arr.size(); i++) {
                            JSONObject json = arr.get(i).isObject();
                            if (queryIdentifier.equals(json.get("uuid").isString().stringValue())) {
                                String serializedQuery = json.get("payload").isString().stringValue();
                                dataMiningService.getDeserializedQuery(serializedQuery,
                                        new AsyncCallback<ModifiableStatisticQueryDefinitionDTO>() {
                                            @Override
                                            public void onSuccess(ModifiableStatisticQueryDefinitionDTO result) {
                                                queryDefinitionProvider.applyQueryDefinition(result);
                                                queryRunner.run(result, /* reportParameterBindings */ null);
                                            }

                                            @Override
                                            public void onFailure(Throwable caught) {
                                                LOG.log(Level.SEVERE, caught.getMessage(), caught);
                                            }
                                        });
                                break;
                            }
                        }
                    });
                }
                return mainPanel;
            }
        });
        RootLayoutPanel rootPanel = RootLayoutPanel.get();
        DockLayoutPanel panel = new DockLayoutPanel(Unit.PX);
        panel.addNorth(header, 75);
        panel.add(authorizedContentDecorator);
        panel.ensureDebugId("DataMiningPanel");
        rootPanel.add(panel);
    }

    @Override
    public StoredDataMiningReportDTO getCurrentReport() {
        return currentReport;
    }

    @Override
    public void setCurrentReport(StoredDataMiningReportDTO report) {
        this.currentReport = report;
    }

    /**
     * Toggles the position of the {@link #resultsPresenter} from south to east and vice versa.
     */
    public void setQueryAndResultOrientation() {
        setQueryAndResultOrientation(!queryAndResultAreVertical);
    }

    /**
     * Sets the position of the {@link #resultsPresenter}.
     * 
     * @param vertical
     *            {@code boolean} {@code true} places it in the south position and {@code false} in the east position.
     */
    public void setQueryAndResultOrientation(boolean vertical) {
        if (vertical != queryAndResultAreVertical) {
            // Store current size for the next orientation change
            Double size = queryAndResultSplitPanel.getWidgetSize(resultsPresenter.getEntryWidget());
            if (size != null) {
                if (queryAndResultAreVertical) {
                    resultsPresenterSouthHeight = size.intValue();
                } else {
                    resultsPresenterEastWidth = size.intValue();
                }
            }

            queryAndResultAreVertical = vertical;

            queryAndResultSplitPanel.remove(resultsPresenter.getEntryWidget());
            // You can't add panels as long as there is a center panel so temporarily remove it
            queryAndResultSplitPanel.remove(queryDefinitionProvider.getEntryWidget());

            // Add the center panel back once the changes are made
            addDefinitionProviderAndResultPresenter();
        }
    }

    private void addDefinitionProviderAndResultPresenter() {
        if (queryAndResultAreVertical) {
            queryAndResultSplitPanel.addSouth(resultsPresenter.getEntryWidget(), resultsPresenterSouthHeight);
        } else {
            queryAndResultSplitPanel.addEast(resultsPresenter.getEntryWidget(), resultsPresenterEastWidth);
        }
        queryAndResultSplitPanel.add(queryDefinitionProvider.getEntryWidget());
    }

    private void removeUrlParameter() {
        try {
            UrlBuilder builder = Window.Location.createUrlBuilder().setHost(Window.Location.getHost())
                    .setPath(Window.Location.getPath()).setProtocol(Window.Location.getProtocol());

            String port = Window.Location.getPort();
            if (port != null && !"".equals(port.trim()) && !"0".equals(port)) {
                builder.setPort(Integer.parseInt(port));
            }
            String newUrl = builder.buildString();
            newUrl = newUrl.replaceAll("\\?.*$", "");

            updateUrl(Window.getTitle(), newUrl);
        } catch (Exception e) {
            LOG.severe("Could not update URL: " + e.getMessage());
            // In the worst case, the URL is not updated. This should not impact the user experience of
            // data mining.
        }
    }

    /*
     * using JSNI because GWT-History-Mapper does currently not support updating an URL in the history without reloading
     * the page
     */
    private native void updateUrl(String title, String newUrl)/*-{
        $wnd.history.replaceState(null, title, newUrl);
    }-*/;

}<|MERGE_RESOLUTION|>--- conflicted
+++ resolved
@@ -278,15 +278,9 @@
 
     private void createDataminingPanel(ServerInfoDTO serverInfo, final String queryIdentifier) {
         removeUrlParameter();
-<<<<<<< HEAD
-        SAPHeaderWithAuthentication header = new SAPSailingHeaderWithAuthentication(getStringMessages().dataMining());
-        PaywallResolverImpl paywallResolver = new PaywallResolverImpl(getUserService(), getSubscriptionServiceFactory());
-        GenericAuthentication genericSailingAuthentication = new FixedSailingAuthentication(getUserService(), paywallResolver,
-=======
         final SAPHeaderWithAuthentication header = new SAPSailingHeaderWithAuthentication(getStringMessages().dataMining());
-        final PaywallResolver paywallResolver = new PaywallResolver(getUserService(), getSubscriptionServiceFactory());
+        final PaywallResolverImpl paywallResolver = new PaywallResolverImpl(getUserService(), getSubscriptionServiceFactory());
         final GenericAuthentication genericSailingAuthentication = new FixedSailingAuthentication(getUserService(), paywallResolver,
->>>>>>> a01cc058
                 header.getAuthenticationMenuView());
         final AuthorizedContentDecorator authorizedContentDecorator = new GenericAuthorizedContentDecorator(
                 genericSailingAuthentication);
