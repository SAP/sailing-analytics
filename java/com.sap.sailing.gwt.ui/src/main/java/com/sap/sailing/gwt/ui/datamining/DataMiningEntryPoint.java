package com.sap.sailing.gwt.ui.datamining;

import java.util.UUID;
import java.util.logging.Level;
import java.util.logging.Logger;

import com.google.gwt.core.client.GWT;
import com.google.gwt.dom.client.Style.Unit;
import com.google.gwt.http.client.UrlBuilder;
import com.google.gwt.json.client.JSONArray;
import com.google.gwt.json.client.JSONObject;
import com.google.gwt.json.client.JSONParser;
import com.google.gwt.user.client.Window;
import com.google.gwt.user.client.rpc.AsyncCallback;
import com.google.gwt.user.client.rpc.ServiceDefTarget;
import com.google.gwt.user.client.ui.DockLayoutPanel;
import com.google.gwt.user.client.ui.RootLayoutPanel;
import com.google.gwt.user.client.ui.SplitLayoutPanel;
import com.google.gwt.user.client.ui.Widget;
<<<<<<< HEAD
import com.sap.sailing.domain.common.security.SecuredDomainType;
=======
>>>>>>> 95cd2bca
import com.sap.sailing.gwt.common.authentication.FixedSailingAuthentication;
import com.sap.sailing.gwt.common.authentication.SAPSailingHeaderWithAuthentication;
import com.sap.sailing.gwt.ui.client.AbstractSailingEntryPoint;
import com.sap.sailing.gwt.ui.client.RemoteServiceMappingConstants;
import com.sap.sailing.gwt.ui.client.StringMessages;
import com.sap.sailing.gwt.ui.datamining.presentation.TabbedSailingResultsPresenter;
import com.sap.sailing.gwt.ui.shared.settings.SailingSettingsConstants;
import com.sap.sse.datamining.shared.DataMiningSession;
import com.sap.sse.datamining.shared.dto.StatisticQueryDefinitionDTO;
import com.sap.sse.datamining.shared.impl.UUIDDataMiningSession;
import com.sap.sse.datamining.shared.impl.dto.ModifiableStatisticQueryDefinitionDTO;
import com.sap.sse.datamining.ui.client.AnchorDataMiningSettingsControl;
import com.sap.sse.datamining.ui.client.CompositeResultsPresenter;
import com.sap.sse.datamining.ui.client.DataMiningService;
import com.sap.sse.datamining.ui.client.DataMiningServiceAsync;
import com.sap.sse.datamining.ui.client.DataMiningSettingsControl;
import com.sap.sse.datamining.ui.client.DataMiningSettingsInfoManager;
import com.sap.sse.datamining.ui.client.execution.SimpleQueryRunner;
import com.sap.sse.datamining.ui.client.selection.QueryDefinitionProviderWithControls;
import com.sap.sse.gwt.client.EntryPointHelper;
import com.sap.sse.gwt.client.Notification;
import com.sap.sse.gwt.client.Notification.NotificationType;
import com.sap.sse.gwt.client.ServerInfoDTO;
import com.sap.sse.gwt.client.Storage;
import com.sap.sse.gwt.client.shared.components.ComponentResources;
import com.sap.sse.gwt.resources.Highcharts;
<<<<<<< HEAD
import com.sap.sse.security.shared.HasPermissions.DefaultActions;
=======
import com.sap.sse.security.shared.impl.SecuredSecurityTypes;
import com.sap.sse.security.shared.impl.SecuredSecurityTypes.ServerActions;
>>>>>>> 95cd2bca
import com.sap.sse.security.ui.authentication.decorator.AuthorizedContentDecorator;
import com.sap.sse.security.ui.authentication.decorator.WidgetFactory;
import com.sap.sse.security.ui.authentication.generic.GenericAuthentication;
import com.sap.sse.security.ui.authentication.generic.GenericAuthorizedContentDecorator;
import com.sap.sse.security.ui.authentication.generic.sapheader.SAPHeaderWithAuthentication;

public class DataMiningEntryPoint extends AbstractSailingEntryPoint {

    public static final ComponentResources resources = GWT.create(ComponentResources.class);
    private static final Logger LOG = Logger.getLogger(DataMiningEntryPoint.class.getName());

    private final DataMiningServiceAsync dataMiningService = GWT.create(DataMiningService.class);
    private DataMiningSession session;

    @Override
    protected void doOnModuleLoad() {
        Highcharts.ensureInjectedWithMore();
        super.doOnModuleLoad();
        session = new UUIDDataMiningSession(UUID.randomUUID());
        EntryPointHelper.registerASyncService((ServiceDefTarget) dataMiningService,
                RemoteServiceMappingConstants.dataMiningServiceRemotePath);
        runWithServerInfo(serverInfo -> createDataminingPanel(serverInfo, Window.Location.getParameter("q")));
    }

    private void createDataminingPanel(ServerInfoDTO serverInfo, final String queryIdentifier) {
        removeUrlParameter();
        SAPHeaderWithAuthentication header = new SAPSailingHeaderWithAuthentication(getStringMessages().dataMining());
        GenericAuthentication genericSailingAuthentication = new FixedSailingAuthentication(getUserService(),
                header.getAuthenticationMenuView());
        AuthorizedContentDecorator authorizedContentDecorator = new GenericAuthorizedContentDecorator(
                genericSailingAuthentication);
        authorizedContentDecorator.setPermissionToCheck(
<<<<<<< HEAD
                SecuredDomainType.DATA_MINING.getPermissionForObject(DefaultActions.READ, serverInfo));
=======
                serverInfo.getIdentifier().getPermission(SecuredSecurityTypes.ServerActions.DATA_MINING));
>>>>>>> 95cd2bca
        authorizedContentDecorator.setContentWidgetFactory(new WidgetFactory() {

            private QueryDefinitionProviderWithControls queryDefinitionProvider;
            private SimpleQueryRunner queryRunner;
            private final DataMiningSettingsInfoManager settingsManager = new DataMiningSettingsInfoManagerImpl(
                    getStringMessages());

            @Override
            public Widget get() {
                DataMiningSettingsControl settingsControl = new AnchorDataMiningSettingsControl(null, null);
                CompositeResultsPresenter<?> resultsPresenter = new TabbedSailingResultsPresenter(/* parent */ null,
                        /* context */ null, /* drillDownCallback */ groupKey -> {
                            queryDefinitionProvider.drillDown(groupKey, () -> {
                                queryRunner.run(queryDefinitionProvider.getQueryDefinition());
                            });
                        }, getStringMessages());
                resultsPresenter.addCurrentPresenterChangedListener(presenterId -> {
                    StatisticQueryDefinitionDTO queryDefinition = resultsPresenter.getQueryDefinition(presenterId);
                    if (queryDefinition != null) {
                        queryDefinitionProvider.applyQueryDefinition(queryDefinition);
                    }
                });

                queryDefinitionProvider = new QueryDefinitionProviderWithControls(null, null, session,
                        dataMiningService, DataMiningEntryPoint.this, settingsControl, settingsManager,
                        queryDefinition -> queryRunner.run(queryDefinition));

                queryRunner = new SimpleQueryRunner(null, null, session, dataMiningService, DataMiningEntryPoint.this,
                        queryDefinitionProvider, resultsPresenter);
                queryDefinitionProvider.addControl(queryRunner.getEntryWidget());
<<<<<<< HEAD
                if (getUserService().hasAllPermissions(SecuredDomainType.DATA_MINING
                        .getPermissionsForTypeRelativeIdentifier(DefaultActions.READ_AND_WRITE_ACTIONS, serverInfo.getTypeRelativeObjectIdentifier()))) {
=======
                if (getUserService().hasServerPermission(ServerActions.DATA_MINING)) {
>>>>>>> 95cd2bca
                    StoredDataMiningQueryDataProvider dataProvider = new StoredDataMiningQueryDataProvider(
                            queryDefinitionProvider, dataMiningService, queryRunner);
                    queryDefinitionProvider.addControl(new StoredDataMiningQueryPanel(dataProvider));
                }
                /*
                 * Running queries automatically when they've been changed is currently unnecessary, if not even
                 * counterproductive. This removes the query runner settings to prevent that the user can enable the
                 * automatic execution of queries. Re-enable this, when this functionality is desired again.
                 */
                // settingsControl.addSettingsComponent(queryRunner);

                SplitLayoutPanel splitPanel = new SplitLayoutPanel(10);
                splitPanel.addSouth(resultsPresenter.getEntryWidget(), 350);
                splitPanel.add(queryDefinitionProvider.getEntryWidget());

                if (queryIdentifier != null) {
                    if (Storage.isLocalStorageSupported()) {
                        Storage store = Storage.getLocalStorageIfSupported();
                        String storedElem = store.getItem(SailingSettingsConstants.DATAMINING_QUERY);
                        JSONArray arr = JSONParser.parseStrict(storedElem).isArray();
                        for (int i = 0; i < arr.size(); i++) {
                            JSONObject json = arr.get(i).isObject();
                            if (queryIdentifier.equals(json.get("uuid").isString().stringValue())) {
                                String serializedQuery = json.get("payload").isString().stringValue();
                                dataMiningService.getDeserializedQuery(serializedQuery,
                                        new AsyncCallback<ModifiableStatisticQueryDefinitionDTO>() {

                                            @Override
                                            public void onSuccess(ModifiableStatisticQueryDefinitionDTO result) {
                                                queryDefinitionProvider.applyQueryDefinition(result);
                                                queryRunner.run(result);
                                            }

                                            @Override
                                            public void onFailure(Throwable caught) {
                                                LOG.log(Level.SEVERE, caught.getMessage(), caught);
                                            }
                                        });
                                break;
                            }
                        }
                    } else {
                        Notification.notify(StringMessages.INSTANCE.warningBrowserUnsupported(),
                                NotificationType.ERROR);
                    }
                }
                return splitPanel;
            }
        });

        RootLayoutPanel rootPanel = RootLayoutPanel.get();
        DockLayoutPanel panel = new DockLayoutPanel(Unit.PX);
        panel.addNorth(header, 75);
        panel.add(authorizedContentDecorator);
        rootPanel.add(panel);
    }

    private void removeUrlParameter() {
        try {
            UrlBuilder builder = Window.Location.createUrlBuilder().setHost(Window.Location.getHost())
                    .setPath(Window.Location.getPath()).setProtocol(Window.Location.getProtocol());

            String port = Window.Location.getPort();
            if (port != null && !"".equals(port.trim()) && !"0".equals(port)) {
                builder.setPort(Integer.parseInt(port));
            }
            String newUrl = builder.buildString();
            newUrl = newUrl.replaceAll("\\?.*$", "");

            updateUrl(Window.getTitle(), newUrl);
        } catch (Exception e) {
            LOG.severe("Could not update URL: " + e.getMessage());
            // In the worst case, the URL is not updated. This should not impact the user experience of
            // data mining.
        }
    }

    /*
     * using JSNI because GWT-History-Mapper does currently not support updating an URL in the history without reloading
     * the page
     */
    private native void updateUrl(String title, String newUrl)/*-{
        $wnd.history.replaceState(null, title, newUrl);
    }-*/;

}<|MERGE_RESOLUTION|>--- conflicted
+++ resolved
@@ -17,10 +17,6 @@
 import com.google.gwt.user.client.ui.RootLayoutPanel;
 import com.google.gwt.user.client.ui.SplitLayoutPanel;
 import com.google.gwt.user.client.ui.Widget;
-<<<<<<< HEAD
-import com.sap.sailing.domain.common.security.SecuredDomainType;
-=======
->>>>>>> 95cd2bca
 import com.sap.sailing.gwt.common.authentication.FixedSailingAuthentication;
 import com.sap.sailing.gwt.common.authentication.SAPSailingHeaderWithAuthentication;
 import com.sap.sailing.gwt.ui.client.AbstractSailingEntryPoint;
@@ -47,12 +43,8 @@
 import com.sap.sse.gwt.client.Storage;
 import com.sap.sse.gwt.client.shared.components.ComponentResources;
 import com.sap.sse.gwt.resources.Highcharts;
-<<<<<<< HEAD
-import com.sap.sse.security.shared.HasPermissions.DefaultActions;
-=======
 import com.sap.sse.security.shared.impl.SecuredSecurityTypes;
 import com.sap.sse.security.shared.impl.SecuredSecurityTypes.ServerActions;
->>>>>>> 95cd2bca
 import com.sap.sse.security.ui.authentication.decorator.AuthorizedContentDecorator;
 import com.sap.sse.security.ui.authentication.decorator.WidgetFactory;
 import com.sap.sse.security.ui.authentication.generic.GenericAuthentication;
@@ -85,11 +77,7 @@
         AuthorizedContentDecorator authorizedContentDecorator = new GenericAuthorizedContentDecorator(
                 genericSailingAuthentication);
         authorizedContentDecorator.setPermissionToCheck(
-<<<<<<< HEAD
-                SecuredDomainType.DATA_MINING.getPermissionForObject(DefaultActions.READ, serverInfo));
-=======
                 serverInfo.getIdentifier().getPermission(SecuredSecurityTypes.ServerActions.DATA_MINING));
->>>>>>> 95cd2bca
         authorizedContentDecorator.setContentWidgetFactory(new WidgetFactory() {
 
             private QueryDefinitionProviderWithControls queryDefinitionProvider;
@@ -120,12 +108,7 @@
                 queryRunner = new SimpleQueryRunner(null, null, session, dataMiningService, DataMiningEntryPoint.this,
                         queryDefinitionProvider, resultsPresenter);
                 queryDefinitionProvider.addControl(queryRunner.getEntryWidget());
-<<<<<<< HEAD
-                if (getUserService().hasAllPermissions(SecuredDomainType.DATA_MINING
-                        .getPermissionsForTypeRelativeIdentifier(DefaultActions.READ_AND_WRITE_ACTIONS, serverInfo.getTypeRelativeObjectIdentifier()))) {
-=======
                 if (getUserService().hasServerPermission(ServerActions.DATA_MINING)) {
->>>>>>> 95cd2bca
                     StoredDataMiningQueryDataProvider dataProvider = new StoredDataMiningQueryDataProvider(
                             queryDefinitionProvider, dataMiningService, queryRunner);
                     queryDefinitionProvider.addControl(new StoredDataMiningQueryPanel(dataProvider));
