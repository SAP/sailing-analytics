--- conflicted
+++ resolved
@@ -63,7 +63,7 @@
         session = new UUIDDataMiningSession(UUID.randomUUID());
         EntryPointHelper.registerASyncService((ServiceDefTarget) dataMiningService,
                 RemoteServiceMappingConstants.dataMiningServiceRemotePath);
-        runWithServerInfo(serverInfo->createDataminingPanel(serverInfo, Window.Location.getParameter("q")));
+        runWithServerInfo(serverInfo -> createDataminingPanel(serverInfo, Window.Location.getParameter("q")));
     }
 
     private void createDataminingPanel(ServerInfoDTO serverInfo, String queryIdentifier) {
@@ -118,30 +118,6 @@
                 splitPanel.addSouth(resultsPresenter.getEntryWidget(), 350);
                 splitPanel.add(queryDefinitionProvider.getEntryWidget());
 
-<<<<<<< HEAD
-                if (Storage.isLocalStorageSupported()) {
-                    Storage store = Storage.getLocalStorageIfSupported();
-                    String storedElem = store.getItem(SailingSettingsConstants.DATAMINING_QUERY);
-                    JSONArray arr = JSONParser.parseStrict(storedElem).isArray();
-                    for (int i = 0; i < arr.size(); i++) {
-                        JSONObject json = arr.get(i).isObject();
-                        if (queryIdentifier.equals(json.get("uuid").isString().stringValue())) {
-                            String serializedQuery = json.get("payload").isString().stringValue();
-                            dataMiningService.getDeserializedQuery(serializedQuery,
-                                    new AsyncCallback<StatisticQueryDefinitionDTO>() {
-                                        @Override
-                                        public void onSuccess(StatisticQueryDefinitionDTO result) {
-                                            queryDefinitionProvider.applyQueryDefinition(result);
-                                            queryRunner.run(result);
-                                        }
-
-                                        @Override
-                                        public void onFailure(Throwable caught) {
-                                            LOG.log(Level.SEVERE, caught.getMessage(), caught);
-                                        }
-                                    });
-                            break;
-=======
                 if (queryIdentifier != null) {
                     if (Storage.isLocalStorageSupported()) {
                         Storage store = Storage.getLocalStorageIfSupported();
@@ -153,7 +129,6 @@
                                 String serializedQuery = json.get("payload").isString().stringValue();
                                 dataMiningService.getDeserializedQuery(serializedQuery,
                                         new AsyncCallback<StatisticQueryDefinitionDTO>() {
-
                                             @Override
                                             public void onSuccess(StatisticQueryDefinitionDTO result) {
                                                 queryDefinitionProvider.applyQueryDefinition(result);
@@ -167,17 +142,11 @@
                                         });
                                 break;
                             }
->>>>>>> 91ed96d7
                         }
                     } else {
                         Notification.notify(StringMessages.INSTANCE.warningBrowserUnsupported(),
                                 NotificationType.ERROR);
                     }
-<<<<<<< HEAD
-                } else {
-                    Notification.notify(StringMessages.INSTANCE.warningBrowserUnsupported(), NotificationType.ERROR);
-=======
->>>>>>> 91ed96d7
                 }
                 return splitPanel;
             }
