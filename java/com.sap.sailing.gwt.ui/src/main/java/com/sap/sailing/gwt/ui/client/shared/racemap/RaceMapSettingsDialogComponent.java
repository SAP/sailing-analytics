--- conflicted
+++ resolved
@@ -70,24 +70,15 @@
     private ArrayList<CheckBox> disableOnlySelectedWhenAreFalse;
     private CheckBox showEstimatedDuration;
     private final PaywallResolver paywallResolver;
-<<<<<<< HEAD
     private final RaceDTO raceDTO;
     
     public RaceMapSettingsDialogComponent(RaceMapSettings settings, StringMessages stringMessages,
             boolean hasPolar, PaywallResolver paywallResolver, RaceDTO raceDTO) {
-=======
-    
-    public RaceMapSettingsDialogComponent(RaceMapSettings settings, StringMessages stringMessages,
-            boolean hasPolar, PaywallResolver paywallResolver) {
->>>>>>> 498f022a
         this.stringMessages = stringMessages;
         this.initialSettings = settings;
         this.hasPolar = hasPolar;
         this.paywallResolver = paywallResolver;
-<<<<<<< HEAD
         this.raceDTO = raceDTO;
-=======
->>>>>>> 498f022a
     }
 
     @Override
@@ -106,25 +97,13 @@
         windUpCheckbox.getElement().setAttribute("selenium_checkbox", String.valueOf(initialSettings.isWindUp()));
         windUpCheckbox.ensureDebugId("windUpCheckBox");
         vp.add(windUpCheckbox);
-<<<<<<< HEAD
-        // FIXME: See bug5593
         showWindStreamletOverlayCheckbox = dialog.create(() -> new SailingPremiumCheckBox(
                 stringMessages.showWindStreamletOverlay(), VIEWSTREAMLETS, paywallResolver, raceDTO));
         showWindStreamletOverlayCheckbox.ensureDebugId("showWindStreamletOverlayCheckBox");
         showWindStreamletOverlayCheckbox.setValue(initialSettings.isShowWindStreamletOverlay());
         vp.add(showWindStreamletOverlayCheckbox);
-        // FIXME: See bug5593
         showWindStreamletColorsCheckbox = dialog.create(() -> new SailingPremiumCheckBox(
                 stringMessages.showWindStreamletColors(), VIEWSTREAMLETS, paywallResolver, raceDTO));
-=======
-        showWindStreamletOverlayCheckbox = dialog.create(() -> new SailingPremiumCheckBox(
-                stringMessages.showWindStreamletOverlay(), VIEWSTREAMLETS, paywallResolver));
-        showWindStreamletOverlayCheckbox.ensureDebugId("showWindStreamletOverlayCheckBox");
-        showWindStreamletOverlayCheckbox.setValue(initialSettings.isShowWindStreamletOverlay());
-        vp.add(showWindStreamletOverlayCheckbox);
-        showWindStreamletColorsCheckbox = dialog.create(() -> new SailingPremiumCheckBox(
-                stringMessages.showWindStreamletColors(), VIEWSTREAMLETS, paywallResolver));
->>>>>>> 498f022a
         showWindStreamletColorsCheckbox.setEnabled(initialSettings.isShowWindStreamletOverlay());
         showWindStreamletColorsCheckbox.setValue(initialSettings.isShowWindStreamletColors());
         showWindStreamletColorsCheckbox.addStyleName("RaceMapSettingsDialogCheckBoxIntended");
@@ -137,11 +116,7 @@
             showEstimatedDuration.setValue(initialSettings.isShowEstimatedDuration());
             vp.add(showEstimatedDuration);
             showSimulationOverlayCheckbox = dialog.create(() -> new SailingPremiumCheckBox(
-<<<<<<< HEAD
                     stringMessages.showSimulationOverlay(), TrackedRaceActions.SIMULATOR, paywallResolver, raceDTO));
-=======
-                    stringMessages.showSimulationOverlay(), TrackedRaceActions.SIMULATOR, paywallResolver));
->>>>>>> 498f022a
             showSimulationOverlayCheckbox.ensureDebugId("showSimulationOverlayCheckBox");
             showSimulationOverlayCheckbox.setValue(initialSettings.isShowSimulationOverlay());
             vp.add(showSimulationOverlayCheckbox);
