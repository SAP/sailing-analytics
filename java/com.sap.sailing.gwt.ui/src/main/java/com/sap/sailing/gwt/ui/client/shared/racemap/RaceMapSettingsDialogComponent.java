package com.sap.sailing.gwt.ui.client.shared.racemap;

import static com.sap.sailing.domain.common.security.SecuredDomainType.TrackedRaceActions.VIEWSTREAMLETS;

import java.util.ArrayList;
import java.util.HashSet;
import java.util.List;
import java.util.Set;

import com.google.gwt.dom.client.Style.Unit;
import com.google.gwt.event.logical.shared.ValueChangeEvent;
import com.google.gwt.event.logical.shared.ValueChangeHandler;
import com.google.gwt.user.client.ui.CheckBox;
import com.google.gwt.user.client.ui.FocusWidget;
import com.google.gwt.user.client.ui.Grid;
import com.google.gwt.user.client.ui.HasVerticalAlignment;
import com.google.gwt.user.client.ui.HorizontalPanel;
import com.google.gwt.user.client.ui.Label;
import com.google.gwt.user.client.ui.LongBox;
import com.google.gwt.user.client.ui.VerticalPanel;
import com.google.gwt.user.client.ui.Widget;
import com.sap.sailing.domain.common.ManeuverType;
import com.sap.sailing.domain.common.impl.MeterDistance;
<<<<<<< HEAD
=======
import com.sap.sailing.domain.common.security.SecuredDomainType.TrackedRaceActions;
>>>>>>> d140e415
import com.sap.sailing.gwt.common.client.premium.SailingPremiumCheckBox;
import com.sap.sailing.gwt.ui.client.ManeuverTypeFormatter;
import com.sap.sailing.gwt.ui.client.StringMessages;
import com.sap.sailing.gwt.ui.client.shared.racemap.RaceMapHelpLinesSettings.HelpLineTypes;
import com.sap.sailing.gwt.ui.client.shared.racemap.RaceMapZoomSettings.ZoomTypes;
import com.sap.sse.common.Distance;
import com.sap.sse.common.Util;
import com.sap.sse.gwt.client.controls.IntegerBox;
import com.sap.sse.gwt.client.dialog.DataEntryDialog;
import com.sap.sse.gwt.client.dialog.DataEntryDialog.Validator;
import com.sap.sse.gwt.client.dialog.DoubleBox;
import com.sap.sse.gwt.client.shared.components.SettingsDialogComponent;
import com.sap.sse.security.ui.client.premium.PaywallResolver;
import com.sap.sse.security.ui.client.premium.PremiumCheckBox;

/**
 * The view responsible for manipulating an instance of RaceMapSettings, is handled by the RaceMapLifecycle
 */
public class RaceMapSettingsDialogComponent implements SettingsDialogComponent<RaceMapSettings> {
    private static final Distance MAX_BUOY_ZONE_RADIUS = new MeterDistance(100);
    private static final int MAX_STROKE_WEIGHT = 33;
    //Initializing the lists to prevent a null pointer exception in the first validation call
    private List<Util.Pair<CheckBox, ManeuverType>> checkboxAndManeuverType = new ArrayList<Util.Pair<CheckBox, ManeuverType>>();
    private List<Util.Pair<CheckBox, ZoomTypes>> checkboxAndZoomType = new ArrayList<Util.Pair<CheckBox,ZoomTypes>>();
    private List<Util.Pair<CheckBox, HelpLineTypes>> checkboxAndHelpLineType = new ArrayList<Util.Pair<CheckBox,HelpLineTypes>>();
    private CheckBox zoomOnlyToSelectedCompetitorsCheckBox;
    private CheckBox showDouglasPeuckerPointsCheckBox;
    private CheckBox showOnlySelectedCompetitorsCheckBox;
    private PremiumCheckBox showWindStreamletOverlayCheckbox;
    private PremiumCheckBox showWindStreamletColorsCheckbox;
    private CheckBox showSatelliteLayerCheckbox;
    private CheckBox windUpCheckbox;
    private PremiumCheckBox showSimulationOverlayCheckbox;
    private CheckBox showSelectedCompetitorsInfoCheckBox;
    private LongBox tailLengthBox;
    private DoubleBox buoyZoneRadiusInMetersBox;
    private CheckBox transparentHoverlines;
    private IntegerBox hoverlineStrokeWeight;
    private DoubleBox startCountDownFontSizeScalingBox;
    private CheckBox maneuverLossVisualizationCheckBox;
<<<<<<< HEAD
    private boolean isSimulationEnabled;
=======
    private boolean hasPolar;
    
>>>>>>> d140e415
    private final StringMessages stringMessages;
    private final RaceMapSettings initialSettings;
    private ArrayList<CheckBox> disableOnlySelectedWhenAreFalse;
    private CheckBox showEstimatedDuration;
    private final PaywallResolver paywallResolver;
    
    public RaceMapSettingsDialogComponent(RaceMapSettings settings, StringMessages stringMessages,
<<<<<<< HEAD
            boolean isSimulationEnabled, PaywallResolver paywallResolver) {
        this.isSimulationEnabled = isSimulationEnabled;
        this.stringMessages = stringMessages;
        this.initialSettings = settings;
=======
            boolean hasPolar, PaywallResolver paywallResolver) {
        this.stringMessages = stringMessages;
        this.initialSettings = settings;
        this.hasPolar = hasPolar;
>>>>>>> d140e415
        this.paywallResolver = paywallResolver;
    }

    @Override
    public Widget getAdditionalWidget(DataEntryDialog<?> dialog) {
        VerticalPanel vp = new VerticalPanel();
        Label generalLabel = dialog.createHeadlineLabel(stringMessages.general());
        vp.add(generalLabel);
        showSatelliteLayerCheckbox = dialog.createCheckbox(stringMessages.showSatelliteLayer());
        showSatelliteLayerCheckbox.setValue(initialSettings.isShowSatelliteLayer());
        showSatelliteLayerCheckbox.getElement().setAttribute("selenium_checkbox", String.valueOf(initialSettings.isShowSatelliteLayer()));
        showSatelliteLayerCheckbox.ensureDebugId("showSatelliteLayerCheckBox");
        showSatelliteLayerCheckbox.setEnabled(!initialSettings.isWindUp());
        vp.add(showSatelliteLayerCheckbox);
        windUpCheckbox = dialog.createCheckbox(stringMessages.windUp());
        windUpCheckbox.setValue(initialSettings.isWindUp());
        windUpCheckbox.getElement().setAttribute("selenium_checkbox", String.valueOf(initialSettings.isWindUp()));
        windUpCheckbox.ensureDebugId("windUpCheckBox");
        vp.add(windUpCheckbox);
<<<<<<< HEAD
        
=======
>>>>>>> d140e415
        // FIXME: See bug5593
        showWindStreamletOverlayCheckbox = dialog.create(() -> new SailingPremiumCheckBox(
                stringMessages.showWindStreamletOverlay(), VIEWSTREAMLETS, paywallResolver));
        showWindStreamletOverlayCheckbox.ensureDebugId("showWindStreamletOverlayCheckBox");
        showWindStreamletOverlayCheckbox.setValue(initialSettings.isShowWindStreamletOverlay());
        vp.add(showWindStreamletOverlayCheckbox);
<<<<<<< HEAD
        
        //FIXME: See bug5593
=======
        // FIXME: See bug5593
>>>>>>> d140e415
        showWindStreamletColorsCheckbox = dialog.create(() -> new SailingPremiumCheckBox(
                stringMessages.showWindStreamletColors(), VIEWSTREAMLETS, paywallResolver));
        showWindStreamletColorsCheckbox.setEnabled(initialSettings.isShowWindStreamletOverlay());
        showWindStreamletColorsCheckbox.setValue(initialSettings.isShowWindStreamletColors());
        showWindStreamletColorsCheckbox.addStyleName("RaceMapSettingsDialogCheckBoxIntended");
        vp.add(showWindStreamletColorsCheckbox);
        showWindStreamletOverlayCheckbox.addValueChangeHandler(
                event -> showWindStreamletColorsCheckbox.setEnabled(showWindStreamletOverlayCheckbox.getValue()));
<<<<<<< HEAD
        
        if (isSimulationEnabled) {
=======
        if (hasPolar) {
>>>>>>> d140e415
            showEstimatedDuration = dialog.createCheckbox(stringMessages.showEstimatedDuration());
            showEstimatedDuration.ensureDebugId("showEstimatedDurationCheckBox");
            showEstimatedDuration.setValue(initialSettings.isShowEstimatedDuration());
            vp.add(showEstimatedDuration);
<<<<<<< HEAD
            showSimulationOverlayCheckbox = dialog.createCheckbox(stringMessages.showSimulationOverlay());
=======
            showSimulationOverlayCheckbox = dialog.create(() -> new SailingPremiumCheckBox(
                    stringMessages.showSimulationOverlay(), TrackedRaceActions.SIMULATOR, paywallResolver));
>>>>>>> d140e415
            showSimulationOverlayCheckbox.ensureDebugId("showSimulationOverlayCheckBox");
            showSimulationOverlayCheckbox.setValue(initialSettings.isShowSimulationOverlay());
            vp.add(showSimulationOverlayCheckbox);
        }
        Label competitorsLabel = dialog.createHeadlineLabel(stringMessages.competitors());
        vp.add(competitorsLabel);
        showOnlySelectedCompetitorsCheckBox = dialog.createCheckbox(stringMessages.showOnlySelectedCompetitors());
        showOnlySelectedCompetitorsCheckBox.ensureDebugId("showOnlySelectedCompetitorsCheckBox");
        showOnlySelectedCompetitorsCheckBox.setValue(initialSettings.isShowOnlySelectedCompetitors());
        vp.add(showOnlySelectedCompetitorsCheckBox);
        showSelectedCompetitorsInfoCheckBox = dialog.createCheckbox(stringMessages.showSelectedCompetitorsInfo());
        showSelectedCompetitorsInfoCheckBox.setValue(initialSettings.isShowSelectedCompetitorsInfo());
        vp.add(showSelectedCompetitorsInfoCheckBox);
        Label zoomLabel = dialog.createHeadlineLabel(stringMessages.zoom());
        vp.add(zoomLabel);
        HorizontalPanel zoomSettingsPanel = new HorizontalPanel();
        Label zoomSettingsLabel = new Label(stringMessages.autoZoomTo() + ": ");
        zoomSettingsPanel.add(zoomSettingsLabel);
        VerticalPanel zoomSettingsBoxesPanel = new VerticalPanel();
        disableOnlySelectedWhenAreFalse = new ArrayList<CheckBox>();
        for (ZoomTypes zoomType : ZoomTypes.values()) {
            if (zoomType != ZoomTypes.NONE) {
                CheckBox cb = dialog.createCheckbox(RaceMapSettingsTypeFormatter.formatZoomType(zoomType, stringMessages));
                cb.setValue(Util.contains(initialSettings.getZoomSettings().getTypesToConsiderOnZoom(), zoomType), false);
                checkboxAndZoomType.add(new Util.Pair<CheckBox, ZoomTypes>(cb, zoomType));
                zoomSettingsBoxesPanel.add(cb);
                // Save specific checkboxes for easier value change handling
                if (zoomType == ZoomTypes.BOATS || zoomType == ZoomTypes.TAILS) {
                    disableOnlySelectedWhenAreFalse.add(cb);
                    cb.addValueChangeHandler(new ValueChangeHandler<Boolean>() {
                        @Override
                        public void onValueChange(ValueChangeEvent<Boolean> event) {
                            zoomSettingsChanged();
                        }
                    });
                }
            }
        }
        zoomSettingsPanel.add(zoomSettingsBoxesPanel);
        vp.add(zoomSettingsPanel);
        zoomOnlyToSelectedCompetitorsCheckBox = dialog.createCheckbox(stringMessages.autoZoomSelectedCompetitors());
        zoomOnlyToSelectedCompetitorsCheckBox.setValue(initialSettings.getZoomSettings().isZoomToSelectedCompetitors());
        vp.add(zoomOnlyToSelectedCompetitorsCheckBox);
        //Run zoomSettingsChanged to set the checkboxes to their correct state
        zoomSettingsChanged();
        Label maneuversLabel = dialog.createHeadlineLabel(stringMessages.maneuverTypesToShowWhenCompetitorIsClicked());
        vp.add(maneuversLabel);
        int checkBoxCount = ManeuverType.values().length + 1; // including douglas peucker checkbox
        int gridRowsRequired = checkBoxCount / 2 + checkBoxCount % 2; 
        Grid maneuverGrid = new Grid(gridRowsRequired, 2);
        vp.add(maneuverGrid);
        int currentRowIndex = 0;
        int currentColumnIndex = 0;
        for (ManeuverType maneuverType : ManeuverType.values()) {
            CheckBox checkbox = dialog.createCheckbox(ManeuverTypeFormatter.format(maneuverType, stringMessages));
            checkbox.setValue(initialSettings.isShowManeuverType(maneuverType));
            checkboxAndManeuverType.add(new Util.Pair<CheckBox, ManeuverType>(checkbox, maneuverType));
            maneuverGrid.setWidget(currentRowIndex++, currentColumnIndex, checkbox);
            if (currentRowIndex >= gridRowsRequired) {
                currentColumnIndex = 1;
                currentRowIndex = 0; 
            }
        }
        showDouglasPeuckerPointsCheckBox = dialog.createCheckbox(stringMessages.douglasPeuckerPoints());
        showDouglasPeuckerPointsCheckBox.setValue(initialSettings.isShowDouglasPeuckerPoints());
        maneuverGrid.setWidget(currentRowIndex, currentColumnIndex, showDouglasPeuckerPointsCheckBox);
        Label helpLinesLabel = dialog.createHeadlineLabel(stringMessages.helpLines());
        vp.add(helpLinesLabel);
        // boat tail settings
        HorizontalPanel tailSettingsPanel = new HorizontalPanel();
        final CheckBox showTailsCheckBox = createHelpLineCheckBox(dialog, HelpLineTypes.BOATTAILS);
        tailSettingsPanel.add(showTailsCheckBox);
        showTailsCheckBox.addValueChangeHandler(new ValueChangeHandler<Boolean>() {
            @Override
            public void onValueChange(ValueChangeEvent<Boolean> vce) {
                boolean newValue = vce.getValue();
                RaceMapSettingsDialogComponent.this.tailLengthBox.setEnabled(newValue);
            }
        });
        Label tailLengthLabel = new Label(stringMessages.lengthInSeconds() + ":");
        tailLengthLabel.getElement().getStyle().setMarginLeft(25, Unit.PX);
        tailSettingsPanel.add(tailLengthLabel);
        tailSettingsPanel.setCellVerticalAlignment(tailLengthLabel, HasVerticalAlignment.ALIGN_MIDDLE);
        tailLengthBox = dialog.createLongBox((int) (initialSettings.getTailLengthInMilliseconds() / 1000), 4);
        tailLengthBox.setEnabled(initialSettings.getHelpLinesSettings().isVisible(HelpLineTypes.BOATTAILS));
        tailSettingsPanel.add(tailLengthBox);
        tailSettingsPanel.setCellVerticalAlignment(tailLengthBox, HasVerticalAlignment.ALIGN_MIDDLE);
        vp.add(tailSettingsPanel);
        // buoy zone settings
        HorizontalPanel buoyZoneSettingsPanel = new HorizontalPanel();
        final CheckBox showBuoyZoneCheckBox = createHelpLineCheckBox(dialog, HelpLineTypes.BUOYZONE);
        buoyZoneSettingsPanel.add(showBuoyZoneCheckBox);
        showBuoyZoneCheckBox.addValueChangeHandler(new ValueChangeHandler<Boolean>() {
            @Override
            public void onValueChange(ValueChangeEvent<Boolean> vce) {
                boolean newValue = vce.getValue();
                RaceMapSettingsDialogComponent.this.buoyZoneRadiusInMetersBox.setEnabled(newValue);
            }
        });
        Label buoyZoneRadiusLabel = new Label(stringMessages.radiusInMeters() + ":");
        buoyZoneRadiusLabel.getElement().getStyle().setMarginLeft(25, Unit.PX);
        buoyZoneSettingsPanel.add(buoyZoneRadiusLabel);
        buoyZoneSettingsPanel.setCellVerticalAlignment(buoyZoneRadiusLabel, HasVerticalAlignment.ALIGN_MIDDLE);
        buoyZoneRadiusInMetersBox = dialog.createDoubleBox(initialSettings.getBuoyZoneRadius().getMeters(), 4);
        buoyZoneRadiusInMetersBox.setEnabled(initialSettings.getHelpLinesSettings().isVisible(HelpLineTypes.BOATTAILS));
        buoyZoneSettingsPanel.add(buoyZoneRadiusInMetersBox);
        buoyZoneSettingsPanel.setCellVerticalAlignment(buoyZoneRadiusInMetersBox, HasVerticalAlignment.ALIGN_MIDDLE);
        vp.add(buoyZoneSettingsPanel);
        vp.add(createHelpLineCheckBox(dialog, HelpLineTypes.STARTLINE));
        vp.add(createHelpLineCheckBox(dialog, HelpLineTypes.FINISHLINE));
        vp.add(createHelpLineCheckBox(dialog, HelpLineTypes.ADVANTAGELINE));
        vp.add(createHelpLineCheckBox(dialog, HelpLineTypes.COURSEMIDDLELINE));
        vp.add(createHelpLineCheckBox(dialog, HelpLineTypes.STARTLINETOFIRSTMARKTRIANGLE));
        vp.add(createHelpLineCheckBox(dialog, HelpLineTypes.COURSEGEOMETRY));
        maneuverLossVisualizationCheckBox = dialog.createCheckbox(stringMessages.maneuverLoss());
        maneuverLossVisualizationCheckBox.setValue(initialSettings.isShowManeuverLossVisualization());
        vp.add(maneuverLossVisualizationCheckBox);
        transparentHoverlines = dialog.createCheckbox(stringMessages.transparentBufferLineOnHover());
        transparentHoverlines.ensureDebugId("transparentHoverlinesCheckBox");
        transparentHoverlines.setValue(initialSettings.getTransparentHoverlines());
        vp.add(transparentHoverlines);
        HorizontalPanel hoverlineStrokeWeightPanel = new HorizontalPanel();
        Label hoverlineStrokeWeightLabel = new Label(stringMessages.bufferLineStrokeWeight() + ":");
        hoverlineStrokeWeightPanel.add(hoverlineStrokeWeightLabel);
        hoverlineStrokeWeight = dialog.createIntegerBox(initialSettings.getHoverlineStrokeWeight(), 3);
        hoverlineStrokeWeightPanel.add(hoverlineStrokeWeight);
        vp.add(hoverlineStrokeWeightPanel);
        HorizontalPanel startCountDownFontSizeScalingPanel = new HorizontalPanel();
        Label startCountDownFontSizeScalingLabel = new Label(stringMessages.startCountDownFontSizeScaling() + ":");
        startCountDownFontSizeScalingPanel.add(startCountDownFontSizeScalingLabel);
        startCountDownFontSizeScalingBox = dialog.createDoubleBox(initialSettings.getStartCountDownFontSizeScaling(), 3);
        startCountDownFontSizeScalingPanel.add(startCountDownFontSizeScalingBox);
        vp.add(startCountDownFontSizeScalingPanel);
        return vp;
    }
    
    private CheckBox createHelpLineCheckBox(DataEntryDialog<?> dialog, HelpLineTypes helpLineType) {
        CheckBox cb = dialog.createCheckbox(RaceMapSettingsTypeFormatter.formatHelpLineType(helpLineType, stringMessages));
        cb.setValue(initialSettings.getHelpLinesSettings().isVisible(helpLineType));
        checkboxAndHelpLineType.add(new Util.Pair<CheckBox, HelpLineTypes>(cb, helpLineType));
        return cb;
    }
    
    private void zoomSettingsChanged() {
        boolean disableOnlySelected = true;
        for (Util.Pair<CheckBox, ZoomTypes> pair : checkboxAndZoomType) {
            pair.getA().setEnabled(true);
            if (disableOnlySelectedWhenAreFalse.contains(pair.getA())) {
                if (pair.getA().getValue()) {
                    disableOnlySelected = false;
                }
            }
        }

        zoomOnlyToSelectedCompetitorsCheckBox.setEnabled(!disableOnlySelected);
        if (disableOnlySelected) {
            zoomOnlyToSelectedCompetitorsCheckBox.setValue(false);
        }
    }

    @Override
    public RaceMapSettings getResult() {
        Set<ManeuverType> maneuverTypesToShow = new HashSet<ManeuverType>();
        for (Util.Pair<CheckBox, ManeuverType> p : checkboxAndManeuverType) {
            if (p.getA().getValue() == true) {
                maneuverTypesToShow.add(p.getB());
            }
        }
        RaceMapHelpLinesSettings helpLinesSettings = getHelpLinesSettings();
        RaceMapZoomSettings zoomSettings = getZoomSettings();
        boolean estimatedDuration = showEstimatedDuration != null ? showEstimatedDuration.getValue() : false;
        boolean showSimulationOverlay = showSimulationOverlayCheckbox != null ? showSimulationOverlayCheckbox.getValue() : false;
        long tailLengthInMilliseconds = initialSettings.getTailLengthInMilliseconds(); 
        if (helpLinesSettings.isVisible(HelpLineTypes.BOATTAILS)) {
            tailLengthInMilliseconds = tailLengthBox.getValue() == null ? -1 : tailLengthBox.getValue() * 1000l;
        }
        Distance buoyZoneRadius = initialSettings.getBuoyZoneRadius();
        if (helpLinesSettings.isVisible(HelpLineTypes.BUOYZONE) && buoyZoneRadiusInMetersBox.getValue() != null) {
            buoyZoneRadius = new MeterDistance(buoyZoneRadiusInMetersBox.getValue());
        }
        return new RaceMapSettings(zoomSettings, helpLinesSettings,
                transparentHoverlines.getValue(), hoverlineStrokeWeight.getValue(), tailLengthInMilliseconds, windUpCheckbox.getValue(),
                buoyZoneRadius, showOnlySelectedCompetitorsCheckBox.getValue(), showSelectedCompetitorsInfoCheckBox.getValue(),
                showWindStreamletColorsCheckbox.getValue(), showWindStreamletOverlayCheckbox.getValue(), showSimulationOverlay,
                initialSettings.isShowMapControls(), maneuverTypesToShow, showDouglasPeuckerPointsCheckBox.getValue(),estimatedDuration,
                startCountDownFontSizeScalingBox.getValue(), maneuverLossVisualizationCheckBox.getValue(),
                showSatelliteLayerCheckbox.getValue());
    }
    
    private RaceMapZoomSettings getZoomSettings() {
        ArrayList<ZoomTypes> zoomTypes = new ArrayList<ZoomTypes>();
        boolean noAutoZoomSelected = true;
        for (Util.Pair<CheckBox, ZoomTypes> pair : checkboxAndZoomType) {
            if (pair.getA().getValue()) {
                zoomTypes.add(pair.getB());
                noAutoZoomSelected = false;
            }
        }
        if (noAutoZoomSelected) {
            zoomTypes.add(ZoomTypes.NONE);
        }
        return new RaceMapZoomSettings(zoomTypes, zoomOnlyToSelectedCompetitorsCheckBox.getValue());
    }

    private RaceMapHelpLinesSettings getHelpLinesSettings() {
        Set<HelpLineTypes> helpLineTypes = new HashSet<HelpLineTypes>();
        for (Util.Pair<CheckBox, HelpLineTypes> pair : checkboxAndHelpLineType) {
            if (pair.getA().getValue()) {
                helpLineTypes.add(pair.getB());
            }
        }
        return new RaceMapHelpLinesSettings(helpLineTypes);
    }

    @Override
    public Validator<RaceMapSettings> getValidator() {
        return new Validator<RaceMapSettings>() {
            @Override
            public String getErrorMessage(RaceMapSettings valueToValidate) {
                String errorMessage = null;
                if (valueToValidate.getHelpLinesSettings().isVisible(HelpLineTypes.BOATTAILS) && valueToValidate.getTailLengthInMilliseconds() <= 0) {
                    errorMessage = stringMessages.tailLengthMustBePositive();
                } else if (valueToValidate.getHelpLinesSettings().isVisible(HelpLineTypes.BUOYZONE) 
                        && (valueToValidate.getBuoyZoneRadius().compareTo(Distance.NULL) < 0 || valueToValidate.getBuoyZoneRadius().compareTo(MAX_BUOY_ZONE_RADIUS) > 0)) {
                        errorMessage = stringMessages.valueMustBeBetweenMinMax(stringMessages.buoyZone(), 0, 100);
                } else if (valueToValidate.getHoverlineStrokeWeight() < 0 || valueToValidate.getHoverlineStrokeWeight() > MAX_STROKE_WEIGHT) {
                    errorMessage = stringMessages.valueMustBeBetweenMinMax(stringMessages.bufferLineStrokeWeight(), 0, MAX_STROKE_WEIGHT);
                }
                return errorMessage;
            }
        };
    }

    @Override
    public FocusWidget getFocusWidget() {
        return showWindStreamletOverlayCheckbox.getFocusWidget();
    }
}<|MERGE_RESOLUTION|>--- conflicted
+++ resolved
@@ -21,10 +21,7 @@
 import com.google.gwt.user.client.ui.Widget;
 import com.sap.sailing.domain.common.ManeuverType;
 import com.sap.sailing.domain.common.impl.MeterDistance;
-<<<<<<< HEAD
-=======
 import com.sap.sailing.domain.common.security.SecuredDomainType.TrackedRaceActions;
->>>>>>> d140e415
 import com.sap.sailing.gwt.common.client.premium.SailingPremiumCheckBox;
 import com.sap.sailing.gwt.ui.client.ManeuverTypeFormatter;
 import com.sap.sailing.gwt.ui.client.StringMessages;
@@ -65,12 +62,8 @@
     private IntegerBox hoverlineStrokeWeight;
     private DoubleBox startCountDownFontSizeScalingBox;
     private CheckBox maneuverLossVisualizationCheckBox;
-<<<<<<< HEAD
-    private boolean isSimulationEnabled;
-=======
     private boolean hasPolar;
     
->>>>>>> d140e415
     private final StringMessages stringMessages;
     private final RaceMapSettings initialSettings;
     private ArrayList<CheckBox> disableOnlySelectedWhenAreFalse;
@@ -78,17 +71,10 @@
     private final PaywallResolver paywallResolver;
     
     public RaceMapSettingsDialogComponent(RaceMapSettings settings, StringMessages stringMessages,
-<<<<<<< HEAD
-            boolean isSimulationEnabled, PaywallResolver paywallResolver) {
-        this.isSimulationEnabled = isSimulationEnabled;
-        this.stringMessages = stringMessages;
-        this.initialSettings = settings;
-=======
             boolean hasPolar, PaywallResolver paywallResolver) {
         this.stringMessages = stringMessages;
         this.initialSettings = settings;
         this.hasPolar = hasPolar;
->>>>>>> d140e415
         this.paywallResolver = paywallResolver;
     }
 
@@ -108,22 +94,13 @@
         windUpCheckbox.getElement().setAttribute("selenium_checkbox", String.valueOf(initialSettings.isWindUp()));
         windUpCheckbox.ensureDebugId("windUpCheckBox");
         vp.add(windUpCheckbox);
-<<<<<<< HEAD
-        
-=======
->>>>>>> d140e415
         // FIXME: See bug5593
         showWindStreamletOverlayCheckbox = dialog.create(() -> new SailingPremiumCheckBox(
                 stringMessages.showWindStreamletOverlay(), VIEWSTREAMLETS, paywallResolver));
         showWindStreamletOverlayCheckbox.ensureDebugId("showWindStreamletOverlayCheckBox");
         showWindStreamletOverlayCheckbox.setValue(initialSettings.isShowWindStreamletOverlay());
         vp.add(showWindStreamletOverlayCheckbox);
-<<<<<<< HEAD
-        
-        //FIXME: See bug5593
-=======
         // FIXME: See bug5593
->>>>>>> d140e415
         showWindStreamletColorsCheckbox = dialog.create(() -> new SailingPremiumCheckBox(
                 stringMessages.showWindStreamletColors(), VIEWSTREAMLETS, paywallResolver));
         showWindStreamletColorsCheckbox.setEnabled(initialSettings.isShowWindStreamletOverlay());
@@ -132,22 +109,13 @@
         vp.add(showWindStreamletColorsCheckbox);
         showWindStreamletOverlayCheckbox.addValueChangeHandler(
                 event -> showWindStreamletColorsCheckbox.setEnabled(showWindStreamletOverlayCheckbox.getValue()));
-<<<<<<< HEAD
-        
-        if (isSimulationEnabled) {
-=======
         if (hasPolar) {
->>>>>>> d140e415
             showEstimatedDuration = dialog.createCheckbox(stringMessages.showEstimatedDuration());
             showEstimatedDuration.ensureDebugId("showEstimatedDurationCheckBox");
             showEstimatedDuration.setValue(initialSettings.isShowEstimatedDuration());
             vp.add(showEstimatedDuration);
-<<<<<<< HEAD
-            showSimulationOverlayCheckbox = dialog.createCheckbox(stringMessages.showSimulationOverlay());
-=======
             showSimulationOverlayCheckbox = dialog.create(() -> new SailingPremiumCheckBox(
                     stringMessages.showSimulationOverlay(), TrackedRaceActions.SIMULATOR, paywallResolver));
->>>>>>> d140e415
             showSimulationOverlayCheckbox.ensureDebugId("showSimulationOverlayCheckBox");
             showSimulationOverlayCheckbox.setValue(initialSettings.isShowSimulationOverlay());
             vp.add(showSimulationOverlayCheckbox);
