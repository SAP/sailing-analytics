package com.sap.sailing.gwt.ui.client.shared.racemap;

import java.util.ArrayList;
import java.util.HashSet;
import java.util.List;
import java.util.Set;

import com.google.gwt.dom.client.Style.Unit;
import com.google.gwt.event.logical.shared.ValueChangeEvent;
import com.google.gwt.event.logical.shared.ValueChangeHandler;
import com.google.gwt.user.client.ui.CheckBox;
import com.google.gwt.user.client.ui.DoubleBox;
import com.google.gwt.user.client.ui.FocusWidget;
import com.google.gwt.user.client.ui.Grid;
import com.google.gwt.user.client.ui.HasVerticalAlignment;
import com.google.gwt.user.client.ui.HorizontalPanel;
import com.google.gwt.user.client.ui.Label;
import com.google.gwt.user.client.ui.LongBox;
import com.google.gwt.user.client.ui.VerticalPanel;
import com.google.gwt.user.client.ui.Widget;
import com.sap.sailing.domain.common.ManeuverType;
import com.sap.sailing.gwt.ui.client.ManeuverTypeFormatter;
import com.sap.sailing.gwt.ui.client.StringMessages;
import com.sap.sailing.gwt.ui.client.shared.racemap.RaceMapHelpLinesSettings.HelpLineTypes;
import com.sap.sailing.gwt.ui.client.shared.racemap.RaceMapZoomSettings.ZoomTypes;
import com.sap.sse.common.Util;
import com.sap.sse.gwt.client.controls.IntegerBox;
import com.sap.sse.gwt.client.dialog.DataEntryDialog;
import com.sap.sse.gwt.client.dialog.DataEntryDialog.Validator;
import com.sap.sse.gwt.client.shared.components.SettingsDialogComponent;

public class RaceMapSettingsDialogComponent implements SettingsDialogComponent<RaceMapSettings> {
    private static final int MAX_BUOY_ZONE_RADIUS_IN_METERS = 100;
    private static final int MAX_STROKE_WEIGHT = 33;
    //Initializing the lists to prevent a null pointer exception in the first validation call
    private List<Util.Pair<CheckBox, ManeuverType>> checkboxAndManeuverType = new ArrayList<Util.Pair<CheckBox, ManeuverType>>();
    private List<Util.Pair<CheckBox, ZoomTypes>> checkboxAndZoomType = new ArrayList<Util.Pair<CheckBox,ZoomTypes>>();
    private List<Util.Pair<CheckBox, HelpLineTypes>> checkboxAndHelpLineType = new ArrayList<Util.Pair<CheckBox,HelpLineTypes>>();
    private CheckBox zoomOnlyToSelectedCompetitorsCheckBox;
    private CheckBox showDouglasPeuckerPointsCheckBox;
    private CheckBox showOnlySelectedCompetitorsCheckBox;
    private CheckBox showWindStreamletOverlayCheckbox;
    private CheckBox showWindStreamletColorsCheckbox;
    private CheckBox windUpCheckbox;
    private CheckBox showSimulationOverlayCheckbox;
    private CheckBox showSelectedCompetitorsInfoCheckBox;
    private LongBox tailLengthBox;
    private DoubleBox buoyZoneRadiusBox;
    private CheckBox transparentHoverlines;
<<<<<<< HEAD
    private IntegerBox hoverlineStrokeWeight; //TODO: Why are there two different IntegerBoxes?
=======
    private IntegerBox hoverlineStrokeWeight;
>>>>>>> aa2dcbac
    private boolean showViewSimulation;
    
    private final StringMessages stringMessages;
    private final RaceMapSettings initialSettings;

    private ArrayList<CheckBox> disableOnlySelectedWhenAreFalse;
    
    public RaceMapSettingsDialogComponent(RaceMapSettings settings, StringMessages stringMessages, boolean showViewSimulation) {
        this.showViewSimulation = showViewSimulation;
        this.stringMessages = stringMessages;
        initialSettings = settings;
    }

    @Override
    public Widget getAdditionalWidget(DataEntryDialog<?> dialog) {
        VerticalPanel vp = new VerticalPanel();

        Label generalLabel = dialog.createHeadlineLabel(stringMessages.general());
        vp.add(generalLabel);
       
        windUpCheckbox = dialog.createCheckbox(stringMessages.windUp());
        windUpCheckbox.setValue(initialSettings.isWindUp());
        vp.add(windUpCheckbox);

        showWindStreamletOverlayCheckbox = dialog.createCheckbox(stringMessages.showWindStreamletOverlay());
        showWindStreamletOverlayCheckbox.setValue(initialSettings.isShowWindStreamletOverlay());
        vp.add(showWindStreamletOverlayCheckbox);
        
        showWindStreamletColorsCheckbox = dialog.createCheckbox(stringMessages.showWindStreamletColors());
        showWindStreamletColorsCheckbox.setEnabled(initialSettings.isShowWindStreamletOverlay());
        showWindStreamletColorsCheckbox.setValue(initialSettings.isShowWindStreamletColors());
        showWindStreamletColorsCheckbox.addStyleName("RaceMapSettingsDialogCheckboxIntended");
        vp.add(showWindStreamletColorsCheckbox);

        showWindStreamletOverlayCheckbox.addValueChangeHandler(new ValueChangeHandler<Boolean>() {
            @Override
            public void onValueChange(ValueChangeEvent<Boolean> event) {
                showWindStreamletColorsCheckbox.setEnabled(showWindStreamletOverlayCheckbox.getValue());
            }
        });
        
        if (showViewSimulation) {
            showSimulationOverlayCheckbox = dialog.createCheckbox(stringMessages.showSimulationOverlay());
            showSimulationOverlayCheckbox.setValue(initialSettings.isShowSimulationOverlay());
            vp.add(showSimulationOverlayCheckbox);
        }

        Label competitorsLabel = dialog.createHeadlineLabel(stringMessages.competitors());
        vp.add(competitorsLabel);

        showOnlySelectedCompetitorsCheckBox = dialog.createCheckbox(stringMessages.showOnlySelectedCompetitors());
        showOnlySelectedCompetitorsCheckBox.setValue(initialSettings.isShowOnlySelectedCompetitors());
        vp.add(showOnlySelectedCompetitorsCheckBox);

        showSelectedCompetitorsInfoCheckBox = dialog.createCheckbox(stringMessages.showSelectedCompetitorsInfo());
        showSelectedCompetitorsInfoCheckBox.setValue(initialSettings.isShowSelectedCompetitorsInfo());
        vp.add(showSelectedCompetitorsInfoCheckBox);

        Label zoomLabel = dialog.createHeadlineLabel(stringMessages.zoom());
        vp.add(zoomLabel);
        
        HorizontalPanel zoomSettingsPanel = new HorizontalPanel();
        Label zoomSettingsLabel = new Label(stringMessages.autoZoomTo() + ": ");
        zoomSettingsPanel.add(zoomSettingsLabel);
        VerticalPanel zoomSettingsBoxesPanel = new VerticalPanel();
        disableOnlySelectedWhenAreFalse = new ArrayList<CheckBox>();
        for (ZoomTypes zoomType : ZoomTypes.values()) {
            if (zoomType != ZoomTypes.NONE) {
                CheckBox cb = dialog.createCheckbox(RaceMapSettingsTypeFormatter.formatZoomType(zoomType, stringMessages));
                cb.setValue(Util.contains(initialSettings.getZoomSettings().getTypesToConsiderOnZoom(), zoomType), false);
                checkboxAndZoomType.add(new Util.Pair<CheckBox, ZoomTypes>(cb, zoomType));
                zoomSettingsBoxesPanel.add(cb);
                
                //Save specific checkboxes for easier value change handling
                if (zoomType == ZoomTypes.BOATS || zoomType == ZoomTypes.TAILS) {
                    disableOnlySelectedWhenAreFalse.add(cb);
                    cb.addValueChangeHandler(new ValueChangeHandler<Boolean>() {
                        @Override
                        public void onValueChange(ValueChangeEvent<Boolean> event) {
                            zoomSettingsChanged();
                        }
                    });
                }
            }
        }
        zoomSettingsPanel.add(zoomSettingsBoxesPanel);
        vp.add(zoomSettingsPanel);
        
        zoomOnlyToSelectedCompetitorsCheckBox = dialog.createCheckbox(stringMessages.autoZoomSelectedCompetitors());
        zoomOnlyToSelectedCompetitorsCheckBox.setValue(initialSettings.getZoomSettings().isZoomToSelectedCompetitors());
        vp.add(zoomOnlyToSelectedCompetitorsCheckBox);
        //Run zoomSettingsChanged to set the checkboxes to their correct state
        zoomSettingsChanged();
        
        Label maneuversLabel = dialog.createHeadlineLabel(stringMessages.maneuverTypesToShowWhenCompetitorIsClicked());
        vp.add(maneuversLabel);
        int checkBoxCount = ManeuverType.values().length + 1; // including douglas peucker checkbox
        int gridRowsRequired = checkBoxCount / 2 + checkBoxCount % 2; 
        Grid maneuverGrid = new Grid(gridRowsRequired, 2);
        vp.add(maneuverGrid);
        int currentRowIndex = 0;
        int currentColumnIndex = 0;
        for (ManeuverType maneuverType : ManeuverType.values()) {
            CheckBox checkbox = dialog.createCheckbox(ManeuverTypeFormatter.format(maneuverType, stringMessages));
            checkbox.setValue(initialSettings.isShowManeuverType(maneuverType));
            checkboxAndManeuverType.add(new Util.Pair<CheckBox, ManeuverType>(checkbox, maneuverType));
            maneuverGrid.setWidget(currentRowIndex++, currentColumnIndex, checkbox);
            if (currentRowIndex >= gridRowsRequired) {
                currentColumnIndex = 1;
                currentRowIndex = 0; 
            }
        }
        showDouglasPeuckerPointsCheckBox = dialog.createCheckbox(stringMessages.douglasPeuckerPoints());
        showDouglasPeuckerPointsCheckBox.setValue(initialSettings.isShowDouglasPeuckerPoints());
        maneuverGrid.setWidget(currentRowIndex, currentColumnIndex, showDouglasPeuckerPointsCheckBox);
        
        Label helpLinesLabel = dialog.createHeadlineLabel(stringMessages.helpLines());
        vp.add(helpLinesLabel);

        // boat tail settings
        HorizontalPanel tailSettingsPanel = new HorizontalPanel();
        final CheckBox showTailsCheckBox = createHelpLineCheckBox(dialog, HelpLineTypes.BOATTAILS);
        tailSettingsPanel.add(showTailsCheckBox);
        showTailsCheckBox.addValueChangeHandler(new ValueChangeHandler<Boolean>() {
            @Override
            public void onValueChange(ValueChangeEvent<Boolean> vce) {
                boolean newValue = vce.getValue();
                RaceMapSettingsDialogComponent.this.tailLengthBox.setEnabled(newValue);
            }
        });
        Label tailLengthLabel = new Label(stringMessages.lengthInSeconds() + ":");
        tailLengthLabel.getElement().getStyle().setMarginLeft(25, Unit.PX);
        tailSettingsPanel.add(tailLengthLabel);
        tailSettingsPanel.setCellVerticalAlignment(tailLengthLabel, HasVerticalAlignment.ALIGN_MIDDLE);
        tailLengthBox = dialog.createLongBox((int) (initialSettings.getTailLengthInMilliseconds() / 1000), 4);
        tailLengthBox.setEnabled(initialSettings.getHelpLinesSettings().isVisible(HelpLineTypes.BOATTAILS));
        tailSettingsPanel.add(tailLengthBox);
        tailSettingsPanel.setCellVerticalAlignment(tailLengthBox, HasVerticalAlignment.ALIGN_MIDDLE);
        vp.add(tailSettingsPanel);

        // buoy zone settings
        HorizontalPanel buoyZoneSettingsPanel = new HorizontalPanel();
        final CheckBox showBuoyZoneCheckBox = createHelpLineCheckBox(dialog, HelpLineTypes.BUOYZONE);
        buoyZoneSettingsPanel.add(showBuoyZoneCheckBox);
        showBuoyZoneCheckBox.addValueChangeHandler(new ValueChangeHandler<Boolean>() {
            @Override
            public void onValueChange(ValueChangeEvent<Boolean> vce) {
                boolean newValue = vce.getValue();
                RaceMapSettingsDialogComponent.this.buoyZoneRadiusBox.setEnabled(newValue);
            }
        });
        Label buoyZoneRadiusLabel = new Label(stringMessages.radiusInMeters() + ":");
        buoyZoneRadiusLabel.getElement().getStyle().setMarginLeft(25, Unit.PX);
        buoyZoneSettingsPanel.add(buoyZoneRadiusLabel);
        buoyZoneSettingsPanel.setCellVerticalAlignment(buoyZoneRadiusLabel, HasVerticalAlignment.ALIGN_MIDDLE);
        buoyZoneRadiusBox = dialog.createDoubleBox(Double.valueOf((int) (initialSettings.getBuoyZoneRadiusInMeters())), 4);
        buoyZoneRadiusBox.setEnabled(initialSettings.getHelpLinesSettings().isVisible(HelpLineTypes.BOATTAILS));
        buoyZoneSettingsPanel.add(buoyZoneRadiusBox);
        buoyZoneSettingsPanel.setCellVerticalAlignment(buoyZoneRadiusBox, HasVerticalAlignment.ALIGN_MIDDLE);
        vp.add(buoyZoneSettingsPanel);

        vp.add(createHelpLineCheckBox(dialog, HelpLineTypes.STARTLINE));
        vp.add(createHelpLineCheckBox(dialog, HelpLineTypes.FINISHLINE));
        vp.add(createHelpLineCheckBox(dialog, HelpLineTypes.ADVANTAGELINE));
        vp.add(createHelpLineCheckBox(dialog, HelpLineTypes.COURSEMIDDLELINE));
        vp.add(createHelpLineCheckBox(dialog, HelpLineTypes.STARTLINETOFIRSTMARKTRIANGLE));
        vp.add(createHelpLineCheckBox(dialog, HelpLineTypes.COURSEGEOMETRY));
        
        transparentHoverlines = dialog.createCheckbox(stringMessages.transparentBufferLineOnHover());
        transparentHoverlines.setValue(initialSettings.getTransparentHoverlines());
        vp.add(transparentHoverlines);
        
        HorizontalPanel hoverlineStrokeWeightPanel = new HorizontalPanel();
        Label hoverlineStrokeWeightLabel = new Label(stringMessages.bufferLineStrokeWeight() + ":");
        hoverlineStrokeWeightPanel.add(hoverlineStrokeWeightLabel);
        hoverlineStrokeWeight = dialog.createIntegerBox(initialSettings.getHoverlineStrokeWeight(), 3);
        hoverlineStrokeWeightPanel.add(hoverlineStrokeWeight);
        vp.add(hoverlineStrokeWeightPanel);
        
        return vp;
    }
    
    private CheckBox createHelpLineCheckBox(DataEntryDialog<?> dialog, HelpLineTypes helpLineType) {
        CheckBox cb = dialog.createCheckbox(RaceMapSettingsTypeFormatter.formatHelpLineType(helpLineType, stringMessages));
        cb.setValue(initialSettings.getHelpLinesSettings().isVisible(helpLineType));
        checkboxAndHelpLineType.add(new Util.Pair<CheckBox, HelpLineTypes>(cb, helpLineType));
        return cb;
    }
    
    private void zoomSettingsChanged() {
        boolean disableOnlySelected = true;
        for (Util.Pair<CheckBox, ZoomTypes> pair : checkboxAndZoomType) {
            pair.getA().setEnabled(true);
            if (disableOnlySelectedWhenAreFalse.contains(pair.getA())) {
                if (pair.getA().getValue()) {
                    disableOnlySelected = false;
                }
            }
        }

        zoomOnlyToSelectedCompetitorsCheckBox.setEnabled(!disableOnlySelected);
        if (disableOnlySelected) {
            zoomOnlyToSelectedCompetitorsCheckBox.setValue(false);
        }
    }

    @Override
    public RaceMapSettings getResult() {
        RaceMapSettings result = new RaceMapSettings();
        for (Util.Pair<CheckBox, ManeuverType> p : checkboxAndManeuverType) {
            result.showManeuverType(p.getB(), p.getA().getValue());
        }
        RaceMapHelpLinesSettings helpLinesSettings = getHelpLinesSettings();
        result.setZoomSettings(getZoomSettings());
        result.setHelpLinesSettings(helpLinesSettings);
        result.setShowDouglasPeuckerPoints(showDouglasPeuckerPointsCheckBox.getValue());
        result.setShowOnlySelectedCompetitors(showOnlySelectedCompetitorsCheckBox.getValue());
        result.setShowWindStreamletOverlay(showWindStreamletOverlayCheckbox.getValue());
        result.setShowWindStreamletColors(showWindStreamletColorsCheckbox.getValue());
        if (showViewSimulation) {
            result.setShowSimulationOverlay(showSimulationOverlayCheckbox.getValue());
        } else {
            result.setShowSimulationOverlay(false);            
        }
        result.setWindUp(windUpCheckbox.getValue());
        result.setShowSelectedCompetitorsInfo(showSelectedCompetitorsInfoCheckBox.getValue());
        if (helpLinesSettings.isVisible(HelpLineTypes.BOATTAILS)) {
            result.setTailLengthInMilliseconds(tailLengthBox.getValue() == null ? -1 : tailLengthBox.getValue() * 1000l);
        }
        if (helpLinesSettings.isVisible(HelpLineTypes.BUOYZONE)) {
            final Double value = buoyZoneRadiusBox.getValue();
            if (value != null) {
                result.setBuoyZoneRadiusInMeters(value);
            }
        }
        result.setTransparentHoverlines(transparentHoverlines.getValue());
        result.setHoverlineStrokeWeight(hoverlineStrokeWeight.getValue());
        return result;
    }
    
    private RaceMapZoomSettings getZoomSettings() {
        ArrayList<ZoomTypes> zoomTypes = new ArrayList<ZoomTypes>();
        boolean noAutoZoomSelected = true;
        for (Util.Pair<CheckBox, ZoomTypes> pair : checkboxAndZoomType) {
            if (pair.getA().getValue()) {
                zoomTypes.add(pair.getB());
                noAutoZoomSelected = false;
            }
        }
        if (noAutoZoomSelected) {
            zoomTypes.add(ZoomTypes.NONE);
        }
        return new RaceMapZoomSettings(zoomTypes, zoomOnlyToSelectedCompetitorsCheckBox.getValue());
    }

    private RaceMapHelpLinesSettings getHelpLinesSettings() {
        Set<HelpLineTypes> helpLineTypes = new HashSet<HelpLineTypes>();
        for (Util.Pair<CheckBox, HelpLineTypes> pair : checkboxAndHelpLineType) {
            if (pair.getA().getValue()) {
                helpLineTypes.add(pair.getB());
            }
        }
        return new RaceMapHelpLinesSettings(helpLineTypes);
    }

    @Override
    public Validator<RaceMapSettings> getValidator() {
        return new Validator<RaceMapSettings>() {
            @Override
            public String getErrorMessage(RaceMapSettings valueToValidate) {
                String errorMessage = null;
                if (valueToValidate.getHelpLinesSettings().isVisible(HelpLineTypes.BOATTAILS) && valueToValidate.getTailLengthInMilliseconds() <= 0) {
                    errorMessage = stringMessages.tailLengthMustBePositive();
                } else if (valueToValidate.getHelpLinesSettings().isVisible(HelpLineTypes.BUOYZONE) 
<<<<<<< HEAD
                        && (valueToValidate.getBuoyZoneRadiusInMeters() < 0.0 || valueToValidate.getBuoyZoneRadiusInMeters() > 100.0)) {
                        errorMessage = stringMessages.valueMustBeBetweenMinMax(stringMessages.buoyZone(), "0", "100");
                } else if (valueToValidate.getHoverlineStrokeWeight() < 0d || valueToValidate.getHoverlineStrokeWeight() > 33d) {
                    errorMessage = stringMessages.valueMustBeBetweenMinMax(stringMessages.bufferLineStrokeWeight(), "0", "33");
=======
                        && (valueToValidate.getBuoyZoneRadiusInMeters() < 0 || valueToValidate.getBuoyZoneRadiusInMeters() > MAX_BUOY_ZONE_RADIUS_IN_METERS)) {
                        errorMessage = stringMessages.valueMustBeBetweenMinMax(stringMessages.buoyZone(), 0, 100);
                } else if (valueToValidate.getHoverlineStrokeWeight() < 0 || valueToValidate.getHoverlineStrokeWeight() > MAX_STROKE_WEIGHT) {
                    errorMessage = stringMessages.valueMustBeBetweenMinMax(stringMessages.bufferLineStrokeWeight(), 0, MAX_STROKE_WEIGHT);
>>>>>>> aa2dcbac
                }
                return errorMessage;
            }
        };
    }

    @Override
    public FocusWidget getFocusWidget() {
        return showWindStreamletOverlayCheckbox;
    }
}
<|MERGE_RESOLUTION|>--- conflicted
+++ resolved
@@ -1,350 +1,339 @@
-package com.sap.sailing.gwt.ui.client.shared.racemap;
-
-import java.util.ArrayList;
-import java.util.HashSet;
-import java.util.List;
-import java.util.Set;
-
-import com.google.gwt.dom.client.Style.Unit;
-import com.google.gwt.event.logical.shared.ValueChangeEvent;
-import com.google.gwt.event.logical.shared.ValueChangeHandler;
-import com.google.gwt.user.client.ui.CheckBox;
-import com.google.gwt.user.client.ui.DoubleBox;
-import com.google.gwt.user.client.ui.FocusWidget;
-import com.google.gwt.user.client.ui.Grid;
-import com.google.gwt.user.client.ui.HasVerticalAlignment;
-import com.google.gwt.user.client.ui.HorizontalPanel;
-import com.google.gwt.user.client.ui.Label;
-import com.google.gwt.user.client.ui.LongBox;
-import com.google.gwt.user.client.ui.VerticalPanel;
-import com.google.gwt.user.client.ui.Widget;
-import com.sap.sailing.domain.common.ManeuverType;
-import com.sap.sailing.gwt.ui.client.ManeuverTypeFormatter;
-import com.sap.sailing.gwt.ui.client.StringMessages;
-import com.sap.sailing.gwt.ui.client.shared.racemap.RaceMapHelpLinesSettings.HelpLineTypes;
-import com.sap.sailing.gwt.ui.client.shared.racemap.RaceMapZoomSettings.ZoomTypes;
-import com.sap.sse.common.Util;
-import com.sap.sse.gwt.client.controls.IntegerBox;
-import com.sap.sse.gwt.client.dialog.DataEntryDialog;
-import com.sap.sse.gwt.client.dialog.DataEntryDialog.Validator;
-import com.sap.sse.gwt.client.shared.components.SettingsDialogComponent;
-
-public class RaceMapSettingsDialogComponent implements SettingsDialogComponent<RaceMapSettings> {
-    private static final int MAX_BUOY_ZONE_RADIUS_IN_METERS = 100;
-    private static final int MAX_STROKE_WEIGHT = 33;
-    //Initializing the lists to prevent a null pointer exception in the first validation call
-    private List<Util.Pair<CheckBox, ManeuverType>> checkboxAndManeuverType = new ArrayList<Util.Pair<CheckBox, ManeuverType>>();
-    private List<Util.Pair<CheckBox, ZoomTypes>> checkboxAndZoomType = new ArrayList<Util.Pair<CheckBox,ZoomTypes>>();
-    private List<Util.Pair<CheckBox, HelpLineTypes>> checkboxAndHelpLineType = new ArrayList<Util.Pair<CheckBox,HelpLineTypes>>();
-    private CheckBox zoomOnlyToSelectedCompetitorsCheckBox;
-    private CheckBox showDouglasPeuckerPointsCheckBox;
-    private CheckBox showOnlySelectedCompetitorsCheckBox;
-    private CheckBox showWindStreamletOverlayCheckbox;
-    private CheckBox showWindStreamletColorsCheckbox;
-    private CheckBox windUpCheckbox;
-    private CheckBox showSimulationOverlayCheckbox;
-    private CheckBox showSelectedCompetitorsInfoCheckBox;
-    private LongBox tailLengthBox;
-    private DoubleBox buoyZoneRadiusBox;
-    private CheckBox transparentHoverlines;
-<<<<<<< HEAD
-    private IntegerBox hoverlineStrokeWeight; //TODO: Why are there two different IntegerBoxes?
-=======
-    private IntegerBox hoverlineStrokeWeight;
->>>>>>> aa2dcbac
-    private boolean showViewSimulation;
-    
-    private final StringMessages stringMessages;
-    private final RaceMapSettings initialSettings;
-
-    private ArrayList<CheckBox> disableOnlySelectedWhenAreFalse;
-    
-    public RaceMapSettingsDialogComponent(RaceMapSettings settings, StringMessages stringMessages, boolean showViewSimulation) {
-        this.showViewSimulation = showViewSimulation;
-        this.stringMessages = stringMessages;
-        initialSettings = settings;
-    }
-
-    @Override
-    public Widget getAdditionalWidget(DataEntryDialog<?> dialog) {
-        VerticalPanel vp = new VerticalPanel();
-
-        Label generalLabel = dialog.createHeadlineLabel(stringMessages.general());
-        vp.add(generalLabel);
-       
-        windUpCheckbox = dialog.createCheckbox(stringMessages.windUp());
-        windUpCheckbox.setValue(initialSettings.isWindUp());
-        vp.add(windUpCheckbox);
-
-        showWindStreamletOverlayCheckbox = dialog.createCheckbox(stringMessages.showWindStreamletOverlay());
-        showWindStreamletOverlayCheckbox.setValue(initialSettings.isShowWindStreamletOverlay());
-        vp.add(showWindStreamletOverlayCheckbox);
-        
-        showWindStreamletColorsCheckbox = dialog.createCheckbox(stringMessages.showWindStreamletColors());
-        showWindStreamletColorsCheckbox.setEnabled(initialSettings.isShowWindStreamletOverlay());
-        showWindStreamletColorsCheckbox.setValue(initialSettings.isShowWindStreamletColors());
-        showWindStreamletColorsCheckbox.addStyleName("RaceMapSettingsDialogCheckboxIntended");
-        vp.add(showWindStreamletColorsCheckbox);
-
-        showWindStreamletOverlayCheckbox.addValueChangeHandler(new ValueChangeHandler<Boolean>() {
-            @Override
-            public void onValueChange(ValueChangeEvent<Boolean> event) {
-                showWindStreamletColorsCheckbox.setEnabled(showWindStreamletOverlayCheckbox.getValue());
-            }
-        });
-        
-        if (showViewSimulation) {
-            showSimulationOverlayCheckbox = dialog.createCheckbox(stringMessages.showSimulationOverlay());
-            showSimulationOverlayCheckbox.setValue(initialSettings.isShowSimulationOverlay());
-            vp.add(showSimulationOverlayCheckbox);
-        }
-
-        Label competitorsLabel = dialog.createHeadlineLabel(stringMessages.competitors());
-        vp.add(competitorsLabel);
-
-        showOnlySelectedCompetitorsCheckBox = dialog.createCheckbox(stringMessages.showOnlySelectedCompetitors());
-        showOnlySelectedCompetitorsCheckBox.setValue(initialSettings.isShowOnlySelectedCompetitors());
-        vp.add(showOnlySelectedCompetitorsCheckBox);
-
-        showSelectedCompetitorsInfoCheckBox = dialog.createCheckbox(stringMessages.showSelectedCompetitorsInfo());
-        showSelectedCompetitorsInfoCheckBox.setValue(initialSettings.isShowSelectedCompetitorsInfo());
-        vp.add(showSelectedCompetitorsInfoCheckBox);
-
-        Label zoomLabel = dialog.createHeadlineLabel(stringMessages.zoom());
-        vp.add(zoomLabel);
-        
-        HorizontalPanel zoomSettingsPanel = new HorizontalPanel();
-        Label zoomSettingsLabel = new Label(stringMessages.autoZoomTo() + ": ");
-        zoomSettingsPanel.add(zoomSettingsLabel);
-        VerticalPanel zoomSettingsBoxesPanel = new VerticalPanel();
-        disableOnlySelectedWhenAreFalse = new ArrayList<CheckBox>();
-        for (ZoomTypes zoomType : ZoomTypes.values()) {
-            if (zoomType != ZoomTypes.NONE) {
-                CheckBox cb = dialog.createCheckbox(RaceMapSettingsTypeFormatter.formatZoomType(zoomType, stringMessages));
-                cb.setValue(Util.contains(initialSettings.getZoomSettings().getTypesToConsiderOnZoom(), zoomType), false);
-                checkboxAndZoomType.add(new Util.Pair<CheckBox, ZoomTypes>(cb, zoomType));
-                zoomSettingsBoxesPanel.add(cb);
-                
-                //Save specific checkboxes for easier value change handling
-                if (zoomType == ZoomTypes.BOATS || zoomType == ZoomTypes.TAILS) {
-                    disableOnlySelectedWhenAreFalse.add(cb);
-                    cb.addValueChangeHandler(new ValueChangeHandler<Boolean>() {
-                        @Override
-                        public void onValueChange(ValueChangeEvent<Boolean> event) {
-                            zoomSettingsChanged();
-                        }
-                    });
-                }
-            }
-        }
-        zoomSettingsPanel.add(zoomSettingsBoxesPanel);
-        vp.add(zoomSettingsPanel);
-        
-        zoomOnlyToSelectedCompetitorsCheckBox = dialog.createCheckbox(stringMessages.autoZoomSelectedCompetitors());
-        zoomOnlyToSelectedCompetitorsCheckBox.setValue(initialSettings.getZoomSettings().isZoomToSelectedCompetitors());
-        vp.add(zoomOnlyToSelectedCompetitorsCheckBox);
-        //Run zoomSettingsChanged to set the checkboxes to their correct state
-        zoomSettingsChanged();
-        
-        Label maneuversLabel = dialog.createHeadlineLabel(stringMessages.maneuverTypesToShowWhenCompetitorIsClicked());
-        vp.add(maneuversLabel);
-        int checkBoxCount = ManeuverType.values().length + 1; // including douglas peucker checkbox
-        int gridRowsRequired = checkBoxCount / 2 + checkBoxCount % 2; 
-        Grid maneuverGrid = new Grid(gridRowsRequired, 2);
-        vp.add(maneuverGrid);
-        int currentRowIndex = 0;
-        int currentColumnIndex = 0;
-        for (ManeuverType maneuverType : ManeuverType.values()) {
-            CheckBox checkbox = dialog.createCheckbox(ManeuverTypeFormatter.format(maneuverType, stringMessages));
-            checkbox.setValue(initialSettings.isShowManeuverType(maneuverType));
-            checkboxAndManeuverType.add(new Util.Pair<CheckBox, ManeuverType>(checkbox, maneuverType));
-            maneuverGrid.setWidget(currentRowIndex++, currentColumnIndex, checkbox);
-            if (currentRowIndex >= gridRowsRequired) {
-                currentColumnIndex = 1;
-                currentRowIndex = 0; 
-            }
-        }
-        showDouglasPeuckerPointsCheckBox = dialog.createCheckbox(stringMessages.douglasPeuckerPoints());
-        showDouglasPeuckerPointsCheckBox.setValue(initialSettings.isShowDouglasPeuckerPoints());
-        maneuverGrid.setWidget(currentRowIndex, currentColumnIndex, showDouglasPeuckerPointsCheckBox);
-        
-        Label helpLinesLabel = dialog.createHeadlineLabel(stringMessages.helpLines());
-        vp.add(helpLinesLabel);
-
-        // boat tail settings
-        HorizontalPanel tailSettingsPanel = new HorizontalPanel();
-        final CheckBox showTailsCheckBox = createHelpLineCheckBox(dialog, HelpLineTypes.BOATTAILS);
-        tailSettingsPanel.add(showTailsCheckBox);
-        showTailsCheckBox.addValueChangeHandler(new ValueChangeHandler<Boolean>() {
-            @Override
-            public void onValueChange(ValueChangeEvent<Boolean> vce) {
-                boolean newValue = vce.getValue();
-                RaceMapSettingsDialogComponent.this.tailLengthBox.setEnabled(newValue);
-            }
-        });
-        Label tailLengthLabel = new Label(stringMessages.lengthInSeconds() + ":");
-        tailLengthLabel.getElement().getStyle().setMarginLeft(25, Unit.PX);
-        tailSettingsPanel.add(tailLengthLabel);
-        tailSettingsPanel.setCellVerticalAlignment(tailLengthLabel, HasVerticalAlignment.ALIGN_MIDDLE);
-        tailLengthBox = dialog.createLongBox((int) (initialSettings.getTailLengthInMilliseconds() / 1000), 4);
-        tailLengthBox.setEnabled(initialSettings.getHelpLinesSettings().isVisible(HelpLineTypes.BOATTAILS));
-        tailSettingsPanel.add(tailLengthBox);
-        tailSettingsPanel.setCellVerticalAlignment(tailLengthBox, HasVerticalAlignment.ALIGN_MIDDLE);
-        vp.add(tailSettingsPanel);
-
-        // buoy zone settings
-        HorizontalPanel buoyZoneSettingsPanel = new HorizontalPanel();
-        final CheckBox showBuoyZoneCheckBox = createHelpLineCheckBox(dialog, HelpLineTypes.BUOYZONE);
-        buoyZoneSettingsPanel.add(showBuoyZoneCheckBox);
-        showBuoyZoneCheckBox.addValueChangeHandler(new ValueChangeHandler<Boolean>() {
-            @Override
-            public void onValueChange(ValueChangeEvent<Boolean> vce) {
-                boolean newValue = vce.getValue();
-                RaceMapSettingsDialogComponent.this.buoyZoneRadiusBox.setEnabled(newValue);
-            }
-        });
-        Label buoyZoneRadiusLabel = new Label(stringMessages.radiusInMeters() + ":");
-        buoyZoneRadiusLabel.getElement().getStyle().setMarginLeft(25, Unit.PX);
-        buoyZoneSettingsPanel.add(buoyZoneRadiusLabel);
-        buoyZoneSettingsPanel.setCellVerticalAlignment(buoyZoneRadiusLabel, HasVerticalAlignment.ALIGN_MIDDLE);
-        buoyZoneRadiusBox = dialog.createDoubleBox(Double.valueOf((int) (initialSettings.getBuoyZoneRadiusInMeters())), 4);
-        buoyZoneRadiusBox.setEnabled(initialSettings.getHelpLinesSettings().isVisible(HelpLineTypes.BOATTAILS));
-        buoyZoneSettingsPanel.add(buoyZoneRadiusBox);
-        buoyZoneSettingsPanel.setCellVerticalAlignment(buoyZoneRadiusBox, HasVerticalAlignment.ALIGN_MIDDLE);
-        vp.add(buoyZoneSettingsPanel);
-
-        vp.add(createHelpLineCheckBox(dialog, HelpLineTypes.STARTLINE));
-        vp.add(createHelpLineCheckBox(dialog, HelpLineTypes.FINISHLINE));
-        vp.add(createHelpLineCheckBox(dialog, HelpLineTypes.ADVANTAGELINE));
-        vp.add(createHelpLineCheckBox(dialog, HelpLineTypes.COURSEMIDDLELINE));
-        vp.add(createHelpLineCheckBox(dialog, HelpLineTypes.STARTLINETOFIRSTMARKTRIANGLE));
-        vp.add(createHelpLineCheckBox(dialog, HelpLineTypes.COURSEGEOMETRY));
-        
-        transparentHoverlines = dialog.createCheckbox(stringMessages.transparentBufferLineOnHover());
-        transparentHoverlines.setValue(initialSettings.getTransparentHoverlines());
-        vp.add(transparentHoverlines);
-        
-        HorizontalPanel hoverlineStrokeWeightPanel = new HorizontalPanel();
-        Label hoverlineStrokeWeightLabel = new Label(stringMessages.bufferLineStrokeWeight() + ":");
-        hoverlineStrokeWeightPanel.add(hoverlineStrokeWeightLabel);
-        hoverlineStrokeWeight = dialog.createIntegerBox(initialSettings.getHoverlineStrokeWeight(), 3);
-        hoverlineStrokeWeightPanel.add(hoverlineStrokeWeight);
-        vp.add(hoverlineStrokeWeightPanel);
-        
-        return vp;
-    }
-    
-    private CheckBox createHelpLineCheckBox(DataEntryDialog<?> dialog, HelpLineTypes helpLineType) {
-        CheckBox cb = dialog.createCheckbox(RaceMapSettingsTypeFormatter.formatHelpLineType(helpLineType, stringMessages));
-        cb.setValue(initialSettings.getHelpLinesSettings().isVisible(helpLineType));
-        checkboxAndHelpLineType.add(new Util.Pair<CheckBox, HelpLineTypes>(cb, helpLineType));
-        return cb;
-    }
-    
-    private void zoomSettingsChanged() {
-        boolean disableOnlySelected = true;
-        for (Util.Pair<CheckBox, ZoomTypes> pair : checkboxAndZoomType) {
-            pair.getA().setEnabled(true);
-            if (disableOnlySelectedWhenAreFalse.contains(pair.getA())) {
-                if (pair.getA().getValue()) {
-                    disableOnlySelected = false;
-                }
-            }
-        }
-
-        zoomOnlyToSelectedCompetitorsCheckBox.setEnabled(!disableOnlySelected);
-        if (disableOnlySelected) {
-            zoomOnlyToSelectedCompetitorsCheckBox.setValue(false);
-        }
-    }
-
-    @Override
-    public RaceMapSettings getResult() {
-        RaceMapSettings result = new RaceMapSettings();
-        for (Util.Pair<CheckBox, ManeuverType> p : checkboxAndManeuverType) {
-            result.showManeuverType(p.getB(), p.getA().getValue());
-        }
-        RaceMapHelpLinesSettings helpLinesSettings = getHelpLinesSettings();
-        result.setZoomSettings(getZoomSettings());
-        result.setHelpLinesSettings(helpLinesSettings);
-        result.setShowDouglasPeuckerPoints(showDouglasPeuckerPointsCheckBox.getValue());
-        result.setShowOnlySelectedCompetitors(showOnlySelectedCompetitorsCheckBox.getValue());
-        result.setShowWindStreamletOverlay(showWindStreamletOverlayCheckbox.getValue());
-        result.setShowWindStreamletColors(showWindStreamletColorsCheckbox.getValue());
-        if (showViewSimulation) {
-            result.setShowSimulationOverlay(showSimulationOverlayCheckbox.getValue());
-        } else {
-            result.setShowSimulationOverlay(false);            
-        }
-        result.setWindUp(windUpCheckbox.getValue());
-        result.setShowSelectedCompetitorsInfo(showSelectedCompetitorsInfoCheckBox.getValue());
-        if (helpLinesSettings.isVisible(HelpLineTypes.BOATTAILS)) {
-            result.setTailLengthInMilliseconds(tailLengthBox.getValue() == null ? -1 : tailLengthBox.getValue() * 1000l);
-        }
-        if (helpLinesSettings.isVisible(HelpLineTypes.BUOYZONE)) {
-            final Double value = buoyZoneRadiusBox.getValue();
-            if (value != null) {
-                result.setBuoyZoneRadiusInMeters(value);
-            }
-        }
-        result.setTransparentHoverlines(transparentHoverlines.getValue());
-        result.setHoverlineStrokeWeight(hoverlineStrokeWeight.getValue());
-        return result;
-    }
-    
-    private RaceMapZoomSettings getZoomSettings() {
-        ArrayList<ZoomTypes> zoomTypes = new ArrayList<ZoomTypes>();
-        boolean noAutoZoomSelected = true;
-        for (Util.Pair<CheckBox, ZoomTypes> pair : checkboxAndZoomType) {
-            if (pair.getA().getValue()) {
-                zoomTypes.add(pair.getB());
-                noAutoZoomSelected = false;
-            }
-        }
-        if (noAutoZoomSelected) {
-            zoomTypes.add(ZoomTypes.NONE);
-        }
-        return new RaceMapZoomSettings(zoomTypes, zoomOnlyToSelectedCompetitorsCheckBox.getValue());
-    }
-
-    private RaceMapHelpLinesSettings getHelpLinesSettings() {
-        Set<HelpLineTypes> helpLineTypes = new HashSet<HelpLineTypes>();
-        for (Util.Pair<CheckBox, HelpLineTypes> pair : checkboxAndHelpLineType) {
-            if (pair.getA().getValue()) {
-                helpLineTypes.add(pair.getB());
-            }
-        }
-        return new RaceMapHelpLinesSettings(helpLineTypes);
-    }
-
-    @Override
-    public Validator<RaceMapSettings> getValidator() {
-        return new Validator<RaceMapSettings>() {
-            @Override
-            public String getErrorMessage(RaceMapSettings valueToValidate) {
-                String errorMessage = null;
-                if (valueToValidate.getHelpLinesSettings().isVisible(HelpLineTypes.BOATTAILS) && valueToValidate.getTailLengthInMilliseconds() <= 0) {
-                    errorMessage = stringMessages.tailLengthMustBePositive();
-                } else if (valueToValidate.getHelpLinesSettings().isVisible(HelpLineTypes.BUOYZONE) 
-<<<<<<< HEAD
-                        && (valueToValidate.getBuoyZoneRadiusInMeters() < 0.0 || valueToValidate.getBuoyZoneRadiusInMeters() > 100.0)) {
-                        errorMessage = stringMessages.valueMustBeBetweenMinMax(stringMessages.buoyZone(), "0", "100");
-                } else if (valueToValidate.getHoverlineStrokeWeight() < 0d || valueToValidate.getHoverlineStrokeWeight() > 33d) {
-                    errorMessage = stringMessages.valueMustBeBetweenMinMax(stringMessages.bufferLineStrokeWeight(), "0", "33");
-=======
-                        && (valueToValidate.getBuoyZoneRadiusInMeters() < 0 || valueToValidate.getBuoyZoneRadiusInMeters() > MAX_BUOY_ZONE_RADIUS_IN_METERS)) {
-                        errorMessage = stringMessages.valueMustBeBetweenMinMax(stringMessages.buoyZone(), 0, 100);
-                } else if (valueToValidate.getHoverlineStrokeWeight() < 0 || valueToValidate.getHoverlineStrokeWeight() > MAX_STROKE_WEIGHT) {
-                    errorMessage = stringMessages.valueMustBeBetweenMinMax(stringMessages.bufferLineStrokeWeight(), 0, MAX_STROKE_WEIGHT);
->>>>>>> aa2dcbac
-                }
-                return errorMessage;
-            }
-        };
-    }
-
-    @Override
-    public FocusWidget getFocusWidget() {
-        return showWindStreamletOverlayCheckbox;
-    }
-}
+package com.sap.sailing.gwt.ui.client.shared.racemap;
+
+import java.util.ArrayList;
+import java.util.HashSet;
+import java.util.List;
+import java.util.Set;
+
+import com.google.gwt.dom.client.Style.Unit;
+import com.google.gwt.event.logical.shared.ValueChangeEvent;
+import com.google.gwt.event.logical.shared.ValueChangeHandler;
+import com.google.gwt.user.client.ui.CheckBox;
+import com.google.gwt.user.client.ui.DoubleBox;
+import com.google.gwt.user.client.ui.FocusWidget;
+import com.google.gwt.user.client.ui.Grid;
+import com.google.gwt.user.client.ui.HasVerticalAlignment;
+import com.google.gwt.user.client.ui.HorizontalPanel;
+import com.google.gwt.user.client.ui.Label;
+import com.google.gwt.user.client.ui.LongBox;
+import com.google.gwt.user.client.ui.VerticalPanel;
+import com.google.gwt.user.client.ui.Widget;
+import com.sap.sailing.domain.common.ManeuverType;
+import com.sap.sailing.gwt.ui.client.ManeuverTypeFormatter;
+import com.sap.sailing.gwt.ui.client.StringMessages;
+import com.sap.sailing.gwt.ui.client.shared.racemap.RaceMapHelpLinesSettings.HelpLineTypes;
+import com.sap.sailing.gwt.ui.client.shared.racemap.RaceMapZoomSettings.ZoomTypes;
+import com.sap.sse.common.Util;
+import com.sap.sse.gwt.client.controls.IntegerBox;
+import com.sap.sse.gwt.client.dialog.DataEntryDialog;
+import com.sap.sse.gwt.client.dialog.DataEntryDialog.Validator;
+import com.sap.sse.gwt.client.shared.components.SettingsDialogComponent;
+
+public class RaceMapSettingsDialogComponent implements SettingsDialogComponent<RaceMapSettings> {
+    private static final int MAX_BUOY_ZONE_RADIUS_IN_METERS = 100;
+    private static final int MAX_STROKE_WEIGHT = 33;
+    //Initializing the lists to prevent a null pointer exception in the first validation call
+    private List<Util.Pair<CheckBox, ManeuverType>> checkboxAndManeuverType = new ArrayList<Util.Pair<CheckBox, ManeuverType>>();
+    private List<Util.Pair<CheckBox, ZoomTypes>> checkboxAndZoomType = new ArrayList<Util.Pair<CheckBox,ZoomTypes>>();
+    private List<Util.Pair<CheckBox, HelpLineTypes>> checkboxAndHelpLineType = new ArrayList<Util.Pair<CheckBox,HelpLineTypes>>();
+    private CheckBox zoomOnlyToSelectedCompetitorsCheckBox;
+    private CheckBox showDouglasPeuckerPointsCheckBox;
+    private CheckBox showOnlySelectedCompetitorsCheckBox;
+    private CheckBox showWindStreamletOverlayCheckbox;
+    private CheckBox showWindStreamletColorsCheckbox;
+    private CheckBox windUpCheckbox;
+    private CheckBox showSimulationOverlayCheckbox;
+    private CheckBox showSelectedCompetitorsInfoCheckBox;
+    private LongBox tailLengthBox;
+    private DoubleBox buoyZoneRadiusBox;
+    private CheckBox transparentHoverlines;
+    private IntegerBox hoverlineStrokeWeight;
+    private boolean showViewSimulation;
+    
+    private final StringMessages stringMessages;
+    private final RaceMapSettings initialSettings;
+
+    private ArrayList<CheckBox> disableOnlySelectedWhenAreFalse;
+    
+    public RaceMapSettingsDialogComponent(RaceMapSettings settings, StringMessages stringMessages, boolean showViewSimulation) {
+        this.showViewSimulation = showViewSimulation;
+        this.stringMessages = stringMessages;
+        initialSettings = settings;
+    }
+
+    @Override
+    public Widget getAdditionalWidget(DataEntryDialog<?> dialog) {
+        VerticalPanel vp = new VerticalPanel();
+
+        Label generalLabel = dialog.createHeadlineLabel(stringMessages.general());
+        vp.add(generalLabel);
+       
+        windUpCheckbox = dialog.createCheckbox(stringMessages.windUp());
+        windUpCheckbox.setValue(initialSettings.isWindUp());
+        vp.add(windUpCheckbox);
+
+        showWindStreamletOverlayCheckbox = dialog.createCheckbox(stringMessages.showWindStreamletOverlay());
+        showWindStreamletOverlayCheckbox.setValue(initialSettings.isShowWindStreamletOverlay());
+        vp.add(showWindStreamletOverlayCheckbox);
+        
+        showWindStreamletColorsCheckbox = dialog.createCheckbox(stringMessages.showWindStreamletColors());
+        showWindStreamletColorsCheckbox.setEnabled(initialSettings.isShowWindStreamletOverlay());
+        showWindStreamletColorsCheckbox.setValue(initialSettings.isShowWindStreamletColors());
+        showWindStreamletColorsCheckbox.addStyleName("RaceMapSettingsDialogCheckboxIntended");
+        vp.add(showWindStreamletColorsCheckbox);
+
+        showWindStreamletOverlayCheckbox.addValueChangeHandler(new ValueChangeHandler<Boolean>() {
+            @Override
+            public void onValueChange(ValueChangeEvent<Boolean> event) {
+                showWindStreamletColorsCheckbox.setEnabled(showWindStreamletOverlayCheckbox.getValue());
+            }
+        });
+        
+        if (showViewSimulation) {
+            showSimulationOverlayCheckbox = dialog.createCheckbox(stringMessages.showSimulationOverlay());
+            showSimulationOverlayCheckbox.setValue(initialSettings.isShowSimulationOverlay());
+            vp.add(showSimulationOverlayCheckbox);
+        }
+
+        Label competitorsLabel = dialog.createHeadlineLabel(stringMessages.competitors());
+        vp.add(competitorsLabel);
+
+        showOnlySelectedCompetitorsCheckBox = dialog.createCheckbox(stringMessages.showOnlySelectedCompetitors());
+        showOnlySelectedCompetitorsCheckBox.setValue(initialSettings.isShowOnlySelectedCompetitors());
+        vp.add(showOnlySelectedCompetitorsCheckBox);
+
+        showSelectedCompetitorsInfoCheckBox = dialog.createCheckbox(stringMessages.showSelectedCompetitorsInfo());
+        showSelectedCompetitorsInfoCheckBox.setValue(initialSettings.isShowSelectedCompetitorsInfo());
+        vp.add(showSelectedCompetitorsInfoCheckBox);
+
+        Label zoomLabel = dialog.createHeadlineLabel(stringMessages.zoom());
+        vp.add(zoomLabel);
+        
+        HorizontalPanel zoomSettingsPanel = new HorizontalPanel();
+        Label zoomSettingsLabel = new Label(stringMessages.autoZoomTo() + ": ");
+        zoomSettingsPanel.add(zoomSettingsLabel);
+        VerticalPanel zoomSettingsBoxesPanel = new VerticalPanel();
+        disableOnlySelectedWhenAreFalse = new ArrayList<CheckBox>();
+        for (ZoomTypes zoomType : ZoomTypes.values()) {
+            if (zoomType != ZoomTypes.NONE) {
+                CheckBox cb = dialog.createCheckbox(RaceMapSettingsTypeFormatter.formatZoomType(zoomType, stringMessages));
+                cb.setValue(Util.contains(initialSettings.getZoomSettings().getTypesToConsiderOnZoom(), zoomType), false);
+                checkboxAndZoomType.add(new Util.Pair<CheckBox, ZoomTypes>(cb, zoomType));
+                zoomSettingsBoxesPanel.add(cb);
+                
+                //Save specific checkboxes for easier value change handling
+                if (zoomType == ZoomTypes.BOATS || zoomType == ZoomTypes.TAILS) {
+                    disableOnlySelectedWhenAreFalse.add(cb);
+                    cb.addValueChangeHandler(new ValueChangeHandler<Boolean>() {
+                        @Override
+                        public void onValueChange(ValueChangeEvent<Boolean> event) {
+                            zoomSettingsChanged();
+                        }
+                    });
+                }
+            }
+        }
+        zoomSettingsPanel.add(zoomSettingsBoxesPanel);
+        vp.add(zoomSettingsPanel);
+        
+        zoomOnlyToSelectedCompetitorsCheckBox = dialog.createCheckbox(stringMessages.autoZoomSelectedCompetitors());
+        zoomOnlyToSelectedCompetitorsCheckBox.setValue(initialSettings.getZoomSettings().isZoomToSelectedCompetitors());
+        vp.add(zoomOnlyToSelectedCompetitorsCheckBox);
+        //Run zoomSettingsChanged to set the checkboxes to their correct state
+        zoomSettingsChanged();
+        
+        Label maneuversLabel = dialog.createHeadlineLabel(stringMessages.maneuverTypesToShowWhenCompetitorIsClicked());
+        vp.add(maneuversLabel);
+        int checkBoxCount = ManeuverType.values().length + 1; // including douglas peucker checkbox
+        int gridRowsRequired = checkBoxCount / 2 + checkBoxCount % 2; 
+        Grid maneuverGrid = new Grid(gridRowsRequired, 2);
+        vp.add(maneuverGrid);
+        int currentRowIndex = 0;
+        int currentColumnIndex = 0;
+        for (ManeuverType maneuverType : ManeuverType.values()) {
+            CheckBox checkbox = dialog.createCheckbox(ManeuverTypeFormatter.format(maneuverType, stringMessages));
+            checkbox.setValue(initialSettings.isShowManeuverType(maneuverType));
+            checkboxAndManeuverType.add(new Util.Pair<CheckBox, ManeuverType>(checkbox, maneuverType));
+            maneuverGrid.setWidget(currentRowIndex++, currentColumnIndex, checkbox);
+            if (currentRowIndex >= gridRowsRequired) {
+                currentColumnIndex = 1;
+                currentRowIndex = 0; 
+            }
+        }
+        showDouglasPeuckerPointsCheckBox = dialog.createCheckbox(stringMessages.douglasPeuckerPoints());
+        showDouglasPeuckerPointsCheckBox.setValue(initialSettings.isShowDouglasPeuckerPoints());
+        maneuverGrid.setWidget(currentRowIndex, currentColumnIndex, showDouglasPeuckerPointsCheckBox);
+        
+        Label helpLinesLabel = dialog.createHeadlineLabel(stringMessages.helpLines());
+        vp.add(helpLinesLabel);
+
+        // boat tail settings
+        HorizontalPanel tailSettingsPanel = new HorizontalPanel();
+        final CheckBox showTailsCheckBox = createHelpLineCheckBox(dialog, HelpLineTypes.BOATTAILS);
+        tailSettingsPanel.add(showTailsCheckBox);
+        showTailsCheckBox.addValueChangeHandler(new ValueChangeHandler<Boolean>() {
+            @Override
+            public void onValueChange(ValueChangeEvent<Boolean> vce) {
+                boolean newValue = vce.getValue();
+                RaceMapSettingsDialogComponent.this.tailLengthBox.setEnabled(newValue);
+            }
+        });
+        Label tailLengthLabel = new Label(stringMessages.lengthInSeconds() + ":");
+        tailLengthLabel.getElement().getStyle().setMarginLeft(25, Unit.PX);
+        tailSettingsPanel.add(tailLengthLabel);
+        tailSettingsPanel.setCellVerticalAlignment(tailLengthLabel, HasVerticalAlignment.ALIGN_MIDDLE);
+        tailLengthBox = dialog.createLongBox((int) (initialSettings.getTailLengthInMilliseconds() / 1000), 4);
+        tailLengthBox.setEnabled(initialSettings.getHelpLinesSettings().isVisible(HelpLineTypes.BOATTAILS));
+        tailSettingsPanel.add(tailLengthBox);
+        tailSettingsPanel.setCellVerticalAlignment(tailLengthBox, HasVerticalAlignment.ALIGN_MIDDLE);
+        vp.add(tailSettingsPanel);
+
+        // buoy zone settings
+        HorizontalPanel buoyZoneSettingsPanel = new HorizontalPanel();
+        final CheckBox showBuoyZoneCheckBox = createHelpLineCheckBox(dialog, HelpLineTypes.BUOYZONE);
+        buoyZoneSettingsPanel.add(showBuoyZoneCheckBox);
+        showBuoyZoneCheckBox.addValueChangeHandler(new ValueChangeHandler<Boolean>() {
+            @Override
+            public void onValueChange(ValueChangeEvent<Boolean> vce) {
+                boolean newValue = vce.getValue();
+                RaceMapSettingsDialogComponent.this.buoyZoneRadiusBox.setEnabled(newValue);
+            }
+        });
+        Label buoyZoneRadiusLabel = new Label(stringMessages.radiusInMeters() + ":");
+        buoyZoneRadiusLabel.getElement().getStyle().setMarginLeft(25, Unit.PX);
+        buoyZoneSettingsPanel.add(buoyZoneRadiusLabel);
+        buoyZoneSettingsPanel.setCellVerticalAlignment(buoyZoneRadiusLabel, HasVerticalAlignment.ALIGN_MIDDLE);
+        buoyZoneRadiusBox = dialog.createDoubleBox(Double.valueOf((int) (initialSettings.getBuoyZoneRadiusInMeters())), 4);
+        buoyZoneRadiusBox.setEnabled(initialSettings.getHelpLinesSettings().isVisible(HelpLineTypes.BOATTAILS));
+        buoyZoneSettingsPanel.add(buoyZoneRadiusBox);
+        buoyZoneSettingsPanel.setCellVerticalAlignment(buoyZoneRadiusBox, HasVerticalAlignment.ALIGN_MIDDLE);
+        vp.add(buoyZoneSettingsPanel);
+
+        vp.add(createHelpLineCheckBox(dialog, HelpLineTypes.STARTLINE));
+        vp.add(createHelpLineCheckBox(dialog, HelpLineTypes.FINISHLINE));
+        vp.add(createHelpLineCheckBox(dialog, HelpLineTypes.ADVANTAGELINE));
+        vp.add(createHelpLineCheckBox(dialog, HelpLineTypes.COURSEMIDDLELINE));
+        vp.add(createHelpLineCheckBox(dialog, HelpLineTypes.STARTLINETOFIRSTMARKTRIANGLE));
+        vp.add(createHelpLineCheckBox(dialog, HelpLineTypes.COURSEGEOMETRY));
+        
+        transparentHoverlines = dialog.createCheckbox(stringMessages.transparentBufferLineOnHover());
+        transparentHoverlines.setValue(initialSettings.getTransparentHoverlines());
+        vp.add(transparentHoverlines);
+        
+        HorizontalPanel hoverlineStrokeWeightPanel = new HorizontalPanel();
+        Label hoverlineStrokeWeightLabel = new Label(stringMessages.bufferLineStrokeWeight() + ":");
+        hoverlineStrokeWeightPanel.add(hoverlineStrokeWeightLabel);
+        hoverlineStrokeWeight = dialog.createIntegerBox(initialSettings.getHoverlineStrokeWeight(), 3);
+        hoverlineStrokeWeightPanel.add(hoverlineStrokeWeight);
+        vp.add(hoverlineStrokeWeightPanel);
+        
+        return vp;
+    }
+    
+    private CheckBox createHelpLineCheckBox(DataEntryDialog<?> dialog, HelpLineTypes helpLineType) {
+        CheckBox cb = dialog.createCheckbox(RaceMapSettingsTypeFormatter.formatHelpLineType(helpLineType, stringMessages));
+        cb.setValue(initialSettings.getHelpLinesSettings().isVisible(helpLineType));
+        checkboxAndHelpLineType.add(new Util.Pair<CheckBox, HelpLineTypes>(cb, helpLineType));
+        return cb;
+    }
+    
+    private void zoomSettingsChanged() {
+        boolean disableOnlySelected = true;
+        for (Util.Pair<CheckBox, ZoomTypes> pair : checkboxAndZoomType) {
+            pair.getA().setEnabled(true);
+            if (disableOnlySelectedWhenAreFalse.contains(pair.getA())) {
+                if (pair.getA().getValue()) {
+                    disableOnlySelected = false;
+                }
+            }
+        }
+
+        zoomOnlyToSelectedCompetitorsCheckBox.setEnabled(!disableOnlySelected);
+        if (disableOnlySelected) {
+            zoomOnlyToSelectedCompetitorsCheckBox.setValue(false);
+        }
+    }
+
+    @Override
+    public RaceMapSettings getResult() {
+        RaceMapSettings result = new RaceMapSettings();
+        for (Util.Pair<CheckBox, ManeuverType> p : checkboxAndManeuverType) {
+            result.showManeuverType(p.getB(), p.getA().getValue());
+        }
+        RaceMapHelpLinesSettings helpLinesSettings = getHelpLinesSettings();
+        result.setZoomSettings(getZoomSettings());
+        result.setHelpLinesSettings(helpLinesSettings);
+        result.setShowDouglasPeuckerPoints(showDouglasPeuckerPointsCheckBox.getValue());
+        result.setShowOnlySelectedCompetitors(showOnlySelectedCompetitorsCheckBox.getValue());
+        result.setShowWindStreamletOverlay(showWindStreamletOverlayCheckbox.getValue());
+        result.setShowWindStreamletColors(showWindStreamletColorsCheckbox.getValue());
+        if (showViewSimulation) {
+            result.setShowSimulationOverlay(showSimulationOverlayCheckbox.getValue());
+        } else {
+            result.setShowSimulationOverlay(false);            
+        }
+        result.setWindUp(windUpCheckbox.getValue());
+        result.setShowSelectedCompetitorsInfo(showSelectedCompetitorsInfoCheckBox.getValue());
+        if (helpLinesSettings.isVisible(HelpLineTypes.BOATTAILS)) {
+            result.setTailLengthInMilliseconds(tailLengthBox.getValue() == null ? -1 : tailLengthBox.getValue() * 1000l);
+        }
+        if (helpLinesSettings.isVisible(HelpLineTypes.BUOYZONE)) {
+            final Double value = buoyZoneRadiusBox.getValue();
+            if (value != null) {
+                result.setBuoyZoneRadiusInMeters(value);
+            }
+        }
+        result.setTransparentHoverlines(transparentHoverlines.getValue());
+        result.setHoverlineStrokeWeight(hoverlineStrokeWeight.getValue());
+        return result;
+    }
+    
+    private RaceMapZoomSettings getZoomSettings() {
+        ArrayList<ZoomTypes> zoomTypes = new ArrayList<ZoomTypes>();
+        boolean noAutoZoomSelected = true;
+        for (Util.Pair<CheckBox, ZoomTypes> pair : checkboxAndZoomType) {
+            if (pair.getA().getValue()) {
+                zoomTypes.add(pair.getB());
+                noAutoZoomSelected = false;
+            }
+        }
+        if (noAutoZoomSelected) {
+            zoomTypes.add(ZoomTypes.NONE);
+        }
+        return new RaceMapZoomSettings(zoomTypes, zoomOnlyToSelectedCompetitorsCheckBox.getValue());
+    }
+
+    private RaceMapHelpLinesSettings getHelpLinesSettings() {
+        Set<HelpLineTypes> helpLineTypes = new HashSet<HelpLineTypes>();
+        for (Util.Pair<CheckBox, HelpLineTypes> pair : checkboxAndHelpLineType) {
+            if (pair.getA().getValue()) {
+                helpLineTypes.add(pair.getB());
+            }
+        }
+        return new RaceMapHelpLinesSettings(helpLineTypes);
+    }
+
+    @Override
+    public Validator<RaceMapSettings> getValidator() {
+        return new Validator<RaceMapSettings>() {
+            @Override
+            public String getErrorMessage(RaceMapSettings valueToValidate) {
+                String errorMessage = null;
+                if (valueToValidate.getHelpLinesSettings().isVisible(HelpLineTypes.BOATTAILS) && valueToValidate.getTailLengthInMilliseconds() <= 0) {
+                    errorMessage = stringMessages.tailLengthMustBePositive();
+                } else if (valueToValidate.getHelpLinesSettings().isVisible(HelpLineTypes.BUOYZONE) 
+                        && (valueToValidate.getBuoyZoneRadiusInMeters() < 0 || valueToValidate.getBuoyZoneRadiusInMeters() > MAX_BUOY_ZONE_RADIUS_IN_METERS)) {
+                        errorMessage = stringMessages.valueMustBeBetweenMinMax(stringMessages.buoyZone(), 0, 100);
+                } else if (valueToValidate.getHoverlineStrokeWeight() < 0 || valueToValidate.getHoverlineStrokeWeight() > MAX_STROKE_WEIGHT) {
+                    errorMessage = stringMessages.valueMustBeBetweenMinMax(stringMessages.bufferLineStrokeWeight(), 0, MAX_STROKE_WEIGHT);
+                }
+                return errorMessage;
+            }
+        };
+    }
+
+    @Override
+    public FocusWidget getFocusWidget() {
+        return showWindStreamletOverlayCheckbox;
+    }
+}