package com.sap.sailing.gwt.ui.client.shared.racemap;

import static com.sap.sailing.domain.common.security.SecuredDomainType.TrackedRaceActions.VIEWSTREAMLETS;

import java.util.ArrayList;
import java.util.HashSet;
import java.util.List;
import java.util.Set;

import com.google.gwt.dom.client.Style.Unit;
import com.google.gwt.event.logical.shared.ValueChangeEvent;
import com.google.gwt.event.logical.shared.ValueChangeHandler;
import com.google.gwt.user.client.ui.CheckBox;
import com.google.gwt.user.client.ui.FocusWidget;
import com.google.gwt.user.client.ui.Grid;
import com.google.gwt.user.client.ui.HasVerticalAlignment;
import com.google.gwt.user.client.ui.HorizontalPanel;
import com.google.gwt.user.client.ui.Label;
import com.google.gwt.user.client.ui.LongBox;
import com.google.gwt.user.client.ui.VerticalPanel;
import com.google.gwt.user.client.ui.Widget;
import com.sap.sailing.domain.common.ManeuverType;
import com.sap.sailing.domain.common.impl.MeterDistance;
import com.sap.sailing.gwt.common.client.premium.SailingPremiumCheckBox;
import com.sap.sailing.gwt.ui.client.ManeuverTypeFormatter;
import com.sap.sailing.gwt.ui.client.StringMessages;
import com.sap.sailing.gwt.ui.client.shared.racemap.RaceMapHelpLinesSettings.HelpLineTypes;
import com.sap.sailing.gwt.ui.client.shared.racemap.RaceMapZoomSettings.ZoomTypes;
import com.sap.sse.common.Distance;
import com.sap.sse.common.Util;
import com.sap.sse.gwt.client.controls.IntegerBox;
import com.sap.sse.gwt.client.dialog.DataEntryDialog;
import com.sap.sse.gwt.client.dialog.DataEntryDialog.Validator;
import com.sap.sse.gwt.client.dialog.DoubleBox;
import com.sap.sse.gwt.client.shared.components.SettingsDialogComponent;
import com.sap.sse.security.ui.client.premium.PaywallResolver;
import com.sap.sse.security.ui.client.premium.PremiumCheckBox;

/**
 * The view responsible for manipulating an instance of RaceMapSettings, is handled by the RaceMapLifecycle
 */
public class RaceMapSettingsDialogComponent implements SettingsDialogComponent<RaceMapSettings> {
    private static final Distance MAX_BUOY_ZONE_RADIUS = new MeterDistance(100);
    private static final int MAX_STROKE_WEIGHT = 33;
    //Initializing the lists to prevent a null pointer exception in the first validation call
    private List<Util.Pair<CheckBox, ManeuverType>> checkboxAndManeuverType = new ArrayList<Util.Pair<CheckBox, ManeuverType>>();
    private List<Util.Pair<CheckBox, ZoomTypes>> checkboxAndZoomType = new ArrayList<Util.Pair<CheckBox,ZoomTypes>>();
    private List<Util.Pair<CheckBox, HelpLineTypes>> checkboxAndHelpLineType = new ArrayList<Util.Pair<CheckBox,HelpLineTypes>>();
    private CheckBox zoomOnlyToSelectedCompetitorsCheckBox;
    private CheckBox showDouglasPeuckerPointsCheckBox;
    private CheckBox showOnlySelectedCompetitorsCheckBox;
    private PremiumCheckBox showWindStreamletOverlayCheckbox;
    private PremiumCheckBox showWindStreamletColorsCheckbox;
    private CheckBox showSatelliteLayerCheckbox;
    private CheckBox windUpCheckbox;
    private CheckBox showSimulationOverlayCheckbox;
    private CheckBox showSelectedCompetitorsInfoCheckBox;
    private LongBox tailLengthBox;
    private DoubleBox buoyZoneRadiusInMetersBox;
    private CheckBox transparentHoverlines;
    private IntegerBox hoverlineStrokeWeight;
    private DoubleBox startCountDownFontSizeScalingBox;
    private CheckBox maneuverLossVisualizationCheckBox;
<<<<<<< HEAD
    
    private boolean isSimulationPermitted;
    private boolean hasPolar;
    
=======
    private boolean isSimulationEnabled;
>>>>>>> ea84128c
    private final StringMessages stringMessages;
    private final RaceMapSettings initialSettings;
    private ArrayList<CheckBox> disableOnlySelectedWhenAreFalse;
    private CheckBox showEstimatedDuration;
    private final PaywallResolver paywallResolver;
    
<<<<<<< HEAD
    public RaceMapSettingsDialogComponent(RaceMapSettings settings, StringMessages stringMessages, boolean isSimulationPermitted, boolean hasPolar) {
        this.isSimulationPermitted = isSimulationPermitted;
        this.hasPolar = hasPolar;
=======
    public RaceMapSettingsDialogComponent(RaceMapSettings settings, StringMessages stringMessages,
            boolean isSimulationEnabled, PaywallResolver paywallResolver) {
        this.isSimulationEnabled = isSimulationEnabled;
>>>>>>> ea84128c
        this.stringMessages = stringMessages;
        this.initialSettings = settings;
        this.paywallResolver = paywallResolver;
    }

    @Override
    public Widget getAdditionalWidget(DataEntryDialog<?> dialog) {
        VerticalPanel vp = new VerticalPanel();
        Label generalLabel = dialog.createHeadlineLabel(stringMessages.general());
        vp.add(generalLabel);
        showSatelliteLayerCheckbox = dialog.createCheckbox(stringMessages.showSatelliteLayer());
        showSatelliteLayerCheckbox.setValue(initialSettings.isShowSatelliteLayer());
        showSatelliteLayerCheckbox.getElement().setAttribute("selenium_checkbox", String.valueOf(initialSettings.isShowSatelliteLayer()));
        showSatelliteLayerCheckbox.ensureDebugId("showSatelliteLayerCheckBox");
        showSatelliteLayerCheckbox.setEnabled(!initialSettings.isWindUp());
        vp.add(showSatelliteLayerCheckbox);
        windUpCheckbox = dialog.createCheckbox(stringMessages.windUp());
        windUpCheckbox.setValue(initialSettings.isWindUp());
        windUpCheckbox.getElement().setAttribute("selenium_checkbox", String.valueOf(initialSettings.isWindUp()));
        windUpCheckbox.ensureDebugId("windUpCheckBox");
        vp.add(windUpCheckbox);
        
        // FIXME: See bug5593
        showWindStreamletOverlayCheckbox = dialog.create(() -> new SailingPremiumCheckBox(
                stringMessages.showWindStreamletOverlay(), VIEWSTREAMLETS, paywallResolver));
        showWindStreamletOverlayCheckbox.ensureDebugId("showWindStreamletOverlayCheckBox");
        showWindStreamletOverlayCheckbox.setValue(initialSettings.isShowWindStreamletOverlay());
        vp.add(showWindStreamletOverlayCheckbox);
        
        //FIXME: See bug5593
        showWindStreamletColorsCheckbox = dialog.create(() -> new SailingPremiumCheckBox(
                stringMessages.showWindStreamletColors(), VIEWSTREAMLETS, paywallResolver));
        showWindStreamletColorsCheckbox.setEnabled(initialSettings.isShowWindStreamletOverlay());
        showWindStreamletColorsCheckbox.setValue(initialSettings.isShowWindStreamletColors());
        showWindStreamletColorsCheckbox.addStyleName("RaceMapSettingsDialogCheckBoxIntended");
        vp.add(showWindStreamletColorsCheckbox);
<<<<<<< HEAD

        showWindStreamletOverlayCheckbox.addValueChangeHandler(new ValueChangeHandler<Boolean>() {
            @Override
            public void onValueChange(ValueChangeEvent<Boolean> event) {
                showWindStreamletColorsCheckbox.setEnabled(showWindStreamletOverlayCheckbox.getValue());
            }
        });
        if (hasPolar) {
=======
        showWindStreamletOverlayCheckbox.addValueChangeHandler(
                event -> showWindStreamletColorsCheckbox.setEnabled(showWindStreamletOverlayCheckbox.getValue()));
        
        if (isSimulationEnabled) {
>>>>>>> ea84128c
            showEstimatedDuration = dialog.createCheckbox(stringMessages.showEstimatedDuration());
            showEstimatedDuration.ensureDebugId("showEstimatedDurationCheckBox");
            showEstimatedDuration.setValue(initialSettings.isShowEstimatedDuration());
            vp.add(showEstimatedDuration);
            showSimulationOverlayCheckbox = dialog.createCheckbox(stringMessages.showSimulationOverlay());
            showSimulationOverlayCheckbox.ensureDebugId("showSimulationOverlayCheckBox");
            showSimulationOverlayCheckbox.setValue(initialSettings.isShowSimulationOverlay());
            vp.add(showSimulationOverlayCheckbox);
            showSimulationOverlayCheckbox.setEnabled(isSimulationPermitted);
        }

        Label competitorsLabel = dialog.createHeadlineLabel(stringMessages.competitors());
        vp.add(competitorsLabel);

        showOnlySelectedCompetitorsCheckBox = dialog.createCheckbox(stringMessages.showOnlySelectedCompetitors());
        showOnlySelectedCompetitorsCheckBox.ensureDebugId("showOnlySelectedCompetitorsCheckBox");
        showOnlySelectedCompetitorsCheckBox.setValue(initialSettings.isShowOnlySelectedCompetitors());
        vp.add(showOnlySelectedCompetitorsCheckBox);

        showSelectedCompetitorsInfoCheckBox = dialog.createCheckbox(stringMessages.showSelectedCompetitorsInfo());
        showSelectedCompetitorsInfoCheckBox.setValue(initialSettings.isShowSelectedCompetitorsInfo());
        vp.add(showSelectedCompetitorsInfoCheckBox);

        Label zoomLabel = dialog.createHeadlineLabel(stringMessages.zoom());
        vp.add(zoomLabel);
        
        HorizontalPanel zoomSettingsPanel = new HorizontalPanel();
        Label zoomSettingsLabel = new Label(stringMessages.autoZoomTo() + ": ");
        zoomSettingsPanel.add(zoomSettingsLabel);
        VerticalPanel zoomSettingsBoxesPanel = new VerticalPanel();
        disableOnlySelectedWhenAreFalse = new ArrayList<CheckBox>();
        for (ZoomTypes zoomType : ZoomTypes.values()) {
            if (zoomType != ZoomTypes.NONE) {
                CheckBox cb = dialog.createCheckbox(RaceMapSettingsTypeFormatter.formatZoomType(zoomType, stringMessages));
                cb.setValue(Util.contains(initialSettings.getZoomSettings().getTypesToConsiderOnZoom(), zoomType), false);
                checkboxAndZoomType.add(new Util.Pair<CheckBox, ZoomTypes>(cb, zoomType));
                zoomSettingsBoxesPanel.add(cb);
                
                //Save specific checkboxes for easier value change handling
                if (zoomType == ZoomTypes.BOATS || zoomType == ZoomTypes.TAILS) {
                    disableOnlySelectedWhenAreFalse.add(cb);
                    cb.addValueChangeHandler(new ValueChangeHandler<Boolean>() {
                        @Override
                        public void onValueChange(ValueChangeEvent<Boolean> event) {
                            zoomSettingsChanged();
                        }
                    });
                }
            }
        }
        zoomSettingsPanel.add(zoomSettingsBoxesPanel);
        vp.add(zoomSettingsPanel);
        
        zoomOnlyToSelectedCompetitorsCheckBox = dialog.createCheckbox(stringMessages.autoZoomSelectedCompetitors());
        zoomOnlyToSelectedCompetitorsCheckBox.setValue(initialSettings.getZoomSettings().isZoomToSelectedCompetitors());
        vp.add(zoomOnlyToSelectedCompetitorsCheckBox);
        //Run zoomSettingsChanged to set the checkboxes to their correct state
        zoomSettingsChanged();
        
        Label maneuversLabel = dialog.createHeadlineLabel(stringMessages.maneuverTypesToShowWhenCompetitorIsClicked());
        vp.add(maneuversLabel);
        int checkBoxCount = ManeuverType.values().length + 1; // including douglas peucker checkbox
        int gridRowsRequired = checkBoxCount / 2 + checkBoxCount % 2; 
        Grid maneuverGrid = new Grid(gridRowsRequired, 2);
        vp.add(maneuverGrid);
        int currentRowIndex = 0;
        int currentColumnIndex = 0;
        for (ManeuverType maneuverType : ManeuverType.values()) {
            CheckBox checkbox = dialog.createCheckbox(ManeuverTypeFormatter.format(maneuverType, stringMessages));
            checkbox.setValue(initialSettings.isShowManeuverType(maneuverType));
            checkboxAndManeuverType.add(new Util.Pair<CheckBox, ManeuverType>(checkbox, maneuverType));
            maneuverGrid.setWidget(currentRowIndex++, currentColumnIndex, checkbox);
            if (currentRowIndex >= gridRowsRequired) {
                currentColumnIndex = 1;
                currentRowIndex = 0; 
            }
        }
        showDouglasPeuckerPointsCheckBox = dialog.createCheckbox(stringMessages.douglasPeuckerPoints());
        showDouglasPeuckerPointsCheckBox.setValue(initialSettings.isShowDouglasPeuckerPoints());
        maneuverGrid.setWidget(currentRowIndex, currentColumnIndex, showDouglasPeuckerPointsCheckBox);
        
        Label helpLinesLabel = dialog.createHeadlineLabel(stringMessages.helpLines());
        vp.add(helpLinesLabel);

        // boat tail settings
        HorizontalPanel tailSettingsPanel = new HorizontalPanel();
        final CheckBox showTailsCheckBox = createHelpLineCheckBox(dialog, HelpLineTypes.BOATTAILS);
        tailSettingsPanel.add(showTailsCheckBox);
        showTailsCheckBox.addValueChangeHandler(new ValueChangeHandler<Boolean>() {
            @Override
            public void onValueChange(ValueChangeEvent<Boolean> vce) {
                boolean newValue = vce.getValue();
                RaceMapSettingsDialogComponent.this.tailLengthBox.setEnabled(newValue);
            }
        });
        Label tailLengthLabel = new Label(stringMessages.lengthInSeconds() + ":");
        tailLengthLabel.getElement().getStyle().setMarginLeft(25, Unit.PX);
        tailSettingsPanel.add(tailLengthLabel);
        tailSettingsPanel.setCellVerticalAlignment(tailLengthLabel, HasVerticalAlignment.ALIGN_MIDDLE);
        tailLengthBox = dialog.createLongBox((int) (initialSettings.getTailLengthInMilliseconds() / 1000), 4);
        tailLengthBox.setEnabled(initialSettings.getHelpLinesSettings().isVisible(HelpLineTypes.BOATTAILS));
        tailSettingsPanel.add(tailLengthBox);
        tailSettingsPanel.setCellVerticalAlignment(tailLengthBox, HasVerticalAlignment.ALIGN_MIDDLE);
        vp.add(tailSettingsPanel);

        // buoy zone settings
        HorizontalPanel buoyZoneSettingsPanel = new HorizontalPanel();
        final CheckBox showBuoyZoneCheckBox = createHelpLineCheckBox(dialog, HelpLineTypes.BUOYZONE);
        buoyZoneSettingsPanel.add(showBuoyZoneCheckBox);
        showBuoyZoneCheckBox.addValueChangeHandler(new ValueChangeHandler<Boolean>() {
            @Override
            public void onValueChange(ValueChangeEvent<Boolean> vce) {
                boolean newValue = vce.getValue();
                RaceMapSettingsDialogComponent.this.buoyZoneRadiusInMetersBox.setEnabled(newValue);
            }
        });
        Label buoyZoneRadiusLabel = new Label(stringMessages.radiusInMeters() + ":");
        buoyZoneRadiusLabel.getElement().getStyle().setMarginLeft(25, Unit.PX);
        buoyZoneSettingsPanel.add(buoyZoneRadiusLabel);
        buoyZoneSettingsPanel.setCellVerticalAlignment(buoyZoneRadiusLabel, HasVerticalAlignment.ALIGN_MIDDLE);
        buoyZoneRadiusInMetersBox = dialog.createDoubleBox(initialSettings.getBuoyZoneRadius().getMeters(), 4);
        buoyZoneRadiusInMetersBox.setEnabled(initialSettings.getHelpLinesSettings().isVisible(HelpLineTypes.BOATTAILS));
        buoyZoneSettingsPanel.add(buoyZoneRadiusInMetersBox);
        buoyZoneSettingsPanel.setCellVerticalAlignment(buoyZoneRadiusInMetersBox, HasVerticalAlignment.ALIGN_MIDDLE);
        vp.add(buoyZoneSettingsPanel);

        vp.add(createHelpLineCheckBox(dialog, HelpLineTypes.STARTLINE));
        vp.add(createHelpLineCheckBox(dialog, HelpLineTypes.FINISHLINE));
        vp.add(createHelpLineCheckBox(dialog, HelpLineTypes.ADVANTAGELINE));
        vp.add(createHelpLineCheckBox(dialog, HelpLineTypes.COURSEMIDDLELINE));
        vp.add(createHelpLineCheckBox(dialog, HelpLineTypes.STARTLINETOFIRSTMARKTRIANGLE));
        vp.add(createHelpLineCheckBox(dialog, HelpLineTypes.COURSEGEOMETRY));
        
        maneuverLossVisualizationCheckBox = dialog.createCheckbox(stringMessages.maneuverLoss());
        maneuverLossVisualizationCheckBox.setValue(initialSettings.isShowManeuverLossVisualization());
        vp.add(maneuverLossVisualizationCheckBox);
        
        transparentHoverlines = dialog.createCheckbox(stringMessages.transparentBufferLineOnHover());
        transparentHoverlines.ensureDebugId("transparentHoverlinesCheckBox");
        transparentHoverlines.setValue(initialSettings.getTransparentHoverlines());
        vp.add(transparentHoverlines);
        
        HorizontalPanel hoverlineStrokeWeightPanel = new HorizontalPanel();
        Label hoverlineStrokeWeightLabel = new Label(stringMessages.bufferLineStrokeWeight() + ":");
        hoverlineStrokeWeightPanel.add(hoverlineStrokeWeightLabel);
        hoverlineStrokeWeight = dialog.createIntegerBox(initialSettings.getHoverlineStrokeWeight(), 3);
        hoverlineStrokeWeightPanel.add(hoverlineStrokeWeight);
        vp.add(hoverlineStrokeWeightPanel);
        
        HorizontalPanel startCountDownFontSizeScalingPanel = new HorizontalPanel();
        Label startCountDownFontSizeScalingLabel = new Label(stringMessages.startCountDownFontSizeScaling() + ":");
        startCountDownFontSizeScalingPanel.add(startCountDownFontSizeScalingLabel);
        startCountDownFontSizeScalingBox = dialog.createDoubleBox(initialSettings.getStartCountDownFontSizeScaling(), 3);
        startCountDownFontSizeScalingPanel.add(startCountDownFontSizeScalingBox);
        vp.add(startCountDownFontSizeScalingPanel);
        return vp;
    }
    
    private CheckBox createHelpLineCheckBox(DataEntryDialog<?> dialog, HelpLineTypes helpLineType) {
        CheckBox cb = dialog.createCheckbox(RaceMapSettingsTypeFormatter.formatHelpLineType(helpLineType, stringMessages));
        cb.setValue(initialSettings.getHelpLinesSettings().isVisible(helpLineType));
        checkboxAndHelpLineType.add(new Util.Pair<CheckBox, HelpLineTypes>(cb, helpLineType));
        return cb;
    }
    
    private void zoomSettingsChanged() {
        boolean disableOnlySelected = true;
        for (Util.Pair<CheckBox, ZoomTypes> pair : checkboxAndZoomType) {
            pair.getA().setEnabled(true);
            if (disableOnlySelectedWhenAreFalse.contains(pair.getA())) {
                if (pair.getA().getValue()) {
                    disableOnlySelected = false;
                }
            }
        }

        zoomOnlyToSelectedCompetitorsCheckBox.setEnabled(!disableOnlySelected);
        if (disableOnlySelected) {
            zoomOnlyToSelectedCompetitorsCheckBox.setValue(false);
        }
    }

    @Override
    public RaceMapSettings getResult() {
        Set<ManeuverType> maneuverTypesToShow = new HashSet<ManeuverType>();
        for (Util.Pair<CheckBox, ManeuverType> p : checkboxAndManeuverType) {
            if (p.getA().getValue() == true) {
                maneuverTypesToShow.add(p.getB());
            }
        }
        RaceMapHelpLinesSettings helpLinesSettings = getHelpLinesSettings();
        RaceMapZoomSettings zoomSettings = getZoomSettings();

        boolean estimatedDuration = isSimulationPermitted ? showEstimatedDuration.getValue() : false;
        boolean showSimulationOverlay = isSimulationPermitted ? showSimulationOverlayCheckbox.getValue() : false;
        long tailLengthInMilliseconds = initialSettings.getTailLengthInMilliseconds(); 
        if (helpLinesSettings.isVisible(HelpLineTypes.BOATTAILS)) {
            tailLengthInMilliseconds = tailLengthBox.getValue() == null ? -1 : tailLengthBox.getValue() * 1000l;
        }
        Distance buoyZoneRadius = initialSettings.getBuoyZoneRadius();
        if (helpLinesSettings.isVisible(HelpLineTypes.BUOYZONE) && buoyZoneRadiusInMetersBox.getValue() != null) {
            buoyZoneRadius = new MeterDistance(buoyZoneRadiusInMetersBox.getValue());
        }
        return new RaceMapSettings(zoomSettings, helpLinesSettings,
                transparentHoverlines.getValue(), hoverlineStrokeWeight.getValue(), tailLengthInMilliseconds, windUpCheckbox.getValue(),
                buoyZoneRadius, showOnlySelectedCompetitorsCheckBox.getValue(), showSelectedCompetitorsInfoCheckBox.getValue(),
                showWindStreamletColorsCheckbox.getValue(), showWindStreamletOverlayCheckbox.getValue(), showSimulationOverlay,
                initialSettings.isShowMapControls(), maneuverTypesToShow, showDouglasPeuckerPointsCheckBox.getValue(),estimatedDuration,
                startCountDownFontSizeScalingBox.getValue(), maneuverLossVisualizationCheckBox.getValue(),
                showSatelliteLayerCheckbox.getValue());
    }
    
    private RaceMapZoomSettings getZoomSettings() {
        ArrayList<ZoomTypes> zoomTypes = new ArrayList<ZoomTypes>();
        boolean noAutoZoomSelected = true;
        for (Util.Pair<CheckBox, ZoomTypes> pair : checkboxAndZoomType) {
            if (pair.getA().getValue()) {
                zoomTypes.add(pair.getB());
                noAutoZoomSelected = false;
            }
        }
        if (noAutoZoomSelected) {
            zoomTypes.add(ZoomTypes.NONE);
        }
        return new RaceMapZoomSettings(zoomTypes, zoomOnlyToSelectedCompetitorsCheckBox.getValue());
    }

    private RaceMapHelpLinesSettings getHelpLinesSettings() {
        Set<HelpLineTypes> helpLineTypes = new HashSet<HelpLineTypes>();
        for (Util.Pair<CheckBox, HelpLineTypes> pair : checkboxAndHelpLineType) {
            if (pair.getA().getValue()) {
                helpLineTypes.add(pair.getB());
            }
        }
        return new RaceMapHelpLinesSettings(helpLineTypes);
    }

    @Override
    public Validator<RaceMapSettings> getValidator() {
        return new Validator<RaceMapSettings>() {
            @Override
            public String getErrorMessage(RaceMapSettings valueToValidate) {
                String errorMessage = null;
                if (valueToValidate.getHelpLinesSettings().isVisible(HelpLineTypes.BOATTAILS) && valueToValidate.getTailLengthInMilliseconds() <= 0) {
                    errorMessage = stringMessages.tailLengthMustBePositive();
                } else if (valueToValidate.getHelpLinesSettings().isVisible(HelpLineTypes.BUOYZONE) 
                        && (valueToValidate.getBuoyZoneRadius().compareTo(Distance.NULL) < 0 || valueToValidate.getBuoyZoneRadius().compareTo(MAX_BUOY_ZONE_RADIUS) > 0)) {
                        errorMessage = stringMessages.valueMustBeBetweenMinMax(stringMessages.buoyZone(), 0, 100);
                } else if (valueToValidate.getHoverlineStrokeWeight() < 0 || valueToValidate.getHoverlineStrokeWeight() > MAX_STROKE_WEIGHT) {
                    errorMessage = stringMessages.valueMustBeBetweenMinMax(stringMessages.bufferLineStrokeWeight(), 0, MAX_STROKE_WEIGHT);
                }
                return errorMessage;
            }
        };
    }

    @Override
    public FocusWidget getFocusWidget() {
        return showWindStreamletOverlayCheckbox.getFocusWidget();
    }
}<|MERGE_RESOLUTION|>--- conflicted
+++ resolved
@@ -61,29 +61,18 @@
     private IntegerBox hoverlineStrokeWeight;
     private DoubleBox startCountDownFontSizeScalingBox;
     private CheckBox maneuverLossVisualizationCheckBox;
-<<<<<<< HEAD
-    
     private boolean isSimulationPermitted;
     private boolean hasPolar;
     
-=======
-    private boolean isSimulationEnabled;
->>>>>>> ea84128c
     private final StringMessages stringMessages;
     private final RaceMapSettings initialSettings;
     private ArrayList<CheckBox> disableOnlySelectedWhenAreFalse;
     private CheckBox showEstimatedDuration;
     private final PaywallResolver paywallResolver;
     
-<<<<<<< HEAD
-    public RaceMapSettingsDialogComponent(RaceMapSettings settings, StringMessages stringMessages, boolean isSimulationPermitted, boolean hasPolar) {
+    public RaceMapSettingsDialogComponent(RaceMapSettings settings, StringMessages stringMessages,
+            boolean isSimulationPermitted, boolean hasPolar, PaywallResolver paywallResolver) {
         this.isSimulationPermitted = isSimulationPermitted;
-        this.hasPolar = hasPolar;
-=======
-    public RaceMapSettingsDialogComponent(RaceMapSettings settings, StringMessages stringMessages,
-            boolean isSimulationEnabled, PaywallResolver paywallResolver) {
-        this.isSimulationEnabled = isSimulationEnabled;
->>>>>>> ea84128c
         this.stringMessages = stringMessages;
         this.initialSettings = settings;
         this.paywallResolver = paywallResolver;
@@ -120,21 +109,9 @@
         showWindStreamletColorsCheckbox.setValue(initialSettings.isShowWindStreamletColors());
         showWindStreamletColorsCheckbox.addStyleName("RaceMapSettingsDialogCheckBoxIntended");
         vp.add(showWindStreamletColorsCheckbox);
-<<<<<<< HEAD
-
-        showWindStreamletOverlayCheckbox.addValueChangeHandler(new ValueChangeHandler<Boolean>() {
-            @Override
-            public void onValueChange(ValueChangeEvent<Boolean> event) {
-                showWindStreamletColorsCheckbox.setEnabled(showWindStreamletOverlayCheckbox.getValue());
-            }
-        });
-        if (hasPolar) {
-=======
         showWindStreamletOverlayCheckbox.addValueChangeHandler(
                 event -> showWindStreamletColorsCheckbox.setEnabled(showWindStreamletOverlayCheckbox.getValue()));
-        
-        if (isSimulationEnabled) {
->>>>>>> ea84128c
+        if (hasPolar) {
             showEstimatedDuration = dialog.createCheckbox(stringMessages.showEstimatedDuration());
             showEstimatedDuration.ensureDebugId("showEstimatedDurationCheckBox");
             showEstimatedDuration.setValue(initialSettings.isShowEstimatedDuration());
