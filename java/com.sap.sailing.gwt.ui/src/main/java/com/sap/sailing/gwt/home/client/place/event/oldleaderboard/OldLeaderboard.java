package com.sap.sailing.gwt.home.client.place.event.oldleaderboard;

import java.util.Date;

import com.google.gwt.core.client.GWT;
import com.google.gwt.dom.client.DivElement;
import com.google.gwt.dom.client.Style.Visibility;
import com.google.gwt.event.dom.client.ClickEvent;
import com.google.gwt.uibinder.client.UiBinder;
import com.google.gwt.uibinder.client.UiField;
import com.google.gwt.uibinder.client.UiHandler;
import com.google.gwt.user.client.ui.Anchor;
import com.google.gwt.user.client.ui.Composite;
import com.google.gwt.user.client.ui.HTMLPanel;
import com.google.gwt.user.client.ui.Widget;
import com.sap.sailing.domain.common.dto.LeaderboardDTO;
import com.sap.sailing.gwt.common.client.i18n.TextMessages;
import com.sap.sailing.gwt.home.client.place.event.regattaleaderboard.EventRegattaLeaderboardResources;
import com.sap.sailing.gwt.ui.client.DebugIdHelper;
import com.sap.sailing.gwt.ui.client.StringMessages;
import com.sap.sailing.gwt.ui.common.client.DateAndTimeFormatterUtil;
import com.sap.sailing.gwt.ui.leaderboard.LeaderboardPanel;
import com.sap.sailing.gwt.ui.leaderboard.LeaderboardSettings;
import com.sap.sailing.gwt.ui.leaderboard.ScoringSchemeTypeFormatter;
import com.sap.sse.gwt.client.player.Timer;
import com.sap.sse.gwt.client.player.Timer.PlayModes;
import com.sap.sse.gwt.client.player.Timer.PlayStates;
import com.sap.sse.gwt.client.shared.components.SettingsDialog;

public class OldLeaderboard extends Composite {
    private static OldLeaderboardUiBinder uiBinder = GWT.create(OldLeaderboardUiBinder.class);

    interface OldLeaderboardUiBinder extends UiBinder<Widget, OldLeaderboard> {
    }

    @UiField HTMLPanel oldLeaderboardPanel;
    
    @UiField Anchor settingsAnchor;
    @UiField Anchor autoRefreshAnchor;
    @UiField DivElement lastScoringUpdateTimeDiv;
    @UiField DivElement lastScoringUpdateTextDiv;
    @UiField DivElement lastScoringCommentDiv;
    @UiField DivElement scoringSchemeDiv;
    @UiField DivElement hasLiveRaceDiv;
    @UiField EventRegattaLeaderboardResources local_res;

    private LeaderboardPanel leaderboardPanel;
    private Timer autoRefreshTimer;
    
    public OldLeaderboard() {
        this.leaderboardPanel = null;
        EventRegattaLeaderboardResources.INSTANCE.css().ensureInjected();
        OldLeaderboardResources.INSTANCE.css().ensureInjected();
        initWidget(uiBinder.createAndBindUi(this));
        settingsAnchor.setTitle(StringMessages.INSTANCE.settings());
        autoRefreshAnchor.setTitle(StringMessages.INSTANCE.refresh());
    }
    
    @UiHandler("autoRefreshAnchor")
    void toogleAutoRefreshClicked(ClickEvent event) {
        autoRefreshAnchor.removeStyleName(local_res.css().regattaleaderboard_meta_reload_live());
        autoRefreshAnchor.removeStyleName(local_res.css().regattaleaderboard_meta_reload_playing());
        if (autoRefreshTimer != null) {
            if (autoRefreshTimer.getPlayState() == PlayStates.Playing) {
                autoRefreshTimer.pause();
                // autoRefreshAnchor.getElement().getStyle().setBackgroundColor("#8ab54e");
                // autoRefreshAnchor.addStyleName(local_res.css().regattaleaderboard_meta_reload_playing());
            } else {
                // playing the standalone leaderboard means putting it into live mode
                autoRefreshTimer.setPlayMode(PlayModes.Live);
                // autoRefreshAnchor.getElement().getStyle().setBackgroundColor("red");
                autoRefreshAnchor.addStyleName(local_res.css().regattaleaderboard_meta_reload_live());
            }
        }
    }
    
    @UiHandler("settingsAnchor")
    void settingsClicked(ClickEvent event) {
        if(leaderboardPanel != null) {
            final String componentName = leaderboardPanel.getLocalizedShortName();
            final String debugIdPrefix = DebugIdHelper.createDebugId(componentName);

            SettingsDialog<LeaderboardSettings> dialog = new SettingsDialog<LeaderboardSettings>(leaderboardPanel,
                    StringMessages.INSTANCE);
            dialog.ensureDebugId(debugIdPrefix + "SettingsDialog");
            dialog.show();
        }
    }

    public void setLeaderboard(LeaderboardPanel leaderboardPanel, final Timer timer) {
        this.autoRefreshTimer = timer;
        this.leaderboardPanel = leaderboardPanel;
        oldLeaderboardPanel.add(leaderboardPanel);
    }

    public void updatedLeaderboard(LeaderboardDTO leaderboard) {
        boolean hasLiveRace = leaderboardPanel.hasLiveRace();
        if (leaderboard != null) {
            lastScoringCommentDiv.setInnerText(leaderboard.getComment() != null ? leaderboard.getComment() : "");
            hasLiveRaceDiv.setInnerText(leaderboardPanel.getLiveRacesText());
            scoringSchemeDiv.setInnerText(leaderboard.scoringScheme != null ? ScoringSchemeTypeFormatter.getDescription(leaderboard.scoringScheme, StringMessages.INSTANCE) : "");
            if (leaderboard.getTimePointOfLastCorrectionsValidity() != null) {
                Date lastCorrectionDate = leaderboard.getTimePointOfLastCorrectionsValidity();
                String lastUpdate = DateAndTimeFormatterUtil.defaultDateFormatter.render(lastCorrectionDate) + ", "
                        + DateAndTimeFormatterUtil.longTimeFormatter.render(lastCorrectionDate);
                lastScoringUpdateTimeDiv.setInnerText(lastUpdate);
                lastScoringUpdateTextDiv.setInnerText(TextMessages.INSTANCE.eventRegattaLeaderboardLastScoreUpdate());
            } else {
<<<<<<< HEAD
                lastScoringUpdateTimeDiv.setInnerText("");
                lastScoringUpdateTextDiv.setInnerText("");
=======
                lastScoringUpdateTimeDiv.setInnerHTML("&nbsp;");
                lastScoringUpdateTextDiv.setInnerHTML("&nbsp;");
>>>>>>> a3a6345a
            }
            setVisible(hasLiveRaceDiv, hasLiveRace);

            setVisible(lastScoringCommentDiv, !hasLiveRace);
            setVisible(lastScoringUpdateTextDiv, !hasLiveRace);
            setVisible(lastScoringUpdateTimeDiv, !hasLiveRace);
            setVisible(scoringSchemeDiv, true);
        }
    }

    public void hideRefresh() {
        autoRefreshAnchor.setVisible(false);
        lastScoringUpdateTimeDiv.getStyle().setVisibility(Visibility.HIDDEN);
    }
}<|MERGE_RESOLUTION|>--- conflicted
+++ resolved
@@ -106,13 +106,8 @@
                 lastScoringUpdateTimeDiv.setInnerText(lastUpdate);
                 lastScoringUpdateTextDiv.setInnerText(TextMessages.INSTANCE.eventRegattaLeaderboardLastScoreUpdate());
             } else {
-<<<<<<< HEAD
-                lastScoringUpdateTimeDiv.setInnerText("");
-                lastScoringUpdateTextDiv.setInnerText("");
-=======
                 lastScoringUpdateTimeDiv.setInnerHTML("&nbsp;");
                 lastScoringUpdateTextDiv.setInnerHTML("&nbsp;");
->>>>>>> a3a6345a
             }
             setVisible(hasLiveRaceDiv, hasLiveRace);
 
