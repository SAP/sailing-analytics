--- conflicted
+++ resolved
@@ -1,11 +1,5 @@
 package com.sap.sailing.gwt.ui.adminconsole;
 
-<<<<<<< HEAD
-import java.util.ArrayList;
-import java.util.Collections;
-import java.util.List;
-=======
->>>>>>> e8cf8acd
 import java.util.Set;
 
 import com.google.gwt.event.dom.client.ClickEvent;
@@ -15,10 +9,6 @@
 import com.google.gwt.user.client.ui.HorizontalPanel;
 import com.google.gwt.user.client.ui.SimplePanel;
 import com.google.gwt.user.client.ui.VerticalPanel;
-<<<<<<< HEAD
-import com.google.gwt.view.client.MultiSelectionModel;
-=======
->>>>>>> e8cf8acd
 import com.google.gwt.view.client.SelectionChangeEvent;
 import com.google.gwt.view.client.SelectionChangeEvent.Handler;
 import com.sap.sailing.domain.common.dto.CompetitorDTO;
@@ -28,13 +18,9 @@
 import com.sap.sailing.gwt.ui.client.SailingServiceAsync;
 import com.sap.sailing.gwt.ui.client.StringMessages;
 import com.sap.sse.gwt.client.ErrorReporter;
-<<<<<<< HEAD
-import com.sap.sse.gwt.client.dialog.DataEntryDialog.DialogCallback;
-=======
 import com.sap.sse.gwt.client.celltable.RefreshableMultiSelectionModel;
 import com.sap.sse.gwt.client.controls.busyindicator.BusyIndicator;
 import com.sap.sse.gwt.client.controls.busyindicator.SimpleBusyIndicator;
->>>>>>> e8cf8acd
 
 /**
  * Allows an administrator to view and edit the set of competitors currently maintained by the server.
@@ -141,31 +127,7 @@
             inviteCompetitorsButton.addClickHandler(new ClickHandler() {
                 @Override
                 public void onClick(ClickEvent event) {
-<<<<<<< HEAD
-                    Set<CompetitorDTO> competitors = competitorSelectionModel.getSelectedSet();
-
-                    if (competitors.size() == 0){
-                        Window.alert(stringMessages.selectAtLeastOneCompetitorForInvitation());
-                    } else {
-                        boolean emailProvidedForAll = isEmailProvidedForAll(competitors);
-
-                        if (emailProvidedForAll) {
-                            openChooseEventDialogAndSendMails(competitors);
-                        } else {
-                            Window.alert(stringMessages.notAllCompetitorsProvideEmail());
-                        }
-                    }
-                }
-
-                private boolean isEmailProvidedForAll(Iterable<CompetitorDTO> allCompetitors) {
-                    for (CompetitorDTO competitor : allCompetitors) {
-                        if (!competitor.hasEmail()) {
-                            return false;
-                        }
-                    }
-=======
                     Set<CompetitorDTO> competitors = refreshableCompetitorSelectionModel.getSelectedSet();
->>>>>>> e8cf8acd
 
                     CompetitorInvitationHelper helper = new CompetitorInvitationHelper(sailingService, stringMessages, errorReporter);
                     helper.inviteCompetitors(competitors, leaderboardName);
@@ -211,40 +173,6 @@
         competitorTable.openEditCompetitorDialog(new CompetitorDTOImpl(), /* boat class to be used from CompetitorDTO */ null);
     }
     
-<<<<<<< HEAD
-    private String getLocaleInfo() {
-        return LocaleInfo.getCurrentLocale().getLocaleName();
-    }
-
-    private void openChooseEventDialogAndSendMails(final Set<CompetitorDTO> competitors) {
-        new SelectEventAndHostnameDialog(sailingService, stringMessages, errorReporter, leaderboardName, new DialogCallback<Pair<EventDTO, String>>() {
-
-            @Override
-            public void ok(Pair<EventDTO, String> result) {
-                sailingService.inviteCompetitorsForTrackingViaEmail(result.getB(), result.getA(), leaderboardName,
-                        competitors, getLocaleInfo(), new AsyncCallback<Void>() {
-
-                            @Override
-                            public void onFailure(Throwable caught) {
-                                Window.alert(stringMessages.sendingMailsFailed() + caught.getMessage());
-                            }
-
-                            @Override
-                            public void onSuccess(Void result) {
-                                Window.alert(stringMessages.sendingMailsSuccessful());
-                            }
-                        });
-            }
-
-            @Override
-            public void cancel() {
-                
-            }
-        }).show();
-    }
-
-=======
->>>>>>> e8cf8acd
     public void refreshCompetitorList() {
         competitorTable.refreshCompetitorList(leaderboardName);
     }
