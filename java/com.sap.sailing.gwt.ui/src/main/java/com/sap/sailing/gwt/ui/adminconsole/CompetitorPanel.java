package com.sap.sailing.gwt.ui.adminconsole;

import static com.sap.sailing.domain.common.security.SecuredDomainType.COMPETITOR;

import java.util.List;
import java.util.Set;

import com.google.gwt.user.client.rpc.AsyncCallback;
import com.google.gwt.user.client.ui.Button;
import com.google.gwt.user.client.ui.SimplePanel;
import com.google.gwt.user.client.ui.VerticalPanel;
import com.sap.sailing.domain.common.CompetitorDescriptor;
import com.sap.sailing.domain.common.dto.BoatClassDTO;
import com.sap.sailing.domain.common.dto.BoatDTO;
import com.sap.sailing.domain.common.dto.CompetitorDTO;
import com.sap.sailing.domain.common.dto.CompetitorWithBoatDTOImpl;
import com.sap.sailing.gwt.ui.adminconsole.CompetitorImportProviderSelectionDialog.MatchImportedCompetitorsDialogFactory;
import com.sap.sailing.gwt.ui.adminconsole.places.AdminConsoleView.Presenter;
import com.sap.sailing.gwt.ui.client.SailingServiceWriteAsync;
import com.sap.sailing.gwt.ui.client.StringMessages;
import com.sap.sse.common.Util.Pair;
import com.sap.sse.gwt.adminconsole.FilterablePanelProvider;
import com.sap.sse.gwt.client.ErrorReporter;
import com.sap.sse.gwt.client.celltable.RefreshableMultiSelectionModel;
import com.sap.sse.gwt.client.controls.busyindicator.BusyDisplay;
import com.sap.sse.gwt.client.controls.busyindicator.BusyIndicator;
import com.sap.sse.gwt.client.controls.busyindicator.SimpleBusyIndicator;
import com.sap.sse.gwt.client.panels.AbstractFilterablePanel;
import com.sap.sse.security.ui.client.UserService;
import com.sap.sse.security.ui.client.component.AccessControlledButtonPanel;

/**
 * Allows an administrator to view and edit the set of competitors currently maintained by the server.
 * 
 * @author Axel Uhl (d043530)
 * 
 */
public class CompetitorPanel extends SimplePanel implements BusyDisplay, FilterablePanelProvider<CompetitorDTO> {
    private final CompetitorTableWrapper<RefreshableMultiSelectionModel<CompetitorDTO>> competitorTable;
    private final RefreshableMultiSelectionModel<CompetitorDTO> refreshableCompetitorSelectionModel;
    private final String leaderboardName;
    private final String boatClassName;
    private final BusyIndicator busyIndicator;
<<<<<<< HEAD

    public CompetitorPanel(final Presenter presenter, final StringMessages stringMessages) {
        this(presenter.getSailingService(), presenter.getUserService(), /* leaderboardName */ null, /* boatClassName */ null, /* createWithBoatByDefault */ true,
                stringMessages, presenter.getErrorReporter());
=======
    
    public CompetitorPanel(final SailingServiceWriteAsync sailingServiceWrite, final UserService userService, final StringMessages stringMessages,
            final ErrorReporter errorReporter) {
        this(sailingServiceWrite, userService, /* leaderboardName */ null, /* boatClassName */ null, /* createWithBoatByDefault */ true,
                stringMessages, errorReporter);
>>>>>>> f0e7176f
    }

    public CompetitorPanel(final SailingServiceWriteAsync sailingServiceWrite, final UserService userService, final String leaderboardName,
            String boatClassName, boolean createWithBoatByDefault, final StringMessages stringMessages, final ErrorReporter errorReporter) {
        super();
        this.leaderboardName = leaderboardName;
        this.boatClassName = boatClassName;
        this.competitorTable = new CompetitorTableWrapper<>(sailingServiceWrite, userService, stringMessages, errorReporter, /* multiSelection */ true, /* enablePager */ true, 
                /* filterCompetitorWithBoat */ false, /* filterCompetitorsWithoutBoat */ false);
        this.refreshableCompetitorSelectionModel = (RefreshableMultiSelectionModel<CompetitorDTO>) competitorTable.getSelectionModel();
        busyIndicator = new SimpleBusyIndicator(false, 0.8f);
        VerticalPanel mainPanel = new VerticalPanel();
        mainPanel.setWidth("100%");
        this.setWidget(mainPanel);
        final AccessControlledButtonPanel buttonPanel = new AccessControlledButtonPanel(userService, COMPETITOR);
        mainPanel.add(buttonPanel);
        final Button refreshButton = buttonPanel.addUnsecuredAction(stringMessages.refresh(),
                this::refreshCompetitorList);
        refreshButton.ensureDebugId("RefreshButton");
        final Button allowReloadButton = buttonPanel.addUnsecuredAction(stringMessages.allowReload(),
                () -> competitorTable.allowUpdate(refreshableCompetitorSelectionModel.getSelectedSet()));
        refreshableCompetitorSelectionModel.addSelectionChangeHandler(
                event -> allowReloadButton.setEnabled(!refreshableCompetitorSelectionModel.getSelectedSet().isEmpty()));
        allowReloadButton.setEnabled(!refreshableCompetitorSelectionModel.getSelectedSet().isEmpty());
        final Button addCompetitorButton = buttonPanel.addCreateAction(stringMessages.add(),
                ()->openAddCompetitorDialog(createWithBoatByDefault));
        addCompetitorButton.ensureDebugId("AddCompetitorButton");
        buttonPanel.addUnsecuredAction(stringMessages.selectAll(), () -> {
            for (CompetitorDTO c : competitorTable.getDataProvider().getList()) {
                refreshableCompetitorSelectionModel.setSelected(c, true);
            }
        });
        buttonPanel.addCreateAction(stringMessages.importCompetitors(), () -> {
            sailingServiceWrite.getCompetitorProviderNames(new AsyncCallback<Iterable<String>>() {
                @Override
                public void onSuccess(Iterable<String> providerNames) {
                    MatchImportedCompetitorsDialogFactory matchCompetitorsDialogFactory = getMatchCompetitorsDialogFactory(
                            sailingServiceWrite, userService, stringMessages, errorReporter);
                    CompetitorImportProviderSelectionDialog dialog = new CompetitorImportProviderSelectionDialog(
                            matchCompetitorsDialogFactory, CompetitorPanel.this, providerNames, sailingServiceWrite,
                            stringMessages, errorReporter);
                    dialog.show();
                }

                @Override
                public void onFailure(Throwable caught) {
                    errorReporter
                            .reportError(stringMessages.errorLoadingCompetitorImportProviders(caught.getMessage()));
                }
            });
        });
        // only if this competitor panel is connected to a leaderboard, we want to enable invitations
        if (leaderboardName != null) {
            buttonPanel.addCreateAction(stringMessages.inviteSelectedCompetitors(), () -> {
                final Set<CompetitorDTO> competitors = refreshableCompetitorSelectionModel.getSelectedSet();
                final CompetitorInvitationHelper helper = new CompetitorInvitationHelper(sailingServiceWrite, stringMessages,
                        errorReporter);
                helper.inviteCompetitors(competitors, leaderboardName);
            });
        }
        mainPanel.add(busyIndicator);
        mainPanel.add(competitorTable);
        if (leaderboardName != null) {
            refreshCompetitorList();
        }
    }

    private MatchImportedCompetitorsDialogFactory getMatchCompetitorsDialogFactory(
            final SailingServiceWriteAsync sailingServiceWrite, final UserService userService, final StringMessages stringMessages,
            final ErrorReporter errorReporter) {
        return new MatchImportedCompetitorsDialogFactory() {
            @Override
            public MatchImportedCompetitorsDialog createMatchImportedCompetitorsDialog(
                    final Pair<List<CompetitorDescriptor>, String> competitorDescriptorsAndHint,
                    final Iterable<CompetitorDTO> competitors) {
                ImportCompetitorCallback importCompetitorCallback = new ImportCompetitorCallback(sailingServiceWrite, errorReporter, stringMessages) {
                    @Override
                    public void registerCompetitors(Set<CompetitorDTO> competitorDTOs) {
                        super.registerCompetitors(competitorDTOs);
                        refreshCompetitorList();
                    }
                };
                return new MatchImportedCompetitorsDialog(competitorDescriptorsAndHint.getA(), competitors, competitorDescriptorsAndHint.getB(),
                        stringMessages, sailingServiceWrite, userService, errorReporter, importCompetitorCallback);
            }
        };
    }

    private void openAddCompetitorDialog(boolean createWithBoatByDefault) {
        CompetitorWithBoatDTOImpl competitorDTO = new CompetitorWithBoatDTOImpl();
        BoatClassDTO boatClassDTO = new BoatClassDTO(boatClassName, /* hullLength */ null, /* hullBeam */ null);
        BoatDTO boatDTO = new BoatDTO();
        boatDTO.setBoatClass(boatClassDTO);
        competitorDTO.setBoat(boatDTO);
        competitorTable.openCompetitorWithBoatAddDialog(competitorDTO, createWithBoatByDefault);
    }

    public void refreshCompetitorList() {
        competitorTable.refreshCompetitorList(leaderboardName);
    }

    @Override
    public void setBusy(boolean isBusy) {
        if (busyIndicator.isBusy() != isBusy) {
            busyIndicator.setBusy(isBusy);
        }
    }

    @Override
    public AbstractFilterablePanel<CompetitorDTO> getFilterablePanel() {
        return competitorTable.getFilterField();
    }

}<|MERGE_RESOLUTION|>--- conflicted
+++ resolved
@@ -41,18 +41,10 @@
     private final String leaderboardName;
     private final String boatClassName;
     private final BusyIndicator busyIndicator;
-<<<<<<< HEAD
 
     public CompetitorPanel(final Presenter presenter, final StringMessages stringMessages) {
         this(presenter.getSailingService(), presenter.getUserService(), /* leaderboardName */ null, /* boatClassName */ null, /* createWithBoatByDefault */ true,
                 stringMessages, presenter.getErrorReporter());
-=======
-    
-    public CompetitorPanel(final SailingServiceWriteAsync sailingServiceWrite, final UserService userService, final StringMessages stringMessages,
-            final ErrorReporter errorReporter) {
-        this(sailingServiceWrite, userService, /* leaderboardName */ null, /* boatClassName */ null, /* createWithBoatByDefault */ true,
-                stringMessages, errorReporter);
->>>>>>> f0e7176f
     }
 
     public CompetitorPanel(final SailingServiceWriteAsync sailingServiceWrite, final UserService userService, final String leaderboardName,
