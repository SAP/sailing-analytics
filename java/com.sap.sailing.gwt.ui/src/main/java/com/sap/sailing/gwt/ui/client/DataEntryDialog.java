<<<<<<< HEAD
package com.sap.sailing.gwt.ui.client;

import java.util.Date;

import com.google.gwt.dom.client.Style.Cursor;
import com.google.gwt.dom.client.Style.FontWeight;
import com.google.gwt.dom.client.Style.Unit;
import com.google.gwt.event.dom.client.ChangeEvent;
import com.google.gwt.event.dom.client.ChangeHandler;
import com.google.gwt.event.dom.client.ClickEvent;
import com.google.gwt.event.dom.client.ClickHandler;
import com.google.gwt.event.logical.shared.ValueChangeEvent;
import com.google.gwt.event.logical.shared.ValueChangeHandler;
import com.google.gwt.user.client.rpc.AsyncCallback;
import com.google.gwt.user.client.ui.Button;
import com.google.gwt.user.client.ui.CheckBox;
import com.google.gwt.user.client.ui.DialogBox;
import com.google.gwt.user.client.ui.DoubleBox;
import com.google.gwt.user.client.ui.FlowPanel;
import com.google.gwt.user.client.ui.HasVerticalAlignment;
import com.google.gwt.user.client.ui.HorizontalPanel;
import com.google.gwt.user.client.ui.IntegerBox;
import com.google.gwt.user.client.ui.Label;
import com.google.gwt.user.client.ui.ListBox;
import com.google.gwt.user.client.ui.LongBox;
import com.google.gwt.user.client.ui.RadioButton;
import com.google.gwt.user.client.ui.TextArea;
import com.google.gwt.user.client.ui.TextBox;
import com.google.gwt.user.client.ui.Widget;
import com.google.gwt.user.datepicker.client.DateBox;

/**
 * An abstract data entry dialog class, capturing data of type <code>T</code>, with generic OK/Cancel buttons, title and
 * message. Subclasses may override the {@link #show()} method to set the focus on their favorable initial entry field.
 * Subclasses can specify a widget to show in the dialog to capture properties specific to the result type <code>T</code> by
 * overriding the {@link #getAdditionalWidget()} method.
 * 
 * @author Axel Uhl (d043530)
 */
public abstract class DataEntryDialog<T> {
    private final DialogBox dateEntryDialog;
    private final Validator<T> validator;
    private final Button okButton;
    private final Button cancelButton;
    private final Label statusLabel;
    private final FlowPanel panelForAdditionalWidget;

    public static interface Validator<T> {
        /**
         * @return <code>null</code> in case the <code>valueToValidate</code> is valid; a user-readable error message otherwise
         */
        String getErrorMessage(T valueToValidate);
    }
    
    public static interface DialogCallback<T> {
        void ok(T editedObject);
        void cancel();
    }

    /**
     * @param validator
     *            an optional validator; if <code>null</code>, no validation of data entered is performed; otherwise,
     *            data validation is triggered upon any noticeable change in any of the elements constructed by
     *            {@link #createCheckbox(String)}, {@link #createTextBox(String)}, etc.
     * @param callback
     *            will be called when the dialog if {@link AsyncCallback#onFailure(Throwable) cancelled} or
     *            {@link AsyncCallback#onSuccess(Object) confirmed}
     */
    public DataEntryDialog(String title, String message, String okButtonName, String cancelButtonName,
            Validator<T> validator, final DialogCallback<T> callback) {
        this(title, message, okButtonName, cancelButtonName, validator, /* animationEnabled */ true, callback);
    }
    
    /**
     * @param validator
     *            an optional validator; if <code>null</code>, no validation of data entered is performed; otherwise,
     *            data validation is triggered upon any noticeable change in any of the elements constructed by
     *            {@link #createCheckbox(String)}, {@link #createTextBox(String)}, etc.
     * @param callback
     *            will be called when the dialog if {@link AsyncCallback#onFailure(Throwable) cancelled} or
     *            {@link AsyncCallback#onSuccess(Object) confirmed}
     */
    public DataEntryDialog(String title, String message, String okButtonName, String cancelButtonName,
            Validator<T> validator, boolean animationEnabled, final DialogCallback<T> callback) {
        dateEntryDialog = new DialogBox();
        dateEntryDialog.setText(title);
        dateEntryDialog.setAnimationEnabled(animationEnabled);
        this.validator = validator;
        okButton = new Button(okButtonName);
        okButton.getElement().getStyle().setMargin(3, Unit.PX);
        FlowPanel dialogFPanel = new FlowPanel();
        statusLabel = new Label();
        dialogFPanel.add(statusLabel);
        if (message != null) {
            Label messageLabel = new Label(message);
            messageLabel.addStyleName("dialogMessageLabel");
            dialogFPanel.add(messageLabel);
        }
        
        panelForAdditionalWidget = new FlowPanel();
        dialogFPanel.add(panelForAdditionalWidget);
        FlowPanel buttonPanel = new FlowPanel();
        dialogFPanel.add(buttonPanel);
        buttonPanel.setStyleName("additionalWidgets");
        buttonPanel.add(okButton);
        cancelButton = new Button(cancelButtonName);
        cancelButton.getElement().getStyle().setMargin(3, Unit.PX);
        buttonPanel.add(cancelButton);
        cancelButton.addClickHandler(new ClickHandler() {
            @Override
            public void onClick(ClickEvent event) {
                dateEntryDialog.hide();
                callback.cancel();
            }
        });
        dateEntryDialog.setWidget(dialogFPanel);
        okButton.addClickHandler(new ClickHandler() {
            public void onClick(ClickEvent event) {
                dateEntryDialog.hide();
                callback.ok(getResult());
            }
        });
    }
    
    protected boolean validate() {
        String errorMessage = null;
        if (validator != null) {
            errorMessage = validator.getErrorMessage(getResult());
        }
        if (errorMessage == null) {
            getStatusLabel().setText("");
            getOkButton().setEnabled(true);
        } else {
            getStatusLabel().setText(errorMessage);
            getStatusLabel().setStyleName("errorLabel");
            getOkButton().setEnabled(false);
        }
        return errorMessage == null;
    }
    
    protected abstract T getResult();
    
    /**
     * Creates a text box with a key-up listener attached which ensures the value is updated after each
     * key-up event and the entire dialog is {@link #validate() validated} in this case.
     * 
     * @param initialValue initial value to show in text box; <code>null</code> is permissible
     */
    public TextBox createTextBox(String initialValue) {
        TextBox textBox = new TextBox();
        textBox.setText(initialValue == null ? "" : initialValue);
        AbstractEntryPoint.addFocusUponKeyUpToggler(textBox);
        textBox.addChangeHandler(new ChangeHandler() {
            @Override
            public void onChange(ChangeEvent event) {
                validate();
            }
        });
        AbstractEntryPoint.linkEnterToButton(getOkButton(), textBox);
        AbstractEntryPoint.linkEscapeToButton(getCancelButton(), textBox);
        return textBox;
    }
    
    /**
     * Creates a text area with a key-up listener attached which ensures the value is updated after each
     * key-up event and the entire dialog is {@link #validate() validated} in this case.
     * 
     * @param initialValue Initial value to show in text area; <code>null</code> is permissible
     */
    public TextArea createTextArea(String initialValue) {
        TextArea textArea = new TextArea();
        textArea.setText(initialValue == null ? "" : initialValue);
        AbstractEntryPoint.addFocusUponKeyUpToggler(textArea);
        textArea.addChangeHandler(new ChangeHandler() {
            @Override
            public void onChange(ChangeEvent arg0) {
                validate();
            }
        });
        AbstractEntryPoint.linkEscapeToButton(getCancelButton(), textArea);
        return textArea;
    }
    
    /**
     * Creates a box for a long value with a key-up listener attached which ensures the value is updated after each
     * key-up event and the entire dialog is {@link #validate() validated} in this case.
     * 
     * @param initialValue initial value to show in the long box; <code>null</code> is permissible
     */
    public LongBox createLongBox(long initialValue, int visibleLength) {
        LongBox longBox = new LongBox();
        longBox.setVisibleLength(visibleLength);
        longBox.setValue(initialValue);
        AbstractEntryPoint.addFocusUponKeyUpToggler(longBox);
        longBox.addChangeHandler(new ChangeHandler() {
            @Override
            public void onChange(ChangeEvent event) {
                validate();
            }
        });
        AbstractEntryPoint.linkEnterToButton(getOkButton(), longBox);
        AbstractEntryPoint.linkEscapeToButton(getCancelButton(), longBox);
        return longBox;
    }

    public DoubleBox createDoubleBox(double initialValue, int visibleLength) {
        return createDoubleBoxInternal(initialValue, visibleLength);
    }

    public DoubleBox createDoubleBox(int visibleLength) {
        return createDoubleBoxInternal(null, visibleLength);
    }
    
    private DoubleBox createDoubleBoxInternal(Double initialValue, int visibleLength) {
        DoubleBox doubleBox = new DoubleBox();
        doubleBox.setVisibleLength(visibleLength);
        doubleBox.setValue(initialValue);
        AbstractEntryPoint.addFocusUponKeyUpToggler(doubleBox);
        doubleBox.addChangeHandler(new ChangeHandler() {
            @Override
            public void onChange(ChangeEvent event) {
                validate();
            }
        });
        AbstractEntryPoint.linkEnterToButton(getOkButton(), doubleBox);
        AbstractEntryPoint.linkEscapeToButton(getCancelButton(), doubleBox);
        return doubleBox;
    }

    public DateBox createDateBox(long initialTimeInMs, int visibleLength) {
        return createDateBoxInternal(new Date(initialTimeInMs), visibleLength);
    }

    public DateBox createDateBox(int visibleLength) {
        return createDateBoxInternal(null, visibleLength);
    }
    
    private DateBox createDateBoxInternal(Date initialDate, int visibleLength) {
        DateBox textBox = new DateBox();
        textBox.getTextBox().setVisibleLength(visibleLength);
        textBox.setValue(initialDate);
        AbstractEntryPoint.addFocusUponKeyUpToggler(textBox.getTextBox());
        textBox.getTextBox().addChangeHandler(new ChangeHandler() {
            @Override
            public void onChange(ChangeEvent event) {
                validate();
            }
        });
        AbstractEntryPoint.linkEnterToButton(getOkButton(), textBox.getTextBox());
        AbstractEntryPoint.linkEscapeToButton(getCancelButton(), textBox.getTextBox());
        return textBox;
    }

    /**
     * Creates a box for a integer value with a key-up listener attached which ensures the value is updated after each
     * key-up event and the entire dialog is {@link #validate() validated} in this case.
     * 
     * @param initialValue initial value to show in the integer box; <code>null</code> is permissible
     */
    public IntegerBox createIntegerBox(int initialValue, int visibleLength) {
        IntegerBox intBox = new IntegerBox();
        intBox.setVisibleLength(visibleLength);
        intBox.setValue(initialValue);
        AbstractEntryPoint.addFocusUponKeyUpToggler(intBox);
        intBox.addChangeHandler(new ChangeHandler() {
            @Override
            public void onChange(ChangeEvent event) {
                validate();
            }
        });
        AbstractEntryPoint.linkEnterToButton(getOkButton(), intBox);
        AbstractEntryPoint.linkEscapeToButton(getCancelButton(), intBox);
        return intBox;
    }

    public LongBox createLongBoxWithOptionalValue(Long initialValue, int visibleLength) {
        LongBox longBox = new LongBox();
        longBox.setVisibleLength(visibleLength);
        longBox.setValue(initialValue);
        AbstractEntryPoint.addFocusUponKeyUpToggler(longBox);
        longBox.addChangeHandler(new ChangeHandler() {
            @Override
            public void onChange(ChangeEvent event) {
                validate();
            }
        });
        AbstractEntryPoint.linkEnterToButton(getOkButton(), longBox);
        AbstractEntryPoint.linkEscapeToButton(getCancelButton(), longBox);
        return longBox;
    }

    public Label createHeadlineLabel(String headlineText) {
        Label headlineLabel = new Label(headlineText);
        headlineLabel.getElement().getStyle().setFontWeight(FontWeight.BOLD);
        headlineLabel.getElement().getStyle().setPaddingTop(1, Unit.EM);
        return headlineLabel;
    }
    
    public FlowPanel createHeadline(String headlineText, boolean regularHeadline) {
    	FlowPanel headlinePanel = new FlowPanel();
        Label headlineLabel = new Label(headlineText);
        if (regularHeadline) {
            headlinePanel.addStyleName("dialogInnerHeadline");
        } else {
            headlinePanel.addStyleName("dialogInnerHeadlineOther");
        }
        headlinePanel.add(headlineLabel);
        return headlinePanel;
    }

    public CheckBox createCheckbox(String checkboxLabel) {
        CheckBox result = new CheckBox(checkboxLabel);
        result.setWordWrap(false);
        result.addValueChangeHandler(new ValueChangeHandler<Boolean>() {
            @Override
            public void onValueChange(ValueChangeEvent<Boolean> event) {
                validate();
            }
        });
        AbstractEntryPoint.linkEnterToButton(getOkButton(), result);
        AbstractEntryPoint.linkEscapeToButton(getCancelButton(), result);
        return result;
    }

    public RadioButton createRadioButton(String radioButtonGroupName, String radioButtonLabel) {
        RadioButton result = new RadioButton(radioButtonGroupName, radioButtonLabel);
        result.setWordWrap(false);
        result.addValueChangeHandler(new ValueChangeHandler<Boolean>() {
            @Override
            public void onValueChange(ValueChangeEvent<Boolean> event) {
                validate();
            }
        });
        AbstractEntryPoint.linkEnterToButton(getOkButton(), result);
        AbstractEntryPoint.linkEscapeToButton(getCancelButton(), result);
        return result;
    }
    
    public ListBox createListBox(boolean isMultipleSelect) {
        ListBox result = new ListBox(isMultipleSelect);
        result.addChangeHandler(new ChangeHandler() {
            @Override
            public void onChange(ChangeEvent event) {
                validate();
            }
        });
        AbstractEntryPoint.linkEnterToButton(getOkButton(), result);
        AbstractEntryPoint.linkEscapeToButton(getCancelButton(), result);
        return result;
    }

    public void alignAllPanelWidgetsVertically(HorizontalPanel panel, HasVerticalAlignment.VerticalAlignmentConstant alignment) {
        for(int i = 0; i < panel.getWidgetCount(); i++) {
            panel.setCellVerticalAlignment(panel.getWidget(i), alignment);
        }
    }
    
    /**
     * Can contribute an additional widget to be displayed underneath the text entry field. If <code>null</code> is
     * returned, no additional widget will be displayed. This is the default behavior of this default implementation.
     */
    protected Widget getAdditionalWidget() {
        return null;
    }
    
    protected Button getOkButton() {
        return okButton;
    }

    protected Button getCancelButton() {
        return cancelButton;
    }

    /**
     * status label can be used to display status information within the dialog to the user
     */
    protected Label getStatusLabel() {
        return statusLabel;
    }

    protected void setCursor(Cursor cursor) {
        dateEntryDialog.getElement().getStyle().setCursor(cursor);
    }

    public void show() {
        Widget additionalWidget = getAdditionalWidget();
        if (additionalWidget != null) {
            panelForAdditionalWidget.add(additionalWidget);
        }
        validate();
        dateEntryDialog.center();
    }

}
=======
package com.sap.sailing.gwt.ui.client;

import java.util.Date;

import com.google.gwt.dom.client.Style.FontWeight;
import com.google.gwt.dom.client.Style.Unit;
import com.google.gwt.event.dom.client.ChangeEvent;
import com.google.gwt.event.dom.client.ChangeHandler;
import com.google.gwt.event.dom.client.ClickEvent;
import com.google.gwt.event.dom.client.ClickHandler;
import com.google.gwt.event.logical.shared.ValueChangeEvent;
import com.google.gwt.event.logical.shared.ValueChangeHandler;
import com.google.gwt.user.client.rpc.AsyncCallback;
import com.google.gwt.user.client.ui.Button;
import com.google.gwt.user.client.ui.CheckBox;
import com.google.gwt.user.client.ui.DialogBox;
import com.google.gwt.user.client.ui.DoubleBox;
import com.google.gwt.user.client.ui.FlowPanel;
import com.google.gwt.user.client.ui.HasVerticalAlignment;
import com.google.gwt.user.client.ui.HorizontalPanel;
import com.google.gwt.user.client.ui.IntegerBox;
import com.google.gwt.user.client.ui.Label;
import com.google.gwt.user.client.ui.ListBox;
import com.google.gwt.user.client.ui.LongBox;
import com.google.gwt.user.client.ui.RadioButton;
import com.google.gwt.user.client.ui.TextArea;
import com.google.gwt.user.client.ui.TextBox;
import com.google.gwt.user.client.ui.Widget;
import com.google.gwt.user.datepicker.client.DateBox;

/**
 * An abstract data entry dialog class, capturing data of type <code>T</code>, with generic OK/Cancel buttons, title and
 * message. Subclasses may override the {@link #show()} method to set the focus on their favorable initial entry field.
 * Subclasses can specify a widget to show in the dialog to capture properties specific to the result type <code>T</code> by
 * overriding the {@link #getAdditionalWidget()} method.
 * 
 * @author Axel Uhl (d043530)
 */
public abstract class DataEntryDialog<T> {
    private final DialogBox dateEntryDialog;
    private final Validator<T> validator;
    private final Button okButton;
    private final Button cancelButton;
    private final Label statusLabel;
    private final FlowPanel panelForAdditionalWidget;

    public static interface Validator<T> {
        /**
         * @return <code>null</code> in case the <code>valueToValidate</code> is valid; a user-readable error message otherwise
         */
        String getErrorMessage(T valueToValidate);
    }
    
    public static interface DialogCallback<T> {
        void ok(T editedObject);
        void cancel();
    }

    /**
     * @param validator
     *            an optional validator; if <code>null</code>, no validation of data entered is performed; otherwise,
     *            data validation is triggered upon any noticeable change in any of the elements constructed by
     *            {@link #createCheckbox(String)}, {@link #createTextBox(String)}, etc.
     * @param callback
     *            will be called when the dialog if {@link AsyncCallback#onFailure(Throwable) cancelled} or
     *            {@link AsyncCallback#onSuccess(Object) confirmed}
     */
    public DataEntryDialog(String title, String message, String okButtonName, String cancelButtonName,
            Validator<T> validator, final DialogCallback<T> callback) {
        this(title, message, okButtonName, cancelButtonName, validator, /* animationEnabled */ true, callback);
    }
    
    /**
     * @param validator
     *            an optional validator; if <code>null</code>, no validation of data entered is performed; otherwise,
     *            data validation is triggered upon any noticeable change in any of the elements constructed by
     *            {@link #createCheckbox(String)}, {@link #createTextBox(String)}, etc.
     * @param callback
     *            will be called when the dialog if {@link AsyncCallback#onFailure(Throwable) cancelled} or
     *            {@link AsyncCallback#onSuccess(Object) confirmed}
     */
    public DataEntryDialog(String title, String message, String okButtonName, String cancelButtonName,
            Validator<T> validator, boolean animationEnabled, final DialogCallback<T> callback) {
        dateEntryDialog = new DialogBox();
        dateEntryDialog.setText(title);
        dateEntryDialog.setAnimationEnabled(animationEnabled);
        this.validator = validator;
        okButton = new Button(okButtonName);
        okButton.getElement().getStyle().setMargin(3, Unit.PX);
        FlowPanel dialogFPanel = new FlowPanel();
        statusLabel = new Label();
        dialogFPanel.add(statusLabel);
        if (message != null) {
            Label messageLabel = new Label(message);
            messageLabel.addStyleName("dialogMessageLabel");
            dialogFPanel.add(messageLabel);
        }
        
        panelForAdditionalWidget = new FlowPanel();
        dialogFPanel.add(panelForAdditionalWidget);
        FlowPanel buttonPanel = new FlowPanel();
        dialogFPanel.add(buttonPanel);
        buttonPanel.setStyleName("additionalWidgets");
        buttonPanel.add(okButton);
        cancelButton = new Button(cancelButtonName);
        cancelButton.getElement().getStyle().setMargin(3, Unit.PX);
        buttonPanel.add(cancelButton);
        cancelButton.addClickHandler(new ClickHandler() {
            @Override
            public void onClick(ClickEvent event) {
                dateEntryDialog.hide();
                callback.cancel();
            }
        });
        dateEntryDialog.setWidget(dialogFPanel);
        okButton.addClickHandler(new ClickHandler() {
            public void onClick(ClickEvent event) {
                dateEntryDialog.hide();
                callback.ok(getResult());
            }
        });
    }
    
    protected boolean validate() {
        String errorMessage = null;
        if (validator != null) {
            errorMessage = validator.getErrorMessage(getResult());
        }
        if (errorMessage == null) {
            getStatusLabel().setText("");
            getOkButton().setEnabled(true);
        } else {
            getStatusLabel().setText(errorMessage);
            getStatusLabel().setStyleName("errorLabel");
            getOkButton().setEnabled(false);
        }
        return errorMessage == null;
    }
    
    protected abstract T getResult();
    
    /**
     * Creates a text box with a key-up listener attached which ensures the value is updated after each
     * key-up event and the entire dialog is {@link #validate() validated} in this case.
     * 
     * @param initialValue initial value to show in text box; <code>null</code> is permissible
     */
    public TextBox createTextBox(String initialValue) {
        TextBox textBox = new TextBox();
        textBox.setText(initialValue == null ? "" : initialValue);
        AbstractEntryPoint.addFocusUponKeyUpToggler(textBox);
        textBox.addChangeHandler(new ChangeHandler() {
            @Override
            public void onChange(ChangeEvent event) {
                validate();
            }
        });
        AbstractEntryPoint.linkEnterToButton(getOkButton(), textBox);
        AbstractEntryPoint.linkEscapeToButton(getCancelButton(), textBox);
        return textBox;
    }
    
    /**
     * Creates a text area with a key-up listener attached which ensures the value is updated after each
     * key-up event and the entire dialog is {@link #validate() validated} in this case.
     * 
     * @param initialValue Initial value to show in text area; <code>null</code> is permissible
     */
    public TextArea createTextArea(String initialValue) {
        TextArea textArea = new TextArea();
        textArea.setText(initialValue == null ? "" : initialValue);
        AbstractEntryPoint.addFocusUponKeyUpToggler(textArea);
        textArea.addChangeHandler(new ChangeHandler() {
            @Override
            public void onChange(ChangeEvent arg0) {
                validate();
            }
        });
        AbstractEntryPoint.linkEscapeToButton(getCancelButton(), textArea);
        return textArea;
    }
    
    /**
     * Creates a box for a long value with a key-up listener attached which ensures the value is updated after each
     * key-up event and the entire dialog is {@link #validate() validated} in this case.
     * 
     * @param initialValue initial value to show in the long box; <code>null</code> is permissible
     */
    public LongBox createLongBox(long initialValue, int visibleLength) {
        LongBox longBox = new LongBox();
        longBox.setVisibleLength(visibleLength);
        longBox.setValue(initialValue);
        AbstractEntryPoint.addFocusUponKeyUpToggler(longBox);
        longBox.addChangeHandler(new ChangeHandler() {
            @Override
            public void onChange(ChangeEvent event) {
                validate();
            }
        });
        AbstractEntryPoint.linkEnterToButton(getOkButton(), longBox);
        AbstractEntryPoint.linkEscapeToButton(getCancelButton(), longBox);
        return longBox;
    }

    public DoubleBox createDoubleBox(double initialValue, int visibleLength) {
        return createDoubleBoxInternal(initialValue, visibleLength);
    }

    public DoubleBox createDoubleBox(int visibleLength) {
        return createDoubleBoxInternal(null, visibleLength);
    }
    
    private DoubleBox createDoubleBoxInternal(Double initialValue, int visibleLength) {
        DoubleBox doubleBox = new DoubleBox();
        doubleBox.setVisibleLength(visibleLength);
        doubleBox.setValue(initialValue);
        AbstractEntryPoint.addFocusUponKeyUpToggler(doubleBox);
        doubleBox.addChangeHandler(new ChangeHandler() {
            @Override
            public void onChange(ChangeEvent event) {
                validate();
            }
        });
        AbstractEntryPoint.linkEnterToButton(getOkButton(), doubleBox);
        AbstractEntryPoint.linkEscapeToButton(getCancelButton(), doubleBox);
        return doubleBox;
    }

    public DateBox createDateBox(long initialTimeInMs, int visibleLength) {
        return createDateBoxInternal(new Date(initialTimeInMs), visibleLength);
    }

    public DateBox createDateBox(int visibleLength) {
        return createDateBoxInternal(null, visibleLength);
    }
    
    private DateBox createDateBoxInternal(Date initialDate, int visibleLength) {
        DateBox textBox = new DateBox();
        textBox.getTextBox().setVisibleLength(visibleLength);
        textBox.setValue(initialDate);
        AbstractEntryPoint.addFocusUponKeyUpToggler(textBox.getTextBox());
        textBox.getTextBox().addChangeHandler(new ChangeHandler() {
            @Override
            public void onChange(ChangeEvent event) {
                validate();
            }
        });
        AbstractEntryPoint.linkEnterToButton(getOkButton(), textBox.getTextBox());
        AbstractEntryPoint.linkEscapeToButton(getCancelButton(), textBox.getTextBox());
        return textBox;
    }

    /**
     * Creates a box for a integer value with a key-up listener attached which ensures the value is updated after each
     * key-up event and the entire dialog is {@link #validate() validated} in this case.
     * 
     * @param initialValue initial value to show in the integer box; <code>null</code> is permissible
     */
    public IntegerBox createIntegerBox(int initialValue, int visibleLength) {
        IntegerBox intBox = new IntegerBox();
        intBox.setVisibleLength(visibleLength);
        intBox.setValue(initialValue);
        AbstractEntryPoint.addFocusUponKeyUpToggler(intBox);
        intBox.addChangeHandler(new ChangeHandler() {
            @Override
            public void onChange(ChangeEvent event) {
                validate();
            }
        });
        AbstractEntryPoint.linkEnterToButton(getOkButton(), intBox);
        AbstractEntryPoint.linkEscapeToButton(getCancelButton(), intBox);
        return intBox;
    }

    public LongBox createLongBoxWithOptionalValue(Long initialValue, int visibleLength) {
        LongBox longBox = new LongBox();
        longBox.setVisibleLength(visibleLength);
        longBox.setValue(initialValue);
        AbstractEntryPoint.addFocusUponKeyUpToggler(longBox);
        longBox.addChangeHandler(new ChangeHandler() {
            @Override
            public void onChange(ChangeEvent event) {
                validate();
            }
        });
        AbstractEntryPoint.linkEnterToButton(getOkButton(), longBox);
        AbstractEntryPoint.linkEscapeToButton(getCancelButton(), longBox);
        return longBox;
    }

    public Label createHeadlineLabel(String headlineText) {
        Label headlineLabel = new Label(headlineText);
        headlineLabel.getElement().getStyle().setFontWeight(FontWeight.BOLD);
        headlineLabel.getElement().getStyle().setPaddingTop(1, Unit.EM);
        return headlineLabel;
    }
    
    public FlowPanel createHeadline(String headlineText, boolean regularHeadline) {
    	FlowPanel headlinePanel = new FlowPanel();
        Label headlineLabel = new Label(headlineText);
        if (regularHeadline) {
            headlinePanel.addStyleName("dialogInnerHeadline");
        } else {
            headlinePanel.addStyleName("dialogInnerHeadlineOther");
        }
        headlinePanel.add(headlineLabel);
        return headlinePanel;
    }

    public CheckBox createCheckbox(String checkboxLabel) {
        CheckBox result = new CheckBox(checkboxLabel);
        result.setWordWrap(false);
        result.addValueChangeHandler(new ValueChangeHandler<Boolean>() {
            @Override
            public void onValueChange(ValueChangeEvent<Boolean> event) {
                validate();
            }
        });
        AbstractEntryPoint.linkEnterToButton(getOkButton(), result);
        AbstractEntryPoint.linkEscapeToButton(getCancelButton(), result);
        return result;
    }

    public RadioButton createRadioButton(String radioButtonGroupName, String radioButtonLabel) {
        RadioButton result = new RadioButton(radioButtonGroupName, radioButtonLabel);
        result.setWordWrap(false);
        result.addValueChangeHandler(new ValueChangeHandler<Boolean>() {
            @Override
            public void onValueChange(ValueChangeEvent<Boolean> event) {
                validate();
            }
        });
        AbstractEntryPoint.linkEnterToButton(getOkButton(), result);
        AbstractEntryPoint.linkEscapeToButton(getCancelButton(), result);
        return result;
    }
    
    public ListBox createListBox(boolean isMultipleSelect) {
        ListBox result = new ListBox(isMultipleSelect);
        result.addChangeHandler(new ChangeHandler() {
            @Override
            public void onChange(ChangeEvent event) {
                validate();
            }
        });
        AbstractEntryPoint.linkEnterToButton(getOkButton(), result);
        AbstractEntryPoint.linkEscapeToButton(getCancelButton(), result);
        return result;
    }

    public void alignAllPanelWidgetsVertically(HorizontalPanel panel, HasVerticalAlignment.VerticalAlignmentConstant alignment) {
        for(int i = 0; i < panel.getWidgetCount(); i++) {
            panel.setCellVerticalAlignment(panel.getWidget(i), alignment);
        }
    }
    
    /**
     * Can contribute an additional widget to be displayed underneath the text entry field. If <code>null</code> is
     * returned, no additional widget will be displayed. This is the default behavior of this default implementation.
     */
    protected Widget getAdditionalWidget() {
        return null;
    }
    
    protected Button getOkButton() {
        return okButton;
    }

    protected Button getCancelButton() {
        return cancelButton;
    }

    /**
     * status label can be used to display status information within the dialog to the user
     */
    protected Label getStatusLabel() {
        return statusLabel;
    }

    public void show() {
        Widget additionalWidget = getAdditionalWidget();
        if (additionalWidget != null) {
            panelForAdditionalWidget.add(additionalWidget);
        }
        validate();
        dateEntryDialog.center();
    }

}
>>>>>>> 5419fb8e
<|MERGE_RESOLUTION|>--- conflicted
+++ resolved
@@ -1,786 +1,394 @@
-<<<<<<< HEAD
-package com.sap.sailing.gwt.ui.client;
-
-import java.util.Date;
-
-import com.google.gwt.dom.client.Style.Cursor;
-import com.google.gwt.dom.client.Style.FontWeight;
-import com.google.gwt.dom.client.Style.Unit;
-import com.google.gwt.event.dom.client.ChangeEvent;
-import com.google.gwt.event.dom.client.ChangeHandler;
-import com.google.gwt.event.dom.client.ClickEvent;
-import com.google.gwt.event.dom.client.ClickHandler;
-import com.google.gwt.event.logical.shared.ValueChangeEvent;
-import com.google.gwt.event.logical.shared.ValueChangeHandler;
-import com.google.gwt.user.client.rpc.AsyncCallback;
-import com.google.gwt.user.client.ui.Button;
-import com.google.gwt.user.client.ui.CheckBox;
-import com.google.gwt.user.client.ui.DialogBox;
-import com.google.gwt.user.client.ui.DoubleBox;
-import com.google.gwt.user.client.ui.FlowPanel;
-import com.google.gwt.user.client.ui.HasVerticalAlignment;
-import com.google.gwt.user.client.ui.HorizontalPanel;
-import com.google.gwt.user.client.ui.IntegerBox;
-import com.google.gwt.user.client.ui.Label;
-import com.google.gwt.user.client.ui.ListBox;
-import com.google.gwt.user.client.ui.LongBox;
-import com.google.gwt.user.client.ui.RadioButton;
-import com.google.gwt.user.client.ui.TextArea;
-import com.google.gwt.user.client.ui.TextBox;
-import com.google.gwt.user.client.ui.Widget;
-import com.google.gwt.user.datepicker.client.DateBox;
-
-/**
- * An abstract data entry dialog class, capturing data of type <code>T</code>, with generic OK/Cancel buttons, title and
- * message. Subclasses may override the {@link #show()} method to set the focus on their favorable initial entry field.
- * Subclasses can specify a widget to show in the dialog to capture properties specific to the result type <code>T</code> by
- * overriding the {@link #getAdditionalWidget()} method.
- * 
- * @author Axel Uhl (d043530)
- */
-public abstract class DataEntryDialog<T> {
-    private final DialogBox dateEntryDialog;
-    private final Validator<T> validator;
-    private final Button okButton;
-    private final Button cancelButton;
-    private final Label statusLabel;
-    private final FlowPanel panelForAdditionalWidget;
-
-    public static interface Validator<T> {
-        /**
-         * @return <code>null</code> in case the <code>valueToValidate</code> is valid; a user-readable error message otherwise
-         */
-        String getErrorMessage(T valueToValidate);
-    }
-    
-    public static interface DialogCallback<T> {
-        void ok(T editedObject);
-        void cancel();
-    }
-
-    /**
-     * @param validator
-     *            an optional validator; if <code>null</code>, no validation of data entered is performed; otherwise,
-     *            data validation is triggered upon any noticeable change in any of the elements constructed by
-     *            {@link #createCheckbox(String)}, {@link #createTextBox(String)}, etc.
-     * @param callback
-     *            will be called when the dialog if {@link AsyncCallback#onFailure(Throwable) cancelled} or
-     *            {@link AsyncCallback#onSuccess(Object) confirmed}
-     */
-    public DataEntryDialog(String title, String message, String okButtonName, String cancelButtonName,
-            Validator<T> validator, final DialogCallback<T> callback) {
-        this(title, message, okButtonName, cancelButtonName, validator, /* animationEnabled */ true, callback);
-    }
-    
-    /**
-     * @param validator
-     *            an optional validator; if <code>null</code>, no validation of data entered is performed; otherwise,
-     *            data validation is triggered upon any noticeable change in any of the elements constructed by
-     *            {@link #createCheckbox(String)}, {@link #createTextBox(String)}, etc.
-     * @param callback
-     *            will be called when the dialog if {@link AsyncCallback#onFailure(Throwable) cancelled} or
-     *            {@link AsyncCallback#onSuccess(Object) confirmed}
-     */
-    public DataEntryDialog(String title, String message, String okButtonName, String cancelButtonName,
-            Validator<T> validator, boolean animationEnabled, final DialogCallback<T> callback) {
-        dateEntryDialog = new DialogBox();
-        dateEntryDialog.setText(title);
-        dateEntryDialog.setAnimationEnabled(animationEnabled);
-        this.validator = validator;
-        okButton = new Button(okButtonName);
-        okButton.getElement().getStyle().setMargin(3, Unit.PX);
-        FlowPanel dialogFPanel = new FlowPanel();
-        statusLabel = new Label();
-        dialogFPanel.add(statusLabel);
-        if (message != null) {
-            Label messageLabel = new Label(message);
-            messageLabel.addStyleName("dialogMessageLabel");
-            dialogFPanel.add(messageLabel);
-        }
-        
-        panelForAdditionalWidget = new FlowPanel();
-        dialogFPanel.add(panelForAdditionalWidget);
-        FlowPanel buttonPanel = new FlowPanel();
-        dialogFPanel.add(buttonPanel);
-        buttonPanel.setStyleName("additionalWidgets");
-        buttonPanel.add(okButton);
-        cancelButton = new Button(cancelButtonName);
-        cancelButton.getElement().getStyle().setMargin(3, Unit.PX);
-        buttonPanel.add(cancelButton);
-        cancelButton.addClickHandler(new ClickHandler() {
-            @Override
-            public void onClick(ClickEvent event) {
-                dateEntryDialog.hide();
-                callback.cancel();
-            }
-        });
-        dateEntryDialog.setWidget(dialogFPanel);
-        okButton.addClickHandler(new ClickHandler() {
-            public void onClick(ClickEvent event) {
-                dateEntryDialog.hide();
-                callback.ok(getResult());
-            }
-        });
-    }
-    
-    protected boolean validate() {
-        String errorMessage = null;
-        if (validator != null) {
-            errorMessage = validator.getErrorMessage(getResult());
-        }
-        if (errorMessage == null) {
-            getStatusLabel().setText("");
-            getOkButton().setEnabled(true);
-        } else {
-            getStatusLabel().setText(errorMessage);
-            getStatusLabel().setStyleName("errorLabel");
-            getOkButton().setEnabled(false);
-        }
-        return errorMessage == null;
-    }
-    
-    protected abstract T getResult();
-    
-    /**
-     * Creates a text box with a key-up listener attached which ensures the value is updated after each
-     * key-up event and the entire dialog is {@link #validate() validated} in this case.
-     * 
-     * @param initialValue initial value to show in text box; <code>null</code> is permissible
-     */
-    public TextBox createTextBox(String initialValue) {
-        TextBox textBox = new TextBox();
-        textBox.setText(initialValue == null ? "" : initialValue);
-        AbstractEntryPoint.addFocusUponKeyUpToggler(textBox);
-        textBox.addChangeHandler(new ChangeHandler() {
-            @Override
-            public void onChange(ChangeEvent event) {
-                validate();
-            }
-        });
-        AbstractEntryPoint.linkEnterToButton(getOkButton(), textBox);
-        AbstractEntryPoint.linkEscapeToButton(getCancelButton(), textBox);
-        return textBox;
-    }
-    
-    /**
-     * Creates a text area with a key-up listener attached which ensures the value is updated after each
-     * key-up event and the entire dialog is {@link #validate() validated} in this case.
-     * 
-     * @param initialValue Initial value to show in text area; <code>null</code> is permissible
-     */
-    public TextArea createTextArea(String initialValue) {
-        TextArea textArea = new TextArea();
-        textArea.setText(initialValue == null ? "" : initialValue);
-        AbstractEntryPoint.addFocusUponKeyUpToggler(textArea);
-        textArea.addChangeHandler(new ChangeHandler() {
-            @Override
-            public void onChange(ChangeEvent arg0) {
-                validate();
-            }
-        });
-        AbstractEntryPoint.linkEscapeToButton(getCancelButton(), textArea);
-        return textArea;
-    }
-    
-    /**
-     * Creates a box for a long value with a key-up listener attached which ensures the value is updated after each
-     * key-up event and the entire dialog is {@link #validate() validated} in this case.
-     * 
-     * @param initialValue initial value to show in the long box; <code>null</code> is permissible
-     */
-    public LongBox createLongBox(long initialValue, int visibleLength) {
-        LongBox longBox = new LongBox();
-        longBox.setVisibleLength(visibleLength);
-        longBox.setValue(initialValue);
-        AbstractEntryPoint.addFocusUponKeyUpToggler(longBox);
-        longBox.addChangeHandler(new ChangeHandler() {
-            @Override
-            public void onChange(ChangeEvent event) {
-                validate();
-            }
-        });
-        AbstractEntryPoint.linkEnterToButton(getOkButton(), longBox);
-        AbstractEntryPoint.linkEscapeToButton(getCancelButton(), longBox);
-        return longBox;
-    }
-
-    public DoubleBox createDoubleBox(double initialValue, int visibleLength) {
-        return createDoubleBoxInternal(initialValue, visibleLength);
-    }
-
-    public DoubleBox createDoubleBox(int visibleLength) {
-        return createDoubleBoxInternal(null, visibleLength);
-    }
-    
-    private DoubleBox createDoubleBoxInternal(Double initialValue, int visibleLength) {
-        DoubleBox doubleBox = new DoubleBox();
-        doubleBox.setVisibleLength(visibleLength);
-        doubleBox.setValue(initialValue);
-        AbstractEntryPoint.addFocusUponKeyUpToggler(doubleBox);
-        doubleBox.addChangeHandler(new ChangeHandler() {
-            @Override
-            public void onChange(ChangeEvent event) {
-                validate();
-            }
-        });
-        AbstractEntryPoint.linkEnterToButton(getOkButton(), doubleBox);
-        AbstractEntryPoint.linkEscapeToButton(getCancelButton(), doubleBox);
-        return doubleBox;
-    }
-
-    public DateBox createDateBox(long initialTimeInMs, int visibleLength) {
-        return createDateBoxInternal(new Date(initialTimeInMs), visibleLength);
-    }
-
-    public DateBox createDateBox(int visibleLength) {
-        return createDateBoxInternal(null, visibleLength);
-    }
-    
-    private DateBox createDateBoxInternal(Date initialDate, int visibleLength) {
-        DateBox textBox = new DateBox();
-        textBox.getTextBox().setVisibleLength(visibleLength);
-        textBox.setValue(initialDate);
-        AbstractEntryPoint.addFocusUponKeyUpToggler(textBox.getTextBox());
-        textBox.getTextBox().addChangeHandler(new ChangeHandler() {
-            @Override
-            public void onChange(ChangeEvent event) {
-                validate();
-            }
-        });
-        AbstractEntryPoint.linkEnterToButton(getOkButton(), textBox.getTextBox());
-        AbstractEntryPoint.linkEscapeToButton(getCancelButton(), textBox.getTextBox());
-        return textBox;
-    }
-
-    /**
-     * Creates a box for a integer value with a key-up listener attached which ensures the value is updated after each
-     * key-up event and the entire dialog is {@link #validate() validated} in this case.
-     * 
-     * @param initialValue initial value to show in the integer box; <code>null</code> is permissible
-     */
-    public IntegerBox createIntegerBox(int initialValue, int visibleLength) {
-        IntegerBox intBox = new IntegerBox();
-        intBox.setVisibleLength(visibleLength);
-        intBox.setValue(initialValue);
-        AbstractEntryPoint.addFocusUponKeyUpToggler(intBox);
-        intBox.addChangeHandler(new ChangeHandler() {
-            @Override
-            public void onChange(ChangeEvent event) {
-                validate();
-            }
-        });
-        AbstractEntryPoint.linkEnterToButton(getOkButton(), intBox);
-        AbstractEntryPoint.linkEscapeToButton(getCancelButton(), intBox);
-        return intBox;
-    }
-
-    public LongBox createLongBoxWithOptionalValue(Long initialValue, int visibleLength) {
-        LongBox longBox = new LongBox();
-        longBox.setVisibleLength(visibleLength);
-        longBox.setValue(initialValue);
-        AbstractEntryPoint.addFocusUponKeyUpToggler(longBox);
-        longBox.addChangeHandler(new ChangeHandler() {
-            @Override
-            public void onChange(ChangeEvent event) {
-                validate();
-            }
-        });
-        AbstractEntryPoint.linkEnterToButton(getOkButton(), longBox);
-        AbstractEntryPoint.linkEscapeToButton(getCancelButton(), longBox);
-        return longBox;
-    }
-
-    public Label createHeadlineLabel(String headlineText) {
-        Label headlineLabel = new Label(headlineText);
-        headlineLabel.getElement().getStyle().setFontWeight(FontWeight.BOLD);
-        headlineLabel.getElement().getStyle().setPaddingTop(1, Unit.EM);
-        return headlineLabel;
-    }
-    
-    public FlowPanel createHeadline(String headlineText, boolean regularHeadline) {
-    	FlowPanel headlinePanel = new FlowPanel();
-        Label headlineLabel = new Label(headlineText);
-        if (regularHeadline) {
-            headlinePanel.addStyleName("dialogInnerHeadline");
-        } else {
-            headlinePanel.addStyleName("dialogInnerHeadlineOther");
-        }
-        headlinePanel.add(headlineLabel);
-        return headlinePanel;
-    }
-
-    public CheckBox createCheckbox(String checkboxLabel) {
-        CheckBox result = new CheckBox(checkboxLabel);
-        result.setWordWrap(false);
-        result.addValueChangeHandler(new ValueChangeHandler<Boolean>() {
-            @Override
-            public void onValueChange(ValueChangeEvent<Boolean> event) {
-                validate();
-            }
-        });
-        AbstractEntryPoint.linkEnterToButton(getOkButton(), result);
-        AbstractEntryPoint.linkEscapeToButton(getCancelButton(), result);
-        return result;
-    }
-
-    public RadioButton createRadioButton(String radioButtonGroupName, String radioButtonLabel) {
-        RadioButton result = new RadioButton(radioButtonGroupName, radioButtonLabel);
-        result.setWordWrap(false);
-        result.addValueChangeHandler(new ValueChangeHandler<Boolean>() {
-            @Override
-            public void onValueChange(ValueChangeEvent<Boolean> event) {
-                validate();
-            }
-        });
-        AbstractEntryPoint.linkEnterToButton(getOkButton(), result);
-        AbstractEntryPoint.linkEscapeToButton(getCancelButton(), result);
-        return result;
-    }
-    
-    public ListBox createListBox(boolean isMultipleSelect) {
-        ListBox result = new ListBox(isMultipleSelect);
-        result.addChangeHandler(new ChangeHandler() {
-            @Override
-            public void onChange(ChangeEvent event) {
-                validate();
-            }
-        });
-        AbstractEntryPoint.linkEnterToButton(getOkButton(), result);
-        AbstractEntryPoint.linkEscapeToButton(getCancelButton(), result);
-        return result;
-    }
-
-    public void alignAllPanelWidgetsVertically(HorizontalPanel panel, HasVerticalAlignment.VerticalAlignmentConstant alignment) {
-        for(int i = 0; i < panel.getWidgetCount(); i++) {
-            panel.setCellVerticalAlignment(panel.getWidget(i), alignment);
-        }
-    }
-    
-    /**
-     * Can contribute an additional widget to be displayed underneath the text entry field. If <code>null</code> is
-     * returned, no additional widget will be displayed. This is the default behavior of this default implementation.
-     */
-    protected Widget getAdditionalWidget() {
-        return null;
-    }
-    
-    protected Button getOkButton() {
-        return okButton;
-    }
-
-    protected Button getCancelButton() {
-        return cancelButton;
-    }
-
-    /**
-     * status label can be used to display status information within the dialog to the user
-     */
-    protected Label getStatusLabel() {
-        return statusLabel;
-    }
-
-    protected void setCursor(Cursor cursor) {
-        dateEntryDialog.getElement().getStyle().setCursor(cursor);
-    }
-
-    public void show() {
-        Widget additionalWidget = getAdditionalWidget();
-        if (additionalWidget != null) {
-            panelForAdditionalWidget.add(additionalWidget);
-        }
-        validate();
-        dateEntryDialog.center();
-    }
-
-}
-=======
-package com.sap.sailing.gwt.ui.client;
-
-import java.util.Date;
-
-import com.google.gwt.dom.client.Style.FontWeight;
-import com.google.gwt.dom.client.Style.Unit;
-import com.google.gwt.event.dom.client.ChangeEvent;
-import com.google.gwt.event.dom.client.ChangeHandler;
-import com.google.gwt.event.dom.client.ClickEvent;
-import com.google.gwt.event.dom.client.ClickHandler;
-import com.google.gwt.event.logical.shared.ValueChangeEvent;
-import com.google.gwt.event.logical.shared.ValueChangeHandler;
-import com.google.gwt.user.client.rpc.AsyncCallback;
-import com.google.gwt.user.client.ui.Button;
-import com.google.gwt.user.client.ui.CheckBox;
-import com.google.gwt.user.client.ui.DialogBox;
-import com.google.gwt.user.client.ui.DoubleBox;
-import com.google.gwt.user.client.ui.FlowPanel;
-import com.google.gwt.user.client.ui.HasVerticalAlignment;
-import com.google.gwt.user.client.ui.HorizontalPanel;
-import com.google.gwt.user.client.ui.IntegerBox;
-import com.google.gwt.user.client.ui.Label;
-import com.google.gwt.user.client.ui.ListBox;
-import com.google.gwt.user.client.ui.LongBox;
-import com.google.gwt.user.client.ui.RadioButton;
-import com.google.gwt.user.client.ui.TextArea;
-import com.google.gwt.user.client.ui.TextBox;
-import com.google.gwt.user.client.ui.Widget;
-import com.google.gwt.user.datepicker.client.DateBox;
-
-/**
- * An abstract data entry dialog class, capturing data of type <code>T</code>, with generic OK/Cancel buttons, title and
- * message. Subclasses may override the {@link #show()} method to set the focus on their favorable initial entry field.
- * Subclasses can specify a widget to show in the dialog to capture properties specific to the result type <code>T</code> by
- * overriding the {@link #getAdditionalWidget()} method.
- * 
- * @author Axel Uhl (d043530)
- */
-public abstract class DataEntryDialog<T> {
-    private final DialogBox dateEntryDialog;
-    private final Validator<T> validator;
-    private final Button okButton;
-    private final Button cancelButton;
-    private final Label statusLabel;
-    private final FlowPanel panelForAdditionalWidget;
-
-    public static interface Validator<T> {
-        /**
-         * @return <code>null</code> in case the <code>valueToValidate</code> is valid; a user-readable error message otherwise
-         */
-        String getErrorMessage(T valueToValidate);
-    }
-    
-    public static interface DialogCallback<T> {
-        void ok(T editedObject);
-        void cancel();
-    }
-
-    /**
-     * @param validator
-     *            an optional validator; if <code>null</code>, no validation of data entered is performed; otherwise,
-     *            data validation is triggered upon any noticeable change in any of the elements constructed by
-     *            {@link #createCheckbox(String)}, {@link #createTextBox(String)}, etc.
-     * @param callback
-     *            will be called when the dialog if {@link AsyncCallback#onFailure(Throwable) cancelled} or
-     *            {@link AsyncCallback#onSuccess(Object) confirmed}
-     */
-    public DataEntryDialog(String title, String message, String okButtonName, String cancelButtonName,
-            Validator<T> validator, final DialogCallback<T> callback) {
-        this(title, message, okButtonName, cancelButtonName, validator, /* animationEnabled */ true, callback);
-    }
-    
-    /**
-     * @param validator
-     *            an optional validator; if <code>null</code>, no validation of data entered is performed; otherwise,
-     *            data validation is triggered upon any noticeable change in any of the elements constructed by
-     *            {@link #createCheckbox(String)}, {@link #createTextBox(String)}, etc.
-     * @param callback
-     *            will be called when the dialog if {@link AsyncCallback#onFailure(Throwable) cancelled} or
-     *            {@link AsyncCallback#onSuccess(Object) confirmed}
-     */
-    public DataEntryDialog(String title, String message, String okButtonName, String cancelButtonName,
-            Validator<T> validator, boolean animationEnabled, final DialogCallback<T> callback) {
-        dateEntryDialog = new DialogBox();
-        dateEntryDialog.setText(title);
-        dateEntryDialog.setAnimationEnabled(animationEnabled);
-        this.validator = validator;
-        okButton = new Button(okButtonName);
-        okButton.getElement().getStyle().setMargin(3, Unit.PX);
-        FlowPanel dialogFPanel = new FlowPanel();
-        statusLabel = new Label();
-        dialogFPanel.add(statusLabel);
-        if (message != null) {
-            Label messageLabel = new Label(message);
-            messageLabel.addStyleName("dialogMessageLabel");
-            dialogFPanel.add(messageLabel);
-        }
-        
-        panelForAdditionalWidget = new FlowPanel();
-        dialogFPanel.add(panelForAdditionalWidget);
-        FlowPanel buttonPanel = new FlowPanel();
-        dialogFPanel.add(buttonPanel);
-        buttonPanel.setStyleName("additionalWidgets");
-        buttonPanel.add(okButton);
-        cancelButton = new Button(cancelButtonName);
-        cancelButton.getElement().getStyle().setMargin(3, Unit.PX);
-        buttonPanel.add(cancelButton);
-        cancelButton.addClickHandler(new ClickHandler() {
-            @Override
-            public void onClick(ClickEvent event) {
-                dateEntryDialog.hide();
-                callback.cancel();
-            }
-        });
-        dateEntryDialog.setWidget(dialogFPanel);
-        okButton.addClickHandler(new ClickHandler() {
-            public void onClick(ClickEvent event) {
-                dateEntryDialog.hide();
-                callback.ok(getResult());
-            }
-        });
-    }
-    
-    protected boolean validate() {
-        String errorMessage = null;
-        if (validator != null) {
-            errorMessage = validator.getErrorMessage(getResult());
-        }
-        if (errorMessage == null) {
-            getStatusLabel().setText("");
-            getOkButton().setEnabled(true);
-        } else {
-            getStatusLabel().setText(errorMessage);
-            getStatusLabel().setStyleName("errorLabel");
-            getOkButton().setEnabled(false);
-        }
-        return errorMessage == null;
-    }
-    
-    protected abstract T getResult();
-    
-    /**
-     * Creates a text box with a key-up listener attached which ensures the value is updated after each
-     * key-up event and the entire dialog is {@link #validate() validated} in this case.
-     * 
-     * @param initialValue initial value to show in text box; <code>null</code> is permissible
-     */
-    public TextBox createTextBox(String initialValue) {
-        TextBox textBox = new TextBox();
-        textBox.setText(initialValue == null ? "" : initialValue);
-        AbstractEntryPoint.addFocusUponKeyUpToggler(textBox);
-        textBox.addChangeHandler(new ChangeHandler() {
-            @Override
-            public void onChange(ChangeEvent event) {
-                validate();
-            }
-        });
-        AbstractEntryPoint.linkEnterToButton(getOkButton(), textBox);
-        AbstractEntryPoint.linkEscapeToButton(getCancelButton(), textBox);
-        return textBox;
-    }
-    
-    /**
-     * Creates a text area with a key-up listener attached which ensures the value is updated after each
-     * key-up event and the entire dialog is {@link #validate() validated} in this case.
-     * 
-     * @param initialValue Initial value to show in text area; <code>null</code> is permissible
-     */
-    public TextArea createTextArea(String initialValue) {
-        TextArea textArea = new TextArea();
-        textArea.setText(initialValue == null ? "" : initialValue);
-        AbstractEntryPoint.addFocusUponKeyUpToggler(textArea);
-        textArea.addChangeHandler(new ChangeHandler() {
-            @Override
-            public void onChange(ChangeEvent arg0) {
-                validate();
-            }
-        });
-        AbstractEntryPoint.linkEscapeToButton(getCancelButton(), textArea);
-        return textArea;
-    }
-    
-    /**
-     * Creates a box for a long value with a key-up listener attached which ensures the value is updated after each
-     * key-up event and the entire dialog is {@link #validate() validated} in this case.
-     * 
-     * @param initialValue initial value to show in the long box; <code>null</code> is permissible
-     */
-    public LongBox createLongBox(long initialValue, int visibleLength) {
-        LongBox longBox = new LongBox();
-        longBox.setVisibleLength(visibleLength);
-        longBox.setValue(initialValue);
-        AbstractEntryPoint.addFocusUponKeyUpToggler(longBox);
-        longBox.addChangeHandler(new ChangeHandler() {
-            @Override
-            public void onChange(ChangeEvent event) {
-                validate();
-            }
-        });
-        AbstractEntryPoint.linkEnterToButton(getOkButton(), longBox);
-        AbstractEntryPoint.linkEscapeToButton(getCancelButton(), longBox);
-        return longBox;
-    }
-
-    public DoubleBox createDoubleBox(double initialValue, int visibleLength) {
-        return createDoubleBoxInternal(initialValue, visibleLength);
-    }
-
-    public DoubleBox createDoubleBox(int visibleLength) {
-        return createDoubleBoxInternal(null, visibleLength);
-    }
-    
-    private DoubleBox createDoubleBoxInternal(Double initialValue, int visibleLength) {
-        DoubleBox doubleBox = new DoubleBox();
-        doubleBox.setVisibleLength(visibleLength);
-        doubleBox.setValue(initialValue);
-        AbstractEntryPoint.addFocusUponKeyUpToggler(doubleBox);
-        doubleBox.addChangeHandler(new ChangeHandler() {
-            @Override
-            public void onChange(ChangeEvent event) {
-                validate();
-            }
-        });
-        AbstractEntryPoint.linkEnterToButton(getOkButton(), doubleBox);
-        AbstractEntryPoint.linkEscapeToButton(getCancelButton(), doubleBox);
-        return doubleBox;
-    }
-
-    public DateBox createDateBox(long initialTimeInMs, int visibleLength) {
-        return createDateBoxInternal(new Date(initialTimeInMs), visibleLength);
-    }
-
-    public DateBox createDateBox(int visibleLength) {
-        return createDateBoxInternal(null, visibleLength);
-    }
-    
-    private DateBox createDateBoxInternal(Date initialDate, int visibleLength) {
-        DateBox textBox = new DateBox();
-        textBox.getTextBox().setVisibleLength(visibleLength);
-        textBox.setValue(initialDate);
-        AbstractEntryPoint.addFocusUponKeyUpToggler(textBox.getTextBox());
-        textBox.getTextBox().addChangeHandler(new ChangeHandler() {
-            @Override
-            public void onChange(ChangeEvent event) {
-                validate();
-            }
-        });
-        AbstractEntryPoint.linkEnterToButton(getOkButton(), textBox.getTextBox());
-        AbstractEntryPoint.linkEscapeToButton(getCancelButton(), textBox.getTextBox());
-        return textBox;
-    }
-
-    /**
-     * Creates a box for a integer value with a key-up listener attached which ensures the value is updated after each
-     * key-up event and the entire dialog is {@link #validate() validated} in this case.
-     * 
-     * @param initialValue initial value to show in the integer box; <code>null</code> is permissible
-     */
-    public IntegerBox createIntegerBox(int initialValue, int visibleLength) {
-        IntegerBox intBox = new IntegerBox();
-        intBox.setVisibleLength(visibleLength);
-        intBox.setValue(initialValue);
-        AbstractEntryPoint.addFocusUponKeyUpToggler(intBox);
-        intBox.addChangeHandler(new ChangeHandler() {
-            @Override
-            public void onChange(ChangeEvent event) {
-                validate();
-            }
-        });
-        AbstractEntryPoint.linkEnterToButton(getOkButton(), intBox);
-        AbstractEntryPoint.linkEscapeToButton(getCancelButton(), intBox);
-        return intBox;
-    }
-
-    public LongBox createLongBoxWithOptionalValue(Long initialValue, int visibleLength) {
-        LongBox longBox = new LongBox();
-        longBox.setVisibleLength(visibleLength);
-        longBox.setValue(initialValue);
-        AbstractEntryPoint.addFocusUponKeyUpToggler(longBox);
-        longBox.addChangeHandler(new ChangeHandler() {
-            @Override
-            public void onChange(ChangeEvent event) {
-                validate();
-            }
-        });
-        AbstractEntryPoint.linkEnterToButton(getOkButton(), longBox);
-        AbstractEntryPoint.linkEscapeToButton(getCancelButton(), longBox);
-        return longBox;
-    }
-
-    public Label createHeadlineLabel(String headlineText) {
-        Label headlineLabel = new Label(headlineText);
-        headlineLabel.getElement().getStyle().setFontWeight(FontWeight.BOLD);
-        headlineLabel.getElement().getStyle().setPaddingTop(1, Unit.EM);
-        return headlineLabel;
-    }
-    
-    public FlowPanel createHeadline(String headlineText, boolean regularHeadline) {
-    	FlowPanel headlinePanel = new FlowPanel();
-        Label headlineLabel = new Label(headlineText);
-        if (regularHeadline) {
-            headlinePanel.addStyleName("dialogInnerHeadline");
-        } else {
-            headlinePanel.addStyleName("dialogInnerHeadlineOther");
-        }
-        headlinePanel.add(headlineLabel);
-        return headlinePanel;
-    }
-
-    public CheckBox createCheckbox(String checkboxLabel) {
-        CheckBox result = new CheckBox(checkboxLabel);
-        result.setWordWrap(false);
-        result.addValueChangeHandler(new ValueChangeHandler<Boolean>() {
-            @Override
-            public void onValueChange(ValueChangeEvent<Boolean> event) {
-                validate();
-            }
-        });
-        AbstractEntryPoint.linkEnterToButton(getOkButton(), result);
-        AbstractEntryPoint.linkEscapeToButton(getCancelButton(), result);
-        return result;
-    }
-
-    public RadioButton createRadioButton(String radioButtonGroupName, String radioButtonLabel) {
-        RadioButton result = new RadioButton(radioButtonGroupName, radioButtonLabel);
-        result.setWordWrap(false);
-        result.addValueChangeHandler(new ValueChangeHandler<Boolean>() {
-            @Override
-            public void onValueChange(ValueChangeEvent<Boolean> event) {
-                validate();
-            }
-        });
-        AbstractEntryPoint.linkEnterToButton(getOkButton(), result);
-        AbstractEntryPoint.linkEscapeToButton(getCancelButton(), result);
-        return result;
-    }
-    
-    public ListBox createListBox(boolean isMultipleSelect) {
-        ListBox result = new ListBox(isMultipleSelect);
-        result.addChangeHandler(new ChangeHandler() {
-            @Override
-            public void onChange(ChangeEvent event) {
-                validate();
-            }
-        });
-        AbstractEntryPoint.linkEnterToButton(getOkButton(), result);
-        AbstractEntryPoint.linkEscapeToButton(getCancelButton(), result);
-        return result;
-    }
-
-    public void alignAllPanelWidgetsVertically(HorizontalPanel panel, HasVerticalAlignment.VerticalAlignmentConstant alignment) {
-        for(int i = 0; i < panel.getWidgetCount(); i++) {
-            panel.setCellVerticalAlignment(panel.getWidget(i), alignment);
-        }
-    }
-    
-    /**
-     * Can contribute an additional widget to be displayed underneath the text entry field. If <code>null</code> is
-     * returned, no additional widget will be displayed. This is the default behavior of this default implementation.
-     */
-    protected Widget getAdditionalWidget() {
-        return null;
-    }
-    
-    protected Button getOkButton() {
-        return okButton;
-    }
-
-    protected Button getCancelButton() {
-        return cancelButton;
-    }
-
-    /**
-     * status label can be used to display status information within the dialog to the user
-     */
-    protected Label getStatusLabel() {
-        return statusLabel;
-    }
-
-    public void show() {
-        Widget additionalWidget = getAdditionalWidget();
-        if (additionalWidget != null) {
-            panelForAdditionalWidget.add(additionalWidget);
-        }
-        validate();
-        dateEntryDialog.center();
-    }
-
-}
->>>>>>> 5419fb8e
+package com.sap.sailing.gwt.ui.client;
+
+import java.util.Date;
+
+import com.google.gwt.dom.client.Style;
+import com.google.gwt.dom.client.Style.FontWeight;
+import com.google.gwt.dom.client.Style.Unit;
+import com.google.gwt.event.dom.client.ChangeEvent;
+import com.google.gwt.event.dom.client.ChangeHandler;
+import com.google.gwt.event.dom.client.ClickEvent;
+import com.google.gwt.event.dom.client.ClickHandler;
+import com.google.gwt.event.logical.shared.ValueChangeEvent;
+import com.google.gwt.event.logical.shared.ValueChangeHandler;
+import com.google.gwt.user.client.rpc.AsyncCallback;
+import com.google.gwt.user.client.ui.Button;
+import com.google.gwt.user.client.ui.CheckBox;
+import com.google.gwt.user.client.ui.DialogBox;
+import com.google.gwt.user.client.ui.DoubleBox;
+import com.google.gwt.user.client.ui.FlowPanel;
+import com.google.gwt.user.client.ui.HasVerticalAlignment;
+import com.google.gwt.user.client.ui.HorizontalPanel;
+import com.google.gwt.user.client.ui.IntegerBox;
+import com.google.gwt.user.client.ui.Label;
+import com.google.gwt.user.client.ui.ListBox;
+import com.google.gwt.user.client.ui.LongBox;
+import com.google.gwt.user.client.ui.RadioButton;
+import com.google.gwt.user.client.ui.TextArea;
+import com.google.gwt.user.client.ui.TextBox;
+import com.google.gwt.user.client.ui.Widget;
+import com.google.gwt.user.datepicker.client.DateBox;
+
+/**
+ * An abstract data entry dialog class, capturing data of type <code>T</code>, with generic OK/Cancel buttons, title and
+ * message. Subclasses may override the {@link #show()} method to set the focus on their favorable initial entry field.
+ * Subclasses can specify a widget to show in the dialog to capture properties specific to the result type <code>T</code> by
+ * overriding the {@link #getAdditionalWidget()} method.
+ * 
+ * @author Axel Uhl (d043530)
+ */
+public abstract class DataEntryDialog<T> {
+    private final DialogBox dateEntryDialog;
+    private final Validator<T> validator;
+    private final Button okButton;
+    private final Button cancelButton;
+    private final Label statusLabel;
+    private final FlowPanel panelForAdditionalWidget;
+
+    public static interface Validator<T> {
+        /**
+         * @return <code>null</code> in case the <code>valueToValidate</code> is valid; a user-readable error message otherwise
+         */
+        String getErrorMessage(T valueToValidate);
+    }
+    
+    public static interface DialogCallback<T> {
+        void ok(T editedObject);
+        void cancel();
+    }
+
+    /**
+     * @param validator
+     *            an optional validator; if <code>null</code>, no validation of data entered is performed; otherwise,
+     *            data validation is triggered upon any noticeable change in any of the elements constructed by
+     *            {@link #createCheckbox(String)}, {@link #createTextBox(String)}, etc.
+     * @param callback
+     *            will be called when the dialog if {@link AsyncCallback#onFailure(Throwable) cancelled} or
+     *            {@link AsyncCallback#onSuccess(Object) confirmed}
+     */
+    public DataEntryDialog(String title, String message, String okButtonName, String cancelButtonName,
+            Validator<T> validator, final DialogCallback<T> callback) {
+        this(title, message, okButtonName, cancelButtonName, validator, /* animationEnabled */ true, callback);
+    }
+    
+    /**
+     * @param validator
+     *            an optional validator; if <code>null</code>, no validation of data entered is performed; otherwise,
+     *            data validation is triggered upon any noticeable change in any of the elements constructed by
+     *            {@link #createCheckbox(String)}, {@link #createTextBox(String)}, etc.
+     * @param callback
+     *            will be called when the dialog if {@link AsyncCallback#onFailure(Throwable) cancelled} or
+     *            {@link AsyncCallback#onSuccess(Object) confirmed}
+     */
+    public DataEntryDialog(String title, String message, String okButtonName, String cancelButtonName,
+            Validator<T> validator, boolean animationEnabled, final DialogCallback<T> callback) {
+        dateEntryDialog = new DialogBox();
+        dateEntryDialog.setText(title);
+        dateEntryDialog.setAnimationEnabled(animationEnabled);
+        this.validator = validator;
+        okButton = new Button(okButtonName);
+        okButton.getElement().getStyle().setMargin(3, Unit.PX);
+        FlowPanel dialogFPanel = new FlowPanel();
+        statusLabel = new Label();
+        dialogFPanel.add(statusLabel);
+        if (message != null) {
+            Label messageLabel = new Label(message);
+            messageLabel.addStyleName("dialogMessageLabel");
+            dialogFPanel.add(messageLabel);
+        }
+        
+        panelForAdditionalWidget = new FlowPanel();
+        dialogFPanel.add(panelForAdditionalWidget);
+        FlowPanel buttonPanel = new FlowPanel();
+        dialogFPanel.add(buttonPanel);
+        buttonPanel.setStyleName("additionalWidgets");
+        buttonPanel.add(okButton);
+        cancelButton = new Button(cancelButtonName);
+        cancelButton.getElement().getStyle().setMargin(3, Unit.PX);
+        buttonPanel.add(cancelButton);
+        cancelButton.addClickHandler(new ClickHandler() {
+            @Override
+            public void onClick(ClickEvent event) {
+                dateEntryDialog.hide();
+                callback.cancel();
+            }
+        });
+        dateEntryDialog.setWidget(dialogFPanel);
+        okButton.addClickHandler(new ClickHandler() {
+            public void onClick(ClickEvent event) {
+                dateEntryDialog.hide();
+                callback.ok(getResult());
+            }
+        });
+    }
+    
+    protected boolean validate() {
+        String errorMessage = null;
+        if (validator != null) {
+            errorMessage = validator.getErrorMessage(getResult());
+        }
+        if (errorMessage == null) {
+            getStatusLabel().setText("");
+            getOkButton().setEnabled(true);
+        } else {
+            getStatusLabel().setText(errorMessage);
+            getStatusLabel().setStyleName("errorLabel");
+            getOkButton().setEnabled(false);
+        }
+        return errorMessage == null;
+    }
+    
+    protected abstract T getResult();
+    
+    /**
+     * Creates a text box with a key-up listener attached which ensures the value is updated after each
+     * key-up event and the entire dialog is {@link #validate() validated} in this case.
+     * 
+     * @param initialValue initial value to show in text box; <code>null</code> is permissible
+     */
+    public TextBox createTextBox(String initialValue) {
+        TextBox textBox = new TextBox();
+        textBox.setText(initialValue == null ? "" : initialValue);
+        AbstractEntryPoint.addFocusUponKeyUpToggler(textBox);
+        textBox.addChangeHandler(new ChangeHandler() {
+            @Override
+            public void onChange(ChangeEvent event) {
+                validate();
+            }
+        });
+        AbstractEntryPoint.linkEnterToButton(getOkButton(), textBox);
+        AbstractEntryPoint.linkEscapeToButton(getCancelButton(), textBox);
+        return textBox;
+    }
+    
+    /**
+     * Creates a text area with a key-up listener attached which ensures the value is updated after each
+     * key-up event and the entire dialog is {@link #validate() validated} in this case.
+     * 
+     * @param initialValue Initial value to show in text area; <code>null</code> is permissible
+     */
+    public TextArea createTextArea(String initialValue) {
+        TextArea textArea = new TextArea();
+        textArea.setText(initialValue == null ? "" : initialValue);
+        AbstractEntryPoint.addFocusUponKeyUpToggler(textArea);
+        textArea.addChangeHandler(new ChangeHandler() {
+            @Override
+            public void onChange(ChangeEvent arg0) {
+                validate();
+            }
+        });
+        AbstractEntryPoint.linkEscapeToButton(getCancelButton(), textArea);
+        return textArea;
+    }
+    
+    /**
+     * Creates a box for a long value with a key-up listener attached which ensures the value is updated after each
+     * key-up event and the entire dialog is {@link #validate() validated} in this case.
+     * 
+     * @param initialValue initial value to show in the long box; <code>null</code> is permissible
+     */
+    public LongBox createLongBox(long initialValue, int visibleLength) {
+        LongBox longBox = new LongBox();
+        longBox.setVisibleLength(visibleLength);
+        longBox.setValue(initialValue);
+        AbstractEntryPoint.addFocusUponKeyUpToggler(longBox);
+        longBox.addChangeHandler(new ChangeHandler() {
+            @Override
+            public void onChange(ChangeEvent event) {
+                validate();
+            }
+        });
+        AbstractEntryPoint.linkEnterToButton(getOkButton(), longBox);
+        AbstractEntryPoint.linkEscapeToButton(getCancelButton(), longBox);
+        return longBox;
+    }
+
+    public DoubleBox createDoubleBox(double initialValue, int visibleLength) {
+        return createDoubleBoxInternal(initialValue, visibleLength);
+    }
+
+    public DoubleBox createDoubleBox(int visibleLength) {
+        return createDoubleBoxInternal(null, visibleLength);
+    }
+    
+    private DoubleBox createDoubleBoxInternal(Double initialValue, int visibleLength) {
+        DoubleBox doubleBox = new DoubleBox();
+        doubleBox.setVisibleLength(visibleLength);
+        doubleBox.setValue(initialValue);
+        AbstractEntryPoint.addFocusUponKeyUpToggler(doubleBox);
+        doubleBox.addChangeHandler(new ChangeHandler() {
+            @Override
+            public void onChange(ChangeEvent event) {
+                validate();
+            }
+        });
+        AbstractEntryPoint.linkEnterToButton(getOkButton(), doubleBox);
+        AbstractEntryPoint.linkEscapeToButton(getCancelButton(), doubleBox);
+        return doubleBox;
+    }
+
+    public DateBox createDateBox(long initialTimeInMs, int visibleLength) {
+        return createDateBoxInternal(new Date(initialTimeInMs), visibleLength);
+    }
+
+    public DateBox createDateBox(int visibleLength) {
+        return createDateBoxInternal(null, visibleLength);
+    }
+    
+    private DateBox createDateBoxInternal(Date initialDate, int visibleLength) {
+        DateBox textBox = new DateBox();
+        textBox.getTextBox().setVisibleLength(visibleLength);
+        textBox.setValue(initialDate);
+        AbstractEntryPoint.addFocusUponKeyUpToggler(textBox.getTextBox());
+        textBox.getTextBox().addChangeHandler(new ChangeHandler() {
+            @Override
+            public void onChange(ChangeEvent event) {
+                validate();
+            }
+        });
+        AbstractEntryPoint.linkEnterToButton(getOkButton(), textBox.getTextBox());
+        AbstractEntryPoint.linkEscapeToButton(getCancelButton(), textBox.getTextBox());
+        return textBox;
+    }
+
+    /**
+     * Creates a box for a integer value with a key-up listener attached which ensures the value is updated after each
+     * key-up event and the entire dialog is {@link #validate() validated} in this case.
+     * 
+     * @param initialValue initial value to show in the integer box; <code>null</code> is permissible
+     */
+    public IntegerBox createIntegerBox(int initialValue, int visibleLength) {
+        IntegerBox intBox = new IntegerBox();
+        intBox.setVisibleLength(visibleLength);
+        intBox.setValue(initialValue);
+        AbstractEntryPoint.addFocusUponKeyUpToggler(intBox);
+        intBox.addChangeHandler(new ChangeHandler() {
+            @Override
+            public void onChange(ChangeEvent event) {
+                validate();
+            }
+        });
+        AbstractEntryPoint.linkEnterToButton(getOkButton(), intBox);
+        AbstractEntryPoint.linkEscapeToButton(getCancelButton(), intBox);
+        return intBox;
+    }
+
+    public LongBox createLongBoxWithOptionalValue(Long initialValue, int visibleLength) {
+        LongBox longBox = new LongBox();
+        longBox.setVisibleLength(visibleLength);
+        longBox.setValue(initialValue);
+        AbstractEntryPoint.addFocusUponKeyUpToggler(longBox);
+        longBox.addChangeHandler(new ChangeHandler() {
+            @Override
+            public void onChange(ChangeEvent event) {
+                validate();
+            }
+        });
+        AbstractEntryPoint.linkEnterToButton(getOkButton(), longBox);
+        AbstractEntryPoint.linkEscapeToButton(getCancelButton(), longBox);
+        return longBox;
+    }
+
+    public Label createHeadlineLabel(String headlineText) {
+        Label headlineLabel = new Label(headlineText);
+        headlineLabel.getElement().getStyle().setFontWeight(FontWeight.BOLD);
+        headlineLabel.getElement().getStyle().setPaddingTop(1, Unit.EM);
+        return headlineLabel;
+    }
+    
+    public FlowPanel createHeadline(String headlineText, boolean regularHeadline) {
+    	FlowPanel headlinePanel = new FlowPanel();
+        Label headlineLabel = new Label(headlineText);
+        if (regularHeadline) {
+            headlinePanel.addStyleName("dialogInnerHeadline");
+        } else {
+            headlinePanel.addStyleName("dialogInnerHeadlineOther");
+        }
+        headlinePanel.add(headlineLabel);
+        return headlinePanel;
+    }
+
+    public CheckBox createCheckbox(String checkboxLabel) {
+        CheckBox result = new CheckBox(checkboxLabel);
+        result.setWordWrap(false);
+        result.addValueChangeHandler(new ValueChangeHandler<Boolean>() {
+            @Override
+            public void onValueChange(ValueChangeEvent<Boolean> event) {
+                validate();
+            }
+        });
+        AbstractEntryPoint.linkEnterToButton(getOkButton(), result);
+        AbstractEntryPoint.linkEscapeToButton(getCancelButton(), result);
+        return result;
+    }
+
+    public RadioButton createRadioButton(String radioButtonGroupName, String radioButtonLabel) {
+        RadioButton result = new RadioButton(radioButtonGroupName, radioButtonLabel);
+        result.setWordWrap(false);
+        result.addValueChangeHandler(new ValueChangeHandler<Boolean>() {
+            @Override
+            public void onValueChange(ValueChangeEvent<Boolean> event) {
+                validate();
+            }
+        });
+        AbstractEntryPoint.linkEnterToButton(getOkButton(), result);
+        AbstractEntryPoint.linkEscapeToButton(getCancelButton(), result);
+        return result;
+    }
+    
+    public ListBox createListBox(boolean isMultipleSelect) {
+        ListBox result = new ListBox(isMultipleSelect);
+        result.addChangeHandler(new ChangeHandler() {
+            @Override
+            public void onChange(ChangeEvent event) {
+                validate();
+            }
+        });
+        AbstractEntryPoint.linkEnterToButton(getOkButton(), result);
+        AbstractEntryPoint.linkEscapeToButton(getCancelButton(), result);
+        return result;
+    }
+
+    public void alignAllPanelWidgetsVertically(HorizontalPanel panel, HasVerticalAlignment.VerticalAlignmentConstant alignment) {
+        for(int i = 0; i < panel.getWidgetCount(); i++) {
+            panel.setCellVerticalAlignment(panel.getWidget(i), alignment);
+        }
+    }
+    
+    /**
+     * Can contribute an additional widget to be displayed underneath the text entry field. If <code>null</code> is
+     * returned, no additional widget will be displayed. This is the default behavior of this default implementation.
+     */
+    protected Widget getAdditionalWidget() {
+        return null;
+    }
+    
+    protected Button getOkButton() {
+        return okButton;
+    }
+
+    protected Button getCancelButton() {
+        return cancelButton;
+    }
+
+    /**
+     * status label can be used to display status information within the dialog to the user
+     */
+    protected Label getStatusLabel() {
+        return statusLabel;
+    }
+
+    protected void setCursor(Style.Cursor cursor) {
+        dateEntryDialog.getElement().getStyle().setCursor(cursor);
+    }
+
+    public void show() {
+        Widget additionalWidget = getAdditionalWidget();
+        if (additionalWidget != null) {
+            panelForAdditionalWidget.add(additionalWidget);
+        }
+        validate();
+        dateEntryDialog.center();
+    }
+
+}