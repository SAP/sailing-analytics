--- conflicted
+++ resolved
@@ -1,165 +1,186 @@
-package com.sap.sailing.gwt.ui.leaderboard;
-
-import java.util.Comparator;
-
-import com.google.gwt.cell.client.Cell.Context;
-import com.google.gwt.core.shared.GWT;
-import com.google.gwt.safecss.shared.SafeStyles;
-import com.google.gwt.safecss.shared.SafeStylesBuilder;
-import com.google.gwt.safehtml.client.SafeHtmlTemplates;
-import com.google.gwt.safehtml.shared.SafeHtml;
-import com.google.gwt.safehtml.shared.SafeHtmlBuilder;
-import com.sap.sailing.domain.common.dto.LeaderboardRowDTO;
-
-/**
- * Renders the values and the percentage bar of the {@link DetailTypeColumn} and {@link ManeuverCountRaceColumn}.
- * It is used to update the minimum and maximum values of the columns, and to render the column content.
- * 
- * @author Fabian Schwarz-Fritz
- * 
- */
-public class MinMaxRenderer {
-    
-<<<<<<< HEAD
-    protected interface Templates extends SafeHtmlTemplates {
-        @Template("<div title=\"{2}\" class=\"{1}\" style=\"background-size:{3}% 25px;\">{0}</div>")
-        SafeHtml render(String value, String cssClass, String title, double percentage);
-
-        @Template("<div title=\"{2}\" style='position:relative;'>"
-                + "<div class=\"{1}\" style=\"position:absolute;left:50%;width:1px;height:25px;background-repeat:repeat-x;\" ></div>"
-                + "<div style='position:relative;'>{0}</div>" //
-                + "</div>")
-        SafeHtml renderMiddle(String value, String cssClass, String title);
-
-        @Template("<div title=\"{2}\" style='position:relative;'>"
-                + "<div class=\"{1}\" style=\"position:absolute;left:50%;width:{3}%;background-repeat:repeat-x;\" >&nbsp;</div>"
-                + "<div style='position:relative;'>{0}</div>" //
-                + "</div>")
-        SafeHtml renderPositiveFromMiddle(String value, String cssClass, String title, double percentage);
-
-        @Template("<div title=\"{2}\" style='position:relative;'>"
-                + "<div class=\"{1}\" style=\"position:absolute;right:50%;width:{3}%;left:initial;background-repeat:repeat-x;\" >&nbsp;</div>"
-                + "<div style='position:relative;'>{0}</div>" //
-                + "</div>")
-        SafeHtml renderNegativeFromMiddle(String value, String cssClass, String title, double percentage);
-    }
-=======
->>>>>>> c8da589b
-    
-    protected static final String BACKGROUND_BAR_STYLE_BAD = "minMaxBackgroundBarBad";
-    protected static final String BACKGROUND_BAR_STYLE_OK = "minMaxBackgroundBar";
-    protected static final String BACKGROUND_BAR_STYLE_GOOD = "minMaxBackgroundBarGood";
-
-    private final HasStringAndDoubleValue valueProvider;
-    private final Comparator<LeaderboardRowDTO> comparator;
-    private Double minimumValue;
-    private Double maximumValue;
-
-    public static final Templates TEMPLATES = GWT.create(Templates.class);
-
-    public static class Templates {
-        interface MyTemplate extends SafeHtmlTemplates {
-            @Template("<div title=\"{2}\" class=\"{1}\" style='{3}'>{0}</div>")
-            SafeHtml render(String value, String cssClass, String title, SafeStyles style);
-        }
-
-        protected static final MyTemplate T = GWT.create(MyTemplate.class);
-
-        SafeHtml render(String value, String cssClass, String title, int percentage) {
-            SafeStylesBuilder sb = new SafeStylesBuilder();
-            sb.trustedNameAndValue("background-size", percentage + "% 25px");
-            return T.render(value, cssClass, title, sb.toSafeStyles());
-        }
-    }
-
-    /**
-     * Renders the value and the percentage bar of the columns {@link DetailTypeColumn} and
-     * {@link ManeuverCountRaceColumn}.
-     * 
-     * @param valueProvider
-     *            Gets the String value of a {@link LeaderboardRowDTO}.
-     * @param comparator
-     *            The comparator to update the minimum and maximum values.
-     */
-    public MinMaxRenderer(HasStringAndDoubleValue valueProvider, Comparator<LeaderboardRowDTO> comparator) {
-        this.valueProvider = valueProvider;
-        this.comparator = comparator;
-    }
-
-    /**
-     * Renders the value of a {@link LeaderboardRowDTO}.
-     * 
-     * @param title
-     *            tool tip title to display; if <code>null</code>, no tool tip will be rendered
-     */
-    public final void render(Context context, LeaderboardRowDTO row, String title, SafeHtmlBuilder sb) {
-        String stringValue = valueProvider.getStringValueToRender(row);
-        this.render(row, stringValue == null ? "" : stringValue, title == null ? "" : title, sb);
-    }
-    
-    protected void render(LeaderboardRowDTO row, String nullSafeValue, String nullSafeTitle, SafeHtmlBuilder sb) {
-        sb.append(TEMPLATES.render(nullSafeValue, BACKGROUND_BAR_STYLE_OK, nullSafeTitle, getPercentage(row)));
-    }
-    
-    /**
-     * Gets the percentage of a {@link LeaderboardRowDTO}. If no minimum or maximum value was set by calling
-     * {@link MinMaxRenderer#updateMinMax(DisplayedLeaderboardRowsProvider)} before zero is returned.
-     * 
-     * @param row
-     *            The row to get the percentage for.
-     */
-    protected int getPercentage(LeaderboardRowDTO row) {
-        int percentage = 0;
-        Double value = valueProvider.getDoubleValue(row);
-        if (value != null) {
-            if (value != null && getMinimumDouble() != null && getMaximumDouble() != null) {
-                int minBarLength = Math.abs(getMinimumDouble()) < 0.01 ? 0 : 10;
-                percentage = (int) (minBarLength + (100. - minBarLength) * (value - getMinimumDouble())
-                        / (getMaximumDouble() - getMinimumDouble()));
-            }
-
-        }
-        return percentage;
-
-    }
-
-    private Double getMinimumDouble() {
-        return minimumValue;
-    }
-
-    private Double getMaximumDouble() {
-        return maximumValue;
-    }
-
-    /**
-     * Updates the {@link MinMaxRenderer#minimumValue} and {@link MinMaxRenderer#maximumValue}.
-     * 
-     * @param displayedLeaderboardRowsProvider
-     *            The values of {@link LeaderboardRowDTO}s to determine the minimum and maximum values for.
-     */
-    public void updateMinMax(DisplayedLeaderboardRowsProvider displayedLeaderboardRowsProvider) {
-        LeaderboardRowDTO minimumRow = null;
-        LeaderboardRowDTO maximumRow = null;
-        for (LeaderboardRowDTO row : displayedLeaderboardRowsProvider.getRowsToDisplay().values()) {
-            if (valueProvider.getDoubleValue(row) != null
-                    && (minimumRow == null || comparator.compare(minimumRow, row) > 0)) {
-                minimumRow = row;
-            }
-            if (valueProvider.getDoubleValue(row) != null
-                    && (maximumRow == null || comparator.compare(maximumRow, row) < 0)) {
-                maximumRow = row;
-            }
-        }
-        if (minimumRow != null) {
-            minimumValue = valueProvider.getDoubleValue(minimumRow);
-        }
-        if (maximumRow != null) {
-            maximumValue = valueProvider.getDoubleValue(maximumRow);
-        }
-    }
-
-    protected HasStringAndDoubleValue getValueProvider() {
-        return valueProvider;
-    }
-
-}
+package com.sap.sailing.gwt.ui.leaderboard;
+
+import java.util.Comparator;
+
+import com.google.gwt.cell.client.Cell.Context;
+import com.google.gwt.core.shared.GWT;
+import com.google.gwt.dom.client.Style.Position;
+import com.google.gwt.dom.client.Style.Unit;
+import com.google.gwt.safecss.shared.SafeStyles;
+import com.google.gwt.safecss.shared.SafeStylesBuilder;
+import com.google.gwt.safehtml.client.SafeHtmlTemplates;
+import com.google.gwt.safehtml.shared.SafeHtml;
+import com.google.gwt.safehtml.shared.SafeHtmlBuilder;
+import com.sap.sailing.domain.common.dto.LeaderboardRowDTO;
+
+/**
+ * Renders the values and the percentage bar of the {@link DetailTypeColumn} and {@link ManeuverCountRaceColumn}.
+ * It is used to update the minimum and maximum values of the columns, and to render the column content.
+ * 
+ * @author Fabian Schwarz-Fritz
+ * 
+ */
+public class MinMaxRenderer {
+    
+
+    
+    protected static final String BACKGROUND_BAR_STYLE_BAD = "minMaxBackgroundBarBad";
+    protected static final String BACKGROUND_BAR_STYLE_OK = "minMaxBackgroundBar";
+    protected static final String BACKGROUND_BAR_STYLE_GOOD = "minMaxBackgroundBarGood";
+
+    private final HasStringAndDoubleValue valueProvider;
+    private final Comparator<LeaderboardRowDTO> comparator;
+    private Double minimumValue;
+    private Double maximumValue;
+
+    public static final Templates TEMPLATES = GWT.create(Templates.class);
+
+    public static class Templates {
+        protected interface MyTemplate extends SafeHtmlTemplates {
+            @Template("<div title=\"{2}\" class=\"{1}\" style='{3}'>{0}</div>")
+            SafeHtml render(String value, String cssClass, String title, SafeStyles style);
+
+            @Template("<div title=\"{2}\" style='position:relative;'>"
+                    + "<div class=\"{1}\" style=\"position:absolute;left:50%;width:1px;height:25px;background-repeat:repeat-x;\" ></div>"
+                    + "<div style='position:relative;'>{0}</div>" //
+                    + "</div>")
+            SafeHtml renderMiddle(String value, String cssClass, String title);
+
+            @Template("<div title=\"{2}\" style='position:relative;'>"
+                    + "<div class=\"{1}\" style=\"{3}\" >&nbsp;</div>"
+                    + "<div style='position:relative;'>{0}</div>" //
+                    + "</div>")
+            SafeHtml renderPositiveFromMiddle(String value, String cssClass, String title, SafeStyles style);
+
+            @Template("<div title=\"{2}\" style='position:relative;'>"
+                    + "<div class=\"{1}\" style=\"{3}\" >&nbsp;</div>"
+                    + "<div style='position:relative;'>{0}</div>" //
+                    + "</div>")
+            SafeHtml renderNegativeFromMiddle(String value, String cssClass, String title, SafeStyles style);
+        }
+
+        protected static final MyTemplate T = GWT.create(MyTemplate.class);
+
+        SafeHtml render(String value, String cssClass, String title, int percentage) {
+            SafeStylesBuilder sb = new SafeStylesBuilder();
+            sb.trustedNameAndValue("background-size", percentage + "% 25px");
+            return T.render(value, cssClass, title, sb.toSafeStyles());
+        }
+
+        SafeHtml renderMiddle(String value, String cssClass, String title) {
+            return T.renderMiddle(value, cssClass, title);
+        }
+
+        SafeHtml renderPositiveFromMiddle(String value, String cssClass, String title, double percentage) {
+            SafeStylesBuilder sb = new SafeStylesBuilder();
+            sb.width(percentage, Unit.PCT);
+            sb.position(Position.ABSOLUTE);
+            sb.left(50, Unit.PCT);
+            sb.trustedNameAndValue("background-repeat", "repeat-x");
+            return T.renderPositiveFromMiddle(value, cssClass, title, sb.toSafeStyles());
+        }
+
+        SafeHtml renderNegativeFromMiddle(String value, String cssClass, String title, double percentage) {
+            SafeStylesBuilder sb = new SafeStylesBuilder();
+            sb.width(percentage, Unit.PCT);
+            sb.position(Position.ABSOLUTE);
+            sb.right(50, Unit.PCT);
+            sb.trustedNameAndValue("left", "initial");
+            sb.trustedNameAndValue("background-repeat", "repeat-x");
+            return T.renderNegativeFromMiddle(value, cssClass, title, sb.toSafeStyles());
+        }
+    }
+
+
+
+    /**
+     * Renders the value and the percentage bar of the columns {@link DetailTypeColumn} and
+     * {@link ManeuverCountRaceColumn}.
+     * 
+     * @param valueProvider
+     *            Gets the String value of a {@link LeaderboardRowDTO}.
+     * @param comparator
+     *            The comparator to update the minimum and maximum values.
+     */
+    public MinMaxRenderer(HasStringAndDoubleValue valueProvider, Comparator<LeaderboardRowDTO> comparator) {
+        this.valueProvider = valueProvider;
+        this.comparator = comparator;
+    }
+
+    /**
+     * Renders the value of a {@link LeaderboardRowDTO}.
+     * 
+     * @param title
+     *            tool tip title to display; if <code>null</code>, no tool tip will be rendered
+     */
+    public final void render(Context context, LeaderboardRowDTO row, String title, SafeHtmlBuilder sb) {
+        String stringValue = valueProvider.getStringValueToRender(row);
+        this.render(row, stringValue == null ? "" : stringValue, title == null ? "" : title, sb);
+    }
+    
+    protected void render(LeaderboardRowDTO row, String nullSafeValue, String nullSafeTitle, SafeHtmlBuilder sb) {
+        sb.append(TEMPLATES.render(nullSafeValue, BACKGROUND_BAR_STYLE_OK, nullSafeTitle, getPercentage(row)));
+    }
+    
+    /**
+     * Gets the percentage of a {@link LeaderboardRowDTO}. If no minimum or maximum value was set by calling
+     * {@link MinMaxRenderer#updateMinMax(DisplayedLeaderboardRowsProvider)} before zero is returned.
+     * 
+     * @param row
+     *            The row to get the percentage for.
+     */
+    protected int getPercentage(LeaderboardRowDTO row) {
+        int percentage = 0;
+        Double value = valueProvider.getDoubleValue(row);
+        if (value != null) {
+            if (value != null && getMinimumDouble() != null && getMaximumDouble() != null) {
+                int minBarLength = Math.abs(getMinimumDouble()) < 0.01 ? 0 : 10;
+                percentage = (int) (minBarLength + (100. - minBarLength) * (value - getMinimumDouble())
+                        / (getMaximumDouble() - getMinimumDouble()));
+            }
+
+        }
+        return percentage;
+
+    }
+
+    private Double getMinimumDouble() {
+        return minimumValue;
+    }
+
+    private Double getMaximumDouble() {
+        return maximumValue;
+    }
+
+    /**
+     * Updates the {@link MinMaxRenderer#minimumValue} and {@link MinMaxRenderer#maximumValue}.
+     * 
+     * @param displayedLeaderboardRowsProvider
+     *            The values of {@link LeaderboardRowDTO}s to determine the minimum and maximum values for.
+     */
+    public void updateMinMax(DisplayedLeaderboardRowsProvider displayedLeaderboardRowsProvider) {
+        LeaderboardRowDTO minimumRow = null;
+        LeaderboardRowDTO maximumRow = null;
+        for (LeaderboardRowDTO row : displayedLeaderboardRowsProvider.getRowsToDisplay().values()) {
+            if (valueProvider.getDoubleValue(row) != null
+                    && (minimumRow == null || comparator.compare(minimumRow, row) > 0)) {
+                minimumRow = row;
+            }
+            if (valueProvider.getDoubleValue(row) != null
+                    && (maximumRow == null || comparator.compare(maximumRow, row) < 0)) {
+                maximumRow = row;
+            }
+        }
+        if (minimumRow != null) {
+            minimumValue = valueProvider.getDoubleValue(minimumRow);
+        }
+        if (maximumRow != null) {
+            maximumValue = valueProvider.getDoubleValue(maximumRow);
+        }
+    }
+
+    protected HasStringAndDoubleValue getValueProvider() {
+        return valueProvider;
+    }
+
+}