--- conflicted
+++ resolved
@@ -661,18 +661,15 @@
     void getRegattasForEvent(UUID eventId, AsyncCallback<List<RegattaDTO>> callback);
     
     void getAdminConsoleChangeLogSize(AsyncCallback<Integer> callback);
-<<<<<<< HEAD
-    
+
+    void getPreviousYellowBrickConfigurations(
+            AsyncCallback<List<YellowBrickConfigurationWithSecurityDTO>> callback);
+
+    void listYellowBrickRacesInEvent(YellowBrickConfigurationWithSecurityDTO configuration,
+            AsyncCallback<Pair<String, List<YellowBrickRaceRecordDTO>>> callback);
+
     // === Service method introduced for new ManagementConsole UI ===
     void getEventList(AsyncCallback<List<EventMetadataDTO>> callback);
     
     void getEventSeriesList(AsyncCallback<List<EventSeriesMetadataDTO>> callback);
-=======
-
-    void getPreviousYellowBrickConfigurations(
-            AsyncCallback<List<YellowBrickConfigurationWithSecurityDTO>> callback);
-
-    void listYellowBrickRacesInEvent(YellowBrickConfigurationWithSecurityDTO configuration,
-            AsyncCallback<Pair<String, List<YellowBrickRaceRecordDTO>>> callback);
->>>>>>> 333dfa1d
 }