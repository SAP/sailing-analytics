--- conflicted
+++ resolved
@@ -473,13 +473,8 @@
     void moveRaceColumnInSeriesDown(RegattaIdentifier regattaIdentifier, String seriesName, String columnName,
             AsyncCallback<Void> callback);
 
-<<<<<<< HEAD
-    void createRegatta(String tenantOwnerName, String regattaName, String boatClassName,
-            boolean canBoatsOfCompetitorsChangePerRace, Date startDate, Date endDate,
-=======
-    void createRegatta(String regattaName, String boatClassName, boolean canBoatsOfCompetitorsChangePerRace,
+    void createRegatta(String tenantOwnerName, String regattaName, String boatClassName, boolean canBoatsOfCompetitorsChangePerRace,
             CompetitorRegistrationType competitorRegistrationType, String registrationLinkSecret, Date startDate, Date endDate,
->>>>>>> aad4a669
             RegattaCreationParametersDTO seriesNamesWithFleetNamesAndFleetOrderingAndMedal, boolean persistent,
             ScoringSchemeType scoringSchemeType, UUID defaultCourseAreaId, Double buoyZoneRadiusInHullLengths, boolean useStartTimeInference,
             boolean controlTrackingFromStartAndFinishTimes, RankingMetrics rankingMetricType,
