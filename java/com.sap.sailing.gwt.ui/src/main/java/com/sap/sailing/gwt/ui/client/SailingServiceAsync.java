--- conflicted
+++ resolved
@@ -1,5 +1,6 @@
 package com.sap.sailing.gwt.ui.client;
 
+import java.util.ArrayList;
 import java.util.Collection;
 import java.util.Date;
 import java.util.List;
@@ -517,16 +518,11 @@
     void stopReplicatingFromMaster(AsyncCallback<Void> asyncCallback);
 
     void getRegattaStructureForEvent(UUID eventId, AsyncCallback<List<RaceGroupDTO>> asyncCallback);
-
-<<<<<<< HEAD
-    void getRaceStateEntriesForRaceGroup(UUID eventId, List<UUID> visibleCourseAreas,
-            List<String> visibleRegattas, boolean showOnlyCurrentlyRunningRaces, boolean showOnlyRacesOfSameDay,
-=======
+    
     void getRegattaStructureOfEvent(UUID eventId, AsyncCallback<List<RaceGroupDTO>> callback);
 
     void getRaceStateEntriesForRaceGroup(UUID eventId, List<UUID> visibleCourseAreas, List<String> visibleRegattas,
             boolean showOnlyCurrentlyRunningRaces, boolean showOnlyRacesOfSameDay,
->>>>>>> 22579f8b
             AsyncCallback<List<RegattaOverviewEntryDTO>> markedAsyncCallback);
 
     void getRaceStateEntriesForLeaderboard(String leaderboardName, boolean showOnlyCurrentlyRunningRaces,
@@ -739,10 +735,7 @@
 
     void inviteBuoyTenderViaEmail(String serverUrlWithoutTrailingSlash, EventDTO eventDto, String leaderboardName,
             String emails, String localeInfoName, AsyncCallback<Void> callback);
-
-<<<<<<< HEAD
-    void doesRegattaLogContainCompetitors(String name, AsyncCallback<Boolean>  regattaLogCallBack);
-=======
+            
     void getLeaderboardGroupsByEventId(UUID id, AsyncCallback<ArrayList<LeaderboardGroupDTO>> callback);
 
     void getMarksInRegattaLog(String leaderboardName, AsyncCallback<Iterable<MarkDTO>> callback);
@@ -763,7 +756,6 @@
 
     void getRaceIdentifier(String regattaLikeName, String raceColumnName, String fleetName,
             AsyncCallback<RegattaAndRaceIdentifier> asyncCallback);
->>>>>>> 22579f8b
 
     void setTrackingTimes(RaceLogSetTrackingTimesDTO dto, AsyncCallback<Void> callback);
 
