package com.sap.sailing.gwt.ui.client;

import java.net.URL;
import java.util.ArrayList;
import java.util.Collection;
import java.util.Date;
import java.util.List;
import java.util.Map;
import java.util.Set;
import java.util.UUID;

import com.google.gwt.user.client.rpc.AsyncCallback;
import com.sap.sailing.domain.base.Fleet;
import com.sap.sailing.domain.base.RaceColumn;
import com.sap.sailing.domain.common.CompetitorDescriptor;
import com.sap.sailing.domain.common.CompetitorRegistrationType;
import com.sap.sailing.domain.common.DataImportProgress;
import com.sap.sailing.domain.common.DetailType;
import com.sap.sailing.domain.common.LeaderboardType;
import com.sap.sailing.domain.common.LegIdentifier;
import com.sap.sailing.domain.common.MailInvitationType;
import com.sap.sailing.domain.common.MaxPointsReason;
import com.sap.sailing.domain.common.PassingInstruction;
import com.sap.sailing.domain.common.PolarSheetsXYDiagramData;
import com.sap.sailing.domain.common.Position;
import com.sap.sailing.domain.common.RaceIdentifier;
import com.sap.sailing.domain.common.RankingMetrics;
import com.sap.sailing.domain.common.RegattaAndRaceIdentifier;
import com.sap.sailing.domain.common.RegattaIdentifier;
import com.sap.sailing.domain.common.RegattaName;
import com.sap.sailing.domain.common.RegattaNameAndRaceName;
import com.sap.sailing.domain.common.ScoringSchemeType;
import com.sap.sailing.domain.common.WindSource;
import com.sap.sailing.domain.common.abstractlog.TimePointSpecificationFoundInLog;
import com.sap.sailing.domain.common.dto.BoatDTO;
import com.sap.sailing.domain.common.dto.CompetitorAndBoatDTO;
import com.sap.sailing.domain.common.dto.CompetitorDTO;
import com.sap.sailing.domain.common.dto.CompetitorWithBoatDTO;
import com.sap.sailing.domain.common.dto.FleetDTO;
import com.sap.sailing.domain.common.dto.IncrementalOrFullLeaderboardDTO;
import com.sap.sailing.domain.common.dto.PairingListDTO;
import com.sap.sailing.domain.common.dto.PairingListTemplateDTO;
import com.sap.sailing.domain.common.dto.PersonDTO;
import com.sap.sailing.domain.common.dto.RaceColumnDTO;
import com.sap.sailing.domain.common.dto.RaceColumnInSeriesDTO;
import com.sap.sailing.domain.common.dto.RaceDTO;
import com.sap.sailing.domain.common.dto.RegattaCreationParametersDTO;
import com.sap.sailing.domain.common.dto.TagDTO;
import com.sap.sailing.domain.common.racelog.RacingProcedureType;
import com.sap.sailing.domain.common.tracking.impl.PreciseCompactGPSFixMovingImpl.PreciseCompactPosition;
import com.sap.sailing.domain.common.windfinder.SpotDTO;
import com.sap.sailing.domain.tracking.TrackedRace;
import com.sap.sailing.expeditionconnector.ExpeditionDeviceConfiguration;
import com.sap.sailing.gwt.ui.adminconsole.RaceLogSetTrackingTimesDTO;
import com.sap.sailing.gwt.ui.client.shared.charts.MarkPositionService.MarkTrackDTO;
import com.sap.sailing.gwt.ui.client.shared.charts.MarkPositionService.MarkTracksDTO;
import com.sap.sailing.gwt.ui.shared.BulkScoreCorrectionDTO;
import com.sap.sailing.gwt.ui.shared.CompactBoatPositionsDTO;
import com.sap.sailing.gwt.ui.shared.CompactRaceMapDataDTO;
import com.sap.sailing.gwt.ui.shared.CompetitorProviderDTO;
import com.sap.sailing.gwt.ui.shared.CompetitorsRaceDataDTO;
import com.sap.sailing.gwt.ui.shared.ControlPointDTO;
import com.sap.sailing.gwt.ui.shared.CoursePositionsDTO;
import com.sap.sailing.gwt.ui.shared.DeviceConfigurationDTO;
import com.sap.sailing.gwt.ui.shared.DeviceConfigurationDTO.RegattaConfigurationDTO;
import com.sap.sailing.gwt.ui.shared.DeviceConfigurationMatcherDTO;
import com.sap.sailing.gwt.ui.shared.DeviceMappingDTO;
import com.sap.sailing.gwt.ui.shared.EventBaseDTO;
import com.sap.sailing.gwt.ui.shared.EventDTO;
import com.sap.sailing.gwt.ui.shared.GPSFixDTO;
import com.sap.sailing.gwt.ui.shared.GPSFixDTOWithSpeedWindTackAndLegType;
import com.sap.sailing.gwt.ui.shared.LeaderboardGroupDTO;
import com.sap.sailing.gwt.ui.shared.ManeuverDTO;
import com.sap.sailing.gwt.ui.shared.MarkDTO;
import com.sap.sailing.gwt.ui.shared.MigrateGroupOwnerForHierarchyDTO;
import com.sap.sailing.gwt.ui.shared.RaceCourseDTO;
import com.sap.sailing.gwt.ui.shared.RaceGroupDTO;
import com.sap.sailing.gwt.ui.shared.RaceLogDTO;
import com.sap.sailing.gwt.ui.shared.RaceLogSetFinishingAndFinishTimeDTO;
import com.sap.sailing.gwt.ui.shared.RaceLogSetStartTimeAndProcedureDTO;
import com.sap.sailing.gwt.ui.shared.RaceTimesInfoDTO;
import com.sap.sailing.gwt.ui.shared.RaceboardDataDTO;
import com.sap.sailing.gwt.ui.shared.RegattaDTO;
import com.sap.sailing.gwt.ui.shared.RegattaLogDTO;
import com.sap.sailing.gwt.ui.shared.RegattaOverviewEntryDTO;
import com.sap.sailing.gwt.ui.shared.RegattaScoreCorrectionDTO;
import com.sap.sailing.gwt.ui.shared.RemoteSailingServerReferenceDTO;
import com.sap.sailing.gwt.ui.shared.SailingServiceConstants;
import com.sap.sailing.gwt.ui.shared.ScoreCorrectionProviderDTO;
import com.sap.sailing.gwt.ui.shared.ServerConfigurationDTO;
import com.sap.sailing.gwt.ui.shared.SimulatorResultsDTO;
import com.sap.sailing.gwt.ui.shared.SliceRacePreperationDTO;
import com.sap.sailing.gwt.ui.shared.StrippedLeaderboardDTO;
import com.sap.sailing.gwt.ui.shared.StrippedLeaderboardDTOWithSecurity;
import com.sap.sailing.gwt.ui.shared.SwissTimingArchiveConfigurationDTO;
import com.sap.sailing.gwt.ui.shared.SwissTimingConfigurationDTO;
import com.sap.sailing.gwt.ui.shared.SwissTimingEventRecordDTO;
import com.sap.sailing.gwt.ui.shared.SwissTimingRaceRecordDTO;
import com.sap.sailing.gwt.ui.shared.SwissTimingReplayRaceDTO;
import com.sap.sailing.gwt.ui.shared.TracTracConfigurationDTO;
import com.sap.sailing.gwt.ui.shared.TracTracRaceRecordDTO;
import com.sap.sailing.gwt.ui.shared.TrackFileImportDeviceIdentifierDTO;
import com.sap.sailing.gwt.ui.shared.TypedDeviceMappingDTO;
import com.sap.sailing.gwt.ui.shared.VenueDTO;
import com.sap.sailing.gwt.ui.shared.WindDTO;
import com.sap.sailing.gwt.ui.shared.WindInfoForRaceDTO;
import com.sap.sse.common.CountryCode;
import com.sap.sse.common.Duration;
import com.sap.sse.common.TimePoint;
import com.sap.sse.common.TimeRange;
import com.sap.sse.common.Util;
import com.sap.sse.common.Util.Pair;
import com.sap.sse.common.Util.Triple;
import com.sap.sse.gwt.client.ServerInfoRetriever;
import com.sap.sse.gwt.client.filestorage.FileStorageManagementGwtServiceAsync;
import com.sap.sse.gwt.client.media.ImageDTO;
import com.sap.sse.gwt.client.media.ImageResizingTaskDTO;
import com.sap.sse.gwt.client.media.VideoDTO;
import com.sap.sse.gwt.client.replication.RemoteReplicationServiceAsync;
import com.sap.sse.pairinglist.PairingList;
import com.sap.sse.pairinglist.PairingListTemplate;
import com.sap.sse.security.ui.shared.SuccessInfo;

/**
 * The async counterpart of {@link SailingService}
 */
public interface SailingServiceAsync extends ServerInfoRetriever, FileStorageManagementGwtServiceAsync, RemoteReplicationServiceAsync {

    void getRegattas(AsyncCallback<List<RegattaDTO>> callback);

    void getRegattaByName(String regattaName, AsyncCallback<RegattaDTO> asyncCallback);

    /**
     * The string returned in the callback's pair is the common event name
     * 
     * @param listHiddenRaces
     */
    void listTracTracRacesInEvent(String eventJsonURL, boolean listHiddenRaces,
            AsyncCallback<Util.Pair<String, List<TracTracRaceRecordDTO>>> callback);

    /**
     * @param regattaToAddTo
     *            if <code>null</code>, the regatta into which the race has previously been loaded will be looked up; if
     *            found, the race will be loaded into that regatta; otherwise, an existing regatta by the name of the
     *            TracTrac event with the boat class name appended in parentheses will be looked up; if not found, a
     *            default regatta with that name will be created, with a single default series and a single default
     *            fleet. If a valid {@link RegattaIdentifier} is specified, a regatta lookup is performed with that
     *            identifier; if the regatta is found, it is used to add the races to. Otherwise, a default regatta as
     *            described above will be created and used.
     * @param liveURI
     *            may be <code>null</code> or the empty string in which case the server will use the
     *            {@link TracTracRaceRecordDTO#liveURI} from the <code>rr</code> race record.
     * @param offsetToStartTimeOfSimulatedRace
     *            if not <code>null</code>, the connector will adjust the time stamps of all events received such that
     *            the first mark passing for the first waypoint will be set to "now." It will delay the forwarding of
     *            all events received such that they seem to be sent in "real-time" plus the
     *            <code>offsetToStartTimeOfSimulatedRace</code>. So, more or less the time points attached to the events
     *            sent to the receivers will again approximate the wall time.
     * @param useInternalMarkPassingAlgorithm
     *            whether or not to ignore the TracTrac-provided mark passings; if <code>true</code>, a separate mark
     *            passing calculator is used, and the TracTrac-provided ones are ignored.
     * @param storedURImay
     *            be <code>null</code> or the empty string in which case the server will use the
     *            {@link TracTracRaceRecordDTO#storedURI} from the <code>rr</code> race record.
     */
    void trackWithTracTrac(RegattaIdentifier regattaToAddTo, Iterable<TracTracRaceRecordDTO> rrs, String liveURI,
            String storedURI, String courseDesignUpdateURI, boolean trackWind, boolean correctWindByDeclination,
            Duration offsetToStartTimeOfSimulatedRace, boolean useInternalMarkPassingAlgorithm, String tracTracUsername,
            String tracTracPassword, AsyncCallback<Void> callback);

    void trackWithSwissTiming(RegattaIdentifier regattaToAddTo, Iterable<SwissTimingRaceRecordDTO> rrs,
            String hostname, int port, boolean trackWind, boolean correctWindByDeclination,
            boolean useInternalMarkPassingAlgorithm, String updateURL, String updateUsername, String updatePassword, AsyncCallback<Void> asyncCallback);

    void replaySwissTimingRace(RegattaIdentifier regattaIdentifier, Iterable<SwissTimingReplayRaceDTO> replayRaces,
            boolean trackWind, boolean correctWindByDeclination, boolean useInternalMarkPassingAlgorithm,
            AsyncCallback<Void> asyncCallback);

    void getPreviousTracTracConfigurations(AsyncCallback<List<TracTracConfigurationDTO>> callback);

    void storeTracTracConfiguration(String name, String jsonURL, String liveDataURI, String storedDataURI,
            String courseDesignUpdateURI, String tracTracUsername, String tracTracPassword, AsyncCallback<Void> callback);

    void stopTrackingRaces(Iterable<RegattaAndRaceIdentifier> racesToStopTracking, AsyncCallback<Void> asyncCallback);

    /**
     * Untracks the race and removes it from the regatta. It will also be removed in all leaderboards
     * 
     * @param regattaNamesAndRaceNames
     *            The identifier for the regatta name, and the race name to remove
     */
    void removeAndUntrackRaces(Iterable<RegattaNameAndRaceName> regattaNamesAndRaceNames, AsyncCallback<Void> callback);

    void getRawWindFixes(RegattaAndRaceIdentifier raceIdentifier, Collection<WindSource> windSources,
            AsyncCallback<WindInfoForRaceDTO> callback);

    /**
     * @param windSourceTypeNames
     *            if <code>null</code>, information from all wind sources is returned; otherwise, information only from
     *            the sources listed in this parameter by name are returned
     * @param onlyUpToNewestEvent
     *            if <code>true</code>, no wind data will be returned for time points later than
     *            {@link TrackedRace#getTimePointOfNewestEvent() trackedRace.getTimePointOfNewestEvent()}. This is
     *            helpful in case the client wants to populate a chart during live mode. If <code>false</code>, the
     *            "best effort" readings are provided for the time interval requested, no matter if based on any sensor
     *            evidence or not, regardless of {@link TrackedRace#getTimePointOfNewestEvent()
     *            trackedRace.getTimePointOfNewestEvent()}.
     */
    void getAveragedWindInfo(RegattaAndRaceIdentifier raceIdentifier, Date from, Date to,
            long resolutionInMilliseconds, Collection<String> windSourceTypeNames, boolean onlyUpToNewestEvent,
            AsyncCallback<WindInfoForRaceDTO> callback);

    /**
     * @param windSourceTypeNames
     *            if <code>null</code>, data from all available wind sources will be returned, otherwise only from those
     *            whose {@link WindSource} name is contained in the <code>windSources</code> collection.
     */
    void getAveragedWindInfo(RegattaAndRaceIdentifier raceIdentifier, Date from, long millisecondsStepWidth,
            int numberOfFixes, double latDeg, double lngDeg, Collection<String> windSourceTypeNames,
            AsyncCallback<WindInfoForRaceDTO> callback);

    /**
     * @param onlyUpToNewestEvent
     *            if <code>true</code>, no wind data will be returned for time points later than
     *            {@link TrackedRace#getTimePointOfNewestEvent() trackedRace.getTimePointOfNewestEvent()}. This is
     *            helpful in case the client wants to populate a chart during live mode. If <code>false</code>, the
     *            "best effort" readings are provided for the time interval requested, no matter if based on any sensor
     *            evidence or not, regardless of {@link TrackedRace#getTimePointOfNewestEvent()
     *            trackedRace.getTimePointOfNewestEvent()}.
     * @param includeCombinedWindForAllLegMiddles
     *            if <code>true</code>, the result will return non-<code>null</code> results for calls to
     *            {@link WindInfoForRaceDTO#getCombinedWindOnLegMiddle(int)}.
     */
    void getAveragedWindInfo(RegattaAndRaceIdentifier raceIdentifier, Date from, long millisecondsStepWidth,
            int numberOfFixes, Collection<String> windSourceTypeNames, boolean onlyUpToNewestEvent,
            boolean includeCombinedWindForAllLegMiddles, AsyncCallback<WindInfoForRaceDTO> callback);

    void getPolarResults(RegattaAndRaceIdentifier raceIdentifier, AsyncCallback<Boolean> callback);

    void getSimulatorResults(LegIdentifier legIdentifier, AsyncCallback<SimulatorResultsDTO> callback);

    void setWind(RegattaAndRaceIdentifier raceIdentifier, WindDTO wind, AsyncCallback<Void> callback);

    void removeWind(RegattaAndRaceIdentifier raceIdentifier, WindDTO windDTO, AsyncCallback<Void> callback);

    void getRaceTimesInfo(RegattaAndRaceIdentifier raceIdentifier, AsyncCallback<RaceTimesInfoDTO> callback);

    void getRaceTimesInfoIncludingTags(RegattaAndRaceIdentifier raceIdentifier, TimePoint searchSince,
            AsyncCallback<RaceTimesInfoDTO> callback);

    void getRaceTimesInfos(Collection<RegattaAndRaceIdentifier> raceIdentifiers,
            AsyncCallback<List<RaceTimesInfoDTO>> callback);

    void getRaceTimesInfosIncludingTags(Collection<RegattaAndRaceIdentifier> raceIdentifiers,
            Map<RegattaAndRaceIdentifier, TimePoint> searchSinceMap, AsyncCallback<List<RaceTimesInfoDTO>> callback);

    void getCoursePositions(RegattaAndRaceIdentifier raceIdentifier, Date date,
            AsyncCallback<CoursePositionsDTO> asyncCallback);

    void getLeaderboardByName(String leaderboardName, Date date,
            Collection<String> namesOfRaceColumnsForWhichToLoadLegDetails, boolean addOverallDetails,
            String previousLeaderboardId, boolean fillTotalPointsUncorrected,
            AsyncCallback<IncrementalOrFullLeaderboardDTO> callback);

    void getLeaderboardForRace(RegattaAndRaceIdentifier raceIdentifer, String leaderboardName, Date date,
            Collection<String> namesOfRaceColumnsForWhichToLoadLegDetails, boolean addOverallDetails,
            String previousLeaderboardId, boolean fillTotalPointsUncorrected,
            AsyncCallback<IncrementalOrFullLeaderboardDTO> callback);

    void getLeaderboardNames(AsyncCallback<List<String>> callback);

    void getLeaderboardsWithSecurity(AsyncCallback<List<StrippedLeaderboardDTOWithSecurity>> callback);

    void getLeaderboardsByRaceAndRegatta(String raceName, RegattaIdentifier regattaIdentifier,
            AsyncCallback<List<StrippedLeaderboardDTO>> callback);

    void updateLeaderboard(String leaderboardName, String newLeaderboardName, String newLeaderboardDisplayName,
            int[] newDiscardingThreasholds, UUID newCourseAreaId,
            AsyncCallback<StrippedLeaderboardDTOWithSecurity> callback);

    void createFlexibleLeaderboard(String leaderboardName, String leaderboardDisplayName,
            int[] discardThresholds,
            ScoringSchemeType scoringSchemeType, UUID courseAreaId,
            AsyncCallback<StrippedLeaderboardDTOWithSecurity> asyncCallback);

    void createRegattaLeaderboard(RegattaName regattaIdentifier,
            String leaderboardDisplayName,
            int[] discardThresholds, AsyncCallback<StrippedLeaderboardDTOWithSecurity> asyncCallback);

    void createRegattaLeaderboardWithEliminations(String name, String displayName,
            String regattaName,
            AsyncCallback<StrippedLeaderboardDTOWithSecurity> asyncCallback);

    void removeLeaderboard(String leaderboardName, AsyncCallback<Void> asyncCallback);

    void removeLeaderboards(Collection<String> leaderboardNames, AsyncCallback<Void> asyncCallback);

    void renameLeaderboard(String leaderboardName, String newLeaderboardName, AsyncCallback<Void> asyncCallback);

    void addColumnToLeaderboard(String columnName, String leaderboardName, boolean medalRace,
            AsyncCallback<Void> callback);

    void renameLeaderboardColumn(String leaderboardName, String oldColumnName, String newColumnName,
            AsyncCallback<Void> callback);

    void removeLeaderboardColumn(String leaderboardName, String columnName, AsyncCallback<Void> callback);

    void connectTrackedRaceToLeaderboardColumn(String leaderboardName, String raceColumnName, String fleetName,
            RegattaAndRaceIdentifier raceIdentifier, AsyncCallback<Boolean> asyncCallback);

    /**
     * The key set of the map returned contains all fleets of the race column identified by the combination of
     * <code>leaderboardName</code> and <code>raceColumnName</code>. If a value is <code>null</code>, there is no
     * tracked race currently linked to the fleet in the race column; otherwise, the value is the {@link RaceIdentifier}
     * of the tracked race currently connected for the fleet whose name is the key. The map returned is never
     * <code>null</code>.
     */
    void getRegattaAndRaceNameOfTrackedRaceConnectedToLeaderboardColumn(String leaderboardName, String raceColumnName,
            AsyncCallback<Map<String, RegattaAndRaceIdentifier>> callback);

    void disconnectLeaderboardColumnFromTrackedRace(String leaderboardName, String raceColumnName, String fleetName,
            AsyncCallback<Void> callback);

    void updateLeaderboardCarryValue(String leaderboardName, String competitorIdAsString, Double carriedPoints,
            AsyncCallback<Void> callback);

    void updateLeaderboardMaxPointsReason(String leaderboardName, String competitorIdAsString, String raceColumnName,
            MaxPointsReason maxPointsReason, Date date,
            AsyncCallback<Util.Triple<Double, Double, Boolean>> asyncCallback);

    void updateLeaderboardScoreCorrection(String leaderboardName, String competitorIdAsString, String columnName,
            Double correctedScore, Date date, AsyncCallback<Util.Triple<Double, Double, Boolean>> asyncCallback);

    void updateLeaderboardScoreCorrectionMetadata(String leaderboardName, Date timePointOfLastCorrectionValidity,
            String comment, AsyncCallback<Void> callback);

    void updateLeaderboardScoreCorrectionsAndMaxPointsReasons(BulkScoreCorrectionDTO updates,
            AsyncCallback<Void> callback);

    void updateCompetitorDisplayNameInLeaderboard(String leaderboardName, String competitorID, String displayName,
            AsyncCallback<Void> callback);

    void moveLeaderboardColumnUp(String leaderboardName, String columnName, AsyncCallback<Void> callback);

    void moveLeaderboardColumnDown(String leaderboardName, String columnName, AsyncCallback<Void> callback);

    void updateIsMedalRace(String leaderboardName, String columnName, boolean isMedalRace, AsyncCallback<Void> callback);

    void updateRaceDelayToLive(RegattaAndRaceIdentifier regattaAndRaceIdentifier, long delayToLiveInMs,
            AsyncCallback<Void> callback);

    void updateRacesDelayToLive(List<RegattaAndRaceIdentifier> regattaAndRaceIdentifiers, long delayToLiveInMs,
            AsyncCallback<Void> callback);

    void getPreviousSwissTimingConfigurations(AsyncCallback<List<SwissTimingConfigurationDTO>> asyncCallback);

    void getRacesOfSwissTimingEvent(String eventJsonUrl, AsyncCallback<SwissTimingEventRecordDTO> asyncCallback);

    void storeSwissTimingConfiguration(String configName, String jsonURL, String hostname, Integer port,
            String updateURL, String updateUsername, String updatePassword, AsyncCallback<Void> asyncCallback);

    void getCountryCodes(AsyncCallback<String[]> callback);

    void getDouglasPoints(RegattaAndRaceIdentifier raceIdentifier, Map<CompetitorDTO, TimeRange> competitorTimeRanges,
            double meters, AsyncCallback<Map<CompetitorDTO, List<GPSFixDTOWithSpeedWindTackAndLegType>>> callback);

    void getManeuvers(RegattaAndRaceIdentifier raceIdentifier, Map<CompetitorDTO, TimeRange> competitorTimeRanges,
            AsyncCallback<Map<CompetitorDTO, List<ManeuverDTO>>> callback);

    void getLeaderboardGroups(boolean withGeoLocationData, AsyncCallback<List<LeaderboardGroupDTO>> callback);

    void getLeaderboardGroupByName(String groupName, boolean withGeoLocationData,
            AsyncCallback<LeaderboardGroupDTO> callback);

    /**
     * Renames the group with the name <code>oldName</code> to the <code>newName</code>.<br />
     * If there's no group with the name <code>oldName</code> or there's already a group with the name
     * <code>newName</code> a {@link IllegalArgumentException} is thrown.
     */
    void renameLeaderboardGroup(String oldName, String newName, AsyncCallback<Void> callback);

    /**
     * Removes the leaderboard groups with the given names from the service and the persistant store.
     */
    void removeLeaderboardGroups(Set<String> groupNames, AsyncCallback<Void> asyncCallback);

    /**
     * Creates a new group with the name <code>groupname</code>, the description <code>description</code> and an empty
     * list of leaderboards.<br/>
     */
    void createLeaderboardGroup(String groupName, String description, String displayName,
            boolean displayGroupsInReverseOrder, int[] overallLeaderboardDiscardThresholds,
            ScoringSchemeType overallLeaderboardScoringSchemeType, AsyncCallback<LeaderboardGroupDTO> callback);

    void updateLeaderboardGroup(UUID leaderboardGroupId, String oldName, String newName, String description, String newDisplayName,
            List<String> leaderboardNames, int[] overallLeaderboardDiscardThresholds,
            ScoringSchemeType overallLeaderboardScoringSchemeType, AsyncCallback<Void> callback);

    void setRaceIsKnownToStartUpwind(RegattaAndRaceIdentifier raceIdentifier, boolean raceIsKnownToStartUpwind,
            AsyncCallback<Void> callback);

    void setWindSourcesToExclude(RegattaAndRaceIdentifier raceIdentifier, Iterable<WindSource> windSourcesToExclude,
            AsyncCallback<Void> callback);

    void getCompetitorBoats(RegattaAndRaceIdentifier raceIdentifier, AsyncCallback<Map<CompetitorDTO, BoatDTO>> callback);
    
    void getRaceboardData(String regattaName, String raceName, String leaderboardName, 
            String leaderboardGroupName, UUID eventId, AsyncCallback<RaceboardDataDTO> callback);

    /**
     * @param date
     *            use <code>null</code> to indicate "live" in which case the server live time stamp for the race
     *            identified by <code>raceIdentifier</code> will be used, considering that race's delay.
     * @param md5OfIdsAsStringOfCompetitorParticipatingInRaceInAlphanumericOrderOfTheirID
     *            used to decide whether the client requires an update to the race's competitor set. If the server
     *            has the same MD5 hash for the race's competitors, no competitor set is transmitted to the client.
     *            Otherwise, the full race competitor ID's as strings are sent to the client again for update.
     * @param estimatedDurationRequired {@code true} if the estimated duration should be calculated
     * @param timeToGetTheEstimatedDurationFor the time to use for the calculation of the estimated duration.
     *            May be {@code null} if estimatedDurationRequired is {@code false}
     */
    void getRaceMapData(RegattaAndRaceIdentifier raceIdentifier, Date date,
            Map<String, Date> fromPerCompetitorIdAsString, Map<String, Date> toPerCompetitorIdAsString,
            boolean extrapolate, LegIdentifier simulationLegIdentifier,
            byte[] md5OfIdsAsStringOfCompetitorParticipatingInRaceInAlphanumericOrderOfTheirID, Date timeToGetTheEstimatedDurationFor,
            boolean estimatedDurationRequired, AsyncCallback<CompactRaceMapDataDTO> callback);

    void getBoatPositions(RegattaAndRaceIdentifier raceIdentifier, Map<String, Date> fromPerCompetitorIdAsString,
            Map<String, Date> toPerCompetitorIdAsString, boolean extrapolate,
            AsyncCallback<CompactBoatPositionsDTO> callback);

    void getEvents(AsyncCallback<List<EventDTO>> callback);

    void getPublicEventsOfAllSailingServers(AsyncCallback<List<EventBaseDTO>> callback);

    /**
     * Renames the event with the name <code>oldName</code> to the <code>newName</code>.<br />
     * If there's no event with the name <code>oldName</code> or there's already a event with the name
     * <code>newName</code> a {@link IllegalArgumentException} is thrown.
     */
    void renameEvent(UUID eventId, String newName, AsyncCallback<Void> callback);

    /**
     * Removes the event with the id <code>id</code> from the service and the persistence store.
     */
    void removeEvent(UUID eventId, AsyncCallback<Void> callback);

    void removeEvents(Collection<UUID> eventIds, AsyncCallback<Void> asyncCallback);

    void createEvent(String eventName, String eventDescription, Date startDate, Date endDate, String venue,
            boolean isPublic, List<String> courseAreaNames, String officialWebsiteURL, String baseURL,
            Map<String, String> sailorsInfoWebsiteURLsByLocaleName, Iterable<ImageDTO> images,
            Iterable<VideoDTO> videos, Iterable<UUID> leaderboardGroupIDs,
            AsyncCallback<EventDTO> callback);

    void updateEvent(UUID eventId, String eventName, String eventDescription, Date startDate, Date endDate,
            VenueDTO venue, boolean isPublic, Iterable<UUID> leaderboardGroupIds, String officialWebsiteURL,
            String baseURL, Map<String, String> sailorsInfoWebsiteURLsByLocaleName, Iterable<ImageDTO> images,
            Iterable<VideoDTO> videos, Iterable<String> windFinderReviewedSpotCollectionIds, AsyncCallback<EventDTO> callback);

    void resolveImageDimensions(String imageUrlAsString, AsyncCallback<Pair<Integer, Integer>> callback);

    void createCourseAreas(UUID eventId, String[] courseAreaNames, AsyncCallback<Void> callback);

    void removeCourseAreas(UUID eventId, UUID[] idsOfCourseAreasToRemove, AsyncCallback<Void> callback);

    void removeRegatta(RegattaIdentifier regattaIdentifier, AsyncCallback<Void> callback);

    void removeRegattas(Collection<RegattaIdentifier> regattas, AsyncCallback<Void> asyncCallback);

    void moveRaceColumnInSeriesUp(RegattaIdentifier regattaIdentifier, String seriesName, String columnName,
            AsyncCallback<Void> callback);

    void moveRaceColumnInSeriesDown(RegattaIdentifier regattaIdentifier, String seriesName, String columnName,
            AsyncCallback<Void> callback);

    void createRegatta(String regattaName, String boatClassName, boolean canBoatsOfCompetitorsChangePerRace,
            CompetitorRegistrationType competitorRegistrationType, String registrationLinkSecret, Date startDate, Date endDate,
            RegattaCreationParametersDTO seriesNamesWithFleetNamesAndFleetOrderingAndMedal, boolean persistent,
            ScoringSchemeType scoringSchemeType, UUID defaultCourseAreaId, Double buoyZoneRadiusInHullLengths, boolean useStartTimeInference,
            boolean controlTrackingFromStartAndFinishTimes, RankingMetrics rankingMetricType,
            AsyncCallback<RegattaDTO> callback);

    void addRaceColumnsToSeries(RegattaIdentifier regattaIdentifier, String seriesName,
            List<Pair<String, Integer>> columnNames, AsyncCallback<List<RaceColumnInSeriesDTO>> callback);

    void updateSeries(RegattaIdentifier regattaIdentifier, String seriesName, String newSeriesName, boolean isMedal,
            boolean isFleetsCanRunInParallel, int[] resultDiscardingThresholds, boolean startsWithZeroScore,
            boolean firstRaceIsNonDiscardableCarryForward, boolean hasSplitFleetScore, Integer maximumNumberOfDiscards,
            List<FleetDTO> fleets, AsyncCallback<Void> callback);

    void removeRaceColumnsFromSeries(RegattaIdentifier regattaIdentifier, String seriesName, List<String> columnNames,
            AsyncCallback<Void> callback);

    void getScoreCorrectionProviderNames(AsyncCallback<Iterable<String>> callback);

    void getScoreCorrectionsOfProvider(String providerName, AsyncCallback<ScoreCorrectionProviderDTO> callback);

    void getScoreCorrections(String scoreCorrectionProviderName, String eventName, String boatClassName,
            Date timePointWhenResultPublished, AsyncCallback<RegattaScoreCorrectionDTO> asyncCallback);

    void getCompetitorProviderNames(AsyncCallback<Iterable<String>> callback);

    void getCompetitorProviderDTOByName(String providerName, AsyncCallback<CompetitorProviderDTO> callback);

    void getCompetitorDescriptors(String competitorProviderName, String eventName, String regattaName, AsyncCallback<List<CompetitorDescriptor>> callback);

    void getWindSourcesInfo(RegattaAndRaceIdentifier raceIdentifier, AsyncCallback<WindInfoForRaceDTO> callback);

    void getRaceCourse(RegattaAndRaceIdentifier raceIdentifier, Date date, AsyncCallback<RaceCourseDTO> callback);

    void updateRaceCourse(RegattaAndRaceIdentifier raceIdentifier,
            List<Util.Pair<ControlPointDTO, PassingInstruction>> controlPoints, AsyncCallback<Void> callback);

    void getServerConfiguration(AsyncCallback<ServerConfigurationDTO> callback);

    void updateServerConfiguration(ServerConfigurationDTO serverConfiguration, AsyncCallback<Void> callback);

    void getRemoteSailingServerReferences(AsyncCallback<List<RemoteSailingServerReferenceDTO>> callback);

    void removeSailingServers(Set<String> toRemove, AsyncCallback<Void> callback);

    void addRemoteSailingServerReference(RemoteSailingServerReferenceDTO sailingServer,
            AsyncCallback<RemoteSailingServerReferenceDTO> callback);

    void getResultImportUrls(String resultProviderName, AsyncCallback<List<String>> callback);

    void removeResultImportURLs(String resultProviderName, Set<String> toRemove, AsyncCallback<Void> callback);

    void addResultImportUrl(String resultProviderName, String url, AsyncCallback<Void> callback);

    void getUrlResultProviderNamesAndOptionalSampleURL(AsyncCallback<List<Pair<String, String>>> callback);

    void addColumnsToLeaderboard(String leaderboardName, List<Util.Pair<String, Boolean>> columnsToAdd,
            AsyncCallback<Void> callback);

    void removeLeaderboardColumns(String leaderboardName, List<String> columnsToRemove, AsyncCallback<Void> callback);

    void getLeaderboard(String leaderboardName, AsyncCallback<StrippedLeaderboardDTO> callback);

    void getLeaderboardWithSecurity(String leaderboardName, AsyncCallback<StrippedLeaderboardDTOWithSecurity> callback);

    void suppressCompetitorInLeaderboard(String leaderboardName, String competitorIdAsString, boolean suppressed,
            AsyncCallback<Void> asyncCallback);

    void updateLeaderboardColumnFactor(String leaderboardName, String columnName, Double newFactor,
            AsyncCallback<Void> callback);

    void listSwissTiminigReplayRaces(String swissTimingUrl, AsyncCallback<List<SwissTimingReplayRaceDTO>> asyncCallback);

    /**
     * Callers will be able to obtain at most {@link SailingServiceConstants#MAX_NUMBER_OF_FIXES_TO_QUERY} fixes using
     * this method. If a finer resolution is requested based on {@code from}, {@code to}, and {@code stepSize}, the
     * resolution will automatically be lowered so that no more than
     * {@link SailingServiceConstants#MAX_NUMBER_OF_FIXES_TO_QUERY} are returned per competitor.
     */
    void getCompetitorsRaceData(RegattaAndRaceIdentifier race, List<CompetitorDTO> competitors, Date from, Date to,
            long stepSize, DetailType detailType, String leaderboarGroupName, String leaderboardName,
            AsyncCallback<CompetitorsRaceDataDTO> callback);

    /**
     * Finds out the names of all {@link com.sap.sailing.domain.leaderboard.MetaLeaderboard}s managed by this server
     * that {@link com.sap.sailing.domain.leaderboard.MetaLeaderboard#getLeaderboards() contain} the leaderboard
     * identified by <code>leaderboardName</code>. The names of those meta-leaderboards are returned. The list returned
     * is never <code>null</code> but may be empty if no such leaderboard is found.
     */
    void getOverallLeaderboardNamesContaining(String leaderboardName, AsyncCallback<List<String>> asyncCallback);

    void getPreviousSwissTimingArchiveConfigurations(
            AsyncCallback<List<SwissTimingArchiveConfigurationDTO>> asyncCallback);

    void storeSwissTimingArchiveConfiguration(String swissTimingUrl, AsyncCallback<Void> asyncCallback);

    void updateRegatta(RegattaIdentifier regattaIdentifier, Date startDate, Date endDate, UUID defaultCourseAreaUuid,
            RegattaConfigurationDTO regattaConfiguration, Double buoyZoneRadiusInHullLengths,
            boolean useStartTimeInference, boolean controlTrackingFromStartAndFinishTimes,
            String registrationLinkSecret, CompetitorRegistrationType registrationType, AsyncCallback<Void> callback);

    /**
     * @param detailType
     *            supports {@link DetailType#REGATTA_RANK}, {@link DetailType#REGATTA_NET_POINTS_SUM} and
     *            {@link DetailType#OVERALL_RANK}.
     * 
     * @return the first triple element is the race column name; then follows the list of competitors, and finally the
     *         list of values whose indices correspond with the elements in the {@link CompetitorWithBoatDTO} list.
     */
    void getLeaderboardDataEntriesForAllRaceColumns(String leaderboardName, Date date, DetailType detailType,
            AsyncCallback<List<Util.Triple<String, List<CompetitorDTO>, List<Double>>>> callback);

    void getLeaderboardsNamesOfMetaLeaderboard(String metaLeaderboardName,
            AsyncCallback<List<Util.Pair<String, String>>> callback);

    void getLeaderboardType(String leaderboardName, AsyncCallback<LeaderboardType> callback);

    void getRegattaStructureForEvent(UUID eventId, AsyncCallback<List<RaceGroupDTO>> asyncCallback);
    
    void getRegattaStructureOfEvent(UUID eventId, AsyncCallback<List<RaceGroupDTO>> callback);

    void getRaceStateEntriesForRaceGroup(UUID eventId, List<UUID> visibleCourseAreas, List<String> visibleRegattas,
            boolean showOnlyCurrentlyRunningRaces, boolean showOnlyRacesOfSameDay,
            Duration clientTimeZoneOffset, AsyncCallback<List<RegattaOverviewEntryDTO>> markedAsyncCallback);

    void getRaceStateEntriesForLeaderboard(String leaderboardName, boolean showOnlyCurrentlyRunningRaces,
            boolean showOnlyRacesOfSameDay, Duration clientTimeZoneOffset, List<String> visibleRegattas,
            AsyncCallback<List<RegattaOverviewEntryDTO>> callback);

    void reloadRaceLog(String leaderboardName, RaceColumnDTO raceColumnDTO, FleetDTO fleet,
            AsyncCallback<Void> asyncCallback);

    void getRaceLog(String leaderboardName, RaceColumnDTO raceColumnDTO, FleetDTO fleet,
            AsyncCallback<RaceLogDTO> callback);

    void getRegattaLog(String leaderboardName, AsyncCallback<RegattaLogDTO> callback);

    void importMasterData(String host, String[] names, boolean override, boolean compress, boolean exportWind,
            boolean exportDeviceConfigurations, String targetServerUsername, String targetServerPassword,
            AsyncCallback<UUID> asyncCallback);

    void getImportOperationProgress(UUID id, AsyncCallback<DataImportProgress> asyncCallback);

    void getStructureImportOperationProgress(AsyncCallback<Integer> asyncCallback);

    void getLeaderboardGroupNamesFromRemoteServer(String host, String username, String password,
            AsyncCallback<List<String>> leaderboardGroupNames);

    void getCompetitors(boolean filterCompetitorsWithBoat, boolean filterCompetitorsWithoutBoat, AsyncCallback<Iterable<CompetitorDTO>> asyncCallback);

    void getCompetitorsOfLeaderboard(String leaderboardName, AsyncCallback<Iterable<CompetitorDTO>> asyncCallback);

    void getCompetitorsAndBoatsOfRace(String leaderboardName, String raceColumnName, String fleetName,
            AsyncCallback<Map<? extends CompetitorDTO, BoatDTO>> asyncCallback);
    
    void addOrUpdateCompetitors(List<CompetitorDTO> competitors, AsyncCallback<List<CompetitorDTO>> asyncCallback);

    void addOrUpdateCompetitorWithBoat(CompetitorWithBoatDTO competitor, AsyncCallback<CompetitorWithBoatDTO> asyncCallback);

    void addOrUpdateCompetitorWithoutBoat(CompetitorDTO competitor, AsyncCallback<CompetitorDTO> asyncCallback);
    
    void addCompetitors(List<CompetitorDescriptor> competitorsForSaving, String searchTag, AsyncCallback<List<CompetitorWithBoatDTO>> asyncCallback);

    void allowCompetitorResetToDefaults(Iterable<CompetitorDTO> competitors, AsyncCallback<Void> asyncCallback);

    void getAllBoats(AsyncCallback<Iterable<BoatDTO>> asyncCallback);

    void getStandaloneBoats(AsyncCallback<Iterable<BoatDTO>> asyncCallback);

    void addOrUpdateBoat(BoatDTO boat, AsyncCallback<BoatDTO> asyncCallback);

    void allowBoatResetToDefaults(Iterable<BoatDTO> boats, AsyncCallback<Void> asyncCallback);

    void linkBoatToCompetitorForRace(String leaderboardName, String raceColumnName, String fleetName, String competitorIdAsString, String boatIdAsString, AsyncCallback<Boolean> asyncCallback);

    void unlinkBoatFromCompetitorForRace(String leaderboardName, String raceColumnName, String fleetName, String competitorIdAsString, AsyncCallback<Boolean> asyncCallback);

    void getBoatLinkedToCompetitorForRace(String leaderboardName, String raceColumnName, String fleetName, String competitorIdAsString, AsyncCallback<BoatDTO> asyncCallback); 
    
    void getDeviceConfigurationMatchers(AsyncCallback<List<DeviceConfigurationMatcherDTO>> asyncCallback);

    void getDeviceConfiguration(DeviceConfigurationMatcherDTO matcher, AsyncCallback<DeviceConfigurationDTO> callback);

    void createOrUpdateDeviceConfiguration(DeviceConfigurationMatcherDTO matcherDTO,
            DeviceConfigurationDTO configurationDTO, AsyncCallback<DeviceConfigurationMatcherDTO> callback);

    void removeDeviceConfiguration(List<String> clientIds, AsyncCallback<Boolean> asyncCallback);

    /**
     * Sets the a new start time.
     * 
     * @param dto
     *            {@link RaceLogSetStartTimeAndProcedureDTO} identifying the race to set the start time on and the new
     *            start time.
     */
    void setStartTimeAndProcedure(RaceLogSetStartTimeAndProcedureDTO dto, AsyncCallback<Boolean> callback);

    /**
     * Sets the a new finishing and end time.
     * 
     * @param dto
     *            {@link RaceLogSetFinishingAndFinishTimeDTO} identifying the race and the new finishing and
     *            end time.
     */
    void setFinishingAndEndTime(RaceLogSetFinishingAndFinishTimeDTO editedObject, AsyncCallback<Pair<Boolean, Boolean>> asyncCallback);
    
    /**
     * Gets the race's current start time, current pass identifier and racing procedure. If no start time is set, the
     * pass identifier will still be returned, but the start time field will be <code>null</code>.
     */
    void getStartTimeAndProcedure(String leaderboardName, String raceColumnName, String fleetName,
            AsyncCallback<Util.Triple<Date, Integer, RacingProcedureType>> callback);

    /**
     * Gets the race's current finishing and finish times as well as the current pass identifier. If no finishing or finish time is set, the
     * pass identifier will still be returned, but the finishing/finish time field will be <code>null</code>.
     */
    void getFinishingAndFinishTime(String leaderboardName, String raceColumnName, String fleetName,
            AsyncCallback<Util.Triple<Date, Date, Integer>> asyncCallback);
    
    void getAllIgtimiAccountEmailAddresses(AsyncCallback<Iterable<String>> callback);

    void getIgtimiAuthorizationUrl(String redirectProtocol, String redirectHostname, String redirectPort, AsyncCallback<String> callback);

    void authorizeAccessToIgtimiUser(String eMailAddress, String password, AsyncCallback<Boolean> callback);

    void removeIgtimiAccount(String eMailOfAccountToRemove, AsyncCallback<Void> asyncCallback);

    void importWindFromIgtimi(List<RaceDTO> selectedRaces, boolean correctByDeclination,
            AsyncCallback<Map<RegattaAndRaceIdentifier, Integer>> asyncCallback);

    void getEventById(UUID id, boolean withStatisticalData, AsyncCallback<EventDTO> callback);

    /**
     * @return {@code true} if the race was not yet denoted for race log tracking and now has successfully been denoted
     *         so
     */
    void denoteForRaceLogTracking(String leaderboardName, String raceColumnName, String fleetName,
            AsyncCallback<Boolean> callback);

    void denoteForRaceLogTracking(String leaderboardName, AsyncCallback<Void> callback);
    
    void denoteForRaceLogTracking(String leaderboardName,String prefix, AsyncCallback<Void> callback);

    void startRaceLogTracking(String leaderboardName, String raceColumnName, String fleetName, boolean trackWind,
            boolean correctWindByDeclination, AsyncCallback<Void> callback);

    void startRaceLogTracking(List<Triple<String, String, String>> leaderboardRaceColumnFleetNames,
            final boolean trackWind, final boolean correctWindByDeclination, AsyncCallback<Void> callback);
    
    /**
     * Set the competitor (with contained boats) registrations in the racelog. Unregisters formerly registered competitors that are not listed
     * in {@code competitors}.
     */
    void setCompetitorRegistrationsInRaceLog(String leaderboardName, String raceColumnName, String fleetName,
            Set<CompetitorWithBoatDTO> competitors, AsyncCallback<Void> callback);

    /**
     * Set the competitor and boat registrations in the racelog. Unregisters formerly registered competitors that are not listed
     * in {@code competitors}.
     */
    void setCompetitorRegistrationsInRaceLog(String leaderboardName, String raceColumnName, String fleetName,
            Map<? extends CompetitorDTO, BoatDTO> competitorsAndBoats, AsyncCallback<Void> callback);

    /**
     * Set the competitor registrations in the leaderboard. Unregisters formerly registered competitors that are not
     * listed in {@code competitors}.
     */
    void setCompetitorRegistrationsInRegattaLog(String leaderboardName, Set<? extends CompetitorDTO> competitors,
            AsyncCallback<Void> callback);

    void getCompetitorRegistrationsForRace(String leaderboardName, String raceColumnName, String fleetName, AsyncCallback<Collection<CompetitorAndBoatDTO>> callback);

    void addCourseDefinitionToRaceLog(String leaderboardName, String raceColumnName, String fleetName,
            List<Util.Pair<ControlPointDTO, PassingInstruction>> course, int priority, AsyncCallback<Void> callback);

    void addTag(String leaderboardName, String raceColumnName, String fleetName, String tag, String comment,
            String imageURL, String resizedImageURL, boolean visibleForPublic, TimePoint raceTimepoint,
            AsyncCallback<SuccessInfo> asyncCallback);

    void updateTag(String leaderboardName, String raceColumnName, String fleetName, TagDTO tagToUpdate, String tag,
            String comment, String imageURL, String resizedImageURL, boolean visibleForPublic, AsyncCallback<SuccessInfo> asyncCallback);

    void removeTag(String leaderboardName, String raceColumnName, String fleetName, TagDTO tag,
            AsyncCallback<SuccessInfo> asyncCallback);

    void getAllTags(String leaderboardName, String raceColumnName, String fleetName,
            AsyncCallback<List<TagDTO>> asyncCallback);

    void getPublicTags(String leaderboardName, String raceColumnName, String fleetName,
            AsyncCallback<List<TagDTO>> asyncCallback);

    void getPrivateTags(String leaderboardName, String raceColumnName, String fleetName,
            AsyncCallback<List<TagDTO>> asyncCallback);

    void getLastCourseDefinitionInRaceLog(String leaderboardName, String raceColumnName, String fleetName,
            AsyncCallback<RaceCourseDTO> callback);

    void pingMark(String leaderboardName, MarkDTO mark,
            TimePoint timePoint, Position position, AsyncCallback<Void> callback);

    void getDeserializableDeviceIdentifierTypes(AsyncCallback<List<String>> callback);

    void revokeRaceAndRegattaLogEvents(String leaderboardName, String raceColumnName, String fleetName,
            List<UUID> eventIds, AsyncCallback<Void> callback);

    void removeSeries(RegattaIdentifier regattaIdentifier, String seriesName, AsyncCallback<Void> callback);

    void removeDenotationForRaceLogTracking(String leaderboardName, String raceColumnName, String fleetName,
            AsyncCallback<Void> callback);

    void getGPSFixImporterTypes(AsyncCallback<Collection<String>> callback);
    
    void getSensorDataImporterTypes(AsyncCallback<Collection<String>> callback);

    void getTrackFileImportDeviceIds(List<String> uuids,
            AsyncCallback<List<TrackFileImportDeviceIdentifierDTO>> callback);

    void setStartTimeReceivedForRace(RaceIdentifier raceIdentifier, Date newStartTimeReceived,
            AsyncCallback<RaceDTO> callback);

    void createXYDiagramForBoatClass(String itemText, AsyncCallback<PolarSheetsXYDiagramData> asyncCallback);

    void getEventsForLeaderboard(String leaderboardName, AsyncCallback<Collection<EventDTO>> callback);

    /**
     * Imports regatta structure definitions from an ISAF XRR document
     * 
     * @param manage2SailJsonUrl
     *            the URL pointing to a Manage2Sail JSON document that contains the link to the XRR document
     */
    void getRegattas(String manage2SailJsonUrl, AsyncCallback<Iterable<RegattaDTO>> asyncCallback);
    
    /**
     * Returns mark passings for the competitor. Using the {@code waitForCalculations} parameter callers can control
     * whether to obtain a snapshot immediately of wait for pending updates. Waiting may be desirable, e.g., when having
     * submitted a fixed mark passing into a race log which triggers the re-calculations asynchronously.
     */
    void getCompetitorMarkPassings(RegattaAndRaceIdentifier race, CompetitorDTO competitorDTO,
            boolean waitForCalculations, AsyncCallback<Map<Integer, Date>> callback);

    void getCompetitorRaceLogMarkPassingData(String leaderboardName, String raceColumnName, String fleetName,
            CompetitorDTO competitor, AsyncCallback<Map<Integer, Date>> callback);

    void updateSuppressedMarkPassings(String leaderboardName, String raceColumnName, String fleetName,
            Integer newZeroBasedIndexOfSuppressedMarkPassing, CompetitorDTO competitorDTO, AsyncCallback<Void> callback);

    void createRegattaStructure(Iterable<RegattaDTO> regattaNames, EventDTO newEvent,
            AsyncCallback<Void> asyncCallback);

    void updateFixedMarkPassing(String leaderboardName, String raceColumnName, String fleetName,
            Integer indexOfWaypoint, Date dateOfMarkPassing, CompetitorDTO competitorDTO, AsyncCallback<Void> callback);

    void getActiveFileStorageServiceName(AsyncCallback<String> callback);

    void inviteCompetitorsForTrackingViaEmail(String serverUrlWithoutTrailingSlash, EventDTO event,
            String leaderboardName, Collection<CompetitorDTO> competitors, String iOSAppUrl, String androidAppUrl,
            String localeInfo,
            AsyncCallback<Void> callback);

    void inviteBuoyTenderViaEmail(String serverUrlWithoutTrailingSlash, EventDTO eventDto, String leaderboardName,
            String emails, String iOSAppUrl, String androidAppUrl, String localeInfoName, AsyncCallback<Void> callback);
            
    void getLeaderboardGroupsByEventId(UUID id, AsyncCallback<ArrayList<LeaderboardGroupDTO>> callback);

    void getMarksInRegattaLog(String leaderboardName, AsyncCallback<Iterable<MarkDTO>> callback);

    void getDeviceMappings(String leaderboardName, AsyncCallback<List<DeviceMappingDTO>> asyncCallback);
    
    void revokeRaceAndRegattaLogEvents(String leaderboardName, List<UUID> eventIds, AsyncCallback<Void> callback);

    void closeOpenEndedDeviceMapping(String leaderboardName, DeviceMappingDTO mappingDto, Date closingTimePoint,
            AsyncCallback<Void> asyncCallback);

    void addDeviceMappingToRegattaLog(String leaderboardName, DeviceMappingDTO dto, AsyncCallback<Void> callback);
    
    void addTypedDeviceMappingToRegattaLog(String leaderboardName, TypedDeviceMappingDTO dto, AsyncCallback<Void> callback);

    void doesRegattaLogContainCompetitors(String name, AsyncCallback<Boolean> regattaLogCallBack);

    void getRaceIdentifier(String regattaLikeName, String raceColumnName, String fleetName,
            AsyncCallback<RegattaAndRaceIdentifier> asyncCallback);

    void setTrackingTimes(RaceLogSetTrackingTimesDTO dto, AsyncCallback<Void> callback);

    void getTrackingTimes(String leaderboardName, String raceColumnName, String fleetName,
            AsyncCallback<Pair<TimePointSpecificationFoundInLog, TimePointSpecificationFoundInLog>> callback);

    /**
     * Copies one race's competitor set to other races.
     * @param fromTriple
     *            leaderboard name, race column name, and fleet name identifying the race from which to copy the
     *            competitors
     * @param toTriples leaderboard name, race column name, and fleet name identifying the races to which to copy the
     *            competitors
     */
    void copyCompetitorsToOtherRaceLogs(Triple<String, String, String> fromTriple,
            Set<Triple<String, String, String>> toTriples, AsyncCallback<Void> callback);

    void copyCourseToOtherRaceLogs(Triple<String, String, String> fromTriple,
            Set<Triple<String, String, String>> toTriples, int priority, AsyncCallback<Void> callback);

    void addMarkToRegattaLog(String leaderboardName, MarkDTO mark, AsyncCallback<Void> asyncCallback);

    void revokeMarkDefinitionEventInRegattaLog(String leaderboardName, MarkDTO markDTO, AsyncCallback<Void> callback);

    void areCompetitorRegistrationsEnabledForRace(String leaderboardName, String raceColumnName, String fleetName,
            AsyncCallback<Boolean> asyncCallback);

    void disableCompetitorRegistrationsForRace(String leaderboardName, String raceColumnName, String fleetName,
            AsyncCallback<Void> asyncCallback);

    void enableCompetitorRegistrationsForRace(String leaderboardName, String raceColumnName, String fleetName,
            AsyncCallback<Void> asyncCallback);

    void checkIfMarksAreUsedInOtherRaceLogs(String leaderboardName, String raceColumnName, String fleetName,
            Set<MarkDTO> marksToRemove, AsyncCallback<Pair<Boolean, String>> asyncCallback);

    void getCompetitorRegistrationsInRaceLog(String leaderboardName, String raceColumnName, String fleetName,
            AsyncCallback<Collection<CompetitorAndBoatDTO>> callback);

    void getCompetitorAndBoatRegistrationsInRaceLog(String leaderboardName, String raceColumnName, String fleetName,
            AsyncCallback<Map<CompetitorDTO, BoatDTO>> callback);

    void getCompetitorRegistrationsForLeaderboard(String leaderboardName, AsyncCallback<Collection<CompetitorDTO>> callback);

    void getCompetitorRegistrationsInRegattaLog(String leaderboardName, AsyncCallback<Collection<CompetitorDTO>> setCompetitorsCallback);

    void getBoatRegistrationsInRegattaLog(String leaderboardName, AsyncCallback<Collection<BoatDTO>> setBoatsCallback);

    void setBoatRegistrationsInRegattaLog(String leaderboardName, Set<BoatDTO> boats,
            AsyncCallback<Void> callback);
    
    void getBoatRegistrationsForLeaderboard(String leaderboardName, AsyncCallback<Collection<BoatDTO>> callback);

    void addMarkFix(String leaderboardName, String raceColumnName, String fleetName, String markIdAsString,
            GPSFixDTO newFix, AsyncCallback<Void> callback);

    void editMarkFix(String leaderboardName, String raceColumnName, String fleetName, String markIdAsString,
            GPSFixDTO oldFix, Position newPosition, AsyncCallback<Void> callback);

    void removeMarkFix(String leaderboardName, String raceColumnName, String fleetName, String markIdAsString,
            GPSFixDTO fix, AsyncCallback<Void> callback);

    void canRemoveMarkFix(String leaderboardName, String raceColumnName, String fleetName, String markIdAsString,
            GPSFixDTO fix, AsyncCallback<Boolean> callback);
    
    void getMarksInTrackedRace(String leaderboardName, String raceColumnName, String fleetName,
            AsyncCallback<Iterable<MarkDTO>> callback);

    void getMarkTracks(String leaderboardName, String raceColumnName, String fleetName,
            AsyncCallback<MarkTracksDTO> callback);
    
    void getMarkTrack(String leaderboardName, String raceColumnName, String fleetName, String markIdAsString, 
            AsyncCallback<MarkTrackDTO> callback);
    
    void getTrackingTimes(Collection<Triple<String, String, String>> leaderboardRaceColumnFleetNames,
            AsyncCallback<Map<Triple<String, String, String>, Pair<TimePointSpecificationFoundInLog, TimePointSpecificationFoundInLog>>> asyncCallback);

    void serializationDummy(PersonDTO dummy, CountryCode ccDummy,
			PreciseCompactPosition preciseCompactPosition, AsyncCallback<Pair<PersonDTO, CountryCode>> callback);

    /**
     * @param leaderboardName
     *            expected to match a regatta leaderboard with eliminations
     */
    void getEliminatedCompetitors(String leaderboardName, AsyncCallback<Collection<CompetitorDTO>> asyncCallback);

    void setEliminatedCompetitors(String leaderboardName, Set<CompetitorDTO> eliminatedCompetitors, AsyncCallback<Void> callback);
    
    /**
     * Used to determine for a Chart the available Detailtypes. This is for example used, to only show the RideHeight as
     * an option for charts, if it actually recorded for the race.
     */
    void determineDetailTypesForCompetitorChart(String leaderboardGroupName, RegattaAndRaceIdentifier identifier,
            AsyncCallback<Iterable<DetailType>> callback);

    void getExpeditionDeviceConfigurations(AsyncCallback<List<ExpeditionDeviceConfiguration>> callback);

    void removeExpeditionDeviceConfiguration(ExpeditionDeviceConfiguration expeditionDeviceConfiguration, AsyncCallback<Void> asyncCallback);

    void addOrReplaceExpeditionDeviceConfiguration(ExpeditionDeviceConfiguration expeditionDeviceConfiguration, AsyncCallback<Void> asyncCallback);

    /**
     * Calculates a {@link PairingListTemplate} based on a competitor count, flight count and group count of the
     * leaderboard. Since the competitor count must not be the competitors that are registered on the leaderboard, it
     * can vary.
     * 
     * @param leaderboardName
     *            the name of the leaderboard
     * @param competitorCount
     *            the count of competitors
     * @param flightMultiplier
     *            specifies how often the flights will be cloned
     * @param boatChangeFactor
     *            specifies the priority of well distributed assignment of competitors to boats (smallest factor) or
     *            minimization of boat changes within a {@link PairingList} (highest factor); valid factors are
     *            {@code 0..numberOfFlights}
     * @param callback
     *            returns a {@link PairingListTemplateDTO}
     */
    void calculatePairingListTemplate(final int flightCount, final int groupCount, final int competitorCount,
            final int flightMultiplier, final int boatChangeFactor, AsyncCallback<PairingListTemplateDTO> callback);

    /**
     * Creates a {@link PairingListDTO} in which the competitors will be matched to a {@link PairingList} based on the
     * information that the {@link PairingListTemplate} contains.
     * 
     * @param leaderboardName
     * @param flightMultiplier
     *            specifies how often the flights will be cloned
     * @param callback
     */
    void getPairingListFromTemplate(final String leaderboardName, final int flightMultiplier,
            final Iterable<String> selectedFlightNames, PairingListTemplateDTO templateDTO, AsyncCallback<PairingListDTO> callback);

    /**
     * Creates a {@link PairingListDTO} that is based on the competitors in the race logs of a leaderboard.
     * 
     * @param leaderboardName
     *            the name of the leaderboard
     * @param callback
     *            returns a {@link PairingListDTO}
     */
    void getPairingListFromRaceLogs(final String leaderboardName, AsyncCallback<PairingListDTO> callback);

    /**
     * Registers all competitors of a {@link PairingList} in the respective {@link RaceColumn}s and {@link Fleet}s.
     * 
     * @param leaderboardName
     *            the name of the leaderboard
     * @param flightMultiplier
     *            specifies how often the flights will be cloned
     * @param callback
     */
    void fillRaceLogsFromPairingListTemplate(final String leaderboardName, final int flightMultiplier,
            final Iterable<String> selectedFlightNames,PairingListDTO pairingListDTO, AsyncCallback<Void> callback);
    
    void getRaceDisplayNamesFromLeaderboard(final String leaderboardName, List<String> raceColumnNames, AsyncCallback<List<String>> callback);

    void getAvailableDetailTypesForLeaderboard(String leaderboardName, RegattaAndRaceIdentifier raceOrNull,
            AsyncCallback<Iterable<DetailType>> asyncCallback);

    void canSliceRace(RegattaAndRaceIdentifier raceIdentifier, AsyncCallback<Boolean> callback);

    void sliceRace(RegattaAndRaceIdentifier raceIdentifier, String newRaceColumnName, TimePoint sliceFrom, TimePoint sliceTo,
            AsyncCallback<RegattaAndRaceIdentifier> callback);

    void prepareForSlicingOfRace(RegattaAndRaceIdentifier raceIdentifier,
            AsyncCallback<SliceRacePreperationDTO> callback);
    
    /**
     * For a given WindFinder spot ID provides a {@link URL} that a web UI can use to link
     * to the WindFinder web site with the content most appropriate given the time point.
     * This could be the report page if the time is about now; the forecast page if the time point
     * is up to ten days in the future, or the statistics page if the time point is out of any
     * of the scopes above.
     */
    void getWindFinderSpot(String spotId, AsyncCallback<SpotDTO> callback);

    /**
     * @see SailingService#checkIfRaceIsTracking(RegattaAndRaceIdentifier)
     */
    void checkIfRaceIsTracking(RegattaAndRaceIdentifier raceIdentifier, AsyncCallback<Boolean> asyncCallback);

    /**
     * @see SailingService#resizeImage(ImageResizingTaskDTO)
     * @param imageResizingTask the information on how the contained ImageDTO should be resized
     * @param asyncCallback The callback called after finishing resizing, storing the returned ImageDTOs somewhere is proposed
     */
    void resizeImage(ImageResizingTaskDTO imageResizingTask, AsyncCallback<Set<ImageDTO>> asyncCallback);

<<<<<<< HEAD
    /**
     * @see SailingService#openRegattaRegistrationQrCode(String url)
     * @param url
     * @param asyncCallback
     */
    void openRegattaRegistrationQrCode(String url, AsyncCallback<String> asyncCallback);

    /**
     * Sets the tenant that is used for CREATE operations done on this server
     * 
     * @param tennant
     */
    void setDefaultTenantForCurrentServer(String tennant, AsyncCallback<Void> asyncCallback);

    /**
     * gets a (possibly imcomplete) list of available tennants to choose from.
     */
    void getPossibleTennants(AsyncCallback<List<String>> asyncCallback);

    void updateGroupOwnerForEventHierarchy(UUID eventId,
            MigrateGroupOwnerForHierarchyDTO migrateGroupOwnerForHierarchyDTO, AsyncCallback<Void> callback);

    void updateGroupOwnerForLeaderboardGroupHierarchy(UUID leaderboardGroupId,
            MigrateGroupOwnerForHierarchyDTO migrateGroupOwnerForHierarchyDTO, AsyncCallback<Void> callback);

    void getSecretForRegattaByName(String leaderboardName, AsyncCallback<String> asyncCallback);
=======
    void getMailType(AsyncCallback<MailInvitationType> callback);
>>>>>>> 08100608
}<|MERGE_RESOLUTION|>--- conflicted
+++ resolved
@@ -18,7 +18,6 @@
 import com.sap.sailing.domain.common.DetailType;
 import com.sap.sailing.domain.common.LeaderboardType;
 import com.sap.sailing.domain.common.LegIdentifier;
-import com.sap.sailing.domain.common.MailInvitationType;
 import com.sap.sailing.domain.common.MaxPointsReason;
 import com.sap.sailing.domain.common.PassingInstruction;
 import com.sap.sailing.domain.common.PolarSheetsXYDiagramData;
@@ -1047,7 +1046,8 @@
      */
     void resizeImage(ImageResizingTaskDTO imageResizingTask, AsyncCallback<Set<ImageDTO>> asyncCallback);
 
-<<<<<<< HEAD
+    void getMailType(AsyncCallback<MailInvitationType> callback);
+
     /**
      * @see SailingService#openRegattaRegistrationQrCode(String url)
      * @param url
@@ -1074,7 +1074,4 @@
             MigrateGroupOwnerForHierarchyDTO migrateGroupOwnerForHierarchyDTO, AsyncCallback<Void> callback);
 
     void getSecretForRegattaByName(String leaderboardName, AsyncCallback<String> asyncCallback);
-=======
-    void getMailType(AsyncCallback<MailInvitationType> callback);
->>>>>>> 08100608
 }