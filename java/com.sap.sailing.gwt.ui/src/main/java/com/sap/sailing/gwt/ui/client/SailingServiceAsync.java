--- conflicted
+++ resolved
@@ -711,7 +711,6 @@
 
     void getLeaderboardGroupsByEventId(UUID id, AsyncCallback<ArrayList<LeaderboardGroupDTO>> callback);
 
-<<<<<<< HEAD
     void getMarksInRegattaLog(String leaderboardName, AsyncCallback<Iterable<MarkDTO>> callback);
 
     void getDeviceMappingsFromLogHierarchy(String leaderboardName, AsyncCallback<List<DeviceMappingDTO>> asyncCallback);
@@ -725,7 +724,7 @@
             AsyncCallback<Void> asyncCallback);
 
     void addDeviceMappingToRegattaLog(String leaderboardName, DeviceMappingDTO dto, AsyncCallback<Void> callback);
-=======
+
     void doesRegattaLogContainCompetitors(String name, AsyncCallback<Boolean>  regattaLogCallBack);
 
     void getRaceIdentifier(String regattaLikeName, String raceColumnName, String fleetName, AsyncCallback<RegattaAndRaceIdentifier> asyncCallback);
@@ -737,5 +736,4 @@
 
     void revokeMarkDefinitionEventInRaceLog(String leaderboardName, String raceColumnName, String fleetName,
             MarkDTO markDTO, AsyncCallback<Void> callback);
->>>>>>> 3b19a22d
 }