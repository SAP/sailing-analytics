package com.sap.sailing.gwt.ui.client;

import java.io.Serializable;
import java.util.Collection;
import java.util.Date;
import java.util.List;
import java.util.Map;
import java.util.Set;
import java.util.UUID;

import com.google.gwt.user.client.rpc.AsyncCallback;
import com.sap.sailing.domain.base.RemoteSailingServerReference;
import com.sap.sailing.domain.common.DataImportProgress;
import com.sap.sailing.domain.common.DetailType;
import com.sap.sailing.domain.common.LeaderboardType;
import com.sap.sailing.domain.common.MaxPointsReason;
import com.sap.sailing.domain.common.PassingInstruction;
import com.sap.sailing.domain.common.PolarSheetGenerationResponse;
import com.sap.sailing.domain.common.PolarSheetGenerationSettings;
import com.sap.sailing.domain.common.RaceIdentifier;
import com.sap.sailing.domain.common.RegattaAndRaceIdentifier;
import com.sap.sailing.domain.common.RegattaIdentifier;
import com.sap.sailing.domain.common.RegattaNameAndRaceName;
import com.sap.sailing.domain.common.ScoringSchemeType;
import com.sap.sailing.domain.common.WindSource;
import com.sap.sailing.domain.common.configuration.DeviceConfigurationMatcherType;
import com.sap.sailing.domain.common.dto.CompetitorDTO;
import com.sap.sailing.domain.common.dto.FleetDTO;
import com.sap.sailing.domain.common.dto.IncrementalOrFullLeaderboardDTO;
import com.sap.sailing.domain.common.dto.PositionDTO;
import com.sap.sailing.domain.common.dto.RaceColumnDTO;
import com.sap.sailing.domain.common.dto.RaceColumnInSeriesDTO;
import com.sap.sailing.domain.common.dto.RaceDTO;
import com.sap.sailing.domain.common.dto.RegattaCreationParametersDTO;
import com.sap.sailing.domain.common.racelog.RacingProcedureType;
import com.sap.sailing.domain.tracking.TrackedRace;
import com.sap.sailing.gwt.ui.shared.BulkScoreCorrectionDTO;
import com.sap.sailing.gwt.ui.shared.CompactRaceMapDataDTO;
import com.sap.sailing.gwt.ui.shared.CompetitorsRaceDataDTO;
import com.sap.sailing.gwt.ui.shared.ControlPointDTO;
import com.sap.sailing.gwt.ui.shared.CoursePositionsDTO;
import com.sap.sailing.gwt.ui.shared.DeviceConfigurationDTO;
import com.sap.sailing.gwt.ui.shared.DeviceConfigurationDTO.RegattaConfigurationDTO;
import com.sap.sailing.gwt.ui.shared.DeviceConfigurationMatcherDTO;
import com.sap.sailing.gwt.ui.shared.DeviceMappingDTO;
import com.sap.sailing.gwt.ui.shared.EventBaseDTO;
import com.sap.sailing.gwt.ui.shared.EventDTO;
import com.sap.sailing.gwt.ui.shared.GPSFixDTO;
import com.sap.sailing.gwt.ui.shared.LeaderboardGroupDTO;
import com.sap.sailing.gwt.ui.shared.LeaderboardSearchResultDTO;
import com.sap.sailing.gwt.ui.shared.ManeuverDTO;
import com.sap.sailing.gwt.ui.shared.MarkDTO;
import com.sap.sailing.gwt.ui.shared.RaceCourseDTO;
import com.sap.sailing.gwt.ui.shared.RaceGroupDTO;
import com.sap.sailing.gwt.ui.shared.RaceLogDTO;
import com.sap.sailing.gwt.ui.shared.RaceLogSetStartTimeAndProcedureDTO;
import com.sap.sailing.gwt.ui.shared.RaceTimesInfoDTO;
import com.sap.sailing.gwt.ui.shared.RegattaDTO;
import com.sap.sailing.gwt.ui.shared.RegattaOverviewEntryDTO;
import com.sap.sailing.gwt.ui.shared.RegattaScoreCorrectionDTO;
import com.sap.sailing.gwt.ui.shared.RemoteSailingServerReferenceDTO;
import com.sap.sailing.gwt.ui.shared.ReplicationStateDTO;
import com.sap.sailing.gwt.ui.shared.ScoreCorrectionProviderDTO;
import com.sap.sailing.gwt.ui.shared.SimulatorResultsDTO;
import com.sap.sailing.gwt.ui.shared.StrippedLeaderboardDTO;
import com.sap.sailing.gwt.ui.shared.SwissTimingArchiveConfigurationDTO;
import com.sap.sailing.gwt.ui.shared.SwissTimingConfigurationDTO;
import com.sap.sailing.gwt.ui.shared.SwissTimingEventRecordDTO;
import com.sap.sailing.gwt.ui.shared.SwissTimingRaceRecordDTO;
import com.sap.sailing.gwt.ui.shared.SwissTimingReplayRaceDTO;
import com.sap.sailing.gwt.ui.shared.TracTracConfigurationDTO;
import com.sap.sailing.gwt.ui.shared.TracTracRaceRecordDTO;
import com.sap.sailing.gwt.ui.shared.TrackFileImportDeviceIdentifierDTO;
import com.sap.sailing.gwt.ui.shared.VenueDTO;
import com.sap.sailing.gwt.ui.shared.WindDTO;
import com.sap.sailing.gwt.ui.shared.WindInfoForRaceDTO;
import com.sap.sse.common.Util;
import com.sap.sse.common.search.KeywordQuery;

/**
 * The async counterpart of {@link SailingService}
 */
public interface SailingServiceAsync {

    void getRegattas(AsyncCallback<List<RegattaDTO>> callback);

    void getRegattaByName(String regattaName, AsyncCallback<RegattaDTO> asyncCallback);


    /**
     * The string returned in the callback's pair is the common event name
     * @param listHiddenRaces 
     */
    void listTracTracRacesInEvent(String eventJsonURL, boolean listHiddenRaces, AsyncCallback<Util.Pair<String, List<TracTracRaceRecordDTO>>> callback);

    /**
     * @param regattaToAddTo
     *            if <code>null</code>, an existing regatta by the name of the TracTrac event with the boat class name
     *            appended in parentheses will be looked up; if not found, a default regatta with that name will be
     *            created, with a single default series and a single default fleet. If a valid {@link RegattaIdentifier}
     *            is specified, a regatta lookup is performed with that identifier; if the regatta is found, it is used
     *            to add the races to. Otherwise, a default regatta as described above will be created and used.
     * @param liveURI
     *            may be <code>null</code> or the empty string in which case the server will use the
     *            {@link TracTracRaceRecordDTO#liveURI} from the <code>rr</code> race record.
     * @param simulateWithStartTimeNow
     *            if <code>true</code>, the connector will adjust the time stamps of all events received such that the
     *            first mark passing for the first waypoint will be set to "now." It will delay the forwarding of all
     *            events received such that they seem to be sent in "real-time." So, more or less the time points attached
     *            to the events sent to the receivers will again approximate the wall time.
     * @param storedURImay
     *            be <code>null</code> or the empty string in which case the server will use the
     *            {@link TracTracRaceRecordDTO#storedURI} from the <code>rr</code> race record.
     */
    void trackWithTracTrac(RegattaIdentifier regattaToAddTo,
            Iterable<TracTracRaceRecordDTO> rrs, String liveURI, String storedURI, String courseDesignUpdateURI, boolean trackWind, boolean correctWindByDeclination,
            boolean simulateWithStartTimeNow, String tracTracUsername, String tracTracPassword, AsyncCallback<Void> callback);

    void trackWithSwissTiming(RegattaIdentifier regattaToAddTo, Iterable<SwissTimingRaceRecordDTO> rrs,
            String hostname, int port, boolean trackWind, boolean correctWindByDeclination,
            AsyncCallback<Void> asyncCallback);

    void replaySwissTimingRace(RegattaIdentifier regattaIdentifier, Iterable<SwissTimingReplayRaceDTO> replayRaces,
            boolean trackWind, boolean correctWindByDeclination, boolean simulateWithStartTimeNow,
            AsyncCallback<Void> asyncCallback);

    void getPreviousTracTracConfigurations(AsyncCallback<List<TracTracConfigurationDTO>> callback);

    void storeTracTracConfiguration(String name, String jsonURL, String liveDataURI, String storedDataURI, String courseDesignUpdateURI,  String tracTracUsername, String tracTracPassword,
            AsyncCallback<Void> callback);

    void stopTrackingEvent(RegattaIdentifier eventIdentifier, AsyncCallback<Void> callback);

    void stopTrackingRaces(Iterable<RegattaAndRaceIdentifier> racesToStopTracking, AsyncCallback<Void> asyncCallback);

    /**
     * Untracks the race and removes it from the regatta. It will also be removed in all leaderboards
     * @param regattaNamesAndRaceNames The identifier for the regatta name, and the race name to remove
     */
    void removeAndUntrackRaces(Iterable<RegattaNameAndRaceName> regattaNamesAndRaceNames, AsyncCallback<Void> callback);

    void getRawWindFixes(RegattaAndRaceIdentifier raceIdentifier, Collection<WindSource> windSources, AsyncCallback<WindInfoForRaceDTO> callback);

    /**
     * @param windSourceTypeNames
     *            if <code>null</code>, information from all wind sources is returned; otherwise, information only from
     *            the sources listed in this parameter by name are returned
     * @param onlyUpToNewestEvent
     *            if <code>true</code>, no wind data will be returned for time points later than
     *            {@link TrackedRace#getTimePointOfNewestEvent() trackedRace.getTimePointOfNewestEvent()}. This is
     *            helpful in case the client wants to populate a chart during live mode. If <code>false</code>, the
     *            "best effort" readings are provided for the time interval requested, no matter if based on any sensor
     *            evidence or not, regardless of {@link TrackedRace#getTimePointOfNewestEvent()
     *            trackedRace.getTimePointOfNewestEvent()}.
     */
    void getAveragedWindInfo(RegattaAndRaceIdentifier raceIdentifier, Date from, Date to,
            long resolutionInMilliseconds, Collection<String> windSourceTypeNames, boolean onlyUpToNewestEvent,
            AsyncCallback<WindInfoForRaceDTO> callback);

    /**
     * @param windSourceTypeNames
     *            if <code>null</code>, data from all available wind sources will be returned, otherwise only from those
     *            whose {@link WindSource} name is contained in the <code>windSources</code> collection.
     */
    void getAveragedWindInfo(RegattaAndRaceIdentifier raceIdentifier, Date from, long millisecondsStepWidth, int numberOfFixes,
            double latDeg, double lngDeg, Collection<String> windSourceTypeNames,
            AsyncCallback<WindInfoForRaceDTO> callback);

    /**
     * @param onlyUpToNewestEvent
     *            if <code>true</code>, no wind data will be returned for time points later than
     *            {@link TrackedRace#getTimePointOfNewestEvent() trackedRace.getTimePointOfNewestEvent()}. This is
     *            helpful in case the client wants to populate a chart during live mode. If <code>false</code>, the
     *            "best effort" readings are provided for the time interval requested, no matter if based on any sensor
     *            evidence or not, regardless of {@link TrackedRace#getTimePointOfNewestEvent()
     *            trackedRace.getTimePointOfNewestEvent()}.
     * @param includeCombinedWindForAllLegMiddles
     *            if <code>true</code>, the result will return non-<code>null</code> results for calls to
     *            {@link WindInfoForRaceDTO#getCombinedWindOnLegMiddle(int)}.
     */
    void getAveragedWindInfo(RegattaAndRaceIdentifier raceIdentifier, Date from, long millisecondsStepWidth,
            int numberOfFixes, Collection<String> windSourceTypeNames, boolean onlyUpToNewestEvent,
            boolean includeCombinedWindForAllLegMiddles, AsyncCallback<WindInfoForRaceDTO> callback);

    void getSimulatorResults(RegattaAndRaceIdentifier raceIdentifier, Date from, Date prevStartTime, AsyncCallback<SimulatorResultsDTO> callback);
    
    void setWind(RegattaAndRaceIdentifier raceIdentifier, WindDTO wind, AsyncCallback<Void> callback);

    void removeWind(RegattaAndRaceIdentifier raceIdentifier, WindDTO windDTO, AsyncCallback<Void> callback);

    void getRaceTimesInfo(RegattaAndRaceIdentifier raceIdentifier, AsyncCallback<RaceTimesInfoDTO> callback);

    void getRaceTimesInfos(Collection<RegattaAndRaceIdentifier> raceIdentifiers, AsyncCallback<List<RaceTimesInfoDTO>> callback);

    void getCoursePositions(RegattaAndRaceIdentifier raceIdentifier, Date date, AsyncCallback<CoursePositionsDTO> asyncCallback);

    void getLeaderboardByName(String leaderboardName, Date date,
            Collection<String> namesOfRaceColumnsForWhichToLoadLegDetails,
            boolean addOverallDetails, String previousLeaderboardId, boolean fillNetPointsUncorrected,
            AsyncCallback<IncrementalOrFullLeaderboardDTO> callback);

    void getLeaderboardNames(AsyncCallback<List<String>> callback);

    void getLeaderboards(AsyncCallback<List<StrippedLeaderboardDTO>> callback);

    void getLeaderboardsByRegatta(RegattaDTO regatta, AsyncCallback<List<StrippedLeaderboardDTO>> callback);

    void getLeaderboardsByRaceAndRegatta(RaceDTO race, RegattaIdentifier regattaIdentifier,
            AsyncCallback<List<StrippedLeaderboardDTO>> callback);

    void updateLeaderboard(String leaderboardName, String newLeaderboardName, String newLeaderboardDisplayName,
            int[] newDiscardingThreasholds, UUID newCourseAreaId, AsyncCallback<StrippedLeaderboardDTO> callback);

    void createFlexibleLeaderboard(String leaderboardName, String leaderboardDisplayName, int[] discardThresholds, ScoringSchemeType scoringSchemeType, UUID courseAreaId,
            AsyncCallback<StrippedLeaderboardDTO> asyncCallback);

    void createRegattaLeaderboard(RegattaIdentifier regattaIdentifier, String leaderboardDisplayName, int[] discardThresholds,
            AsyncCallback<StrippedLeaderboardDTO> asyncCallback);

    void removeLeaderboard(String leaderboardName, AsyncCallback<Void> asyncCallback);

    void removeLeaderboards(Collection<String> leaderboardNames, AsyncCallback<Void> asyncCallback);

    void renameLeaderboard(String leaderboardName, String newLeaderboardName, AsyncCallback<Void> asyncCallback);

    void addColumnToLeaderboard(String columnName, String leaderboardName, boolean medalRace,
            AsyncCallback<Void> callback);

    void renameLeaderboardColumn(String leaderboardName, String oldColumnName, String newColumnName, AsyncCallback<Void> callback);

    void removeLeaderboardColumn(String leaderboardName, String columnName, AsyncCallback<Void> callback);

    void connectTrackedRaceToLeaderboardColumn(String leaderboardName, String raceColumnName, String fleetName,
            RegattaAndRaceIdentifier raceIdentifier, AsyncCallback<Boolean> asyncCallback);

    /**
     * The key set of the map returned contains all fleets of the race column identified by the combination of
     * <code>leaderboardName</code> and <code>raceColumnName</code>. If a value is <code>null</code>, there is no
     * tracked race currently linked to the fleet in the race column; otherwise, the value is the {@link RaceIdentifier}
     * of the tracked race currently connected for the fleet whose name is the key. The map returned is never <code>null</code>.
     */
    void getRegattaAndRaceNameOfTrackedRaceConnectedToLeaderboardColumn(String leaderboardName, String raceColumnName,
            AsyncCallback<Map<String, RegattaAndRaceIdentifier>> callback);

    void disconnectLeaderboardColumnFromTrackedRace(String leaderboardName, String raceColumnName, String fleetName,
            AsyncCallback<Void> callback);

    void updateLeaderboardCarryValue(String leaderboardName, String competitorIdAsString, Double carriedPoints, AsyncCallback<Void> callback);

    void updateLeaderboardMaxPointsReason(String leaderboardName, String competitorIdAsString, String raceColumnName,
            MaxPointsReason maxPointsReason, Date date, AsyncCallback<Util.Triple<Double, Double, Boolean>> asyncCallback);

    void updateLeaderboardScoreCorrection(String leaderboardName, String competitorIdAsString, String columnName,
            Double correctedScore, Date date, AsyncCallback<Util.Triple<Double, Double, Boolean>> asyncCallback);

    void updateLeaderboardScoreCorrectionMetadata(String leaderboardName, Date timePointOfLastCorrectionValidity,
            String comment, AsyncCallback<Void> callback);

    void updateLeaderboardScoreCorrectionsAndMaxPointsReasons(BulkScoreCorrectionDTO updates,
            AsyncCallback<Void> callback);

    void updateCompetitorDisplayNameInLeaderboard(String leaderboardName, String competitorID, String displayName,
            AsyncCallback<Void> callback);

    void moveLeaderboardColumnUp(String leaderboardName, String columnName, AsyncCallback<Void> callback);

    void moveLeaderboardColumnDown(String leaderboardName, String columnName, AsyncCallback<Void> callback);

    void updateIsMedalRace(String leaderboardName, String columnName, boolean isMedalRace, AsyncCallback<Void> callback);

    void updateRaceDelayToLive(RegattaAndRaceIdentifier regattaAndRaceIdentifier, long delayToLiveInMs, AsyncCallback<Void> callback);

    void updateRacesDelayToLive(List<RegattaAndRaceIdentifier> regattaAndRaceIdentifiers, long delayToLiveInMs, AsyncCallback<Void> callback);

    void getPreviousSwissTimingConfigurations(AsyncCallback<List<SwissTimingConfigurationDTO>> asyncCallback);

    void getRacesOfSwissTimingEvent(String eventJsonUrl, AsyncCallback<SwissTimingEventRecordDTO> asyncCallback);

    void storeSwissTimingConfiguration(String configName, String jsonURL, String hostname, int port, AsyncCallback<Void> asyncCallback);

    void getCountryCodes(AsyncCallback<String[]> callback);

    void getDouglasPoints(RegattaAndRaceIdentifier raceIdentifier, Map<CompetitorDTO, Date> from, Map<CompetitorDTO, Date> to,
            double meters, AsyncCallback<Map<CompetitorDTO, List<GPSFixDTO>>> callback);

    void getManeuvers(RegattaAndRaceIdentifier raceIdentifier, Map<CompetitorDTO, Date> from, Map<CompetitorDTO, Date> to,
            AsyncCallback<Map<CompetitorDTO, List<ManeuverDTO>>> callback);

    void getLeaderboardGroups(boolean withGeoLocationData, AsyncCallback<List<LeaderboardGroupDTO>> callback);

    void getLeaderboardGroupByName(String groupName, boolean withGeoLocationData,
            AsyncCallback<LeaderboardGroupDTO> callback);

    /**
     * Renames the group with the name <code>oldName</code> to the <code>newName</code>.<br />
     * If there's no group with the name <code>oldName</code> or there's already a group with the name
     * <code>newName</code> a {@link IllegalArgumentException} is thrown.
     */
    void renameLeaderboardGroup(String oldName, String newName, AsyncCallback<Void> callback);

    /**
     * Removes the leaderboard groups with the given names from the service and the persistant store.
     */
    void removeLeaderboardGroups(Set<String> groupNames, AsyncCallback<Void> asyncCallback);

    /**
     * Creates a new group with the name <code>groupname</code>, the description <code>description</code> and an empty list of leaderboards.<br/>
     * @param displayName TODO
     * @param displayGroupsInReverseOrder TODO
     */
    void createLeaderboardGroup(String groupName, String description,
            String displayName, boolean displayGroupsInReverseOrder,
            int[] overallLeaderboardDiscardThresholds, ScoringSchemeType overallLeaderboardScoringSchemeType, AsyncCallback<LeaderboardGroupDTO> callback);

    void updateLeaderboardGroup(String oldName, String newName, String description, String newDisplayName,
            List<String> leaderboardNames, int[] overallLeaderboardDiscardThresholds,
            ScoringSchemeType overallLeaderboardScoringSchemeType, AsyncCallback<Void> callback);


    void setRaceIsKnownToStartUpwind(RegattaAndRaceIdentifier raceIdentifier, boolean raceIsKnownToStartUpwind,
            AsyncCallback<Void> callback);

    void setWindSourcesToExclude(RegattaAndRaceIdentifier raceIdentifier, Iterable<WindSource> windSourcesToExclude,
            AsyncCallback<Void> callback);

    /**
     * @param date
     *            use <code>null</code> to indicate "live" in which case the server live time stamp for the race
     *            identified by <code>raceIdentifier</code> will be used, considering that race's delay.
     */
    void getRaceMapData(RegattaAndRaceIdentifier raceIdentifier, Date date, Map<String, Date> fromPerCompetitorIdAsString,
            Map<String, Date> toPerCompetitorIdAsString, boolean extrapolate, AsyncCallback<CompactRaceMapDataDTO> callback);

    void getReplicaInfo(AsyncCallback<ReplicationStateDTO> callback);

    void startReplicatingFromMaster(String messagingHost, String masterName, String exchangeName, int servletPort, int messagingPort,
            AsyncCallback<Void> callback);

    void getEvents(AsyncCallback<List<EventDTO>> callback);

    void getPublicEventsOfAllSailingServers(AsyncCallback<List<EventBaseDTO>> callback);

    /**
     * Renames the event with the name <code>oldName</code> to the <code>newName</code>.<br />
     * If there's no event with the name <code>oldName</code> or there's already a event with the name
     * <code>newName</code> a {@link IllegalArgumentException} is thrown.
     */
    void renameEvent(UUID eventId, String newName, AsyncCallback<Void> callback);

    /**
     * Removes the event with the id <code>id</code> from the service and the persistence store.
     */
    void removeEvent(UUID eventId, AsyncCallback<Void> callback);

    void removeEvents(Collection<UUID> eventIds, AsyncCallback<Void> asyncCallback);

    void createEvent(String eventName, String eventDescription, Date startDate, Date endDate, String venue, boolean isPublic,
            List<String> courseAreaNames, Iterable<String> imageURLs, Iterable<String> videoURLs,
            Iterable<String> sponsorImageURLs, String logoImageURL, String officialWebsiteURL, AsyncCallback<EventDTO> callback);

    void updateEvent(UUID eventId, String eventName, String eventDescription, Date startDate, Date endDate,
            VenueDTO venue, boolean isPublic, Iterable<UUID> leaderboardGroupIds, String officialWebsiteURL,
            String logoImageURL, Iterable<String> imageURLs, Iterable<String> videoURLs,
            Iterable<String> sponsorImageURLs, AsyncCallback<EventDTO> callback);

    void createCourseArea(UUID eventId, String courseAreaName, AsyncCallback<Void> callback);

    void removeCourseArea(UUID eventId, UUID courseAreaId, AsyncCallback<Void> callback);

    void removeRegatta(RegattaIdentifier regattaIdentifier, AsyncCallback<Void> callback);

    void removeRegattas(Collection<RegattaIdentifier> regattas, AsyncCallback<Void> asyncCallback);

    void addRaceColumnToSeries(RegattaIdentifier regattaIdentifier, String seriesName, String columnName,
            AsyncCallback<RaceColumnInSeriesDTO> callback);

    void removeRaceColumnFromSeries(RegattaIdentifier regattaIdentifier, String seriesName, String columnName,
            AsyncCallback<Void> callback);

    void moveRaceColumnInSeriesUp(RegattaIdentifier regattaIdentifier, String seriesName, String columnName, 
            AsyncCallback<Void> callback);

    void moveRaceColumnInSeriesDown(RegattaIdentifier regattaIdentifier, String seriesName, String columnName,
            AsyncCallback<Void> callback);

    void createRegatta(String regattaName, String boatClassName,
            RegattaCreationParametersDTO seriesNamesWithFleetNamesAndFleetOrderingAndMedal, boolean persistent,
            ScoringSchemeType scoringSchemeType, UUID defaultCourseAreaId, boolean useStartTimeInference, AsyncCallback<RegattaDTO> callback);

    void addRaceColumnsToSeries(RegattaIdentifier regattaIdentifier, String seriesName, List<String> columnNames,
            AsyncCallback<List<RaceColumnInSeriesDTO>> callback);
    
    void updateSeries(RegattaIdentifier regattaIdentifier, String seriesName, String newSeriesName, boolean isMedal,
            int[] resultDiscardingThresholds, boolean startsWithZeroScore,
            boolean firstRaceIsNonDiscardableCarryForward, boolean hasSplitFleetScore, List<FleetDTO> fleets,
            AsyncCallback<Void> callback);

    void removeRaceColumnsFromSeries(RegattaIdentifier regattaIdentifier, String seriesName, List<String> columnNames,
            AsyncCallback<Void> callback);

    void getScoreCorrectionProviderNames(AsyncCallback<Iterable<String>> callback);

    void getScoreCorrectionsOfProvider(String providerName, AsyncCallback<ScoreCorrectionProviderDTO> callback);

    void getScoreCorrections(String scoreCorrectionProviderName, String eventName, String boatClassName,
            Date timePointWhenResultPublished, AsyncCallback<RegattaScoreCorrectionDTO> asyncCallback);

    void getWindSourcesInfo(RegattaAndRaceIdentifier raceIdentifier, AsyncCallback<WindInfoForRaceDTO> callback);

    void getRaceCourse(RegattaAndRaceIdentifier raceIdentifier, Date date, AsyncCallback<RaceCourseDTO> callback);

    void updateRaceCourse(RegattaAndRaceIdentifier raceIdentifier, List<Util.Pair<ControlPointDTO, PassingInstruction>> controlPoints, AsyncCallback<Void> callback);

    void getRemoteSailingServerReferences(AsyncCallback<List<RemoteSailingServerReferenceDTO>> callback);

    void removeSailingServers(Set<String> toRemove, AsyncCallback<Void> callback);

    void addRemoteSailingServerReference(RemoteSailingServerReferenceDTO sailingServer, AsyncCallback<RemoteSailingServerReferenceDTO> callback);

    void getResultImportUrls(String resultProviderName, AsyncCallback<List<String>> callback);

    void removeResultImportURLs(String resultProviderName, Set<String> toRemove, AsyncCallback<Void> callback);

    void addResultImportUrl(String resultProviderName, String url, AsyncCallback<Void> callback);

    void getUrlResultProviderNames(AsyncCallback<List<String>> callback);

    void addColumnsToLeaderboard(String leaderboardName, List<Util.Pair<String, Boolean>> columnsToAdd,
            AsyncCallback<Void> callback);

    void removeLeaderboardColumns(String leaderboardName, List<String> columnsToRemove, AsyncCallback<Void> callback);

    void getLeaderboard(String leaderboardName, AsyncCallback<StrippedLeaderboardDTO> callback);

    void suppressCompetitorInLeaderboard(String leaderboardName, String competitorIdAsString, boolean suppressed, AsyncCallback<Void> asyncCallback);

    void updateLeaderboardColumnFactor(String leaderboardName, String columnName, Double newFactor,
            AsyncCallback<Void> callback);

    void listSwissTiminigReplayRaces(String swissTimingUrl, AsyncCallback<List<SwissTimingReplayRaceDTO>> asyncCallback);

    void getCompetitorsRaceData(RegattaAndRaceIdentifier race, List<CompetitorDTO> competitors, Date from, Date to,
            long stepSize, DetailType detailType, String leaderboarGroupName, String leaderboardName, AsyncCallback<CompetitorsRaceDataDTO> callback);

    /**
     * Finds out the names of all {@link com.sap.sailing.domain.leaderboard.MetaLeaderboard}s managed by this server that
     * {@link com.sap.sailing.domain.leaderboard.MetaLeaderboard#getLeaderboards() contain} the leaderboard identified by <code>leaderboardName</code>. The
     * names of those meta-leaderboards are returned. The list returned is never <code>null</code> but may be empty if no such
     * leaderboard is found.
     */
    void getOverallLeaderboardNamesContaining(String leaderboardName, AsyncCallback<List<String>> asyncCallback);

    void getPreviousSwissTimingArchiveConfigurations(
            AsyncCallback<List<SwissTimingArchiveConfigurationDTO>> asyncCallback);

    void storeSwissTimingArchiveConfiguration(String swissTimingUrl, AsyncCallback<Void> asyncCallback);

    void generatePolarSheetForRaces(List<RegattaAndRaceIdentifier> selectedRaces,
            PolarSheetGenerationSettings settings, String name, AsyncCallback<PolarSheetGenerationResponse> asyncCallback);


    void updateRegatta(RegattaIdentifier regattaIdentifier, UUID defaultCourseAreaUuid,
            RegattaConfigurationDTO regattaConfiguration, boolean useStartTimeInference, AsyncCallback<Void> callback);

    /**
     * @param detailType
     *            supports {@link DetailType#REGATTA_RANK}, {@link DetailType#REGATTA_TOTAL_POINTS_SUM} and
     *            {@link DetailType#OVERALL_RANK}.
     * 
     * @return the first triple element is the race column name; then follows the list of competitors, and finally the
     *         list of values whose indices correspond with the elements in the {@link CompetitorDTO} list.
     */
    void getLeaderboardDataEntriesForAllRaceColumns(String leaderboardName, Date date, DetailType detailType,
            AsyncCallback<List<Util.Triple<String, List<CompetitorDTO>, List<Double>>>> callback);

    void getLeaderboardsNamesOfMetaLeaderboard(String metaLeaderboardName,
            AsyncCallback<List<Util.Pair<String, String>>> callback);

    void checkLeaderboardName(String leaderboardName, AsyncCallback<Util.Pair<String, LeaderboardType>> callback);

    void getBuildVersion(AsyncCallback<String> callback);

    void stopReplicatingFromMaster(AsyncCallback<Void> asyncCallback);

    void getRegattaStructureForEvent(UUID eventId, AsyncCallback<List<RaceGroupDTO>> asyncCallback);

    void getRegattaStructureOfEvent(UUID eventId, AsyncCallback<List<RaceGroupDTO>> callback);

    void getRaceStateEntriesForRaceGroup(UUID eventId, List<UUID> visibleCourseAreas,
            List<String> visibleRegattas, boolean showOnlyCurrentlyRunningRaces, boolean showOnlyRacesOfSameDay,
            AsyncCallback<List<RegattaOverviewEntryDTO>> markedAsyncCallback);

    void getRaceStateEntriesForLeaderboard(String leaderboardName, boolean showOnlyCurrentlyRunningRaces,
            boolean showOnlyRacesOfSameDay, List<String> visibleRegattas,
            AsyncCallback<List<RegattaOverviewEntryDTO>> callback);
    
    void stopAllReplicas(AsyncCallback<Void> asyncCallback);

    void stopSingleReplicaInstance(String identifier, AsyncCallback<Void> asyncCallback);

    void reloadRaceLog(String leaderboardName, RaceColumnDTO raceColumnDTO, FleetDTO fleet,
            AsyncCallback<Void> asyncCallback);

    void getRaceLog(String leaderboardName, RaceColumnDTO raceColumnDTO, FleetDTO fleet,
            AsyncCallback<RaceLogDTO> callback);

    void importMasterData(String host, String[] names, boolean override, boolean compress,
 boolean exportWind,
            AsyncCallback<UUID> asyncCallback);

    void getImportOperationProgress(UUID id, AsyncCallback<DataImportProgress> asyncCallback);

    void getLeaderboardGroupNamesFromRemoteServer(String host, AsyncCallback<List<String>> leaderboardGroupNames);

    void getCompetitors(AsyncCallback<Iterable<CompetitorDTO>> asyncCallback);

    void getCompetitorsOfLeaderboard(String leaderboardName, boolean lookInRaceLogs,
            AsyncCallback<Iterable<CompetitorDTO>> asyncCallback);

    void addOrUpdateCompetitor(CompetitorDTO competitor, AsyncCallback<CompetitorDTO> asyncCallback);

    void allowCompetitorResetToDefaults(Iterable<CompetitorDTO> competitors, AsyncCallback<Void> asyncCallback);

    void getDeviceConfigurationMatchers(AsyncCallback<List<DeviceConfigurationMatcherDTO>> asyncCallback);

    void getDeviceConfiguration(DeviceConfigurationMatcherDTO matcher, AsyncCallback<DeviceConfigurationDTO> callback);

    void createOrUpdateDeviceConfiguration(DeviceConfigurationMatcherDTO matcherDTO, DeviceConfigurationDTO configurationDTO, AsyncCallback<DeviceConfigurationMatcherDTO> callback);

    void removeDeviceConfiguration(DeviceConfigurationMatcherType type, List<String> clientIds, AsyncCallback<Boolean> asyncCallback);

    /**
     * Sets the a new start time.
     * @param dto {@link RaceLogSetStartTimeAndProcedureDTO} identifying the race to set the start time on and the new start time.
     */
    void setStartTimeAndProcedure(RaceLogSetStartTimeAndProcedureDTO dto, AsyncCallback<Boolean> callback);

    /**
     * Gets the race's current start time, current pass identifier and racing procedure. If no start time is set, the
     * pass identifier will still be returned, but the start time field will be <code>null</code>.
     */
    void getStartTimeAndProcedure(String leaderboardName, String raceColumnName, String fleetName,
            AsyncCallback<Util.Triple<Date, Integer, RacingProcedureType>> callback);

    void getAllIgtimiAccountEmailAddresses(AsyncCallback<Iterable<String>> callback);
    
    void getIgtimiAuthorizationUrl(AsyncCallback<String> callback);
    
    void authorizeAccessToIgtimiUser(String eMailAddress, String password, AsyncCallback<Boolean> callback);

    void removeIgtimiAccount(String eMailOfAccountToRemove, AsyncCallback<Void> asyncCallback);

    void importWindFromIgtimi(List<RaceDTO> selectedRaces, boolean correctByDeclination, AsyncCallback<Map<RegattaAndRaceIdentifier, Integer>> asyncCallback);

<<<<<<< HEAD
    void getBoatClassNamesWithPolarSheetsAvailable(AsyncCallback<List<String>> asyncCallback);
    
    void getEventById(UUID id, AsyncCallback<EventDTO> callback);
=======
    void getEventById(UUID id, boolean withStatisticalData, AsyncCallback<EventDTO> callback);
>>>>>>> 530bf072

    void showCachedPolarSheetForBoatClass(String boatClassName,
            AsyncCallback<PolarSheetGenerationResponse> asyncCallback);
    void getLeaderboardsByEvent(EventDTO event, AsyncCallback<List<StrippedLeaderboardDTO>> callback);

    void denoteForRaceLogTracking(String leaderboardName,
            String raceColumnName, String fleetName,
            AsyncCallback<Void> callback);

    void denoteForRaceLogTracking(String leaderboardName, AsyncCallback<Void> callback);

    void startRaceLogTracking(String leaderboardName, String raceColumnName, String fleetName,
            AsyncCallback<Void> callback);

    void setCompetitorRegistrations(String leaderboardName, String raceColumnName, String fleetName,
            Set<CompetitorDTO> competitors, AsyncCallback<Void> callback);

    void getCompetitorRegistrations(String leaderboardName, String raceColumnName, String fleetName,
            AsyncCallback<Collection<CompetitorDTO>> callback);

    void addMarkToRaceLog(String leaderboardName, String raceColumnName, String fleetName, MarkDTO markDTO,
            AsyncCallback<Void> callback);

    void getMarksInRaceLog(String leaderboardName, String raceColumnName, String fleetName,
            AsyncCallback<Collection<MarkDTO>> callback);

    void addCourseDefinitionToRaceLog(String leaderboardName, String raceColumnName, String fleetName,
            List<Util.Pair<ControlPointDTO, PassingInstruction>> course, AsyncCallback<Void> callback);

    void getLastCourseDefinitionInRaceLog(String leaderboardName, String raceColumnName, String fleetName,
            AsyncCallback<RaceCourseDTO> callback);

    void pingMarkViaRaceLogTracking(String leaderboardName, String raceColumnName, String fleetName, MarkDTO mark,
            PositionDTO position, AsyncCallback<Void> callback);

    void getDeserializableDeviceIdentifierTypes(AsyncCallback<List<String>> callback);

    void getDeviceMappingsFromRaceLog(String leaderboardName, String raceColumnName, String fleetName,
            AsyncCallback<List<DeviceMappingDTO>> callback);

    void addDeviceMappingToRaceLog(String leaderboardName, String raceColumnName, String fleetName,
            DeviceMappingDTO mapping, AsyncCallback<Void> callback);

    void closeOpenEndedDeviceMapping(String leaderboardName, String raceColumnName, String fleetName,
            DeviceMappingDTO mapping, Date closingTimePoint, AsyncCallback<Void> callback);

    void revokeRaceLogEvents(String leaderboardName, String raceColumnName, String fleetName, List<Serializable> eventIds,
            AsyncCallback<Void> callback);

    void removeSeries(RegattaIdentifier regattaIdentifier, String seriesName, AsyncCallback<Void> callback);

    void removeDenotationForRaceLogTracking(String leaderboardName, String raceColumnName, String fleetName,
            AsyncCallback<Void> callback);

    void copyCourseAndCompetitorsToOtherRaceLogs(Util.Triple<String, String, String> raceLogFrom,
            Set<Util.Triple<String, String, String>> raceLogsTo, AsyncCallback<Void> callback);

    void getGPSFixImporterTypes(AsyncCallback<Collection<String>> callback);

    void getTrackFileImportDeviceIds(List<String> uuids, AsyncCallback<List<TrackFileImportDeviceIdentifierDTO>> callback);

    /**
     * A client should search a server in a two-step process. First, the client should ask the server which other
     * servers are available for searching additional content. Then, in a second step, the client should fire the
     * queries by parallel asynchronous calls to the one server, passing the name of the remote server reference to
     * search, or <code>null</code> in order to search the server to which the query is sent by the call. This allows a
     * client to asynchronously receive the results from various servers, not requiring the client to block until all
     * results from all servers have been received. The key reason for this two-step process is that the GWT RPC does
     * not support streaming of results.
     * 
     * @return the list of server reference names, corresponding with {@link RemoteSailingServerReference#getName()}, to
     *         be used as parameter in {@link #search(String, KeywordQuery)}. This list does <em>not</em> contain the
     *         <code>null</code> value used to represent the search on the main server to which the query is sent.
     */
    void getSearchServerNames(AsyncCallback<Iterable<String>> callback);

    
    /**
     * Call this method once for each result of {@link #getSearchServerNames()} and once with <code>null</code> for
     * the <code>serverNameOfNullForMain</code> parameter.
     * 
     * @param serverNameOrNullForMain
     *            use <code>null</code> to search on the server to which this request is sent; use a name as retrieved
     *            by {@link #getSearchServerNames()} which corresponds to a name of a
     *            {@link RemoteSailingServerReference}, to search a remote server.
     */
    void search(String serverNameOrNullForMain, KeywordQuery query,
            AsyncCallback<Iterable<LeaderboardSearchResultDTO>> callback);

    void setStartTimeReceivedForRace(RaceIdentifier raceIdentifier, Date newStartTimeReceived, AsyncCallback<RaceDTO> callback);
}<|MERGE_RESOLUTION|>--- conflicted
+++ resolved
@@ -1,652 +1,649 @@
-package com.sap.sailing.gwt.ui.client;
-
-import java.io.Serializable;
-import java.util.Collection;
-import java.util.Date;
-import java.util.List;
-import java.util.Map;
-import java.util.Set;
-import java.util.UUID;
-
-import com.google.gwt.user.client.rpc.AsyncCallback;
-import com.sap.sailing.domain.base.RemoteSailingServerReference;
-import com.sap.sailing.domain.common.DataImportProgress;
-import com.sap.sailing.domain.common.DetailType;
-import com.sap.sailing.domain.common.LeaderboardType;
-import com.sap.sailing.domain.common.MaxPointsReason;
-import com.sap.sailing.domain.common.PassingInstruction;
-import com.sap.sailing.domain.common.PolarSheetGenerationResponse;
-import com.sap.sailing.domain.common.PolarSheetGenerationSettings;
-import com.sap.sailing.domain.common.RaceIdentifier;
-import com.sap.sailing.domain.common.RegattaAndRaceIdentifier;
-import com.sap.sailing.domain.common.RegattaIdentifier;
-import com.sap.sailing.domain.common.RegattaNameAndRaceName;
-import com.sap.sailing.domain.common.ScoringSchemeType;
-import com.sap.sailing.domain.common.WindSource;
-import com.sap.sailing.domain.common.configuration.DeviceConfigurationMatcherType;
-import com.sap.sailing.domain.common.dto.CompetitorDTO;
-import com.sap.sailing.domain.common.dto.FleetDTO;
-import com.sap.sailing.domain.common.dto.IncrementalOrFullLeaderboardDTO;
-import com.sap.sailing.domain.common.dto.PositionDTO;
-import com.sap.sailing.domain.common.dto.RaceColumnDTO;
-import com.sap.sailing.domain.common.dto.RaceColumnInSeriesDTO;
-import com.sap.sailing.domain.common.dto.RaceDTO;
-import com.sap.sailing.domain.common.dto.RegattaCreationParametersDTO;
-import com.sap.sailing.domain.common.racelog.RacingProcedureType;
-import com.sap.sailing.domain.tracking.TrackedRace;
-import com.sap.sailing.gwt.ui.shared.BulkScoreCorrectionDTO;
-import com.sap.sailing.gwt.ui.shared.CompactRaceMapDataDTO;
-import com.sap.sailing.gwt.ui.shared.CompetitorsRaceDataDTO;
-import com.sap.sailing.gwt.ui.shared.ControlPointDTO;
-import com.sap.sailing.gwt.ui.shared.CoursePositionsDTO;
-import com.sap.sailing.gwt.ui.shared.DeviceConfigurationDTO;
-import com.sap.sailing.gwt.ui.shared.DeviceConfigurationDTO.RegattaConfigurationDTO;
-import com.sap.sailing.gwt.ui.shared.DeviceConfigurationMatcherDTO;
-import com.sap.sailing.gwt.ui.shared.DeviceMappingDTO;
-import com.sap.sailing.gwt.ui.shared.EventBaseDTO;
-import com.sap.sailing.gwt.ui.shared.EventDTO;
-import com.sap.sailing.gwt.ui.shared.GPSFixDTO;
-import com.sap.sailing.gwt.ui.shared.LeaderboardGroupDTO;
-import com.sap.sailing.gwt.ui.shared.LeaderboardSearchResultDTO;
-import com.sap.sailing.gwt.ui.shared.ManeuverDTO;
-import com.sap.sailing.gwt.ui.shared.MarkDTO;
-import com.sap.sailing.gwt.ui.shared.RaceCourseDTO;
-import com.sap.sailing.gwt.ui.shared.RaceGroupDTO;
-import com.sap.sailing.gwt.ui.shared.RaceLogDTO;
-import com.sap.sailing.gwt.ui.shared.RaceLogSetStartTimeAndProcedureDTO;
-import com.sap.sailing.gwt.ui.shared.RaceTimesInfoDTO;
-import com.sap.sailing.gwt.ui.shared.RegattaDTO;
-import com.sap.sailing.gwt.ui.shared.RegattaOverviewEntryDTO;
-import com.sap.sailing.gwt.ui.shared.RegattaScoreCorrectionDTO;
-import com.sap.sailing.gwt.ui.shared.RemoteSailingServerReferenceDTO;
-import com.sap.sailing.gwt.ui.shared.ReplicationStateDTO;
-import com.sap.sailing.gwt.ui.shared.ScoreCorrectionProviderDTO;
-import com.sap.sailing.gwt.ui.shared.SimulatorResultsDTO;
-import com.sap.sailing.gwt.ui.shared.StrippedLeaderboardDTO;
-import com.sap.sailing.gwt.ui.shared.SwissTimingArchiveConfigurationDTO;
-import com.sap.sailing.gwt.ui.shared.SwissTimingConfigurationDTO;
-import com.sap.sailing.gwt.ui.shared.SwissTimingEventRecordDTO;
-import com.sap.sailing.gwt.ui.shared.SwissTimingRaceRecordDTO;
-import com.sap.sailing.gwt.ui.shared.SwissTimingReplayRaceDTO;
-import com.sap.sailing.gwt.ui.shared.TracTracConfigurationDTO;
-import com.sap.sailing.gwt.ui.shared.TracTracRaceRecordDTO;
-import com.sap.sailing.gwt.ui.shared.TrackFileImportDeviceIdentifierDTO;
-import com.sap.sailing.gwt.ui.shared.VenueDTO;
-import com.sap.sailing.gwt.ui.shared.WindDTO;
-import com.sap.sailing.gwt.ui.shared.WindInfoForRaceDTO;
-import com.sap.sse.common.Util;
-import com.sap.sse.common.search.KeywordQuery;
-
-/**
- * The async counterpart of {@link SailingService}
- */
-public interface SailingServiceAsync {
-
-    void getRegattas(AsyncCallback<List<RegattaDTO>> callback);
-
-    void getRegattaByName(String regattaName, AsyncCallback<RegattaDTO> asyncCallback);
-
-
-    /**
-     * The string returned in the callback's pair is the common event name
-     * @param listHiddenRaces 
-     */
-    void listTracTracRacesInEvent(String eventJsonURL, boolean listHiddenRaces, AsyncCallback<Util.Pair<String, List<TracTracRaceRecordDTO>>> callback);
-
-    /**
-     * @param regattaToAddTo
-     *            if <code>null</code>, an existing regatta by the name of the TracTrac event with the boat class name
-     *            appended in parentheses will be looked up; if not found, a default regatta with that name will be
-     *            created, with a single default series and a single default fleet. If a valid {@link RegattaIdentifier}
-     *            is specified, a regatta lookup is performed with that identifier; if the regatta is found, it is used
-     *            to add the races to. Otherwise, a default regatta as described above will be created and used.
-     * @param liveURI
-     *            may be <code>null</code> or the empty string in which case the server will use the
-     *            {@link TracTracRaceRecordDTO#liveURI} from the <code>rr</code> race record.
-     * @param simulateWithStartTimeNow
-     *            if <code>true</code>, the connector will adjust the time stamps of all events received such that the
-     *            first mark passing for the first waypoint will be set to "now." It will delay the forwarding of all
-     *            events received such that they seem to be sent in "real-time." So, more or less the time points attached
-     *            to the events sent to the receivers will again approximate the wall time.
-     * @param storedURImay
-     *            be <code>null</code> or the empty string in which case the server will use the
-     *            {@link TracTracRaceRecordDTO#storedURI} from the <code>rr</code> race record.
-     */
-    void trackWithTracTrac(RegattaIdentifier regattaToAddTo,
-            Iterable<TracTracRaceRecordDTO> rrs, String liveURI, String storedURI, String courseDesignUpdateURI, boolean trackWind, boolean correctWindByDeclination,
-            boolean simulateWithStartTimeNow, String tracTracUsername, String tracTracPassword, AsyncCallback<Void> callback);
-
-    void trackWithSwissTiming(RegattaIdentifier regattaToAddTo, Iterable<SwissTimingRaceRecordDTO> rrs,
-            String hostname, int port, boolean trackWind, boolean correctWindByDeclination,
-            AsyncCallback<Void> asyncCallback);
-
-    void replaySwissTimingRace(RegattaIdentifier regattaIdentifier, Iterable<SwissTimingReplayRaceDTO> replayRaces,
-            boolean trackWind, boolean correctWindByDeclination, boolean simulateWithStartTimeNow,
-            AsyncCallback<Void> asyncCallback);
-
-    void getPreviousTracTracConfigurations(AsyncCallback<List<TracTracConfigurationDTO>> callback);
-
-    void storeTracTracConfiguration(String name, String jsonURL, String liveDataURI, String storedDataURI, String courseDesignUpdateURI,  String tracTracUsername, String tracTracPassword,
-            AsyncCallback<Void> callback);
-
-    void stopTrackingEvent(RegattaIdentifier eventIdentifier, AsyncCallback<Void> callback);
-
-    void stopTrackingRaces(Iterable<RegattaAndRaceIdentifier> racesToStopTracking, AsyncCallback<Void> asyncCallback);
-
-    /**
-     * Untracks the race and removes it from the regatta. It will also be removed in all leaderboards
-     * @param regattaNamesAndRaceNames The identifier for the regatta name, and the race name to remove
-     */
-    void removeAndUntrackRaces(Iterable<RegattaNameAndRaceName> regattaNamesAndRaceNames, AsyncCallback<Void> callback);
-
-    void getRawWindFixes(RegattaAndRaceIdentifier raceIdentifier, Collection<WindSource> windSources, AsyncCallback<WindInfoForRaceDTO> callback);
-
-    /**
-     * @param windSourceTypeNames
-     *            if <code>null</code>, information from all wind sources is returned; otherwise, information only from
-     *            the sources listed in this parameter by name are returned
-     * @param onlyUpToNewestEvent
-     *            if <code>true</code>, no wind data will be returned for time points later than
-     *            {@link TrackedRace#getTimePointOfNewestEvent() trackedRace.getTimePointOfNewestEvent()}. This is
-     *            helpful in case the client wants to populate a chart during live mode. If <code>false</code>, the
-     *            "best effort" readings are provided for the time interval requested, no matter if based on any sensor
-     *            evidence or not, regardless of {@link TrackedRace#getTimePointOfNewestEvent()
-     *            trackedRace.getTimePointOfNewestEvent()}.
-     */
-    void getAveragedWindInfo(RegattaAndRaceIdentifier raceIdentifier, Date from, Date to,
-            long resolutionInMilliseconds, Collection<String> windSourceTypeNames, boolean onlyUpToNewestEvent,
-            AsyncCallback<WindInfoForRaceDTO> callback);
-
-    /**
-     * @param windSourceTypeNames
-     *            if <code>null</code>, data from all available wind sources will be returned, otherwise only from those
-     *            whose {@link WindSource} name is contained in the <code>windSources</code> collection.
-     */
-    void getAveragedWindInfo(RegattaAndRaceIdentifier raceIdentifier, Date from, long millisecondsStepWidth, int numberOfFixes,
-            double latDeg, double lngDeg, Collection<String> windSourceTypeNames,
-            AsyncCallback<WindInfoForRaceDTO> callback);
-
-    /**
-     * @param onlyUpToNewestEvent
-     *            if <code>true</code>, no wind data will be returned for time points later than
-     *            {@link TrackedRace#getTimePointOfNewestEvent() trackedRace.getTimePointOfNewestEvent()}. This is
-     *            helpful in case the client wants to populate a chart during live mode. If <code>false</code>, the
-     *            "best effort" readings are provided for the time interval requested, no matter if based on any sensor
-     *            evidence or not, regardless of {@link TrackedRace#getTimePointOfNewestEvent()
-     *            trackedRace.getTimePointOfNewestEvent()}.
-     * @param includeCombinedWindForAllLegMiddles
-     *            if <code>true</code>, the result will return non-<code>null</code> results for calls to
-     *            {@link WindInfoForRaceDTO#getCombinedWindOnLegMiddle(int)}.
-     */
-    void getAveragedWindInfo(RegattaAndRaceIdentifier raceIdentifier, Date from, long millisecondsStepWidth,
-            int numberOfFixes, Collection<String> windSourceTypeNames, boolean onlyUpToNewestEvent,
-            boolean includeCombinedWindForAllLegMiddles, AsyncCallback<WindInfoForRaceDTO> callback);
-
-    void getSimulatorResults(RegattaAndRaceIdentifier raceIdentifier, Date from, Date prevStartTime, AsyncCallback<SimulatorResultsDTO> callback);
-    
-    void setWind(RegattaAndRaceIdentifier raceIdentifier, WindDTO wind, AsyncCallback<Void> callback);
-
-    void removeWind(RegattaAndRaceIdentifier raceIdentifier, WindDTO windDTO, AsyncCallback<Void> callback);
-
-    void getRaceTimesInfo(RegattaAndRaceIdentifier raceIdentifier, AsyncCallback<RaceTimesInfoDTO> callback);
-
-    void getRaceTimesInfos(Collection<RegattaAndRaceIdentifier> raceIdentifiers, AsyncCallback<List<RaceTimesInfoDTO>> callback);
-
-    void getCoursePositions(RegattaAndRaceIdentifier raceIdentifier, Date date, AsyncCallback<CoursePositionsDTO> asyncCallback);
-
-    void getLeaderboardByName(String leaderboardName, Date date,
-            Collection<String> namesOfRaceColumnsForWhichToLoadLegDetails,
-            boolean addOverallDetails, String previousLeaderboardId, boolean fillNetPointsUncorrected,
-            AsyncCallback<IncrementalOrFullLeaderboardDTO> callback);
-
-    void getLeaderboardNames(AsyncCallback<List<String>> callback);
-
-    void getLeaderboards(AsyncCallback<List<StrippedLeaderboardDTO>> callback);
-
-    void getLeaderboardsByRegatta(RegattaDTO regatta, AsyncCallback<List<StrippedLeaderboardDTO>> callback);
-
-    void getLeaderboardsByRaceAndRegatta(RaceDTO race, RegattaIdentifier regattaIdentifier,
-            AsyncCallback<List<StrippedLeaderboardDTO>> callback);
-
-    void updateLeaderboard(String leaderboardName, String newLeaderboardName, String newLeaderboardDisplayName,
-            int[] newDiscardingThreasholds, UUID newCourseAreaId, AsyncCallback<StrippedLeaderboardDTO> callback);
-
-    void createFlexibleLeaderboard(String leaderboardName, String leaderboardDisplayName, int[] discardThresholds, ScoringSchemeType scoringSchemeType, UUID courseAreaId,
-            AsyncCallback<StrippedLeaderboardDTO> asyncCallback);
-
-    void createRegattaLeaderboard(RegattaIdentifier regattaIdentifier, String leaderboardDisplayName, int[] discardThresholds,
-            AsyncCallback<StrippedLeaderboardDTO> asyncCallback);
-
-    void removeLeaderboard(String leaderboardName, AsyncCallback<Void> asyncCallback);
-
-    void removeLeaderboards(Collection<String> leaderboardNames, AsyncCallback<Void> asyncCallback);
-
-    void renameLeaderboard(String leaderboardName, String newLeaderboardName, AsyncCallback<Void> asyncCallback);
-
-    void addColumnToLeaderboard(String columnName, String leaderboardName, boolean medalRace,
-            AsyncCallback<Void> callback);
-
-    void renameLeaderboardColumn(String leaderboardName, String oldColumnName, String newColumnName, AsyncCallback<Void> callback);
-
-    void removeLeaderboardColumn(String leaderboardName, String columnName, AsyncCallback<Void> callback);
-
-    void connectTrackedRaceToLeaderboardColumn(String leaderboardName, String raceColumnName, String fleetName,
-            RegattaAndRaceIdentifier raceIdentifier, AsyncCallback<Boolean> asyncCallback);
-
-    /**
-     * The key set of the map returned contains all fleets of the race column identified by the combination of
-     * <code>leaderboardName</code> and <code>raceColumnName</code>. If a value is <code>null</code>, there is no
-     * tracked race currently linked to the fleet in the race column; otherwise, the value is the {@link RaceIdentifier}
-     * of the tracked race currently connected for the fleet whose name is the key. The map returned is never <code>null</code>.
-     */
-    void getRegattaAndRaceNameOfTrackedRaceConnectedToLeaderboardColumn(String leaderboardName, String raceColumnName,
-            AsyncCallback<Map<String, RegattaAndRaceIdentifier>> callback);
-
-    void disconnectLeaderboardColumnFromTrackedRace(String leaderboardName, String raceColumnName, String fleetName,
-            AsyncCallback<Void> callback);
-
-    void updateLeaderboardCarryValue(String leaderboardName, String competitorIdAsString, Double carriedPoints, AsyncCallback<Void> callback);
-
-    void updateLeaderboardMaxPointsReason(String leaderboardName, String competitorIdAsString, String raceColumnName,
-            MaxPointsReason maxPointsReason, Date date, AsyncCallback<Util.Triple<Double, Double, Boolean>> asyncCallback);
-
-    void updateLeaderboardScoreCorrection(String leaderboardName, String competitorIdAsString, String columnName,
-            Double correctedScore, Date date, AsyncCallback<Util.Triple<Double, Double, Boolean>> asyncCallback);
-
-    void updateLeaderboardScoreCorrectionMetadata(String leaderboardName, Date timePointOfLastCorrectionValidity,
-            String comment, AsyncCallback<Void> callback);
-
-    void updateLeaderboardScoreCorrectionsAndMaxPointsReasons(BulkScoreCorrectionDTO updates,
-            AsyncCallback<Void> callback);
-
-    void updateCompetitorDisplayNameInLeaderboard(String leaderboardName, String competitorID, String displayName,
-            AsyncCallback<Void> callback);
-
-    void moveLeaderboardColumnUp(String leaderboardName, String columnName, AsyncCallback<Void> callback);
-
-    void moveLeaderboardColumnDown(String leaderboardName, String columnName, AsyncCallback<Void> callback);
-
-    void updateIsMedalRace(String leaderboardName, String columnName, boolean isMedalRace, AsyncCallback<Void> callback);
-
-    void updateRaceDelayToLive(RegattaAndRaceIdentifier regattaAndRaceIdentifier, long delayToLiveInMs, AsyncCallback<Void> callback);
-
-    void updateRacesDelayToLive(List<RegattaAndRaceIdentifier> regattaAndRaceIdentifiers, long delayToLiveInMs, AsyncCallback<Void> callback);
-
-    void getPreviousSwissTimingConfigurations(AsyncCallback<List<SwissTimingConfigurationDTO>> asyncCallback);
-
-    void getRacesOfSwissTimingEvent(String eventJsonUrl, AsyncCallback<SwissTimingEventRecordDTO> asyncCallback);
-
-    void storeSwissTimingConfiguration(String configName, String jsonURL, String hostname, int port, AsyncCallback<Void> asyncCallback);
-
-    void getCountryCodes(AsyncCallback<String[]> callback);
-
-    void getDouglasPoints(RegattaAndRaceIdentifier raceIdentifier, Map<CompetitorDTO, Date> from, Map<CompetitorDTO, Date> to,
-            double meters, AsyncCallback<Map<CompetitorDTO, List<GPSFixDTO>>> callback);
-
-    void getManeuvers(RegattaAndRaceIdentifier raceIdentifier, Map<CompetitorDTO, Date> from, Map<CompetitorDTO, Date> to,
-            AsyncCallback<Map<CompetitorDTO, List<ManeuverDTO>>> callback);
-
-    void getLeaderboardGroups(boolean withGeoLocationData, AsyncCallback<List<LeaderboardGroupDTO>> callback);
-
-    void getLeaderboardGroupByName(String groupName, boolean withGeoLocationData,
-            AsyncCallback<LeaderboardGroupDTO> callback);
-
-    /**
-     * Renames the group with the name <code>oldName</code> to the <code>newName</code>.<br />
-     * If there's no group with the name <code>oldName</code> or there's already a group with the name
-     * <code>newName</code> a {@link IllegalArgumentException} is thrown.
-     */
-    void renameLeaderboardGroup(String oldName, String newName, AsyncCallback<Void> callback);
-
-    /**
-     * Removes the leaderboard groups with the given names from the service and the persistant store.
-     */
-    void removeLeaderboardGroups(Set<String> groupNames, AsyncCallback<Void> asyncCallback);
-
-    /**
-     * Creates a new group with the name <code>groupname</code>, the description <code>description</code> and an empty list of leaderboards.<br/>
-     * @param displayName TODO
-     * @param displayGroupsInReverseOrder TODO
-     */
-    void createLeaderboardGroup(String groupName, String description,
-            String displayName, boolean displayGroupsInReverseOrder,
-            int[] overallLeaderboardDiscardThresholds, ScoringSchemeType overallLeaderboardScoringSchemeType, AsyncCallback<LeaderboardGroupDTO> callback);
-
-    void updateLeaderboardGroup(String oldName, String newName, String description, String newDisplayName,
-            List<String> leaderboardNames, int[] overallLeaderboardDiscardThresholds,
-            ScoringSchemeType overallLeaderboardScoringSchemeType, AsyncCallback<Void> callback);
-
-
-    void setRaceIsKnownToStartUpwind(RegattaAndRaceIdentifier raceIdentifier, boolean raceIsKnownToStartUpwind,
-            AsyncCallback<Void> callback);
-
-    void setWindSourcesToExclude(RegattaAndRaceIdentifier raceIdentifier, Iterable<WindSource> windSourcesToExclude,
-            AsyncCallback<Void> callback);
-
-    /**
-     * @param date
-     *            use <code>null</code> to indicate "live" in which case the server live time stamp for the race
-     *            identified by <code>raceIdentifier</code> will be used, considering that race's delay.
-     */
-    void getRaceMapData(RegattaAndRaceIdentifier raceIdentifier, Date date, Map<String, Date> fromPerCompetitorIdAsString,
-            Map<String, Date> toPerCompetitorIdAsString, boolean extrapolate, AsyncCallback<CompactRaceMapDataDTO> callback);
-
-    void getReplicaInfo(AsyncCallback<ReplicationStateDTO> callback);
-
-    void startReplicatingFromMaster(String messagingHost, String masterName, String exchangeName, int servletPort, int messagingPort,
-            AsyncCallback<Void> callback);
-
-    void getEvents(AsyncCallback<List<EventDTO>> callback);
-
-    void getPublicEventsOfAllSailingServers(AsyncCallback<List<EventBaseDTO>> callback);
-
-    /**
-     * Renames the event with the name <code>oldName</code> to the <code>newName</code>.<br />
-     * If there's no event with the name <code>oldName</code> or there's already a event with the name
-     * <code>newName</code> a {@link IllegalArgumentException} is thrown.
-     */
-    void renameEvent(UUID eventId, String newName, AsyncCallback<Void> callback);
-
-    /**
-     * Removes the event with the id <code>id</code> from the service and the persistence store.
-     */
-    void removeEvent(UUID eventId, AsyncCallback<Void> callback);
-
-    void removeEvents(Collection<UUID> eventIds, AsyncCallback<Void> asyncCallback);
-
-    void createEvent(String eventName, String eventDescription, Date startDate, Date endDate, String venue, boolean isPublic,
-            List<String> courseAreaNames, Iterable<String> imageURLs, Iterable<String> videoURLs,
-            Iterable<String> sponsorImageURLs, String logoImageURL, String officialWebsiteURL, AsyncCallback<EventDTO> callback);
-
-    void updateEvent(UUID eventId, String eventName, String eventDescription, Date startDate, Date endDate,
-            VenueDTO venue, boolean isPublic, Iterable<UUID> leaderboardGroupIds, String officialWebsiteURL,
-            String logoImageURL, Iterable<String> imageURLs, Iterable<String> videoURLs,
-            Iterable<String> sponsorImageURLs, AsyncCallback<EventDTO> callback);
-
-    void createCourseArea(UUID eventId, String courseAreaName, AsyncCallback<Void> callback);
-
-    void removeCourseArea(UUID eventId, UUID courseAreaId, AsyncCallback<Void> callback);
-
-    void removeRegatta(RegattaIdentifier regattaIdentifier, AsyncCallback<Void> callback);
-
-    void removeRegattas(Collection<RegattaIdentifier> regattas, AsyncCallback<Void> asyncCallback);
-
-    void addRaceColumnToSeries(RegattaIdentifier regattaIdentifier, String seriesName, String columnName,
-            AsyncCallback<RaceColumnInSeriesDTO> callback);
-
-    void removeRaceColumnFromSeries(RegattaIdentifier regattaIdentifier, String seriesName, String columnName,
-            AsyncCallback<Void> callback);
-
-    void moveRaceColumnInSeriesUp(RegattaIdentifier regattaIdentifier, String seriesName, String columnName, 
-            AsyncCallback<Void> callback);
-
-    void moveRaceColumnInSeriesDown(RegattaIdentifier regattaIdentifier, String seriesName, String columnName,
-            AsyncCallback<Void> callback);
-
-    void createRegatta(String regattaName, String boatClassName,
-            RegattaCreationParametersDTO seriesNamesWithFleetNamesAndFleetOrderingAndMedal, boolean persistent,
-            ScoringSchemeType scoringSchemeType, UUID defaultCourseAreaId, boolean useStartTimeInference, AsyncCallback<RegattaDTO> callback);
-
-    void addRaceColumnsToSeries(RegattaIdentifier regattaIdentifier, String seriesName, List<String> columnNames,
-            AsyncCallback<List<RaceColumnInSeriesDTO>> callback);
-    
-    void updateSeries(RegattaIdentifier regattaIdentifier, String seriesName, String newSeriesName, boolean isMedal,
-            int[] resultDiscardingThresholds, boolean startsWithZeroScore,
-            boolean firstRaceIsNonDiscardableCarryForward, boolean hasSplitFleetScore, List<FleetDTO> fleets,
-            AsyncCallback<Void> callback);
-
-    void removeRaceColumnsFromSeries(RegattaIdentifier regattaIdentifier, String seriesName, List<String> columnNames,
-            AsyncCallback<Void> callback);
-
-    void getScoreCorrectionProviderNames(AsyncCallback<Iterable<String>> callback);
-
-    void getScoreCorrectionsOfProvider(String providerName, AsyncCallback<ScoreCorrectionProviderDTO> callback);
-
-    void getScoreCorrections(String scoreCorrectionProviderName, String eventName, String boatClassName,
-            Date timePointWhenResultPublished, AsyncCallback<RegattaScoreCorrectionDTO> asyncCallback);
-
-    void getWindSourcesInfo(RegattaAndRaceIdentifier raceIdentifier, AsyncCallback<WindInfoForRaceDTO> callback);
-
-    void getRaceCourse(RegattaAndRaceIdentifier raceIdentifier, Date date, AsyncCallback<RaceCourseDTO> callback);
-
-    void updateRaceCourse(RegattaAndRaceIdentifier raceIdentifier, List<Util.Pair<ControlPointDTO, PassingInstruction>> controlPoints, AsyncCallback<Void> callback);
-
-    void getRemoteSailingServerReferences(AsyncCallback<List<RemoteSailingServerReferenceDTO>> callback);
-
-    void removeSailingServers(Set<String> toRemove, AsyncCallback<Void> callback);
-
-    void addRemoteSailingServerReference(RemoteSailingServerReferenceDTO sailingServer, AsyncCallback<RemoteSailingServerReferenceDTO> callback);
-
-    void getResultImportUrls(String resultProviderName, AsyncCallback<List<String>> callback);
-
-    void removeResultImportURLs(String resultProviderName, Set<String> toRemove, AsyncCallback<Void> callback);
-
-    void addResultImportUrl(String resultProviderName, String url, AsyncCallback<Void> callback);
-
-    void getUrlResultProviderNames(AsyncCallback<List<String>> callback);
-
-    void addColumnsToLeaderboard(String leaderboardName, List<Util.Pair<String, Boolean>> columnsToAdd,
-            AsyncCallback<Void> callback);
-
-    void removeLeaderboardColumns(String leaderboardName, List<String> columnsToRemove, AsyncCallback<Void> callback);
-
-    void getLeaderboard(String leaderboardName, AsyncCallback<StrippedLeaderboardDTO> callback);
-
-    void suppressCompetitorInLeaderboard(String leaderboardName, String competitorIdAsString, boolean suppressed, AsyncCallback<Void> asyncCallback);
-
-    void updateLeaderboardColumnFactor(String leaderboardName, String columnName, Double newFactor,
-            AsyncCallback<Void> callback);
-
-    void listSwissTiminigReplayRaces(String swissTimingUrl, AsyncCallback<List<SwissTimingReplayRaceDTO>> asyncCallback);
-
-    void getCompetitorsRaceData(RegattaAndRaceIdentifier race, List<CompetitorDTO> competitors, Date from, Date to,
-            long stepSize, DetailType detailType, String leaderboarGroupName, String leaderboardName, AsyncCallback<CompetitorsRaceDataDTO> callback);
-
-    /**
-     * Finds out the names of all {@link com.sap.sailing.domain.leaderboard.MetaLeaderboard}s managed by this server that
-     * {@link com.sap.sailing.domain.leaderboard.MetaLeaderboard#getLeaderboards() contain} the leaderboard identified by <code>leaderboardName</code>. The
-     * names of those meta-leaderboards are returned. The list returned is never <code>null</code> but may be empty if no such
-     * leaderboard is found.
-     */
-    void getOverallLeaderboardNamesContaining(String leaderboardName, AsyncCallback<List<String>> asyncCallback);
-
-    void getPreviousSwissTimingArchiveConfigurations(
-            AsyncCallback<List<SwissTimingArchiveConfigurationDTO>> asyncCallback);
-
-    void storeSwissTimingArchiveConfiguration(String swissTimingUrl, AsyncCallback<Void> asyncCallback);
-
-    void generatePolarSheetForRaces(List<RegattaAndRaceIdentifier> selectedRaces,
-            PolarSheetGenerationSettings settings, String name, AsyncCallback<PolarSheetGenerationResponse> asyncCallback);
-
-
-    void updateRegatta(RegattaIdentifier regattaIdentifier, UUID defaultCourseAreaUuid,
-            RegattaConfigurationDTO regattaConfiguration, boolean useStartTimeInference, AsyncCallback<Void> callback);
-
-    /**
-     * @param detailType
-     *            supports {@link DetailType#REGATTA_RANK}, {@link DetailType#REGATTA_TOTAL_POINTS_SUM} and
-     *            {@link DetailType#OVERALL_RANK}.
-     * 
-     * @return the first triple element is the race column name; then follows the list of competitors, and finally the
-     *         list of values whose indices correspond with the elements in the {@link CompetitorDTO} list.
-     */
-    void getLeaderboardDataEntriesForAllRaceColumns(String leaderboardName, Date date, DetailType detailType,
-            AsyncCallback<List<Util.Triple<String, List<CompetitorDTO>, List<Double>>>> callback);
-
-    void getLeaderboardsNamesOfMetaLeaderboard(String metaLeaderboardName,
-            AsyncCallback<List<Util.Pair<String, String>>> callback);
-
-    void checkLeaderboardName(String leaderboardName, AsyncCallback<Util.Pair<String, LeaderboardType>> callback);
-
-    void getBuildVersion(AsyncCallback<String> callback);
-
-    void stopReplicatingFromMaster(AsyncCallback<Void> asyncCallback);
-
-    void getRegattaStructureForEvent(UUID eventId, AsyncCallback<List<RaceGroupDTO>> asyncCallback);
-
-    void getRegattaStructureOfEvent(UUID eventId, AsyncCallback<List<RaceGroupDTO>> callback);
-
-    void getRaceStateEntriesForRaceGroup(UUID eventId, List<UUID> visibleCourseAreas,
-            List<String> visibleRegattas, boolean showOnlyCurrentlyRunningRaces, boolean showOnlyRacesOfSameDay,
-            AsyncCallback<List<RegattaOverviewEntryDTO>> markedAsyncCallback);
-
-    void getRaceStateEntriesForLeaderboard(String leaderboardName, boolean showOnlyCurrentlyRunningRaces,
-            boolean showOnlyRacesOfSameDay, List<String> visibleRegattas,
-            AsyncCallback<List<RegattaOverviewEntryDTO>> callback);
-    
-    void stopAllReplicas(AsyncCallback<Void> asyncCallback);
-
-    void stopSingleReplicaInstance(String identifier, AsyncCallback<Void> asyncCallback);
-
-    void reloadRaceLog(String leaderboardName, RaceColumnDTO raceColumnDTO, FleetDTO fleet,
-            AsyncCallback<Void> asyncCallback);
-
-    void getRaceLog(String leaderboardName, RaceColumnDTO raceColumnDTO, FleetDTO fleet,
-            AsyncCallback<RaceLogDTO> callback);
-
-    void importMasterData(String host, String[] names, boolean override, boolean compress,
- boolean exportWind,
-            AsyncCallback<UUID> asyncCallback);
-
-    void getImportOperationProgress(UUID id, AsyncCallback<DataImportProgress> asyncCallback);
-
-    void getLeaderboardGroupNamesFromRemoteServer(String host, AsyncCallback<List<String>> leaderboardGroupNames);
-
-    void getCompetitors(AsyncCallback<Iterable<CompetitorDTO>> asyncCallback);
-
-    void getCompetitorsOfLeaderboard(String leaderboardName, boolean lookInRaceLogs,
-            AsyncCallback<Iterable<CompetitorDTO>> asyncCallback);
-
-    void addOrUpdateCompetitor(CompetitorDTO competitor, AsyncCallback<CompetitorDTO> asyncCallback);
-
-    void allowCompetitorResetToDefaults(Iterable<CompetitorDTO> competitors, AsyncCallback<Void> asyncCallback);
-
-    void getDeviceConfigurationMatchers(AsyncCallback<List<DeviceConfigurationMatcherDTO>> asyncCallback);
-
-    void getDeviceConfiguration(DeviceConfigurationMatcherDTO matcher, AsyncCallback<DeviceConfigurationDTO> callback);
-
-    void createOrUpdateDeviceConfiguration(DeviceConfigurationMatcherDTO matcherDTO, DeviceConfigurationDTO configurationDTO, AsyncCallback<DeviceConfigurationMatcherDTO> callback);
-
-    void removeDeviceConfiguration(DeviceConfigurationMatcherType type, List<String> clientIds, AsyncCallback<Boolean> asyncCallback);
-
-    /**
-     * Sets the a new start time.
-     * @param dto {@link RaceLogSetStartTimeAndProcedureDTO} identifying the race to set the start time on and the new start time.
-     */
-    void setStartTimeAndProcedure(RaceLogSetStartTimeAndProcedureDTO dto, AsyncCallback<Boolean> callback);
-
-    /**
-     * Gets the race's current start time, current pass identifier and racing procedure. If no start time is set, the
-     * pass identifier will still be returned, but the start time field will be <code>null</code>.
-     */
-    void getStartTimeAndProcedure(String leaderboardName, String raceColumnName, String fleetName,
-            AsyncCallback<Util.Triple<Date, Integer, RacingProcedureType>> callback);
-
-    void getAllIgtimiAccountEmailAddresses(AsyncCallback<Iterable<String>> callback);
-    
-    void getIgtimiAuthorizationUrl(AsyncCallback<String> callback);
-    
-    void authorizeAccessToIgtimiUser(String eMailAddress, String password, AsyncCallback<Boolean> callback);
-
-    void removeIgtimiAccount(String eMailOfAccountToRemove, AsyncCallback<Void> asyncCallback);
-
-    void importWindFromIgtimi(List<RaceDTO> selectedRaces, boolean correctByDeclination, AsyncCallback<Map<RegattaAndRaceIdentifier, Integer>> asyncCallback);
-
-<<<<<<< HEAD
-    void getBoatClassNamesWithPolarSheetsAvailable(AsyncCallback<List<String>> asyncCallback);
-    
-    void getEventById(UUID id, AsyncCallback<EventDTO> callback);
-=======
-    void getEventById(UUID id, boolean withStatisticalData, AsyncCallback<EventDTO> callback);
->>>>>>> 530bf072
-
-    void showCachedPolarSheetForBoatClass(String boatClassName,
-            AsyncCallback<PolarSheetGenerationResponse> asyncCallback);
-    void getLeaderboardsByEvent(EventDTO event, AsyncCallback<List<StrippedLeaderboardDTO>> callback);
-
-    void denoteForRaceLogTracking(String leaderboardName,
-            String raceColumnName, String fleetName,
-            AsyncCallback<Void> callback);
-
-    void denoteForRaceLogTracking(String leaderboardName, AsyncCallback<Void> callback);
-
-    void startRaceLogTracking(String leaderboardName, String raceColumnName, String fleetName,
-            AsyncCallback<Void> callback);
-
-    void setCompetitorRegistrations(String leaderboardName, String raceColumnName, String fleetName,
-            Set<CompetitorDTO> competitors, AsyncCallback<Void> callback);
-
-    void getCompetitorRegistrations(String leaderboardName, String raceColumnName, String fleetName,
-            AsyncCallback<Collection<CompetitorDTO>> callback);
-
-    void addMarkToRaceLog(String leaderboardName, String raceColumnName, String fleetName, MarkDTO markDTO,
-            AsyncCallback<Void> callback);
-
-    void getMarksInRaceLog(String leaderboardName, String raceColumnName, String fleetName,
-            AsyncCallback<Collection<MarkDTO>> callback);
-
-    void addCourseDefinitionToRaceLog(String leaderboardName, String raceColumnName, String fleetName,
-            List<Util.Pair<ControlPointDTO, PassingInstruction>> course, AsyncCallback<Void> callback);
-
-    void getLastCourseDefinitionInRaceLog(String leaderboardName, String raceColumnName, String fleetName,
-            AsyncCallback<RaceCourseDTO> callback);
-
-    void pingMarkViaRaceLogTracking(String leaderboardName, String raceColumnName, String fleetName, MarkDTO mark,
-            PositionDTO position, AsyncCallback<Void> callback);
-
-    void getDeserializableDeviceIdentifierTypes(AsyncCallback<List<String>> callback);
-
-    void getDeviceMappingsFromRaceLog(String leaderboardName, String raceColumnName, String fleetName,
-            AsyncCallback<List<DeviceMappingDTO>> callback);
-
-    void addDeviceMappingToRaceLog(String leaderboardName, String raceColumnName, String fleetName,
-            DeviceMappingDTO mapping, AsyncCallback<Void> callback);
-
-    void closeOpenEndedDeviceMapping(String leaderboardName, String raceColumnName, String fleetName,
-            DeviceMappingDTO mapping, Date closingTimePoint, AsyncCallback<Void> callback);
-
-    void revokeRaceLogEvents(String leaderboardName, String raceColumnName, String fleetName, List<Serializable> eventIds,
-            AsyncCallback<Void> callback);
-
-    void removeSeries(RegattaIdentifier regattaIdentifier, String seriesName, AsyncCallback<Void> callback);
-
-    void removeDenotationForRaceLogTracking(String leaderboardName, String raceColumnName, String fleetName,
-            AsyncCallback<Void> callback);
-
-    void copyCourseAndCompetitorsToOtherRaceLogs(Util.Triple<String, String, String> raceLogFrom,
-            Set<Util.Triple<String, String, String>> raceLogsTo, AsyncCallback<Void> callback);
-
-    void getGPSFixImporterTypes(AsyncCallback<Collection<String>> callback);
-
-    void getTrackFileImportDeviceIds(List<String> uuids, AsyncCallback<List<TrackFileImportDeviceIdentifierDTO>> callback);
-
-    /**
-     * A client should search a server in a two-step process. First, the client should ask the server which other
-     * servers are available for searching additional content. Then, in a second step, the client should fire the
-     * queries by parallel asynchronous calls to the one server, passing the name of the remote server reference to
-     * search, or <code>null</code> in order to search the server to which the query is sent by the call. This allows a
-     * client to asynchronously receive the results from various servers, not requiring the client to block until all
-     * results from all servers have been received. The key reason for this two-step process is that the GWT RPC does
-     * not support streaming of results.
-     * 
-     * @return the list of server reference names, corresponding with {@link RemoteSailingServerReference#getName()}, to
-     *         be used as parameter in {@link #search(String, KeywordQuery)}. This list does <em>not</em> contain the
-     *         <code>null</code> value used to represent the search on the main server to which the query is sent.
-     */
-    void getSearchServerNames(AsyncCallback<Iterable<String>> callback);
-
-    
-    /**
-     * Call this method once for each result of {@link #getSearchServerNames()} and once with <code>null</code> for
-     * the <code>serverNameOfNullForMain</code> parameter.
-     * 
-     * @param serverNameOrNullForMain
-     *            use <code>null</code> to search on the server to which this request is sent; use a name as retrieved
-     *            by {@link #getSearchServerNames()} which corresponds to a name of a
-     *            {@link RemoteSailingServerReference}, to search a remote server.
-     */
-    void search(String serverNameOrNullForMain, KeywordQuery query,
-            AsyncCallback<Iterable<LeaderboardSearchResultDTO>> callback);
-
-    void setStartTimeReceivedForRace(RaceIdentifier raceIdentifier, Date newStartTimeReceived, AsyncCallback<RaceDTO> callback);
-}+package com.sap.sailing.gwt.ui.client;
+
+import java.io.Serializable;
+import java.util.Collection;
+import java.util.Date;
+import java.util.List;
+import java.util.Map;
+import java.util.Set;
+import java.util.UUID;
+
+import com.google.gwt.user.client.rpc.AsyncCallback;
+import com.sap.sailing.domain.base.RemoteSailingServerReference;
+import com.sap.sailing.domain.common.DataImportProgress;
+import com.sap.sailing.domain.common.DetailType;
+import com.sap.sailing.domain.common.LeaderboardType;
+import com.sap.sailing.domain.common.MaxPointsReason;
+import com.sap.sailing.domain.common.PassingInstruction;
+import com.sap.sailing.domain.common.PolarSheetGenerationResponse;
+import com.sap.sailing.domain.common.PolarSheetGenerationSettings;
+import com.sap.sailing.domain.common.RaceIdentifier;
+import com.sap.sailing.domain.common.RegattaAndRaceIdentifier;
+import com.sap.sailing.domain.common.RegattaIdentifier;
+import com.sap.sailing.domain.common.RegattaNameAndRaceName;
+import com.sap.sailing.domain.common.ScoringSchemeType;
+import com.sap.sailing.domain.common.WindSource;
+import com.sap.sailing.domain.common.configuration.DeviceConfigurationMatcherType;
+import com.sap.sailing.domain.common.dto.CompetitorDTO;
+import com.sap.sailing.domain.common.dto.FleetDTO;
+import com.sap.sailing.domain.common.dto.IncrementalOrFullLeaderboardDTO;
+import com.sap.sailing.domain.common.dto.PositionDTO;
+import com.sap.sailing.domain.common.dto.RaceColumnDTO;
+import com.sap.sailing.domain.common.dto.RaceColumnInSeriesDTO;
+import com.sap.sailing.domain.common.dto.RaceDTO;
+import com.sap.sailing.domain.common.dto.RegattaCreationParametersDTO;
+import com.sap.sailing.domain.common.racelog.RacingProcedureType;
+import com.sap.sailing.domain.tracking.TrackedRace;
+import com.sap.sailing.gwt.ui.shared.BulkScoreCorrectionDTO;
+import com.sap.sailing.gwt.ui.shared.CompactRaceMapDataDTO;
+import com.sap.sailing.gwt.ui.shared.CompetitorsRaceDataDTO;
+import com.sap.sailing.gwt.ui.shared.ControlPointDTO;
+import com.sap.sailing.gwt.ui.shared.CoursePositionsDTO;
+import com.sap.sailing.gwt.ui.shared.DeviceConfigurationDTO;
+import com.sap.sailing.gwt.ui.shared.DeviceConfigurationDTO.RegattaConfigurationDTO;
+import com.sap.sailing.gwt.ui.shared.DeviceConfigurationMatcherDTO;
+import com.sap.sailing.gwt.ui.shared.DeviceMappingDTO;
+import com.sap.sailing.gwt.ui.shared.EventBaseDTO;
+import com.sap.sailing.gwt.ui.shared.EventDTO;
+import com.sap.sailing.gwt.ui.shared.GPSFixDTO;
+import com.sap.sailing.gwt.ui.shared.LeaderboardGroupDTO;
+import com.sap.sailing.gwt.ui.shared.LeaderboardSearchResultDTO;
+import com.sap.sailing.gwt.ui.shared.ManeuverDTO;
+import com.sap.sailing.gwt.ui.shared.MarkDTO;
+import com.sap.sailing.gwt.ui.shared.RaceCourseDTO;
+import com.sap.sailing.gwt.ui.shared.RaceGroupDTO;
+import com.sap.sailing.gwt.ui.shared.RaceLogDTO;
+import com.sap.sailing.gwt.ui.shared.RaceLogSetStartTimeAndProcedureDTO;
+import com.sap.sailing.gwt.ui.shared.RaceTimesInfoDTO;
+import com.sap.sailing.gwt.ui.shared.RegattaDTO;
+import com.sap.sailing.gwt.ui.shared.RegattaOverviewEntryDTO;
+import com.sap.sailing.gwt.ui.shared.RegattaScoreCorrectionDTO;
+import com.sap.sailing.gwt.ui.shared.RemoteSailingServerReferenceDTO;
+import com.sap.sailing.gwt.ui.shared.ReplicationStateDTO;
+import com.sap.sailing.gwt.ui.shared.ScoreCorrectionProviderDTO;
+import com.sap.sailing.gwt.ui.shared.SimulatorResultsDTO;
+import com.sap.sailing.gwt.ui.shared.StrippedLeaderboardDTO;
+import com.sap.sailing.gwt.ui.shared.SwissTimingArchiveConfigurationDTO;
+import com.sap.sailing.gwt.ui.shared.SwissTimingConfigurationDTO;
+import com.sap.sailing.gwt.ui.shared.SwissTimingEventRecordDTO;
+import com.sap.sailing.gwt.ui.shared.SwissTimingRaceRecordDTO;
+import com.sap.sailing.gwt.ui.shared.SwissTimingReplayRaceDTO;
+import com.sap.sailing.gwt.ui.shared.TracTracConfigurationDTO;
+import com.sap.sailing.gwt.ui.shared.TracTracRaceRecordDTO;
+import com.sap.sailing.gwt.ui.shared.TrackFileImportDeviceIdentifierDTO;
+import com.sap.sailing.gwt.ui.shared.VenueDTO;
+import com.sap.sailing.gwt.ui.shared.WindDTO;
+import com.sap.sailing.gwt.ui.shared.WindInfoForRaceDTO;
+import com.sap.sse.common.Util;
+import com.sap.sse.common.search.KeywordQuery;
+
+/**
+ * The async counterpart of {@link SailingService}
+ */
+public interface SailingServiceAsync {
+
+    void getRegattas(AsyncCallback<List<RegattaDTO>> callback);
+
+    void getRegattaByName(String regattaName, AsyncCallback<RegattaDTO> asyncCallback);
+
+
+    /**
+     * The string returned in the callback's pair is the common event name
+     * @param listHiddenRaces 
+     */
+    void listTracTracRacesInEvent(String eventJsonURL, boolean listHiddenRaces, AsyncCallback<Util.Pair<String, List<TracTracRaceRecordDTO>>> callback);
+
+    /**
+     * @param regattaToAddTo
+     *            if <code>null</code>, an existing regatta by the name of the TracTrac event with the boat class name
+     *            appended in parentheses will be looked up; if not found, a default regatta with that name will be
+     *            created, with a single default series and a single default fleet. If a valid {@link RegattaIdentifier}
+     *            is specified, a regatta lookup is performed with that identifier; if the regatta is found, it is used
+     *            to add the races to. Otherwise, a default regatta as described above will be created and used.
+     * @param liveURI
+     *            may be <code>null</code> or the empty string in which case the server will use the
+     *            {@link TracTracRaceRecordDTO#liveURI} from the <code>rr</code> race record.
+     * @param simulateWithStartTimeNow
+     *            if <code>true</code>, the connector will adjust the time stamps of all events received such that the
+     *            first mark passing for the first waypoint will be set to "now." It will delay the forwarding of all
+     *            events received such that they seem to be sent in "real-time." So, more or less the time points attached
+     *            to the events sent to the receivers will again approximate the wall time.
+     * @param storedURImay
+     *            be <code>null</code> or the empty string in which case the server will use the
+     *            {@link TracTracRaceRecordDTO#storedURI} from the <code>rr</code> race record.
+     */
+    void trackWithTracTrac(RegattaIdentifier regattaToAddTo,
+            Iterable<TracTracRaceRecordDTO> rrs, String liveURI, String storedURI, String courseDesignUpdateURI, boolean trackWind, boolean correctWindByDeclination,
+            boolean simulateWithStartTimeNow, String tracTracUsername, String tracTracPassword, AsyncCallback<Void> callback);
+
+    void trackWithSwissTiming(RegattaIdentifier regattaToAddTo, Iterable<SwissTimingRaceRecordDTO> rrs,
+            String hostname, int port, boolean trackWind, boolean correctWindByDeclination,
+            AsyncCallback<Void> asyncCallback);
+
+    void replaySwissTimingRace(RegattaIdentifier regattaIdentifier, Iterable<SwissTimingReplayRaceDTO> replayRaces,
+            boolean trackWind, boolean correctWindByDeclination, boolean simulateWithStartTimeNow,
+            AsyncCallback<Void> asyncCallback);
+
+    void getPreviousTracTracConfigurations(AsyncCallback<List<TracTracConfigurationDTO>> callback);
+
+    void storeTracTracConfiguration(String name, String jsonURL, String liveDataURI, String storedDataURI, String courseDesignUpdateURI,  String tracTracUsername, String tracTracPassword,
+            AsyncCallback<Void> callback);
+
+    void stopTrackingEvent(RegattaIdentifier eventIdentifier, AsyncCallback<Void> callback);
+
+    void stopTrackingRaces(Iterable<RegattaAndRaceIdentifier> racesToStopTracking, AsyncCallback<Void> asyncCallback);
+
+    /**
+     * Untracks the race and removes it from the regatta. It will also be removed in all leaderboards
+     * @param regattaNamesAndRaceNames The identifier for the regatta name, and the race name to remove
+     */
+    void removeAndUntrackRaces(Iterable<RegattaNameAndRaceName> regattaNamesAndRaceNames, AsyncCallback<Void> callback);
+
+    void getRawWindFixes(RegattaAndRaceIdentifier raceIdentifier, Collection<WindSource> windSources, AsyncCallback<WindInfoForRaceDTO> callback);
+
+    /**
+     * @param windSourceTypeNames
+     *            if <code>null</code>, information from all wind sources is returned; otherwise, information only from
+     *            the sources listed in this parameter by name are returned
+     * @param onlyUpToNewestEvent
+     *            if <code>true</code>, no wind data will be returned for time points later than
+     *            {@link TrackedRace#getTimePointOfNewestEvent() trackedRace.getTimePointOfNewestEvent()}. This is
+     *            helpful in case the client wants to populate a chart during live mode. If <code>false</code>, the
+     *            "best effort" readings are provided for the time interval requested, no matter if based on any sensor
+     *            evidence or not, regardless of {@link TrackedRace#getTimePointOfNewestEvent()
+     *            trackedRace.getTimePointOfNewestEvent()}.
+     */
+    void getAveragedWindInfo(RegattaAndRaceIdentifier raceIdentifier, Date from, Date to,
+            long resolutionInMilliseconds, Collection<String> windSourceTypeNames, boolean onlyUpToNewestEvent,
+            AsyncCallback<WindInfoForRaceDTO> callback);
+
+    /**
+     * @param windSourceTypeNames
+     *            if <code>null</code>, data from all available wind sources will be returned, otherwise only from those
+     *            whose {@link WindSource} name is contained in the <code>windSources</code> collection.
+     */
+    void getAveragedWindInfo(RegattaAndRaceIdentifier raceIdentifier, Date from, long millisecondsStepWidth, int numberOfFixes,
+            double latDeg, double lngDeg, Collection<String> windSourceTypeNames,
+            AsyncCallback<WindInfoForRaceDTO> callback);
+
+    /**
+     * @param onlyUpToNewestEvent
+     *            if <code>true</code>, no wind data will be returned for time points later than
+     *            {@link TrackedRace#getTimePointOfNewestEvent() trackedRace.getTimePointOfNewestEvent()}. This is
+     *            helpful in case the client wants to populate a chart during live mode. If <code>false</code>, the
+     *            "best effort" readings are provided for the time interval requested, no matter if based on any sensor
+     *            evidence or not, regardless of {@link TrackedRace#getTimePointOfNewestEvent()
+     *            trackedRace.getTimePointOfNewestEvent()}.
+     * @param includeCombinedWindForAllLegMiddles
+     *            if <code>true</code>, the result will return non-<code>null</code> results for calls to
+     *            {@link WindInfoForRaceDTO#getCombinedWindOnLegMiddle(int)}.
+     */
+    void getAveragedWindInfo(RegattaAndRaceIdentifier raceIdentifier, Date from, long millisecondsStepWidth,
+            int numberOfFixes, Collection<String> windSourceTypeNames, boolean onlyUpToNewestEvent,
+            boolean includeCombinedWindForAllLegMiddles, AsyncCallback<WindInfoForRaceDTO> callback);
+
+    void getSimulatorResults(RegattaAndRaceIdentifier raceIdentifier, Date from, Date prevStartTime, AsyncCallback<SimulatorResultsDTO> callback);
+    
+    void setWind(RegattaAndRaceIdentifier raceIdentifier, WindDTO wind, AsyncCallback<Void> callback);
+
+    void removeWind(RegattaAndRaceIdentifier raceIdentifier, WindDTO windDTO, AsyncCallback<Void> callback);
+
+    void getRaceTimesInfo(RegattaAndRaceIdentifier raceIdentifier, AsyncCallback<RaceTimesInfoDTO> callback);
+
+    void getRaceTimesInfos(Collection<RegattaAndRaceIdentifier> raceIdentifiers, AsyncCallback<List<RaceTimesInfoDTO>> callback);
+
+    void getCoursePositions(RegattaAndRaceIdentifier raceIdentifier, Date date, AsyncCallback<CoursePositionsDTO> asyncCallback);
+
+    void getLeaderboardByName(String leaderboardName, Date date,
+            Collection<String> namesOfRaceColumnsForWhichToLoadLegDetails,
+            boolean addOverallDetails, String previousLeaderboardId, boolean fillNetPointsUncorrected,
+            AsyncCallback<IncrementalOrFullLeaderboardDTO> callback);
+
+    void getLeaderboardNames(AsyncCallback<List<String>> callback);
+
+    void getLeaderboards(AsyncCallback<List<StrippedLeaderboardDTO>> callback);
+
+    void getLeaderboardsByRegatta(RegattaDTO regatta, AsyncCallback<List<StrippedLeaderboardDTO>> callback);
+
+    void getLeaderboardsByRaceAndRegatta(RaceDTO race, RegattaIdentifier regattaIdentifier,
+            AsyncCallback<List<StrippedLeaderboardDTO>> callback);
+
+    void updateLeaderboard(String leaderboardName, String newLeaderboardName, String newLeaderboardDisplayName,
+            int[] newDiscardingThreasholds, UUID newCourseAreaId, AsyncCallback<StrippedLeaderboardDTO> callback);
+
+    void createFlexibleLeaderboard(String leaderboardName, String leaderboardDisplayName, int[] discardThresholds, ScoringSchemeType scoringSchemeType, UUID courseAreaId,
+            AsyncCallback<StrippedLeaderboardDTO> asyncCallback);
+
+    void createRegattaLeaderboard(RegattaIdentifier regattaIdentifier, String leaderboardDisplayName, int[] discardThresholds,
+            AsyncCallback<StrippedLeaderboardDTO> asyncCallback);
+
+    void removeLeaderboard(String leaderboardName, AsyncCallback<Void> asyncCallback);
+
+    void removeLeaderboards(Collection<String> leaderboardNames, AsyncCallback<Void> asyncCallback);
+
+    void renameLeaderboard(String leaderboardName, String newLeaderboardName, AsyncCallback<Void> asyncCallback);
+
+    void addColumnToLeaderboard(String columnName, String leaderboardName, boolean medalRace,
+            AsyncCallback<Void> callback);
+
+    void renameLeaderboardColumn(String leaderboardName, String oldColumnName, String newColumnName, AsyncCallback<Void> callback);
+
+    void removeLeaderboardColumn(String leaderboardName, String columnName, AsyncCallback<Void> callback);
+
+    void connectTrackedRaceToLeaderboardColumn(String leaderboardName, String raceColumnName, String fleetName,
+            RegattaAndRaceIdentifier raceIdentifier, AsyncCallback<Boolean> asyncCallback);
+
+    /**
+     * The key set of the map returned contains all fleets of the race column identified by the combination of
+     * <code>leaderboardName</code> and <code>raceColumnName</code>. If a value is <code>null</code>, there is no
+     * tracked race currently linked to the fleet in the race column; otherwise, the value is the {@link RaceIdentifier}
+     * of the tracked race currently connected for the fleet whose name is the key. The map returned is never <code>null</code>.
+     */
+    void getRegattaAndRaceNameOfTrackedRaceConnectedToLeaderboardColumn(String leaderboardName, String raceColumnName,
+            AsyncCallback<Map<String, RegattaAndRaceIdentifier>> callback);
+
+    void disconnectLeaderboardColumnFromTrackedRace(String leaderboardName, String raceColumnName, String fleetName,
+            AsyncCallback<Void> callback);
+
+    void updateLeaderboardCarryValue(String leaderboardName, String competitorIdAsString, Double carriedPoints, AsyncCallback<Void> callback);
+
+    void updateLeaderboardMaxPointsReason(String leaderboardName, String competitorIdAsString, String raceColumnName,
+            MaxPointsReason maxPointsReason, Date date, AsyncCallback<Util.Triple<Double, Double, Boolean>> asyncCallback);
+
+    void updateLeaderboardScoreCorrection(String leaderboardName, String competitorIdAsString, String columnName,
+            Double correctedScore, Date date, AsyncCallback<Util.Triple<Double, Double, Boolean>> asyncCallback);
+
+    void updateLeaderboardScoreCorrectionMetadata(String leaderboardName, Date timePointOfLastCorrectionValidity,
+            String comment, AsyncCallback<Void> callback);
+
+    void updateLeaderboardScoreCorrectionsAndMaxPointsReasons(BulkScoreCorrectionDTO updates,
+            AsyncCallback<Void> callback);
+
+    void updateCompetitorDisplayNameInLeaderboard(String leaderboardName, String competitorID, String displayName,
+            AsyncCallback<Void> callback);
+
+    void moveLeaderboardColumnUp(String leaderboardName, String columnName, AsyncCallback<Void> callback);
+
+    void moveLeaderboardColumnDown(String leaderboardName, String columnName, AsyncCallback<Void> callback);
+
+    void updateIsMedalRace(String leaderboardName, String columnName, boolean isMedalRace, AsyncCallback<Void> callback);
+
+    void updateRaceDelayToLive(RegattaAndRaceIdentifier regattaAndRaceIdentifier, long delayToLiveInMs, AsyncCallback<Void> callback);
+
+    void updateRacesDelayToLive(List<RegattaAndRaceIdentifier> regattaAndRaceIdentifiers, long delayToLiveInMs, AsyncCallback<Void> callback);
+
+    void getPreviousSwissTimingConfigurations(AsyncCallback<List<SwissTimingConfigurationDTO>> asyncCallback);
+
+    void getRacesOfSwissTimingEvent(String eventJsonUrl, AsyncCallback<SwissTimingEventRecordDTO> asyncCallback);
+
+    void storeSwissTimingConfiguration(String configName, String jsonURL, String hostname, int port, AsyncCallback<Void> asyncCallback);
+
+    void getCountryCodes(AsyncCallback<String[]> callback);
+
+    void getDouglasPoints(RegattaAndRaceIdentifier raceIdentifier, Map<CompetitorDTO, Date> from, Map<CompetitorDTO, Date> to,
+            double meters, AsyncCallback<Map<CompetitorDTO, List<GPSFixDTO>>> callback);
+
+    void getManeuvers(RegattaAndRaceIdentifier raceIdentifier, Map<CompetitorDTO, Date> from, Map<CompetitorDTO, Date> to,
+            AsyncCallback<Map<CompetitorDTO, List<ManeuverDTO>>> callback);
+
+    void getLeaderboardGroups(boolean withGeoLocationData, AsyncCallback<List<LeaderboardGroupDTO>> callback);
+
+    void getLeaderboardGroupByName(String groupName, boolean withGeoLocationData,
+            AsyncCallback<LeaderboardGroupDTO> callback);
+
+    /**
+     * Renames the group with the name <code>oldName</code> to the <code>newName</code>.<br />
+     * If there's no group with the name <code>oldName</code> or there's already a group with the name
+     * <code>newName</code> a {@link IllegalArgumentException} is thrown.
+     */
+    void renameLeaderboardGroup(String oldName, String newName, AsyncCallback<Void> callback);
+
+    /**
+     * Removes the leaderboard groups with the given names from the service and the persistant store.
+     */
+    void removeLeaderboardGroups(Set<String> groupNames, AsyncCallback<Void> asyncCallback);
+
+    /**
+     * Creates a new group with the name <code>groupname</code>, the description <code>description</code> and an empty list of leaderboards.<br/>
+     * @param displayName TODO
+     * @param displayGroupsInReverseOrder TODO
+     */
+    void createLeaderboardGroup(String groupName, String description,
+            String displayName, boolean displayGroupsInReverseOrder,
+            int[] overallLeaderboardDiscardThresholds, ScoringSchemeType overallLeaderboardScoringSchemeType, AsyncCallback<LeaderboardGroupDTO> callback);
+
+    void updateLeaderboardGroup(String oldName, String newName, String description, String newDisplayName,
+            List<String> leaderboardNames, int[] overallLeaderboardDiscardThresholds,
+            ScoringSchemeType overallLeaderboardScoringSchemeType, AsyncCallback<Void> callback);
+
+
+    void setRaceIsKnownToStartUpwind(RegattaAndRaceIdentifier raceIdentifier, boolean raceIsKnownToStartUpwind,
+            AsyncCallback<Void> callback);
+
+    void setWindSourcesToExclude(RegattaAndRaceIdentifier raceIdentifier, Iterable<WindSource> windSourcesToExclude,
+            AsyncCallback<Void> callback);
+
+    /**
+     * @param date
+     *            use <code>null</code> to indicate "live" in which case the server live time stamp for the race
+     *            identified by <code>raceIdentifier</code> will be used, considering that race's delay.
+     */
+    void getRaceMapData(RegattaAndRaceIdentifier raceIdentifier, Date date, Map<String, Date> fromPerCompetitorIdAsString,
+            Map<String, Date> toPerCompetitorIdAsString, boolean extrapolate, AsyncCallback<CompactRaceMapDataDTO> callback);
+
+    void getReplicaInfo(AsyncCallback<ReplicationStateDTO> callback);
+
+    void startReplicatingFromMaster(String messagingHost, String masterName, String exchangeName, int servletPort, int messagingPort,
+            AsyncCallback<Void> callback);
+
+    void getEvents(AsyncCallback<List<EventDTO>> callback);
+
+    void getPublicEventsOfAllSailingServers(AsyncCallback<List<EventBaseDTO>> callback);
+
+    /**
+     * Renames the event with the name <code>oldName</code> to the <code>newName</code>.<br />
+     * If there's no event with the name <code>oldName</code> or there's already a event with the name
+     * <code>newName</code> a {@link IllegalArgumentException} is thrown.
+     */
+    void renameEvent(UUID eventId, String newName, AsyncCallback<Void> callback);
+
+    /**
+     * Removes the event with the id <code>id</code> from the service and the persistence store.
+     */
+    void removeEvent(UUID eventId, AsyncCallback<Void> callback);
+
+    void removeEvents(Collection<UUID> eventIds, AsyncCallback<Void> asyncCallback);
+
+    void createEvent(String eventName, String eventDescription, Date startDate, Date endDate, String venue, boolean isPublic,
+            List<String> courseAreaNames, Iterable<String> imageURLs, Iterable<String> videoURLs,
+            Iterable<String> sponsorImageURLs, String logoImageURL, String officialWebsiteURL, AsyncCallback<EventDTO> callback);
+
+    void updateEvent(UUID eventId, String eventName, String eventDescription, Date startDate, Date endDate,
+            VenueDTO venue, boolean isPublic, Iterable<UUID> leaderboardGroupIds, String officialWebsiteURL,
+            String logoImageURL, Iterable<String> imageURLs, Iterable<String> videoURLs,
+            Iterable<String> sponsorImageURLs, AsyncCallback<EventDTO> callback);
+
+    void createCourseArea(UUID eventId, String courseAreaName, AsyncCallback<Void> callback);
+
+    void removeCourseArea(UUID eventId, UUID courseAreaId, AsyncCallback<Void> callback);
+
+    void removeRegatta(RegattaIdentifier regattaIdentifier, AsyncCallback<Void> callback);
+
+    void removeRegattas(Collection<RegattaIdentifier> regattas, AsyncCallback<Void> asyncCallback);
+
+    void addRaceColumnToSeries(RegattaIdentifier regattaIdentifier, String seriesName, String columnName,
+            AsyncCallback<RaceColumnInSeriesDTO> callback);
+
+    void removeRaceColumnFromSeries(RegattaIdentifier regattaIdentifier, String seriesName, String columnName,
+            AsyncCallback<Void> callback);
+
+    void moveRaceColumnInSeriesUp(RegattaIdentifier regattaIdentifier, String seriesName, String columnName, 
+            AsyncCallback<Void> callback);
+
+    void moveRaceColumnInSeriesDown(RegattaIdentifier regattaIdentifier, String seriesName, String columnName,
+            AsyncCallback<Void> callback);
+
+    void createRegatta(String regattaName, String boatClassName,
+            RegattaCreationParametersDTO seriesNamesWithFleetNamesAndFleetOrderingAndMedal, boolean persistent,
+            ScoringSchemeType scoringSchemeType, UUID defaultCourseAreaId, boolean useStartTimeInference, AsyncCallback<RegattaDTO> callback);
+
+    void addRaceColumnsToSeries(RegattaIdentifier regattaIdentifier, String seriesName, List<String> columnNames,
+            AsyncCallback<List<RaceColumnInSeriesDTO>> callback);
+    
+    void updateSeries(RegattaIdentifier regattaIdentifier, String seriesName, String newSeriesName, boolean isMedal,
+            int[] resultDiscardingThresholds, boolean startsWithZeroScore,
+            boolean firstRaceIsNonDiscardableCarryForward, boolean hasSplitFleetScore, List<FleetDTO> fleets,
+            AsyncCallback<Void> callback);
+
+    void removeRaceColumnsFromSeries(RegattaIdentifier regattaIdentifier, String seriesName, List<String> columnNames,
+            AsyncCallback<Void> callback);
+
+    void getScoreCorrectionProviderNames(AsyncCallback<Iterable<String>> callback);
+
+    void getScoreCorrectionsOfProvider(String providerName, AsyncCallback<ScoreCorrectionProviderDTO> callback);
+
+    void getScoreCorrections(String scoreCorrectionProviderName, String eventName, String boatClassName,
+            Date timePointWhenResultPublished, AsyncCallback<RegattaScoreCorrectionDTO> asyncCallback);
+
+    void getWindSourcesInfo(RegattaAndRaceIdentifier raceIdentifier, AsyncCallback<WindInfoForRaceDTO> callback);
+
+    void getRaceCourse(RegattaAndRaceIdentifier raceIdentifier, Date date, AsyncCallback<RaceCourseDTO> callback);
+
+    void updateRaceCourse(RegattaAndRaceIdentifier raceIdentifier, List<Util.Pair<ControlPointDTO, PassingInstruction>> controlPoints, AsyncCallback<Void> callback);
+
+    void getRemoteSailingServerReferences(AsyncCallback<List<RemoteSailingServerReferenceDTO>> callback);
+
+    void removeSailingServers(Set<String> toRemove, AsyncCallback<Void> callback);
+
+    void addRemoteSailingServerReference(RemoteSailingServerReferenceDTO sailingServer, AsyncCallback<RemoteSailingServerReferenceDTO> callback);
+
+    void getResultImportUrls(String resultProviderName, AsyncCallback<List<String>> callback);
+
+    void removeResultImportURLs(String resultProviderName, Set<String> toRemove, AsyncCallback<Void> callback);
+
+    void addResultImportUrl(String resultProviderName, String url, AsyncCallback<Void> callback);
+
+    void getUrlResultProviderNames(AsyncCallback<List<String>> callback);
+
+    void addColumnsToLeaderboard(String leaderboardName, List<Util.Pair<String, Boolean>> columnsToAdd,
+            AsyncCallback<Void> callback);
+
+    void removeLeaderboardColumns(String leaderboardName, List<String> columnsToRemove, AsyncCallback<Void> callback);
+
+    void getLeaderboard(String leaderboardName, AsyncCallback<StrippedLeaderboardDTO> callback);
+
+    void suppressCompetitorInLeaderboard(String leaderboardName, String competitorIdAsString, boolean suppressed, AsyncCallback<Void> asyncCallback);
+
+    void updateLeaderboardColumnFactor(String leaderboardName, String columnName, Double newFactor,
+            AsyncCallback<Void> callback);
+
+    void listSwissTiminigReplayRaces(String swissTimingUrl, AsyncCallback<List<SwissTimingReplayRaceDTO>> asyncCallback);
+
+    void getCompetitorsRaceData(RegattaAndRaceIdentifier race, List<CompetitorDTO> competitors, Date from, Date to,
+            long stepSize, DetailType detailType, String leaderboarGroupName, String leaderboardName, AsyncCallback<CompetitorsRaceDataDTO> callback);
+
+    /**
+     * Finds out the names of all {@link com.sap.sailing.domain.leaderboard.MetaLeaderboard}s managed by this server that
+     * {@link com.sap.sailing.domain.leaderboard.MetaLeaderboard#getLeaderboards() contain} the leaderboard identified by <code>leaderboardName</code>. The
+     * names of those meta-leaderboards are returned. The list returned is never <code>null</code> but may be empty if no such
+     * leaderboard is found.
+     */
+    void getOverallLeaderboardNamesContaining(String leaderboardName, AsyncCallback<List<String>> asyncCallback);
+
+    void getPreviousSwissTimingArchiveConfigurations(
+            AsyncCallback<List<SwissTimingArchiveConfigurationDTO>> asyncCallback);
+
+    void storeSwissTimingArchiveConfiguration(String swissTimingUrl, AsyncCallback<Void> asyncCallback);
+
+    void generatePolarSheetForRaces(List<RegattaAndRaceIdentifier> selectedRaces,
+            PolarSheetGenerationSettings settings, String name, AsyncCallback<PolarSheetGenerationResponse> asyncCallback);
+
+
+    void updateRegatta(RegattaIdentifier regattaIdentifier, UUID defaultCourseAreaUuid,
+            RegattaConfigurationDTO regattaConfiguration, boolean useStartTimeInference, AsyncCallback<Void> callback);
+
+    /**
+     * @param detailType
+     *            supports {@link DetailType#REGATTA_RANK}, {@link DetailType#REGATTA_TOTAL_POINTS_SUM} and
+     *            {@link DetailType#OVERALL_RANK}.
+     * 
+     * @return the first triple element is the race column name; then follows the list of competitors, and finally the
+     *         list of values whose indices correspond with the elements in the {@link CompetitorDTO} list.
+     */
+    void getLeaderboardDataEntriesForAllRaceColumns(String leaderboardName, Date date, DetailType detailType,
+            AsyncCallback<List<Util.Triple<String, List<CompetitorDTO>, List<Double>>>> callback);
+
+    void getLeaderboardsNamesOfMetaLeaderboard(String metaLeaderboardName,
+            AsyncCallback<List<Util.Pair<String, String>>> callback);
+
+    void checkLeaderboardName(String leaderboardName, AsyncCallback<Util.Pair<String, LeaderboardType>> callback);
+
+    void getBuildVersion(AsyncCallback<String> callback);
+
+    void stopReplicatingFromMaster(AsyncCallback<Void> asyncCallback);
+
+    void getRegattaStructureForEvent(UUID eventId, AsyncCallback<List<RaceGroupDTO>> asyncCallback);
+
+    void getRegattaStructureOfEvent(UUID eventId, AsyncCallback<List<RaceGroupDTO>> callback);
+
+    void getRaceStateEntriesForRaceGroup(UUID eventId, List<UUID> visibleCourseAreas,
+            List<String> visibleRegattas, boolean showOnlyCurrentlyRunningRaces, boolean showOnlyRacesOfSameDay,
+            AsyncCallback<List<RegattaOverviewEntryDTO>> markedAsyncCallback);
+
+    void getRaceStateEntriesForLeaderboard(String leaderboardName, boolean showOnlyCurrentlyRunningRaces,
+            boolean showOnlyRacesOfSameDay, List<String> visibleRegattas,
+            AsyncCallback<List<RegattaOverviewEntryDTO>> callback);
+    
+    void stopAllReplicas(AsyncCallback<Void> asyncCallback);
+
+    void stopSingleReplicaInstance(String identifier, AsyncCallback<Void> asyncCallback);
+
+    void reloadRaceLog(String leaderboardName, RaceColumnDTO raceColumnDTO, FleetDTO fleet,
+            AsyncCallback<Void> asyncCallback);
+
+    void getRaceLog(String leaderboardName, RaceColumnDTO raceColumnDTO, FleetDTO fleet,
+            AsyncCallback<RaceLogDTO> callback);
+
+    void importMasterData(String host, String[] names, boolean override, boolean compress,
+ boolean exportWind,
+            AsyncCallback<UUID> asyncCallback);
+
+    void getImportOperationProgress(UUID id, AsyncCallback<DataImportProgress> asyncCallback);
+
+    void getLeaderboardGroupNamesFromRemoteServer(String host, AsyncCallback<List<String>> leaderboardGroupNames);
+
+    void getCompetitors(AsyncCallback<Iterable<CompetitorDTO>> asyncCallback);
+
+    void getCompetitorsOfLeaderboard(String leaderboardName, boolean lookInRaceLogs,
+            AsyncCallback<Iterable<CompetitorDTO>> asyncCallback);
+
+    void addOrUpdateCompetitor(CompetitorDTO competitor, AsyncCallback<CompetitorDTO> asyncCallback);
+
+    void allowCompetitorResetToDefaults(Iterable<CompetitorDTO> competitors, AsyncCallback<Void> asyncCallback);
+
+    void getDeviceConfigurationMatchers(AsyncCallback<List<DeviceConfigurationMatcherDTO>> asyncCallback);
+
+    void getDeviceConfiguration(DeviceConfigurationMatcherDTO matcher, AsyncCallback<DeviceConfigurationDTO> callback);
+
+    void createOrUpdateDeviceConfiguration(DeviceConfigurationMatcherDTO matcherDTO, DeviceConfigurationDTO configurationDTO, AsyncCallback<DeviceConfigurationMatcherDTO> callback);
+
+    void removeDeviceConfiguration(DeviceConfigurationMatcherType type, List<String> clientIds, AsyncCallback<Boolean> asyncCallback);
+
+    /**
+     * Sets the a new start time.
+     * @param dto {@link RaceLogSetStartTimeAndProcedureDTO} identifying the race to set the start time on and the new start time.
+     */
+    void setStartTimeAndProcedure(RaceLogSetStartTimeAndProcedureDTO dto, AsyncCallback<Boolean> callback);
+
+    /**
+     * Gets the race's current start time, current pass identifier and racing procedure. If no start time is set, the
+     * pass identifier will still be returned, but the start time field will be <code>null</code>.
+     */
+    void getStartTimeAndProcedure(String leaderboardName, String raceColumnName, String fleetName,
+            AsyncCallback<Util.Triple<Date, Integer, RacingProcedureType>> callback);
+
+    void getAllIgtimiAccountEmailAddresses(AsyncCallback<Iterable<String>> callback);
+    
+    void getIgtimiAuthorizationUrl(AsyncCallback<String> callback);
+    
+    void authorizeAccessToIgtimiUser(String eMailAddress, String password, AsyncCallback<Boolean> callback);
+
+    void removeIgtimiAccount(String eMailOfAccountToRemove, AsyncCallback<Void> asyncCallback);
+
+    void importWindFromIgtimi(List<RaceDTO> selectedRaces, boolean correctByDeclination, AsyncCallback<Map<RegattaAndRaceIdentifier, Integer>> asyncCallback);
+
+    void getBoatClassNamesWithPolarSheetsAvailable(AsyncCallback<List<String>> asyncCallback);
+    
+    void getEventById(UUID id, boolean withStatisticalData, AsyncCallback<EventDTO> callback);
+    
+
+    void showCachedPolarSheetForBoatClass(String boatClassName,
+            AsyncCallback<PolarSheetGenerationResponse> asyncCallback);
+    void getLeaderboardsByEvent(EventDTO event, AsyncCallback<List<StrippedLeaderboardDTO>> callback);
+
+    void denoteForRaceLogTracking(String leaderboardName,
+            String raceColumnName, String fleetName,
+            AsyncCallback<Void> callback);
+
+    void denoteForRaceLogTracking(String leaderboardName, AsyncCallback<Void> callback);
+
+    void startRaceLogTracking(String leaderboardName, String raceColumnName, String fleetName,
+            AsyncCallback<Void> callback);
+
+    void setCompetitorRegistrations(String leaderboardName, String raceColumnName, String fleetName,
+            Set<CompetitorDTO> competitors, AsyncCallback<Void> callback);
+
+    void getCompetitorRegistrations(String leaderboardName, String raceColumnName, String fleetName,
+            AsyncCallback<Collection<CompetitorDTO>> callback);
+
+    void addMarkToRaceLog(String leaderboardName, String raceColumnName, String fleetName, MarkDTO markDTO,
+            AsyncCallback<Void> callback);
+
+    void getMarksInRaceLog(String leaderboardName, String raceColumnName, String fleetName,
+            AsyncCallback<Collection<MarkDTO>> callback);
+
+    void addCourseDefinitionToRaceLog(String leaderboardName, String raceColumnName, String fleetName,
+            List<Util.Pair<ControlPointDTO, PassingInstruction>> course, AsyncCallback<Void> callback);
+
+    void getLastCourseDefinitionInRaceLog(String leaderboardName, String raceColumnName, String fleetName,
+            AsyncCallback<RaceCourseDTO> callback);
+
+    void pingMarkViaRaceLogTracking(String leaderboardName, String raceColumnName, String fleetName, MarkDTO mark,
+            PositionDTO position, AsyncCallback<Void> callback);
+
+    void getDeserializableDeviceIdentifierTypes(AsyncCallback<List<String>> callback);
+
+    void getDeviceMappingsFromRaceLog(String leaderboardName, String raceColumnName, String fleetName,
+            AsyncCallback<List<DeviceMappingDTO>> callback);
+
+    void addDeviceMappingToRaceLog(String leaderboardName, String raceColumnName, String fleetName,
+            DeviceMappingDTO mapping, AsyncCallback<Void> callback);
+
+    void closeOpenEndedDeviceMapping(String leaderboardName, String raceColumnName, String fleetName,
+            DeviceMappingDTO mapping, Date closingTimePoint, AsyncCallback<Void> callback);
+
+    void revokeRaceLogEvents(String leaderboardName, String raceColumnName, String fleetName, List<Serializable> eventIds,
+            AsyncCallback<Void> callback);
+
+    void removeSeries(RegattaIdentifier regattaIdentifier, String seriesName, AsyncCallback<Void> callback);
+
+    void removeDenotationForRaceLogTracking(String leaderboardName, String raceColumnName, String fleetName,
+            AsyncCallback<Void> callback);
+
+    void copyCourseAndCompetitorsToOtherRaceLogs(Util.Triple<String, String, String> raceLogFrom,
+            Set<Util.Triple<String, String, String>> raceLogsTo, AsyncCallback<Void> callback);
+
+    void getGPSFixImporterTypes(AsyncCallback<Collection<String>> callback);
+
+    void getTrackFileImportDeviceIds(List<String> uuids, AsyncCallback<List<TrackFileImportDeviceIdentifierDTO>> callback);
+
+    /**
+     * A client should search a server in a two-step process. First, the client should ask the server which other
+     * servers are available for searching additional content. Then, in a second step, the client should fire the
+     * queries by parallel asynchronous calls to the one server, passing the name of the remote server reference to
+     * search, or <code>null</code> in order to search the server to which the query is sent by the call. This allows a
+     * client to asynchronously receive the results from various servers, not requiring the client to block until all
+     * results from all servers have been received. The key reason for this two-step process is that the GWT RPC does
+     * not support streaming of results.
+     * 
+     * @return the list of server reference names, corresponding with {@link RemoteSailingServerReference#getName()}, to
+     *         be used as parameter in {@link #search(String, KeywordQuery)}. This list does <em>not</em> contain the
+     *         <code>null</code> value used to represent the search on the main server to which the query is sent.
+     */
+    void getSearchServerNames(AsyncCallback<Iterable<String>> callback);
+
+    
+    /**
+     * Call this method once for each result of {@link #getSearchServerNames()} and once with <code>null</code> for
+     * the <code>serverNameOfNullForMain</code> parameter.
+     * 
+     * @param serverNameOrNullForMain
+     *            use <code>null</code> to search on the server to which this request is sent; use a name as retrieved
+     *            by {@link #getSearchServerNames()} which corresponds to a name of a
+     *            {@link RemoteSailingServerReference}, to search a remote server.
+     */
+    void search(String serverNameOrNullForMain, KeywordQuery query,
+            AsyncCallback<Iterable<LeaderboardSearchResultDTO>> callback);
+
+    void setStartTimeReceivedForRace(RaceIdentifier raceIdentifier, Date newStartTimeReceived, AsyncCallback<RaceDTO> callback);
+}