--- conflicted
+++ resolved
@@ -106,37 +106,9 @@
     void listTracTracRacesInEvent(String eventJsonURL, boolean listHiddenRaces,
             AsyncCallback<Util.Pair<String, List<TracTracRaceRecordDTO>>> callback);
 
-<<<<<<< HEAD
     void trackWithTracTrac(RegattaIdentifier regattaToAddTo, Iterable<TracTracRaceRecordDTO> rrs, String liveURI,
             String storedURI, String courseDesignUpdateURI, boolean trackWind, boolean correctWindByDeclination,
             Duration offsetToStartTimeOfSimulatedRace, boolean useInternalMarkPassingAlgorithm, String tracTracUsername,
-=======
-    /**
-     * @param regattaToAddTo
-     *            if <code>null</code>, an existing regatta by the name of the TracTrac event with the boat class name
-     *            appended in parentheses will be looked up; if not found, a default regatta with that name will be
-     *            created, with a single default series and a single default fleet. If a valid {@link RegattaIdentifier}
-     *            is specified, a regatta lookup is performed with that identifier; if the regatta is found, it is used
-     *            to add the races to. Otherwise, a default regatta as described above will be created and used.
-     * @param liveURI
-     *            may be <code>null</code> or the empty string in which case the server will use the
-     *            {@link TracTracRaceRecordDTO#liveURI} from the <code>rr</code> race record.
-     * @param simulateWithStartTimeNow
-     *            if <code>true</code>, the connector will adjust the time stamps of all events received such that the
-     *            first mark passing for the first waypoint will be set to "now." It will delay the forwarding of all
-     *            events received such that they seem to be sent in "real-time." So, more or less the time points
-     *            attached to the events sent to the receivers will again approximate the wall time.
-     * @param useInternalMarkPassingAlgorithm
-     *            whether or not to ignore the TracTrac-provided mark passings; if <code>true</code>, a separate mark
-     *            passing calculator is used, and the TracTrac-provided ones are ignored.
-     * @param storedURImay
-     *            be <code>null</code> or the empty string in which case the server will use the
-     *            {@link TracTracRaceRecordDTO#storedURI} from the <code>rr</code> race record.
-     */
-    void trackWithTracTrac(RegattaIdentifier regattaToAddTo, Iterable<TracTracRaceRecordDTO> rrs, String liveURI,
-            String storedURI, String courseDesignUpdateURI, boolean trackWind, boolean correctWindByDeclination,
-            boolean simulateWithStartTimeNow, boolean useInternalMarkPassingAlgorithm, String tracTracUsername,
->>>>>>> 42941535
             String tracTracPassword, AsyncCallback<Void> callback);
 
     void trackWithSwissTiming(RegattaIdentifier regattaToAddTo, Iterable<SwissTimingRaceRecordDTO> rrs,
