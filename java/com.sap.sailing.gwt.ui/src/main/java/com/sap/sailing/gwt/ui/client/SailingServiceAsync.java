package com.sap.sailing.gwt.ui.client;

import java.io.Serializable;
import java.util.Collection;
import java.util.Date;
import java.util.List;
import java.util.Map;
import java.util.Set;
import java.util.UUID;

import com.google.gwt.user.client.rpc.AsyncCallback;
import com.sap.sailing.domain.common.DataImportProgress;
import com.sap.sailing.domain.common.DetailType;
import com.sap.sailing.domain.common.LeaderboardType;
import com.sap.sailing.domain.common.MaxPointsReason;
import com.sap.sailing.domain.common.PassingInstruction;
import com.sap.sailing.domain.common.PolarSheetGenerationResponse;
import com.sap.sailing.domain.common.PolarSheetGenerationSettings;
import com.sap.sailing.domain.common.RaceIdentifier;
import com.sap.sailing.domain.common.RegattaAndRaceIdentifier;
import com.sap.sailing.domain.common.RegattaIdentifier;
import com.sap.sailing.domain.common.RegattaNameAndRaceName;
import com.sap.sailing.domain.common.ScoringSchemeType;
import com.sap.sailing.domain.common.WindSource;
import com.sap.sailing.domain.common.configuration.DeviceConfigurationMatcherType;
import com.sap.sailing.domain.common.dto.CompetitorDTO;
import com.sap.sailing.domain.common.dto.FleetDTO;
import com.sap.sailing.domain.common.dto.IncrementalOrFullLeaderboardDTO;
import com.sap.sailing.domain.common.dto.PositionDTO;
import com.sap.sailing.domain.common.dto.RaceColumnDTO;
import com.sap.sailing.domain.common.dto.RaceColumnInSeriesDTO;
import com.sap.sailing.domain.common.dto.RaceDTO;
import com.sap.sailing.domain.common.dto.RegattaCreationParametersDTO;
import com.sap.sailing.domain.common.impl.Util.Pair;
import com.sap.sailing.domain.common.impl.Util.Triple;
import com.sap.sailing.domain.common.racelog.RacingProcedureType;
import com.sap.sailing.gwt.ui.shared.BulkScoreCorrectionDTO;
import com.sap.sailing.gwt.ui.shared.CompactRaceMapDataDTO;
import com.sap.sailing.gwt.ui.shared.CompetitorsRaceDataDTO;
import com.sap.sailing.gwt.ui.shared.ControlPointDTO;
import com.sap.sailing.gwt.ui.shared.CourseAreaDTO;
import com.sap.sailing.gwt.ui.shared.CoursePositionsDTO;
import com.sap.sailing.gwt.ui.shared.DeviceConfigurationDTO;
import com.sap.sailing.gwt.ui.shared.DeviceConfigurationDTO.RegattaConfigurationDTO;
import com.sap.sailing.gwt.ui.shared.DeviceConfigurationMatcherDTO;
import com.sap.sailing.gwt.ui.shared.DeviceMappingDTO;
import com.sap.sailing.gwt.ui.shared.EventDTO;
import com.sap.sailing.gwt.ui.shared.GPSFixDTO;
import com.sap.sailing.gwt.ui.shared.LeaderboardGroupDTO;
import com.sap.sailing.gwt.ui.shared.ManeuverDTO;
import com.sap.sailing.gwt.ui.shared.MarkDTO;
import com.sap.sailing.gwt.ui.shared.RaceCourseDTO;
import com.sap.sailing.gwt.ui.shared.RaceGroupDTO;
import com.sap.sailing.gwt.ui.shared.RaceLogDTO;
import com.sap.sailing.gwt.ui.shared.RaceLogSetStartTimeAndProcedureDTO;
import com.sap.sailing.gwt.ui.shared.RaceTimesInfoDTO;
import com.sap.sailing.gwt.ui.shared.RegattaDTO;
import com.sap.sailing.gwt.ui.shared.RegattaOverviewEntryDTO;
import com.sap.sailing.gwt.ui.shared.RegattaScoreCorrectionDTO;
import com.sap.sailing.gwt.ui.shared.ReplicationStateDTO;
import com.sap.sailing.gwt.ui.shared.ScoreCorrectionProviderDTO;
import com.sap.sailing.gwt.ui.shared.StrippedLeaderboardDTO;
import com.sap.sailing.gwt.ui.shared.SwissTimingArchiveConfigurationDTO;
import com.sap.sailing.gwt.ui.shared.SwissTimingConfigurationDTO;
import com.sap.sailing.gwt.ui.shared.SwissTimingEventRecordDTO;
import com.sap.sailing.gwt.ui.shared.SwissTimingRaceRecordDTO;
import com.sap.sailing.gwt.ui.shared.SwissTimingReplayRaceDTO;
import com.sap.sailing.gwt.ui.shared.TracTracConfigurationDTO;
import com.sap.sailing.gwt.ui.shared.TracTracRaceRecordDTO;
import com.sap.sailing.gwt.ui.shared.VenueDTO;
import com.sap.sailing.gwt.ui.shared.WindDTO;
import com.sap.sailing.gwt.ui.shared.WindInfoForRaceDTO;

/**
 * The async counterpart of {@link SailingService}
 */
public interface SailingServiceAsync {

    void getRegattas(AsyncCallback<List<RegattaDTO>> callback);

    /**
     * The string returned in the callback's pair is the common event name
     * @param listHiddenRaces 
     */
    void listTracTracRacesInEvent(String eventJsonURL, boolean listHiddenRaces, AsyncCallback<Pair<String, List<TracTracRaceRecordDTO>>> callback);

    /**
     * @param regattaToAddTo
     *            if <code>null</code>, an existing regatta by the name of the TracTrac event with the boat class name
     *            appended in parentheses will be looked up; if not found, a default regatta with that name will be
     *            created, with a single default series and a single default fleet. If a valid {@link RegattaIdentifier}
     *            is specified, a regatta lookup is performed with that identifier; if the regatta is found, it is used
     *            to add the races to. Otherwise, a default regatta as described above will be created and used.
     * @param liveURI
     *            may be <code>null</code> or the empty string in which case the server will use the
     *            {@link TracTracRaceRecordDTO#liveURI} from the <code>rr</code> race record.
     * @param simulateWithStartTimeNow
     *            if <code>true</code>, the connector will adjust the time stamps of all events received such that the
     *            first mark passing for the first waypoint will be set to "now." It will delay the forwarding of all
     *            events received such that they seem to be sent in "real-time." So, more or less the time points attached
     *            to the events sent to the receivers will again approximate the wall time.
     * @param storedURImay
     *            be <code>null</code> or the empty string in which case the server will use the
     *            {@link TracTracRaceRecordDTO#storedURI} from the <code>rr</code> race record.
     */
    void trackWithTracTrac(RegattaIdentifier regattaToAddTo,
            Iterable<TracTracRaceRecordDTO> rrs, String liveURI, String storedURI, String courseDesignUpdateURI, boolean trackWind, boolean correctWindByDeclination,
            boolean simulateWithStartTimeNow, String tracTracUsername, String tracTracPassword, AsyncCallback<Void> callback);

    void trackWithSwissTiming(RegattaIdentifier regattaToAddTo, Iterable<SwissTimingRaceRecordDTO> rrs,
            String hostname, int port, boolean trackWind, boolean correctWindByDeclination,
            AsyncCallback<Void> asyncCallback);

    void replaySwissTimingRace(RegattaIdentifier regattaIdentifier, Iterable<SwissTimingReplayRaceDTO> replayRaces,
            boolean trackWind, boolean correctWindByDeclination, boolean simulateWithStartTimeNow,
            AsyncCallback<Void> asyncCallback);

    void getPreviousTracTracConfigurations(AsyncCallback<List<TracTracConfigurationDTO>> callback);

    void storeTracTracConfiguration(String name, String jsonURL, String liveDataURI, String storedDataURI, String courseDesignUpdateURI,  String tracTracUsername, String tracTracPassword,
            AsyncCallback<Void> callback);

    void stopTrackingEvent(RegattaIdentifier eventIdentifier, AsyncCallback<Void> callback);

    void stopTrackingRaces(Iterable<RegattaAndRaceIdentifier> racesToStopTracking, AsyncCallback<Void> asyncCallback);

    /**
     * Untracks the race and removes it from the regatta. It will also be removed in all leaderboards
     * @param regattaNamesAndRaceNames The identifier for the regatta name, and the race name to remove
     */
    void removeAndUntrackRaces(Iterable<RegattaNameAndRaceName> regattaNamesAndRaceNames, AsyncCallback<Void> callback);

    void getRawWindFixes(RegattaAndRaceIdentifier raceIdentifier, Collection<WindSource> windSources, AsyncCallback<WindInfoForRaceDTO> callback);

    /**
     * @param from if <code>null</code>, the tracked race's start of tracking is used
     * @param to if <code>null</code>, the tracked race's time point of newest event is used
     */
    void getAveragedWindInfo(RegattaAndRaceIdentifier raceIdentifier, Date from, Date to, long resolutionInMilliseconds,
            Collection<String> windSourceTypeNames, AsyncCallback<WindInfoForRaceDTO> callback);

    /**
     * @param windSourceTypeNames
     *            if <code>null</code>, data from all available wind sources will be returned, otherwise only from those
     *            whose {@link WindSource} name is contained in the <code>windSources</code> collection.
     */
    void getAveragedWindInfo(RegattaAndRaceIdentifier raceIdentifier, Date from, long millisecondsStepWidth, int numberOfFixes,
            double latDeg, double lngDeg, Collection<String> windSourceTypeNames,
            AsyncCallback<WindInfoForRaceDTO> callback);

    /**
     * Same as {@link #getWindInfo(RegattaAndRaceIdentifier, Date, long, int, double, double, Collection, AsyncCallback)}, only
     * that the wind is not requested for a specific position, but instead the wind sources associated with the tracked
     * race identified by <code>raceIdentifier</code> are requested to deliver their original position. This will in
     * particular preserve the positions of actual measurements and will deliver the averaged positions for averaged /
     * combined wind read-outs.
     * 
     * @param from
     *            must not be <code>null</code>
     * @param numberOfFixes
     *            no matter how great this value is chosen, never returns data beyond the newest event recorded in the
     *            race
     */
    void getAveragedWindInfo(RegattaAndRaceIdentifier raceIdentifier, Date from, long millisecondsStepWidth, int numberOfFixes,
            Collection<String> windSourceTypeNames, AsyncCallback<WindInfoForRaceDTO> callback);

    void setWind(RegattaAndRaceIdentifier raceIdentifier, WindDTO wind, AsyncCallback<Void> callback);

    void removeWind(RegattaAndRaceIdentifier raceIdentifier, WindDTO windDTO, AsyncCallback<Void> callback);

    void getRaceTimesInfo(RegattaAndRaceIdentifier raceIdentifier, AsyncCallback<RaceTimesInfoDTO> callback);

    void getRaceTimesInfos(Collection<RegattaAndRaceIdentifier> raceIdentifiers, AsyncCallback<List<RaceTimesInfoDTO>> callback);

    void getCoursePositions(RegattaAndRaceIdentifier raceIdentifier, Date date, AsyncCallback<CoursePositionsDTO> asyncCallback);

    void getLeaderboardByName(String leaderboardName, Date date,
            Collection<String> namesOfRaceColumnsForWhichToLoadLegDetails,
            String previousLeaderboardId, AsyncCallback<IncrementalOrFullLeaderboardDTO> callback);

    void getLeaderboardNames(AsyncCallback<List<String>> callback);

    void getLeaderboards(AsyncCallback<List<StrippedLeaderboardDTO>> callback);

    void getLeaderboardsByRegatta(RegattaDTO regatta, AsyncCallback<List<StrippedLeaderboardDTO>> callback);

    void getLeaderboardsByRaceAndRegatta(RaceDTO race, RegattaIdentifier regattaIdentifier,
            AsyncCallback<List<StrippedLeaderboardDTO>> callback);

    void updateLeaderboard(String leaderboardName, String newLeaderboardName, String newLeaderboardDisplayName,
            int[] newDiscardingThreasholds, UUID newCourseAreaId, AsyncCallback<StrippedLeaderboardDTO> callback);

    void createFlexibleLeaderboard(String leaderboardName, String leaderboardDisplayName, int[] discardThresholds, ScoringSchemeType scoringSchemeType, UUID courseAreaId,
            AsyncCallback<StrippedLeaderboardDTO> asyncCallback);

    void createRegattaLeaderboard(RegattaIdentifier regattaIdentifier, String leaderboardDisplayName, int[] discardThresholds,
            AsyncCallback<StrippedLeaderboardDTO> asyncCallback);

    void removeLeaderboard(String leaderboardName, AsyncCallback<Void> asyncCallback);

    void removeLeaderboards(Collection<String> leaderboardNames, AsyncCallback<Void> asyncCallback);

    void renameLeaderboard(String leaderboardName, String newLeaderboardName, AsyncCallback<Void> asyncCallback);

    void addColumnToLeaderboard(String columnName, String leaderboardName, boolean medalRace,
            AsyncCallback<Void> callback);

    void renameLeaderboardColumn(String leaderboardName, String oldColumnName, String newColumnName, AsyncCallback<Void> callback);

    void removeLeaderboardColumn(String leaderboardName, String columnName, AsyncCallback<Void> callback);

    void connectTrackedRaceToLeaderboardColumn(String leaderboardName, String raceColumnName, String fleetName,
            RegattaAndRaceIdentifier raceIdentifier, AsyncCallback<Boolean> asyncCallback);

    /**
     * The key set of the map returned contains all fleets of the race column identified by the combination of
     * <code>leaderboardName</code> and <code>raceColumnName</code>. If a value is <code>null</code>, there is no
     * tracked race currently linked to the fleet in the race column; otherwise, the value is the {@link RaceIdentifier}
     * of the tracked race currently connected for the fleet whose name is the key. The map returned is never <code>null</code>.
     */
    void getRegattaAndRaceNameOfTrackedRaceConnectedToLeaderboardColumn(String leaderboardName, String raceColumnName,
            AsyncCallback<Map<String, RegattaAndRaceIdentifier>> callback);

    void disconnectLeaderboardColumnFromTrackedRace(String leaderboardName, String raceColumnName, String fleetName,
            AsyncCallback<Void> callback);

    void updateLeaderboardCarryValue(String leaderboardName, String competitorIdAsString, Double carriedPoints, AsyncCallback<Void> callback);

    void updateLeaderboardMaxPointsReason(String leaderboardName, String competitorIdAsString, String raceColumnName,
            MaxPointsReason maxPointsReason, Date date, AsyncCallback<Triple<Double, Double, Boolean>> asyncCallback);

    void updateLeaderboardScoreCorrection(String leaderboardName, String competitorIdAsString, String columnName,
            Double correctedScore, Date date, AsyncCallback<Triple<Double, Double, Boolean>> asyncCallback);

    void updateLeaderboardScoreCorrectionMetadata(String leaderboardName, Date timePointOfLastCorrectionValidity,
            String comment, AsyncCallback<Void> callback);

    void updateLeaderboardScoreCorrectionsAndMaxPointsReasons(BulkScoreCorrectionDTO updates,
            AsyncCallback<Void> callback);

    void updateCompetitorDisplayNameInLeaderboard(String leaderboardName, String competitorID, String displayName,
            AsyncCallback<Void> callback);

    void moveLeaderboardColumnUp(String leaderboardName, String columnName, AsyncCallback<Void> callback);

    void moveLeaderboardColumnDown(String leaderboardName, String columnName, AsyncCallback<Void> callback);

    void updateIsMedalRace(String leaderboardName, String columnName, boolean isMedalRace, AsyncCallback<Void> callback);

    void updateRaceDelayToLive(RegattaAndRaceIdentifier regattaAndRaceIdentifier, long delayToLiveInMs, AsyncCallback<Void> callback);

    void updateRacesDelayToLive(List<RegattaAndRaceIdentifier> regattaAndRaceIdentifiers, long delayToLiveInMs, AsyncCallback<Void> callback);

    void getPreviousSwissTimingConfigurations(AsyncCallback<List<SwissTimingConfigurationDTO>> asyncCallback);

    void getRacesOfSwissTimingEvent(String eventJsonUrl, AsyncCallback<SwissTimingEventRecordDTO> asyncCallback);

    void storeSwissTimingConfiguration(String configName, String jsonURL, String hostname, int port, AsyncCallback<Void> asyncCallback);

    void getCountryCodes(AsyncCallback<String[]> callback);

    void getDouglasPoints(RegattaAndRaceIdentifier raceIdentifier, Map<CompetitorDTO, Date> from, Map<CompetitorDTO, Date> to,
            double meters, AsyncCallback<Map<CompetitorDTO, List<GPSFixDTO>>> callback);

    void getManeuvers(RegattaAndRaceIdentifier raceIdentifier, Map<CompetitorDTO, Date> from, Map<CompetitorDTO, Date> to,
            AsyncCallback<Map<CompetitorDTO, List<ManeuverDTO>>> callback);

    void getLeaderboardGroups(boolean withGeoLocationData, AsyncCallback<List<LeaderboardGroupDTO>> callback);

    void getLeaderboardGroupByName(String groupName, boolean withGeoLocationData,
            AsyncCallback<LeaderboardGroupDTO> callback);

    /**
     * Renames the group with the name <code>oldName</code> to the <code>newName</code>.<br />
     * If there's no group with the name <code>oldName</code> or there's already a group with the name
     * <code>newName</code> a {@link IllegalArgumentException} is thrown.
     */
    void renameLeaderboardGroup(String oldName, String newName, AsyncCallback<Void> callback);

    /**
     * Removes the leaderboard groups with the given names from the service and the persistant store.
     */
    void removeLeaderboardGroups(Set<String> groupNames, AsyncCallback<Void> asyncCallback);

    /**
     * Creates a new group with the name <code>groupname</code>, the description <code>description</code> and an empty list of leaderboards.<br/>
     * @param displayGroupsInReverseOrder TODO
     */
    void createLeaderboardGroup(String groupName, String description,
            boolean displayGroupsInReverseOrder, int[] overallLeaderboardDiscardThresholds,
            ScoringSchemeType overallLeaderboardScoringSchemeType, AsyncCallback<LeaderboardGroupDTO> callback);

    /**
     * Updates the data of the group with the name <code>oldName</code>.
     * 
     * @param oldName The old name of the group
     * @param newName The new name of the group
     * @param description The new description of the group
     * @param leaderboardNames The list of names of the new leaderboards of the group
     */
    void updateLeaderboardGroup(String oldName, String newName, String description,
            List<String> leaderboardNames, int[] overallLeaderboardDiscardThresholds, ScoringSchemeType overallLeaderboardScoringSchemeType, AsyncCallback<Void> callback);


    void setRaceIsKnownToStartUpwind(RegattaAndRaceIdentifier raceIdentifier, boolean raceIsKnownToStartUpwind,
            AsyncCallback<Void> callback);

    void setWindSourcesToExclude(RegattaAndRaceIdentifier raceIdentifier, Iterable<WindSource> windSourcesToExclude,
            AsyncCallback<Void> callback);

    void getRaceMapData(RegattaAndRaceIdentifier raceIdentifier, Date date, Map<String, Date> fromPerCompetitorIdAsString,
            Map<String, Date> toPerCompetitorIdAsString, boolean extrapolate, AsyncCallback<CompactRaceMapDataDTO> callback);

    void getReplicaInfo(AsyncCallback<ReplicationStateDTO> callback);

    void startReplicatingFromMaster(String messagingHost, String masterName, String exchangeName, int servletPort, int messagingPort,
            AsyncCallback<Void> callback);

    void getEvents(AsyncCallback<List<EventDTO>> callback);

    /**
     * Creates a {@link EventDTO} for the {@link com.sap.sailing.domain.base.Event} with the name <code>eventName</code>, which contains the
     * name, the description and a list with {@link RegattaDTO RegattaDTOs} contained in the event.<br />
     * If no event with the name <code>eventName</code> is known, an {@link IllegalArgumentException} is thrown.
     */
    void getEventByName(String eventName, AsyncCallback<EventDTO> callback);

    /**
     * Renames the event with the name <code>oldName</code> to the <code>newName</code>.<br />
     * If there's no event with the name <code>oldName</code> or there's already a event with the name
     * <code>newName</code> a {@link IllegalArgumentException} is thrown.
     */
    void renameEvent(UUID eventId, String newName, AsyncCallback<Void> callback);

    /**
     * Removes the event with the id <code>id</code> from the service and the persistence store.
     */
    void removeEvent(UUID eventId, AsyncCallback<Void> callback);

    void removeEvents(Collection<UUID> eventIds, AsyncCallback<Void> asyncCallback);

    void createEvent(String eventName, Date startDate, Date endDate, String description, boolean isPublic, List<String> courseAreaNames, AsyncCallback<EventDTO> callback);

    void updateEvent(UUID eventId, String eventName, Date startDate, Date endDate, VenueDTO venue, boolean isPublic,
            List<String> regattaNames, AsyncCallback<Void> callback);

    void createCourseArea(UUID eventId, String courseAreaName, AsyncCallback<CourseAreaDTO> callback);

    void removeRegatta(RegattaIdentifier regattaIdentifier, AsyncCallback<Void> callback);

    void removeRegattas(Collection<RegattaIdentifier> regattas, AsyncCallback<Void> asyncCallback);

    void addRaceColumnToSeries(RegattaIdentifier regattaIdentifier, String seriesName, String columnName,
            AsyncCallback<RaceColumnInSeriesDTO> callback);

    void removeRaceColumnFromSeries(RegattaIdentifier regattaIdentifier, String seriesName, String columnName,
            AsyncCallback<Void> callback);

    void moveRaceColumnInSeriesUp(RegattaIdentifier regattaIdentifier, String seriesName, String columnName, 
            AsyncCallback<Void> callback);

    void moveRaceColumnInSeriesDown(RegattaIdentifier regattaIdentifier, String seriesName, String columnName,
            AsyncCallback<Void> callback);

    void createRegatta(String regattaName, String boatClassName,
            RegattaCreationParametersDTO seriesNamesWithFleetNamesAndFleetOrderingAndMedal, boolean persistent,
            ScoringSchemeType scoringSchemeType, UUID defaultCourseAreaId, AsyncCallback<RegattaDTO> callback);

    void addRaceColumnsToSeries(RegattaIdentifier regattaIdentifier, String seriesName, List<String> columnNames,
            AsyncCallback<List<RaceColumnInSeriesDTO>> callback);
    
    void updateSeries(RegattaIdentifier regattaIdentifier, String seriesName, String newSeriesName, boolean isMedal,
            int[] resultDiscardingThresholds, boolean startsWithZeroScore,
            boolean firstRaceIsNonDiscardableCarryForward, boolean hasSplitFleetScore, List<FleetDTO> fleets,
            AsyncCallback<Void> callback);

    void removeRaceColumnsFromSeries(RegattaIdentifier regattaIdentifier, String seriesName, List<String> columnNames,
            AsyncCallback<Void> callback);

    void getScoreCorrectionProviderNames(AsyncCallback<Iterable<String>> callback);

    void getScoreCorrectionsOfProvider(String providerName, AsyncCallback<ScoreCorrectionProviderDTO> callback);

    void getScoreCorrections(String scoreCorrectionProviderName, String eventName, String boatClassName,
            Date timePointWhenResultPublished, AsyncCallback<RegattaScoreCorrectionDTO> asyncCallback);

    void getWindSourcesInfo(RegattaAndRaceIdentifier raceIdentifier, AsyncCallback<WindInfoForRaceDTO> callback);

    void getRaceCourse(RegattaAndRaceIdentifier raceIdentifier, Date date, AsyncCallback<RaceCourseDTO> callback);

    void updateRaceCourse(RegattaAndRaceIdentifier raceIdentifier, List<Pair<ControlPointDTO, PassingInstruction>> controlPoints, AsyncCallback<Void> callback);

    void getResultImportUrls(String resultProviderName, AsyncCallback<List<String>> callback);

    void removeResultImportURLs(String resultProviderName, Set<String> toRemove, AsyncCallback<Void> callback);

    void addResultImportUrl(String resultProviderName, String url, AsyncCallback<Void> callback);

    void getUrlResultProviderNames(AsyncCallback<List<String>> callback);

    void addColumnsToLeaderboard(String leaderboardName, List<Pair<String, Boolean>> columnsToAdd,
            AsyncCallback<Void> callback);

    void removeLeaderboardColumns(String leaderboardName, List<String> columnsToRemove, AsyncCallback<Void> callback);

    void getLeaderboard(String leaderboardName, AsyncCallback<StrippedLeaderboardDTO> callback);

    void suppressCompetitorInLeaderboard(String leaderboardName, String competitorIdAsString, boolean suppressed, AsyncCallback<Void> asyncCallback);

    void updateLeaderboardColumnFactor(String leaderboardName, String columnName, Double newFactor,
            AsyncCallback<Void> callback);

    void listSwissTiminigReplayRaces(String swissTimingUrl, AsyncCallback<List<SwissTimingReplayRaceDTO>> asyncCallback);

    void getCompetitorsRaceData(RegattaAndRaceIdentifier race, List<CompetitorDTO> competitors, Date from, Date to,
            long stepSize, DetailType detailType, String leaderboarGroupName, String leaderboardName, AsyncCallback<CompetitorsRaceDataDTO> callback);

    /**
     * Finds out the names of all {@link com.sap.sailing.domain.leaderboard.MetaLeaderboard}s managed by this server that
     * {@link com.sap.sailing.domain.leaderboard.MetaLeaderboard#getLeaderboards() contain} the leaderboard identified by <code>leaderboardName</code>. The
     * names of those meta-leaderboards are returned. The list returned is never <code>null</code> but may be empty if no such
     * leaderboard is found.
     */
    void getOverallLeaderboardNamesContaining(String leaderboardName, AsyncCallback<List<String>> asyncCallback);

    void getPreviousSwissTimingArchiveConfigurations(
            AsyncCallback<List<SwissTimingArchiveConfigurationDTO>> asyncCallback);

    void storeSwissTimingArchiveConfiguration(String swissTimingUrl, AsyncCallback<Void> asyncCallback);

    void generatePolarSheetForRaces(List<RegattaAndRaceIdentifier> selectedRaces,
            PolarSheetGenerationSettings settings, String name, AsyncCallback<PolarSheetGenerationResponse> asyncCallback);


    void updateRegatta(RegattaIdentifier regattaIdentifier, UUID defaultCourseAreaUuid, RegattaConfigurationDTO regattaConfiguration, AsyncCallback<Void> callback);

    /**
     * @param detailType
     *            supports {@link DetailType#REGATTA_RANK}, {@link DetailType#REGATTA_TOTAL_POINTS} and
     *            {@link DetailType#OVERALL_RANK}.
     * 
     * @return the first triple element is the race column name; then follows the list of competitors, and finally the
     *         list of values whose indices correspond with the elements in the {@link CompetitorDTO} list.
     */
    void getLeaderboardDataEntriesForAllRaceColumns(String leaderboardName, Date date, DetailType detailType,
            AsyncCallback<List<Triple<String, List<CompetitorDTO>, List<Double>>>> callback);

    void getLeaderboardsNamesOfMetaleaderboard(String metaLeaderboardName,
            AsyncCallback<List<Pair<String, String>>> callback);

    void checkLeaderboardName(String leaderboardName, AsyncCallback<Pair<String, LeaderboardType>> callback);

    void getBuildVersion(AsyncCallback<String> callback);

    void stopReplicatingFromMaster(AsyncCallback<Void> asyncCallback);
    
    void getRegattaStructureForEvent(UUID eventId, AsyncCallback<List<RaceGroupDTO>> asyncCallback);

    void getRaceStateEntriesForRaceGroup(UUID eventId, List<UUID> visibleCourseAreas,
            List<String> visibleRegattas, boolean showOnlyCurrentlyRunningRaces, boolean showOnlyRacesOfSameDay,
            AsyncCallback<List<RegattaOverviewEntryDTO>> markedAsyncCallback);

    void getRaceStateEntriesForLeaderboard(String leaderboardName, boolean showOnlyCurrentlyRunningRaces,
            boolean showOnlyRacesOfSameDay, List<String> visibleRegattas,
            AsyncCallback<List<RegattaOverviewEntryDTO>> callback);
    
    void stopAllReplicas(AsyncCallback<Void> asyncCallback);

    void stopSingleReplicaInstance(String identifier, AsyncCallback<Void> asyncCallback);

    void reloadRaceLog(String leaderboardName, RaceColumnDTO raceColumnDTO, FleetDTO fleet,
            AsyncCallback<Void> asyncCallback);

    void getRaceLog(String leaderboardName, RaceColumnDTO raceColumnDTO, FleetDTO fleet,
            AsyncCallback<RaceLogDTO> callback);

    void importMasterData(String host, String[] names, boolean override, boolean compress,
 boolean exportWind,
            AsyncCallback<UUID> asyncCallback);

    void getImportOperationProgress(UUID id, AsyncCallback<DataImportProgress> asyncCallback);

    void getLeaderboardGroupNamesFromRemoteServer(String host, AsyncCallback<List<String>> leaderboardGroupNames);

    void getCompetitors(AsyncCallback<Iterable<CompetitorDTO>> asyncCallback);

    void getCompetitorsOfLeaderboard(String leaderboardName, boolean lookInRaceLogs,
            AsyncCallback<Iterable<CompetitorDTO>> asyncCallback);

    void addOrUpdateCompetitor(CompetitorDTO competitor, AsyncCallback<CompetitorDTO> asyncCallback);

    void allowCompetitorResetToDefaults(Iterable<CompetitorDTO> competitors, AsyncCallback<Void> asyncCallback);

    void getDeviceConfigurationMatchers(AsyncCallback<List<DeviceConfigurationMatcherDTO>> asyncCallback);

    void getDeviceConfiguration(DeviceConfigurationMatcherDTO matcher, AsyncCallback<DeviceConfigurationDTO> callback);

    void createOrUpdateDeviceConfiguration(DeviceConfigurationMatcherDTO matcherDTO, DeviceConfigurationDTO configurationDTO, AsyncCallback<DeviceConfigurationMatcherDTO> callback);

    void removeDeviceConfiguration(DeviceConfigurationMatcherType type, List<String> clientIds, AsyncCallback<Boolean> asyncCallback);

    /**
     * Sets the a new start time.
     * @param dto {@link RaceLogSetStartTimeAndProcedureDTO} identifying the race to set the start time on and the new start time.
     */
    void setStartTimeAndProcedure(RaceLogSetStartTimeAndProcedureDTO dto, AsyncCallback<Boolean> callback);

    /**
     * Gets the race's current start time, current pass identifier and racing procedure. If no start time is set, the
     * pass identifier will still be returned, but the start time field will be <code>null</code>.
     */
    void getStartTimeAndProcedure(String leaderboardName, String raceColumnName, String fleetName,
            AsyncCallback<Triple<Date, Integer, RacingProcedureType>> callback);

    void getAllIgtimiAccountEmailAddresses(AsyncCallback<Iterable<String>> callback);
    
    void getIgtimiAuthorizationUrl(AsyncCallback<String> callback);
    
    void authorizeAccessToIgtimiUser(String eMailAddress, String password, AsyncCallback<Boolean> callback);

    void removeIgtimiAccount(String eMailOfAccountToRemove, AsyncCallback<Void> asyncCallback);

    void importWindFromIgtimi(List<RaceDTO> selectedRaces, AsyncCallback<Map<RegattaAndRaceIdentifier, Integer>> asyncCallback);

    void getEventById(UUID id, AsyncCallback<EventDTO> callback);

    void getLeaderboardsByEvent(EventDTO event, AsyncCallback<List<StrippedLeaderboardDTO>> callback);

<<<<<<< HEAD
	void addRaceLogTrackers(String leaderboardName, AsyncCallback<Void> callback);

	void addRaceLogTracker(String leaderboardName, String raceColumnName,
			String fleetName, AsyncCallback<Void> callback);

	void denoteForRaceLogTracking(String leaderboardName,
			String raceColumnName, String fleetName,
			AsyncCallback<Void> callback);

    void denoteForRaceLogTracking(String leaderboardName, AsyncCallback<Void> callback);

    void startRaceLogTracking(String leaderboardName, String raceColumnName, String fleetName,
            AsyncCallback<Void> callback);

    void setCompetitorRegistrations(String leaderboardName, String raceColumnName, String fleetName,
            Set<CompetitorDTO> competitors, AsyncCallback<Void> callback);

    void getCompetitorRegistrations(String leaderboardName, String raceColumnName, String fleetName,
            AsyncCallback<Iterable<CompetitorDTO>> callback);

    void addMarkToRaceLog(String leaderboardName, String raceColumnName, String fleetName, MarkDTO markDTO,
            AsyncCallback<Void> callback);

    void getMarksInRaceLog(String leaderboardName, String raceColumnName, String fleetName,
            AsyncCallback<Collection<MarkDTO>> callback);

    void addCourseDefinitionToRaceLog(String leaderboardName, String raceColumnName, String fleetName,
            List<Pair<ControlPointDTO, PassingInstruction>> course, AsyncCallback<Void> callback);

    void getLastCourseDefinitionInRaceLog(String leaderboardName, String raceColumnName, String fleetName,
            AsyncCallback<RaceCourseDTO> callback);

    void pingMarkViaRaceLogTracking(String leaderboardName, String raceColumnName, String fleetName, MarkDTO mark,
            PositionDTO position, AsyncCallback<Void> callback);

    void copyCourseToOtherRaceLog(String leaderboardFrom, String raceColumnFrom, String fleetFrom,
            String leaderboardTo, String raceColumnTo, String fleetTo, AsyncCallback<Void> callback);

    void getDeserializableDeviceIdentifierTypes(AsyncCallback<List<String>> callback);

    void getDeviceMappingsFromRaceLog(String leaderboardName, String raceColumnName, String fleetName,
            AsyncCallback<List<DeviceMappingDTO>> callback);

    void addDeviceMappingToRaceLog(String leaderboardName, String raceColumnName, String fleetName,
            DeviceMappingDTO mapping, AsyncCallback<Void> callback);

    void closeOpenEndedDeviceMapping(String leaderboardName, String raceColumnName, String fleetName,
            DeviceMappingDTO mapping, Date closingTimePoint, AsyncCallback<Void> callback);

    void revokeRaceLogEvents(String leaderboardName, String raceColumnName, String fleetName, List<Serializable> eventIds,
            AsyncCallback<Void> callback);
=======
    void removeSeries(RegattaIdentifier regattaIdentifier, String seriesName, AsyncCallback<Void> callback);
>>>>>>> fd166cad
}

<|MERGE_RESOLUTION|>--- conflicted
+++ resolved
@@ -526,15 +526,14 @@
 
     void getLeaderboardsByEvent(EventDTO event, AsyncCallback<List<StrippedLeaderboardDTO>> callback);
 
-<<<<<<< HEAD
-	void addRaceLogTrackers(String leaderboardName, AsyncCallback<Void> callback);
-
-	void addRaceLogTracker(String leaderboardName, String raceColumnName,
-			String fleetName, AsyncCallback<Void> callback);
-
-	void denoteForRaceLogTracking(String leaderboardName,
-			String raceColumnName, String fleetName,
-			AsyncCallback<Void> callback);
+    void addRaceLogTrackers(String leaderboardName, AsyncCallback<Void> callback);
+
+    void addRaceLogTracker(String leaderboardName, String raceColumnName,
+            String fleetName, AsyncCallback<Void> callback);
+
+    void denoteForRaceLogTracking(String leaderboardName,
+            String raceColumnName, String fleetName,
+            AsyncCallback<Void> callback);
 
     void denoteForRaceLogTracking(String leaderboardName, AsyncCallback<Void> callback);
 
@@ -578,8 +577,6 @@
 
     void revokeRaceLogEvents(String leaderboardName, String raceColumnName, String fleetName, List<Serializable> eventIds,
             AsyncCallback<Void> callback);
-=======
+
     void removeSeries(RegattaIdentifier regattaIdentifier, String seriesName, AsyncCallback<Void> callback);
->>>>>>> fd166cad
 }
-
