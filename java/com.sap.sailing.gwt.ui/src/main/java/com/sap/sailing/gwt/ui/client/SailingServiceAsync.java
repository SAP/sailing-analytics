--- conflicted
+++ resolved
@@ -722,12 +722,9 @@
 
     void doesRegattaLogContainCompetitors(String name, AsyncCallback<Boolean>  regattaLogCallBack);
 
-<<<<<<< HEAD
+    void getRaceIdentifier(String regattaLikeName, String raceColumnName, String fleetName, AsyncCallback<RegattaAndRaceIdentifier> asyncCallback);
     void setTrackingTimes(RaceLogSetTrackingTimesDTO dto, AsyncCallback<Void> callback);
 
     void getTrackingTimes(String leaderboardName, String raceColumnName, String fleetName,
             AsyncCallback<Pair<Date, Date>> callback);
-=======
-    void getRaceIdentifier(String regattaLikeName, String raceColumnName, String fleetName, AsyncCallback<RegattaAndRaceIdentifier> asyncCallback);
->>>>>>> ca34b7bd
 }