package com.sap.sailing.gwt.ui.client;

import java.util.Collection;
import java.util.Date;
import java.util.List;
import java.util.Map;

import com.google.gwt.user.client.rpc.AsyncCallback;
import com.sap.sailing.domain.base.Course;
import com.sap.sailing.domain.leaderboard.RaceInLeaderboard;
import com.sap.sailing.gwt.ui.shared.CompetitorAndTimePointsDAO;
import com.sap.sailing.gwt.ui.shared.CompetitorDAO;
import com.sap.sailing.gwt.ui.shared.EventAndRaceIdentifier;
import com.sap.sailing.gwt.ui.shared.EventDAO;
import com.sap.sailing.gwt.ui.shared.EventIdentifier;
import com.sap.sailing.gwt.ui.shared.GPSFixDAO;
import com.sap.sailing.gwt.ui.shared.LeaderboardDAO;
import com.sap.sailing.gwt.ui.shared.LeaderboardEntryDAO;
import com.sap.sailing.gwt.ui.shared.ManeuverDAO;
import com.sap.sailing.gwt.ui.shared.MarkDAO;
import com.sap.sailing.gwt.ui.shared.Pair;
import com.sap.sailing.gwt.ui.shared.QuickRankDAO;
import com.sap.sailing.gwt.ui.shared.RaceIdentifier;
import com.sap.sailing.gwt.ui.shared.SwissTimingConfigurationDAO;
import com.sap.sailing.gwt.ui.shared.SwissTimingRaceRecordDAO;
import com.sap.sailing.gwt.ui.shared.TracTracConfigurationDAO;
import com.sap.sailing.gwt.ui.shared.TracTracRaceRecordDAO;
import com.sap.sailing.gwt.ui.shared.WindDAO;
import com.sap.sailing.gwt.ui.shared.WindInfoForRaceDAO;

/**
 * The async counterpart of {@link SailingService}
 */
public interface SailingServiceAsync {
    void listEvents(AsyncCallback<List<EventDAO>> callback);

    /**
     * The string returned in the callback's pair is the common event name
     */
    void listTracTracRacesInEvent(String eventJsonURL, AsyncCallback<Pair<String, List<TracTracRaceRecordDAO>>> callback);

    /**
     * @param liveURI may be <code>null</code> or the empty string in which case the server will
     * use the {@link TracTracRaceRecordDAO#liveURI} from the <code>rr</code> race record.
     * @param storedURImay be <code>null</code> or the empty string in which case the server will
     * use the {@link TracTracRaceRecordDAO#storedURI} from the <code>rr</code> race record.
     */
    void track(TracTracRaceRecordDAO rr, String liveURI, String storedURI, boolean trackWind, boolean correctWindByDeclination,
            AsyncCallback<Void> callback);

    void getPreviousTracTracConfigurations(AsyncCallback<List<TracTracConfigurationDAO>> callback);

    void storeTracTracConfiguration(String name, String jsonURL, String liveDataURI, String storedDataURI,
            AsyncCallback<Void> callback);

    void stopTrackingEvent(EventIdentifier eventIdentifier, AsyncCallback<Void> callback);

    void stopTrackingRace(EventAndRaceIdentifier raceIdentifier, AsyncCallback<Void> asyncCallback);

    void getWindInfo(RaceIdentifier raceIdentifier, Date from, Date to, boolean includeTrackBasedWindEstimation,
            AsyncCallback<WindInfoForRaceDAO> callback);

    void getWindInfo(RaceIdentifier raceIdentifier, Date from, long millisecondsStepWidth, int numberOfFixes,
            double latDeg, double lngDeg, boolean includeTrackBasedWindEstimation,
            AsyncCallback<WindInfoForRaceDAO> callback);

    void setWind(RaceIdentifier raceIdentifier, WindDAO wind, AsyncCallback<Void> callback);
    
    void removeWind(RaceIdentifier raceIdentifier, WindDAO windDAO, AsyncCallback<Void> callback);

    /**
     * @param from
     *            for the list of competitors provided as keys of this map, requests the GPS fixes starting with the
     *            date provided as value
     * @param to
     *            for the list of competitors provided as keys (expected to be equal to the set of competitors used as
     *            keys in the <code>from</code> parameter, requests the GPS fixes up to but excluding the date provided
     *            as value
     * @param extrapolate
     *            if <code>true</code> and no position is known for <code>date</code>, the last entry returned in the
     *            list of GPS fixes will be obtained by extrapolating from the competitors last known position before
     *            <code>date</code> and the estimated speed.
     * @return a map where for each competitor participating in the race the list of GPS fixes in increasing
     *         chronological order is provided. The last one is the last position at or before <code>date</code>.
     */
    void getBoatPositions(RaceIdentifier raceIdentifier,
            Map<CompetitorDAO, Date> from, Map<CompetitorDAO, Date> to,
            boolean extrapolate, AsyncCallback<Map<CompetitorDAO, List<GPSFixDAO>>> callback);

    void getMarkPositions(RaceIdentifier raceIdentifier, Date date, AsyncCallback<List<MarkDAO>> asyncCallback);

    void getQuickRanks(RaceIdentifier raceIdentifier, Date date, AsyncCallback<List<QuickRankDAO>> callback);

    void setWindSource(RaceIdentifier raceIdentifier, String windSourceName, AsyncCallback<Void> callback);

    /**
     * @param namesOfRacesForWhichToLoadLegDetails
     *            if <code>null</code>, no {@link LeaderboardEntryDAO#legDetails leg details} will be present in the
     *            result ({@link LeaderboardEntryDAO#legDetails} will be <code>null</code> for all
     *            {@link LeaderboardEntryDAO} objects contained). Otherwise, the {@link LeaderboardEntryDAO#legDetails}
     *            list will contain one entry per leg of the race {@link Course} for those race columns whose
     *            {@link RaceInLeaderboard#getName() name} is contained in <code>namesOfRacesForWhichToLoadLegDetails</code>.
     *            For all other columns, {@link LeaderboardEntryDAO#legDetails} is <code>null</code>.
     */
    void getLeaderboardByName(String leaderboardName, Date date,
            Collection<String> namesOfRacesForWhichToLoadLegDetails, AsyncCallback<LeaderboardDAO> callback);

    void getLeaderboardNames(AsyncCallback<List<String>> callback);

    void getLeaderboards(AsyncCallback<List<LeaderboardDAO>> callback);
    
    void getLeaderboardByName(String leaderboardName, AsyncCallback<LeaderboardDAO> callback);
    
    void updateLeaderboard(String leaderboardName, String newLeaderboardName, int[] newDiscardingThreasholds,
            AsyncCallback<Void> callback);

    void createLeaderboard(String leaderboardName, int[] discardThresholds, AsyncCallback<Void> asyncCallback);

    void removeLeaderboard(String leaderboardName, AsyncCallback<Void> asyncCallback);
    
    void renameLeaderboard(String leaderboardName, String newLeaderboardName, AsyncCallback<Void> asyncCallback);

    void addColumnToLeaderboard(String columnName, String leaderboardName, boolean medalRace,
            AsyncCallback<Void> callback);

    void renameLeaderboardColumn(String leaderboardName, String oldColumnName, String newColumnName, AsyncCallback<Void> callback);

    void removeLeaderboardColumn(String leaderboardName, String columnName, AsyncCallback<Void> callback);

    void connectTrackedRaceToLeaderboardColumn(String leaderboardName, String raceColumnName,
            RaceIdentifier raceIdentifier, AsyncCallback<Void> asyncCallback);

    void getEventAndRaceNameOfTrackedRaceConnectedToLeaderboardColumn(String leaderboardName, String raceColumnName,
            AsyncCallback<Pair<String, String>> callback);

    void disconnectLeaderboardColumnFromTrackedRace(String leaderboardName, String raceColumnName,
            AsyncCallback<Void> callback);

    void updateLeaderboardCarryValue(String leaderboardName, String competitorName, Integer carriedPoints, AsyncCallback<Void> callback);

    void updateLeaderboardMaxPointsReason(String leaderboardName, String competitorName, String raceColumnName,
            String maxPointsReasonAsString, Date date, AsyncCallback<Pair<Integer, Integer>> asyncCallback);

    void updateLeaderboardScoreCorrection(String leaderboardName, String competitorName, String raceName,
            Integer correctedScore, Date date, AsyncCallback<Pair<Integer, Integer>> asyncCallback);

    void getLeaderboardEntry(String leaderboardName, String competitorName, String raceName, Date date,
            AsyncCallback<LeaderboardEntryDAO> callback);

    void updateCompetitorDisplayNameInLeaderboard(String leaderboardName, String competitorName, String displayName,
            AsyncCallback<Void> callback);

	void moveLeaderboardColumnUp(String leaderboardName, String columnName,
			AsyncCallback<Void> callback);

	void moveLeaderboardColumnDown(String leaderboardName, String columnName,
			AsyncCallback<Void> callback);

	void updateIsMedalRace(String leaderboardName, String columnName, boolean isMedalRace,
			AsyncCallback<Void> callback);

    void getPreviousSwissTimingConfigurations(AsyncCallback<List<SwissTimingConfigurationDAO>> asyncCallback);

    void listSwissTimingRaces(String hostname, int port, boolean canSendRequests,
            AsyncCallback<List<SwissTimingRaceRecordDAO>> asyncCallback);

    void storeSwissTimingConfiguration(String configName, String hostname, int port, boolean canSendRequests, AsyncCallback<Void> asyncCallback);

    void trackWithSwissTiming(SwissTimingRaceRecordDAO rr, String hostname, int port, boolean canSendRequests,
            boolean trackWind, boolean correctWindByDeclination, AsyncCallback<Void> asyncCallback);

    void sendSwissTimingDummyRace(String racMessage, String stlMesssage, String ccgMessage, AsyncCallback<Void> callback);
    /**
     * Requests the computation of the {@link LeaderboardDAO} for <code>leaderboardName</code> <code>times</code> times.
     * The date used for the {@link #getLeaderboardByName(String, Date, Collection, AsyncCallback)} call is iterated
     * in 10ms time steps, going backwards from "now." For all races, all details are requested.
     */
    void stressTestLeaderboardByName(String leaderboardName, int times, AsyncCallback<Void> callback);

    void getCountryCodes(AsyncCallback<String[]> callback);

    void getCompetitorRaceData(RaceIdentifier race, CompetitorAndTimePointsDAO competitorAndTimePointsDAO,
            int dataType, AsyncCallback<List<Pair<CompetitorDAO, Double[]>>> callback);
    void getDouglasPoints(RaceIdentifier raceIdentifier, Map<CompetitorDAO, Date> from, Map<CompetitorDAO, Date> to,
            double meters, AsyncCallback<Map<CompetitorDAO, List<GPSFixDAO>>> callback);

    void getManeuvers(RaceIdentifier raceIdentifier, Map<CompetitorDAO, Date> from, Map<CompetitorDAO, Date> to,
            AsyncCallback<Map<CompetitorDAO, List<ManeuverDAO>>> callback);
<<<<<<< HEAD
=======

    void getCompetitorAndTimePoints(RaceIdentifier race, int steps, AsyncCallback<CompetitorAndTimePointsDAO> callback);

>>>>>>> 4f7b9140
}
<|MERGE_RESOLUTION|>--- conflicted
+++ resolved
@@ -1,195 +1,191 @@
-package com.sap.sailing.gwt.ui.client;
-
-import java.util.Collection;
-import java.util.Date;
-import java.util.List;
-import java.util.Map;
-
-import com.google.gwt.user.client.rpc.AsyncCallback;
-import com.sap.sailing.domain.base.Course;
-import com.sap.sailing.domain.leaderboard.RaceInLeaderboard;
-import com.sap.sailing.gwt.ui.shared.CompetitorAndTimePointsDAO;
-import com.sap.sailing.gwt.ui.shared.CompetitorDAO;
-import com.sap.sailing.gwt.ui.shared.EventAndRaceIdentifier;
-import com.sap.sailing.gwt.ui.shared.EventDAO;
-import com.sap.sailing.gwt.ui.shared.EventIdentifier;
-import com.sap.sailing.gwt.ui.shared.GPSFixDAO;
-import com.sap.sailing.gwt.ui.shared.LeaderboardDAO;
-import com.sap.sailing.gwt.ui.shared.LeaderboardEntryDAO;
-import com.sap.sailing.gwt.ui.shared.ManeuverDAO;
-import com.sap.sailing.gwt.ui.shared.MarkDAO;
-import com.sap.sailing.gwt.ui.shared.Pair;
-import com.sap.sailing.gwt.ui.shared.QuickRankDAO;
-import com.sap.sailing.gwt.ui.shared.RaceIdentifier;
-import com.sap.sailing.gwt.ui.shared.SwissTimingConfigurationDAO;
-import com.sap.sailing.gwt.ui.shared.SwissTimingRaceRecordDAO;
-import com.sap.sailing.gwt.ui.shared.TracTracConfigurationDAO;
-import com.sap.sailing.gwt.ui.shared.TracTracRaceRecordDAO;
-import com.sap.sailing.gwt.ui.shared.WindDAO;
-import com.sap.sailing.gwt.ui.shared.WindInfoForRaceDAO;
-
-/**
- * The async counterpart of {@link SailingService}
- */
-public interface SailingServiceAsync {
-    void listEvents(AsyncCallback<List<EventDAO>> callback);
-
-    /**
-     * The string returned in the callback's pair is the common event name
-     */
-    void listTracTracRacesInEvent(String eventJsonURL, AsyncCallback<Pair<String, List<TracTracRaceRecordDAO>>> callback);
-
-    /**
-     * @param liveURI may be <code>null</code> or the empty string in which case the server will
-     * use the {@link TracTracRaceRecordDAO#liveURI} from the <code>rr</code> race record.
-     * @param storedURImay be <code>null</code> or the empty string in which case the server will
-     * use the {@link TracTracRaceRecordDAO#storedURI} from the <code>rr</code> race record.
-     */
-    void track(TracTracRaceRecordDAO rr, String liveURI, String storedURI, boolean trackWind, boolean correctWindByDeclination,
-            AsyncCallback<Void> callback);
-
-    void getPreviousTracTracConfigurations(AsyncCallback<List<TracTracConfigurationDAO>> callback);
-
-    void storeTracTracConfiguration(String name, String jsonURL, String liveDataURI, String storedDataURI,
-            AsyncCallback<Void> callback);
-
-    void stopTrackingEvent(EventIdentifier eventIdentifier, AsyncCallback<Void> callback);
-
-    void stopTrackingRace(EventAndRaceIdentifier raceIdentifier, AsyncCallback<Void> asyncCallback);
-
-    void getWindInfo(RaceIdentifier raceIdentifier, Date from, Date to, boolean includeTrackBasedWindEstimation,
-            AsyncCallback<WindInfoForRaceDAO> callback);
-
-    void getWindInfo(RaceIdentifier raceIdentifier, Date from, long millisecondsStepWidth, int numberOfFixes,
-            double latDeg, double lngDeg, boolean includeTrackBasedWindEstimation,
-            AsyncCallback<WindInfoForRaceDAO> callback);
-
-    void setWind(RaceIdentifier raceIdentifier, WindDAO wind, AsyncCallback<Void> callback);
-    
-    void removeWind(RaceIdentifier raceIdentifier, WindDAO windDAO, AsyncCallback<Void> callback);
-
-    /**
-     * @param from
-     *            for the list of competitors provided as keys of this map, requests the GPS fixes starting with the
-     *            date provided as value
-     * @param to
-     *            for the list of competitors provided as keys (expected to be equal to the set of competitors used as
-     *            keys in the <code>from</code> parameter, requests the GPS fixes up to but excluding the date provided
-     *            as value
-     * @param extrapolate
-     *            if <code>true</code> and no position is known for <code>date</code>, the last entry returned in the
-     *            list of GPS fixes will be obtained by extrapolating from the competitors last known position before
-     *            <code>date</code> and the estimated speed.
-     * @return a map where for each competitor participating in the race the list of GPS fixes in increasing
-     *         chronological order is provided. The last one is the last position at or before <code>date</code>.
-     */
-    void getBoatPositions(RaceIdentifier raceIdentifier,
-            Map<CompetitorDAO, Date> from, Map<CompetitorDAO, Date> to,
-            boolean extrapolate, AsyncCallback<Map<CompetitorDAO, List<GPSFixDAO>>> callback);
-
-    void getMarkPositions(RaceIdentifier raceIdentifier, Date date, AsyncCallback<List<MarkDAO>> asyncCallback);
-
-    void getQuickRanks(RaceIdentifier raceIdentifier, Date date, AsyncCallback<List<QuickRankDAO>> callback);
-
-    void setWindSource(RaceIdentifier raceIdentifier, String windSourceName, AsyncCallback<Void> callback);
-
-    /**
-     * @param namesOfRacesForWhichToLoadLegDetails
-     *            if <code>null</code>, no {@link LeaderboardEntryDAO#legDetails leg details} will be present in the
-     *            result ({@link LeaderboardEntryDAO#legDetails} will be <code>null</code> for all
-     *            {@link LeaderboardEntryDAO} objects contained). Otherwise, the {@link LeaderboardEntryDAO#legDetails}
-     *            list will contain one entry per leg of the race {@link Course} for those race columns whose
-     *            {@link RaceInLeaderboard#getName() name} is contained in <code>namesOfRacesForWhichToLoadLegDetails</code>.
-     *            For all other columns, {@link LeaderboardEntryDAO#legDetails} is <code>null</code>.
-     */
-    void getLeaderboardByName(String leaderboardName, Date date,
-            Collection<String> namesOfRacesForWhichToLoadLegDetails, AsyncCallback<LeaderboardDAO> callback);
-
-    void getLeaderboardNames(AsyncCallback<List<String>> callback);
-
-    void getLeaderboards(AsyncCallback<List<LeaderboardDAO>> callback);
-    
-    void getLeaderboardByName(String leaderboardName, AsyncCallback<LeaderboardDAO> callback);
-    
-    void updateLeaderboard(String leaderboardName, String newLeaderboardName, int[] newDiscardingThreasholds,
-            AsyncCallback<Void> callback);
-
-    void createLeaderboard(String leaderboardName, int[] discardThresholds, AsyncCallback<Void> asyncCallback);
-
-    void removeLeaderboard(String leaderboardName, AsyncCallback<Void> asyncCallback);
-    
-    void renameLeaderboard(String leaderboardName, String newLeaderboardName, AsyncCallback<Void> asyncCallback);
-
-    void addColumnToLeaderboard(String columnName, String leaderboardName, boolean medalRace,
-            AsyncCallback<Void> callback);
-
-    void renameLeaderboardColumn(String leaderboardName, String oldColumnName, String newColumnName, AsyncCallback<Void> callback);
-
-    void removeLeaderboardColumn(String leaderboardName, String columnName, AsyncCallback<Void> callback);
-
-    void connectTrackedRaceToLeaderboardColumn(String leaderboardName, String raceColumnName,
-            RaceIdentifier raceIdentifier, AsyncCallback<Void> asyncCallback);
-
-    void getEventAndRaceNameOfTrackedRaceConnectedToLeaderboardColumn(String leaderboardName, String raceColumnName,
-            AsyncCallback<Pair<String, String>> callback);
-
-    void disconnectLeaderboardColumnFromTrackedRace(String leaderboardName, String raceColumnName,
-            AsyncCallback<Void> callback);
-
-    void updateLeaderboardCarryValue(String leaderboardName, String competitorName, Integer carriedPoints, AsyncCallback<Void> callback);
-
-    void updateLeaderboardMaxPointsReason(String leaderboardName, String competitorName, String raceColumnName,
-            String maxPointsReasonAsString, Date date, AsyncCallback<Pair<Integer, Integer>> asyncCallback);
-
-    void updateLeaderboardScoreCorrection(String leaderboardName, String competitorName, String raceName,
-            Integer correctedScore, Date date, AsyncCallback<Pair<Integer, Integer>> asyncCallback);
-
-    void getLeaderboardEntry(String leaderboardName, String competitorName, String raceName, Date date,
-            AsyncCallback<LeaderboardEntryDAO> callback);
-
-    void updateCompetitorDisplayNameInLeaderboard(String leaderboardName, String competitorName, String displayName,
-            AsyncCallback<Void> callback);
-
-	void moveLeaderboardColumnUp(String leaderboardName, String columnName,
-			AsyncCallback<Void> callback);
-
-	void moveLeaderboardColumnDown(String leaderboardName, String columnName,
-			AsyncCallback<Void> callback);
-
-	void updateIsMedalRace(String leaderboardName, String columnName, boolean isMedalRace,
-			AsyncCallback<Void> callback);
-
-    void getPreviousSwissTimingConfigurations(AsyncCallback<List<SwissTimingConfigurationDAO>> asyncCallback);
-
-    void listSwissTimingRaces(String hostname, int port, boolean canSendRequests,
-            AsyncCallback<List<SwissTimingRaceRecordDAO>> asyncCallback);
-
-    void storeSwissTimingConfiguration(String configName, String hostname, int port, boolean canSendRequests, AsyncCallback<Void> asyncCallback);
-
-    void trackWithSwissTiming(SwissTimingRaceRecordDAO rr, String hostname, int port, boolean canSendRequests,
-            boolean trackWind, boolean correctWindByDeclination, AsyncCallback<Void> asyncCallback);
-
-    void sendSwissTimingDummyRace(String racMessage, String stlMesssage, String ccgMessage, AsyncCallback<Void> callback);
-    /**
-     * Requests the computation of the {@link LeaderboardDAO} for <code>leaderboardName</code> <code>times</code> times.
-     * The date used for the {@link #getLeaderboardByName(String, Date, Collection, AsyncCallback)} call is iterated
-     * in 10ms time steps, going backwards from "now." For all races, all details are requested.
-     */
-    void stressTestLeaderboardByName(String leaderboardName, int times, AsyncCallback<Void> callback);
-
-    void getCountryCodes(AsyncCallback<String[]> callback);
-
-    void getCompetitorRaceData(RaceIdentifier race, CompetitorAndTimePointsDAO competitorAndTimePointsDAO,
-            int dataType, AsyncCallback<List<Pair<CompetitorDAO, Double[]>>> callback);
-    void getDouglasPoints(RaceIdentifier raceIdentifier, Map<CompetitorDAO, Date> from, Map<CompetitorDAO, Date> to,
-            double meters, AsyncCallback<Map<CompetitorDAO, List<GPSFixDAO>>> callback);
-
-    void getManeuvers(RaceIdentifier raceIdentifier, Map<CompetitorDAO, Date> from, Map<CompetitorDAO, Date> to,
-            AsyncCallback<Map<CompetitorDAO, List<ManeuverDAO>>> callback);
-<<<<<<< HEAD
-=======
-
-    void getCompetitorAndTimePoints(RaceIdentifier race, int steps, AsyncCallback<CompetitorAndTimePointsDAO> callback);
-
->>>>>>> 4f7b9140
-}
+package com.sap.sailing.gwt.ui.client;
+
+import java.util.Collection;
+import java.util.Date;
+import java.util.List;
+import java.util.Map;
+
+import com.google.gwt.user.client.rpc.AsyncCallback;
+import com.sap.sailing.domain.base.Course;
+import com.sap.sailing.domain.leaderboard.RaceInLeaderboard;
+import com.sap.sailing.gwt.ui.shared.CompetitorAndTimePointsDAO;
+import com.sap.sailing.gwt.ui.shared.CompetitorDAO;
+import com.sap.sailing.gwt.ui.shared.EventAndRaceIdentifier;
+import com.sap.sailing.gwt.ui.shared.EventDAO;
+import com.sap.sailing.gwt.ui.shared.EventIdentifier;
+import com.sap.sailing.gwt.ui.shared.GPSFixDAO;
+import com.sap.sailing.gwt.ui.shared.LeaderboardDAO;
+import com.sap.sailing.gwt.ui.shared.LeaderboardEntryDAO;
+import com.sap.sailing.gwt.ui.shared.ManeuverDAO;
+import com.sap.sailing.gwt.ui.shared.MarkDAO;
+import com.sap.sailing.gwt.ui.shared.Pair;
+import com.sap.sailing.gwt.ui.shared.QuickRankDAO;
+import com.sap.sailing.gwt.ui.shared.RaceIdentifier;
+import com.sap.sailing.gwt.ui.shared.SwissTimingConfigurationDAO;
+import com.sap.sailing.gwt.ui.shared.SwissTimingRaceRecordDAO;
+import com.sap.sailing.gwt.ui.shared.TracTracConfigurationDAO;
+import com.sap.sailing.gwt.ui.shared.TracTracRaceRecordDAO;
+import com.sap.sailing.gwt.ui.shared.WindDAO;
+import com.sap.sailing.gwt.ui.shared.WindInfoForRaceDAO;
+
+/**
+ * The async counterpart of {@link SailingService}
+ */
+public interface SailingServiceAsync {
+    void listEvents(AsyncCallback<List<EventDAO>> callback);
+
+    /**
+     * The string returned in the callback's pair is the common event name
+     */
+    void listTracTracRacesInEvent(String eventJsonURL, AsyncCallback<Pair<String, List<TracTracRaceRecordDAO>>> callback);
+
+    /**
+     * @param liveURI may be <code>null</code> or the empty string in which case the server will
+     * use the {@link TracTracRaceRecordDAO#liveURI} from the <code>rr</code> race record.
+     * @param storedURImay be <code>null</code> or the empty string in which case the server will
+     * use the {@link TracTracRaceRecordDAO#storedURI} from the <code>rr</code> race record.
+     */
+    void track(TracTracRaceRecordDAO rr, String liveURI, String storedURI, boolean trackWind, boolean correctWindByDeclination,
+            AsyncCallback<Void> callback);
+
+    void getPreviousTracTracConfigurations(AsyncCallback<List<TracTracConfigurationDAO>> callback);
+
+    void storeTracTracConfiguration(String name, String jsonURL, String liveDataURI, String storedDataURI,
+            AsyncCallback<Void> callback);
+
+    void stopTrackingEvent(EventIdentifier eventIdentifier, AsyncCallback<Void> callback);
+
+    void stopTrackingRace(EventAndRaceIdentifier raceIdentifier, AsyncCallback<Void> asyncCallback);
+
+    void getWindInfo(RaceIdentifier raceIdentifier, Date from, Date to, boolean includeTrackBasedWindEstimation,
+            AsyncCallback<WindInfoForRaceDAO> callback);
+
+    void getWindInfo(RaceIdentifier raceIdentifier, Date from, long millisecondsStepWidth, int numberOfFixes,
+            double latDeg, double lngDeg, boolean includeTrackBasedWindEstimation,
+            AsyncCallback<WindInfoForRaceDAO> callback);
+
+    void setWind(RaceIdentifier raceIdentifier, WindDAO wind, AsyncCallback<Void> callback);
+    
+    void removeWind(RaceIdentifier raceIdentifier, WindDAO windDAO, AsyncCallback<Void> callback);
+
+    /**
+     * @param from
+     *            for the list of competitors provided as keys of this map, requests the GPS fixes starting with the
+     *            date provided as value
+     * @param to
+     *            for the list of competitors provided as keys (expected to be equal to the set of competitors used as
+     *            keys in the <code>from</code> parameter, requests the GPS fixes up to but excluding the date provided
+     *            as value
+     * @param extrapolate
+     *            if <code>true</code> and no position is known for <code>date</code>, the last entry returned in the
+     *            list of GPS fixes will be obtained by extrapolating from the competitors last known position before
+     *            <code>date</code> and the estimated speed.
+     * @return a map where for each competitor participating in the race the list of GPS fixes in increasing
+     *         chronological order is provided. The last one is the last position at or before <code>date</code>.
+     */
+    void getBoatPositions(RaceIdentifier raceIdentifier,
+            Map<CompetitorDAO, Date> from, Map<CompetitorDAO, Date> to,
+            boolean extrapolate, AsyncCallback<Map<CompetitorDAO, List<GPSFixDAO>>> callback);
+
+    void getMarkPositions(RaceIdentifier raceIdentifier, Date date, AsyncCallback<List<MarkDAO>> asyncCallback);
+
+    void getQuickRanks(RaceIdentifier raceIdentifier, Date date, AsyncCallback<List<QuickRankDAO>> callback);
+
+    void setWindSource(RaceIdentifier raceIdentifier, String windSourceName, AsyncCallback<Void> callback);
+
+    /**
+     * @param namesOfRacesForWhichToLoadLegDetails
+     *            if <code>null</code>, no {@link LeaderboardEntryDAO#legDetails leg details} will be present in the
+     *            result ({@link LeaderboardEntryDAO#legDetails} will be <code>null</code> for all
+     *            {@link LeaderboardEntryDAO} objects contained). Otherwise, the {@link LeaderboardEntryDAO#legDetails}
+     *            list will contain one entry per leg of the race {@link Course} for those race columns whose
+     *            {@link RaceInLeaderboard#getName() name} is contained in <code>namesOfRacesForWhichToLoadLegDetails</code>.
+     *            For all other columns, {@link LeaderboardEntryDAO#legDetails} is <code>null</code>.
+     */
+    void getLeaderboardByName(String leaderboardName, Date date,
+            Collection<String> namesOfRacesForWhichToLoadLegDetails, AsyncCallback<LeaderboardDAO> callback);
+
+    void getLeaderboardNames(AsyncCallback<List<String>> callback);
+
+    void getLeaderboards(AsyncCallback<List<LeaderboardDAO>> callback);
+    
+    void getLeaderboardByName(String leaderboardName, AsyncCallback<LeaderboardDAO> callback);
+    
+    void updateLeaderboard(String leaderboardName, String newLeaderboardName, int[] newDiscardingThreasholds,
+            AsyncCallback<Void> callback);
+
+    void createLeaderboard(String leaderboardName, int[] discardThresholds, AsyncCallback<Void> asyncCallback);
+
+    void removeLeaderboard(String leaderboardName, AsyncCallback<Void> asyncCallback);
+    
+    void renameLeaderboard(String leaderboardName, String newLeaderboardName, AsyncCallback<Void> asyncCallback);
+
+    void addColumnToLeaderboard(String columnName, String leaderboardName, boolean medalRace,
+            AsyncCallback<Void> callback);
+
+    void renameLeaderboardColumn(String leaderboardName, String oldColumnName, String newColumnName, AsyncCallback<Void> callback);
+
+    void removeLeaderboardColumn(String leaderboardName, String columnName, AsyncCallback<Void> callback);
+
+    void connectTrackedRaceToLeaderboardColumn(String leaderboardName, String raceColumnName,
+            RaceIdentifier raceIdentifier, AsyncCallback<Void> asyncCallback);
+
+    void getEventAndRaceNameOfTrackedRaceConnectedToLeaderboardColumn(String leaderboardName, String raceColumnName,
+            AsyncCallback<Pair<String, String>> callback);
+
+    void disconnectLeaderboardColumnFromTrackedRace(String leaderboardName, String raceColumnName,
+            AsyncCallback<Void> callback);
+
+    void updateLeaderboardCarryValue(String leaderboardName, String competitorName, Integer carriedPoints, AsyncCallback<Void> callback);
+
+    void updateLeaderboardMaxPointsReason(String leaderboardName, String competitorName, String raceColumnName,
+            String maxPointsReasonAsString, Date date, AsyncCallback<Pair<Integer, Integer>> asyncCallback);
+
+    void updateLeaderboardScoreCorrection(String leaderboardName, String competitorName, String raceName,
+            Integer correctedScore, Date date, AsyncCallback<Pair<Integer, Integer>> asyncCallback);
+
+    void getLeaderboardEntry(String leaderboardName, String competitorName, String raceName, Date date,
+            AsyncCallback<LeaderboardEntryDAO> callback);
+
+    void updateCompetitorDisplayNameInLeaderboard(String leaderboardName, String competitorName, String displayName,
+            AsyncCallback<Void> callback);
+
+	void moveLeaderboardColumnUp(String leaderboardName, String columnName,
+			AsyncCallback<Void> callback);
+
+	void moveLeaderboardColumnDown(String leaderboardName, String columnName,
+			AsyncCallback<Void> callback);
+
+	void updateIsMedalRace(String leaderboardName, String columnName, boolean isMedalRace,
+			AsyncCallback<Void> callback);
+
+    void getPreviousSwissTimingConfigurations(AsyncCallback<List<SwissTimingConfigurationDAO>> asyncCallback);
+
+    void listSwissTimingRaces(String hostname, int port, boolean canSendRequests,
+            AsyncCallback<List<SwissTimingRaceRecordDAO>> asyncCallback);
+
+    void storeSwissTimingConfiguration(String configName, String hostname, int port, boolean canSendRequests, AsyncCallback<Void> asyncCallback);
+
+    void trackWithSwissTiming(SwissTimingRaceRecordDAO rr, String hostname, int port, boolean canSendRequests,
+            boolean trackWind, boolean correctWindByDeclination, AsyncCallback<Void> asyncCallback);
+
+    void sendSwissTimingDummyRace(String racMessage, String stlMesssage, String ccgMessage, AsyncCallback<Void> callback);
+    /**
+     * Requests the computation of the {@link LeaderboardDAO} for <code>leaderboardName</code> <code>times</code> times.
+     * The date used for the {@link #getLeaderboardByName(String, Date, Collection, AsyncCallback)} call is iterated
+     * in 10ms time steps, going backwards from "now." For all races, all details are requested.
+     */
+    void stressTestLeaderboardByName(String leaderboardName, int times, AsyncCallback<Void> callback);
+
+    void getCountryCodes(AsyncCallback<String[]> callback);
+
+    void getCompetitorRaceData(RaceIdentifier race, CompetitorAndTimePointsDAO competitorAndTimePointsDAO,
+            int dataType, AsyncCallback<List<Pair<CompetitorDAO, Double[]>>> callback);
+    void getDouglasPoints(RaceIdentifier raceIdentifier, Map<CompetitorDAO, Date> from, Map<CompetitorDAO, Date> to,
+            double meters, AsyncCallback<Map<CompetitorDAO, List<GPSFixDAO>>> callback);
+
+    void getManeuvers(RaceIdentifier raceIdentifier, Map<CompetitorDAO, Date> from, Map<CompetitorDAO, Date> to,
+            AsyncCallback<Map<CompetitorDAO, List<ManeuverDAO>>> callback);
+
+    void getCompetitorAndTimePoints(RaceIdentifier race, int steps, AsyncCallback<CompetitorAndTimePointsDAO> callback);
+}