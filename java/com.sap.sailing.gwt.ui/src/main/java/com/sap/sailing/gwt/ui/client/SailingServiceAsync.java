package com.sap.sailing.gwt.ui.client;

import java.util.ArrayList;
import java.util.Collection;
import java.util.Date;
import java.util.List;
import java.util.Map;
import java.util.Set;
import java.util.UUID;

import com.google.gwt.user.client.rpc.AsyncCallback;
import com.sap.sailing.domain.common.CompetitorDescriptor;
import com.sap.sailing.domain.common.DataImportProgress;
import com.sap.sailing.domain.common.DetailType;
import com.sap.sailing.domain.common.LeaderboardType;
import com.sap.sailing.domain.common.LegIdentifier;
import com.sap.sailing.domain.common.MaxPointsReason;
import com.sap.sailing.domain.common.NotFoundException;
import com.sap.sailing.domain.common.PassingInstruction;
import com.sap.sailing.domain.common.PolarSheetsXYDiagramData;
import com.sap.sailing.domain.common.Position;
import com.sap.sailing.domain.common.RaceIdentifier;
import com.sap.sailing.domain.common.RankingMetrics;
import com.sap.sailing.domain.common.RegattaAndRaceIdentifier;
import com.sap.sailing.domain.common.RegattaIdentifier;
import com.sap.sailing.domain.common.RegattaNameAndRaceName;
import com.sap.sailing.domain.common.ScoringSchemeType;
import com.sap.sailing.domain.common.WindSource;
import com.sap.sailing.domain.common.abstractlog.TimePointSpecificationFoundInLog;
import com.sap.sailing.domain.common.dto.BoatDTO;
import com.sap.sailing.domain.common.dto.CompetitorDTO;
import com.sap.sailing.domain.common.dto.FleetDTO;
import com.sap.sailing.domain.common.dto.IncrementalOrFullLeaderboardDTO;
import com.sap.sailing.domain.common.dto.PairingListDTO;
import com.sap.sailing.domain.common.dto.PairingListTemplateDTO;
import com.sap.sailing.domain.common.dto.PersonDTO;
import com.sap.sailing.domain.common.dto.RaceColumnDTO;
import com.sap.sailing.domain.common.dto.RaceColumnInSeriesDTO;
import com.sap.sailing.domain.common.dto.RaceDTO;
import com.sap.sailing.domain.common.dto.RegattaCreationParametersDTO;
import com.sap.sailing.domain.common.racelog.RacingProcedureType;
import com.sap.sailing.domain.common.tracking.impl.PreciseCompactGPSFixMovingImpl.PreciseCompactPosition;
import com.sap.sailing.domain.tracking.TrackedRace;
import com.sap.sailing.expeditionconnector.ExpeditionDeviceConfiguration;
import com.sap.sailing.gwt.ui.adminconsole.RaceLogSetTrackingTimesDTO;
import com.sap.sailing.gwt.ui.client.shared.charts.MarkPositionService.MarkTrackDTO;
import com.sap.sailing.gwt.ui.client.shared.charts.MarkPositionService.MarkTracksDTO;
import com.sap.sailing.gwt.ui.shared.BulkScoreCorrectionDTO;
import com.sap.sailing.gwt.ui.shared.CompactBoatPositionsDTO;
import com.sap.sailing.gwt.ui.shared.CompactRaceMapDataDTO;
import com.sap.sailing.gwt.ui.shared.CompetitorProviderDTO;
import com.sap.sailing.gwt.ui.shared.CompetitorsRaceDataDTO;
import com.sap.sailing.gwt.ui.shared.ControlPointDTO;
import com.sap.sailing.gwt.ui.shared.CoursePositionsDTO;
import com.sap.sailing.gwt.ui.shared.DeviceConfigurationDTO;
import com.sap.sailing.gwt.ui.shared.DeviceConfigurationDTO.RegattaConfigurationDTO;
import com.sap.sailing.gwt.ui.shared.DeviceConfigurationMatcherDTO;
import com.sap.sailing.gwt.ui.shared.DeviceMappingDTO;
import com.sap.sailing.gwt.ui.shared.EventBaseDTO;
import com.sap.sailing.gwt.ui.shared.EventDTO;
import com.sap.sailing.gwt.ui.shared.GPSFixDTO;
import com.sap.sailing.gwt.ui.shared.GPSFixDTOWithSpeedWindTackAndLegType;
import com.sap.sailing.gwt.ui.shared.LeaderboardGroupDTO;
import com.sap.sailing.gwt.ui.shared.ManeuverDTO;
import com.sap.sailing.gwt.ui.shared.MarkDTO;
import com.sap.sailing.gwt.ui.shared.RaceCourseDTO;
import com.sap.sailing.gwt.ui.shared.RaceGroupDTO;
import com.sap.sailing.gwt.ui.shared.RaceLogDTO;
import com.sap.sailing.gwt.ui.shared.RaceLogSetFinishingAndFinishTimeDTO;
import com.sap.sailing.gwt.ui.shared.RaceLogSetStartTimeAndProcedureDTO;
import com.sap.sailing.gwt.ui.shared.RaceTimesInfoDTO;
import com.sap.sailing.gwt.ui.shared.RaceboardDataDTO;
import com.sap.sailing.gwt.ui.shared.RegattaDTO;
import com.sap.sailing.gwt.ui.shared.RegattaLogDTO;
import com.sap.sailing.gwt.ui.shared.RegattaOverviewEntryDTO;
import com.sap.sailing.gwt.ui.shared.RegattaScoreCorrectionDTO;
import com.sap.sailing.gwt.ui.shared.RemoteSailingServerReferenceDTO;
import com.sap.sailing.gwt.ui.shared.SailingServiceConstants;
import com.sap.sailing.gwt.ui.shared.ScoreCorrectionProviderDTO;
import com.sap.sailing.gwt.ui.shared.ServerConfigurationDTO;
import com.sap.sailing.gwt.ui.shared.SimulatorResultsDTO;
import com.sap.sailing.gwt.ui.shared.StrippedLeaderboardDTO;
import com.sap.sailing.gwt.ui.shared.SwissTimingArchiveConfigurationDTO;
import com.sap.sailing.gwt.ui.shared.SwissTimingConfigurationDTO;
import com.sap.sailing.gwt.ui.shared.SwissTimingEventRecordDTO;
import com.sap.sailing.gwt.ui.shared.SwissTimingRaceRecordDTO;
import com.sap.sailing.gwt.ui.shared.SwissTimingReplayRaceDTO;
import com.sap.sailing.gwt.ui.shared.TracTracConfigurationDTO;
import com.sap.sailing.gwt.ui.shared.TracTracRaceRecordDTO;
import com.sap.sailing.gwt.ui.shared.TrackFileImportDeviceIdentifierDTO;
import com.sap.sailing.gwt.ui.shared.TypedDeviceMappingDTO;
import com.sap.sailing.gwt.ui.shared.VenueDTO;
import com.sap.sailing.gwt.ui.shared.WindDTO;
import com.sap.sailing.gwt.ui.shared.WindInfoForRaceDTO;
import com.sap.sse.common.CountryCode;
import com.sap.sse.common.Duration;
import com.sap.sse.common.TimePoint;
import com.sap.sse.common.Util;
import com.sap.sse.common.Util.Pair;
import com.sap.sse.common.Util.Triple;
import com.sap.sse.gwt.client.ServerInfoRetriever;
import com.sap.sse.gwt.client.filestorage.FileStorageManagementGwtServiceAsync;
import com.sap.sse.gwt.client.media.ImageDTO;
import com.sap.sse.gwt.client.media.VideoDTO;
import com.sap.sse.gwt.client.replication.RemoteReplicationServiceAsync;
import com.sap.sse.pairinglist.PairingListTemplate;

/**
 * The async counterpart of {@link SailingService}
 */
public interface SailingServiceAsync extends ServerInfoRetriever, FileStorageManagementGwtServiceAsync, RemoteReplicationServiceAsync {

    void getRegattas(AsyncCallback<List<RegattaDTO>> callback);

    void getRegattaByName(String regattaName, AsyncCallback<RegattaDTO> asyncCallback);

    /**
     * The string returned in the callback's pair is the common event name
     * 
     * @param listHiddenRaces
     */
    void listTracTracRacesInEvent(String eventJsonURL, boolean listHiddenRaces,
            AsyncCallback<Util.Pair<String, List<TracTracRaceRecordDTO>>> callback);

    /**
     * @param regattaToAddTo
     *            if <code>null</code>, the regatta into which the race has previously been loaded will be looked up; if
     *            found, the race will be loaded into that regatta; otherwise, an existing regatta by the name of the
     *            TracTrac event with the boat class name appended in parentheses will be looked up; if not found, a
     *            default regatta with that name will be created, with a single default series and a single default
     *            fleet. If a valid {@link RegattaIdentifier} is specified, a regatta lookup is performed with that
     *            identifier; if the regatta is found, it is used to add the races to. Otherwise, a default regatta as
     *            described above will be created and used.
     * @param liveURI
     *            may be <code>null</code> or the empty string in which case the server will use the
     *            {@link TracTracRaceRecordDTO#liveURI} from the <code>rr</code> race record.
     * @param offsetToStartTimeOfSimulatedRace
     *            if not <code>null</code>, the connector will adjust the time stamps of all events received such that
     *            the first mark passing for the first waypoint will be set to "now." It will delay the forwarding of
     *            all events received such that they seem to be sent in "real-time" plus the
     *            <code>offsetToStartTimeOfSimulatedRace</code>. So, more or less the time points attached to the events
     *            sent to the receivers will again approximate the wall time.
     * @param useInternalMarkPassingAlgorithm
     *            whether or not to ignore the TracTrac-provided mark passings; if <code>true</code>, a separate mark
     *            passing calculator is used, and the TracTrac-provided ones are ignored.
     * @param storedURImay
     *            be <code>null</code> or the empty string in which case the server will use the
     *            {@link TracTracRaceRecordDTO#storedURI} from the <code>rr</code> race record.
     */
    void trackWithTracTrac(RegattaIdentifier regattaToAddTo, Iterable<TracTracRaceRecordDTO> rrs, String liveURI,
            String storedURI, String courseDesignUpdateURI, boolean trackWind, boolean correctWindByDeclination,
            Duration offsetToStartTimeOfSimulatedRace, boolean useInternalMarkPassingAlgorithm, String tracTracUsername,
            String tracTracPassword, AsyncCallback<Void> callback);

    void trackWithSwissTiming(RegattaIdentifier regattaToAddTo, Iterable<SwissTimingRaceRecordDTO> rrs,
            String hostname, int port, boolean trackWind, boolean correctWindByDeclination,
            boolean useInternalMarkPassingAlgorithm, AsyncCallback<Void> asyncCallback);

    void replaySwissTimingRace(RegattaIdentifier regattaIdentifier, Iterable<SwissTimingReplayRaceDTO> replayRaces,
            boolean trackWind, boolean correctWindByDeclination, boolean useInternalMarkPassingAlgorithm,
            AsyncCallback<Void> asyncCallback);

    void getPreviousTracTracConfigurations(AsyncCallback<List<TracTracConfigurationDTO>> callback);

    void storeTracTracConfiguration(String name, String jsonURL, String liveDataURI, String storedDataURI,
            String courseDesignUpdateURI, String tracTracUsername, String tracTracPassword, AsyncCallback<Void> callback);

    void stopTrackingRaces(Iterable<RegattaAndRaceIdentifier> racesToStopTracking, AsyncCallback<Void> asyncCallback);

    /**
     * Untracks the race and removes it from the regatta. It will also be removed in all leaderboards
     * 
     * @param regattaNamesAndRaceNames
     *            The identifier for the regatta name, and the race name to remove
     */
    void removeAndUntrackRaces(Iterable<RegattaNameAndRaceName> regattaNamesAndRaceNames, AsyncCallback<Void> callback);

    void getRawWindFixes(RegattaAndRaceIdentifier raceIdentifier, Collection<WindSource> windSources,
            AsyncCallback<WindInfoForRaceDTO> callback);

    /**
     * @param windSourceTypeNames
     *            if <code>null</code>, information from all wind sources is returned; otherwise, information only from
     *            the sources listed in this parameter by name are returned
     * @param onlyUpToNewestEvent
     *            if <code>true</code>, no wind data will be returned for time points later than
     *            {@link TrackedRace#getTimePointOfNewestEvent() trackedRace.getTimePointOfNewestEvent()}. This is
     *            helpful in case the client wants to populate a chart during live mode. If <code>false</code>, the
     *            "best effort" readings are provided for the time interval requested, no matter if based on any sensor
     *            evidence or not, regardless of {@link TrackedRace#getTimePointOfNewestEvent()
     *            trackedRace.getTimePointOfNewestEvent()}.
     */
    void getAveragedWindInfo(RegattaAndRaceIdentifier raceIdentifier, Date from, Date to,
            long resolutionInMilliseconds, Collection<String> windSourceTypeNames, boolean onlyUpToNewestEvent,
            AsyncCallback<WindInfoForRaceDTO> callback);

    /**
     * @param windSourceTypeNames
     *            if <code>null</code>, data from all available wind sources will be returned, otherwise only from those
     *            whose {@link WindSource} name is contained in the <code>windSources</code> collection.
     */
    void getAveragedWindInfo(RegattaAndRaceIdentifier raceIdentifier, Date from, long millisecondsStepWidth,
            int numberOfFixes, double latDeg, double lngDeg, Collection<String> windSourceTypeNames,
            AsyncCallback<WindInfoForRaceDTO> callback);

    /**
     * @param onlyUpToNewestEvent
     *            if <code>true</code>, no wind data will be returned for time points later than
     *            {@link TrackedRace#getTimePointOfNewestEvent() trackedRace.getTimePointOfNewestEvent()}. This is
     *            helpful in case the client wants to populate a chart during live mode. If <code>false</code>, the
     *            "best effort" readings are provided for the time interval requested, no matter if based on any sensor
     *            evidence or not, regardless of {@link TrackedRace#getTimePointOfNewestEvent()
     *            trackedRace.getTimePointOfNewestEvent()}.
     * @param includeCombinedWindForAllLegMiddles
     *            if <code>true</code>, the result will return non-<code>null</code> results for calls to
     *            {@link WindInfoForRaceDTO#getCombinedWindOnLegMiddle(int)}.
     */
    void getAveragedWindInfo(RegattaAndRaceIdentifier raceIdentifier, Date from, long millisecondsStepWidth,
            int numberOfFixes, Collection<String> windSourceTypeNames, boolean onlyUpToNewestEvent,
            boolean includeCombinedWindForAllLegMiddles, AsyncCallback<WindInfoForRaceDTO> callback);

    void getPolarResults(RegattaAndRaceIdentifier raceIdentifier, AsyncCallback<Boolean> callback);

    void getSimulatorResults(LegIdentifier legIdentifier, AsyncCallback<SimulatorResultsDTO> callback);

    void setWind(RegattaAndRaceIdentifier raceIdentifier, WindDTO wind, AsyncCallback<Void> callback);

    void removeWind(RegattaAndRaceIdentifier raceIdentifier, WindDTO windDTO, AsyncCallback<Void> callback);

    void getRaceTimesInfo(RegattaAndRaceIdentifier raceIdentifier, AsyncCallback<RaceTimesInfoDTO> callback);

    void getRaceTimesInfos(Collection<RegattaAndRaceIdentifier> raceIdentifiers,
            AsyncCallback<List<RaceTimesInfoDTO>> callback);

    void getCoursePositions(RegattaAndRaceIdentifier raceIdentifier, Date date,
            AsyncCallback<CoursePositionsDTO> asyncCallback);

    void getLeaderboardByName(String leaderboardName, Date date,
            Collection<String> namesOfRaceColumnsForWhichToLoadLegDetails, boolean addOverallDetails,
            String previousLeaderboardId, boolean fillTotalPointsUncorrected,
            AsyncCallback<IncrementalOrFullLeaderboardDTO> callback);

    void getLeaderboardNames(AsyncCallback<List<String>> callback);

    void getLeaderboards(AsyncCallback<List<StrippedLeaderboardDTO>> callback);

    void getLeaderboardsByRaceAndRegatta(String raceName, RegattaIdentifier regattaIdentifier,
            AsyncCallback<List<StrippedLeaderboardDTO>> callback);

    void updateLeaderboard(String leaderboardName, String newLeaderboardName, String newLeaderboardDisplayName,
            int[] newDiscardingThreasholds, UUID newCourseAreaId, AsyncCallback<StrippedLeaderboardDTO> callback);

    void createFlexibleLeaderboard(String leaderboardName, String leaderboardDisplayName, int[] discardThresholds,
            ScoringSchemeType scoringSchemeType, UUID courseAreaId, AsyncCallback<StrippedLeaderboardDTO> asyncCallback);

    void createRegattaLeaderboard(RegattaIdentifier regattaIdentifier, String leaderboardDisplayName,
            int[] discardThresholds, AsyncCallback<StrippedLeaderboardDTO> asyncCallback);

    void createRegattaLeaderboardWithEliminations(String name, String displayName, String regattaName,
            AsyncCallback<StrippedLeaderboardDTO> asyncCallback);

    void removeLeaderboard(String leaderboardName, AsyncCallback<Void> asyncCallback);

    void removeLeaderboards(Collection<String> leaderboardNames, AsyncCallback<Void> asyncCallback);

    void renameLeaderboard(String leaderboardName, String newLeaderboardName, AsyncCallback<Void> asyncCallback);

    void addColumnToLeaderboard(String columnName, String leaderboardName, boolean medalRace,
            AsyncCallback<Void> callback);

    void renameLeaderboardColumn(String leaderboardName, String oldColumnName, String newColumnName,
            AsyncCallback<Void> callback);

    void removeLeaderboardColumn(String leaderboardName, String columnName, AsyncCallback<Void> callback);

    void connectTrackedRaceToLeaderboardColumn(String leaderboardName, String raceColumnName, String fleetName,
            RegattaAndRaceIdentifier raceIdentifier, AsyncCallback<Boolean> asyncCallback);

    /**
     * The key set of the map returned contains all fleets of the race column identified by the combination of
     * <code>leaderboardName</code> and <code>raceColumnName</code>. If a value is <code>null</code>, there is no
     * tracked race currently linked to the fleet in the race column; otherwise, the value is the {@link RaceIdentifier}
     * of the tracked race currently connected for the fleet whose name is the key. The map returned is never
     * <code>null</code>.
     */
    void getRegattaAndRaceNameOfTrackedRaceConnectedToLeaderboardColumn(String leaderboardName, String raceColumnName,
            AsyncCallback<Map<String, RegattaAndRaceIdentifier>> callback);

    void disconnectLeaderboardColumnFromTrackedRace(String leaderboardName, String raceColumnName, String fleetName,
            AsyncCallback<Void> callback);

    void updateLeaderboardCarryValue(String leaderboardName, String competitorIdAsString, Double carriedPoints,
            AsyncCallback<Void> callback);

    void updateLeaderboardMaxPointsReason(String leaderboardName, String competitorIdAsString, String raceColumnName,
            MaxPointsReason maxPointsReason, Date date,
            AsyncCallback<Util.Triple<Double, Double, Boolean>> asyncCallback);

    void updateLeaderboardScoreCorrection(String leaderboardName, String competitorIdAsString, String columnName,
            Double correctedScore, Date date, AsyncCallback<Util.Triple<Double, Double, Boolean>> asyncCallback);

    void updateLeaderboardScoreCorrectionMetadata(String leaderboardName, Date timePointOfLastCorrectionValidity,
            String comment, AsyncCallback<Void> callback);

    void updateLeaderboardScoreCorrectionsAndMaxPointsReasons(BulkScoreCorrectionDTO updates,
            AsyncCallback<Void> callback);

    void updateCompetitorDisplayNameInLeaderboard(String leaderboardName, String competitorID, String displayName,
            AsyncCallback<Void> callback);

    void moveLeaderboardColumnUp(String leaderboardName, String columnName, AsyncCallback<Void> callback);

    void moveLeaderboardColumnDown(String leaderboardName, String columnName, AsyncCallback<Void> callback);

    void updateIsMedalRace(String leaderboardName, String columnName, boolean isMedalRace, AsyncCallback<Void> callback);

    void updateRaceDelayToLive(RegattaAndRaceIdentifier regattaAndRaceIdentifier, long delayToLiveInMs,
            AsyncCallback<Void> callback);

    void updateRacesDelayToLive(List<RegattaAndRaceIdentifier> regattaAndRaceIdentifiers, long delayToLiveInMs,
            AsyncCallback<Void> callback);

    void getPreviousSwissTimingConfigurations(AsyncCallback<List<SwissTimingConfigurationDTO>> asyncCallback);

    void getRacesOfSwissTimingEvent(String eventJsonUrl, AsyncCallback<SwissTimingEventRecordDTO> asyncCallback);

    void storeSwissTimingConfiguration(String configName, String jsonURL, String hostname, int port,
            AsyncCallback<Void> asyncCallback);

    void getCountryCodes(AsyncCallback<String[]> callback);

    void getDouglasPoints(RegattaAndRaceIdentifier raceIdentifier, Map<CompetitorDTO, Date> from,
            Map<CompetitorDTO, Date> to, double meters, AsyncCallback<Map<CompetitorDTO, List<GPSFixDTOWithSpeedWindTackAndLegType>>> callback);

    void getManeuvers(RegattaAndRaceIdentifier raceIdentifier, Map<CompetitorDTO, Date> from,
            Map<CompetitorDTO, Date> to, AsyncCallback<Map<CompetitorDTO, List<ManeuverDTO>>> callback);

    void getLeaderboardGroups(boolean withGeoLocationData, AsyncCallback<List<LeaderboardGroupDTO>> callback);

    void getLeaderboardGroupByName(String groupName, boolean withGeoLocationData,
            AsyncCallback<LeaderboardGroupDTO> callback);

    /**
     * Renames the group with the name <code>oldName</code> to the <code>newName</code>.<br />
     * If there's no group with the name <code>oldName</code> or there's already a group with the name
     * <code>newName</code> a {@link IllegalArgumentException} is thrown.
     */
    void renameLeaderboardGroup(String oldName, String newName, AsyncCallback<Void> callback);

    /**
     * Removes the leaderboard groups with the given names from the service and the persistant store.
     */
    void removeLeaderboardGroups(Set<String> groupNames, AsyncCallback<Void> asyncCallback);

    /**
     * Creates a new group with the name <code>groupname</code>, the description <code>description</code> and an empty
     * list of leaderboards.<br/>
     * 
     * @param displayName
     *            TODO
     * @param displayGroupsInReverseOrder
     *            TODO
     */
    void createLeaderboardGroup(String groupName, String description, String displayName,
            boolean displayGroupsInReverseOrder, int[] overallLeaderboardDiscardThresholds,
            ScoringSchemeType overallLeaderboardScoringSchemeType, AsyncCallback<LeaderboardGroupDTO> callback);

    void updateLeaderboardGroup(String oldName, String newName, String description, String newDisplayName,
            List<String> leaderboardNames, int[] overallLeaderboardDiscardThresholds,
            ScoringSchemeType overallLeaderboardScoringSchemeType, AsyncCallback<Void> callback);

    void setRaceIsKnownToStartUpwind(RegattaAndRaceIdentifier raceIdentifier, boolean raceIsKnownToStartUpwind,
            AsyncCallback<Void> callback);

    void setWindSourcesToExclude(RegattaAndRaceIdentifier raceIdentifier, Iterable<WindSource> windSourcesToExclude,
            AsyncCallback<Void> callback);

    void getCompetitorBoats(RegattaAndRaceIdentifier raceIdentifier, AsyncCallback<Map<CompetitorDTO, BoatDTO>> callback);
    
    void getRaceboardData(String regattaName, String raceName, String leaderboardName, 
            String leaderboardGroupName, UUID eventId, AsyncCallback<RaceboardDataDTO> callback);

    /**
     * @param date
     *            use <code>null</code> to indicate "live" in which case the server live time stamp for the race
     *            identified by <code>raceIdentifier</code> will be used, considering that race's delay.
     * @param md5OfIdsAsStringOfCompetitorParticipatingInRaceInAlphanumericOrderOfTheirID
     *            used to decide whether the client requires an update to the race's competitor set. If the server
     *            has the same MD5 hash for the race's competitors, no competitor set is transmitted to the client.
     *            Otherwise, the full race competitor ID's as strings are sent to the client again for update.
     * @param estimatedDurationRequired {@code true} if the estimated duration should be calculated
     * @param timeToGetTheEstimatedDurationFor the time to use for the calculation of the estimated duration.
     *            May be {@code null} if estimatedDurationRequired is {@code false}
     */
    void getRaceMapData(RegattaAndRaceIdentifier raceIdentifier, Date date,
            Map<String, Date> fromPerCompetitorIdAsString, Map<String, Date> toPerCompetitorIdAsString,
            boolean extrapolate, LegIdentifier simulationLegIdentifier,
            byte[] md5OfIdsAsStringOfCompetitorParticipatingInRaceInAlphanumericOrderOfTheirID, Date timeToGetTheEstimatedDurationFor,
            boolean estimatedDurationRequired, AsyncCallback<CompactRaceMapDataDTO> callback);

    void getBoatPositions(RegattaAndRaceIdentifier raceIdentifier, Map<String, Date> fromPerCompetitorIdAsString,
            Map<String, Date> toPerCompetitorIdAsString, boolean extrapolate,
            AsyncCallback<CompactBoatPositionsDTO> callback);

    void getEvents(AsyncCallback<List<EventDTO>> callback);

    void getPublicEventsOfAllSailingServers(AsyncCallback<List<EventBaseDTO>> callback);

    /**
     * Renames the event with the name <code>oldName</code> to the <code>newName</code>.<br />
     * If there's no event with the name <code>oldName</code> or there's already a event with the name
     * <code>newName</code> a {@link IllegalArgumentException} is thrown.
     */
    void renameEvent(UUID eventId, String newName, AsyncCallback<Void> callback);

    /**
     * Removes the event with the id <code>id</code> from the service and the persistence store.
     */
    void removeEvent(UUID eventId, AsyncCallback<Void> callback);

    void removeEvents(Collection<UUID> eventIds, AsyncCallback<Void> asyncCallback);

    void createEvent(String eventName, String eventDescription, Date startDate, Date endDate, String venue,
            boolean isPublic, List<String> courseAreaNames, String officialWebsiteURL, String baseURL,
            Map<String, String> sailorsInfoWebsiteURLsByLocaleName, Iterable<ImageDTO> images,
            Iterable<VideoDTO> videos, Iterable<UUID> leaderboardGroupIDs, AsyncCallback<EventDTO> callback);

    void updateEvent(UUID eventId, String eventName, String eventDescription, Date startDate, Date endDate,
            VenueDTO venue, boolean isPublic, Iterable<UUID> leaderboardGroupIds, String officialWebsiteURL,
            String baseURL, Map<String, String> sailorsInfoWebsiteURLsByLocaleName, Iterable<ImageDTO> images,
            Iterable<VideoDTO> videos, AsyncCallback<EventDTO> callback);

    void resolveImageDimensions(String imageUrlAsString, AsyncCallback<Pair<Integer, Integer>> callback);

    void createCourseAreas(UUID eventId, String[] courseAreaNames, AsyncCallback<Void> callback);

    void removeCourseAreas(UUID eventId, UUID[] idsOfCourseAreasToRemove, AsyncCallback<Void> callback);

    void removeRegatta(RegattaIdentifier regattaIdentifier, AsyncCallback<Void> callback);

    void removeRegattas(Collection<RegattaIdentifier> regattas, AsyncCallback<Void> asyncCallback);

    void addRaceColumnToSeries(RegattaIdentifier regattaIdentifier, String seriesName, String columnName,
            AsyncCallback<RaceColumnInSeriesDTO> callback);

    void removeRaceColumnFromSeries(RegattaIdentifier regattaIdentifier, String seriesName, String columnName,
            AsyncCallback<Void> callback);

    void moveRaceColumnInSeriesUp(RegattaIdentifier regattaIdentifier, String seriesName, String columnName,
            AsyncCallback<Void> callback);

    void moveRaceColumnInSeriesDown(RegattaIdentifier regattaIdentifier, String seriesName, String columnName,
            AsyncCallback<Void> callback);

    void createRegatta(String regattaName, String boatClassName, Date startDate, Date endDate,
            RegattaCreationParametersDTO seriesNamesWithFleetNamesAndFleetOrderingAndMedal, boolean persistent,
            ScoringSchemeType scoringSchemeType, UUID defaultCourseAreaId, Double buoyZoneRadiusInHullLengths, boolean useStartTimeInference,
            boolean controlTrackingFromStartAndFinishTimes, RankingMetrics rankingMetricType,
            AsyncCallback<RegattaDTO> callback);

    void addRaceColumnsToSeries(RegattaIdentifier regattaIdentifier, String seriesName,
            List<Pair<String, Integer>> columnNames, AsyncCallback<List<RaceColumnInSeriesDTO>> callback);

    void updateSeries(RegattaIdentifier regattaIdentifier, String seriesName, String newSeriesName, boolean isMedal,
            boolean isFleetsCanRunInParallel, int[] resultDiscardingThresholds, boolean startsWithZeroScore,
            boolean firstRaceIsNonDiscardableCarryForward, boolean hasSplitFleetScore, Integer maximumNumberOfDiscards,
            List<FleetDTO> fleets, AsyncCallback<Void> callback);

    void removeRaceColumnsFromSeries(RegattaIdentifier regattaIdentifier, String seriesName, List<String> columnNames,
            AsyncCallback<Void> callback);

    void getScoreCorrectionProviderNames(AsyncCallback<Iterable<String>> callback);

    void getScoreCorrectionsOfProvider(String providerName, AsyncCallback<ScoreCorrectionProviderDTO> callback);

    void getScoreCorrections(String scoreCorrectionProviderName, String eventName, String boatClassName,
            Date timePointWhenResultPublished, AsyncCallback<RegattaScoreCorrectionDTO> asyncCallback);

    void getCompetitorProviderNames(AsyncCallback<Iterable<String>> callback);

    void getCompetitorProviderDTOByName(String providerName, AsyncCallback<CompetitorProviderDTO> callback);

    void getCompetitorDescriptors(String competitorProviderName, String eventName, String regattaName, AsyncCallback<List<CompetitorDescriptor>> callback);

    void getWindSourcesInfo(RegattaAndRaceIdentifier raceIdentifier, AsyncCallback<WindInfoForRaceDTO> callback);

    void getRaceCourse(RegattaAndRaceIdentifier raceIdentifier, Date date, AsyncCallback<RaceCourseDTO> callback);

    void updateRaceCourse(RegattaAndRaceIdentifier raceIdentifier,
            List<Util.Pair<ControlPointDTO, PassingInstruction>> controlPoints, AsyncCallback<Void> callback);

    void getServerConfiguration(AsyncCallback<ServerConfigurationDTO> callback);

    void updateServerConfiguration(ServerConfigurationDTO serverConfiguration, AsyncCallback<Void> callback);

    void getRemoteSailingServerReferences(AsyncCallback<List<RemoteSailingServerReferenceDTO>> callback);

    void removeSailingServers(Set<String> toRemove, AsyncCallback<Void> callback);

    void addRemoteSailingServerReference(RemoteSailingServerReferenceDTO sailingServer,
            AsyncCallback<RemoteSailingServerReferenceDTO> callback);

    void getResultImportUrls(String resultProviderName, AsyncCallback<List<String>> callback);

    void removeResultImportURLs(String resultProviderName, Set<String> toRemove, AsyncCallback<Void> callback);

    void addResultImportUrl(String resultProviderName, String url, AsyncCallback<Void> callback);

    void getUrlResultProviderNamesAndOptionalSampleURL(AsyncCallback<List<Pair<String, String>>> callback);

    void addColumnsToLeaderboard(String leaderboardName, List<Util.Pair<String, Boolean>> columnsToAdd,
            AsyncCallback<Void> callback);

    void removeLeaderboardColumns(String leaderboardName, List<String> columnsToRemove, AsyncCallback<Void> callback);

    void getLeaderboard(String leaderboardName, AsyncCallback<StrippedLeaderboardDTO> callback);

    void suppressCompetitorInLeaderboard(String leaderboardName, String competitorIdAsString, boolean suppressed,
            AsyncCallback<Void> asyncCallback);

    void updateLeaderboardColumnFactor(String leaderboardName, String columnName, Double newFactor,
            AsyncCallback<Void> callback);

    void listSwissTiminigReplayRaces(String swissTimingUrl, AsyncCallback<List<SwissTimingReplayRaceDTO>> asyncCallback);

    /**
     * Callers will be able to obtain at most {@link SailingServiceConstants#MAX_NUMBER_OF_FIXES_TO_QUERY} fixes using
     * this method. If a finer resolution is requested based on {@code from}, {@code to}, and {@code stepSize}, the
     * resolution will automatically be lowered so that no more than
     * {@link SailingServiceConstants#MAX_NUMBER_OF_FIXES_TO_QUERY} are returned per competitor.
     */
    void getCompetitorsRaceData(RegattaAndRaceIdentifier race, List<CompetitorDTO> competitors, Date from, Date to,
            long stepSize, DetailType detailType, String leaderboarGroupName, String leaderboardName,
            AsyncCallback<CompetitorsRaceDataDTO> callback);

    /**
     * Finds out the names of all {@link com.sap.sailing.domain.leaderboard.MetaLeaderboard}s managed by this server
     * that {@link com.sap.sailing.domain.leaderboard.MetaLeaderboard#getLeaderboards() contain} the leaderboard
     * identified by <code>leaderboardName</code>. The names of those meta-leaderboards are returned. The list returned
     * is never <code>null</code> but may be empty if no such leaderboard is found.
     */
    void getOverallLeaderboardNamesContaining(String leaderboardName, AsyncCallback<List<String>> asyncCallback);

    void getPreviousSwissTimingArchiveConfigurations(
            AsyncCallback<List<SwissTimingArchiveConfigurationDTO>> asyncCallback);

    void storeSwissTimingArchiveConfiguration(String swissTimingUrl, AsyncCallback<Void> asyncCallback);

    void updateRegatta(RegattaIdentifier regattaIdentifier, Date startDate, Date endDate, UUID defaultCourseAreaUuid,
            RegattaConfigurationDTO regattaConfiguration, Double buoyZoneRadiusInHullLengths, boolean useStartTimeInference,
            boolean controlTrackingFromStartAndFinishTimes, AsyncCallback<Void> callback);

    /**
     * @param detailType
     *            supports {@link DetailType#REGATTA_RANK}, {@link DetailType#REGATTA_NET_POINTS_SUM} and
     *            {@link DetailType#OVERALL_RANK}.
     * 
     * @return the first triple element is the race column name; then follows the list of competitors, and finally the
     *         list of values whose indices correspond with the elements in the {@link CompetitorDTO} list.
     */
    void getLeaderboardDataEntriesForAllRaceColumns(String leaderboardName, Date date, DetailType detailType,
            AsyncCallback<List<Util.Triple<String, List<CompetitorDTO>, List<Double>>>> callback);

    void getLeaderboardsNamesOfMetaLeaderboard(String metaLeaderboardName,
            AsyncCallback<List<Util.Pair<String, String>>> callback);

    void getLeaderboardType(String leaderboardName, AsyncCallback<LeaderboardType> callback);

    void getRegattaStructureForEvent(UUID eventId, AsyncCallback<List<RaceGroupDTO>> asyncCallback);
    
    void getRegattaStructureOfEvent(UUID eventId, AsyncCallback<List<RaceGroupDTO>> callback);

    void getRaceStateEntriesForRaceGroup(UUID eventId, List<UUID> visibleCourseAreas, List<String> visibleRegattas,
            boolean showOnlyCurrentlyRunningRaces, boolean showOnlyRacesOfSameDay,
            Duration clientTimeZoneOffset, AsyncCallback<List<RegattaOverviewEntryDTO>> markedAsyncCallback);

    void getRaceStateEntriesForLeaderboard(String leaderboardName, boolean showOnlyCurrentlyRunningRaces,
            boolean showOnlyRacesOfSameDay, Duration clientTimeZoneOffset, List<String> visibleRegattas,
            AsyncCallback<List<RegattaOverviewEntryDTO>> callback);

    void reloadRaceLog(String leaderboardName, RaceColumnDTO raceColumnDTO, FleetDTO fleet,
            AsyncCallback<Void> asyncCallback);

    void getRaceLog(String leaderboardName, RaceColumnDTO raceColumnDTO, FleetDTO fleet,
            AsyncCallback<RaceLogDTO> callback);

    void getRegattaLog(String leaderboardName, AsyncCallback<RegattaLogDTO> callback);

    void importMasterData(String host, String[] names, boolean override, boolean compress, boolean exportWind,
            boolean exportDeviceConfigurations, AsyncCallback<UUID> asyncCallback);

    void getImportOperationProgress(UUID id, AsyncCallback<DataImportProgress> asyncCallback);

    void getStructureImportOperationProgress(AsyncCallback<Integer> asyncCallback);

    void getLeaderboardGroupNamesFromRemoteServer(String host, AsyncCallback<List<String>> leaderboardGroupNames);

    void getCompetitors(AsyncCallback<Iterable<CompetitorDTO>> asyncCallback);

    void getCompetitorsOfLeaderboard(String leaderboardName, AsyncCallback<Iterable<CompetitorDTO>> asyncCallback);

    void addOrUpdateCompetitor(List<CompetitorDTO> competitors, AsyncCallback<List<CompetitorDTO>> asyncCallback);

    void addCompetitors(List<CompetitorDescriptor> competitorsForSaving, String searchTag,
            AsyncCallback<List<CompetitorDTO>> asyncCallback);

    void allowCompetitorResetToDefaults(Iterable<CompetitorDTO> competitors, AsyncCallback<Void> asyncCallback);

    void getDeviceConfigurationMatchers(AsyncCallback<List<DeviceConfigurationMatcherDTO>> asyncCallback);

    void getDeviceConfiguration(DeviceConfigurationMatcherDTO matcher, AsyncCallback<DeviceConfigurationDTO> callback);

    void createOrUpdateDeviceConfiguration(DeviceConfigurationMatcherDTO matcherDTO,
            DeviceConfigurationDTO configurationDTO, AsyncCallback<DeviceConfigurationMatcherDTO> callback);

    void removeDeviceConfiguration(List<String> clientIds, AsyncCallback<Boolean> asyncCallback);

    /**
     * Sets the a new start time.
     * 
     * @param dto
     *            {@link RaceLogSetStartTimeAndProcedureDTO} identifying the race to set the start time on and the new
     *            start time.
     */
    void setStartTimeAndProcedure(RaceLogSetStartTimeAndProcedureDTO dto, AsyncCallback<Boolean> callback);

    /**
     * Sets the a new finishing and end time.
     * 
     * @param dto
     *            {@link RaceLogSetFinishingAndFinishTimeDTO} identifying the race and the new finishing and
     *            end time.
     */
    void setFinishingAndEndTime(RaceLogSetFinishingAndFinishTimeDTO editedObject, AsyncCallback<Pair<Boolean, Boolean>> asyncCallback);
    
    /**
     * Gets the race's current start time, current pass identifier and racing procedure. If no start time is set, the
     * pass identifier will still be returned, but the start time field will be <code>null</code>.
     */
    void getStartTimeAndProcedure(String leaderboardName, String raceColumnName, String fleetName,
            AsyncCallback<Util.Triple<Date, Integer, RacingProcedureType>> callback);

    /**
     * Gets the race's current finishing and finish times as well as the current pass identifier. If no finishing or finish time is set, the
     * pass identifier will still be returned, but the finishing/finish time field will be <code>null</code>.
     */
    void getFinishingAndFinishTime(String leaderboardName, String raceColumnName, String fleetName,
            AsyncCallback<Util.Triple<Date, Date, Integer>> asyncCallback);
    
    void getAllIgtimiAccountEmailAddresses(AsyncCallback<Iterable<String>> callback);

    void getIgtimiAuthorizationUrl(String redirectProtocol, String redirectHostname, String redirectPort, AsyncCallback<String> callback);

    void authorizeAccessToIgtimiUser(String eMailAddress, String password, AsyncCallback<Boolean> callback);

    void removeIgtimiAccount(String eMailOfAccountToRemove, AsyncCallback<Void> asyncCallback);

    void importWindFromIgtimi(List<RaceDTO> selectedRaces, boolean correctByDeclination,
            AsyncCallback<Map<RegattaAndRaceIdentifier, Integer>> asyncCallback);

    void getEventById(UUID id, boolean withStatisticalData, AsyncCallback<EventDTO> callback);

    /**
     * @return {@code true} if the race was not yet denoted for race log tracking and now has successfully been denoted
     *         so
     */
    void denoteForRaceLogTracking(String leaderboardName, String raceColumnName, String fleetName,
            AsyncCallback<Boolean> callback);

    void denoteForRaceLogTracking(String leaderboardName, AsyncCallback<Void> callback);

    void startRaceLogTracking(String leaderboardName, String raceColumnName, String fleetName, boolean trackWind,
            boolean correctWindByDeclination, AsyncCallback<Void> callback);

    void startRaceLogTracking(List<Triple<String, String, String>> leaderboardRaceColumnFleetNames,
            final boolean trackWind, final boolean correctWindByDeclination, AsyncCallback<Void> callback);
    
    /**
     * Set the competitor registrations in the racelog. Unregisters formerly registered competitors that are not listed
     * in {@code competitors}.
     */
    void setCompetitorRegistrationsInRaceLog(String leaderboardName, String raceColumnName, String fleetName,
            Set<CompetitorDTO> competitors, AsyncCallback<Void> callback);

    /**
     * Set the competitor registrations in the leaderboard. Unregisters formerly registered competitors that are not
     * listed in {@code competitors}.
     */
    void setCompetitorRegistrationsInRegattaLog(String leaderboardName, Set<CompetitorDTO> competitors,
            AsyncCallback<Void> callback);

    void getCompetitorRegistrationsForRace(String leaderboardName, String raceColumnName, String fleetName,
            AsyncCallback<Collection<CompetitorDTO>> callback);

    void addCourseDefinitionToRaceLog(String leaderboardName, String raceColumnName, String fleetName,
            List<Util.Pair<ControlPointDTO, PassingInstruction>> course, AsyncCallback<Void> callback);

    void getLastCourseDefinitionInRaceLog(String leaderboardName, String raceColumnName, String fleetName,
            AsyncCallback<RaceCourseDTO> callback);

    void pingMark(String leaderboardName, MarkDTO mark,
            TimePoint timePoint, Position position, AsyncCallback<Void> callback);

    void getDeserializableDeviceIdentifierTypes(AsyncCallback<List<String>> callback);

    void revokeRaceAndRegattaLogEvents(String leaderboardName, String raceColumnName, String fleetName,
            List<UUID> eventIds, AsyncCallback<Void> callback);

    void removeSeries(RegattaIdentifier regattaIdentifier, String seriesName, AsyncCallback<Void> callback);

    void removeDenotationForRaceLogTracking(String leaderboardName, String raceColumnName, String fleetName,
            AsyncCallback<Void> callback);

    void getGPSFixImporterTypes(AsyncCallback<Collection<String>> callback);
    
    void getSensorDataImporterTypes(AsyncCallback<Collection<String>> callback);

    void getTrackFileImportDeviceIds(List<String> uuids,
            AsyncCallback<List<TrackFileImportDeviceIdentifierDTO>> callback);

    void setStartTimeReceivedForRace(RaceIdentifier raceIdentifier, Date newStartTimeReceived,
            AsyncCallback<RaceDTO> callback);

    void createXYDiagramForBoatClass(String itemText, AsyncCallback<PolarSheetsXYDiagramData> asyncCallback);

    void getEventsForLeaderboard(String leaderboardName, AsyncCallback<Collection<EventDTO>> callback);

    /**
     * Imports regatta structure definitions from an ISAF XRR document
     * 
     * @param manage2SailJsonUrl
     *            the URL pointing to a Manage2Sail JSON document that contains the link to the XRR document
     */
    void getRegattas(String manage2SailJsonUrl, AsyncCallback<Iterable<RegattaDTO>> asyncCallback);
    
    /**
     * Returns mark passings for the competitor. Using the {@code waitForCalculations} parameter callers can control
     * whether to obtain a snapshot immediately of wait for pending updates. Waiting may be desirable, e.g., when having
     * submitted a fixed mark passing into a race log which triggers the re-calculations asynchronously.
     */
    void getCompetitorMarkPassings(RegattaAndRaceIdentifier race, CompetitorDTO competitorDTO,
            boolean waitForCalculations, AsyncCallback<Map<Integer, Date>> callback);

    void getCompetitorRaceLogMarkPassingData(String leaderboardName, String raceColumnName, String fleetName,
            CompetitorDTO competitor, AsyncCallback<Map<Integer, Date>> callback);

    void updateSuppressedMarkPassings(String leaderboardName, String raceColumnName, String fleetName,
            Integer newZeroBasedIndexOfSuppressedMarkPassing, CompetitorDTO competitorDTO, AsyncCallback<Void> callback);

    void createRegattaStructure(Iterable<RegattaDTO> regattaNames, EventDTO newEvent, AsyncCallback<Void> asyncCallback);

    void updateFixedMarkPassing(String leaderboardName, String raceColumnName, String fleetName,
            Integer indexOfWaypoint, Date dateOfMarkPassing, CompetitorDTO competitorDTO, AsyncCallback<Void> callback);

    void getActiveFileStorageServiceName(AsyncCallback<String> callback);

    void inviteCompetitorsForTrackingViaEmail(String serverUrlWithoutTrailingSlash, EventDTO event,
            String leaderboardName, Collection<CompetitorDTO> competitors, String iOSAppUrl, String androidAppUrl,
            String localeInfo,
            AsyncCallback<Void> callback);

    void inviteBuoyTenderViaEmail(String serverUrlWithoutTrailingSlash, EventDTO eventDto, String leaderboardName,
            String emails, String iOSAppUrl, String androidAppUrl, String localeInfoName, AsyncCallback<Void> callback);
            
    void getLeaderboardGroupsByEventId(UUID id, AsyncCallback<ArrayList<LeaderboardGroupDTO>> callback);

    void getMarksInRegattaLog(String leaderboardName, AsyncCallback<Iterable<MarkDTO>> callback);

    void getDeviceMappings(String leaderboardName, AsyncCallback<List<DeviceMappingDTO>> asyncCallback);
    
    void revokeRaceAndRegattaLogEvents(String leaderboardName, List<UUID> eventIds, AsyncCallback<Void> callback);

    void closeOpenEndedDeviceMapping(String leaderboardName, DeviceMappingDTO mappingDto, Date closingTimePoint,
            AsyncCallback<Void> asyncCallback);

    void addDeviceMappingToRegattaLog(String leaderboardName, DeviceMappingDTO dto, AsyncCallback<Void> callback);
    
    void addTypedDeviceMappingToRegattaLog(String leaderboardName, TypedDeviceMappingDTO dto, AsyncCallback<Void> callback);

    void doesRegattaLogContainCompetitors(String name, AsyncCallback<Boolean> regattaLogCallBack);

    void getRaceIdentifier(String regattaLikeName, String raceColumnName, String fleetName,
            AsyncCallback<RegattaAndRaceIdentifier> asyncCallback);

    void setTrackingTimes(RaceLogSetTrackingTimesDTO dto, AsyncCallback<Void> callback);

    void getTrackingTimes(String leaderboardName, String raceColumnName, String fleetName,
            AsyncCallback<Pair<TimePointSpecificationFoundInLog, TimePointSpecificationFoundInLog>> callback);

    /**
     * Copies one race's competitor set to other races.
     * @param fromTriple
     *            leaderboard name, race column name, and fleet name identifying the race from which to copy the
     *            competitors
     * @param toTriples leaderboard name, race column name, and fleet name identifying the races to which to copy the
     *            competitors
     */
    void copyCompetitorsToOtherRaceLogs(Triple<String, String, String> fromTriple,
            Set<Triple<String, String, String>> toTriples, AsyncCallback<Void> callback);

    void copyCourseToOtherRaceLogs(Triple<String, String, String> fromTriple,
            Set<Triple<String, String, String>> toTriples, AsyncCallback<Void> callback);

    void addMarkToRegattaLog(String leaderboardName, MarkDTO mark, AsyncCallback<Void> asyncCallback);

    void revokeMarkDefinitionEventInRegattaLog(String leaderboardName, MarkDTO markDTO, AsyncCallback<Void> callback);

    void getCompetitorRegistrationsInRegattaLog(String leaderboardName,
            AsyncCallback<Collection<CompetitorDTO>> setCompetitorsCallback);

    void areCompetitorRegistrationsEnabledForRace(String leaderboardName, String raceColumnName, String fleetName,
            AsyncCallback<Boolean> asyncCallback);

    void disableCompetitorRegistrationsForRace(String leaderboardName, String raceColumnName, String fleetName,
            AsyncCallback<Void> asyncCallback);

    void enableCompetitorRegistrationsForRace(String leaderboardName, String raceColumnName, String fleetName,
            AsyncCallback<Void> asyncCallback);

    void checkIfMarksAreUsedInOtherRaceLogs(String leaderboardName, String raceColumnName, String fleetName,
            Set<MarkDTO> marksToRemove, AsyncCallback<Pair<Boolean, String>> asyncCallback);

    void getCompetitorRegistrationsInRaceLog(String leaderboardName, String raceColumnName, String fleetName,
            AsyncCallback<Collection<CompetitorDTO>> callback);

    void getCompetitorRegistrationsForLeaderboard(String leaderboardName,
            AsyncCallback<Collection<CompetitorDTO>> callback);

    void addMarkFix(String leaderboardName, String raceColumnName, String fleetName, String markIdAsString,
            GPSFixDTO newFix, AsyncCallback<Void> callback);

    void editMarkFix(String leaderboardName, String raceColumnName, String fleetName, String markIdAsString,
            GPSFixDTO oldFix, Position newPosition, AsyncCallback<Void> callback);

    void removeMarkFix(String leaderboardName, String raceColumnName, String fleetName, String markIdAsString,
            GPSFixDTO fix, AsyncCallback<Void> callback);

    void canRemoveMarkFix(String leaderboardName, String raceColumnName, String fleetName, String markIdAsString,
            GPSFixDTO fix, AsyncCallback<Boolean> callback);
    
    void getMarksInTrackedRace(String leaderboardName, String raceColumnName, String fleetName,
            AsyncCallback<Iterable<MarkDTO>> callback);

    void getMarkTracks(String leaderboardName, String raceColumnName, String fleetName,
            AsyncCallback<MarkTracksDTO> callback);
    
    void getMarkTrack(String leaderboardName, String raceColumnName, String fleetName, String markIdAsString, 
            AsyncCallback<MarkTrackDTO> callback);
    
    void getTrackingTimes(Collection<Triple<String, String, String>> leaderboardRaceColumnFleetNames,
            AsyncCallback<Map<Triple<String, String, String>, Pair<TimePointSpecificationFoundInLog, TimePointSpecificationFoundInLog>>> asyncCallback);

    void serializationDummy(PersonDTO dummy, CountryCode ccDummy,
			PreciseCompactPosition preciseCompactPosition, AsyncCallback<Pair<PersonDTO, CountryCode>> callback);

    /**
     * @param leaderboardName
     *            expected to match a regatta leaderboard with eliminations
     */
    void getEliminatedCompetitors(String leaderboardName, AsyncCallback<Collection<CompetitorDTO>> asyncCallback);

    void setEliminatedCompetitors(String leaderboardName, Set<CompetitorDTO> eliminatedCompetitors,
            AsyncCallback<Void> callback);
    
    /**
     * Used to determine for a Chart the available Detailtypes. This is for example used, to only show the RideHeight as
     * an option for charts, if it actually recorded for the race.
     */
    void determineDetailTypesForCompetitorChart(String leaderboardGroupName, RegattaAndRaceIdentifier identifier,
            AsyncCallback<List<DetailType>> callback);

    void getExpeditionDeviceConfigurations(AsyncCallback<List<ExpeditionDeviceConfiguration>> callback);

    void removeExpeditionDeviceConfiguration(ExpeditionDeviceConfiguration expeditionDeviceConfiguration, AsyncCallback<Void> asyncCallback);

    void addOrReplaceExpeditionDeviceConfiguration(ExpeditionDeviceConfiguration expeditionDeviceConfiguration, AsyncCallback<Void> asyncCallback);

<<<<<<< HEAD
    void calculatePairingList(final String leaderboardName, final Iterable<String> selectedFlightNames,
            final int competitorCount, final int flightMultiplier, AsyncCallback<PairingListTemplateDTO> callback)
            throws NotFoundException, IllegalArgumentException;
    
    void getPairingListFromTemplate(final String leaderboardName, final int flightMultiplier, final Iterable<String> selectedFlightNames,
=======
    /**
     * Calculates a {@link PairingListTemplate} based on a competitor count, flight count and group count of the 
     * leaderboard. Since the competitor count must not be the competitors that are registered on the leaderboard, it can 
     * vary. 
     * 
     * @param leaderboardName the name of the leaderboard
     * @param competitorCount the count of competitors
     * @param flightMultiplier specifies how often the flights will be cloned
     * @param callback returns a {@link PairingListTemplateDTO}
     * @throws NotFoundException is thrown if the leaderboard is not found by name
     * @throws IllegalArgumentException 
     */
    void calculatePairingList(final String leaderboardName, int competitorCount, int flightMultiplier, 
            AsyncCallback<PairingListTemplateDTO> callback) throws NotFoundException, IllegalArgumentException;
    
    /**
     * Creates a {@link PairingListDTO} in which the competitors will be matched to a {@link PairingList} based on
     * the information that the {@link PairingListTemplate} contains. 
     * 
     * @param leaderboardName
     * @param flightMultiplier specifies how often the flights will be cloned
     * @param callback
     */
    void getPairingListFromTemplate(final String leaderboardName, final int flightMultiplier,
>>>>>>> 804e6cea
            AsyncCallback<PairingListDTO> callback);
    
    /**
     * Creates a {@link PairingListDTO} that is based on the competitors in the race logs of a leaderboard. 
     * 
     * @param leaderboardName the name of the leaderboard 
     * @param callback returns a {@link PairingListDTO}
     */
    void getPairingListFromRaceLogs(final String leaderboardName, AsyncCallback<PairingListDTO> callback);
    
<<<<<<< HEAD
    void fillRaceLogsFromPairingListTemplate(PairingListTemplateDTO pairingListTemplateDTO, final String leaderboardName, 
            final Iterable<String> selectedFlightNames, AsyncCallback<Void> callback);
=======
    /**
     * Registers all competitors of a {@link PairingList} in the respective {@link RaceColumn}s and {@link Fleet}s. 
     * 
     * @param leaderboardName the name of the leaderboard
     * @param flightMultiplier specifies how often the flights will be cloned
     * @param callback
     */
    void fillRaceLogsFromPairingListTemplate(final String leaderboardName, final int flightMultiplier,
            AsyncCallback<Void> callback);
>>>>>>> 804e6cea

}<|MERGE_RESOLUTION|>--- conflicted
+++ resolved
@@ -875,61 +875,58 @@
 
     void addOrReplaceExpeditionDeviceConfiguration(ExpeditionDeviceConfiguration expeditionDeviceConfiguration, AsyncCallback<Void> asyncCallback);
 
-<<<<<<< HEAD
+    /**
+     * Calculates a {@link PairingListTemplate} based on a competitor count, flight count and group count of the
+     * leaderboard. Since the competitor count must not be the competitors that are registered on the leaderboard, it
+     * can vary.
+     * 
+     * @param leaderboardName
+     *            the name of the leaderboard
+     * @param competitorCount
+     *            the count of competitors
+     * @param flightMultiplier
+     *            specifies how often the flights will be cloned
+     * @param callback
+     *            returns a {@link PairingListTemplateDTO}
+     * @throws NotFoundException
+     *             is thrown if the leaderboard is not found by name
+     * @throws IllegalArgumentException
+     */
     void calculatePairingList(final String leaderboardName, final Iterable<String> selectedFlightNames,
-            final int competitorCount, final int flightMultiplier, AsyncCallback<PairingListTemplateDTO> callback)
+            int competitorCount, int flightMultiplier, AsyncCallback<PairingListTemplateDTO> callback)
             throws NotFoundException, IllegalArgumentException;
-    
-    void getPairingListFromTemplate(final String leaderboardName, final int flightMultiplier, final Iterable<String> selectedFlightNames,
-=======
-    /**
-     * Calculates a {@link PairingListTemplate} based on a competitor count, flight count and group count of the 
-     * leaderboard. Since the competitor count must not be the competitors that are registered on the leaderboard, it can 
-     * vary. 
-     * 
-     * @param leaderboardName the name of the leaderboard
-     * @param competitorCount the count of competitors
-     * @param flightMultiplier specifies how often the flights will be cloned
-     * @param callback returns a {@link PairingListTemplateDTO}
-     * @throws NotFoundException is thrown if the leaderboard is not found by name
-     * @throws IllegalArgumentException 
-     */
-    void calculatePairingList(final String leaderboardName, int competitorCount, int flightMultiplier, 
-            AsyncCallback<PairingListTemplateDTO> callback) throws NotFoundException, IllegalArgumentException;
-    
-    /**
-     * Creates a {@link PairingListDTO} in which the competitors will be matched to a {@link PairingList} based on
-     * the information that the {@link PairingListTemplate} contains. 
+
+    /**
+     * Creates a {@link PairingListDTO} in which the competitors will be matched to a {@link PairingList} based on the
+     * information that the {@link PairingListTemplate} contains.
      * 
      * @param leaderboardName
-     * @param flightMultiplier specifies how often the flights will be cloned
+     * @param flightMultiplier
+     *            specifies how often the flights will be cloned
      * @param callback
      */
     void getPairingListFromTemplate(final String leaderboardName, final int flightMultiplier,
->>>>>>> 804e6cea
-            AsyncCallback<PairingListDTO> callback);
-    
-    /**
-     * Creates a {@link PairingListDTO} that is based on the competitors in the race logs of a leaderboard. 
-     * 
-     * @param leaderboardName the name of the leaderboard 
-     * @param callback returns a {@link PairingListDTO}
+            final Iterable<String> selectedFlightNames, AsyncCallback<PairingListDTO> callback);
+
+    /**
+     * Creates a {@link PairingListDTO} that is based on the competitors in the race logs of a leaderboard.
+     * 
+     * @param leaderboardName
+     *            the name of the leaderboard
+     * @param callback
+     *            returns a {@link PairingListDTO}
      */
     void getPairingListFromRaceLogs(final String leaderboardName, AsyncCallback<PairingListDTO> callback);
-    
-<<<<<<< HEAD
-    void fillRaceLogsFromPairingListTemplate(PairingListTemplateDTO pairingListTemplateDTO, final String leaderboardName, 
+
+    /**
+     * Registers all competitors of a {@link PairingList} in the respective {@link RaceColumn}s and {@link Fleet}s.
+     * 
+     * @param leaderboardName
+     *            the name of the leaderboard
+     * @param flightMultiplier
+     *            specifies how often the flights will be cloned
+     * @param callback
+     */
+    void fillRaceLogsFromPairingListTemplate(final String leaderboardName, final int flightMultiplier,
             final Iterable<String> selectedFlightNames, AsyncCallback<Void> callback);
-=======
-    /**
-     * Registers all competitors of a {@link PairingList} in the respective {@link RaceColumn}s and {@link Fleet}s. 
-     * 
-     * @param leaderboardName the name of the leaderboard
-     * @param flightMultiplier specifies how often the flights will be cloned
-     * @param callback
-     */
-    void fillRaceLogsFromPairingListTemplate(final String leaderboardName, final int flightMultiplier,
-            AsyncCallback<Void> callback);
->>>>>>> 804e6cea
-
 }