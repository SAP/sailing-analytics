--- conflicted
+++ resolved
@@ -16,11 +16,7 @@
 
     public void addCompetitorItem(DataResource icon, String name, SimpleCompetitorDTO competitor) {
         if (competitor != null) {
-<<<<<<< HEAD
-            addItem(iconUrl, name, competitor.getShortInfo() != null ? competitor.getShortInfo() : competitor.getName());
-=======
-            addItem(icon, name, competitor.getSailID() != null ? competitor.getSailID() : competitor.getName());
->>>>>>> cdc27a81
+            addItem(icon, name, competitor.getShortInfo() != null ? competitor.getShortInfo() : competitor.getName());
         }
     }
     
