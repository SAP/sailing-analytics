--- conflicted
+++ resolved
@@ -13,16 +13,10 @@
                     <div class="{app_res.style.flexItemAutoWidth}">
                         <div ui:field="title" class="{local_res.style.title}" />
                         <div class="{app_res.style.flexContainer}">
-<<<<<<< HEAD
                             <a class="{local_res.style.boatclassLogo}" ui:field="logoUi"></a>
                             <span ui:field="racesUi" class="{local_res.style.races}"></span>
-                            <h2 ui:field="subTitle" class="{app_res.style.flexItemAutoWidth}"/>              
+                            <h2 ui:field="details" class="{app_res.fonts.subtitle} {app_res.style.flexItemAutoWidth} {local_res.style.details}"/>       
                         </div>                     
-=======
-                            <div class="{app_res.icons.icon} {app_res.icons.iconLocation} {app_res.style.flexItemFixedWidth}" />
-                            <div ui:field="details" class="{app_res.fonts.subtitle} {app_res.style.flexItemAutoWidth} {local_res.style.details}"/>
-                        </div>
->>>>>>> 815c736c
                     </div>
                     <g:Anchor ui:field="contextMenu" 
                             addStyleNames="{app_res.icons.iconElipse} {app_res.icons.icon} {app_res.style.flexItemFixedWidth}" />
