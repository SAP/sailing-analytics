<!DOCTYPE ui:UiBinder SYSTEM "http://dl.google.com/gwt/DTD/xhtml.ent">
<ui:UiBinder xmlns:ui="urn:ui:com.google.gwt.uibinder" xmlns:g="urn:import:com.google.gwt.user.client.ui">
    
    <ui:with field="res" type="com.sap.sailing.gwt.common.client.SharedResources" />
    <ui:with field="app_res" type="com.sap.sailing.gwt.managementconsole.resources.ManagementConsoleResources" />
    <ui:with field="local_res" type="com.sap.sailing.gwt.managementconsole.places.regatta.overview.RegattaOverviewResources" />
    <ui:with field="i18n" type="com.sap.sailing.gwt.ui.client.StringMessages" />
    
<<<<<<< HEAD
    <g:HTMLPanel addStyleNames="{res.mediaCss.column} {res.mediaCss.small12} {res.mediaCss.medium6} {res.mediaCss.large4} {app_res.style.cardPanel}">
        <div ui:field="card" class="{app_res.style.card}" >
            <div ui:field="container" class="{app_res.style.cardContent}">
                <div class="{app_res.style.flexContainer}">
                    <div class="{app_res.style.flexItemAutoWidth}">
                        <div ui:field="title" class="{app_res.style.title}" />
                        <div class="{app_res.style.flexContainer}">
                            <a class="{local_res.style.boatclassLogo}" ui:field="logoUi"></a>
                            <span ui:field="racesUi" class="{local_res.style.races}"></span>
                            <h2 ui:field="details" class="{app_res.fonts.subtitle} {app_res.style.flexItemAutoWidth} {app_res.style.details}"/>       
=======
    <g:HTMLPanel addStyleNames="{res.mediaCss.column} {res.mediaCss.small12} {res.mediaCss.medium6} {res.mediaCss.large4} {local_res.style.cardPanel}">
        <div ui:field="card" class="{local_res.style.eventCard}" >
            <div ui:field="container" class="{local_res.style.eventCardContainer}">
                <div class="{app_res.style.flexContainer}">
                    <div class="{app_res.style.flexItemAutoWidth}">
                        <div ui:field="title" class="{local_res.style.title}" />
                        <div class="{app_res.style.flexContainer}">
                            <a class="{local_res.style.boatclassLogo}" ui:field="logoUi"></a>
                            <span ui:field="racesUi" class="{local_res.style.races}"></span>
                            <h2 ui:field="details" class="{app_res.fonts.subtitle} {app_res.style.flexItemAutoWidth} {local_res.style.details}"/>       
>>>>>>> 423c7fc0
                        </div>                     
                    </div>
                    <g:Anchor ui:field="contextMenu" 
                            addStyleNames="{app_res.icons.iconElipse} {app_res.icons.icon} {app_res.style.flexItemFixedWidth}" />
                </div>
            </div>
        </div>
    </g:HTMLPanel>
</ui:UiBinder><|MERGE_RESOLUTION|>--- conflicted
+++ resolved
@@ -6,7 +6,6 @@
     <ui:with field="local_res" type="com.sap.sailing.gwt.managementconsole.places.regatta.overview.RegattaOverviewResources" />
     <ui:with field="i18n" type="com.sap.sailing.gwt.ui.client.StringMessages" />
     
-<<<<<<< HEAD
     <g:HTMLPanel addStyleNames="{res.mediaCss.column} {res.mediaCss.small12} {res.mediaCss.medium6} {res.mediaCss.large4} {app_res.style.cardPanel}">
         <div ui:field="card" class="{app_res.style.card}" >
             <div ui:field="container" class="{app_res.style.cardContent}">
@@ -16,19 +15,7 @@
                         <div class="{app_res.style.flexContainer}">
                             <a class="{local_res.style.boatclassLogo}" ui:field="logoUi"></a>
                             <span ui:field="racesUi" class="{local_res.style.races}"></span>
-                            <h2 ui:field="details" class="{app_res.fonts.subtitle} {app_res.style.flexItemAutoWidth} {app_res.style.details}"/>       
-=======
-    <g:HTMLPanel addStyleNames="{res.mediaCss.column} {res.mediaCss.small12} {res.mediaCss.medium6} {res.mediaCss.large4} {local_res.style.cardPanel}">
-        <div ui:field="card" class="{local_res.style.eventCard}" >
-            <div ui:field="container" class="{local_res.style.eventCardContainer}">
-                <div class="{app_res.style.flexContainer}">
-                    <div class="{app_res.style.flexItemAutoWidth}">
-                        <div ui:field="title" class="{local_res.style.title}" />
-                        <div class="{app_res.style.flexContainer}">
-                            <a class="{local_res.style.boatclassLogo}" ui:field="logoUi"></a>
-                            <span ui:field="racesUi" class="{local_res.style.races}"></span>
-                            <h2 ui:field="details" class="{app_res.fonts.subtitle} {app_res.style.flexItemAutoWidth} {local_res.style.details}"/>       
->>>>>>> 423c7fc0
+                            <h2 ui:field="details" class="{app_res.fonts.subtitle} {app_res.style.flexItemAutoWidth} {app_res.style.details}"/>         
                         </div>                     
                     </div>
                     <g:Anchor ui:field="contextMenu" 
