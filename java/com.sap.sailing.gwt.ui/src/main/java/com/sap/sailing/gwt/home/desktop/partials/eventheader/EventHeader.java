<<<<<<< HEAD
package com.sap.sailing.gwt.home.desktop.partials.eventheader;

import java.util.Date;

import com.google.gwt.core.client.GWT;
import com.google.gwt.dom.client.AnchorElement;
import com.google.gwt.dom.client.DivElement;
import com.google.gwt.dom.client.Element;
import com.google.gwt.dom.client.HeadingElement;
import com.google.gwt.dom.client.SpanElement;
import com.google.gwt.event.dom.client.ClickEvent;
import com.google.gwt.event.dom.client.ClickHandler;
import com.google.gwt.uibinder.client.UiBinder;
import com.google.gwt.uibinder.client.UiField;
import com.google.gwt.user.client.Event;
import com.google.gwt.user.client.ui.Composite;
import com.google.gwt.user.client.ui.FlowPanel;
import com.google.gwt.user.client.ui.UIObject;
import com.google.gwt.user.client.ui.Widget;
import com.sap.sailing.gwt.common.client.i18n.TextMessages;
import com.sap.sailing.gwt.home.communication.eventview.EventViewDTO;
import com.sap.sailing.gwt.home.communication.eventview.HasRegattaMetadata;
import com.sap.sailing.gwt.home.desktop.partials.sharing.SharingButtons;
import com.sap.sailing.gwt.home.desktop.partials.sharing.SharingMetadataProvider;
import com.sap.sailing.gwt.home.desktop.places.event.EventView;
import com.sap.sailing.gwt.home.desktop.places.event.EventView.PlaceCallback;
import com.sap.sailing.gwt.home.desktop.places.event.EventView.Presenter;
import com.sap.sailing.gwt.home.shared.places.event.AbstractEventPlace;
import com.sap.sailing.gwt.home.shared.utils.DropdownHandler;
import com.sap.sailing.gwt.home.shared.utils.EventDatesFormatterUtil;
import com.sap.sailing.gwt.home.shared.utils.LabelTypeUtil;
import com.sap.sailing.gwt.home.shared.utils.LogoUtil;
import com.sap.sailing.gwt.ui.client.StringMessages;
import com.sap.sse.common.Util;
import com.sap.sse.gwt.client.LinkUtil;

public class EventHeader extends Composite {
    private static EventHeaderUiBinder uiBinder = GWT.create(EventHeaderUiBinder.class);

    interface EventHeaderUiBinder extends UiBinder<Widget, EventHeader> {
    }
    
    @UiField StringMessages i18n;
    
    @UiField DivElement eventLogo;
    @UiField AnchorElement eventLogoAnchorUi;
    @UiField HeadingElement staticTitle;
    @UiField SpanElement eventName;
    @UiField DivElement eventState;
    @UiField DivElement dropdownTitle;
    @UiField SpanElement dropdownEventName;
    @UiField DivElement dropdownEventState;
    @UiField AnchorElement dropdownTrigger;
    @UiField DivElement eventDate;
    @UiField SpanElement eventVenue;
    @UiField DivElement eventVenueContainer;
    @UiField AnchorElement eventLink;
    @UiField DivElement competitors;
    @UiField DivElement races;
    @UiField DivElement eventCategory;
    @UiField DivElement courseAreaUi;
    @UiField FlowPanel dropdownContent;
    @UiField SharingButtons sharing;

    private EventViewDTO event;
    private Presenter presenter;
    
    public EventHeader(EventView.Presenter presenter) {
        this.event = presenter.getEventDTO();
        this.presenter = presenter;
        EventHeaderResources.INSTANCE.css().ensureInjected();
        initWidget(uiBinder.createAndBindUi(this));
        initFields();
        initSharing();
    }

    private void initSharing() {
        sharing.setUp(new SharingMetadataProvider() {
            @Override
            public String getShortText() {
                // TODO regatta details?
                String dateString = EventDatesFormatterUtil.formatDateRangeWithYear(event.getStartDate(), event.getEndDate());
                return StringMessages.INSTANCE.eventSharingShortText(event.getDisplayName(), event.getLocationOrVenue(), dateString);
            }

            @Override
            public String getLongText(String url) {
                // TODO regatta details?
                String dateString = EventDatesFormatterUtil.formatDateRangeWithYear(event.getStartDate(), event.getEndDate());
                return StringMessages.INSTANCE.eventSharingLongText(event.getDisplayName(), event.getLocationOrVenue(), dateString, url);
            }
        });
    }

    private void initFields() {
        LogoUtil.setEventLogo(eventLogo, event);
        if (presenter.showRegattaMetadata()) {
            presenter.getCurrentEventNavigation().configureAnchorElement(eventLogoAnchorUi);
        }
        String eventDisplayName = event.getDisplayName();
        String nameToShow;
        if(presenter.showRegattaMetadata()) {
            HasRegattaMetadata regattaMetadata = presenter.getRegattaMetadata();
            String regattaDisplayName = regattaMetadata.getDisplayName();
            if (regattaDisplayName.toLowerCase().contains(eventDisplayName.toLowerCase())) {
                nameToShow = regattaDisplayName;
            } else {
                nameToShow = eventDisplayName + " - " + regattaDisplayName;
            }
            
            if (regattaMetadata.getCompetitorsCount() > 0) {
                competitors.setInnerText((i18n.competitorsCount(regattaMetadata.getCompetitorsCount())));
            } else {
                hide(competitors);
            }
            if (regattaMetadata.getRaceCount() > 0) {
                races.setInnerText((i18n.racesCount(regattaMetadata.getRaceCount())));
            } else {
                hide(races);
            }
            if (regattaMetadata.getDefaultCourseAreaName() != null) {
                courseAreaUi.setInnerText(i18n.courseAreaName(regattaMetadata.getDefaultCourseAreaName()));
            } else {
                hide(courseAreaUi);
            }
            if (regattaMetadata.getLeaderboardGroupNames() != null) {
                eventCategory.setInnerText(Util.joinStrings(", ", regattaMetadata.getLeaderboardGroupNames()));
            } else {
                hide(eventCategory);
            }
            Date startDate = regattaMetadata.getStartDate() != null ? regattaMetadata.getStartDate() : event.getStartDate();
            Date endDate = regattaMetadata.getEndDate() != null ? regattaMetadata.getEndDate() : event.getEndDate();
            eventDate.setInnerHTML(EventDatesFormatterUtil.formatDateRangeWithYear(startDate, endDate));
            
            hide(eventVenueContainer, eventLink);
        } else {
            nameToShow = eventDisplayName;
            eventDate.setInnerHTML(EventDatesFormatterUtil.formatDateRangeWithYear(event.getStartDate(), event.getEndDate()));
            eventVenue.setInnerText(event.getLocationAndVenueAndCountry());
            
            if(event.getOfficialWebsiteURL() != null) {
                String title = withoutPrefix(event.getOfficialWebsiteURL(), "http://", "https://");
                if(title.length() > 35) {
                    title = TextMessages.INSTANCE.officalEventWebsite();
                }
                eventLink.setInnerText(title);
                eventLink.setHref(event.getOfficialWebsiteURL());
            } else {
                hide(eventLink);
            }
            hide(competitors, races, courseAreaUi, eventCategory);
        }
        initTitleAndSelection(nameToShow);
    }

    private void initTitleAndSelection(String nameToShow) {
        if(!presenter.needsSelectionInHeader()) {
            eventName.setInnerText(nameToShow);
            LabelTypeUtil.renderLabelType(eventState, event.getState().getStateMarker());
            UIObject.ensureDebugId(eventState, "EventStateLabelDiv");
            hide(dropdownTitle);
        } else {
            dropdownEventName.setInnerText(nameToShow);
            LabelTypeUtil.renderLabelType(dropdownEventState, presenter.showRegattaMetadata() ? presenter.getRegattaMetadata().getState().getStateMarker() : event.getState().getStateMarker());
            UIObject.ensureDebugId(dropdownEventState, "EventStateLabelDiv");
            hide(staticTitle);
            initDropdown();
        }
    }

    private void initDropdown() {
        new DropdownHandler(dropdownTrigger, dropdownContent.getElement()) {
            @Override
            protected void dropdownStateChanged(boolean dropdownShown) {
                if(dropdownShown) {
                    dropdownTitle.addClassName(EventHeaderResources.INSTANCE.css().jsdropdownactive());
                } else {
                    dropdownTitle.removeClassName(EventHeaderResources.INSTANCE.css().jsdropdownactive());
                }
            }
        };
        
        presenter.forPlaceSelection(new PlaceCallback() {
            @Override
            public void forPlace(final AbstractEventPlace place, String title, boolean active) {
                DropdownItem dropdownItem = new DropdownItem(title, presenter.getUrl(place), active);
                dropdownItem.addDomHandler(new ClickHandler() {
                    @Override
                    public void onClick(ClickEvent event) {
                        if(LinkUtil.handleLinkClick((Event) event.getNativeEvent())) {
                            event.preventDefault();
                            presenter.navigateTo(place);
                        }
                    }
                }, ClickEvent.getType());
                dropdownContent.add(dropdownItem);
            }
        });
    }

    private String withoutPrefix(String title, String... prefixes) {
        for (String prefix : prefixes) {
            if(title.startsWith(prefix)) {
                return title.substring(prefix.length(), title.length());
            }
        }
        return title;
    }

    private void hide(Element... elementsToHide) {
        for (Element element : elementsToHide) {
//            element.getStyle().setDisplay(Display.NONE);
            element.removeFromParent();
        }
    }
}
=======
package com.sap.sailing.gwt.home.desktop.partials.eventheader;

import java.util.Date;

import com.google.gwt.core.client.GWT;
import com.google.gwt.dom.client.AnchorElement;
import com.google.gwt.dom.client.DivElement;
import com.google.gwt.dom.client.Element;
import com.google.gwt.dom.client.HeadingElement;
import com.google.gwt.dom.client.SpanElement;
import com.google.gwt.event.dom.client.ClickEvent;
import com.google.gwt.event.dom.client.ClickHandler;
import com.google.gwt.uibinder.client.UiBinder;
import com.google.gwt.uibinder.client.UiField;
import com.google.gwt.user.client.Event;
import com.google.gwt.user.client.ui.Composite;
import com.google.gwt.user.client.ui.FlowPanel;
import com.google.gwt.user.client.ui.UIObject;
import com.google.gwt.user.client.ui.Widget;
import com.sap.sailing.gwt.home.communication.eventview.EventViewDTO;
import com.sap.sailing.gwt.home.communication.eventview.HasRegattaMetadata;
import com.sap.sailing.gwt.home.desktop.partials.sharing.SharingButtons;
import com.sap.sailing.gwt.home.desktop.partials.sharing.SharingMetadataProvider;
import com.sap.sailing.gwt.home.desktop.places.event.EventView;
import com.sap.sailing.gwt.home.desktop.places.event.EventView.PlaceCallback;
import com.sap.sailing.gwt.home.desktop.places.event.EventView.Presenter;
import com.sap.sailing.gwt.home.shared.places.event.AbstractEventPlace;
import com.sap.sailing.gwt.home.shared.utils.DropdownHandler;
import com.sap.sailing.gwt.home.shared.utils.EventDatesFormatterUtil;
import com.sap.sailing.gwt.home.shared.utils.LabelTypeUtil;
import com.sap.sailing.gwt.home.shared.utils.LogoUtil;
import com.sap.sailing.gwt.ui.client.StringMessages;
import com.sap.sse.common.Util;
import com.sap.sse.gwt.client.LinkUtil;

public class EventHeader extends Composite {
    private static EventHeaderUiBinder uiBinder = GWT.create(EventHeaderUiBinder.class);

    interface EventHeaderUiBinder extends UiBinder<Widget, EventHeader> {
    }
    
    @UiField StringMessages i18n;
    
    @UiField DivElement eventLogo;
    @UiField AnchorElement eventLogoAnchorUi;
    @UiField HeadingElement staticTitle;
    @UiField SpanElement eventName;
    @UiField DivElement eventState;
    @UiField DivElement dropdownTitle;
    @UiField SpanElement dropdownEventName;
    @UiField DivElement dropdownEventState;
    @UiField AnchorElement dropdownTrigger;
    @UiField DivElement eventDate;
    @UiField SpanElement eventVenue;
    @UiField DivElement eventVenueContainer;
    @UiField AnchorElement eventLink;
    @UiField DivElement competitors;
    @UiField DivElement races;
    @UiField DivElement eventCategory;
    @UiField DivElement courseAreaUi;
    @UiField FlowPanel dropdownContent;
    @UiField SharingButtons sharing;

    private EventViewDTO event;
    private Presenter presenter;
    
    public EventHeader(EventView.Presenter presenter) {
        this.event = presenter.getEventDTO();
        this.presenter = presenter;
        EventHeaderResources.INSTANCE.css().ensureInjected();
        initWidget(uiBinder.createAndBindUi(this));
        initFields();
        initSharing();
    }

    private void initSharing() {
        sharing.setUp(new SharingMetadataProvider() {
            @Override
            public String getShortText() {
                // TODO regatta details?
                String dateString = EventDatesFormatterUtil.formatDateRangeWithYear(event.getStartDate(), event.getEndDate());
                return StringMessages.INSTANCE.eventSharingShortText(event.getDisplayName(), event.getLocationOrVenue(), dateString);
            }

            @Override
            public String getLongText(String url) {
                // TODO regatta details?
                String dateString = EventDatesFormatterUtil.formatDateRangeWithYear(event.getStartDate(), event.getEndDate());
                return StringMessages.INSTANCE.eventSharingLongText(event.getDisplayName(), event.getLocationOrVenue(), dateString, url);
            }
        });
    }

    private void initFields() {
        LogoUtil.setEventLogo(eventLogo, event);
        if (presenter.showRegattaMetadata()) {
            presenter.getCurrentEventNavigation().configureAnchorElement(eventLogoAnchorUi);
        }
        String eventDisplayName = event.getDisplayName();
        String nameToShow;
        if(presenter.showRegattaMetadata()) {
            HasRegattaMetadata regattaMetadata = presenter.getRegattaMetadata();
            String regattaDisplayName = regattaMetadata.getDisplayName();
            if (regattaDisplayName.toLowerCase().contains(eventDisplayName.toLowerCase())) {
                nameToShow = regattaDisplayName;
            } else {
                nameToShow = eventDisplayName + " - " + regattaDisplayName;
            }
            
            if (regattaMetadata.getCompetitorsCount() > 0) {
                competitors.setInnerText((i18n.competitorsCount(regattaMetadata.getCompetitorsCount())));
            } else {
                hide(competitors);
            }
            if (regattaMetadata.getRaceCount() > 0) {
                races.setInnerText((i18n.racesCount(regattaMetadata.getRaceCount())));
            } else {
                hide(races);
            }
            if (regattaMetadata.getDefaultCourseAreaName() != null) {
                courseAreaUi.setInnerText(i18n.courseAreaName(regattaMetadata.getDefaultCourseAreaName()));
            } else {
                hide(courseAreaUi);
            }
            if (regattaMetadata.getLeaderboardGroupNames() != null) {
                eventCategory.setInnerText(Util.joinStrings(", ", regattaMetadata.getLeaderboardGroupNames()));
            } else {
                hide(eventCategory);
            }
            Date startDate = regattaMetadata.getStartDate() != null ? regattaMetadata.getStartDate() : event.getStartDate();
            Date endDate = regattaMetadata.getEndDate() != null ? regattaMetadata.getEndDate() : event.getEndDate();
            eventDate.setInnerHTML(EventDatesFormatterUtil.formatDateRangeWithYear(startDate, endDate));
            
            hide(eventVenueContainer, eventLink);
        } else {
            nameToShow = eventDisplayName;
            eventDate.setInnerHTML(EventDatesFormatterUtil.formatDateRangeWithYear(event.getStartDate(), event.getEndDate()));
            eventVenue.setInnerText(event.getLocationAndVenueAndCountry());
            
            if(event.getOfficialWebsiteURL() != null) {
                String title = withoutPrefix(event.getOfficialWebsiteURL(), "http://", "https://");
                if(title.length() > 35) {
                    title = StringMessages.INSTANCE.officalEventWebsite();
                }
                eventLink.setInnerText(title);
                eventLink.setHref(event.getOfficialWebsiteURL());
            } else {
                hide(eventLink);
            }
            hide(competitors, races, courseAreaUi, eventCategory);
        }
        initTitleAndSelection(nameToShow);
    }

    private void initTitleAndSelection(String nameToShow) {
        if(!presenter.needsSelectionInHeader()) {
            eventName.setInnerText(nameToShow);
            LabelTypeUtil.renderLabelType(eventState, event.getState().getStateMarker());
            UIObject.ensureDebugId(eventState, "EventStateLabelDiv");
            hide(dropdownTitle);
        } else {
            dropdownEventName.setInnerText(nameToShow);
            LabelTypeUtil.renderLabelType(dropdownEventState, presenter.showRegattaMetadata() ? presenter.getRegattaMetadata().getState().getStateMarker() : event.getState().getStateMarker());
            UIObject.ensureDebugId(dropdownEventState, "EventStateLabelDiv");
            hide(staticTitle);
            initDropdown();
        }
    }

    private void initDropdown() {
        new DropdownHandler(dropdownTrigger, dropdownContent.getElement()) {
            @Override
            protected void dropdownStateChanged(boolean dropdownShown) {
                if(dropdownShown) {
                    dropdownTitle.addClassName(EventHeaderResources.INSTANCE.css().jsdropdownactive());
                } else {
                    dropdownTitle.removeClassName(EventHeaderResources.INSTANCE.css().jsdropdownactive());
                }
            }
        };
        
        presenter.forPlaceSelection(new PlaceCallback() {
            @Override
            public void forPlace(final AbstractEventPlace place, String title, boolean active) {
                DropdownItem dropdownItem = new DropdownItem(title, presenter.getUrl(place), active);
                dropdownItem.addDomHandler(new ClickHandler() {
                    @Override
                    public void onClick(ClickEvent event) {
                        if(LinkUtil.handleLinkClick((Event) event.getNativeEvent())) {
                            event.preventDefault();
                            presenter.navigateTo(place);
                        }
                    }
                }, ClickEvent.getType());
                dropdownContent.add(dropdownItem);
            }
        });
    }

    private String withoutPrefix(String title, String... prefixes) {
        for (String prefix : prefixes) {
            if(title.startsWith(prefix)) {
                return title.substring(prefix.length(), title.length());
            }
        }
        return title;
    }

    private void hide(Element... elementsToHide) {
        for (Element element : elementsToHide) {
//            element.getStyle().setDisplay(Display.NONE);
            element.removeFromParent();
        }
    }
}
>>>>>>> 4c8a0ce2
<|MERGE_RESOLUTION|>--- conflicted
+++ resolved
@@ -1,434 +1,215 @@
-<<<<<<< HEAD
-package com.sap.sailing.gwt.home.desktop.partials.eventheader;
-
-import java.util.Date;
-
-import com.google.gwt.core.client.GWT;
-import com.google.gwt.dom.client.AnchorElement;
-import com.google.gwt.dom.client.DivElement;
-import com.google.gwt.dom.client.Element;
-import com.google.gwt.dom.client.HeadingElement;
-import com.google.gwt.dom.client.SpanElement;
-import com.google.gwt.event.dom.client.ClickEvent;
-import com.google.gwt.event.dom.client.ClickHandler;
-import com.google.gwt.uibinder.client.UiBinder;
-import com.google.gwt.uibinder.client.UiField;
-import com.google.gwt.user.client.Event;
-import com.google.gwt.user.client.ui.Composite;
-import com.google.gwt.user.client.ui.FlowPanel;
-import com.google.gwt.user.client.ui.UIObject;
-import com.google.gwt.user.client.ui.Widget;
-import com.sap.sailing.gwt.common.client.i18n.TextMessages;
-import com.sap.sailing.gwt.home.communication.eventview.EventViewDTO;
-import com.sap.sailing.gwt.home.communication.eventview.HasRegattaMetadata;
-import com.sap.sailing.gwt.home.desktop.partials.sharing.SharingButtons;
-import com.sap.sailing.gwt.home.desktop.partials.sharing.SharingMetadataProvider;
-import com.sap.sailing.gwt.home.desktop.places.event.EventView;
-import com.sap.sailing.gwt.home.desktop.places.event.EventView.PlaceCallback;
-import com.sap.sailing.gwt.home.desktop.places.event.EventView.Presenter;
-import com.sap.sailing.gwt.home.shared.places.event.AbstractEventPlace;
-import com.sap.sailing.gwt.home.shared.utils.DropdownHandler;
-import com.sap.sailing.gwt.home.shared.utils.EventDatesFormatterUtil;
-import com.sap.sailing.gwt.home.shared.utils.LabelTypeUtil;
-import com.sap.sailing.gwt.home.shared.utils.LogoUtil;
-import com.sap.sailing.gwt.ui.client.StringMessages;
-import com.sap.sse.common.Util;
-import com.sap.sse.gwt.client.LinkUtil;
-
-public class EventHeader extends Composite {
-    private static EventHeaderUiBinder uiBinder = GWT.create(EventHeaderUiBinder.class);
-
-    interface EventHeaderUiBinder extends UiBinder<Widget, EventHeader> {
-    }
-    
-    @UiField StringMessages i18n;
-    
-    @UiField DivElement eventLogo;
-    @UiField AnchorElement eventLogoAnchorUi;
-    @UiField HeadingElement staticTitle;
-    @UiField SpanElement eventName;
-    @UiField DivElement eventState;
-    @UiField DivElement dropdownTitle;
-    @UiField SpanElement dropdownEventName;
-    @UiField DivElement dropdownEventState;
-    @UiField AnchorElement dropdownTrigger;
-    @UiField DivElement eventDate;
-    @UiField SpanElement eventVenue;
-    @UiField DivElement eventVenueContainer;
-    @UiField AnchorElement eventLink;
-    @UiField DivElement competitors;
-    @UiField DivElement races;
-    @UiField DivElement eventCategory;
-    @UiField DivElement courseAreaUi;
-    @UiField FlowPanel dropdownContent;
-    @UiField SharingButtons sharing;
-
-    private EventViewDTO event;
-    private Presenter presenter;
-    
-    public EventHeader(EventView.Presenter presenter) {
-        this.event = presenter.getEventDTO();
-        this.presenter = presenter;
-        EventHeaderResources.INSTANCE.css().ensureInjected();
-        initWidget(uiBinder.createAndBindUi(this));
-        initFields();
-        initSharing();
-    }
-
-    private void initSharing() {
-        sharing.setUp(new SharingMetadataProvider() {
-            @Override
-            public String getShortText() {
-                // TODO regatta details?
-                String dateString = EventDatesFormatterUtil.formatDateRangeWithYear(event.getStartDate(), event.getEndDate());
-                return StringMessages.INSTANCE.eventSharingShortText(event.getDisplayName(), event.getLocationOrVenue(), dateString);
-            }
-
-            @Override
-            public String getLongText(String url) {
-                // TODO regatta details?
-                String dateString = EventDatesFormatterUtil.formatDateRangeWithYear(event.getStartDate(), event.getEndDate());
-                return StringMessages.INSTANCE.eventSharingLongText(event.getDisplayName(), event.getLocationOrVenue(), dateString, url);
-            }
-        });
-    }
-
-    private void initFields() {
-        LogoUtil.setEventLogo(eventLogo, event);
-        if (presenter.showRegattaMetadata()) {
-            presenter.getCurrentEventNavigation().configureAnchorElement(eventLogoAnchorUi);
-        }
-        String eventDisplayName = event.getDisplayName();
-        String nameToShow;
-        if(presenter.showRegattaMetadata()) {
-            HasRegattaMetadata regattaMetadata = presenter.getRegattaMetadata();
-            String regattaDisplayName = regattaMetadata.getDisplayName();
-            if (regattaDisplayName.toLowerCase().contains(eventDisplayName.toLowerCase())) {
-                nameToShow = regattaDisplayName;
-            } else {
-                nameToShow = eventDisplayName + " - " + regattaDisplayName;
-            }
-            
-            if (regattaMetadata.getCompetitorsCount() > 0) {
-                competitors.setInnerText((i18n.competitorsCount(regattaMetadata.getCompetitorsCount())));
-            } else {
-                hide(competitors);
-            }
-            if (regattaMetadata.getRaceCount() > 0) {
-                races.setInnerText((i18n.racesCount(regattaMetadata.getRaceCount())));
-            } else {
-                hide(races);
-            }
-            if (regattaMetadata.getDefaultCourseAreaName() != null) {
-                courseAreaUi.setInnerText(i18n.courseAreaName(regattaMetadata.getDefaultCourseAreaName()));
-            } else {
-                hide(courseAreaUi);
-            }
-            if (regattaMetadata.getLeaderboardGroupNames() != null) {
-                eventCategory.setInnerText(Util.joinStrings(", ", regattaMetadata.getLeaderboardGroupNames()));
-            } else {
-                hide(eventCategory);
-            }
-            Date startDate = regattaMetadata.getStartDate() != null ? regattaMetadata.getStartDate() : event.getStartDate();
-            Date endDate = regattaMetadata.getEndDate() != null ? regattaMetadata.getEndDate() : event.getEndDate();
-            eventDate.setInnerHTML(EventDatesFormatterUtil.formatDateRangeWithYear(startDate, endDate));
-            
-            hide(eventVenueContainer, eventLink);
-        } else {
-            nameToShow = eventDisplayName;
-            eventDate.setInnerHTML(EventDatesFormatterUtil.formatDateRangeWithYear(event.getStartDate(), event.getEndDate()));
-            eventVenue.setInnerText(event.getLocationAndVenueAndCountry());
-            
-            if(event.getOfficialWebsiteURL() != null) {
-                String title = withoutPrefix(event.getOfficialWebsiteURL(), "http://", "https://");
-                if(title.length() > 35) {
-                    title = TextMessages.INSTANCE.officalEventWebsite();
-                }
-                eventLink.setInnerText(title);
-                eventLink.setHref(event.getOfficialWebsiteURL());
-            } else {
-                hide(eventLink);
-            }
-            hide(competitors, races, courseAreaUi, eventCategory);
-        }
-        initTitleAndSelection(nameToShow);
-    }
-
-    private void initTitleAndSelection(String nameToShow) {
-        if(!presenter.needsSelectionInHeader()) {
-            eventName.setInnerText(nameToShow);
-            LabelTypeUtil.renderLabelType(eventState, event.getState().getStateMarker());
-            UIObject.ensureDebugId(eventState, "EventStateLabelDiv");
-            hide(dropdownTitle);
-        } else {
-            dropdownEventName.setInnerText(nameToShow);
-            LabelTypeUtil.renderLabelType(dropdownEventState, presenter.showRegattaMetadata() ? presenter.getRegattaMetadata().getState().getStateMarker() : event.getState().getStateMarker());
-            UIObject.ensureDebugId(dropdownEventState, "EventStateLabelDiv");
-            hide(staticTitle);
-            initDropdown();
-        }
-    }
-
-    private void initDropdown() {
-        new DropdownHandler(dropdownTrigger, dropdownContent.getElement()) {
-            @Override
-            protected void dropdownStateChanged(boolean dropdownShown) {
-                if(dropdownShown) {
-                    dropdownTitle.addClassName(EventHeaderResources.INSTANCE.css().jsdropdownactive());
-                } else {
-                    dropdownTitle.removeClassName(EventHeaderResources.INSTANCE.css().jsdropdownactive());
-                }
-            }
-        };
-        
-        presenter.forPlaceSelection(new PlaceCallback() {
-            @Override
-            public void forPlace(final AbstractEventPlace place, String title, boolean active) {
-                DropdownItem dropdownItem = new DropdownItem(title, presenter.getUrl(place), active);
-                dropdownItem.addDomHandler(new ClickHandler() {
-                    @Override
-                    public void onClick(ClickEvent event) {
-                        if(LinkUtil.handleLinkClick((Event) event.getNativeEvent())) {
-                            event.preventDefault();
-                            presenter.navigateTo(place);
-                        }
-                    }
-                }, ClickEvent.getType());
-                dropdownContent.add(dropdownItem);
-            }
-        });
-    }
-
-    private String withoutPrefix(String title, String... prefixes) {
-        for (String prefix : prefixes) {
-            if(title.startsWith(prefix)) {
-                return title.substring(prefix.length(), title.length());
-            }
-        }
-        return title;
-    }
-
-    private void hide(Element... elementsToHide) {
-        for (Element element : elementsToHide) {
-//            element.getStyle().setDisplay(Display.NONE);
-            element.removeFromParent();
-        }
-    }
-}
-=======
-package com.sap.sailing.gwt.home.desktop.partials.eventheader;
-
-import java.util.Date;
-
-import com.google.gwt.core.client.GWT;
-import com.google.gwt.dom.client.AnchorElement;
-import com.google.gwt.dom.client.DivElement;
-import com.google.gwt.dom.client.Element;
-import com.google.gwt.dom.client.HeadingElement;
-import com.google.gwt.dom.client.SpanElement;
-import com.google.gwt.event.dom.client.ClickEvent;
-import com.google.gwt.event.dom.client.ClickHandler;
-import com.google.gwt.uibinder.client.UiBinder;
-import com.google.gwt.uibinder.client.UiField;
-import com.google.gwt.user.client.Event;
-import com.google.gwt.user.client.ui.Composite;
-import com.google.gwt.user.client.ui.FlowPanel;
-import com.google.gwt.user.client.ui.UIObject;
-import com.google.gwt.user.client.ui.Widget;
-import com.sap.sailing.gwt.home.communication.eventview.EventViewDTO;
-import com.sap.sailing.gwt.home.communication.eventview.HasRegattaMetadata;
-import com.sap.sailing.gwt.home.desktop.partials.sharing.SharingButtons;
-import com.sap.sailing.gwt.home.desktop.partials.sharing.SharingMetadataProvider;
-import com.sap.sailing.gwt.home.desktop.places.event.EventView;
-import com.sap.sailing.gwt.home.desktop.places.event.EventView.PlaceCallback;
-import com.sap.sailing.gwt.home.desktop.places.event.EventView.Presenter;
-import com.sap.sailing.gwt.home.shared.places.event.AbstractEventPlace;
-import com.sap.sailing.gwt.home.shared.utils.DropdownHandler;
-import com.sap.sailing.gwt.home.shared.utils.EventDatesFormatterUtil;
-import com.sap.sailing.gwt.home.shared.utils.LabelTypeUtil;
-import com.sap.sailing.gwt.home.shared.utils.LogoUtil;
-import com.sap.sailing.gwt.ui.client.StringMessages;
-import com.sap.sse.common.Util;
-import com.sap.sse.gwt.client.LinkUtil;
-
-public class EventHeader extends Composite {
-    private static EventHeaderUiBinder uiBinder = GWT.create(EventHeaderUiBinder.class);
-
-    interface EventHeaderUiBinder extends UiBinder<Widget, EventHeader> {
-    }
-    
-    @UiField StringMessages i18n;
-    
-    @UiField DivElement eventLogo;
-    @UiField AnchorElement eventLogoAnchorUi;
-    @UiField HeadingElement staticTitle;
-    @UiField SpanElement eventName;
-    @UiField DivElement eventState;
-    @UiField DivElement dropdownTitle;
-    @UiField SpanElement dropdownEventName;
-    @UiField DivElement dropdownEventState;
-    @UiField AnchorElement dropdownTrigger;
-    @UiField DivElement eventDate;
-    @UiField SpanElement eventVenue;
-    @UiField DivElement eventVenueContainer;
-    @UiField AnchorElement eventLink;
-    @UiField DivElement competitors;
-    @UiField DivElement races;
-    @UiField DivElement eventCategory;
-    @UiField DivElement courseAreaUi;
-    @UiField FlowPanel dropdownContent;
-    @UiField SharingButtons sharing;
-
-    private EventViewDTO event;
-    private Presenter presenter;
-    
-    public EventHeader(EventView.Presenter presenter) {
-        this.event = presenter.getEventDTO();
-        this.presenter = presenter;
-        EventHeaderResources.INSTANCE.css().ensureInjected();
-        initWidget(uiBinder.createAndBindUi(this));
-        initFields();
-        initSharing();
-    }
-
-    private void initSharing() {
-        sharing.setUp(new SharingMetadataProvider() {
-            @Override
-            public String getShortText() {
-                // TODO regatta details?
-                String dateString = EventDatesFormatterUtil.formatDateRangeWithYear(event.getStartDate(), event.getEndDate());
-                return StringMessages.INSTANCE.eventSharingShortText(event.getDisplayName(), event.getLocationOrVenue(), dateString);
-            }
-
-            @Override
-            public String getLongText(String url) {
-                // TODO regatta details?
-                String dateString = EventDatesFormatterUtil.formatDateRangeWithYear(event.getStartDate(), event.getEndDate());
-                return StringMessages.INSTANCE.eventSharingLongText(event.getDisplayName(), event.getLocationOrVenue(), dateString, url);
-            }
-        });
-    }
-
-    private void initFields() {
-        LogoUtil.setEventLogo(eventLogo, event);
-        if (presenter.showRegattaMetadata()) {
-            presenter.getCurrentEventNavigation().configureAnchorElement(eventLogoAnchorUi);
-        }
-        String eventDisplayName = event.getDisplayName();
-        String nameToShow;
-        if(presenter.showRegattaMetadata()) {
-            HasRegattaMetadata regattaMetadata = presenter.getRegattaMetadata();
-            String regattaDisplayName = regattaMetadata.getDisplayName();
-            if (regattaDisplayName.toLowerCase().contains(eventDisplayName.toLowerCase())) {
-                nameToShow = regattaDisplayName;
-            } else {
-                nameToShow = eventDisplayName + " - " + regattaDisplayName;
-            }
-            
-            if (regattaMetadata.getCompetitorsCount() > 0) {
-                competitors.setInnerText((i18n.competitorsCount(regattaMetadata.getCompetitorsCount())));
-            } else {
-                hide(competitors);
-            }
-            if (regattaMetadata.getRaceCount() > 0) {
-                races.setInnerText((i18n.racesCount(regattaMetadata.getRaceCount())));
-            } else {
-                hide(races);
-            }
-            if (regattaMetadata.getDefaultCourseAreaName() != null) {
-                courseAreaUi.setInnerText(i18n.courseAreaName(regattaMetadata.getDefaultCourseAreaName()));
-            } else {
-                hide(courseAreaUi);
-            }
-            if (regattaMetadata.getLeaderboardGroupNames() != null) {
-                eventCategory.setInnerText(Util.joinStrings(", ", regattaMetadata.getLeaderboardGroupNames()));
-            } else {
-                hide(eventCategory);
-            }
-            Date startDate = regattaMetadata.getStartDate() != null ? regattaMetadata.getStartDate() : event.getStartDate();
-            Date endDate = regattaMetadata.getEndDate() != null ? regattaMetadata.getEndDate() : event.getEndDate();
-            eventDate.setInnerHTML(EventDatesFormatterUtil.formatDateRangeWithYear(startDate, endDate));
-            
-            hide(eventVenueContainer, eventLink);
-        } else {
-            nameToShow = eventDisplayName;
-            eventDate.setInnerHTML(EventDatesFormatterUtil.formatDateRangeWithYear(event.getStartDate(), event.getEndDate()));
-            eventVenue.setInnerText(event.getLocationAndVenueAndCountry());
-            
-            if(event.getOfficialWebsiteURL() != null) {
-                String title = withoutPrefix(event.getOfficialWebsiteURL(), "http://", "https://");
-                if(title.length() > 35) {
+package com.sap.sailing.gwt.home.desktop.partials.eventheader;
+
+import java.util.Date;
+
+import com.google.gwt.core.client.GWT;
+import com.google.gwt.dom.client.AnchorElement;
+import com.google.gwt.dom.client.DivElement;
+import com.google.gwt.dom.client.Element;
+import com.google.gwt.dom.client.HeadingElement;
+import com.google.gwt.dom.client.SpanElement;
+import com.google.gwt.event.dom.client.ClickEvent;
+import com.google.gwt.event.dom.client.ClickHandler;
+import com.google.gwt.uibinder.client.UiBinder;
+import com.google.gwt.uibinder.client.UiField;
+import com.google.gwt.user.client.Event;
+import com.google.gwt.user.client.ui.Composite;
+import com.google.gwt.user.client.ui.FlowPanel;
+import com.google.gwt.user.client.ui.UIObject;
+import com.google.gwt.user.client.ui.Widget;
+import com.sap.sailing.gwt.home.communication.eventview.EventViewDTO;
+import com.sap.sailing.gwt.home.communication.eventview.HasRegattaMetadata;
+import com.sap.sailing.gwt.home.desktop.partials.sharing.SharingButtons;
+import com.sap.sailing.gwt.home.desktop.partials.sharing.SharingMetadataProvider;
+import com.sap.sailing.gwt.home.desktop.places.event.EventView;
+import com.sap.sailing.gwt.home.desktop.places.event.EventView.PlaceCallback;
+import com.sap.sailing.gwt.home.desktop.places.event.EventView.Presenter;
+import com.sap.sailing.gwt.home.shared.places.event.AbstractEventPlace;
+import com.sap.sailing.gwt.home.shared.utils.DropdownHandler;
+import com.sap.sailing.gwt.home.shared.utils.EventDatesFormatterUtil;
+import com.sap.sailing.gwt.home.shared.utils.LabelTypeUtil;
+import com.sap.sailing.gwt.home.shared.utils.LogoUtil;
+import com.sap.sailing.gwt.ui.client.StringMessages;
+import com.sap.sse.common.Util;
+import com.sap.sse.gwt.client.LinkUtil;
+
+public class EventHeader extends Composite {
+    private static EventHeaderUiBinder uiBinder = GWT.create(EventHeaderUiBinder.class);
+
+    interface EventHeaderUiBinder extends UiBinder<Widget, EventHeader> {
+    }
+    
+    @UiField StringMessages i18n;
+    
+    @UiField DivElement eventLogo;
+    @UiField AnchorElement eventLogoAnchorUi;
+    @UiField HeadingElement staticTitle;
+    @UiField SpanElement eventName;
+    @UiField DivElement eventState;
+    @UiField DivElement dropdownTitle;
+    @UiField SpanElement dropdownEventName;
+    @UiField DivElement dropdownEventState;
+    @UiField AnchorElement dropdownTrigger;
+    @UiField DivElement eventDate;
+    @UiField SpanElement eventVenue;
+    @UiField DivElement eventVenueContainer;
+    @UiField AnchorElement eventLink;
+    @UiField DivElement competitors;
+    @UiField DivElement races;
+    @UiField DivElement eventCategory;
+    @UiField DivElement courseAreaUi;
+    @UiField FlowPanel dropdownContent;
+    @UiField SharingButtons sharing;
+
+    private EventViewDTO event;
+    private Presenter presenter;
+    
+    public EventHeader(EventView.Presenter presenter) {
+        this.event = presenter.getEventDTO();
+        this.presenter = presenter;
+        EventHeaderResources.INSTANCE.css().ensureInjected();
+        initWidget(uiBinder.createAndBindUi(this));
+        initFields();
+        initSharing();
+    }
+
+    private void initSharing() {
+        sharing.setUp(new SharingMetadataProvider() {
+            @Override
+            public String getShortText() {
+                // TODO regatta details?
+                String dateString = EventDatesFormatterUtil.formatDateRangeWithYear(event.getStartDate(), event.getEndDate());
+                return StringMessages.INSTANCE.eventSharingShortText(event.getDisplayName(), event.getLocationOrVenue(), dateString);
+            }
+
+            @Override
+            public String getLongText(String url) {
+                // TODO regatta details?
+                String dateString = EventDatesFormatterUtil.formatDateRangeWithYear(event.getStartDate(), event.getEndDate());
+                return StringMessages.INSTANCE.eventSharingLongText(event.getDisplayName(), event.getLocationOrVenue(), dateString, url);
+            }
+        });
+    }
+
+    private void initFields() {
+        LogoUtil.setEventLogo(eventLogo, event);
+        if (presenter.showRegattaMetadata()) {
+            presenter.getCurrentEventNavigation().configureAnchorElement(eventLogoAnchorUi);
+        }
+        String eventDisplayName = event.getDisplayName();
+        String nameToShow;
+        if(presenter.showRegattaMetadata()) {
+            HasRegattaMetadata regattaMetadata = presenter.getRegattaMetadata();
+            String regattaDisplayName = regattaMetadata.getDisplayName();
+            if (regattaDisplayName.toLowerCase().contains(eventDisplayName.toLowerCase())) {
+                nameToShow = regattaDisplayName;
+            } else {
+                nameToShow = eventDisplayName + " - " + regattaDisplayName;
+            }
+            
+            if (regattaMetadata.getCompetitorsCount() > 0) {
+                competitors.setInnerText((i18n.competitorsCount(regattaMetadata.getCompetitorsCount())));
+            } else {
+                hide(competitors);
+            }
+            if (regattaMetadata.getRaceCount() > 0) {
+                races.setInnerText((i18n.racesCount(regattaMetadata.getRaceCount())));
+            } else {
+                hide(races);
+            }
+            if (regattaMetadata.getDefaultCourseAreaName() != null) {
+                courseAreaUi.setInnerText(i18n.courseAreaName(regattaMetadata.getDefaultCourseAreaName()));
+            } else {
+                hide(courseAreaUi);
+            }
+            if (regattaMetadata.getLeaderboardGroupNames() != null) {
+                eventCategory.setInnerText(Util.joinStrings(", ", regattaMetadata.getLeaderboardGroupNames()));
+            } else {
+                hide(eventCategory);
+            }
+            Date startDate = regattaMetadata.getStartDate() != null ? regattaMetadata.getStartDate() : event.getStartDate();
+            Date endDate = regattaMetadata.getEndDate() != null ? regattaMetadata.getEndDate() : event.getEndDate();
+            eventDate.setInnerHTML(EventDatesFormatterUtil.formatDateRangeWithYear(startDate, endDate));
+            
+            hide(eventVenueContainer, eventLink);
+        } else {
+            nameToShow = eventDisplayName;
+            eventDate.setInnerHTML(EventDatesFormatterUtil.formatDateRangeWithYear(event.getStartDate(), event.getEndDate()));
+            eventVenue.setInnerText(event.getLocationAndVenueAndCountry());
+            
+            if(event.getOfficialWebsiteURL() != null) {
+                String title = withoutPrefix(event.getOfficialWebsiteURL(), "http://", "https://");
+                if(title.length() > 35) {
                     title = StringMessages.INSTANCE.officalEventWebsite();
-                }
-                eventLink.setInnerText(title);
-                eventLink.setHref(event.getOfficialWebsiteURL());
-            } else {
-                hide(eventLink);
-            }
-            hide(competitors, races, courseAreaUi, eventCategory);
-        }
-        initTitleAndSelection(nameToShow);
-    }
-
-    private void initTitleAndSelection(String nameToShow) {
-        if(!presenter.needsSelectionInHeader()) {
-            eventName.setInnerText(nameToShow);
-            LabelTypeUtil.renderLabelType(eventState, event.getState().getStateMarker());
-            UIObject.ensureDebugId(eventState, "EventStateLabelDiv");
-            hide(dropdownTitle);
-        } else {
-            dropdownEventName.setInnerText(nameToShow);
-            LabelTypeUtil.renderLabelType(dropdownEventState, presenter.showRegattaMetadata() ? presenter.getRegattaMetadata().getState().getStateMarker() : event.getState().getStateMarker());
-            UIObject.ensureDebugId(dropdownEventState, "EventStateLabelDiv");
-            hide(staticTitle);
-            initDropdown();
-        }
-    }
-
-    private void initDropdown() {
-        new DropdownHandler(dropdownTrigger, dropdownContent.getElement()) {
-            @Override
-            protected void dropdownStateChanged(boolean dropdownShown) {
-                if(dropdownShown) {
-                    dropdownTitle.addClassName(EventHeaderResources.INSTANCE.css().jsdropdownactive());
-                } else {
-                    dropdownTitle.removeClassName(EventHeaderResources.INSTANCE.css().jsdropdownactive());
-                }
-            }
-        };
-        
-        presenter.forPlaceSelection(new PlaceCallback() {
-            @Override
-            public void forPlace(final AbstractEventPlace place, String title, boolean active) {
-                DropdownItem dropdownItem = new DropdownItem(title, presenter.getUrl(place), active);
-                dropdownItem.addDomHandler(new ClickHandler() {
-                    @Override
-                    public void onClick(ClickEvent event) {
-                        if(LinkUtil.handleLinkClick((Event) event.getNativeEvent())) {
-                            event.preventDefault();
-                            presenter.navigateTo(place);
-                        }
-                    }
-                }, ClickEvent.getType());
-                dropdownContent.add(dropdownItem);
-            }
-        });
-    }
-
-    private String withoutPrefix(String title, String... prefixes) {
-        for (String prefix : prefixes) {
-            if(title.startsWith(prefix)) {
-                return title.substring(prefix.length(), title.length());
-            }
-        }
-        return title;
-    }
-
-    private void hide(Element... elementsToHide) {
-        for (Element element : elementsToHide) {
-//            element.getStyle().setDisplay(Display.NONE);
-            element.removeFromParent();
-        }
-    }
-}
->>>>>>> 4c8a0ce2
+                }
+                eventLink.setInnerText(title);
+                eventLink.setHref(event.getOfficialWebsiteURL());
+            } else {
+                hide(eventLink);
+            }
+            hide(competitors, races, courseAreaUi, eventCategory);
+        }
+        initTitleAndSelection(nameToShow);
+    }
+
+    private void initTitleAndSelection(String nameToShow) {
+        if(!presenter.needsSelectionInHeader()) {
+            eventName.setInnerText(nameToShow);
+            LabelTypeUtil.renderLabelType(eventState, event.getState().getStateMarker());
+            UIObject.ensureDebugId(eventState, "EventStateLabelDiv");
+            hide(dropdownTitle);
+        } else {
+            dropdownEventName.setInnerText(nameToShow);
+            LabelTypeUtil.renderLabelType(dropdownEventState, presenter.showRegattaMetadata() ? presenter.getRegattaMetadata().getState().getStateMarker() : event.getState().getStateMarker());
+            UIObject.ensureDebugId(dropdownEventState, "EventStateLabelDiv");
+            hide(staticTitle);
+            initDropdown();
+        }
+    }
+
+    private void initDropdown() {
+        new DropdownHandler(dropdownTrigger, dropdownContent.getElement()) {
+            @Override
+            protected void dropdownStateChanged(boolean dropdownShown) {
+                if(dropdownShown) {
+                    dropdownTitle.addClassName(EventHeaderResources.INSTANCE.css().jsdropdownactive());
+                } else {
+                    dropdownTitle.removeClassName(EventHeaderResources.INSTANCE.css().jsdropdownactive());
+                }
+            }
+        };
+        
+        presenter.forPlaceSelection(new PlaceCallback() {
+            @Override
+            public void forPlace(final AbstractEventPlace place, String title, boolean active) {
+                DropdownItem dropdownItem = new DropdownItem(title, presenter.getUrl(place), active);
+                dropdownItem.addDomHandler(new ClickHandler() {
+                    @Override
+                    public void onClick(ClickEvent event) {
+                        if(LinkUtil.handleLinkClick((Event) event.getNativeEvent())) {
+                            event.preventDefault();
+                            presenter.navigateTo(place);
+                        }
+                    }
+                }, ClickEvent.getType());
+                dropdownContent.add(dropdownItem);
+            }
+        });
+    }
+
+    private String withoutPrefix(String title, String... prefixes) {
+        for (String prefix : prefixes) {
+            if(title.startsWith(prefix)) {
+                return title.substring(prefix.length(), title.length());
+            }
+        }
+        return title;
+    }
+
+    private void hide(Element... elementsToHide) {
+        for (Element element : elementsToHide) {
+//            element.getStyle().setDisplay(Display.NONE);
+            element.removeFromParent();
+        }
+    }
+}