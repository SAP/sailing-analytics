--- conflicted
+++ resolved
@@ -1,457 +1,449 @@
-package com.sap.sailing.gwt.ui.adminconsole;
-
-import java.util.ArrayList;
-import java.util.Arrays;
-import java.util.Collection;
-import java.util.Collections;
-import java.util.Comparator;
-import java.util.HashSet;
-import java.util.List;
-
-import com.google.gwt.cell.client.AbstractCell;
-import com.google.gwt.cell.client.FieldUpdater;
-import com.google.gwt.cell.client.SafeHtmlCell;
-import com.google.gwt.core.client.GWT;
-import com.google.gwt.event.dom.client.ClickEvent;
-import com.google.gwt.event.dom.client.ClickHandler;
-import com.google.gwt.safehtml.client.SafeHtmlTemplates;
-import com.google.gwt.safehtml.shared.SafeHtml;
-import com.google.gwt.safehtml.shared.SafeHtmlBuilder;
-import com.google.gwt.user.cellview.client.CellTable;
-import com.google.gwt.user.cellview.client.Column;
-import com.google.gwt.user.cellview.client.ColumnSortEvent.ListHandler;
-import com.google.gwt.user.cellview.client.TextColumn;
-import com.google.gwt.user.client.Window;
-import com.google.gwt.user.client.rpc.AsyncCallback;
-import com.google.gwt.user.client.ui.Button;
-import com.google.gwt.user.client.ui.HorizontalPanel;
-import com.google.gwt.user.client.ui.Label;
-import com.google.gwt.user.client.ui.SimplePanel;
-import com.google.gwt.user.client.ui.VerticalPanel;
-import com.google.gwt.view.client.ListDataProvider;
-import com.google.gwt.view.client.MultiSelectionModel;
-import com.google.gwt.view.client.SelectionChangeEvent;
-import com.sap.sailing.domain.common.impl.NaturalComparator;
-import com.sap.sailing.gwt.ui.client.DataEntryDialog.DialogCallback;
-import com.sap.sailing.gwt.ui.client.ErrorReporter;
-import com.sap.sailing.gwt.ui.client.EventRefresher;
-import com.sap.sailing.gwt.ui.client.SailingServiceAsync;
-import com.sap.sailing.gwt.ui.client.StringMessages;
-import com.sap.sailing.gwt.ui.client.URLEncoder;
-import com.sap.sailing.gwt.ui.client.shared.panels.AbstractFilterablePanel;
-import com.sap.sailing.gwt.ui.shared.CourseAreaDTO;
-import com.sap.sailing.gwt.ui.shared.EventDTO;
-
-/**
- * Allows administrators to manage data of a sailing event. This is a temporary panel because the managed event
- * is not connected with any regatta and it used only to manage of basic attributes of the an event.
- * @author Frank Mittag (C5163974)
- * 
- */
-public class SailingEventManagementPanel extends SimplePanel implements EventRefresher {
-    private final SailingServiceAsync sailingService;
-    private final ErrorReporter errorReporter;
-    private final StringMessages stringMessages;
-
-    private CellTable<EventDTO> eventTable;
-    private MultiSelectionModel<EventDTO> eventSelectionModel;
-    private ListDataProvider<EventDTO> eventProvider;
-    private List<EventDTO> allEvents;
-    private AbstractFilterablePanel<EventDTO> filterTextbox;
-    private Button removeEventsButton;
-
-    public static class AnchorCell extends AbstractCell<SafeHtml> {
-        @Override
-        public void render(com.google.gwt.cell.client.Cell.Context context, SafeHtml safeHtml, SafeHtmlBuilder sb) {
-            sb.append(safeHtml);
-        }
-    }
-
-    interface AnchorTemplates extends SafeHtmlTemplates {
-        @SafeHtmlTemplates.Template("<a href=\"{0}\">{1}</a>")
-        SafeHtml cell(String url, String displayName);
-    }
-
-    private static AnchorTemplates ANCHORTEMPLATE = GWT.create(AnchorTemplates.class);
-
-    private final AdminConsoleTableResources tableRes = GWT.create(AdminConsoleTableResources.class);
-
-    public SailingEventManagementPanel(final SailingServiceAsync sailingService, final ErrorReporter errorReporter,
-            final StringMessages stringMessages) {
-        this.sailingService = sailingService;
-        this.stringMessages = stringMessages;
-        this.errorReporter = errorReporter;
-
-        VerticalPanel mainPanel = new VerticalPanel();
-        this.setWidget(mainPanel);
-        mainPanel.setWidth("100%");
-
-        HorizontalPanel eventsPanel = new HorizontalPanel();
-        eventsPanel.setSpacing(5);
-        mainPanel.add(eventsPanel);
-
-        Button createEventBtn = new Button(stringMessages.actionAddEvent());
-        createEventBtn.addClickHandler(new ClickHandler() {
-            @Override
-            public void onClick(ClickEvent event) {
-                openCreateEventDialog();
-            }
-        });
-        eventsPanel.add(createEventBtn);
-
-        removeEventsButton = new Button(stringMessages.remove());
-        removeEventsButton.setEnabled(false);
-        removeEventsButton.addClickHandler(new ClickHandler() {
-            @Override
-            public void onClick(ClickEvent event) {
-                if (Window.confirm(stringMessages.doYouReallyWantToRemoveEvents())) {
-                    removeEvents(eventSelectionModel.getSelectedSet());
-                }
-            }
-        });
-        eventsPanel.add(removeEventsButton);
-
-        // sailing events table
-        AnchorCell anchorCell = new AnchorCell();
-        Column<EventDTO, SafeHtml> eventNameColumn = new Column<EventDTO, SafeHtml>(anchorCell) {
-            @Override
-            public SafeHtml getValue(EventDTO event) {
-                String debugParam = Window.Location.getParameter("gwt.codesvr");
-                String link = URLEncoder.encode("/gwt/RegattaOverview.html?event=" + event.id
-                        + (debugParam != null && !debugParam.isEmpty() ? "&gwt.codesvr=" + debugParam : ""));
-                return ANCHORTEMPLATE.cell(link, event.getName());
-            }
-        };
-
-        TextColumn<EventDTO> venueNameColumn = new TextColumn<EventDTO>() {
-            @Override
-            public String getValue(EventDTO event) {
-                return event.venue != null ? event.venue.getName() : "";
-            }
-        };
-
-        TextColumn<EventDTO> publicationUrlColumn = new TextColumn<EventDTO>() {
-            @Override
-            public String getValue(EventDTO event) {
-                return event.publicationUrl;
-            }
-        };
-
-        TextColumn<EventDTO> isPublicColumn = new TextColumn<EventDTO>() {
-            @Override
-            public String getValue(EventDTO event) {
-                return event.isPublic ? stringMessages.yes() : stringMessages.no();
-            }
-        };
-
-        final SafeHtmlCell courseAreasCell = new SafeHtmlCell();
-        Column<EventDTO, SafeHtml> courseAreasColumn = new Column<EventDTO, SafeHtml>(courseAreasCell) {
-            @Override
-            public SafeHtml getValue(EventDTO event) {
-                SafeHtmlBuilder builder = new SafeHtmlBuilder();
-                int courseAreasCount = event.venue.getCourseAreas().size();
-                int i = 1;
-                for (CourseAreaDTO courseArea : event.venue.getCourseAreas()) {
-                    builder.appendEscaped(courseArea.getName());
-                    if (i < courseAreasCount) {
-                        builder.appendHtmlConstant("<br>");
-                    }
-                    i++;
-                }
-                return builder.toSafeHtml();
-            }
-        };
-
-        ImagesBarColumn<EventDTO, EventConfigImagesBarCell> eventActionColumn = new ImagesBarColumn<EventDTO, EventConfigImagesBarCell>(
-                new EventConfigImagesBarCell(stringMessages));
-        eventActionColumn.setFieldUpdater(new FieldUpdater<EventDTO, String>() {
-            @Override
-            public void update(int index, EventDTO event, String value) {
-                if (EventConfigImagesBarCell.ACTION_REMOVE.equals(value)) {
-                    if (Window.confirm(stringMessages.doYouReallyWantToRemoveEvent(event.getName()))) {
-                        removeEvent(event);
-                    }
-                } else if (EventConfigImagesBarCell.ACTION_EDIT.equals(value)) {
-                    openEditEventDialog(event);
-                }
-            }
-        });
-
-        eventNameColumn.setSortable(true);
-        venueNameColumn.setSortable(true);
-        publicationUrlColumn.setSortable(true);
-        isPublicColumn.setSortable(true);
-        courseAreasColumn.setSortable(true);
-
-        eventTable = new CellTable<EventDTO>(10000, tableRes);
-        eventTable.addColumn(eventNameColumn, stringMessages.event());
-        eventTable.addColumn(venueNameColumn, stringMessages.venue());
-        eventTable.addColumn(publicationUrlColumn, stringMessages.publicationUrl());
-        eventTable.addColumn(isPublicColumn, stringMessages.isPublic());
-        eventTable.addColumn(courseAreasColumn, stringMessages.courseAreas());
-        eventTable.addColumn(eventActionColumn, stringMessages.actions());
-
-        eventSelectionModel = new MultiSelectionModel<EventDTO>();
-        eventSelectionModel.addSelectionChangeHandler(new SelectionChangeEvent.Handler() {
-            @Override
-            public void onSelectionChange(SelectionChangeEvent event) {
-                removeEventsButton.setEnabled(!eventSelectionModel.getSelectedSet().isEmpty());
-            }
-        });
-        eventTable.setSelectionModel(eventSelectionModel);
-
-        eventProvider = new ListDataProvider<EventDTO>();
-        eventProvider.addDataDisplay(eventTable);
-        mainPanel.add(eventTable);
-        allEvents = new ArrayList<EventDTO>();
-<<<<<<< HEAD
-        filterTextbox = new AbstractFilterablePanel<EventDTO>(new Label("Filter events by name: "), allEvents, eventTable, eventProvider) {
-            
-            @Override
-            public Iterable<String> getSearchableStrings(EventDTO t) {
-                return Arrays.asList(t.venue.getName(), t.getName());
-=======
-        eventTable.addColumnSortHandler(getEventTableColumnSortHandler(eventProvider.getList(), eventNameColumn,
-                venueNameColumn, publicationUrlColumn, isPublicColumn, courseAreasColumn));
-        filterTextbox = new AbstractFilterablePanel<EventDTO>(new Label("Filter events by name: "), allEvents,
-                eventTable, eventProvider) {
-
-            @Override
-            public Iterable<String> getSearchableStrings(EventDTO t) {
-                List<String> result = new ArrayList<String>();
-                result.add(t.getName());
-                result.add(t.venue.getName());
-                for (CourseAreaDTO c : t.venue.getCourseAreas()) {
-                    result.add(c.getName());
-                }
-                return result;
->>>>>>> 581da9c5
-            }
-        };
-        eventsPanel.add(filterTextbox);
-        fillEvents();
-    }
-
-    private ListHandler<EventDTO> getEventTableColumnSortHandler(List<EventDTO> eventRecords,
-            Column<EventDTO, SafeHtml> eventNameColumn, TextColumn<EventDTO> venueNameColumn,
-            TextColumn<EventDTO> publicationUrlColumn, TextColumn<EventDTO> isPublicColumn,
-            Column<EventDTO, SafeHtml> courseAreasColumn) {
-        ListHandler<EventDTO> result = new ListHandler<EventDTO>(eventRecords);
-        result.setComparator(eventNameColumn, new Comparator<EventDTO>() {
-            @Override
-            public int compare(EventDTO e1, EventDTO e2) {
-                return new NaturalComparator().compare(e1.getName(), e2.getName());
-            }
-        });
-        result.setComparator(venueNameColumn, new Comparator<EventDTO>() {
-            @Override
-            public int compare(EventDTO e1, EventDTO e2) {
-                return new NaturalComparator().compare(e1.venue.getName(), e2.venue.getName());
-            }
-        });
-        result.setComparator(publicationUrlColumn, new Comparator<EventDTO>() {
-            @Override
-            public int compare(EventDTO e1, EventDTO e2) {
-                return new NaturalComparator().compare(e1.publicationUrl, e2.publicationUrl);
-            }
-        });
-        result.setComparator(isPublicColumn, new Comparator<EventDTO>() {
-            @Override
-            public int compare(EventDTO e1, EventDTO e2) {
-                return e1.isPublic == e2.isPublic ? 0 : e1.isPublic ? 1 : -1;
-            }
-        });
-        result.setComparator(courseAreasColumn, new Comparator<EventDTO>() {
-            @Override
-            public int compare(EventDTO e1, EventDTO e2) {
-                return new NaturalComparator().compare(Arrays.toString(e1.venue.getCourseAreas().toArray()),
-                        Arrays.toString(e2.venue.getCourseAreas().toArray()));
-            }
-        });
-
-        return result;
-
-    }
-
-    private void removeEvents(Collection<EventDTO> events) {
-        if (!events.isEmpty()) {
-            Collection<String> eventIds = new HashSet<String>();
-            for (EventDTO event : events) {
-                eventIds.add(event.id);
-            }
-            sailingService.removeEvents(eventIds, new AsyncCallback<Void>() {
-                @Override
-                public void onFailure(Throwable caught) {
-                    errorReporter.reportError("Error trying to remove the events:" + caught.getMessage());
-                }
-                @Override
-                public void onSuccess(Void result) {
-                    fillEvents();
-                }
-            });
-        }
-    }
-
-    private void removeEvent(final EventDTO event) {
-        sailingService.removeEvent(event.id, new AsyncCallback<Void>() {
-            @Override
-            public void onFailure(Throwable caught) {
-                errorReporter.reportError("Error trying to remove event " + event.getName() + ": " + caught.getMessage());
-            }
-
-            @Override
-            public void onSuccess(Void result) {
-                fillEvents();
-            }
-        });
-    }
-
-    private void openCreateEventDialog() {
-        List<EventDTO> existingEvents = new ArrayList<EventDTO>(eventProvider.getList());
-        EventCreateDialog dialog = new EventCreateDialog(Collections.unmodifiableCollection(existingEvents), stringMessages,
-                new DialogCallback<EventDTO>() {
-            @Override
-            public void cancel() {
-            }
-
-            @Override
-            public void ok(EventDTO newEvent) {
-                createNewEvent(newEvent);
-            }
-        });
-        dialog.show();
-    }
-
-    private void openEditEventDialog(final EventDTO selectedEvent) {
-        List<EventDTO> existingEvents = new ArrayList<EventDTO>(eventProvider.getList());
-        existingEvents.remove(selectedEvent);
-        EventEditDialog dialog = new EventEditDialog(selectedEvent, Collections.unmodifiableCollection(existingEvents), stringMessages,
-                new DialogCallback<EventDTO>() {
-            @Override
-            public void cancel() {
-            }
-
-            @Override
-            public void ok(EventDTO updatedEvent) {
-                updateEvent(selectedEvent, updatedEvent);
-            }
-        });
-        dialog.show();
-    }
-
-    private void updateEvent(final EventDTO oldEvent, final EventDTO updatedEvent) {
-        List<String> regattaNames = new ArrayList<String>();
-        //      for(RegattaDTO regatta: updatedEvent.regattas) {
-        //          regattaNames.add(regatta.name);
-        //      }
-        List<CourseAreaDTO> courseAreasToAdd = getCourseAreasToAdd(oldEvent, updatedEvent);
-
-        sailingService.updateEvent(oldEvent.getName(), oldEvent.id, updatedEvent.venue, updatedEvent.publicationUrl,
-                updatedEvent.isPublic, regattaNames, new AsyncCallback<Void>() {
-            @Override
-            public void onFailure(Throwable t) {
-                errorReporter.reportError("Error trying to update sailing event" + oldEvent.getName() + ": " + t.getMessage());
-            }
-
-            @Override
-            public void onSuccess(Void result) {
-                fillEvents();
-                if (!oldEvent.getName().equals(updatedEvent.getName())) {
-                    sailingService.renameEvent(oldEvent.id, updatedEvent.getName(), new AsyncCallback<Void>() {
-                        @Override
-                        public void onSuccess(Void result) {
-                            fillEvents();
-                        }
-
-                        @Override
-                        public void onFailure(Throwable t) {
-                            errorReporter.reportError("Error trying to rename sailing event " + oldEvent.getName() + ": " + t.getMessage());
-                                            
-                        }
-                    });
-                }
-            }
-        });
-
-        if (courseAreasToAdd.size() > 0) {
-            for (CourseAreaDTO courseArea : courseAreasToAdd) {
-                sailingService.createCourseArea(oldEvent.id, courseArea.getName(), new AsyncCallback<CourseAreaDTO>() {
-
-                    @Override
-                    public void onFailure(Throwable t) {
-                        errorReporter.reportError("Error trying to add course area to sailing event " + oldEvent.getName() + ": " + t.getMessage());
-                    }
-
-                    @Override
-                    public void onSuccess(CourseAreaDTO result) {
-                        fillEvents();
-                    }
-
-                });
-            }
-        }
-    }
-
-    private List<CourseAreaDTO> getCourseAreasToAdd(final EventDTO oldEvent, final EventDTO updatedEvent) {
-        List<CourseAreaDTO> courseAreasToAdd = new ArrayList<CourseAreaDTO>();
-        List<String> courseAreaNamesToAdd = new ArrayList<String>();
-
-        List<String> newCourseAreaNames = new ArrayList<String>();
-        for (CourseAreaDTO courseArea : updatedEvent.venue.getCourseAreas()) {
-            newCourseAreaNames.add(courseArea.getName());
-        }
-
-        List<String> oldCourseAreaNames = new ArrayList<String>();
-        for (CourseAreaDTO courseArea : oldEvent.venue.getCourseAreas()) {
-            oldCourseAreaNames.add(courseArea.getName());
-        }
-
-        for (String newCourseAreaName : newCourseAreaNames) {
-            if (!oldCourseAreaNames.contains(newCourseAreaName))
-                courseAreaNamesToAdd.add(newCourseAreaName);
-        }
-
-        for (CourseAreaDTO courseArea : updatedEvent.venue.getCourseAreas()) {
-            if (courseAreaNamesToAdd.contains(courseArea.getName())) {
-                courseAreasToAdd.add(courseArea);
-            }
-        }
-
-        return courseAreasToAdd;
-    }
-
-    private void createNewEvent(final EventDTO newEvent) {
-        List<String> courseAreaNames = new ArrayList<String>();
-        for (CourseAreaDTO courseAreaDTO : newEvent.venue.getCourseAreas()) {
-            courseAreaNames.add(courseAreaDTO.getName());
-        }
-        sailingService.createEvent(newEvent.getName(), newEvent.venue.getName(), newEvent.publicationUrl, newEvent.isPublic, courseAreaNames, new AsyncCallback<EventDTO>() {
-            @Override
-            public void onFailure(Throwable t) {
-                errorReporter.reportError("Error trying to create new event" + newEvent.getName() + ": " + t.getMessage());
-                                
-            }
-
-            @Override
-            public void onSuccess(EventDTO newEvent) {
-                fillEvents();
-            }
-        });
-    }
-
-    public void fillEvents() {
-        sailingService.getEvents(new AsyncCallback<List<EventDTO>>() {
-            @Override
-            public void onFailure(Throwable caught) {
-                errorReporter.reportError("Remote Procedure Call getEvents() - Failure: " + caught.getMessage());
-            }
-
-            @Override
-            public void onSuccess(List<EventDTO> result) {
-                allEvents.clear();
-                allEvents.addAll(result);
-                filterTextbox.updateAll(allEvents);
-            }
-        });
-    }
-}
+package com.sap.sailing.gwt.ui.adminconsole;
+
+import java.util.ArrayList;
+import java.util.Arrays;
+import java.util.Collection;
+import java.util.Collections;
+import java.util.Comparator;
+import java.util.HashSet;
+import java.util.List;
+
+import com.google.gwt.cell.client.AbstractCell;
+import com.google.gwt.cell.client.FieldUpdater;
+import com.google.gwt.cell.client.SafeHtmlCell;
+import com.google.gwt.core.client.GWT;
+import com.google.gwt.event.dom.client.ClickEvent;
+import com.google.gwt.event.dom.client.ClickHandler;
+import com.google.gwt.safehtml.client.SafeHtmlTemplates;
+import com.google.gwt.safehtml.shared.SafeHtml;
+import com.google.gwt.safehtml.shared.SafeHtmlBuilder;
+import com.google.gwt.user.cellview.client.CellTable;
+import com.google.gwt.user.cellview.client.Column;
+import com.google.gwt.user.cellview.client.ColumnSortEvent.ListHandler;
+import com.google.gwt.user.cellview.client.TextColumn;
+import com.google.gwt.user.client.Window;
+import com.google.gwt.user.client.rpc.AsyncCallback;
+import com.google.gwt.user.client.ui.Button;
+import com.google.gwt.user.client.ui.HorizontalPanel;
+import com.google.gwt.user.client.ui.Label;
+import com.google.gwt.user.client.ui.SimplePanel;
+import com.google.gwt.user.client.ui.VerticalPanel;
+import com.google.gwt.view.client.ListDataProvider;
+import com.google.gwt.view.client.MultiSelectionModel;
+import com.google.gwt.view.client.SelectionChangeEvent;
+import com.sap.sailing.domain.common.impl.NaturalComparator;
+import com.sap.sailing.gwt.ui.client.DataEntryDialog.DialogCallback;
+import com.sap.sailing.gwt.ui.client.ErrorReporter;
+import com.sap.sailing.gwt.ui.client.EventRefresher;
+import com.sap.sailing.gwt.ui.client.SailingServiceAsync;
+import com.sap.sailing.gwt.ui.client.StringMessages;
+import com.sap.sailing.gwt.ui.client.URLEncoder;
+import com.sap.sailing.gwt.ui.client.shared.panels.AbstractFilterablePanel;
+import com.sap.sailing.gwt.ui.shared.CourseAreaDTO;
+import com.sap.sailing.gwt.ui.shared.EventDTO;
+
+/**
+ * Allows administrators to manage data of a sailing event. This is a temporary panel because the managed event
+ * is not connected with any regatta and it used only to manage of basic attributes of the an event.
+ * @author Frank Mittag (C5163974)
+ * 
+ */
+public class SailingEventManagementPanel extends SimplePanel implements EventRefresher {
+    private final SailingServiceAsync sailingService;
+    private final ErrorReporter errorReporter;
+    private final StringMessages stringMessages;
+
+    private CellTable<EventDTO> eventTable;
+    private MultiSelectionModel<EventDTO> eventSelectionModel;
+    private ListDataProvider<EventDTO> eventProvider;
+    private List<EventDTO> allEvents;
+    private AbstractFilterablePanel<EventDTO> filterTextbox;
+    private Button removeEventsButton;
+
+    public static class AnchorCell extends AbstractCell<SafeHtml> {
+        @Override
+        public void render(com.google.gwt.cell.client.Cell.Context context, SafeHtml safeHtml, SafeHtmlBuilder sb) {
+            sb.append(safeHtml);
+        }
+    }
+
+    interface AnchorTemplates extends SafeHtmlTemplates {
+        @SafeHtmlTemplates.Template("<a href=\"{0}\">{1}</a>")
+        SafeHtml cell(String url, String displayName);
+    }
+
+    private static AnchorTemplates ANCHORTEMPLATE = GWT.create(AnchorTemplates.class);
+
+    private final AdminConsoleTableResources tableRes = GWT.create(AdminConsoleTableResources.class);
+
+    public SailingEventManagementPanel(final SailingServiceAsync sailingService, final ErrorReporter errorReporter,
+            final StringMessages stringMessages) {
+        this.sailingService = sailingService;
+        this.stringMessages = stringMessages;
+        this.errorReporter = errorReporter;
+
+        VerticalPanel mainPanel = new VerticalPanel();
+        this.setWidget(mainPanel);
+        mainPanel.setWidth("100%");
+
+        HorizontalPanel eventsPanel = new HorizontalPanel();
+        eventsPanel.setSpacing(5);
+        mainPanel.add(eventsPanel);
+
+        Button createEventBtn = new Button(stringMessages.actionAddEvent());
+        createEventBtn.addClickHandler(new ClickHandler() {
+            @Override
+            public void onClick(ClickEvent event) {
+                openCreateEventDialog();
+            }
+        });
+        eventsPanel.add(createEventBtn);
+
+        removeEventsButton = new Button(stringMessages.remove());
+        removeEventsButton.setEnabled(false);
+        removeEventsButton.addClickHandler(new ClickHandler() {
+            @Override
+            public void onClick(ClickEvent event) {
+                if (Window.confirm(stringMessages.doYouReallyWantToRemoveEvents())) {
+                    removeEvents(eventSelectionModel.getSelectedSet());
+                }
+            }
+        });
+        eventsPanel.add(removeEventsButton);
+
+        // sailing events table
+        AnchorCell anchorCell = new AnchorCell();
+        Column<EventDTO, SafeHtml> eventNameColumn = new Column<EventDTO, SafeHtml>(anchorCell) {
+            @Override
+            public SafeHtml getValue(EventDTO event) {
+                String debugParam = Window.Location.getParameter("gwt.codesvr");
+                String link = URLEncoder.encode("/gwt/RegattaOverview.html?event=" + event.id
+                        + (debugParam != null && !debugParam.isEmpty() ? "&gwt.codesvr=" + debugParam : ""));
+                return ANCHORTEMPLATE.cell(link, event.getName());
+            }
+        };
+
+        TextColumn<EventDTO> venueNameColumn = new TextColumn<EventDTO>() {
+            @Override
+            public String getValue(EventDTO event) {
+                return event.venue != null ? event.venue.getName() : "";
+            }
+        };
+
+        TextColumn<EventDTO> publicationUrlColumn = new TextColumn<EventDTO>() {
+            @Override
+            public String getValue(EventDTO event) {
+                return event.publicationUrl;
+            }
+        };
+
+        TextColumn<EventDTO> isPublicColumn = new TextColumn<EventDTO>() {
+            @Override
+            public String getValue(EventDTO event) {
+                return event.isPublic ? stringMessages.yes() : stringMessages.no();
+            }
+        };
+
+        final SafeHtmlCell courseAreasCell = new SafeHtmlCell();
+        Column<EventDTO, SafeHtml> courseAreasColumn = new Column<EventDTO, SafeHtml>(courseAreasCell) {
+            @Override
+            public SafeHtml getValue(EventDTO event) {
+                SafeHtmlBuilder builder = new SafeHtmlBuilder();
+                int courseAreasCount = event.venue.getCourseAreas().size();
+                int i = 1;
+                for (CourseAreaDTO courseArea : event.venue.getCourseAreas()) {
+                    builder.appendEscaped(courseArea.getName());
+                    if (i < courseAreasCount) {
+                        builder.appendHtmlConstant("<br>");
+                    }
+                    i++;
+                }
+                return builder.toSafeHtml();
+            }
+        };
+
+        ImagesBarColumn<EventDTO, EventConfigImagesBarCell> eventActionColumn = new ImagesBarColumn<EventDTO, EventConfigImagesBarCell>(
+                new EventConfigImagesBarCell(stringMessages));
+        eventActionColumn.setFieldUpdater(new FieldUpdater<EventDTO, String>() {
+            @Override
+            public void update(int index, EventDTO event, String value) {
+                if (EventConfigImagesBarCell.ACTION_REMOVE.equals(value)) {
+                    if (Window.confirm(stringMessages.doYouReallyWantToRemoveEvent(event.getName()))) {
+                        removeEvent(event);
+                    }
+                } else if (EventConfigImagesBarCell.ACTION_EDIT.equals(value)) {
+                    openEditEventDialog(event);
+                }
+            }
+        });
+
+        eventNameColumn.setSortable(true);
+        venueNameColumn.setSortable(true);
+        publicationUrlColumn.setSortable(true);
+        isPublicColumn.setSortable(true);
+        courseAreasColumn.setSortable(true);
+
+        eventTable = new CellTable<EventDTO>(10000, tableRes);
+        eventTable.addColumn(eventNameColumn, stringMessages.event());
+        eventTable.addColumn(venueNameColumn, stringMessages.venue());
+        eventTable.addColumn(publicationUrlColumn, stringMessages.publicationUrl());
+        eventTable.addColumn(isPublicColumn, stringMessages.isPublic());
+        eventTable.addColumn(courseAreasColumn, stringMessages.courseAreas());
+        eventTable.addColumn(eventActionColumn, stringMessages.actions());
+
+        eventSelectionModel = new MultiSelectionModel<EventDTO>();
+        eventSelectionModel.addSelectionChangeHandler(new SelectionChangeEvent.Handler() {
+            @Override
+            public void onSelectionChange(SelectionChangeEvent event) {
+                removeEventsButton.setEnabled(!eventSelectionModel.getSelectedSet().isEmpty());
+            }
+        });
+        eventTable.setSelectionModel(eventSelectionModel);
+
+        eventProvider = new ListDataProvider<EventDTO>();
+        eventProvider.addDataDisplay(eventTable);
+        mainPanel.add(eventTable);
+        allEvents = new ArrayList<EventDTO>();
+        eventTable.addColumnSortHandler(getEventTableColumnSortHandler(eventProvider.getList(), eventNameColumn,
+                venueNameColumn, publicationUrlColumn, isPublicColumn, courseAreasColumn));
+        filterTextbox = new AbstractFilterablePanel<EventDTO>(new Label("Filter events by name: "), allEvents,
+                eventTable, eventProvider) {
+
+            @Override
+            public Iterable<String> getSearchableStrings(EventDTO t) {
+                List<String> result = new ArrayList<String>();
+                result.add(t.getName());
+                result.add(t.venue.getName());
+                for (CourseAreaDTO c : t.venue.getCourseAreas()) {
+                    result.add(c.getName());
+                }
+                return result;
+            }
+        };
+        eventsPanel.add(filterTextbox);
+        fillEvents();
+    }
+
+    private ListHandler<EventDTO> getEventTableColumnSortHandler(List<EventDTO> eventRecords,
+            Column<EventDTO, SafeHtml> eventNameColumn, TextColumn<EventDTO> venueNameColumn,
+            TextColumn<EventDTO> publicationUrlColumn, TextColumn<EventDTO> isPublicColumn,
+            Column<EventDTO, SafeHtml> courseAreasColumn) {
+        ListHandler<EventDTO> result = new ListHandler<EventDTO>(eventRecords);
+        result.setComparator(eventNameColumn, new Comparator<EventDTO>() {
+            @Override
+            public int compare(EventDTO e1, EventDTO e2) {
+                return new NaturalComparator().compare(e1.getName(), e2.getName());
+            }
+        });
+        result.setComparator(venueNameColumn, new Comparator<EventDTO>() {
+            @Override
+            public int compare(EventDTO e1, EventDTO e2) {
+                return new NaturalComparator().compare(e1.venue.getName(), e2.venue.getName());
+            }
+        });
+        result.setComparator(publicationUrlColumn, new Comparator<EventDTO>() {
+            @Override
+            public int compare(EventDTO e1, EventDTO e2) {
+                return new NaturalComparator().compare(e1.publicationUrl, e2.publicationUrl);
+            }
+        });
+        result.setComparator(isPublicColumn, new Comparator<EventDTO>() {
+            @Override
+            public int compare(EventDTO e1, EventDTO e2) {
+                return e1.isPublic == e2.isPublic ? 0 : e1.isPublic ? 1 : -1;
+            }
+        });
+        result.setComparator(courseAreasColumn, new Comparator<EventDTO>() {
+            @Override
+            public int compare(EventDTO e1, EventDTO e2) {
+                return new NaturalComparator().compare(Arrays.toString(e1.venue.getCourseAreas().toArray()),
+                        Arrays.toString(e2.venue.getCourseAreas().toArray()));
+            }
+        });
+
+        return result;
+
+    }
+
+    private void removeEvents(Collection<EventDTO> events) {
+        if (!events.isEmpty()) {
+            Collection<String> eventIds = new HashSet<String>();
+            for (EventDTO event : events) {
+                eventIds.add(event.id);
+            }
+            sailingService.removeEvents(eventIds, new AsyncCallback<Void>() {
+                @Override
+                public void onFailure(Throwable caught) {
+                    errorReporter.reportError("Error trying to remove the events:" + caught.getMessage());
+                }
+                @Override
+                public void onSuccess(Void result) {
+                    fillEvents();
+                }
+            });
+        }
+    }
+
+    private void removeEvent(final EventDTO event) {
+        sailingService.removeEvent(event.id, new AsyncCallback<Void>() {
+            @Override
+            public void onFailure(Throwable caught) {
+                errorReporter.reportError("Error trying to remove event " + event.getName() + ": " + caught.getMessage());
+            }
+
+            @Override
+            public void onSuccess(Void result) {
+                fillEvents();
+            }
+        });
+    }
+
+    private void openCreateEventDialog() {
+        List<EventDTO> existingEvents = new ArrayList<EventDTO>(eventProvider.getList());
+        EventCreateDialog dialog = new EventCreateDialog(Collections.unmodifiableCollection(existingEvents), stringMessages,
+                new DialogCallback<EventDTO>() {
+            @Override
+            public void cancel() {
+            }
+
+            @Override
+            public void ok(EventDTO newEvent) {
+                createNewEvent(newEvent);
+            }
+        });
+        dialog.show();
+    }
+
+    private void openEditEventDialog(final EventDTO selectedEvent) {
+        List<EventDTO> existingEvents = new ArrayList<EventDTO>(eventProvider.getList());
+        existingEvents.remove(selectedEvent);
+        EventEditDialog dialog = new EventEditDialog(selectedEvent, Collections.unmodifiableCollection(existingEvents), stringMessages,
+                new DialogCallback<EventDTO>() {
+            @Override
+            public void cancel() {
+            }
+
+            @Override
+            public void ok(EventDTO updatedEvent) {
+                updateEvent(selectedEvent, updatedEvent);
+            }
+        });
+        dialog.show();
+    }
+
+    private void updateEvent(final EventDTO oldEvent, final EventDTO updatedEvent) {
+        List<String> regattaNames = new ArrayList<String>();
+        //      for(RegattaDTO regatta: updatedEvent.regattas) {
+        //          regattaNames.add(regatta.name);
+        //      }
+        List<CourseAreaDTO> courseAreasToAdd = getCourseAreasToAdd(oldEvent, updatedEvent);
+
+        sailingService.updateEvent(oldEvent.getName(), oldEvent.id, updatedEvent.venue, updatedEvent.publicationUrl,
+                updatedEvent.isPublic, regattaNames, new AsyncCallback<Void>() {
+            @Override
+            public void onFailure(Throwable t) {
+                errorReporter.reportError("Error trying to update sailing event" + oldEvent.getName() + ": " + t.getMessage());
+            }
+
+            @Override
+            public void onSuccess(Void result) {
+                fillEvents();
+                if (!oldEvent.getName().equals(updatedEvent.getName())) {
+                    sailingService.renameEvent(oldEvent.id, updatedEvent.getName(), new AsyncCallback<Void>() {
+                        @Override
+                        public void onSuccess(Void result) {
+                            fillEvents();
+                        }
+
+                        @Override
+                        public void onFailure(Throwable t) {
+                            errorReporter.reportError("Error trying to rename sailing event " + oldEvent.getName() + ": " + t.getMessage());
+                                            
+                        }
+                    });
+                }
+            }
+        });
+
+        if (courseAreasToAdd.size() > 0) {
+            for (CourseAreaDTO courseArea : courseAreasToAdd) {
+                sailingService.createCourseArea(oldEvent.id, courseArea.getName(), new AsyncCallback<CourseAreaDTO>() {
+
+                    @Override
+                    public void onFailure(Throwable t) {
+                        errorReporter.reportError("Error trying to add course area to sailing event " + oldEvent.getName() + ": " + t.getMessage());
+                    }
+
+                    @Override
+                    public void onSuccess(CourseAreaDTO result) {
+                        fillEvents();
+                    }
+
+                });
+            }
+        }
+    }
+
+    private List<CourseAreaDTO> getCourseAreasToAdd(final EventDTO oldEvent, final EventDTO updatedEvent) {
+        List<CourseAreaDTO> courseAreasToAdd = new ArrayList<CourseAreaDTO>();
+        List<String> courseAreaNamesToAdd = new ArrayList<String>();
+
+        List<String> newCourseAreaNames = new ArrayList<String>();
+        for (CourseAreaDTO courseArea : updatedEvent.venue.getCourseAreas()) {
+            newCourseAreaNames.add(courseArea.getName());
+        }
+
+        List<String> oldCourseAreaNames = new ArrayList<String>();
+        for (CourseAreaDTO courseArea : oldEvent.venue.getCourseAreas()) {
+            oldCourseAreaNames.add(courseArea.getName());
+        }
+
+        for (String newCourseAreaName : newCourseAreaNames) {
+            if (!oldCourseAreaNames.contains(newCourseAreaName))
+                courseAreaNamesToAdd.add(newCourseAreaName);
+        }
+
+        for (CourseAreaDTO courseArea : updatedEvent.venue.getCourseAreas()) {
+            if (courseAreaNamesToAdd.contains(courseArea.getName())) {
+                courseAreasToAdd.add(courseArea);
+            }
+        }
+
+        return courseAreasToAdd;
+    }
+
+    private void createNewEvent(final EventDTO newEvent) {
+        List<String> courseAreaNames = new ArrayList<String>();
+        for (CourseAreaDTO courseAreaDTO : newEvent.venue.getCourseAreas()) {
+            courseAreaNames.add(courseAreaDTO.getName());
+        }
+        sailingService.createEvent(newEvent.getName(), newEvent.venue.getName(), newEvent.publicationUrl, newEvent.isPublic, courseAreaNames, new AsyncCallback<EventDTO>() {
+            @Override
+            public void onFailure(Throwable t) {
+                errorReporter.reportError("Error trying to create new event" + newEvent.getName() + ": " + t.getMessage());
+                                
+            }
+
+            @Override
+            public void onSuccess(EventDTO newEvent) {
+                fillEvents();
+            }
+        });
+    }
+
+    public void fillEvents() {
+        sailingService.getEvents(new AsyncCallback<List<EventDTO>>() {
+            @Override
+            public void onFailure(Throwable caught) {
+                errorReporter.reportError("Remote Procedure Call getEvents() - Failure: " + caught.getMessage());
+            }
+
+            @Override
+            public void onSuccess(List<EventDTO> result) {
+                allEvents.clear();
+                allEvents.addAll(result);
+                filterTextbox.updateAll(allEvents);
+            }
+        });
+    }
+}