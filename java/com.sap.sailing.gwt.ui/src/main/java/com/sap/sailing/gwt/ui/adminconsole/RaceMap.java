package com.sap.sailing.gwt.ui.adminconsole;

import java.util.ArrayList;
import java.util.Date;
import java.util.HashMap;
import java.util.HashSet;
import java.util.Iterator;
import java.util.List;
import java.util.ListIterator;
import java.util.Map;
import java.util.Map.Entry;
import java.util.Set;

import com.google.gwt.i18n.client.DateTimeFormat;
import com.google.gwt.i18n.client.DateTimeFormat.PredefinedFormat;
import com.google.gwt.i18n.client.NumberFormat;
import com.google.gwt.maps.client.InfoWindowContent;
import com.google.gwt.maps.client.MapWidget;
import com.google.gwt.maps.client.Maps;
import com.google.gwt.maps.client.control.ControlAnchor;
import com.google.gwt.maps.client.control.ControlPosition;
import com.google.gwt.maps.client.control.LargeMapControl3D;
import com.google.gwt.maps.client.control.MenuMapTypeControl;
import com.google.gwt.maps.client.control.ScaleControl;
import com.google.gwt.maps.client.event.MapDragEndHandler;
import com.google.gwt.maps.client.event.MapMouseMoveHandler;
import com.google.gwt.maps.client.event.MapZoomEndHandler;
import com.google.gwt.maps.client.event.MarkerClickHandler;
import com.google.gwt.maps.client.event.MarkerMouseOutHandler;
import com.google.gwt.maps.client.event.MarkerMouseOverHandler;
import com.google.gwt.maps.client.event.PolylineClickHandler;
import com.google.gwt.maps.client.event.PolylineMouseOutHandler;
import com.google.gwt.maps.client.event.PolylineMouseOverHandler;
import com.google.gwt.maps.client.geom.LatLng;
import com.google.gwt.maps.client.geom.LatLngBounds;
import com.google.gwt.maps.client.geom.Point;
import com.google.gwt.maps.client.overlay.Icon;
import com.google.gwt.maps.client.overlay.Marker;
import com.google.gwt.maps.client.overlay.MarkerOptions;
import com.google.gwt.maps.client.overlay.Polyline;
import com.google.gwt.maps.client.overlay.PolylineOptions;
import com.google.gwt.user.client.rpc.AsyncCallback;
import com.google.gwt.user.client.ui.AbsolutePanel;
import com.google.gwt.user.client.ui.Label;
import com.google.gwt.user.client.ui.RequiresResize;
import com.google.gwt.user.client.ui.VerticalPanel;
import com.google.gwt.user.client.ui.Widget;
import com.sap.sailing.domain.common.ManeuverType;
import com.sap.sailing.domain.common.RaceIdentifier;
import com.sap.sailing.domain.common.Tack;
import com.sap.sailing.domain.common.impl.Util;
import com.sap.sailing.domain.common.impl.Util.Triple;
import com.sap.sailing.gwt.ui.adminconsole.RaceMapZoomSettings.ZoomTypes;
import com.sap.sailing.gwt.ui.client.CompetitorSelectionChangeListener;
import com.sap.sailing.gwt.ui.client.CompetitorSelectionProvider;
import com.sap.sailing.gwt.ui.client.ErrorReporter;
import com.sap.sailing.gwt.ui.client.ParallelExecutionCallback;
import com.sap.sailing.gwt.ui.client.ParallelExecutionHolder;
import com.sap.sailing.gwt.ui.client.RaceSelectionChangeListener;
import com.sap.sailing.gwt.ui.client.RequiresDataInitialization;
import com.sap.sailing.gwt.ui.client.SailingServiceAsync;
import com.sap.sailing.gwt.ui.client.StringMessages;
import com.sap.sailing.gwt.ui.client.TimeListener;
import com.sap.sailing.gwt.ui.client.Timer;
import com.sap.sailing.gwt.ui.client.Timer.PlayStates;
import com.sap.sailing.gwt.ui.shared.CompetitorDTO;
import com.sap.sailing.gwt.ui.shared.GPSFixDTO;
import com.sap.sailing.gwt.ui.shared.ManeuverDTO;
import com.sap.sailing.gwt.ui.shared.MarkDTO;
import com.sap.sailing.gwt.ui.shared.PositionDTO;
import com.sap.sailing.gwt.ui.shared.QuickRankDTO;
import com.sap.sailing.gwt.ui.shared.SpeedWithBearingDTO;
import com.sap.sailing.gwt.ui.shared.components.Component;
import com.sap.sailing.gwt.ui.shared.components.SettingsDialogComponent;

public class RaceMap extends AbsolutePanel implements TimeListener, CompetitorSelectionChangeListener, RaceSelectionChangeListener,
        Component<RaceMapSettings>, RequiresDataInitialization, RequiresResize {
    protected MapWidget map;

    private final SailingServiceAsync sailingService;
    private final ErrorReporter errorReporter;

    /**
     * Tails of competitors currently displayed as overlays on the map.
     */
    private final Map<CompetitorDTO, Polyline> tails;

    /**
     * Key set is equal to that of {@link #tails} and tells what the index in in {@link #fixes} of the first fix shown
     * in {@link #tails} is .
     */
    private final Map<CompetitorDTO, Integer> firstShownFix;

    /**
     * Key set is equal to that of {@link #tails} and tells what the index in in {@link #fixes} of the last fix shown in
     * {@link #tails} is .
     */
    private  final Map<CompetitorDTO, Integer> lastShownFix;

    /**
     * Fixes of each competitors tail. If a list is contained for a competitor, the list contains a timely "contiguous"
     * list of fixes for the competitor. This means the server has no more data for the time interval covered, unless
     * the last fix was {@link GPSFixDTO#extrapolated obtained by extrapolation}.
     */
    private final Map<CompetitorDTO, List<GPSFixDTO>> fixes;

    /**
     * Markers used as boat display on the map
     */
    protected final Map<CompetitorDTO, Marker> boatMarkers;

    private final Map<MarkDTO, Marker> buoyMarkers;

    /**
     * markers displayed in response to
     * {@link SailingServiceAsync#getDouglasPoints(String, String, Map, Map, double, AsyncCallback)}
     */
    protected Set<Marker> douglasMarkers;

    /**
     * markers displayed in response to
     * {@link SailingServiceAsync#getDouglasPoints(String, String, Map, Map, double, AsyncCallback)}
     */
    protected Set<Marker> maneuverMarkers;

    protected Map<CompetitorDTO, List<ManeuverDTO>> lastManeuverResult;

    protected Map<CompetitorDTO, List<GPSFixDTO>> lastDouglasPeuckerResult;
    
    private LatLng lastMousePosition;

    private CompetitorSelectionProvider competitorSelection;

    private List<RaceIdentifier> selectedRaces;

    /**
     * If the user explicitly zoomed or panned the map, don't adjust zoom/pan unless a new race is selected
     */
    private boolean mapZoomedOrPannedSinceLastRaceSelectionChange = false;

    /**
     * Used to check if the first initial zoom to the buoy markers was already done.
     */
    private boolean mapFirstZoomDone = false;

    // key for domains web4sap.com, sapsailing.com and sapcoe-app01.pironet-ndh.com
    private final String mapsAPIKey = "AIzaSyD1Se4tIkt-wglccbco3S7twaHiG20hR9E";

    private final Timer timer;

    /**
     * RPC calls may receive responses out of order if there are multiple calls in-flight at the same time. If the time
     * slider is moved quickly it generates many requests for boat positions quickly after each other. Sometimes,
     * responses for requests send later may return before the responses to all earlier requests have been received and
     * processed. This counter is used to number the requests. When processing of a response for a later request has
     * already begun, responses to earlier requests will be ignored.
     */
    private int boatPositionRequestIDCounter;

    /**
     * Corresponds to {@link #boatPositionRequestIDCounter}. As soon as the processing of a response for a request ID
     * begins, this attribute is set to the ID. A response won't be processed if a later response is already being
     * processed.
     */
    private int startedProcessingRequestID;

    private RaceMapResources imageResources; 

    private final RaceMapSettings settings;
    
    private final StringMessages stringMessages;
    
    private boolean dataInitialized;
    
    private Date lastTimeChangeBeforeInitialization;

    /**
     * The last quick ranks received from a call to {@link SailingServiceAsync#getQuickRanks(RaceIdentifier, Date, AsyncCallback)} upon
     * the last {@link #timeChanged(Date)} event. Therefore, the ranks listed here correspond to the {@link #timer}'s time.
     */
    private List<QuickRankDTO> quickRanks;

    private final CombinedWindPanel windPanel;

    public RaceMap(SailingServiceAsync sailingService, ErrorReporter errorReporter, Timer timer,
            CompetitorSelectionProvider competitorSelection, StringMessages stringMessages) {
        this.setSize("100%", "100%");
        this.stringMessages = stringMessages;
        this.sailingService = sailingService;
        this.errorReporter = errorReporter;
        this.timer = timer;
        timer.addTimeListener(this);
        imageResources = new RaceMapResources();
        tails = new HashMap<CompetitorDTO, Polyline>();
        firstShownFix = new HashMap<CompetitorDTO, Integer>();
        lastShownFix = new HashMap<CompetitorDTO, Integer>();
        buoyMarkers = new HashMap<MarkDTO, Marker>();
        boatMarkers = new HashMap<CompetitorDTO, Marker>();
        fixes = new HashMap<CompetitorDTO, List<GPSFixDTO>>();
        this.competitorSelection = competitorSelection;
        competitorSelection.addCompetitorSelectionChangeListener(this);
        settings = new RaceMapSettings();
        lastTimeChangeBeforeInitialization = null;
        dataInitialized = false;
        initializeData();
        
        windPanel = new CombinedWindPanel(sailingService, errorReporter, timer);
        windPanel.setVisible(false);
    }

    public double calculateDistance(double lat1, double lng1, double lat2, double lng2) {
        // the calculation is based on the Haversine formula
        double earthRadius = 6371; // in km
        double dLat = Math.toRadians(lat2-lat1);
        double dLng = Math.toRadians(lng2-lng1);
        double a = Math.sin(dLat/2) * Math.sin(dLat/2) +
                   Math.cos(Math.toRadians(lat1)) * Math.cos(Math.toRadians(lat2)) *
                   Math.sin(dLng/2) * Math.sin(dLng/2);
        double c = 2 * Math.atan2(Math.sqrt(a), Math.sqrt(1-a));
        double dist = earthRadius * c;

        return dist;
    }
    
    private void loadMapsAPI() {
        Maps.loadMapsApi(mapsAPIKey, "2", false, new Runnable() {
            public void run() {
                map = new MapWidget();
                imageResources.setMap(map);
                map.addControl(new LargeMapControl3D(), new ControlPosition(ControlAnchor.TOP_RIGHT, /* offsetX */ 0, /* offsetY */ 30));
                map.addControl(new MenuMapTypeControl());
                map.addControl(new ScaleControl(), new ControlPosition(ControlAnchor.BOTTOM_RIGHT, /* offsetX */ 10, /* offsetY */ 20));
                // Add the map to the HTML host page
                map.setScrollWheelZoomEnabled(true);
                map.setContinuousZoom(true);
                RaceMap.this.add(map, 0, 0);
                RaceMap.this.add(windPanel, 10, 10);

                map.setSize("100%", "100%");
                map.addMapZoomEndHandler(new MapZoomEndHandler() {
                    @Override
                    public void onZoomEnd(MapZoomEndEvent event) {
                        map.checkResizeAndCenter();
                        mapZoomedOrPannedSinceLastRaceSelectionChange = true;
                        Set<CompetitorDTO> competitorDTOsOfUnusedMarkers = new HashSet<CompetitorDTO>(boatMarkers.keySet());
                        for (CompetitorDTO competitorDTO : getCompetitorsToShow()) {
                                boolean usedExistingMarker = updateBoatMarkerForCompetitor(competitorDTO);
                                if (usedExistingMarker) {
                                    competitorDTOsOfUnusedMarkers.remove(competitorDTO);
                                }
                        }
                        for (CompetitorDTO unusedMarkerCompetitorDTO : competitorDTOsOfUnusedMarkers) {
                            map.removeOverlay(boatMarkers.remove(unusedMarkerCompetitorDTO));
                        }
                    }
                });
                map.addMapDragEndHandler(new MapDragEndHandler() {
                    @Override
                    public void onDragEnd(MapDragEndEvent event) {
                        mapZoomedOrPannedSinceLastRaceSelectionChange = true;
                    }
                });
                map.addMapMouseMoveHandler(new MapMouseMoveHandler() {
                    @Override
                    public void onMouseMove(MapMouseMoveEvent event) {
                        lastMousePosition = event.getLatLng();
                    }
                });
                
                //If there was a time change before the API was loaded, reset the time
                if (lastTimeChangeBeforeInitialization != null) {
                    timeChanged(lastTimeChangeBeforeInitialization);
                    lastTimeChangeBeforeInitialization = null;
                }
                //Data has been initialized
                RaceMap.this.dataInitialized = true;
            }
        });
    }

    public void redraw() {
        timeChanged(timer.getTime());
    }
    
    @Override
    public void onRaceSelectionChange(List<RaceIdentifier> selectedRaces) {
        mapFirstZoomDone = false;
        mapZoomedOrPannedSinceLastRaceSelectionChange = false;
        this.selectedRaces = selectedRaces;
        windPanel.onRaceSelectionChange(selectedRaces);
    }

    @Override
    public void timeChanged(final Date date) {
        if (date != null) {
            if (selectedRaces != null && !selectedRaces.isEmpty()) {
                RaceIdentifier race = selectedRaces.get(selectedRaces.size() - 1);
                
                if (race != null) {
                    final Triple<Map<CompetitorDTO, Date>, Map<CompetitorDTO, Date>, Map<CompetitorDTO, Boolean>> fromAndToAndOverlap = 
                            computeFromAndTo(date, getCompetitorsToShow());
                    final int requestID = ++boatPositionRequestIDCounter;
                    
                    final ParallelExecutionCallback<Map<CompetitorDTO, List<GPSFixDTO>>> getBoatsCallback = new ParallelExecutionCallback<Map<CompetitorDTO, List<GPSFixDTO>>>();
                    final ParallelExecutionCallback<List<MarkDTO>> getMarksCallback = new ParallelExecutionCallback<List<MarkDTO>>();
                    final ParallelExecutionCallback<List<QuickRankDTO>> getQuickRanksCallback = new ParallelExecutionCallback<List<QuickRankDTO>>();
                        new ParallelExecutionHolder(getBoatsCallback, getMarksCallback, getQuickRanksCallback) {
                        @Override
                        protected void handleSuccess() {
                            quickRanks = getQuickRanksCallback.getData();
                            if (map != null) {
                                // process response only if not received out of order
                                if (startedProcessingRequestID < requestID) {
                                    startedProcessingRequestID = requestID;
                                    // Do boat specific actions
                                    Map<CompetitorDTO, List<GPSFixDTO>> boatData = getBoatsCallback.getData();
                                    Date from = new Date(date.getTime() - settings.getTailLengthInMilliseconds());
                                    updateFixes(boatData, fromAndToAndOverlap.getC());
                                    showBoatsOnMap(from, date, getCompetitorsToShow());
                                    if (douglasMarkers != null) {
                                        removeAllMarkDouglasPeuckerpoints();
                                    }
                                    if (maneuverMarkers != null) {
                                        removeAllManeuverMarkers();
                                    }
                                    // Do mark specific actions
                                    List<MarkDTO> markData = getMarksCallback.getData();
                                    showMarksOnMap(markData);
                                    // Rezoom the map
                                    if (!getSettings().getZoomSettings().contains(ZoomTypes.NONE)) { // Auto zoom if setting is not manual
                                        zoomMapToNewBounds(getSettings().getZoomSettings().getNewBounds(RaceMap.this));
                                        mapFirstZoomDone = true;
                                    } else if (!mapZoomedOrPannedSinceLastRaceSelectionChange) { // Zoom once to the boats
                                        zoomMapToNewBounds(new BoatsBoundsCalculater().calculateNewBounds(RaceMap.this));
                                        mapFirstZoomDone = true;
                                    } else if (!mapZoomedOrPannedSinceLastRaceSelectionChange && !mapFirstZoomDone) { // Zoom once to the buoys
                                        zoomMapToNewBounds(new BuoysBoundsCalculater().calculateNewBounds(RaceMap.this));
                                        mapFirstZoomDone = true;
                                        /*
                                         * Reset the mapZoomedOrPannedSinceLastRaceSelection: In spite of the fact that
                                         * the map was just zoomed to the bounds of the buoys, it was not a zoom or pan
                                         * triggered by the user. As a consequence the
                                         * mapZoomedOrPannedSinceLastRaceSelection option has to reset again.
                                         */
                                        mapZoomedOrPannedSinceLastRaceSelectionChange = false;
                                    }
                                }
                            } else {
                                lastTimeChangeBeforeInitialization = date;
                            }
                        }
                         
                        @Override
                        protected void handleFailure(Throwable t) {
                            errorReporter.reportError("Error trying to obtain data for the map: " + t.getMessage());
                        }
                    };
                    sailingService.getBoatPositions(race, fromAndToAndOverlap.getA(), fromAndToAndOverlap.getB(), true, getBoatsCallback);
                    sailingService.getMarkPositions(race, date, getMarksCallback);
                    sailingService.getQuickRanks(race, date, getQuickRanksCallback);
                }
            }
        }
    }

    /**
     * From {@link #fixes} as well as the selection of {@link #getCompetitorsToShow competitors to show}, computes the
     * from/to times for which to request GPS fixes from the server. No update is performed here to {@link #fixes}. The
     * result guarantees that, when used in
     * {@link SailingServiceAsync#getBoatPositions(String, String, Map, Map, boolean, AsyncCallback)}, for each
     * competitor from {@link #competitorsToShow} there are all fixes known by the server for that competitor starting
     * at <code>upTo-{@link #tailLengthInMilliSeconds}</code> and ending at <code>upTo</code> (exclusive).
     * 
     * @return a triple whose {@link Triple#getA() first} component contains the "from", and whose {@link Triple#getB()
     *         second} component contains the "to" times for the competitors whose trails / positions to show; the
     *         {@link Triple#getC() third} component tells whether the existing fixes can remain and be augmented by
     *         those requested or need to be replaced
     */
    protected Triple<Map<CompetitorDTO, Date>, Map<CompetitorDTO, Date>, Map<CompetitorDTO, Boolean>> computeFromAndTo(
            Date upTo, Iterable<CompetitorDTO> competitorsToShow) {
        Date tailstart = new Date(upTo.getTime() - settings.getTailLengthInMilliseconds());
        Map<CompetitorDTO, Date> from = new HashMap<CompetitorDTO, Date>();
        Map<CompetitorDTO, Date> to = new HashMap<CompetitorDTO, Date>();
        Map<CompetitorDTO, Boolean> overlapWithKnownFixes = new HashMap<CompetitorDTO, Boolean>();
        
        for (CompetitorDTO competitor : competitorsToShow) {
            List<GPSFixDTO> fixesForCompetitor = fixes.get(competitor);
            Date fromDate;
            Date toDate;
            Date timepointOfLastKnownFix = fixesForCompetitor == null ? null : getTimepointOfLastNonExtrapolated(fixesForCompetitor);
            Date timepointOfFirstKnownFix = fixesForCompetitor == null ? null : getTimepointOfFirstNonExtrapolated(fixesForCompetitor);
            boolean overlap = false;
            if (fixesForCompetitor != null && timepointOfFirstKnownFix != null
                    && !tailstart.before(timepointOfFirstKnownFix) && timepointOfLastKnownFix != null
                    && !tailstart.after(timepointOfLastKnownFix)) {
                // the beginning of what we need is contained in the interval we already have; skip what we already have
                // FIXME requests the lastKnownFix again because "from" is *inclusive*; could lead to bug 319
                fromDate = timepointOfLastKnownFix;
                overlap = true;
            } else {
                fromDate = tailstart;
            }
            if (fixesForCompetitor != null && timepointOfFirstKnownFix != null
                    && !upTo.before(timepointOfFirstKnownFix) && timepointOfLastKnownFix != null
                    && !upTo.after(timepointOfLastKnownFix)) {
                // the end of what we need is contained in the interval we already have; skip what we already have
                toDate = timepointOfFirstKnownFix;
                overlap = true;
            } else {
                toDate = upTo;
            }
            // only request something for the competitor if we're missing information at all
            if (fromDate.before(toDate) || fromDate.equals(toDate)) {
                from.put(competitor, fromDate);
                to.put(competitor, toDate);
                overlapWithKnownFixes.put(competitor, overlap);
            }
        }
        return new Triple<Map<CompetitorDTO, Date>, Map<CompetitorDTO, Date>, Map<CompetitorDTO, Boolean>>(from, to,
                overlapWithKnownFixes);
    }


    /**
     * Adds the fixes received in <code>result</code> to {@link #fixes} and ensures they are still contiguous for each
     * competitor. If <code>overlapsWithKnownFixes</code> indicates that the fixes received in <code>result</code>
     * overlap with those already known, the fixes are merged into the list of already known fixes for the competitor.
     * Otherwise, the fixes received in <code>result</code> replace those known so far for the respective competitor.
     */
    protected void updateFixes(Map<CompetitorDTO, List<GPSFixDTO>> result,
            Map<CompetitorDTO, Boolean> overlapsWithKnownFixes) {
        for (Map.Entry<CompetitorDTO, List<GPSFixDTO>> e : result.entrySet()) {
            if (e.getValue() != null && !e.getValue().isEmpty()) {
                List<GPSFixDTO> fixesForCompetitor = fixes.get(e.getKey());
                if (fixesForCompetitor == null) {
                    fixesForCompetitor = new ArrayList<GPSFixDTO>();
                    fixes.put(e.getKey(), fixesForCompetitor);
                }
                if (!overlapsWithKnownFixes.get(e.getKey())) {
                    fixesForCompetitor.clear();
                    // to re-establish the invariants for tails, firstShownFix and lastShownFix, we now need to remove
                    // all points from the competitor's polyline and clear the entries in firstShownFix and lastShownFix
                    if (map != null && tails.containsKey(e.getKey())) {
                        map.removeOverlay(tails.remove(e.getKey()));
                    }
                    firstShownFix.remove(e.getKey());
                    lastShownFix.remove(e.getKey());
                    fixesForCompetitor.addAll(e.getValue());
                } else {
                    mergeFixes(e.getKey(), e.getValue());
                }
            }
        }
    }

    protected void showMarksOnMap(List<MarkDTO> result) {
        if (map != null) {
            Set<MarkDTO> toRemove = new HashSet<MarkDTO>(buoyMarkers.keySet());
            for (MarkDTO markDTO : result) {
                Marker buoyMarker = buoyMarkers.get(markDTO);
                if (buoyMarker == null) {
                    buoyMarker = createBuoyMarker(markDTO);
                    buoyMarkers.put(markDTO, buoyMarker);
                    map.addOverlay(buoyMarker);
                } else {
                    buoyMarker.setLatLng(LatLng.newInstance(markDTO.position.latDeg, markDTO.position.lngDeg));
                    toRemove.remove(markDTO);
                }
            }
            for (MarkDTO toRemoveMarkDTO : toRemove) {
                Marker marker = buoyMarkers.remove(toRemoveMarkDTO);
                map.removeOverlay(marker);
            }
        }
    }

    /**
     * @param from
     *            time point for first fix to show in tails
     * @param to
     *            time point for last fix to show in tails
     */
    protected void showBoatsOnMap(final Date from, final Date to, final Iterable<CompetitorDTO> competitorsToShow) {
        if (map != null) {
            Set<CompetitorDTO> competitorDTOsOfUnusedTails = new HashSet<CompetitorDTO>(tails.keySet());
            Set<CompetitorDTO> competitorDTOsOfUnusedMarkers = new HashSet<CompetitorDTO>(boatMarkers.keySet());
            for (CompetitorDTO competitorDTO : competitorsToShow) {
                if (fixes.containsKey(competitorDTO)) {
                    Polyline tail = tails.get(competitorDTO);
                    if (tail == null) {
                        tail = createTailAndUpdateIndices(competitorDTO, from, to);
                        map.addOverlay(tail);
                    } else {
                        updateTail(tail, competitorDTO, from, to);
                        competitorDTOsOfUnusedTails.remove(competitorDTO);
                    }
                    boolean usedExistingMarker = updateBoatMarkerForCompetitor(competitorDTO);
                    if (usedExistingMarker) {
                        competitorDTOsOfUnusedMarkers.remove(competitorDTO);
                    }
                }
            }
            for (CompetitorDTO unusedMarkerCompetitorDTO : competitorDTOsOfUnusedMarkers) {
                map.removeOverlay(boatMarkers.remove(unusedMarkerCompetitorDTO));
            }
            for (CompetitorDTO unusedTailCompetitorDTO : competitorDTOsOfUnusedTails) {
                map.removeOverlay(tails.remove(unusedTailCompetitorDTO));
            }
        }
    }

    private void zoomMapToNewBounds(LatLngBounds newBounds) {
        if (newBounds != null) {
            boolean oldMapZoomedOrPannedSinceLastRaceSelectionChange = mapZoomedOrPannedSinceLastRaceSelectionChange;
            map.setCenter(newBounds.getCenter());
            map.setZoomLevel(map.getBoundsZoomLevel(newBounds));
            mapZoomedOrPannedSinceLastRaceSelectionChange = oldMapZoomedOrPannedSinceLastRaceSelectionChange;
        }
    }
    
    private boolean updateBoatMarkerForCompetitor(CompetitorDTO competitorDTO) {
        boolean usedExistingMarker = false;
        if (lastShownFix.containsKey(competitorDTO) && lastShownFix.get(competitorDTO) != -1) {
            GPSFixDTO lastPos = getBoatFix(competitorDTO);
            Marker boatMarker = boatMarkers.get(competitorDTO);
            if (boatMarker == null) {
                boatMarker = createBoatMarker(competitorDTO, displayHighlighted(competitorDTO));
                map.addOverlay(boatMarker);
                boatMarkers.put(competitorDTO, boatMarker);
            } else {
                usedExistingMarker = true;
                // check if anchors match; re-use marker with setImage only if anchors match
                ImageTransformer transformer = imageResources.getBoatImageTransformer(lastPos,
                        competitorSelection.isSelected(competitorDTO));
                Point newAnchor = transformer.getAnchor(imageResources.getRealBoatSizeScaleFactor(transformer.getImageSize()));
                Point oldAnchor = boatMarker.getIcon().getIconAnchor();
                if (oldAnchor.getX() == newAnchor.getX() && oldAnchor.getY() == newAnchor.getY()) {
                    boatMarker.setLatLng(LatLng.newInstance(lastPos.position.latDeg,
                            lastPos.position.lngDeg));
                    boatMarker.setImage(imageResources.getBoatImageURL(lastPos,
                            displayHighlighted(competitorDTO)));
                } else {
                    // anchors don't match; replace marker
                    map.removeOverlay(boatMarker);
                    boatMarker = createBoatMarker(competitorDTO, displayHighlighted(competitorDTO));
                    map.addOverlay(boatMarker);
                    boatMarkers.put(competitorDTO, boatMarker);
                }
            }
        }
        return usedExistingMarker;
    }
    
    private boolean displayHighlighted(CompetitorDTO competitorDTO) {
        return !getSettings().isShowOnlySelectedCompetitors() && competitorSelection.isSelected(competitorDTO);
    }

    protected Marker createBuoyMarker(final MarkDTO markDTO) {
        MarkerOptions options = MarkerOptions.newInstance();
        if (imageResources.buoyIcon != null) {
            options.setIcon(imageResources.buoyIcon);
        }
        options.setTitle(markDTO.name);
        final Marker buoyMarker = new Marker(LatLng.newInstance(markDTO.position.latDeg, markDTO.position.lngDeg),
                options);
        buoyMarker.addMarkerClickHandler(new MarkerClickHandler() {
            @Override
            public void onClick(MarkerClickEvent event) {
                LatLng latlng = buoyMarker.getLatLng();
                showMarkInfoWindow(markDTO, latlng);
            }
        });
        return buoyMarker;
    }

    protected Marker createBoatMarker(final CompetitorDTO competitorDTO, boolean highlighted) {
        GPSFixDTO boatFix = getBoatFix(competitorDTO);
        double latDeg = boatFix.position.latDeg;
        double lngDeg = boatFix.position.lngDeg;
        MarkerOptions options = MarkerOptions.newInstance();
        Icon icon = imageResources.getBoatImageIcon(boatFix, highlighted);
        options.setIcon(icon);
        options.setTitle(competitorDTO.name);
        final Marker boatMarker = new Marker(LatLng.newInstance(latDeg, lngDeg), options);
        boatMarker.addMarkerClickHandler(new MarkerClickHandler() {
            @Override
            public void onClick(MarkerClickEvent event) {
                LatLng latlng = boatMarker.getLatLng();
                showCompetitorInfoWindow(competitorDTO, latlng);
            }
        });
        boatMarker.addMarkerMouseOverHandler(new MarkerMouseOverHandler() {
            @Override
            public void onMouseOver(MarkerMouseOverEvent event) {
                map.setTitle(competitorDTO.name);
            }
        });
        boatMarker.addMarkerMouseOutHandler(new MarkerMouseOutHandler() {
            @Override
            public void onMouseOut(MarkerMouseOutEvent event) {
                map.setTitle("");
            }
        });
        return boatMarker;
    }

    private void showMarkInfoWindow(MarkDTO markDTO, LatLng latlng) {
        map.getInfoWindow().open(latlng, new InfoWindowContent(getInfoWindowContent(markDTO)));
    }

    private void showCompetitorInfoWindow(final CompetitorDTO competitorDTO, LatLng where) {
        GPSFixDTO latestFixForCompetitor = getBoatFix(competitorDTO);
        map.getInfoWindow().open(where,
                new InfoWindowContent(getInfoWindowContent(competitorDTO, latestFixForCompetitor)));
    }

    private Widget getInfoWindowContent(MarkDTO markDTO) {
        VerticalPanel result = new VerticalPanel();
        result.add(new Label("Mark " + markDTO.name));
        result.add(new Label("" + markDTO.position));
        return result;
    }

    private Widget getInfoWindowContent(CompetitorDTO competitorDTO, GPSFixDTO lastFix) {
        final VerticalPanel result = new VerticalPanel();
        result.add(new Label(stringMessages.competitor() + ": " + competitorDTO.name));
        Integer rank = null;
        if (quickRanks != null) {
            for (QuickRankDTO quickRank : quickRanks) {
                if (quickRank.competitor.equals(competitorDTO)) {
                    rank = quickRank.rank;
                    break;
                }
            }
        }
        if (rank != null) {
            result.add(new Label(stringMessages.rank() + ": " + rank));
        }
        result.add(new Label(stringMessages.speed() + ": "
                + NumberFormat.getDecimalFormat().format(lastFix.speedWithBearing.speedInKnots) + " "+stringMessages.averageSpeedInKnotsUnit()));
        result.add(new Label(stringMessages.bearing() + ": "+ (int) lastFix.speedWithBearing.bearingInDegrees + " "+stringMessages.degreesShort()));
        //TODO Introduce user role dependent view (Spectator, Admin). Comments underneath are necessary for other views
//      result.add(new Label("" + lastFix.position));
//      result.add(new Label("Tack: " + lastFix.tack.name()));
        if (!selectedRaces.isEmpty()) {
            RaceIdentifier race = selectedRaces.get(selectedRaces.size() - 1);
            if (race != null) {
                Map<CompetitorDTO, Date> from = new HashMap<CompetitorDTO, Date>();
                from.put(competitorDTO, fixes.get(competitorDTO).get(firstShownFix.get(competitorDTO)).timepoint);
                Map<CompetitorDTO, Date> to = new HashMap<CompetitorDTO, Date>();
                to.put(competitorDTO, getBoatFix(competitorDTO).timepoint);
                sailingService.getDouglasPoints(race, from, to, 3,
                        new AsyncCallback<Map<CompetitorDTO, List<GPSFixDTO>>>() {
                            @Override
                            public void onFailure(Throwable caught) {
                                errorReporter.reportError("Error obtaining douglas positions: " + caught.getMessage());
                            }

                            @Override
                            public void onSuccess(Map<CompetitorDTO, List<GPSFixDTO>> result) {
                                lastDouglasPeuckerResult = result;
                                if (douglasMarkers != null) {
                                    removeAllMarkDouglasPeuckerpoints();
                                }
                                if (!(timer.getPlayState() == PlayStates.Playing)) {
                                    if (settings.isShowDouglasPeuckerPoints()) {
                                        showMarkDouglasPeuckerPoints(result);
                                    }
                                }
                            }
                        });
                sailingService.getManeuvers(race, from, to,
                        new AsyncCallback<Map<CompetitorDTO, List<ManeuverDTO>>>() {
                            @Override
                            public void onFailure(Throwable caught) {
                                errorReporter.reportError("Error obtaining maneuvers: " + caught.getMessage());
                            }

                            @Override
                            public void onSuccess(Map<CompetitorDTO, List<ManeuverDTO>> result) {
                                lastManeuverResult = result;
                                if (maneuverMarkers != null) {
                                    removeAllManeuverMarkers();
                                }
                                if (!(timer.getPlayState() == PlayStates.Playing)) {
                                    showManeuvers(result);
                                }
                            }
                        });

            }
        }
        return result;
    }

    private Iterable<CompetitorDTO> getCompetitorsToShow() {
        Iterable<CompetitorDTO> result;
        Iterable<CompetitorDTO> selection = competitorSelection.getSelectedCompetitors();
        if (!getSettings().isShowOnlySelectedCompetitors() || Util.isEmpty(selection)) {
            result = competitorSelection.getAllCompetitors();
        } else {
            result = selection;
        }
        return result;
    }
    
    /**
     * Creates a polyline for the competitor represented by <code>competitorDTO</code>, taking the fixes from
     * {@link #fixes fixes.get(competitorDTO)} and using the fixes starting at time point <code>from</code> (inclusive)
     * up to the last fix with time point before <code>to</code>. The polyline is returned. Updates are applied to
     * {@link #lastShownFix}, {@link #firstShownFix} and {@link #tails}.
     */
    protected Polyline createTailAndUpdateIndices(final CompetitorDTO competitorDTO, Date from, Date to) {
        List<LatLng> points = new ArrayList<LatLng>();
        List<GPSFixDTO> fixesForCompetitor = fixes.get(competitorDTO);
        int indexOfFirst = -1;
        int indexOfLast = -1;
        int i = 0;
        for (Iterator<GPSFixDTO> fixIter = fixesForCompetitor.iterator(); fixIter.hasNext() && indexOfLast == -1;) {
            GPSFixDTO fix = fixIter.next();
            if (!fix.timepoint.before(to)) {
                indexOfLast = i-1;
            } else {
                LatLng point = null;
                if (indexOfFirst == -1) {
                    if (!fix.timepoint.before(from)) {
                        indexOfFirst = i;
                        point = LatLng.newInstance(fix.position.latDeg, fix.position.lngDeg);
                    }
                } else {
                    point = LatLng.newInstance(fix.position.latDeg, fix.position.lngDeg);
                }
                if (point != null) {
                    points.add(point);
                }
            }
            i++;
        }
        if (indexOfLast == -1) {
            indexOfLast = i - 1;
        }
        if (indexOfFirst != -1 && indexOfLast != -1) {
            firstShownFix.put(competitorDTO, indexOfFirst);
            lastShownFix.put(competitorDTO, indexOfLast);
        }
        PolylineOptions options = PolylineOptions.newInstance(
        /* clickable */true, /* geodesic */true);
        Polyline result = new Polyline(points.toArray(new LatLng[0]), competitorSelection.getColor(competitorDTO), /* width */ 1,
        /* opacity */0.5, options);
        result.addPolylineClickHandler(new PolylineClickHandler() {
            @Override
            public void onClick(PolylineClickEvent event) {
                showCompetitorInfoWindow(competitorDTO, lastMousePosition);
            }
        });
        result.addPolylineMouseOverHandler(new PolylineMouseOverHandler() {
            @Override
            public void onMouseOver(PolylineMouseOverEvent event) {
                map.setTitle(competitorDTO.name);
            }
        });
        result.addPolylineMouseOutHandler(new PolylineMouseOutHandler() {
            @Override
            public void onMouseOut(PolylineMouseOutEvent event) {
                map.setTitle("");
            }
        });
        tails.put(competitorDTO, result);
        return result;
    }

    protected void removeAllMarkDouglasPeuckerpoints() {
        if (douglasMarkers != null) {
            for (Marker marker : douglasMarkers) {
                map.removeOverlay(marker);
            }
        }
        douglasMarkers = null;
    }

    protected void removeAllManeuverMarkers() {
        if (maneuverMarkers != null) {
            for (Marker marker : maneuverMarkers) {
                map.removeOverlay(marker);
            }
            maneuverMarkers = null;
        }
    }

    protected void showMarkDouglasPeuckerPoints(Map<CompetitorDTO, List<GPSFixDTO>> gpsFixPointMapForCompetitors) {
        douglasMarkers = new HashSet<Marker>();
        if (map != null && gpsFixPointMapForCompetitors != null) {
            Set<CompetitorDTO> keySet = gpsFixPointMapForCompetitors.keySet();
            Iterator<CompetitorDTO> iter = keySet.iterator();
            while (iter.hasNext()) {
                CompetitorDTO competitorDTO = iter.next();
                List<GPSFixDTO> gpsFix = gpsFixPointMapForCompetitors.get(competitorDTO);
                for (GPSFixDTO fix : gpsFix) {
                    LatLng latLng = LatLng.newInstance(fix.position.latDeg, fix.position.lngDeg);
                    MarkerOptions options = MarkerOptions.newInstance();
                    options.setTitle(fix.timepoint+": "+fix.position+", "+fix.speedWithBearing.toString());
                    Marker marker = new Marker(latLng, options);
                    douglasMarkers.add(marker);
                    map.addOverlay(marker);
                }
            }
        }
    }

    protected void showManeuvers(Map<CompetitorDTO, List<ManeuverDTO>> maneuvers) {
        maneuverMarkers = new HashSet<Marker>();
        if (map != null && maneuvers != null) {
            Set<CompetitorDTO> keySet = maneuvers.keySet();
            Iterator<CompetitorDTO> iter = keySet.iterator();
            while (iter.hasNext()) {
                CompetitorDTO competitorDTO = iter.next();
                List<ManeuverDTO> maneuversForCompetitor = maneuvers.get(competitorDTO);
                for (ManeuverDTO maneuver : maneuversForCompetitor) {
                    if (getSettings().isShowManeuverType(maneuver.type)) {
                        LatLng latLng = LatLng.newInstance(maneuver.position.latDeg, maneuver.position.lngDeg);
                        MarkerOptions options = MarkerOptions.newInstance();
                        //TODO Introduce user role dependent view (Spectator, Admin)
                        SpeedWithBearingDTO before = maneuver.speedWithBearingBefore;
                        SpeedWithBearingDTO after = maneuver.speedWithBearingAfter;
                        
                        String timeAndManeuver = DateTimeFormat.getFormat(PredefinedFormat.TIME_FULL).format(maneuver.timepoint)
                                + ": " + maneuver.type.name();
                        String directionChange = stringMessages.directionChange() + ": "
                                + ((int) maneuver.directionChangeInDegrees) + " "+stringMessages.degreesShort()+" ("
                                + ((int) before.bearingInDegrees) + " deg -> " + ((int) after.bearingInDegrees) + " "+stringMessages.degreesShort()+")";
                        String speedChange = stringMessages.speedChange() + ": " 
                                + NumberFormat.getDecimalFormat().format(after.speedInKnots - before.speedInKnots) + " "+stringMessages.averageSpeedInKnotsUnit()+" ("
                                + NumberFormat.getDecimalFormat().format(before.speedInKnots) + " "+stringMessages.averageSpeedInKnotsUnit()+" -> "
                                + NumberFormat.getDecimalFormat().format(after.speedInKnots) + " "+stringMessages.averageSpeedInKnotsUnit();
                        
                        options.setTitle(timeAndManeuver + "; " + directionChange + "; " + speedChange);
                        options.setIcon(imageResources.maneuverIconsForTypeAndTargetTack
                                .get(new Util.Pair<ManeuverType, Tack>(maneuver.type, maneuver.newTack)));
                        Marker marker = new Marker(latLng, options);
                        maneuverMarkers.add(marker);
                        map.addOverlay(marker);
                    }
                }
            }
        }
    }
    
    protected Date getTimepointOfFirstNonExtrapolated(List<GPSFixDTO> fixesForCompetitor) {
        for (GPSFixDTO fix : fixesForCompetitor) {
            if (!fix.extrapolated) {
                return fix.timepoint;
            }
        }
        return null;
    }

    protected Date getTimepointOfLastNonExtrapolated(List<GPSFixDTO> fixesForCompetitor) {
        if (!fixesForCompetitor.isEmpty()) {
            for (ListIterator<GPSFixDTO> fixIter = fixesForCompetitor.listIterator(fixesForCompetitor.size() - 1); fixIter
                    .hasPrevious();) {
                GPSFixDTO fix = fixIter.previous();
                if (!fix.extrapolated) {
                    return fix.timepoint;
                }
            }
        }
        return null;
    }

    /**
     * While updating the {@link #fixes} for <code>competitorDTO</code>, the invariants for {@link #tails} and
     * {@link #firstShownFix} and {@link #lastShownFix} are maintained: each time a fix is inserted, the
     * {@link #firstShownFix}/{@link #lastShownFix} records for <code>competitorDTO</code> are incremented if they are
     * greater or equal to the insertion index and we have a tail in {@link #tails} for <code>competitorDTO</code>.
     * Additionally, if the fix is in between the fixes shown in the competitor's tail, the tail is adjusted by
     * inserting the corresponding fix.
     */
    protected void mergeFixes(CompetitorDTO competitorDTO, List<GPSFixDTO> mergeThis) {
        List<GPSFixDTO> intoThis = fixes.get(competitorDTO);
        int indexOfFirstShownFix = firstShownFix.get(competitorDTO) == null ? -1 : firstShownFix.get(competitorDTO);
        int indexOfLastShownFix = lastShownFix.get(competitorDTO) == null ? -1 : lastShownFix.get(competitorDTO);
        Polyline tail = tails.get(competitorDTO);
        int intoThisIndex = 0;
        for (GPSFixDTO mergeThisFix : mergeThis) {
            while (intoThisIndex < intoThis.size()
                    && intoThis.get(intoThisIndex).timepoint.before(mergeThisFix.timepoint)) {
                intoThisIndex++;
            }
            if (intoThisIndex < intoThis.size() && intoThis.get(intoThisIndex).timepoint.equals(mergeThisFix.timepoint)) {
                // exactly same time point; replace with fix from mergeThis
                intoThis.set(intoThisIndex, mergeThisFix);
            } else {
                intoThis.add(intoThisIndex, mergeThisFix);
                if (indexOfFirstShownFix >= intoThisIndex) {
                    indexOfFirstShownFix++;
                }
                if (indexOfLastShownFix >= intoThisIndex) {
                    indexOfLastShownFix++;
                }
                if (tail != null && intoThisIndex >= indexOfFirstShownFix && intoThisIndex <= indexOfLastShownFix) {
                    tail.insertVertex(intoThisIndex - indexOfFirstShownFix,
                            LatLng.newInstance(mergeThisFix.position.latDeg, mergeThisFix.position.lngDeg));
                }
            }
            intoThisIndex++;
        }
        if (indexOfFirstShownFix != -1) {
            firstShownFix.put(competitorDTO, indexOfFirstShownFix);
        }
        if (indexOfLastShownFix != -1) {
            lastShownFix.put(competitorDTO, indexOfLastShownFix);
        }
    }

    /**
     * @return The last shown GPS fix for the given competitor, or <code>null</code> if no fix is available
     */
    protected GPSFixDTO getBoatFix(CompetitorDTO competitorDTO) {
<<<<<<< HEAD
        final List<GPSFixDTO> competitorFixes = fixes.get(competitorDTO);
        return competitorFixes == null ? null : competitorFixes.get(lastShownFix.get(competitorDTO));
=======
        return fixes.containsKey(competitorDTO) ? fixes.get(competitorDTO).get(lastShownFix.get(competitorDTO)) : null;
>>>>>>> ade5835b
    }

    /**
     * If the tail starts before <code>from</code>, removes leading vertices from <code>tail</code> that are before
     * <code>from</code>. This is determined by using the {@link #firstShownFix} index which tells us where in
     * {@link #fixes} we find the sequence of fixes currently represented in the tail.
     * <p>
     * 
     * If the tail starts after <code>from</code>, vertices for those {@link #fixes} for <code>competitorDTO</code> at
     * or after time point <code>from</code> and before the time point of the first fix displayed so far in the tail and
     * before <code>to</code> are prepended to the tail.
     * <p>
     * 
     * Now to the end of the tail: if the existing tail's end exceeds <code>to</code>, the vertices in excess are
     * removed (aided by {@link #lastShownFix}). Otherwise, for the competitor's fixes starting at the tail's end up to
     * <code>to</code> are appended to the tail.
     * <p>
     * 
     * When this method returns, {@link #firstShownFix} and {@link #lastShownFix} have been updated accordingly.
     */
    protected void updateTail(Polyline tail, CompetitorDTO competitorDTO, Date from, Date to) {
        int vertexCount = tail.getVertexCount();
        final List<GPSFixDTO> fixesForCompetitor = fixes.get(competitorDTO);
        int indexOfFirstShownFix = firstShownFix.get(competitorDTO) == null ? -1 : firstShownFix.get(competitorDTO);
        while (indexOfFirstShownFix != -1 && vertexCount > 0
                && fixesForCompetitor.get(indexOfFirstShownFix).timepoint.before(from)) {
            tail.deleteVertex(0);
            vertexCount--;
            indexOfFirstShownFix++;
        }
        // now the polyline contains no more vertices representing fixes before "from";
        // go back in time starting at indexOfFirstShownFix while the fixes are still at or after "from"
        // and insert corresponding vertices into the polyline
        while (indexOfFirstShownFix > 0 && !fixesForCompetitor.get(indexOfFirstShownFix - 1).timepoint.before(from)) {
            indexOfFirstShownFix--;
            GPSFixDTO fix = fixesForCompetitor.get(indexOfFirstShownFix);
            tail.insertVertex(0, LatLng.newInstance(fix.position.latDeg, fix.position.lngDeg));
            vertexCount++;
        }
        // now adjust the polylines tail: remove excess vertices that are after "to"
        int indexOfLastShownFix = lastShownFix.get(competitorDTO) == null ? -1 : lastShownFix.get(competitorDTO);
        while (indexOfLastShownFix != -1 && vertexCount > 0
                && fixesForCompetitor.get(indexOfLastShownFix).timepoint.after(to)) {
            tail.deleteVertex(--vertexCount);
            indexOfLastShownFix--;
        }
        // now the polyline contains no more vertices representing fixes after "to";
        // go forward in time starting at indexOfLastShownFix while the fixes are still at or before "to"
        // and insert corresponding vertices into the polyline
        while (indexOfLastShownFix < fixesForCompetitor.size() - 1
                && !fixesForCompetitor.get(indexOfLastShownFix + 1).timepoint.after(to)) {
            indexOfLastShownFix++;
            GPSFixDTO fix = fixesForCompetitor.get(indexOfLastShownFix);
            tail.insertVertex(vertexCount++, LatLng.newInstance(fix.position.latDeg, fix.position.lngDeg));
        }
        firstShownFix.put(competitorDTO, indexOfFirstShownFix);
        lastShownFix.put(competitorDTO, indexOfLastShownFix);
    }

    public RaceMapSettings getSettings() {
        return settings;
    }

    @Override
    public void addedToSelection(CompetitorDTO competitor) {
        if (getSettings().isShowOnlySelectedCompetitors()) {
            if (Util.size(competitorSelection.getSelectedCompetitors()) == 1) {
                // first competitors selected; remove all others from map
                Iterator<Map.Entry<CompetitorDTO, Marker>> i = boatMarkers.entrySet().iterator();
                while (i.hasNext()) {
                    Entry<CompetitorDTO, Marker> next = i.next();
                    if (!next.getKey().equals(competitor)) {
                        map.removeOverlay(next.getValue());
                        removeTail(next.getKey());
                        i.remove(); // only this way a ConcurrentModificationException while looping can be avoided
                    }
                }
            } else {
                // adding a single competitor; may need to re-load data, so refresh:
                timeChanged(timer.getTime());
            }
        } else {
            // only change highlighting
            Marker lowlightedMarker = boatMarkers.get(competitor);
            if (lowlightedMarker != null) {
                Marker highlightedMarker = createBoatMarker(competitor, displayHighlighted(competitor));
                map.removeOverlay(lowlightedMarker);
                map.addOverlay(highlightedMarker);
                boatMarkers.put(competitor, highlightedMarker);
            } else {
                // seems like an internal error not to find the lowlighted marker; but maybe the
                // competitor was added late to the race;
                // data for newly selected competitor supposedly missing; refresh
                timeChanged(timer.getTime());
            }
        }
    }
    
    /**
     * Consistently removes the <code>competitor</code>'s tail from {@link #tails} and from the map, and the corresponding position
     * data from {@link #firstShownFix} and {@link #lastShownFix}.
     */
    private void removeTail(CompetitorDTO competitor) {
        Polyline removed = tails.remove(competitor);
        if (removed != null) {
            map.removeOverlay(removed);
        }
        firstShownFix.remove(competitor);
        lastShownFix.remove(competitor);
    }

    @Override
    public void removedFromSelection(CompetitorDTO competitor) {
        if (getSettings().isShowOnlySelectedCompetitors()) {
            // if selection is now empty, show all competitors
            if (Util.isEmpty(competitorSelection.getSelectedCompetitors())) {
                timeChanged(timer.getTime());
            } else {
                // otherwise remove only deselected competitor's boat marker and tail
                Marker removed = boatMarkers.remove(competitor);
                if (removed != null) {
                    map.removeOverlay(removed);
                }
                removeTail(competitor);
            }
        } else {
            // "lowlight" currently selected competitor
            Marker highlightedMarker = boatMarkers.get(competitor);
            Marker lowlightedMarker = createBoatMarker(competitor, displayHighlighted(competitor));
            if (highlightedMarker != null) {
                map.removeOverlay(highlightedMarker);
            }
            map.addOverlay(lowlightedMarker);
            boatMarkers.put(competitor, lowlightedMarker);
        }
    }

    @Override
    public String getLocalizedShortName() {
        return stringMessages.map();
    }

    @Override
    public Widget getEntryWidget() {
        return this;
    }

    @Override
    public boolean hasSettings() {
        return true;
    }

    @Override
    public SettingsDialogComponent<RaceMapSettings> getSettingsDialogComponent() {
        return new RaceMapSettingsDialogComponent(getSettings(), stringMessages);
    }

    @Override
    public void updateSettings(RaceMapSettings newSettings) {
        boolean maneuverTypeSelectionChanged = false;
        for (ManeuverType maneuverType : ManeuverType.values()) {
            if (newSettings.isShowManeuverType(maneuverType) != getSettings().isShowManeuverType(maneuverType)) {
                maneuverTypeSelectionChanged = true;
                getSettings().showManeuverType(maneuverType, newSettings.isShowManeuverType(maneuverType));
            }
        }
        if (maneuverTypeSelectionChanged) {
            if (!(timer.getPlayState() == PlayStates.Playing) && lastManeuverResult != null) {
                removeAllManeuverMarkers();
                showManeuvers(lastManeuverResult);
            }
        }
        if (newSettings.isShowDouglasPeuckerPoints() != getSettings().isShowDouglasPeuckerPoints()) {
            if (!(timer.getPlayState() == PlayStates.Playing) && lastDouglasPeuckerResult != null && newSettings.isShowDouglasPeuckerPoints()) {
                getSettings().setShowDouglasPeuckerPoints(true);
                removeAllMarkDouglasPeuckerpoints();
                showMarkDouglasPeuckerPoints(lastDouglasPeuckerResult);
            } else if (!newSettings.isShowDouglasPeuckerPoints()) {
                getSettings().setShowDouglasPeuckerPoints(false);
                removeAllMarkDouglasPeuckerpoints();
            }
        }
        if (newSettings.getTailLengthInMilliseconds() != getSettings().getTailLengthInMilliseconds()) {
            getSettings().setTailLengthInMilliseconds(newSettings.getTailLengthInMilliseconds());
            redraw();
        }
        if (newSettings.isShowOnlySelectedCompetitors() != getSettings().isShowOnlySelectedCompetitors()) {
            getSettings().setShowOnlySelectedCompetitors(newSettings.isShowOnlySelectedCompetitors());
            redraw();
        }
        if (!newSettings.getZoomSettings().equals(getSettings().getZoomSettings())) {
            getSettings().setZoomSettings(newSettings.getZoomSettings());
            if (!getSettings().getZoomSettings().contains(ZoomTypes.NONE)) {
                zoomMapToNewBounds(getSettings().getZoomSettings().getNewBounds(this));
            }
        }
    }
    
    public static class BoatsBoundsCalculater extends LatLngBoundsCalculaterForSelected {

        @Override
        public LatLngBounds calculateNewBounds(RaceMap forMap) {
            LatLngBounds newBounds = null;
            Iterable<CompetitorDTO> selectedCompetitors = forMap.competitorSelection.getSelectedCompetitors();
            Iterable<CompetitorDTO> competitors = new ArrayList<CompetitorDTO>();
            if (selectedCompetitors == null || !selectedCompetitors.iterator().hasNext()) {
                competitors = forMap.getCompetitorsToShow();
            } else {
                competitors = isZoomOnlyToSelectedCompetitors() ? selectedCompetitors : forMap.getCompetitorsToShow();
            }
            for (CompetitorDTO competitor : competitors) {
                try {
                    GPSFixDTO competitorFix = forMap.getBoatFix(competitor);
                    PositionDTO competitorPosition = competitorFix != null ? competitorFix.position : null;
                    LatLng competitorLatLng = competitorPosition != null ? LatLng.newInstance(competitorPosition.latDeg,
                            competitorPosition.lngDeg) : null;
                    LatLngBounds bounds = competitorLatLng != null ? LatLngBounds.newInstance(competitorLatLng,
                            competitorLatLng) : null;
                    if (bounds != null) {
                        if (newBounds == null) {
                            newBounds = bounds;
                        } else {
                            newBounds.extend(bounds.getNorthEast());
                            newBounds.extend(bounds.getSouthWest());
                        }
                    }
                } catch (IndexOutOfBoundsException e) {
                    //Catch this in case the competitor has no GPS fixes at the current time (e.g. in race 'Finale 2' of STG)
                }
            }
            return newBounds;
        }
        
    }
    
    public static class TailsBoundsCalculater extends LatLngBoundsCalculaterForSelected {

        @Override
        public LatLngBounds calculateNewBounds(RaceMap forMap) {
            LatLngBounds newBounds = null;
            Iterable<CompetitorDTO> competitors = isZoomOnlyToSelectedCompetitors() ? forMap.competitorSelection.getSelectedCompetitors() : forMap.getCompetitorsToShow();
            for (CompetitorDTO competitor : competitors) {
                Polyline tail = forMap.tails.get(competitor);
                LatLngBounds bounds = tail != null ? tail.getBounds() : null;
                if (bounds != null) {
                    if (newBounds == null) {
                        newBounds = bounds;
                    } else {
                        newBounds.extend(bounds.getNorthEast());
                        newBounds.extend(bounds.getSouthWest());
                    }
                }
            }
            return newBounds;
        }
        
    }
    
    public static class BuoysBoundsCalculater implements LatLngBoundsCalculator {

        @Override
        public LatLngBounds calculateNewBounds(RaceMap forMap) {
            LatLngBounds newBounds = null;
            Iterable<MarkDTO> marksToZoom = forMap.buoyMarkers.keySet();
            if (marksToZoom != null) {
                for (MarkDTO markDTO : marksToZoom) {
                    LatLng markLatLng = LatLng.newInstance(markDTO.position.latDeg, markDTO.position.lngDeg);
                    LatLngBounds bounds = LatLngBounds.newInstance(markLatLng, markLatLng);
                    if (newBounds == null) {
                        newBounds = bounds;
                    } else {
                        newBounds.extend(markLatLng);
                    }
                }
            }
            return newBounds;
        }
        
    }

    @Override
    public void initializeData() {
        loadMapsAPI();
    }

    @Override
    public boolean isDataInitialized() {
        return dataInitialized;
    }

    @Override
    public void onResize() {
        map.checkResize();
        zoomMapToNewBounds(getSettings().getZoomSettings().getNewBounds(RaceMap.this));
    }
}<|MERGE_RESOLUTION|>--- conflicted
+++ resolved
@@ -916,12 +916,8 @@
      * @return The last shown GPS fix for the given competitor, or <code>null</code> if no fix is available
      */
     protected GPSFixDTO getBoatFix(CompetitorDTO competitorDTO) {
-<<<<<<< HEAD
-        final List<GPSFixDTO> competitorFixes = fixes.get(competitorDTO);
+        return fixes.containsKey(competitorDTO) ? fixes.get(competitorDTO).get(lastShownFix.get(competitorDTO)) : null;
         return competitorFixes == null ? null : competitorFixes.get(lastShownFix.get(competitorDTO));
-=======
-        return fixes.containsKey(competitorDTO) ? fixes.get(competitorDTO).get(lastShownFix.get(competitorDTO)) : null;
->>>>>>> ade5835b
     }
 
     /**
