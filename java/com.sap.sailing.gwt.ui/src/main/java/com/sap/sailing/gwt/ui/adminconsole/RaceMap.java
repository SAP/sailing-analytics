package com.sap.sailing.gwt.ui.adminconsole;

import java.util.ArrayList;
import java.util.Collection;
import java.util.Collections;
import java.util.Date;
import java.util.HashMap;
import java.util.HashSet;
import java.util.Iterator;
import java.util.List;
import java.util.ListIterator;
import java.util.Map;
import java.util.Map.Entry;
import java.util.Set;

import com.google.gwt.i18n.client.DateTimeFormat;
import com.google.gwt.i18n.client.DateTimeFormat.PredefinedFormat;
import com.google.gwt.i18n.client.NumberFormat;
import com.google.gwt.maps.client.InfoWindowContent;
import com.google.gwt.maps.client.MapWidget;
import com.google.gwt.maps.client.Maps;
import com.google.gwt.maps.client.control.ControlAnchor;
import com.google.gwt.maps.client.control.ControlPosition;
import com.google.gwt.maps.client.control.LargeMapControl3D;
import com.google.gwt.maps.client.control.MenuMapTypeControl;
import com.google.gwt.maps.client.control.ScaleControl;
import com.google.gwt.maps.client.event.MapDragEndHandler;
import com.google.gwt.maps.client.event.MapMouseMoveHandler;
import com.google.gwt.maps.client.event.MapZoomEndHandler;
import com.google.gwt.maps.client.event.MarkerClickHandler;
import com.google.gwt.maps.client.event.MarkerMouseOutHandler;
import com.google.gwt.maps.client.event.MarkerMouseOverHandler;
import com.google.gwt.maps.client.event.PolylineClickHandler;
import com.google.gwt.maps.client.event.PolylineMouseOutHandler;
import com.google.gwt.maps.client.event.PolylineMouseOverHandler;
import com.google.gwt.maps.client.geom.LatLng;
import com.google.gwt.maps.client.geom.LatLngBounds;
import com.google.gwt.maps.client.geom.Point;
import com.google.gwt.maps.client.overlay.Icon;
import com.google.gwt.maps.client.overlay.Marker;
import com.google.gwt.maps.client.overlay.MarkerOptions;
import com.google.gwt.maps.client.overlay.Polyline;
import com.google.gwt.maps.client.overlay.PolylineOptions;
import com.google.gwt.user.client.rpc.AsyncCallback;
import com.google.gwt.user.client.ui.AbsolutePanel;
import com.google.gwt.user.client.ui.Label;
import com.google.gwt.user.client.ui.RequiresResize;
import com.google.gwt.user.client.ui.VerticalPanel;
import com.google.gwt.user.client.ui.Widget;
import com.sap.sailing.domain.common.ManeuverType;
import com.sap.sailing.domain.common.RaceIdentifier;
import com.sap.sailing.domain.common.Tack;
import com.sap.sailing.domain.common.WindSource;
import com.sap.sailing.domain.common.WindSourceType;
import com.sap.sailing.domain.common.impl.Util;
import com.sap.sailing.domain.common.impl.Util.Pair;
import com.sap.sailing.domain.common.impl.Util.Triple;
import com.sap.sailing.gwt.ui.actions.AsyncActionsExecutor;
import com.sap.sailing.gwt.ui.actions.GetRaceMapDataAction;
import com.sap.sailing.gwt.ui.actions.GetWindInfoAction;
import com.sap.sailing.gwt.ui.adminconsole.RaceMapZoomSettings.ZoomTypes;
import com.sap.sailing.gwt.ui.client.CompetitorSelectionChangeListener;
import com.sap.sailing.gwt.ui.client.CompetitorSelectionProvider;
import com.sap.sailing.gwt.ui.client.ErrorReporter;
import com.sap.sailing.gwt.ui.client.RaceSelectionChangeListener;
import com.sap.sailing.gwt.ui.client.RequiresDataInitialization;
import com.sap.sailing.gwt.ui.client.SailingServiceAsync;
import com.sap.sailing.gwt.ui.client.StringMessages;
import com.sap.sailing.gwt.ui.client.TimeListener;
import com.sap.sailing.gwt.ui.client.Timer;
import com.sap.sailing.gwt.ui.client.Timer.PlayModes;
import com.sap.sailing.gwt.ui.client.Timer.PlayStates;
import com.sap.sailing.gwt.ui.client.WindSourceTypeFormatter;
import com.sap.sailing.gwt.ui.shared.CompetitorDTO;
import com.sap.sailing.gwt.ui.shared.GPSFixDTO;
import com.sap.sailing.gwt.ui.shared.ManeuverDTO;
import com.sap.sailing.gwt.ui.shared.MarkDTO;
import com.sap.sailing.gwt.ui.shared.PositionDTO;
import com.sap.sailing.gwt.ui.shared.QuickRankDTO;
import com.sap.sailing.gwt.ui.shared.RaceMapDataDTO;
import com.sap.sailing.gwt.ui.shared.SpeedWithBearingDTO;
import com.sap.sailing.gwt.ui.shared.WindDTO;
import com.sap.sailing.gwt.ui.shared.WindInfoForRaceDTO;
import com.sap.sailing.gwt.ui.shared.WindTrackInfoDTO;
import com.sap.sailing.gwt.ui.shared.components.Component;
import com.sap.sailing.gwt.ui.shared.components.SettingsDialogComponent;

public class RaceMap extends AbsolutePanel implements TimeListener, CompetitorSelectionChangeListener, RaceSelectionChangeListener,
        Component<RaceMapSettings>, RequiresDataInitialization, RequiresResize {
    protected MapWidget map;

    private final SailingServiceAsync sailingService;
    private final ErrorReporter errorReporter;

    /**
     * Tails of competitors currently displayed as overlays on the map.
     */
    private final Map<CompetitorDTO, Polyline> tails;

    /**
     * Key set is equal to that of {@link #tails} and tells what the index in in {@link #fixes} of the first fix shown
     * in {@link #tails} is .
     */
    private final Map<CompetitorDTO, Integer> firstShownFix;

    /**
     * Key set is equal to that of {@link #tails} and tells what the index in in {@link #fixes} of the last fix shown in
     * {@link #tails} is .
     */
    private  final Map<CompetitorDTO, Integer> lastShownFix;

    /**
     * Fixes of each competitors tail. If a list is contained for a competitor, the list contains a timely "contiguous"
     * list of fixes for the competitor. This means the server has no more data for the time interval covered, unless
     * the last fix was {@link GPSFixDTO#extrapolated obtained by extrapolation}.
     */
    private final Map<CompetitorDTO, List<GPSFixDTO>> fixes;

    /**
     * Markers used as boat display on the map
     */
    private final Map<CompetitorDTO, Marker> boatMarkers;

    /**
     * Markers used to display wind sensors
     */
    private final Map<WindSource, Marker> windSensorMarkers;
    
    /**
     * For each value in {@link #windSensorMarkers} holds the corresponding wind data displayed by the marker.
     * This can then be used to dynamically produce a title / tooltip.
     */
    private final Map<Marker, WindDTO> windForMarkers;

    private final Map<MarkDTO, Marker> buoyMarkers;

    /**
     * markers displayed in response to
     * {@link SailingServiceAsync#getDouglasPoints(String, String, Map, Map, double, AsyncCallback)}
     */
    protected Set<Marker> douglasMarkers;

    /**
     * markers displayed in response to
     * {@link SailingServiceAsync#getDouglasPoints(String, String, Map, Map, double, AsyncCallback)}
     */
    protected Set<Marker> maneuverMarkers;

    protected Map<CompetitorDTO, List<ManeuverDTO>> lastManeuverResult;

    protected Map<CompetitorDTO, List<GPSFixDTO>> lastDouglasPeuckerResult;
    
    private LatLng lastMousePosition;

    private CompetitorSelectionProvider competitorSelection;

    private List<RaceIdentifier> selectedRaces;

    /**
     * Used to check if the first initial zoom to the buoy markers was already done.
     */
    private boolean mapFirstZoomDone = false;

    // key for domains web4sap.com, sapsailing.com and sapcoe-app01.pironet-ndh.com
    private final String mapsAPIKey = "AIzaSyD1Se4tIkt-wglccbco3S7twaHiG20hR9E";

    private final Timer timer;

    /**
     * RPC calls may receive responses out of order if there are multiple calls in-flight at the same time. If the time
     * slider is moved quickly it generates many requests for boat positions quickly after each other. Sometimes,
     * responses for requests send later may return before the responses to all earlier requests have been received and
     * processed. This counter is used to number the requests. When processing of a response for a later request has
     * already begun, responses to earlier requests will be ignored.
     */
    private int boatPositionRequestIDCounter;

    /**
     * Corresponds to {@link #boatPositionRequestIDCounter}. As soon as the processing of a response for a request ID
     * begins, this attribute is set to the ID. A response won't be processed if a later response is already being
     * processed.
     */
    private int startedProcessingRequestID;

    private RaceMapResources imageResources; 

    private final RaceMapSettings settings;
    
    private final StringMessages stringMessages;
    
    private boolean dataInitialized;
    
    private Date lastTimeChangeBeforeInitialization;

    /**
     * The last quick ranks received from a call to {@link SailingServiceAsync#getQuickRanks(RaceIdentifier, Date, AsyncCallback)} upon
     * the last {@link #timeChanged(Date)} event. Therefore, the ranks listed here correspond to the {@link #timer}'s time.
     */
    private List<QuickRankDTO> quickRanks;

    private final CombinedWindPanel windPanel;

    private final AsyncActionsExecutor asyncActionsExecutor;

    public RaceMap(SailingServiceAsync sailingService, AsyncActionsExecutor asyncActionsExecutor, ErrorReporter errorReporter, Timer timer,
            CompetitorSelectionProvider competitorSelection, StringMessages stringMessages) {
        this.setSize("100%", "100%");
        this.stringMessages = stringMessages;
        this.sailingService = sailingService;
        this.asyncActionsExecutor = asyncActionsExecutor;
        this.errorReporter = errorReporter;
        this.timer = timer;
        timer.addTimeListener(this);
        imageResources = new RaceMapResources();
        tails = new HashMap<CompetitorDTO, Polyline>();
        firstShownFix = new HashMap<CompetitorDTO, Integer>();
        lastShownFix = new HashMap<CompetitorDTO, Integer>();
        buoyMarkers = new HashMap<MarkDTO, Marker>();
        boatMarkers = new HashMap<CompetitorDTO, Marker>();
        windSensorMarkers = new HashMap<WindSource, Marker>();
        windForMarkers = new HashMap<Marker, WindDTO>();
        fixes = new HashMap<CompetitorDTO, List<GPSFixDTO>>();
        this.competitorSelection = competitorSelection;
        competitorSelection.addCompetitorSelectionChangeListener(this);
        settings = new RaceMapSettings();
        lastTimeChangeBeforeInitialization = null;
        dataInitialized = false;
        initializeData();
        
        windPanel = new CombinedWindPanel(sailingService, asyncActionsExecutor, errorReporter, stringMessages, timer);
        windPanel.setVisible(false);
    }

    public double calculateDistance(double lat1, double lng1, double lat2, double lng2) {
        // the calculation is based on the Haversine formula
        double earthRadius = 6371; // in km
        double dLat = Math.toRadians(lat2-lat1);
        double dLng = Math.toRadians(lng2-lng1);
        double a = Math.sin(dLat/2) * Math.sin(dLat/2) +
                   Math.cos(Math.toRadians(lat1)) * Math.cos(Math.toRadians(lat2)) *
                   Math.sin(dLng/2) * Math.sin(dLng/2);
        double c = 2 * Math.atan2(Math.sqrt(a), Math.sqrt(1-a));
        double dist = earthRadius * c;

        return dist;
    }
    
    private void loadMapsAPI() {
        Maps.loadMapsApi(mapsAPIKey, "2", false, new Runnable() {
            public void run() {
                map = new MapWidget();
                imageResources.setMap(map);
                map.addControl(new LargeMapControl3D(), new ControlPosition(ControlAnchor.TOP_RIGHT, /* offsetX */ 0, /* offsetY */ 30));
                map.addControl(new MenuMapTypeControl());
                map.addControl(new ScaleControl(), new ControlPosition(ControlAnchor.BOTTOM_RIGHT, /* offsetX */ 10, /* offsetY */ 20));
                // Add the map to the HTML host page
                map.setScrollWheelZoomEnabled(true);
                map.setContinuousZoom(true);
                RaceMap.this.add(map, 0, 0);
                RaceMap.this.add(windPanel, 10, 10);

                map.setSize("100%", "100%");
                map.addMapZoomEndHandler(new MapZoomEndHandler() {
                    @Override
                    public void onZoomEnd(MapZoomEndEvent event) {
                        map.checkResizeAndCenter();
                        final List<RaceMapZoomSettings.ZoomTypes> emptyList = Collections.emptyList();
                        getSettings().getZoomSettings().setTypesToConsiderOnZoom(emptyList);
                        Set<CompetitorDTO> competitorDTOsOfUnusedMarkers = new HashSet<CompetitorDTO>(boatMarkers.keySet());
                        for (CompetitorDTO competitorDTO : getCompetitorsToShow()) {
                                boolean usedExistingMarker = updateBoatMarkerForCompetitor(competitorDTO);
                                if (usedExistingMarker) {
                                    competitorDTOsOfUnusedMarkers.remove(competitorDTO);
                                }
                        }
                        for (CompetitorDTO unusedMarkerCompetitorDTO : competitorDTOsOfUnusedMarkers) {
                            map.removeOverlay(boatMarkers.remove(unusedMarkerCompetitorDTO));
                        }
                    }
                });
                map.addMapDragEndHandler(new MapDragEndHandler() {
                    @Override
                    public void onDragEnd(MapDragEndEvent event) {
                        final List<RaceMapZoomSettings.ZoomTypes> emptyList = Collections.emptyList();
                        getSettings().getZoomSettings().setTypesToConsiderOnZoom(emptyList);
                    }
                });
                map.addMapMouseMoveHandler(new MapMouseMoveHandler() {
                    @Override
                    public void onMouseMove(MapMouseMoveEvent event) {
                        lastMousePosition = event.getLatLng();
                    }
                });
                
                //If there was a time change before the API was loaded, reset the time
                if (lastTimeChangeBeforeInitialization != null) {
                    timeChanged(lastTimeChangeBeforeInitialization);
                    lastTimeChangeBeforeInitialization = null;
                }
                //Data has been initialized
                RaceMap.this.dataInitialized = true;
            }
        });
    }

    public void redraw() {
        timeChanged(timer.getTime());
    }
    
    @Override
    public void onRaceSelectionChange(List<RaceIdentifier> selectedRaces) {
        mapFirstZoomDone = false;
        // TODO bug 494: reset zoom settings to user preferences
        this.selectedRaces = selectedRaces;
        windPanel.onRaceSelectionChange(selectedRaces);
    }

    @Override
    public void timeChanged(final Date date) {
        if (date != null) {
            if (selectedRaces != null && !selectedRaces.isEmpty()) {
                RaceIdentifier race = selectedRaces.get(selectedRaces.size() - 1);
                
                if (race != null) {
                    final Triple<Map<CompetitorDTO, Date>, Map<CompetitorDTO, Date>, Map<CompetitorDTO, Boolean>> fromAndToAndOverlap = 
                            computeFromAndTo(date, getCompetitorsToShow());
                    final int requestID = ++boatPositionRequestIDCounter;

                    GetRaceMapDataAction getRaceMapDataAction = new GetRaceMapDataAction(sailingService, race, date, 
                            fromAndToAndOverlap.getA(), fromAndToAndOverlap.getB(), true, new AsyncCallback<RaceMapDataDTO>() {
                        @Override
                        public void onFailure(Throwable caught) {
<<<<<<< HEAD
                            if (timer.getPlayMode() != PlayModes.Live) {
                                errorReporter.reportError("Error obtaining racemap data: " + caught.getMessage());
                            }
=======
                            errorReporter.reportError("Error obtaining racemap data: " + caught.getMessage(), timer.getPlayMode() == PlayModes.Live);
>>>>>>> 0bbceee1
                        }

                        @Override
                        public void onSuccess(RaceMapDataDTO raceMapDataDTO) {
                            if (map != null && raceMapDataDTO != null) {
                                quickRanks = raceMapDataDTO.quickRanks;
                                // process response only if not received out of order
                                if (startedProcessingRequestID < requestID) {
                                    startedProcessingRequestID = requestID;
                                    // Do boat specific actions
                                    Map<CompetitorDTO, List<GPSFixDTO>> boatData = raceMapDataDTO.boatPositions;
                                    Date from = new Date(date.getTime() - settings.getTailLengthInMilliseconds());
                                    updateFixes(boatData, fromAndToAndOverlap.getC());
                                    showBoatsOnMap(from, date, getCompetitorsToShow());
                                    if (douglasMarkers != null) {
                                        removeAllMarkDouglasPeuckerpoints();
                                    }
                                    if (maneuverMarkers != null) {
                                        removeAllManeuverMarkers();
                                    }
                                    // Do mark specific actions
                                    List<MarkDTO> markData = raceMapDataDTO.markPositions;
                                    showMarksOnMap(markData);
                                    // Rezoom the map
                                    // TODO make this a loop across the LatLongBoundsCalculators, pulling them from a collection updated in updateSettings
                                    if (!getSettings().getZoomSettings().contains(ZoomTypes.NONE)) { // Auto zoom if setting is not manual
                                        zoomMapToNewBounds(getSettings().getZoomSettings().getNewBounds(RaceMap.this));
                                        mapFirstZoomDone = true;
                                    } else if (!mapFirstZoomDone) { // Zoom once to the buoys
                                        zoomMapToNewBounds(new BuoysBoundsCalculater().calculateNewBounds(RaceMap.this));
                                        mapFirstZoomDone = true;
                                        /*
                                         * Reset the mapZoomedOrPannedSinceLastRaceSelection: In spite of the fact that
                                         * the map was just zoomed to the bounds of the buoys, it was not a zoom or pan
                                         * triggered by the user. As a consequence the
                                         * mapZoomedOrPannedSinceLastRaceSelection option has to reset again.
                                         */
                                        // TODO bug 494: consider initial user-specific zoom settings
                                    }
                                }
                            } else {
                                lastTimeChangeBeforeInitialization = date;
                            }
                        }
                    });
                    asyncActionsExecutor.execute(getRaceMapDataAction);
                    // draw the wind into the map, get the combined wind
                    List<String> windSourceTypeNames = new ArrayList<String>();
                    windSourceTypeNames.add(WindSourceType.EXPEDITION.name());
                    GetWindInfoAction getWindInfoAction = new GetWindInfoAction(sailingService, race, date, 1000L, 1, windSourceTypeNames,
                        new AsyncCallback<WindInfoForRaceDTO>() {
                                @Override
                                public void onFailure(Throwable caught) {
                                    errorReporter.reportError("Error obtaining wind information: " + caught.getMessage(), timer.getPlayMode() == PlayModes.Live);
                                }

                                @Override
                                public void onSuccess(WindInfoForRaceDTO windInfo) {
                                    List<Pair<WindSource, WindDTO>> windSourcesToShow = new ArrayList<Pair<WindSource, WindDTO>>();
                                    if(windInfo != null) {
                                        for(WindSource windSource: windInfo.windTrackInfoByWindSource.keySet()) {
                                            WindTrackInfoDTO windTrackInfoDTO = windInfo.windTrackInfoByWindSource.get(windSource);
                                            switch (windSource.getType()) {
                                                case EXPEDITION:
                                                {
                                                    if(windTrackInfoDTO.windFixes.size() > 0) {
                                                        WindDTO windDTO = windTrackInfoDTO.windFixes.get(0);
                                                        windSourcesToShow.add(new Pair<WindSource, WindDTO>(windSource, windDTO));
                                                    }
                                                }
                                                break;
                                            }
                                        }
                                    }
                                    showWindSensorsOnMap(windSourcesToShow);
                                }
                            });
                    
                    asyncActionsExecutor.execute(getWindInfoAction);
                }
            }
        }
    }

    /**
     * From {@link #fixes} as well as the selection of {@link #getCompetitorsToShow competitors to show}, computes the
     * from/to times for which to request GPS fixes from the server. No update is performed here to {@link #fixes}. The
     * result guarantees that, when used in
     * {@link SailingServiceAsync#getBoatPositions(String, String, Map, Map, boolean, AsyncCallback)}, for each
     * competitor from {@link #competitorsToShow} there are all fixes known by the server for that competitor starting
     * at <code>upTo-{@link #tailLengthInMilliSeconds}</code> and ending at <code>upTo</code> (exclusive).
     * 
     * @return a triple whose {@link Triple#getA() first} component contains the "from", and whose {@link Triple#getB()
     *         second} component contains the "to" times for the competitors whose trails / positions to show; the
     *         {@link Triple#getC() third} component tells whether the existing fixes can remain and be augmented by
     *         those requested or need to be replaced
     */
    protected Triple<Map<CompetitorDTO, Date>, Map<CompetitorDTO, Date>, Map<CompetitorDTO, Boolean>> computeFromAndTo(
            Date upTo, Iterable<CompetitorDTO> competitorsToShow) {
        Date tailstart = new Date(upTo.getTime() - settings.getTailLengthInMilliseconds());
        Map<CompetitorDTO, Date> from = new HashMap<CompetitorDTO, Date>();
        Map<CompetitorDTO, Date> to = new HashMap<CompetitorDTO, Date>();
        Map<CompetitorDTO, Boolean> overlapWithKnownFixes = new HashMap<CompetitorDTO, Boolean>();
        
        for (CompetitorDTO competitor : competitorsToShow) {
            List<GPSFixDTO> fixesForCompetitor = fixes.get(competitor);
            Date fromDate;
            Date toDate;
            Date timepointOfLastKnownFix = fixesForCompetitor == null ? null : getTimepointOfLastNonExtrapolated(fixesForCompetitor);
            Date timepointOfFirstKnownFix = fixesForCompetitor == null ? null : getTimepointOfFirstNonExtrapolated(fixesForCompetitor);
            boolean overlap = false;
            if (fixesForCompetitor != null && timepointOfFirstKnownFix != null
                    && !tailstart.before(timepointOfFirstKnownFix) && timepointOfLastKnownFix != null
                    && !tailstart.after(timepointOfLastKnownFix)) {
                // the beginning of what we need is contained in the interval we already have; skip what we already have
                // FIXME requests the lastKnownFix again because "from" is *inclusive*; could lead to bug 319
                fromDate = timepointOfLastKnownFix;
                overlap = true;
            } else {
                fromDate = tailstart;
            }
            if (fixesForCompetitor != null && timepointOfFirstKnownFix != null
                    && !upTo.before(timepointOfFirstKnownFix) && timepointOfLastKnownFix != null
                    && !upTo.after(timepointOfLastKnownFix)) {
                // the end of what we need is contained in the interval we already have; skip what we already have
                toDate = timepointOfFirstKnownFix;
                overlap = true;
            } else {
                toDate = upTo;
            }
            // only request something for the competitor if we're missing information at all
            if (fromDate.before(toDate) || fromDate.equals(toDate)) {
                from.put(competitor, fromDate);
                to.put(competitor, toDate);
                overlapWithKnownFixes.put(competitor, overlap);
            }
        }
        return new Triple<Map<CompetitorDTO, Date>, Map<CompetitorDTO, Date>, Map<CompetitorDTO, Boolean>>(from, to,
                overlapWithKnownFixes);
    }


    /**
     * Adds the fixes received in <code>result</code> to {@link #fixes} and ensures they are still contiguous for each
     * competitor. If <code>overlapsWithKnownFixes</code> indicates that the fixes received in <code>result</code>
     * overlap with those already known, the fixes are merged into the list of already known fixes for the competitor.
     * Otherwise, the fixes received in <code>result</code> replace those known so far for the respective competitor.
     */
    protected void updateFixes(Map<CompetitorDTO, List<GPSFixDTO>> result,
            Map<CompetitorDTO, Boolean> overlapsWithKnownFixes) {
        for (Map.Entry<CompetitorDTO, List<GPSFixDTO>> e : result.entrySet()) {
            if (e.getValue() != null && !e.getValue().isEmpty()) {
                List<GPSFixDTO> fixesForCompetitor = fixes.get(e.getKey());
                if (fixesForCompetitor == null) {
                    fixesForCompetitor = new ArrayList<GPSFixDTO>();
                    fixes.put(e.getKey(), fixesForCompetitor);
                }
                if (!overlapsWithKnownFixes.get(e.getKey())) {
                    fixesForCompetitor.clear();
                    // to re-establish the invariants for tails, firstShownFix and lastShownFix, we now need to remove
                    // all points from the competitor's polyline and clear the entries in firstShownFix and lastShownFix
                    if (map != null && tails.containsKey(e.getKey())) {
                        map.removeOverlay(tails.remove(e.getKey()));
                    }
                    firstShownFix.remove(e.getKey());
                    lastShownFix.remove(e.getKey());
                    fixesForCompetitor.addAll(e.getValue());
                } else {
                    mergeFixes(e.getKey(), e.getValue());
                }
            }
        }
    }

    protected void showMarksOnMap(List<MarkDTO> result) {
        if (map != null) {
            Set<MarkDTO> toRemove = new HashSet<MarkDTO>(buoyMarkers.keySet());
            for (MarkDTO markDTO : result) {
                Marker buoyMarker = buoyMarkers.get(markDTO);
                if (buoyMarker == null) {
                    buoyMarker = createBuoyMarker(markDTO);
                    buoyMarkers.put(markDTO, buoyMarker);
                    map.addOverlay(buoyMarker);
                } else {
                    buoyMarker.setLatLng(LatLng.newInstance(markDTO.position.latDeg, markDTO.position.lngDeg));
                    toRemove.remove(markDTO);
                }
            }
            for (MarkDTO toRemoveMarkDTO : toRemove) {
                Marker marker = buoyMarkers.remove(toRemoveMarkDTO);
                map.removeOverlay(marker);
            }
        }
    }

    protected void showWindSensorsOnMap(List<Pair<WindSource, WindDTO>> windSensorsList) {
        if (map != null) {
            Set<WindSource> toRemoveWindSources = new HashSet<WindSource>(windSensorMarkers.keySet());
            for (Pair<WindSource, WindDTO> windSourcePair : windSensorsList) {
                WindSource windSource = windSourcePair.getA(); 
                WindDTO windDTO = windSourcePair.getB();
                Marker windSensorMarker = windSensorMarkers.get(windSource);
                if (windSensorMarker == null) {
                    windSensorMarker = createWindSensorMarker(windSource, windDTO);
                    windSensorMarkers.put(windSource, windSensorMarker);
                    map.addOverlay(windSensorMarker);
                } else {
                    double rotationDegOfWindSymbol = windDTO.dampenedTrueWindBearingDeg;
                    ImageTransformer transformer = imageResources.expeditionWindIconTransformer;
                    String transformedImageURL = transformer.getTransformedImageURL(rotationDegOfWindSymbol, 1.0);
                    windSensorMarker.setImage(transformedImageURL);
                    windSensorMarker.setLatLng(LatLng.newInstance(windDTO.position.latDeg, windDTO.position.lngDeg));
                    toRemoveWindSources.remove(windSource);
                }
                windForMarkers.put(windSensorMarker, windDTO);
            }
            for (WindSource toRemoveWindSource : toRemoveWindSources) {
                Marker marker = windSensorMarkers.remove(toRemoveWindSource);
                map.removeOverlay(marker);
                windForMarkers.remove(marker);
            }
        }
    }

    /**
     * @param from
     *            time point for first fix to show in tails
     * @param to
     *            time point for last fix to show in tails
     */
    protected void showBoatsOnMap(final Date from, final Date to, final Iterable<CompetitorDTO> competitorsToShow) {
        if (map != null) {
            Set<CompetitorDTO> competitorDTOsOfUnusedTails = new HashSet<CompetitorDTO>(tails.keySet());
            Set<CompetitorDTO> competitorDTOsOfUnusedMarkers = new HashSet<CompetitorDTO>(boatMarkers.keySet());
            for (CompetitorDTO competitorDTO : competitorsToShow) {
                if (fixes.containsKey(competitorDTO)) {
                    Polyline tail = tails.get(competitorDTO);
                    if (tail == null) {
                        tail = createTailAndUpdateIndices(competitorDTO, from, to);
                        map.addOverlay(tail);
                    } else {
                        updateTail(tail, competitorDTO, from, to);
                        competitorDTOsOfUnusedTails.remove(competitorDTO);
                    }
                    boolean usedExistingMarker = updateBoatMarkerForCompetitor(competitorDTO);
                    if (usedExistingMarker) {
                        competitorDTOsOfUnusedMarkers.remove(competitorDTO);
                    }
                }
            }
            for (CompetitorDTO unusedMarkerCompetitorDTO : competitorDTOsOfUnusedMarkers) {
                map.removeOverlay(boatMarkers.remove(unusedMarkerCompetitorDTO));
            }
            for (CompetitorDTO unusedTailCompetitorDTO : competitorDTOsOfUnusedTails) {
                map.removeOverlay(tails.remove(unusedTailCompetitorDTO));
            }
        }
    }

    private void zoomMapToNewBounds(LatLngBounds newBounds) {
        if (newBounds != null) {
            List<ZoomTypes> oldZoomSettings = getSettings().getZoomSettings().getTypesToConsiderOnZoom();
            map.setCenter(newBounds.getCenter());
            map.setZoomLevel(map.getBoundsZoomLevel(newBounds));
            getSettings().getZoomSettings().setTypesToConsiderOnZoom(oldZoomSettings);
        }
    }
    
    private boolean updateBoatMarkerForCompetitor(CompetitorDTO competitorDTO) {
        boolean usedExistingMarker = false;
        if (lastShownFix.containsKey(competitorDTO) && lastShownFix.get(competitorDTO) != -1) {
            GPSFixDTO lastPos = getBoatFix(competitorDTO);
            Marker boatMarker = boatMarkers.get(competitorDTO);
            if (boatMarker == null) {
                boatMarker = createBoatMarker(competitorDTO, displayHighlighted(competitorDTO));
                map.addOverlay(boatMarker);
                boatMarkers.put(competitorDTO, boatMarker);
            } else {
                usedExistingMarker = true;
                // check if anchors match; re-use marker with setImage only if anchors match
                ImageTransformer transformer = imageResources.getBoatImageTransformer(lastPos,
                        competitorSelection.isSelected(competitorDTO));
                Point newAnchor = transformer.getAnchor(imageResources.getRealBoatSizeScaleFactor(transformer.getImageSize()));
                Point oldAnchor = boatMarker.getIcon().getIconAnchor();
                if (oldAnchor.getX() == newAnchor.getX() && oldAnchor.getY() == newAnchor.getY()) {
                    boatMarker.setLatLng(LatLng.newInstance(lastPos.position.latDeg,
                            lastPos.position.lngDeg));
                    boatMarker.setImage(imageResources.getBoatImageURL(lastPos,
                            displayHighlighted(competitorDTO)));
                } else {
                    // anchors don't match; replace marker
                    map.removeOverlay(boatMarker);
                    boatMarker = createBoatMarker(competitorDTO, displayHighlighted(competitorDTO));
                    map.addOverlay(boatMarker);
                    boatMarkers.put(competitorDTO, boatMarker);
                }
            }
        }
        return usedExistingMarker;
    }
    
    private boolean displayHighlighted(CompetitorDTO competitorDTO) {
        return !getSettings().isShowOnlySelectedCompetitors() && competitorSelection.isSelected(competitorDTO);
    }

    protected Marker createBuoyMarker(final MarkDTO markDTO) {
        MarkerOptions options = MarkerOptions.newInstance();
        if (imageResources.buoyIcon != null) {
            options.setIcon(imageResources.buoyIcon);
        }
        options.setTitle(markDTO.name);
        final Marker buoyMarker = new Marker(LatLng.newInstance(markDTO.position.latDeg, markDTO.position.lngDeg),
                options);
        buoyMarker.addMarkerClickHandler(new MarkerClickHandler() {
            @Override
            public void onClick(MarkerClickEvent event) {
                LatLng latlng = buoyMarker.getLatLng();
                showMarkInfoWindow(markDTO, latlng);
            }
        });
        return buoyMarker;
    }

    protected Marker createBoatMarker(final CompetitorDTO competitorDTO, boolean highlighted) {
        GPSFixDTO boatFix = getBoatFix(competitorDTO);
        double latDeg = boatFix.position.latDeg;
        double lngDeg = boatFix.position.lngDeg;
        MarkerOptions options = MarkerOptions.newInstance();
        Icon icon = imageResources.getBoatImageIcon(boatFix, highlighted);
        options.setIcon(icon);
        options.setTitle(competitorDTO.name);
        final Marker boatMarker = new Marker(LatLng.newInstance(latDeg, lngDeg), options);
        boatMarker.addMarkerClickHandler(new MarkerClickHandler() {
            @Override
            public void onClick(MarkerClickEvent event) {
                LatLng latlng = boatMarker.getLatLng();
                showCompetitorInfoWindow(competitorDTO, latlng);
            }
        });
        boatMarker.addMarkerMouseOverHandler(new MarkerMouseOverHandler() {
            @Override
            public void onMouseOver(MarkerMouseOverEvent event) {
                map.setTitle(competitorDTO.name);
            }
        });
        boatMarker.addMarkerMouseOutHandler(new MarkerMouseOutHandler() {
            @Override
            public void onMouseOut(MarkerMouseOutEvent event) {
                map.setTitle("");
            }
        });
        return boatMarker;
    }

    protected Marker createWindSensorMarker(final WindSource windSource, final WindDTO windDTO) {
        double latDeg = windDTO.position.latDeg;
        double lngDeg = windDTO.position.lngDeg;
        MarkerOptions options = MarkerOptions.newInstance();

        double windFromDeg = windDTO.dampenedTrueWindFromDeg;
        ImageTransformer transformer = imageResources.expeditionWindIconTransformer;

        double rotationDegOfWindSymbol = 180.0 + windFromDeg;
        if(rotationDegOfWindSymbol >= 360.0)
            rotationDegOfWindSymbol = rotationDegOfWindSymbol - 360; 
        String transformedImageURL = transformer.getTransformedImageURL(rotationDegOfWindSymbol, 1.0);
        
        Icon icon = Icon.newInstance(transformedImageURL);
        icon.setIconAnchor(Point.newInstance(7, 13));
        options.setIcon(icon);
        final Marker windSensorMarker = new Marker(LatLng.newInstance(latDeg, lngDeg), options);
        windSensorMarker.addMarkerClickHandler(new MarkerClickHandler() {
            @Override
            public void onClick(MarkerClickEvent event) {
                LatLng latlng = windSensorMarker.getLatLng();
                showWindSensorInfoWindow(windSource, windDTO, latlng);
            }
        });
        windSensorMarker.addMarkerMouseOverHandler(new MarkerMouseOverHandler() {
            @Override
            public void onMouseOver(MarkerMouseOverEvent event) {
                WindDTO windForMarker = windForMarkers.get(windSensorMarker);
                if (windForMarker != null) {
                    String title = stringMessages.wind() + " "
                            + Math.round(windForMarker.dampenedTrueWindFromDeg) + " " + stringMessages.degreesShort()+ " ("
                                    + WindSourceTypeFormatter.format(windSource, stringMessages) + ")";
                    map.setTitle(title);
                }
            }
        });
        windSensorMarker.addMarkerMouseOutHandler(new MarkerMouseOutHandler() {
            @Override
            public void onMouseOut(MarkerMouseOutEvent event) {
                map.setTitle("");
            }
        });
        return windSensorMarker;
    }

    private void showMarkInfoWindow(MarkDTO markDTO, LatLng latlng) {
        map.getInfoWindow().open(latlng, new InfoWindowContent(getInfoWindowContent(markDTO)));
    }

    private void showCompetitorInfoWindow(final CompetitorDTO competitorDTO, LatLng where) {
        GPSFixDTO latestFixForCompetitor = getBoatFix(competitorDTO);
        map.getInfoWindow().open(where,
                new InfoWindowContent(getInfoWindowContent(competitorDTO, latestFixForCompetitor)));
    }

    private String formatPosition(double lat, double lng) {
        NumberFormat numberFormat = NumberFormat.getFormat("0.0");
        String result = stringMessages.position() + ": " + numberFormat.format(lat) + " lat, " + numberFormat.format(lng) + " lng";
        return result;
    }
    
    private void showWindSensorInfoWindow(final WindSource windSource, final WindDTO windDTO, LatLng where) {
        map.getInfoWindow().open(where,
                new InfoWindowContent(getInfoWindowContent(windSource, windDTO)));
    }

    private Widget getInfoWindowContent(MarkDTO markDTO) {
        VerticalPanel result = new VerticalPanel();
        result.add(new Label("Mark: " + markDTO.name));
        result.add(new Label(formatPosition(markDTO.position.latDeg, markDTO.position.lngDeg)));
        return result;
    }

    private Widget getInfoWindowContent(WindSource windSource, WindDTO windDTO) {
        NumberFormat numberFormat = NumberFormat.getFormat("0.0");
        VerticalPanel result = new VerticalPanel();
        result.add(new Label(stringMessages.windSource() + ": " + WindSourceTypeFormatter.format(windSource, stringMessages)));
        result.add(new Label(stringMessages.wind() + ": " +  Math.round(windDTO.dampenedTrueWindFromDeg) + " " + stringMessages.degreesShort()));
        result.add(new Label(stringMessages.windSpeed() + ": " + numberFormat.format(windDTO.dampenedTrueWindSpeedInKnots)));
        result.add(new Label(formatPosition(windDTO.position.latDeg, windDTO.position.lngDeg)));
        return result;
    }

    private Widget getInfoWindowContent(CompetitorDTO competitorDTO, GPSFixDTO lastFix) {
        final VerticalPanel result = new VerticalPanel();
        result.add(new Label(stringMessages.competitor() + ": " + competitorDTO.name));
        Integer rank = null;
        if (quickRanks != null) {
            for (QuickRankDTO quickRank : quickRanks) {
                if (quickRank.competitor.equals(competitorDTO)) {
                    rank = quickRank.rank;
                    break;
                }
            }
        }
        if (rank != null) {
            result.add(new Label(stringMessages.rank() + ": " + rank));
        }
        result.add(new Label(stringMessages.speed() + ": "
                + NumberFormat.getDecimalFormat().format(lastFix.speedWithBearing.speedInKnots) + " "+stringMessages.averageSpeedInKnotsUnit()));
        result.add(new Label(stringMessages.bearing() + ": "+ (int) lastFix.speedWithBearing.bearingInDegrees + " "+stringMessages.degreesShort()));
        //TODO Introduce user role dependent view (Spectator, Admin). Comments underneath are necessary for other views
//      result.add(new Label("" + lastFix.position));
//      result.add(new Label("Tack: " + lastFix.tack.name()));
        if (!selectedRaces.isEmpty()) {
            RaceIdentifier race = selectedRaces.get(selectedRaces.size() - 1);
            if (race != null) {
                Map<CompetitorDTO, Date> from = new HashMap<CompetitorDTO, Date>();
                from.put(competitorDTO, fixes.get(competitorDTO).get(firstShownFix.get(competitorDTO)).timepoint);
                Map<CompetitorDTO, Date> to = new HashMap<CompetitorDTO, Date>();
                to.put(competitorDTO, getBoatFix(competitorDTO).timepoint);
                sailingService.getDouglasPoints(race, from, to, 3,
                        new AsyncCallback<Map<CompetitorDTO, List<GPSFixDTO>>>() {
                            @Override
                            public void onFailure(Throwable caught) {
                                errorReporter.reportError("Error obtaining douglas positions: " + caught.getMessage());
                            }

                            @Override
                            public void onSuccess(Map<CompetitorDTO, List<GPSFixDTO>> result) {
                                lastDouglasPeuckerResult = result;
                                if (douglasMarkers != null) {
                                    removeAllMarkDouglasPeuckerpoints();
                                }
                                if (!(timer.getPlayState() == PlayStates.Playing)) {
                                    if (settings.isShowDouglasPeuckerPoints()) {
                                        showMarkDouglasPeuckerPoints(result);
                                    }
                                }
                            }
                        });
                sailingService.getManeuvers(race, from, to,
                        new AsyncCallback<Map<CompetitorDTO, List<ManeuverDTO>>>() {
                            @Override
                            public void onFailure(Throwable caught) {
                                errorReporter.reportError("Error obtaining maneuvers: " + caught.getMessage());
                            }

                            @Override
                            public void onSuccess(Map<CompetitorDTO, List<ManeuverDTO>> result) {
                                lastManeuverResult = result;
                                if (maneuverMarkers != null) {
                                    removeAllManeuverMarkers();
                                }
                                if (!(timer.getPlayState() == PlayStates.Playing)) {
                                    showManeuvers(result);
                                }
                            }
                        });

            }
        }
        return result;
    }

    private Iterable<CompetitorDTO> getCompetitorsToShow() {
        Iterable<CompetitorDTO> result;
        Iterable<CompetitorDTO> selection = competitorSelection.getSelectedCompetitors();
        if (!getSettings().isShowOnlySelectedCompetitors() || Util.isEmpty(selection)) {
            result = competitorSelection.getAllCompetitors();
        } else {
            result = selection;
        }
        return result;
    }
    
    /**
     * Creates a polyline for the competitor represented by <code>competitorDTO</code>, taking the fixes from
     * {@link #fixes fixes.get(competitorDTO)} and using the fixes starting at time point <code>from</code> (inclusive)
     * up to the last fix with time point before <code>to</code>. The polyline is returned. Updates are applied to
     * {@link #lastShownFix}, {@link #firstShownFix} and {@link #tails}.
     */
    protected Polyline createTailAndUpdateIndices(final CompetitorDTO competitorDTO, Date from, Date to) {
        List<LatLng> points = new ArrayList<LatLng>();
        List<GPSFixDTO> fixesForCompetitor = fixes.get(competitorDTO);
        int indexOfFirst = -1;
        int indexOfLast = -1;
        int i = 0;
        for (Iterator<GPSFixDTO> fixIter = fixesForCompetitor.iterator(); fixIter.hasNext() && indexOfLast == -1;) {
            GPSFixDTO fix = fixIter.next();
            if (!fix.timepoint.before(to)) {
                indexOfLast = i-1;
            } else {
                LatLng point = null;
                if (indexOfFirst == -1) {
                    if (!fix.timepoint.before(from)) {
                        indexOfFirst = i;
                        point = LatLng.newInstance(fix.position.latDeg, fix.position.lngDeg);
                    }
                } else {
                    point = LatLng.newInstance(fix.position.latDeg, fix.position.lngDeg);
                }
                if (point != null) {
                    points.add(point);
                }
            }
            i++;
        }
        if (indexOfLast == -1) {
            indexOfLast = i - 1;
        }
        if (indexOfFirst != -1 && indexOfLast != -1) {
            firstShownFix.put(competitorDTO, indexOfFirst);
            lastShownFix.put(competitorDTO, indexOfLast);
        }
        PolylineOptions options = PolylineOptions.newInstance(
        /* clickable */true, /* geodesic */true);
        Polyline result = new Polyline(points.toArray(new LatLng[0]), competitorSelection.getColor(competitorDTO), /* width */ 1,
        /* opacity */0.5, options);
        result.addPolylineClickHandler(new PolylineClickHandler() {
            @Override
            public void onClick(PolylineClickEvent event) {
                showCompetitorInfoWindow(competitorDTO, lastMousePosition);
            }
        });
        result.addPolylineMouseOverHandler(new PolylineMouseOverHandler() {
            @Override
            public void onMouseOver(PolylineMouseOverEvent event) {
                map.setTitle(competitorDTO.name);
            }
        });
        result.addPolylineMouseOutHandler(new PolylineMouseOutHandler() {
            @Override
            public void onMouseOut(PolylineMouseOutEvent event) {
                map.setTitle("");
            }
        });
        tails.put(competitorDTO, result);
        return result;
    }

    protected void removeAllMarkDouglasPeuckerpoints() {
        if (douglasMarkers != null) {
            for (Marker marker : douglasMarkers) {
                map.removeOverlay(marker);
            }
        }
        douglasMarkers = null;
    }

    protected void removeAllManeuverMarkers() {
        if (maneuverMarkers != null) {
            for (Marker marker : maneuverMarkers) {
                map.removeOverlay(marker);
            }
            maneuverMarkers = null;
        }
    }

    protected void showMarkDouglasPeuckerPoints(Map<CompetitorDTO, List<GPSFixDTO>> gpsFixPointMapForCompetitors) {
        douglasMarkers = new HashSet<Marker>();
        if (map != null && gpsFixPointMapForCompetitors != null) {
            Set<CompetitorDTO> keySet = gpsFixPointMapForCompetitors.keySet();
            Iterator<CompetitorDTO> iter = keySet.iterator();
            while (iter.hasNext()) {
                CompetitorDTO competitorDTO = iter.next();
                List<GPSFixDTO> gpsFix = gpsFixPointMapForCompetitors.get(competitorDTO);
                for (GPSFixDTO fix : gpsFix) {
                    LatLng latLng = LatLng.newInstance(fix.position.latDeg, fix.position.lngDeg);
                    MarkerOptions options = MarkerOptions.newInstance();
                    options.setTitle(fix.timepoint+": "+fix.position+", "+fix.speedWithBearing.toString());
                    Marker marker = new Marker(latLng, options);
                    douglasMarkers.add(marker);
                    map.addOverlay(marker);
                }
            }
        }
    }

    protected void showManeuvers(Map<CompetitorDTO, List<ManeuverDTO>> maneuvers) {
        maneuverMarkers = new HashSet<Marker>();
        if (map != null && maneuvers != null) {
            Set<CompetitorDTO> keySet = maneuvers.keySet();
            Iterator<CompetitorDTO> iter = keySet.iterator();
            while (iter.hasNext()) {
                CompetitorDTO competitorDTO = iter.next();
                List<ManeuverDTO> maneuversForCompetitor = maneuvers.get(competitorDTO);
                for (ManeuverDTO maneuver : maneuversForCompetitor) {
                    if (getSettings().isShowManeuverType(maneuver.type)) {
                        LatLng latLng = LatLng.newInstance(maneuver.position.latDeg, maneuver.position.lngDeg);
                        MarkerOptions options = MarkerOptions.newInstance();
                        //TODO Introduce user role dependent view (Spectator, Admin)
                        SpeedWithBearingDTO before = maneuver.speedWithBearingBefore;
                        SpeedWithBearingDTO after = maneuver.speedWithBearingAfter;
                        
                        String timeAndManeuver = DateTimeFormat.getFormat(PredefinedFormat.TIME_FULL).format(maneuver.timepoint)
                                + ": " + maneuver.type.name();
                        String directionChange = stringMessages.directionChange() + ": "
                                + ((int) maneuver.directionChangeInDegrees) + " "+stringMessages.degreesShort()+" ("
                                + ((int) before.bearingInDegrees) + " deg -> " + ((int) after.bearingInDegrees) + " "+stringMessages.degreesShort()+")";
                        String speedChange = stringMessages.speedChange() + ": " 
                                + NumberFormat.getDecimalFormat().format(after.speedInKnots - before.speedInKnots) + " "+stringMessages.averageSpeedInKnotsUnit()+" ("
                                + NumberFormat.getDecimalFormat().format(before.speedInKnots) + " "+stringMessages.averageSpeedInKnotsUnit()+" -> "
                                + NumberFormat.getDecimalFormat().format(after.speedInKnots) + " "+stringMessages.averageSpeedInKnotsUnit();
                        
                        options.setTitle(timeAndManeuver + "; " + directionChange + "; " + speedChange);
                        options.setIcon(imageResources.maneuverIconsForTypeAndTargetTack
                                .get(new Util.Pair<ManeuverType, Tack>(maneuver.type, maneuver.newTack)));
                        Marker marker = new Marker(latLng, options);
                        maneuverMarkers.add(marker);
                        map.addOverlay(marker);
                    }
                }
            }
        }
    }

    protected Date getTimepointOfFirstNonExtrapolated(List<GPSFixDTO> fixesForCompetitor) {
        for (GPSFixDTO fix : fixesForCompetitor) {
            if (!fix.extrapolated) {
                return fix.timepoint;
            }
        }
        return null;
    }

    protected Date getTimepointOfLastNonExtrapolated(List<GPSFixDTO> fixesForCompetitor) {
        if (!fixesForCompetitor.isEmpty()) {
            for (ListIterator<GPSFixDTO> fixIter = fixesForCompetitor.listIterator(fixesForCompetitor.size() - 1); fixIter
                    .hasPrevious();) {
                GPSFixDTO fix = fixIter.previous();
                if (!fix.extrapolated) {
                    return fix.timepoint;
                }
            }
        }
        return null;
    }

    /**
     * While updating the {@link #fixes} for <code>competitorDTO</code>, the invariants for {@link #tails} and
     * {@link #firstShownFix} and {@link #lastShownFix} are maintained: each time a fix is inserted, the
     * {@link #firstShownFix}/{@link #lastShownFix} records for <code>competitorDTO</code> are incremented if they are
     * greater or equal to the insertion index and we have a tail in {@link #tails} for <code>competitorDTO</code>.
     * Additionally, if the fix is in between the fixes shown in the competitor's tail, the tail is adjusted by
     * inserting the corresponding fix.
     */
    protected void mergeFixes(CompetitorDTO competitorDTO, List<GPSFixDTO> mergeThis) {
        List<GPSFixDTO> intoThis = fixes.get(competitorDTO);
        int indexOfFirstShownFix = firstShownFix.get(competitorDTO) == null ? -1 : firstShownFix.get(competitorDTO);
        int indexOfLastShownFix = lastShownFix.get(competitorDTO) == null ? -1 : lastShownFix.get(competitorDTO);
        Polyline tail = tails.get(competitorDTO);
        int intoThisIndex = 0;
        for (GPSFixDTO mergeThisFix : mergeThis) {
            while (intoThisIndex < intoThis.size()
                    && intoThis.get(intoThisIndex).timepoint.before(mergeThisFix.timepoint)) {
                intoThisIndex++;
            }
            if (intoThisIndex < intoThis.size() && intoThis.get(intoThisIndex).timepoint.equals(mergeThisFix.timepoint)) {
                // exactly same time point; replace with fix from mergeThis
                intoThis.set(intoThisIndex, mergeThisFix);
            } else {
                intoThis.add(intoThisIndex, mergeThisFix);
                if (indexOfFirstShownFix >= intoThisIndex) {
                    indexOfFirstShownFix++;
                }
                if (indexOfLastShownFix >= intoThisIndex) {
                    indexOfLastShownFix++;
                }
                if (tail != null && intoThisIndex >= indexOfFirstShownFix && intoThisIndex <= indexOfLastShownFix) {
                    tail.insertVertex(intoThisIndex - indexOfFirstShownFix,
                            LatLng.newInstance(mergeThisFix.position.latDeg, mergeThisFix.position.lngDeg));
                }
            }
            intoThisIndex++;
        }
        if (indexOfFirstShownFix != -1) {
            firstShownFix.put(competitorDTO, indexOfFirstShownFix);
        }
        if (indexOfLastShownFix != -1) {
            lastShownFix.put(competitorDTO, indexOfLastShownFix);
        }
    }

    /**
     * @return The last shown GPS fix for the given competitor, or <code>null</code> if no fix is available
     */
    protected GPSFixDTO getBoatFix(CompetitorDTO competitorDTO) {
        return fixes.containsKey(competitorDTO) ? fixes.get(competitorDTO).get(lastShownFix.get(competitorDTO)) : null;
    }

    /**
     * If the tail starts before <code>from</code>, removes leading vertices from <code>tail</code> that are before
     * <code>from</code>. This is determined by using the {@link #firstShownFix} index which tells us where in
     * {@link #fixes} we find the sequence of fixes currently represented in the tail.
     * <p>
     * 
     * If the tail starts after <code>from</code>, vertices for those {@link #fixes} for <code>competitorDTO</code> at
     * or after time point <code>from</code> and before the time point of the first fix displayed so far in the tail and
     * before <code>to</code> are prepended to the tail.
     * <p>
     * 
     * Now to the end of the tail: if the existing tail's end exceeds <code>to</code>, the vertices in excess are
     * removed (aided by {@link #lastShownFix}). Otherwise, for the competitor's fixes starting at the tail's end up to
     * <code>to</code> are appended to the tail.
     * <p>
     * 
     * When this method returns, {@link #firstShownFix} and {@link #lastShownFix} have been updated accordingly.
     */
    protected void updateTail(Polyline tail, CompetitorDTO competitorDTO, Date from, Date to) {
        int vertexCount = tail.getVertexCount();
        final List<GPSFixDTO> fixesForCompetitor = fixes.get(competitorDTO);
        int indexOfFirstShownFix = firstShownFix.get(competitorDTO) == null ? -1 : firstShownFix.get(competitorDTO);
        while (indexOfFirstShownFix != -1 && vertexCount > 0
                && fixesForCompetitor.get(indexOfFirstShownFix).timepoint.before(from)) {
            tail.deleteVertex(0);
            vertexCount--;
            indexOfFirstShownFix++;
        }
        // now the polyline contains no more vertices representing fixes before "from";
        // go back in time starting at indexOfFirstShownFix while the fixes are still at or after "from"
        // and insert corresponding vertices into the polyline
        while (indexOfFirstShownFix > 0 && !fixesForCompetitor.get(indexOfFirstShownFix - 1).timepoint.before(from)) {
            indexOfFirstShownFix--;
            GPSFixDTO fix = fixesForCompetitor.get(indexOfFirstShownFix);
            tail.insertVertex(0, LatLng.newInstance(fix.position.latDeg, fix.position.lngDeg));
            vertexCount++;
        }
        // now adjust the polylines tail: remove excess vertices that are after "to"
        int indexOfLastShownFix = lastShownFix.get(competitorDTO) == null ? -1 : lastShownFix.get(competitorDTO);
        while (indexOfLastShownFix != -1 && vertexCount > 0
                && fixesForCompetitor.get(indexOfLastShownFix).timepoint.after(to)) {
            tail.deleteVertex(--vertexCount);
            indexOfLastShownFix--;
        }
        // now the polyline contains no more vertices representing fixes after "to";
        // go forward in time starting at indexOfLastShownFix while the fixes are still at or before "to"
        // and insert corresponding vertices into the polyline
        while (indexOfLastShownFix < fixesForCompetitor.size() - 1
                && !fixesForCompetitor.get(indexOfLastShownFix + 1).timepoint.after(to)) {
            indexOfLastShownFix++;
            GPSFixDTO fix = fixesForCompetitor.get(indexOfLastShownFix);
            tail.insertVertex(vertexCount++, LatLng.newInstance(fix.position.latDeg, fix.position.lngDeg));
        }
        firstShownFix.put(competitorDTO, indexOfFirstShownFix);
        lastShownFix.put(competitorDTO, indexOfLastShownFix);
    }

    public RaceMapSettings getSettings() {
        return settings;
    }

    @Override
    public void addedToSelection(CompetitorDTO competitor) {
        if (getSettings().isShowOnlySelectedCompetitors()) {
            if (Util.size(competitorSelection.getSelectedCompetitors()) == 1) {
                // first competitors selected; remove all others from map
                Iterator<Map.Entry<CompetitorDTO, Marker>> i = boatMarkers.entrySet().iterator();
                while (i.hasNext()) {
                    Entry<CompetitorDTO, Marker> next = i.next();
                    if (!next.getKey().equals(competitor)) {
                        map.removeOverlay(next.getValue());
                        removeTail(next.getKey());
                        i.remove(); // only this way a ConcurrentModificationException while looping can be avoided
                    }
                }
            } else {
                // adding a single competitor; may need to re-load data, so refresh:
                timeChanged(timer.getTime());
            }
        } else {
            // only change highlighting
            Marker lowlightedMarker = boatMarkers.get(competitor);
            if (lowlightedMarker != null) {
                Marker highlightedMarker = createBoatMarker(competitor, displayHighlighted(competitor));
                map.removeOverlay(lowlightedMarker);
                map.addOverlay(highlightedMarker);
                boatMarkers.put(competitor, highlightedMarker);
            } else {
                // seems like an internal error not to find the lowlighted marker; but maybe the
                // competitor was added late to the race;
                // data for newly selected competitor supposedly missing; refresh
                timeChanged(timer.getTime());
            }
        }
    }
    
    /**
     * Consistently removes the <code>competitor</code>'s tail from {@link #tails} and from the map, and the corresponding position
     * data from {@link #firstShownFix} and {@link #lastShownFix}.
     */
    private void removeTail(CompetitorDTO competitor) {
        Polyline removed = tails.remove(competitor);
        if (removed != null) {
            map.removeOverlay(removed);
        }
        firstShownFix.remove(competitor);
        lastShownFix.remove(competitor);
    }

    @Override
    public void removedFromSelection(CompetitorDTO competitor) {
        if (getSettings().isShowOnlySelectedCompetitors()) {
            // if selection is now empty, show all competitors
            if (Util.isEmpty(competitorSelection.getSelectedCompetitors())) {
                timeChanged(timer.getTime());
            } else {
                // otherwise remove only deselected competitor's boat marker and tail
                Marker removed = boatMarkers.remove(competitor);
                if (removed != null) {
                    map.removeOverlay(removed);
                }
                removeTail(competitor);
            }
        } else {
            // "lowlight" currently selected competitor
            Marker highlightedMarker = boatMarkers.get(competitor);
            if (highlightedMarker != null) {
                Marker lowlightedMarker = createBoatMarker(competitor, displayHighlighted(competitor));
                if (highlightedMarker != null) {
                    map.removeOverlay(highlightedMarker);
                }
                map.addOverlay(lowlightedMarker);
                boatMarkers.put(competitor, lowlightedMarker);
            }
        }
    }

    @Override
    public String getLocalizedShortName() {
        return stringMessages.map();
    }

    @Override
    public Widget getEntryWidget() {
        return this;
    }

    @Override
    public boolean hasSettings() {
        return true;
    }

    @Override
    public SettingsDialogComponent<RaceMapSettings> getSettingsDialogComponent() {
        return new RaceMapSettingsDialogComponent(getSettings(), stringMessages);
    }

    @Override
    public void updateSettings(RaceMapSettings newSettings) {
        boolean maneuverTypeSelectionChanged = false;
        for (ManeuverType maneuverType : ManeuverType.values()) {
            if (newSettings.isShowManeuverType(maneuverType) != getSettings().isShowManeuverType(maneuverType)) {
                maneuverTypeSelectionChanged = true;
                getSettings().showManeuverType(maneuverType, newSettings.isShowManeuverType(maneuverType));
            }
        }
        if (maneuverTypeSelectionChanged) {
            if (!(timer.getPlayState() == PlayStates.Playing) && lastManeuverResult != null) {
                removeAllManeuverMarkers();
                showManeuvers(lastManeuverResult);
            }
        }
        if (newSettings.isShowDouglasPeuckerPoints() != getSettings().isShowDouglasPeuckerPoints()) {
            if (!(timer.getPlayState() == PlayStates.Playing) && lastDouglasPeuckerResult != null && newSettings.isShowDouglasPeuckerPoints()) {
                getSettings().setShowDouglasPeuckerPoints(true);
                removeAllMarkDouglasPeuckerpoints();
                showMarkDouglasPeuckerPoints(lastDouglasPeuckerResult);
            } else if (!newSettings.isShowDouglasPeuckerPoints()) {
                getSettings().setShowDouglasPeuckerPoints(false);
                removeAllMarkDouglasPeuckerpoints();
            }
        }
        if (newSettings.getTailLengthInMilliseconds() != getSettings().getTailLengthInMilliseconds()) {
            getSettings().setTailLengthInMilliseconds(newSettings.getTailLengthInMilliseconds());
            redraw();
        }
        if (newSettings.isShowOnlySelectedCompetitors() != getSettings().isShowOnlySelectedCompetitors()) {
            getSettings().setShowOnlySelectedCompetitors(newSettings.isShowOnlySelectedCompetitors());
            redraw();
        }
        if (!newSettings.getZoomSettings().equals(getSettings().getZoomSettings())) {
            getSettings().setZoomSettings(newSettings.getZoomSettings());
            if (!getSettings().getZoomSettings().contains(ZoomTypes.NONE)) {
                zoomMapToNewBounds(getSettings().getZoomSettings().getNewBounds(this));
            }
        }
    }
    
    public static class BoatsBoundsCalculater extends LatLngBoundsCalculaterForSelected {

        @Override
        public LatLngBounds calculateNewBounds(RaceMap forMap) {
            LatLngBounds newBounds = null;
            Iterable<CompetitorDTO> selectedCompetitors = forMap.competitorSelection.getSelectedCompetitors();
            Iterable<CompetitorDTO> competitors = new ArrayList<CompetitorDTO>();
            if (selectedCompetitors == null || !selectedCompetitors.iterator().hasNext()) {
                competitors = forMap.getCompetitorsToShow();
            } else {
                competitors = isZoomOnlyToSelectedCompetitors() ? selectedCompetitors : forMap.getCompetitorsToShow();
            }
            for (CompetitorDTO competitor : competitors) {
                try {
                    GPSFixDTO competitorFix = forMap.getBoatFix(competitor);
                    PositionDTO competitorPosition = competitorFix != null ? competitorFix.position : null;
                    LatLng competitorLatLng = competitorPosition != null ? LatLng.newInstance(competitorPosition.latDeg,
                            competitorPosition.lngDeg) : null;
                    LatLngBounds bounds = competitorLatLng != null ? LatLngBounds.newInstance(competitorLatLng,
                            competitorLatLng) : null;
                    if (bounds != null) {
                        if (newBounds == null) {
                            newBounds = bounds;
                        } else {
                            newBounds.extend(bounds.getNorthEast());
                            newBounds.extend(bounds.getSouthWest());
                        }
                    }
                } catch (IndexOutOfBoundsException e) {
                    // TODO can't this be predicted and the exception be avoided in the first place?
                    // Catch this in case the competitor has no GPS fixes at the current time (e.g. in race 'Finale 2' of STG)
                }
            }
            return newBounds;
        }
        
    }
    
    public static class TailsBoundsCalculater extends LatLngBoundsCalculaterForSelected {

        @Override
        public LatLngBounds calculateNewBounds(RaceMap forMap) {
            LatLngBounds newBounds = null;
            Iterable<CompetitorDTO> competitors = isZoomOnlyToSelectedCompetitors() ? forMap.competitorSelection.getSelectedCompetitors() : forMap.getCompetitorsToShow();
            for (CompetitorDTO competitor : competitors) {
                Polyline tail = forMap.tails.get(competitor);
                LatLngBounds bounds = tail != null ? tail.getBounds() : null;
                if (bounds != null) {
                    if (newBounds == null) {
                        newBounds = bounds;
                    } else {
                        newBounds.extend(bounds.getNorthEast());
                        newBounds.extend(bounds.getSouthWest());
                    }
                }
            }
            return newBounds;
        }
        
    }
    
    public static class BuoysBoundsCalculater implements LatLngBoundsCalculator {
        @Override
        public LatLngBounds calculateNewBounds(RaceMap forMap) {
            LatLngBounds newBounds = null;
            Iterable<MarkDTO> marksToZoom = forMap.buoyMarkers.keySet();
            if (marksToZoom != null) {
                for (MarkDTO markDTO : marksToZoom) {
                    LatLng markLatLng = LatLng.newInstance(markDTO.position.latDeg, markDTO.position.lngDeg);
                    LatLngBounds bounds = LatLngBounds.newInstance(markLatLng, markLatLng);
                    if (newBounds == null) {
                        newBounds = bounds;
                    } else {
                        newBounds.extend(markLatLng);
                    }
                }
            }
            return newBounds;
        }
    }

    public static class WindSensorsBoundsCalculater implements LatLngBoundsCalculator {
        @Override
        public LatLngBounds calculateNewBounds(RaceMap forMap) {
            LatLngBounds newBounds = null;
            Collection<Marker> marksToZoom = forMap.windSensorMarkers.values();
            if (marksToZoom != null) {
                for (Marker marker: marksToZoom) {
                    LatLng markLatLng = marker.getLatLng();
                    LatLngBounds bounds = LatLngBounds.newInstance(markLatLng, markLatLng);
                    if (newBounds == null) {
                        newBounds = bounds;
                    } else {
                        newBounds.extend(markLatLng);
                    }
                }
            }
            return newBounds;
        }
    }

    @Override
    public void initializeData() {
        loadMapsAPI();
    }

    @Override
    public boolean isDataInitialized() {
        return dataInitialized;
    }

    @Override
    public void onResize() {
        if (map != null) {
            map.checkResize();
            zoomMapToNewBounds(getSettings().getZoomSettings().getNewBounds(RaceMap.this));
        }
    }

    public Map<CompetitorDTO, Marker> getBoatMarkers() {
        return boatMarkers;
    }

    @Override
    public void competitorsListChanged(Iterable<CompetitorDTO> competitors) {
        timeChanged(timer.getTime());
    }
}<|MERGE_RESOLUTION|>--- conflicted
+++ resolved
@@ -330,13 +330,8 @@
                             fromAndToAndOverlap.getA(), fromAndToAndOverlap.getB(), true, new AsyncCallback<RaceMapDataDTO>() {
                         @Override
                         public void onFailure(Throwable caught) {
-<<<<<<< HEAD
-                            if (timer.getPlayMode() != PlayModes.Live) {
-                                errorReporter.reportError("Error obtaining racemap data: " + caught.getMessage());
+                            errorReporter.reportError("Error obtaining racemap data: " + caught.getMessage(), timer.getPlayMode() == PlayModes.Live);
                             }
-=======
-                            errorReporter.reportError("Error obtaining racemap data: " + caught.getMessage(), timer.getPlayMode() == PlayModes.Live);
->>>>>>> 0bbceee1
                         }
 
                         @Override
