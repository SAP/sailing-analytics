package com.sap.sailing.gwt.ui.adminconsole;

import com.google.gwt.user.cellview.client.Column;
<<<<<<< HEAD
=======
import com.sap.sailing.gwt.ui.client.shared.components.ImagesBarCell;
>>>>>>> de45a675

public class ImagesBarColumn<T, S extends ImagesBarCell> extends Column<T, String> {
    public ImagesBarColumn(S imagesBarCell) {
        super(imagesBarCell);
    }

    @Override
    public String getValue(T object) {
        return "";
    }
}<|MERGE_RESOLUTION|>--- conflicted
+++ resolved
@@ -1,18 +1,15 @@
-package com.sap.sailing.gwt.ui.adminconsole;
-
-import com.google.gwt.user.cellview.client.Column;
-<<<<<<< HEAD
-=======
-import com.sap.sailing.gwt.ui.client.shared.components.ImagesBarCell;
->>>>>>> de45a675
-
-public class ImagesBarColumn<T, S extends ImagesBarCell> extends Column<T, String> {
-    public ImagesBarColumn(S imagesBarCell) {
-        super(imagesBarCell);
-    }
-
-    @Override
-    public String getValue(T object) {
-        return "";
-    }
+package com.sap.sailing.gwt.ui.adminconsole;
+
+import com.google.gwt.user.cellview.client.Column;
+import com.sap.sailing.gwt.ui.client.shared.components.ImagesBarCell;
+
+public class ImagesBarColumn<T, S extends ImagesBarCell> extends Column<T, String> {
+    public ImagesBarColumn(S imagesBarCell) {
+        super(imagesBarCell);
+    }
+
+    @Override
+    public String getValue(T object) {
+        return "";
+    }
 }