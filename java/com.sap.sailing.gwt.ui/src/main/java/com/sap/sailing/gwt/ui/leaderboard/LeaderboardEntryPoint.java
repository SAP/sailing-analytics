package com.sap.sailing.gwt.ui.leaderboard;

import java.util.UUID;
import java.util.logging.Level;
import java.util.logging.Logger;

import com.google.gwt.dom.client.Style.Unit;
import com.google.gwt.user.client.Window;
import com.google.gwt.user.client.rpc.AsyncCallback;
import com.google.gwt.user.client.ui.DockLayoutPanel;
import com.google.gwt.user.client.ui.Label;
import com.google.gwt.user.client.ui.RootLayoutPanel;
import com.google.gwt.user.client.ui.RootPanel;
import com.google.gwt.user.client.ui.ScrollPanel;
import com.google.gwt.user.client.ui.Widget;
import com.sap.sailing.domain.common.DetailType;
import com.sap.sailing.domain.common.dto.AbstractLeaderboardDTO;
import com.sap.sailing.gwt.common.authentication.FixedSailingAuthentication;
import com.sap.sailing.gwt.common.authentication.SAPSailingHeaderWithAuthentication;
import com.sap.sailing.gwt.common.communication.routing.ProvidesLeaderboardRouting;
import com.sap.sailing.gwt.settings.client.leaderboard.LeaderboardContextDefinition;
import com.sap.sailing.gwt.settings.client.leaderboard.LeaderboardPerspectiveLifecycle;
import com.sap.sailing.gwt.settings.client.leaderboard.LeaderboardPerspectiveOwnSettings;
import com.sap.sailing.gwt.settings.client.leaderboard.MetaLeaderboardPerspectiveLifecycle;
import com.sap.sailing.gwt.settings.client.leaderboard.MultiCompetitorLeaderboardChartLifecycle;
import com.sap.sailing.gwt.settings.client.leaderboard.MultiCompetitorLeaderboardChartSettings;
import com.sap.sailing.gwt.settings.client.utils.StoredSettingsLocationFactory;
import com.sap.sailing.gwt.ui.client.AbstractSailingEntryPoint;
import com.sap.sailing.gwt.ui.client.StringMessages;
import com.sap.sailing.gwt.ui.shared.EventDTO;
import com.sap.sailing.gwt.ui.shared.StrippedLeaderboardDTO;
import com.sap.sse.gwt.client.async.AsyncActionsExecutor;
import com.sap.sse.gwt.client.async.MarkedAsyncCallback;
import com.sap.sse.gwt.client.player.Timer;
import com.sap.sse.gwt.client.player.Timer.PlayModes;
import com.sap.sse.gwt.client.player.Timer.PlayStates;
import com.sap.sse.gwt.client.shared.perspective.PerspectiveCompositeSettings;
import com.sap.sse.gwt.client.shared.settings.ComponentContext;
import com.sap.sse.gwt.client.shared.settings.OnSettingsLoadedCallback;
import com.sap.sse.gwt.settings.SettingsToUrlSerializer;
import com.sap.sse.security.ui.settings.ComponentContextWithSettingsStorage;
import com.sap.sse.security.ui.settings.StoredSettingsLocation;

public class LeaderboardEntryPoint extends AbstractSailingEntryPoint implements ProvidesLeaderboardRouting {
    public static final long DEFAULT_REFRESH_INTERVAL_MILLIS = 3000l;

    private static final Logger logger = Logger.getLogger(LeaderboardEntryPoint.class.getName());

    private StringMessages stringmessages = StringMessages.INSTANCE;
    private UUID eventId;
    private String leaderboardName;
    private String leaderboardGroupName;
    private AbstractLeaderboardDTO leaderboardDTO;
    private LeaderboardContextDefinition leaderboardContextDefinition;

    @Override
    protected void doOnModuleLoad() {
        super.doOnModuleLoad();

        leaderboardContextDefinition = new SettingsToUrlSerializer()
                .deserializeFromCurrentLocation(new LeaderboardContextDefinition());

        eventId = leaderboardContextDefinition.getEventId();

        leaderboardName = leaderboardContextDefinition.getLeaderboardName();
        leaderboardGroupName = leaderboardContextDefinition.getLeaderboardGroupName();

        if (leaderboardName != null) {
            if (eventId == null) {
                checkLeaderboardNameAndCreateUI(); // use null-initialized event field
            } else {
                // TODO it seems we do not really need the EventDTO. What's the intention of loading it? Should we visualize some information in the header?
                getSailingService().getEventById(eventId, /* withStatisticalData */false,
                        new MarkedAsyncCallback<EventDTO>(new AsyncCallback<EventDTO>() {
                            @Override
                            public void onFailure(Throwable caught) {
                                reportError("Error trying to obtain event " + eventId + ": " + caught.getMessage());
                            }

                            @Override
                            public void onSuccess(EventDTO result) {
                                if(result != null) {
                                    leaderboardDTO = result.getLeaderboardByName(leaderboardName);
                                }
                                checkLeaderboardNameAndCreateUI();
                            }
                        }));
            }
        } else {
            RootPanel.get().add(new Label(getStringMessages().noSuchLeaderboard()));
        }
    }
    
    private void checkLeaderboardNameAndCreateUI() {
        if(leaderboardDTO == null) {
            getSailingService().getLeaderboard(leaderboardName, 
                       new MarkedAsyncCallback<StrippedLeaderboardDTO>(new AsyncCallback<StrippedLeaderboardDTO>() {
                            @Override
                            public void onSuccess(StrippedLeaderboardDTO leaderboardDTO) {
                                if (leaderboardDTO != null) {
                                    LeaderboardEntryPoint.this.leaderboardDTO = leaderboardDTO;
                                    Window.setTitle(leaderboardName);
                                    loadSettingsAndCreateUI();
                                } else {
                                    RootPanel.get().add(new Label(getStringMessages().noSuchLeaderboard()));
                                }
                            }

                            @Override
                            public void onFailure(Throwable t) {
                                reportError("Error trying to obtain list of leaderboard names: " + t.getMessage());
                            }
                        }));
        } else {
            loadSettingsAndCreateUI();
        }
    }

    private void loadSettingsAndCreateUI() {
        long delayBetweenAutoAdvancesInMilliseconds = DEFAULT_REFRESH_INTERVAL_MILLIS;
        final Timer timer = new Timer(PlayModes.Live, PlayStates.Paused, delayBetweenAutoAdvancesInMilliseconds);
        
        // make a single live request as the default but don't continue to play by default

        final StoredSettingsLocation storageDefinition = StoredSettingsLocationFactory
<<<<<<< HEAD
                .createStoredSettingsLocatorForLeaderboard(leaderboardContextDefinition);
        sailingService.getAvailableDetailTypesForLeaderboard(leaderboardName,
                null, new AsyncCallback<Iterable<DetailType>>() {
=======
                .createStoredSettingsLocatorForLeaderboard(leaderboardContextDefinition);        
        getSailingService().getAvailableDetailTypesForLeaderboard(leaderboardName,
                new AsyncCallback<Iterable<DetailType>>() {
>>>>>>> ed0e43a9
                    @Override
                    public void onFailure(Throwable caught) {
                        logger.log(Level.SEVERE, "Could not load detailtypes", caught);
                    }

                    @Override
                    public void onSuccess(Iterable<DetailType> result) {
                        if (leaderboardDTO.type.isMetaLeaderboard()) {
                            // overall
                            MetaLeaderboardPerspectiveLifecycle rootComponentLifeCycle = new MetaLeaderboardPerspectiveLifecycle(
                                    stringmessages, leaderboardDTO, result);
                            ComponentContext<PerspectiveCompositeSettings<LeaderboardPerspectiveOwnSettings>> context = new ComponentContextWithSettingsStorage<>(
                                    rootComponentLifeCycle, getUserService(), storageDefinition);
                            context.getInitialSettings(
                                    new OnSettingsLoadedCallback<PerspectiveCompositeSettings<LeaderboardPerspectiveOwnSettings>>() {
                                        @Override
                                        public void onSuccess(
                                                PerspectiveCompositeSettings<LeaderboardPerspectiveOwnSettings> defaultSettings) {
                                            configureWithSettings(defaultSettings, timer);

                                            final MetaLeaderboardViewer leaderboardViewer = new MetaLeaderboardViewer(
                                                    null, context, rootComponentLifeCycle, defaultSettings,
                                                    getSailingService(), new AsyncActionsExecutor(), timer, null,
                                                    leaderboardGroupName, leaderboardName, LeaderboardEntryPoint.this,
                                                    getStringMessages(), getActualChartDetailType(defaultSettings),
                                                    result);
                                            createUi(leaderboardViewer, defaultSettings, timer,
                                                    leaderboardContextDefinition);
                                        }

                                        @Override
                                        public void onError(Throwable caught,
                                                PerspectiveCompositeSettings<LeaderboardPerspectiveOwnSettings> fallbackDefaultSettings) {
                                            logger.log(Level.WARNING,
                                                    "Could not load initialsettings, useing default settings as fallback",
                                                    caught);
                                            onSuccess(fallbackDefaultSettings);
                                        }
                                    });
                        } else {
                            LeaderboardPerspectiveLifecycle rootComponentLifeCycle = new LeaderboardPerspectiveLifecycle(
                                    StringMessages.INSTANCE, leaderboardDTO, result);
                            ComponentContext<PerspectiveCompositeSettings<LeaderboardPerspectiveOwnSettings>> context = new ComponentContextWithSettingsStorage<>(
                                    rootComponentLifeCycle, getUserService(), storageDefinition);
                            context.getInitialSettings(
                                    new OnSettingsLoadedCallback<PerspectiveCompositeSettings<LeaderboardPerspectiveOwnSettings>>() {
                                        @Override
                                        public void onSuccess(
                                                PerspectiveCompositeSettings<LeaderboardPerspectiveOwnSettings> defaultSettings) {
<<<<<<< HEAD
                                            sailingService.getAvailableDetailTypesForLeaderboard(leaderboardName,
                                                    null, new AsyncCallback<Iterable<DetailType>>() {
=======
                                            getSailingService().getAvailableDetailTypesForLeaderboard(leaderboardName,
                                                    new AsyncCallback<Iterable<DetailType>>() {
>>>>>>> ed0e43a9

                                                        @Override
                                                        public void onFailure(Throwable caught) {
                                                            logger.log(Level.SEVERE,
                                                                    "Could not load available detail types",
                                                                    caught);
                                                        }

                                                        @Override
                                                        public void onSuccess(Iterable<DetailType> result) {
                                                            configureWithSettings(defaultSettings, timer);
                                                            final MultiRaceLeaderboardViewer leaderboardViewer = new MultiRaceLeaderboardViewer(
                                                                    null, context, rootComponentLifeCycle,
                                                                    defaultSettings, getSailingService(),
                                                                    new AsyncActionsExecutor(), timer,
                                                                    leaderboardGroupName, leaderboardName,
                                                                    LeaderboardEntryPoint.this, getStringMessages(),
                                                                    getActualChartDetailType(defaultSettings), result);
                                                            createUi(leaderboardViewer, defaultSettings, timer,
                                                                    leaderboardContextDefinition);
                                                        }
                                                    });
                                        }

                                        @Override
                                        public void onError(Throwable caught,
                                                PerspectiveCompositeSettings<LeaderboardPerspectiveOwnSettings> fallbackDefaultSettings) {
                                            logger.log(Level.WARNING,
                                                    "Could not load initialsettings, useing default settings as fallback",
                                                    caught);
                                            onSuccess(fallbackDefaultSettings);
                                        }
                                    });
                        }
                    }
                });
        
    }
    
    private DetailType getActualChartDetailType(
            PerspectiveCompositeSettings<LeaderboardPerspectiveOwnSettings> settings) {
        MultiCompetitorLeaderboardChartSettings chartSettings = settings
                .findSettingsByComponentId(MultiCompetitorLeaderboardChartLifecycle.ID);
        DetailType chartDetailType = chartSettings == null ? null : chartSettings.getDetailType();
        
        if (chartDetailType == DetailType.REGATTA_NET_POINTS_SUM) {
            return chartDetailType;
        }
        return MultiCompetitorLeaderboardChartSettings.getDefaultDetailType(leaderboardDTO.type.isMetaLeaderboard());
    }
    
    private void createUi(Widget leaderboardViewer,
            PerspectiveCompositeSettings<LeaderboardPerspectiveOwnSettings> settings, Timer timer,
            LeaderboardContextDefinition leaderboardContextSettings) {
        LeaderboardPerspectiveOwnSettings ownSettings = settings.getPerspectiveOwnSettings();
        
        DockLayoutPanel mainPanel = new DockLayoutPanel(Unit.PX);
        RootLayoutPanel.get().add(mainPanel);
        if (!ownSettings.isEmbedded()) {
            // Hack to shorten the leaderboardName in case of overall leaderboards
            String leaderboardDisplayName = leaderboardContextSettings.getDisplayName();
            if (leaderboardDisplayName == null || leaderboardDisplayName.isEmpty()) {
                leaderboardDisplayName = leaderboardName;
            }
            SAPSailingHeaderWithAuthentication header = new SAPSailingHeaderWithAuthentication(leaderboardDisplayName);
            new FixedSailingAuthentication(getUserService(), header.getAuthenticationMenuView());
            mainPanel.addNorth(header, 75);
        }

        mainPanel.add(new ScrollPanel(leaderboardViewer));
    }

    protected void configureWithSettings(PerspectiveCompositeSettings<LeaderboardPerspectiveOwnSettings> settings,
            Timer timer) {
        LeaderboardPerspectiveOwnSettings perspectiveOwnSettings = settings.getPerspectiveOwnSettings();
        final String zoomTo = perspectiveOwnSettings.getZoomTo();
        if (zoomTo != null) {
            RootPanel.getBodyElement().setAttribute("style",
                    "zoom: " + zoomTo + ";-moz-transform: scale(" + zoomTo
                            + ");-moz-transform-origin: 0 0;-o-transform: scale(" + zoomTo
                            + ");-o-transform-origin: 0 0;-webkit-transform: scale(" + zoomTo
                            + ");-webkit-transform-origin: 0 0;");
        }
        
        if (perspectiveOwnSettings.isLifePlay()) {
            timer.setPlayMode(PlayModes.Live); // the leaderboard, viewed via the entry point, goes "live" and "playing"
                                               // if an auto-refresh
        }
    }
    
    @Override
    public String getLeaderboardName() {
        return leaderboardName;
    }
}<|MERGE_RESOLUTION|>--- conflicted
+++ resolved
@@ -123,15 +123,9 @@
         // make a single live request as the default but don't continue to play by default
 
         final StoredSettingsLocation storageDefinition = StoredSettingsLocationFactory
-<<<<<<< HEAD
-                .createStoredSettingsLocatorForLeaderboard(leaderboardContextDefinition);
-        sailingService.getAvailableDetailTypesForLeaderboard(leaderboardName,
-                null, new AsyncCallback<Iterable<DetailType>>() {
-=======
                 .createStoredSettingsLocatorForLeaderboard(leaderboardContextDefinition);        
         getSailingService().getAvailableDetailTypesForLeaderboard(leaderboardName,
-                new AsyncCallback<Iterable<DetailType>>() {
->>>>>>> ed0e43a9
+                null, new AsyncCallback<Iterable<DetailType>>() {
                     @Override
                     public void onFailure(Throwable caught) {
                         logger.log(Level.SEVERE, "Could not load detailtypes", caught);
@@ -181,13 +175,8 @@
                                         @Override
                                         public void onSuccess(
                                                 PerspectiveCompositeSettings<LeaderboardPerspectiveOwnSettings> defaultSettings) {
-<<<<<<< HEAD
-                                            sailingService.getAvailableDetailTypesForLeaderboard(leaderboardName,
+                                            getSailingService().getAvailableDetailTypesForLeaderboard(leaderboardName,
                                                     null, new AsyncCallback<Iterable<DetailType>>() {
-=======
-                                            getSailingService().getAvailableDetailTypesForLeaderboard(leaderboardName,
-                                                    new AsyncCallback<Iterable<DetailType>>() {
->>>>>>> ed0e43a9
 
                                                         @Override
                                                         public void onFailure(Throwable caught) {
