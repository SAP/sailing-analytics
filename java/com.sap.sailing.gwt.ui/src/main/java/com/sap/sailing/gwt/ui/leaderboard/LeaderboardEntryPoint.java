<<<<<<< HEAD
package com.sap.sailing.gwt.ui.leaderboard;

import java.util.ArrayList;
import java.util.Collections;
import java.util.List;
import java.util.Map;
import java.util.logging.Logger;

import com.google.gwt.dom.client.Style.Unit;
import com.google.gwt.user.client.Window;
import com.google.gwt.user.client.rpc.AsyncCallback;
import com.google.gwt.user.client.ui.DockLayoutPanel;
import com.google.gwt.user.client.ui.Label;
import com.google.gwt.user.client.ui.RootLayoutPanel;
import com.google.gwt.user.client.ui.RootPanel;
import com.google.gwt.user.client.ui.ScrollPanel;
import com.sap.sailing.domain.common.DetailType;
import com.sap.sailing.domain.common.RaceIdentifier;
import com.sap.sailing.domain.common.RegattaNameAndRaceName;
import com.sap.sailing.gwt.ui.actions.AsyncActionsExecutor;
import com.sap.sailing.gwt.ui.client.AbstractEntryPoint;
import com.sap.sailing.gwt.ui.client.CompetitorSelectionModel;
import com.sap.sailing.gwt.ui.client.LogoAndTitlePanel;
import com.sap.sailing.gwt.ui.client.Timer;
import com.sap.sailing.gwt.ui.client.Timer.PlayModes;


public class LeaderboardEntryPoint extends AbstractEntryPoint {
    private static final Logger logger = Logger.getLogger(LeaderboardEntryPoint.class.getName());
    private static final String PARAM_LEADERBOARD_GROUP_NAME = "leaderboardGroupName";
    private static final String PARAM_EMBEDDED = "embedded";
    private static final String PARAM_SHOW_RACE_DETAILS = "showRaceDetails";
    private static final String PARAM_RACE_NAME = "raceName";
    private static final String PARAM_RACE_DETAIL = "raceDetail";
    private static final String PARAM_OVERALL_DETAIL = "overallDetail";
    private static final String PARAM_LEG_DETAIL = "legDetail";
    private static final String PARAM_MANEUVER_DETAIL = "maneuverDetail";
    private static final String PARAM_AUTO_EXPAND_PRESELECTED_RACE = "autoExpandPreselectedRace";
    private static final String PARAM_REGATTA_NAME = "regattaName";
    private static final String PARAM_REFRESH_INTERVAL_MILLIS = "refreshIntervalMillis";
    private static final String PARAM_DELAY_TO_LIVE_MILLIS = "delayToLiveMillis";
    private String leaderboardName;
    private String leaderboardGroupName;
    
    @Override
    protected void doOnModuleLoad() {    
        super.doOnModuleLoad();
        final boolean showRaceDetails = Window.Location.getParameter(PARAM_SHOW_RACE_DETAILS) != null
                && Window.Location.getParameter(PARAM_SHOW_RACE_DETAILS).equalsIgnoreCase("true");
        final boolean embedded = Window.Location.getParameter(PARAM_EMBEDDED) != null
                && Window.Location.getParameter(PARAM_EMBEDDED).equalsIgnoreCase("true");
        final long delayToLiveMillis = Window.Location.getParameter(PARAM_DELAY_TO_LIVE_MILLIS) != null ?
                Long.valueOf(Window.Location.getParameter(PARAM_DELAY_TO_LIVE_MILLIS)) : 5000l; // default 5s
        sailingService.getLeaderboardNames(new AsyncCallback<List<String>>() {
            @Override
            public void onSuccess(List<String> leaderboardNames) {
                leaderboardName = Window.Location.getParameter("name");
                leaderboardGroupName = Window.Location.getParameter(PARAM_LEADERBOARD_GROUP_NAME);
                if (leaderboardNames.contains(leaderboardName)) {
                    createUI(showRaceDetails, embedded, delayToLiveMillis);
                } else {
                    RootPanel.get().add(new Label(stringMessages.noSuchLeaderboard()));
                }
            }

            @Override
            public void onFailure(Throwable t) {
                reportError("Error trying to obtain list of leaderboard names: " + t.getMessage());
            }
        });
    }
    
    private void createUI(boolean showRaceDetails, boolean embedded, long delayToLiveMillis) {
        DockLayoutPanel mainPanel = new DockLayoutPanel(Unit.PX);
        RootLayoutPanel.get().add(mainPanel);
        LogoAndTitlePanel logoAndTitlePanel = null;
        if (!embedded) {
            logoAndTitlePanel = new LogoAndTitlePanel(leaderboardGroupName,
                    stringMessages.leaderboard() + " " + leaderboardName, stringMessages);
            logoAndTitlePanel.addStyleName("LogoAndTitlePanel");
            mainPanel.addNorth(logoAndTitlePanel, 68);
        }
        ScrollPanel contentScrollPanel = new ScrollPanel();
        
        String tvModeParam = Window.Location.getParameter("tvMode");
        if (tvModeParam != null) {
            Timer timer = new Timer(PlayModes.Live, 1000l);
            timer.setLivePlayDelayInMillis(delayToLiveMillis);
            TVViewPanel tvViewPanel = new TVViewPanel(sailingService, stringMessages, this, leaderboardName,
                    userAgent, null, timer, logoAndTitlePanel, mainPanel, showRaceDetails);
            contentScrollPanel.setWidget(tvViewPanel);
        } else {
            Timer timer = new Timer(PlayModes.Replay, /* delayBetweenAutoAdvancesInMilliseconds */3000l);
            timer.setLivePlayDelayInMillis(delayToLiveMillis);
            final LeaderboardSettings leaderboardSettings = createLeaderboardSettingsFromURLParameters(Window.Location.getParameterMap());
            if (leaderboardSettings.getDelayBetweenAutoAdvancesInMilliseconds() != null) {
                timer.setPlayMode(PlayModes.Live); // the leaderboard, viewed via the entry point, always goes "live"
            }
            LeaderboardPanel leaderboardPanel = new LeaderboardPanel(sailingService, new AsyncActionsExecutor(),
                    leaderboardSettings,
                    getPreselectedRace(Window.Location.getParameterMap()), new CompetitorSelectionModel(
                            /* hasMultiSelection */true), timer, leaderboardName, leaderboardGroupName,
                    LeaderboardEntryPoint.this, stringMessages, userAgent, showRaceDetails);
            contentScrollPanel.setWidget(leaderboardPanel);
        }

        mainPanel.add(contentScrollPanel);
    }
    
    private RaceIdentifier getPreselectedRace(Map<String, List<String>> parameterMap) {
        RaceIdentifier result;
        if (parameterMap.containsKey(PARAM_RACE_NAME) && parameterMap.get(PARAM_RACE_NAME).size() == 1 &&
                parameterMap.containsKey(PARAM_REGATTA_NAME) && parameterMap.get(PARAM_REGATTA_NAME).size() == 1) {
            result = new RegattaNameAndRaceName(parameterMap.get(PARAM_REGATTA_NAME).get(0), parameterMap.get(PARAM_RACE_NAME).get(0));
        } else {
            result = null;
        }
        return result;
    }

    /**
     * Constructs {@link LeaderboardSettings} from the URL parameters found
     */
    private LeaderboardSettings createLeaderboardSettingsFromURLParameters(Map<String, List<String>> parameterMap) {
        LeaderboardSettings result;
        Long refreshIntervalMillis = parameterMap.containsKey(PARAM_REFRESH_INTERVAL_MILLIS) ?
                Long.valueOf(parameterMap.get(PARAM_REFRESH_INTERVAL_MILLIS).get(0)) : null;
        if (parameterMap.containsKey(PARAM_RACE_NAME) || parameterMap.containsKey(PARAM_RACE_DETAIL) ||
                parameterMap.containsKey(PARAM_LEG_DETAIL) || parameterMap.containsKey(PARAM_MANEUVER_DETAIL) ||
                parameterMap.containsKey(PARAM_OVERALL_DETAIL)) {
            List<DetailType> maneuverDetails = getDetailTypeListFromParamValue(parameterMap.get(PARAM_MANEUVER_DETAIL));
            List<DetailType> raceDetails = getDetailTypeListFromParamValue(parameterMap.get(PARAM_RACE_DETAIL));
            List<DetailType> overallDetails = getDetailTypeListFromParamValue(parameterMap.get(PARAM_OVERALL_DETAIL));
            List<DetailType> legDetails = getDetailTypeListFromParamValue(parameterMap.get(PARAM_MANEUVER_DETAIL));
            List<String> namesOfRacesToShow = getStringListFromParamValue(parameterMap.get(PARAM_RACE_NAME));
            boolean autoExpandPreSelectedRace = parameterMap.containsKey(PARAM_AUTO_EXPAND_PRESELECTED_RACE) ?
                    Boolean.valueOf(parameterMap.get(PARAM_AUTO_EXPAND_PRESELECTED_RACE).get(0)) :
                        (namesOfRacesToShow != null && namesOfRacesToShow.size() == 1);
            result = new LeaderboardSettings(maneuverDetails, legDetails, raceDetails, overallDetails,
                    /* namesOfRaceColumnsToShow */ null,
                    namesOfRacesToShow, autoExpandPreSelectedRace,
                    refreshIntervalMillis, /* delay to live */ null, /* sort by column */ (namesOfRacesToShow != null && !namesOfRacesToShow.isEmpty()) ?
                                    namesOfRacesToShow.get(0) : null,
                            /* ascending */ true, /* updateUponPlayStateChange */ raceDetails.isEmpty() && legDetails.isEmpty());
        } else {
            final List<DetailType> overallDetails = Collections.emptyList();
            result = LeaderboardSettingsFactory.getInstance().createNewDefaultSettings(null, null, /* overallDetails */
                    overallDetails, null,
                    /* autoExpandFirstRace */ false, refreshIntervalMillis);
        }
        return result;
    }

    private List<DetailType> getDetailTypeListFromParamValue(List<String> list) {
        List<DetailType> result = new ArrayList<DetailType>();
        if (list != null) {
            for (String entry : list) {
                try {
                    result.add(DetailType.valueOf(entry));
                } catch (IllegalArgumentException e) {
                    logger.info("Can't find detail type "+entry+". Ignoring.");
                }
            }
        }
        return result;
    }

    private List<String> getStringListFromParamValue(List<String> list) {
        List<String> result = new ArrayList<String>();
        if (list != null) {
            result.addAll(list);
        }
        return result;
    }
}
=======
package com.sap.sailing.gwt.ui.leaderboard;

import java.util.ArrayList;
import java.util.Collections;
import java.util.List;
import java.util.Map;
import java.util.logging.Logger;

import com.google.gwt.dom.client.Style.Unit;
import com.google.gwt.user.client.Window;
import com.google.gwt.user.client.rpc.AsyncCallback;
import com.google.gwt.user.client.ui.DockLayoutPanel;
import com.google.gwt.user.client.ui.FlowPanel;
import com.google.gwt.user.client.ui.Label;
import com.google.gwt.user.client.ui.RootLayoutPanel;
import com.google.gwt.user.client.ui.RootPanel;
import com.google.gwt.user.client.ui.ScrollPanel;
import com.sap.sailing.domain.common.DetailType;
import com.sap.sailing.domain.common.RaceIdentifier;
import com.sap.sailing.domain.common.RegattaNameAndRaceName;
import com.sap.sailing.gwt.ui.actions.AsyncActionsExecutor;
import com.sap.sailing.gwt.ui.client.AbstractEntryPoint;
import com.sap.sailing.gwt.ui.client.CompetitorSelectionModel;
import com.sap.sailing.gwt.ui.client.DataEntryDialog;
import com.sap.sailing.gwt.ui.client.LogoAndTitlePanel;
import com.sap.sailing.gwt.ui.client.StringMessages;
import com.sap.sailing.gwt.ui.client.Timer;
import com.sap.sailing.gwt.ui.client.Timer.PlayModes;
import com.sap.sailing.gwt.ui.client.URLFactory;
import com.sap.sailing.gwt.ui.leaderboard.LeaderboardSettings.RaceColumnSelectionStrategies;
import com.sap.sailing.gwt.ui.raceboard.GlobalNavigationPanel;
import com.sap.sailing.gwt.ui.shared.AbstractLeaderboardDTO;


public class LeaderboardEntryPoint extends AbstractEntryPoint {
    private static final Logger logger = Logger.getLogger(LeaderboardEntryPoint.class.getName());
    private static final String PARAM_LEADERBOARD_GROUP_NAME = "leaderboardGroupName";
    private static final String PARAM_EMBEDDED = "embedded";
    private static final String PARAM_SHOW_RACE_DETAILS = "showRaceDetails";
    private static final String PARAM_RACE_NAME = "raceName";
    private static final String PARAM_RACE_DETAIL = "raceDetail";
    private static final String PARAM_OVERALL_DETAIL = "overallDetail";
    private static final String PARAM_LEG_DETAIL = "legDetail";
    private static final String PARAM_MANEUVER_DETAIL = "maneuverDetail";
    private static final String PARAM_AUTO_EXPAND_PRESELECTED_RACE = "autoExpandPreselectedRace";
    private static final String PARAM_AUTO_EXPAND_LAST_RACE_COLUMN = "autoExpandLastRaceColumn";
    private static final String PARAM_REGATTA_NAME = "regattaName";
    private static final String PARAM_REFRESH_INTERVAL_MILLIS = "refreshIntervalMillis";
    private static final String PARAM_DELAY_TO_LIVE_MILLIS = "delayToLiveMillis";
    
    /**
     * Lets the client choose a different race column selection which displays only up to the last N races with N being the integer
     * number specified by the parameter.
     */
    private static final String PARAM_NAME_LAST_N = "lastN";
    private String leaderboardName;
    private String leaderboardGroupName;
    
    @Override
    public void onModuleLoad() {     
        super.onModuleLoad();
        final boolean showRaceDetails = Window.Location.getParameter(PARAM_SHOW_RACE_DETAILS) != null
                && Window.Location.getParameter(PARAM_SHOW_RACE_DETAILS).equalsIgnoreCase("true");
        final boolean embedded = Window.Location.getParameter(PARAM_EMBEDDED) != null
                && Window.Location.getParameter(PARAM_EMBEDDED).equalsIgnoreCase("true");
        final long delayToLiveMillis = Window.Location.getParameter(PARAM_DELAY_TO_LIVE_MILLIS) != null ?
                Long.valueOf(Window.Location.getParameter(PARAM_DELAY_TO_LIVE_MILLIS)) : 5000l; // default 5s
        sailingService.getLeaderboardNames(new AsyncCallback<List<String>>() {
            @Override
            public void onSuccess(List<String> leaderboardNames) {
                leaderboardName = Window.Location.getParameter("name");
                leaderboardGroupName = Window.Location.getParameter(PARAM_LEADERBOARD_GROUP_NAME);
                if (leaderboardNames.contains(leaderboardName)) {
                    createUI(showRaceDetails, embedded, delayToLiveMillis);
                } else {
                    RootPanel.get().add(new Label(stringMessages.noSuchLeaderboard()));
                }
            }

            @Override
            public void onFailure(Throwable t) {
                reportError("Error trying to obtain list of leaderboard names: " + t.getMessage());
            }
        });
    }
    
    private void createUI(boolean showRaceDetails, boolean embedded, long delayToLiveMillis) {
        DockLayoutPanel mainPanel = new DockLayoutPanel(Unit.PX);
        RootLayoutPanel.get().add(mainPanel);
        LogoAndTitlePanel logoAndTitlePanel = null;
        if (!embedded) {
            // Hack to shorten the leaderboardName in case of overall leaderboards
            String leaderboardDisplayName = Window.Location.getParameter("displayName");
            if(leaderboardDisplayName == null || leaderboardDisplayName.isEmpty()) {
                leaderboardDisplayName = leaderboardName;
            }
            logoAndTitlePanel = new LogoAndTitlePanel(leaderboardGroupName, leaderboardDisplayName, stringMessages);
            logoAndTitlePanel.addStyleName("LogoAndTitlePanel");
            
            FlowPanel globalNavigationPanel = new GlobalNavigationPanel(stringMessages, true, null, leaderboardGroupName);
            logoAndTitlePanel.add(globalNavigationPanel);

            mainPanel.addNorth(logoAndTitlePanel, 68);
        }
        ScrollPanel contentScrollPanel = new ScrollPanel();
        long delayBetweenAutoAdvancesInMilliseconds = 3000l;
        final RaceIdentifier preselectedRace = getPreselectedRace(Window.Location.getParameterMap());
        Timer timer = new Timer(PlayModes.Replay, delayBetweenAutoAdvancesInMilliseconds);
        timer.setLivePlayDelayInMillis(delayToLiveMillis);
        final LeaderboardSettings leaderboardSettings = createLeaderboardSettingsFromURLParameters(Window.Location.getParameterMap());
        if (leaderboardSettings.getDelayBetweenAutoAdvancesInMilliseconds() != null) {
            timer.setPlayMode(PlayModes.Live); // the leaderboard, viewed via the entry point, always goes "live"
        }
        LeaderboardPanel leaderboardPanel = new LeaderboardPanel(sailingService, new AsyncActionsExecutor(),
                leaderboardSettings,
                    preselectedRace, new CompetitorSelectionModel(
                        /* hasMultiSelection */true), timer, leaderboardName, leaderboardGroupName,
                    LeaderboardEntryPoint.this, stringMessages, userAgent, showRaceDetails, /* raceTimesInfoProvider */ null,
                    Window.Location.getParameterMap().containsKey(PARAM_AUTO_EXPAND_LAST_RACE_COLUMN) ?
                            Boolean.valueOf(Window.Location.getParameterMap().get(PARAM_AUTO_EXPAND_LAST_RACE_COLUMN).get(0)) : false);
        contentScrollPanel.setWidget(leaderboardPanel);

        mainPanel.add(contentScrollPanel);
    }
    
    private RaceIdentifier getPreselectedRace(Map<String, List<String>> parameterMap) {
        RaceIdentifier result;
        if (parameterMap.containsKey(PARAM_RACE_NAME) && parameterMap.get(PARAM_RACE_NAME).size() == 1 &&
                parameterMap.containsKey(PARAM_REGATTA_NAME) && parameterMap.get(PARAM_REGATTA_NAME).size() == 1) {
            result = new RegattaNameAndRaceName(parameterMap.get(PARAM_REGATTA_NAME).get(0), parameterMap.get(PARAM_RACE_NAME).get(0));
        } else {
            result = null;
        }
        return result;
    }

    /**
     * Constructs {@link LeaderboardSettings} from the URL parameters found
     */
    private LeaderboardSettings createLeaderboardSettingsFromURLParameters(Map<String, List<String>> parameterMap) {
        LeaderboardSettings result;
        Long refreshIntervalMillis = parameterMap.containsKey(PARAM_REFRESH_INTERVAL_MILLIS) ?
                Long.valueOf(parameterMap.get(PARAM_REFRESH_INTERVAL_MILLIS).get(0)) : null;
        if (parameterMap.containsKey(PARAM_RACE_NAME) || parameterMap.containsKey(PARAM_RACE_DETAIL) ||
                parameterMap.containsKey(PARAM_LEG_DETAIL) || parameterMap.containsKey(PARAM_MANEUVER_DETAIL) ||
                parameterMap.containsKey(PARAM_OVERALL_DETAIL)) {
            RaceColumnSelectionStrategies raceColumnSelectionStrategy;
            if (parameterMap.containsKey(PARAM_NAME_LAST_N)) {
                raceColumnSelectionStrategy = RaceColumnSelectionStrategies.LAST_N;
            } else {
                raceColumnSelectionStrategy = RaceColumnSelectionStrategies.EXPLICIT;
            }
            final Integer numberOfLastRacesToShow;
            if (parameterMap.containsKey(PARAM_NAME_LAST_N)) {
                numberOfLastRacesToShow = Integer.valueOf(parameterMap.get(PARAM_NAME_LAST_N).get(0));
            } else {
                numberOfLastRacesToShow = null;
            }
            List<DetailType> maneuverDetails = getDetailTypeListFromParamValue(parameterMap.get(PARAM_MANEUVER_DETAIL));
            List<DetailType> raceDetails = getDetailTypeListFromParamValue(parameterMap.get(PARAM_RACE_DETAIL));
            List<DetailType> overallDetails = getDetailTypeListFromParamValue(parameterMap.get(PARAM_OVERALL_DETAIL));
            List<DetailType> legDetails = getDetailTypeListFromParamValue(parameterMap.get(PARAM_LEG_DETAIL));
            List<String> namesOfRacesToShow = getStringListFromParamValue(parameterMap.get(PARAM_RACE_NAME));
            boolean autoExpandPreSelectedRace = parameterMap.containsKey(PARAM_AUTO_EXPAND_PRESELECTED_RACE) ?
                    Boolean.valueOf(parameterMap.get(PARAM_AUTO_EXPAND_PRESELECTED_RACE).get(0)) :
                        (namesOfRacesToShow != null && namesOfRacesToShow.size() == 1);
            result = new LeaderboardSettings(maneuverDetails, legDetails, raceDetails, overallDetails,
                    /* namesOfRaceColumnsToShow */ null,
                    namesOfRacesToShow, numberOfLastRacesToShow,
                    autoExpandPreSelectedRace, refreshIntervalMillis, /* delay to live */ null,
                            /* sort by column */ (namesOfRacesToShow != null && !namesOfRacesToShow.isEmpty()) ?
                                            namesOfRacesToShow.get(0) : null, /* ascending */ true,
                                    /* updateUponPlayStateChange */ raceDetails.isEmpty() && legDetails.isEmpty(),
                                    raceColumnSelectionStrategy);
        } else {
            final List<DetailType> overallDetails = Collections.emptyList();
            result = LeaderboardSettingsFactory.getInstance().createNewDefaultSettings(null, null, /* overallDetails */
                    overallDetails, null,
                    /* autoExpandFirstRace */ false, refreshIntervalMillis);
        }
        return result;
    }

    private List<DetailType> getDetailTypeListFromParamValue(List<String> list) {
        List<DetailType> result = new ArrayList<DetailType>();
        if (list != null) {
            for (String entry : list) {
                try {
                    result.add(DetailType.valueOf(entry));
                } catch (IllegalArgumentException e) {
                    logger.info("Can't find detail type "+entry+". Ignoring.");
                }
            }
        }
        return result;
    }

    private List<String> getStringListFromParamValue(List<String> list) {
        List<String> result = new ArrayList<String>();
        if (list != null) {
            result.addAll(list);
        }
        return result;
    }
    
    public static class LeaderboardUrlSettings {
        private final LeaderboardSettings leaderboardSettings;
        private final boolean embedded;
        private final boolean showRaceDetails;
        private final boolean autoExpandLastRaceColumn;
        private final boolean autoRefresh;
        
        public LeaderboardUrlSettings(LeaderboardSettings leaderboardSettings, boolean embedded,
                boolean showRaceDetails, boolean autoRefresh, boolean autoExpandLastRaceColumn) {
            super();
            this.leaderboardSettings = leaderboardSettings;
            this.embedded = embedded;
            this.showRaceDetails = showRaceDetails;
            this.autoRefresh = autoRefresh;
            this.autoExpandLastRaceColumn = autoExpandLastRaceColumn;
        }

        public LeaderboardSettings getLeaderboardSettings() {
            return leaderboardSettings;
        }

        public boolean isEmbedded() {
            return embedded;
        }

        public boolean isShowRaceDetails() {
            return showRaceDetails;
        }

        public boolean isAutoRefresh() {
            return autoRefresh;
        }

        public boolean isAutoExpandLastRaceColumn() {
            return autoExpandLastRaceColumn;
        }
    }
    
    /**
     * Assembles a dialog that other parts of the application can use to let the user parameterize a leaderboard and
     * obtain the according URL for it. This keeps the "secrets" of which URL parameters have which meaning encapsulated
     * within this class.<p>
     * 
     * The implementation by and large uses the {@link LeaderboardSettingsDialogComponent}'s widget and adds to it a checkbox
     * for driving the {@link #PARAM_EMBEDDED} field.
     * 
     * @see LeaderboardEntryPoint#getUrl(String, LeaderboardSettings, boolean)
     */
    public static DataEntryDialog<LeaderboardUrlSettings> getUrlConfigurationDialog(final AbstractLeaderboardDTO leaderboard,
            final StringMessages stringMessages) {
        return new LeaderboardUrlConfigurationDialog(stringMessages, leaderboard);
    }

    /**
     * Assembles a URL for a leaderboard that displays with the <code>settings</code> and <code>embedded</code> mode
     * as specified by the parameters.
     */
    public static String getUrl(String leaderboardName, LeaderboardUrlSettings settings) {
        StringBuilder overallDetails = new StringBuilder();
        for (DetailType overallDetail : settings.getLeaderboardSettings().getOverallDetailsToShow()) {
            overallDetails.append('&');
            overallDetails.append(PARAM_OVERALL_DETAIL);
            overallDetails.append('=');
            overallDetails.append(overallDetail.name());
        }
        StringBuilder legDetails = new StringBuilder();
        for (DetailType legDetail : settings.getLeaderboardSettings().getLegDetailsToShow()) {
            legDetails.append('&');
            legDetails.append(PARAM_LEG_DETAIL);
            legDetails.append('=');
            legDetails.append(legDetail.name());
        }
        StringBuilder raceDetails = new StringBuilder();
        for (DetailType raceDetail : settings.getLeaderboardSettings().getRaceDetailsToShow()) {
            raceDetails.append('&');
            raceDetails.append(PARAM_RACE_DETAIL);
            raceDetails.append('=');
            raceDetails.append(raceDetail.name());
        }
        StringBuilder maneuverDetails = new StringBuilder();
        for (DetailType maneuverDetail : settings.getLeaderboardSettings().getManeuverDetailsToShow()) {
            maneuverDetails.append('&');
            maneuverDetails.append(PARAM_RACE_DETAIL);
            maneuverDetails.append('=');
            maneuverDetails.append(maneuverDetail.name());
        }
        String debugParam = Window.Location.getParameter("gwt.codesvr");
        String link = URLFactory.INSTANCE.encode("/gwt/Leaderboard.html?name=" + leaderboardName
                + (settings.isShowRaceDetails() ? "&"+PARAM_SHOW_RACE_DETAILS+"=true" : "")
                + (settings.isEmbedded() ? "&"+PARAM_EMBEDDED+"=true" : "")
                + (settings.getLeaderboardSettings().getDelayInMilliseconds() == null &&
                   settings.getLeaderboardSettings().getDelayInMilliseconds() != 0 ? "" :
                    "&"+PARAM_DELAY_TO_LIVE_MILLIS+"="+settings.getLeaderboardSettings().getDelayInMilliseconds())
                + (!settings.isAutoRefresh() || (settings.getLeaderboardSettings().getDelayBetweenAutoAdvancesInMilliseconds() == null &&
                   settings.getLeaderboardSettings().getDelayBetweenAutoAdvancesInMilliseconds() != 0) ? "" :
                    "&"+PARAM_REFRESH_INTERVAL_MILLIS+"="+settings.getLeaderboardSettings().getDelayBetweenAutoAdvancesInMilliseconds())
                + legDetails.toString()
                + raceDetails.toString()
                + overallDetails.toString()
                + (settings.isAutoExpandLastRaceColumn() ? "&"+PARAM_AUTO_EXPAND_LAST_RACE_COLUMN+"=true" : "")
                + (settings.getLeaderboardSettings().getNumberOfLastRacesToShow() == null ? "" :
                    "&"+PARAM_NAME_LAST_N+"="+settings.getLeaderboardSettings().getNumberOfLastRacesToShow())
                + (debugParam != null && !debugParam.isEmpty() ? "&gwt.codesvr=" + debugParam : ""));
        return link;
    }
}
>>>>>>> c393031c
<|MERGE_RESOLUTION|>--- conflicted
+++ resolved
@@ -1,180 +1,3 @@
-<<<<<<< HEAD
-package com.sap.sailing.gwt.ui.leaderboard;
-
-import java.util.ArrayList;
-import java.util.Collections;
-import java.util.List;
-import java.util.Map;
-import java.util.logging.Logger;
-
-import com.google.gwt.dom.client.Style.Unit;
-import com.google.gwt.user.client.Window;
-import com.google.gwt.user.client.rpc.AsyncCallback;
-import com.google.gwt.user.client.ui.DockLayoutPanel;
-import com.google.gwt.user.client.ui.Label;
-import com.google.gwt.user.client.ui.RootLayoutPanel;
-import com.google.gwt.user.client.ui.RootPanel;
-import com.google.gwt.user.client.ui.ScrollPanel;
-import com.sap.sailing.domain.common.DetailType;
-import com.sap.sailing.domain.common.RaceIdentifier;
-import com.sap.sailing.domain.common.RegattaNameAndRaceName;
-import com.sap.sailing.gwt.ui.actions.AsyncActionsExecutor;
-import com.sap.sailing.gwt.ui.client.AbstractEntryPoint;
-import com.sap.sailing.gwt.ui.client.CompetitorSelectionModel;
-import com.sap.sailing.gwt.ui.client.LogoAndTitlePanel;
-import com.sap.sailing.gwt.ui.client.Timer;
-import com.sap.sailing.gwt.ui.client.Timer.PlayModes;
-
-
-public class LeaderboardEntryPoint extends AbstractEntryPoint {
-    private static final Logger logger = Logger.getLogger(LeaderboardEntryPoint.class.getName());
-    private static final String PARAM_LEADERBOARD_GROUP_NAME = "leaderboardGroupName";
-    private static final String PARAM_EMBEDDED = "embedded";
-    private static final String PARAM_SHOW_RACE_DETAILS = "showRaceDetails";
-    private static final String PARAM_RACE_NAME = "raceName";
-    private static final String PARAM_RACE_DETAIL = "raceDetail";
-    private static final String PARAM_OVERALL_DETAIL = "overallDetail";
-    private static final String PARAM_LEG_DETAIL = "legDetail";
-    private static final String PARAM_MANEUVER_DETAIL = "maneuverDetail";
-    private static final String PARAM_AUTO_EXPAND_PRESELECTED_RACE = "autoExpandPreselectedRace";
-    private static final String PARAM_REGATTA_NAME = "regattaName";
-    private static final String PARAM_REFRESH_INTERVAL_MILLIS = "refreshIntervalMillis";
-    private static final String PARAM_DELAY_TO_LIVE_MILLIS = "delayToLiveMillis";
-    private String leaderboardName;
-    private String leaderboardGroupName;
-    
-    @Override
-    protected void doOnModuleLoad() {    
-        super.doOnModuleLoad();
-        final boolean showRaceDetails = Window.Location.getParameter(PARAM_SHOW_RACE_DETAILS) != null
-                && Window.Location.getParameter(PARAM_SHOW_RACE_DETAILS).equalsIgnoreCase("true");
-        final boolean embedded = Window.Location.getParameter(PARAM_EMBEDDED) != null
-                && Window.Location.getParameter(PARAM_EMBEDDED).equalsIgnoreCase("true");
-        final long delayToLiveMillis = Window.Location.getParameter(PARAM_DELAY_TO_LIVE_MILLIS) != null ?
-                Long.valueOf(Window.Location.getParameter(PARAM_DELAY_TO_LIVE_MILLIS)) : 5000l; // default 5s
-        sailingService.getLeaderboardNames(new AsyncCallback<List<String>>() {
-            @Override
-            public void onSuccess(List<String> leaderboardNames) {
-                leaderboardName = Window.Location.getParameter("name");
-                leaderboardGroupName = Window.Location.getParameter(PARAM_LEADERBOARD_GROUP_NAME);
-                if (leaderboardNames.contains(leaderboardName)) {
-                    createUI(showRaceDetails, embedded, delayToLiveMillis);
-                } else {
-                    RootPanel.get().add(new Label(stringMessages.noSuchLeaderboard()));
-                }
-            }
-
-            @Override
-            public void onFailure(Throwable t) {
-                reportError("Error trying to obtain list of leaderboard names: " + t.getMessage());
-            }
-        });
-    }
-    
-    private void createUI(boolean showRaceDetails, boolean embedded, long delayToLiveMillis) {
-        DockLayoutPanel mainPanel = new DockLayoutPanel(Unit.PX);
-        RootLayoutPanel.get().add(mainPanel);
-        LogoAndTitlePanel logoAndTitlePanel = null;
-        if (!embedded) {
-            logoAndTitlePanel = new LogoAndTitlePanel(leaderboardGroupName,
-                    stringMessages.leaderboard() + " " + leaderboardName, stringMessages);
-            logoAndTitlePanel.addStyleName("LogoAndTitlePanel");
-            mainPanel.addNorth(logoAndTitlePanel, 68);
-        }
-        ScrollPanel contentScrollPanel = new ScrollPanel();
-        
-        String tvModeParam = Window.Location.getParameter("tvMode");
-        if (tvModeParam != null) {
-            Timer timer = new Timer(PlayModes.Live, 1000l);
-            timer.setLivePlayDelayInMillis(delayToLiveMillis);
-            TVViewPanel tvViewPanel = new TVViewPanel(sailingService, stringMessages, this, leaderboardName,
-                    userAgent, null, timer, logoAndTitlePanel, mainPanel, showRaceDetails);
-            contentScrollPanel.setWidget(tvViewPanel);
-        } else {
-            Timer timer = new Timer(PlayModes.Replay, /* delayBetweenAutoAdvancesInMilliseconds */3000l);
-            timer.setLivePlayDelayInMillis(delayToLiveMillis);
-            final LeaderboardSettings leaderboardSettings = createLeaderboardSettingsFromURLParameters(Window.Location.getParameterMap());
-            if (leaderboardSettings.getDelayBetweenAutoAdvancesInMilliseconds() != null) {
-                timer.setPlayMode(PlayModes.Live); // the leaderboard, viewed via the entry point, always goes "live"
-            }
-            LeaderboardPanel leaderboardPanel = new LeaderboardPanel(sailingService, new AsyncActionsExecutor(),
-                    leaderboardSettings,
-                    getPreselectedRace(Window.Location.getParameterMap()), new CompetitorSelectionModel(
-                            /* hasMultiSelection */true), timer, leaderboardName, leaderboardGroupName,
-                    LeaderboardEntryPoint.this, stringMessages, userAgent, showRaceDetails);
-            contentScrollPanel.setWidget(leaderboardPanel);
-        }
-
-        mainPanel.add(contentScrollPanel);
-    }
-    
-    private RaceIdentifier getPreselectedRace(Map<String, List<String>> parameterMap) {
-        RaceIdentifier result;
-        if (parameterMap.containsKey(PARAM_RACE_NAME) && parameterMap.get(PARAM_RACE_NAME).size() == 1 &&
-                parameterMap.containsKey(PARAM_REGATTA_NAME) && parameterMap.get(PARAM_REGATTA_NAME).size() == 1) {
-            result = new RegattaNameAndRaceName(parameterMap.get(PARAM_REGATTA_NAME).get(0), parameterMap.get(PARAM_RACE_NAME).get(0));
-        } else {
-            result = null;
-        }
-        return result;
-    }
-
-    /**
-     * Constructs {@link LeaderboardSettings} from the URL parameters found
-     */
-    private LeaderboardSettings createLeaderboardSettingsFromURLParameters(Map<String, List<String>> parameterMap) {
-        LeaderboardSettings result;
-        Long refreshIntervalMillis = parameterMap.containsKey(PARAM_REFRESH_INTERVAL_MILLIS) ?
-                Long.valueOf(parameterMap.get(PARAM_REFRESH_INTERVAL_MILLIS).get(0)) : null;
-        if (parameterMap.containsKey(PARAM_RACE_NAME) || parameterMap.containsKey(PARAM_RACE_DETAIL) ||
-                parameterMap.containsKey(PARAM_LEG_DETAIL) || parameterMap.containsKey(PARAM_MANEUVER_DETAIL) ||
-                parameterMap.containsKey(PARAM_OVERALL_DETAIL)) {
-            List<DetailType> maneuverDetails = getDetailTypeListFromParamValue(parameterMap.get(PARAM_MANEUVER_DETAIL));
-            List<DetailType> raceDetails = getDetailTypeListFromParamValue(parameterMap.get(PARAM_RACE_DETAIL));
-            List<DetailType> overallDetails = getDetailTypeListFromParamValue(parameterMap.get(PARAM_OVERALL_DETAIL));
-            List<DetailType> legDetails = getDetailTypeListFromParamValue(parameterMap.get(PARAM_MANEUVER_DETAIL));
-            List<String> namesOfRacesToShow = getStringListFromParamValue(parameterMap.get(PARAM_RACE_NAME));
-            boolean autoExpandPreSelectedRace = parameterMap.containsKey(PARAM_AUTO_EXPAND_PRESELECTED_RACE) ?
-                    Boolean.valueOf(parameterMap.get(PARAM_AUTO_EXPAND_PRESELECTED_RACE).get(0)) :
-                        (namesOfRacesToShow != null && namesOfRacesToShow.size() == 1);
-            result = new LeaderboardSettings(maneuverDetails, legDetails, raceDetails, overallDetails,
-                    /* namesOfRaceColumnsToShow */ null,
-                    namesOfRacesToShow, autoExpandPreSelectedRace,
-                    refreshIntervalMillis, /* delay to live */ null, /* sort by column */ (namesOfRacesToShow != null && !namesOfRacesToShow.isEmpty()) ?
-                                    namesOfRacesToShow.get(0) : null,
-                            /* ascending */ true, /* updateUponPlayStateChange */ raceDetails.isEmpty() && legDetails.isEmpty());
-        } else {
-            final List<DetailType> overallDetails = Collections.emptyList();
-            result = LeaderboardSettingsFactory.getInstance().createNewDefaultSettings(null, null, /* overallDetails */
-                    overallDetails, null,
-                    /* autoExpandFirstRace */ false, refreshIntervalMillis);
-        }
-        return result;
-    }
-
-    private List<DetailType> getDetailTypeListFromParamValue(List<String> list) {
-        List<DetailType> result = new ArrayList<DetailType>();
-        if (list != null) {
-            for (String entry : list) {
-                try {
-                    result.add(DetailType.valueOf(entry));
-                } catch (IllegalArgumentException e) {
-                    logger.info("Can't find detail type "+entry+". Ignoring.");
-                }
-            }
-        }
-        return result;
-    }
-
-    private List<String> getStringListFromParamValue(List<String> list) {
-        List<String> result = new ArrayList<String>();
-        if (list != null) {
-            result.addAll(list);
-        }
-        return result;
-    }
-}
-=======
 package com.sap.sailing.gwt.ui.leaderboard;
 
 import java.util.ArrayList;
@@ -234,8 +57,8 @@
     private String leaderboardGroupName;
     
     @Override
-    public void onModuleLoad() {     
-        super.onModuleLoad();
+    protected void doOnModuleLoad() {
+        super.doOnModuleLoad();
         final boolean showRaceDetails = Window.Location.getParameter(PARAM_SHOW_RACE_DETAILS) != null
                 && Window.Location.getParameter(PARAM_SHOW_RACE_DETAILS).equalsIgnoreCase("true");
         final boolean embedded = Window.Location.getParameter(PARAM_EMBEDDED) != null
@@ -485,5 +308,4 @@
                 + (debugParam != null && !debugParam.isEmpty() ? "&gwt.codesvr=" + debugParam : ""));
         return link;
     }
-}
->>>>>>> c393031c
+}