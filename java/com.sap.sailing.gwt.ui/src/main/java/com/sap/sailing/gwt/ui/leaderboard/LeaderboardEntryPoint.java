package com.sap.sailing.gwt.ui.leaderboard;

import java.util.ArrayList;
import java.util.Collections;
import java.util.List;
import java.util.Map;
import java.util.logging.Logger;

import com.google.gwt.dom.client.Style.Unit;
import com.google.gwt.user.client.Window;
import com.google.gwt.user.client.rpc.AsyncCallback;
import com.google.gwt.user.client.ui.DockLayoutPanel;
import com.google.gwt.user.client.ui.Label;
import com.google.gwt.user.client.ui.RootLayoutPanel;
import com.google.gwt.user.client.ui.RootPanel;
import com.google.gwt.user.client.ui.ScrollPanel;
import com.google.gwt.user.client.ui.Widget;
import com.sap.sailing.domain.common.DetailType;
import com.sap.sailing.domain.common.LeaderboardType;
import com.sap.sailing.domain.common.RaceIdentifier;
import com.sap.sailing.domain.common.RegattaNameAndRaceName;
import com.sap.sailing.domain.common.impl.Util.Pair;
import com.sap.sailing.domain.common.dto.AbstractLeaderboardDTO;
import com.sap.sailing.gwt.ui.actions.AsyncActionsExecutor;
import com.sap.sailing.gwt.ui.client.AbstractEntryPoint;
import com.sap.sailing.gwt.ui.client.DataEntryDialog;
<<<<<<< HEAD
import com.sap.sailing.gwt.ui.client.GwtHttpRequestUtils;
=======
import com.sap.sailing.gwt.ui.client.GlobalNavigationPanel;
>>>>>>> bb4d2fa6
import com.sap.sailing.gwt.ui.client.LogoAndTitlePanel;
import com.sap.sailing.gwt.ui.client.StringMessages;
import com.sap.sailing.gwt.ui.client.Timer;
import com.sap.sailing.gwt.ui.client.Timer.PlayModes;
import com.sap.sailing.gwt.ui.client.URLEncoder;
import com.sap.sailing.gwt.ui.leaderboard.LeaderboardSettings.RaceColumnSelectionStrategies;


public class LeaderboardEntryPoint extends AbstractEntryPoint {
    private static final Logger logger = Logger.getLogger(LeaderboardEntryPoint.class.getName());
    private static final String PARAM_LEADERBOARD_GROUP_NAME = "leaderboardGroupName";
    private static final String PARAM_EMBEDDED = "embedded";
    private static final String PARAM_SHOW_RACE_DETAILS = "showRaceDetails";
    private static final String PARAM_RACE_NAME = "raceName";
    private static final String PARAM_RACE_DETAIL = "raceDetail";
    private static final String PARAM_OVERALL_DETAIL = "overallDetail";
    private static final String PARAM_LEG_DETAIL = "legDetail";
    private static final String PARAM_MANEUVER_DETAIL = "maneuverDetail";
    private static final String PARAM_AUTO_EXPAND_PRESELECTED_RACE = "autoExpandPreselectedRace";
    private static final String PARAM_AUTO_EXPAND_LAST_RACE_COLUMN = "autoExpandLastRaceColumn";
    private static final String PARAM_REGATTA_NAME = "regattaName";
    private static final String PARAM_REFRESH_INTERVAL_MILLIS = "refreshIntervalMillis";
    private static final String PARAM_SHOW_CHARTS = "showCharts";
    private static final String PARAM_CHART_DETAIL = "chartDetail";
    
    /**
     * Parameter to support scaling the complete page by a given factor. This works by either using the
     * CSS3 zoom property or by applying scale operation to the body element. This comes in handy
     * when having to deal with screens that have high resolutions and that can't be controlled manually.
     * It is also a very simple method of adapting the viewport to a tv resolution. This parameter works
     * with value from 0.0 to 10.0 where 1.0 denotes the unchanged level (100%).
     */
    private static final String PARAM_ZOOM_TO = "zoomTo";
    
    /**
     * Lets the client choose a different race column selection which displays only up to the last N races with N being the integer
     * number specified by the parameter.
     */
    private static final String PARAM_NAME_LAST_N = "lastN";
    private String leaderboardName;
    private String leaderboardGroupName;
    private LeaderboardType leaderboardType;
    private GlobalNavigationPanel globalNavigationPanel;
    
    @Override
    protected void doOnModuleLoad() {
        super.doOnModuleLoad();
        final boolean showRaceDetails = Window.Location.getParameter(PARAM_SHOW_RACE_DETAILS) != null
                && Window.Location.getParameter(PARAM_SHOW_RACE_DETAILS).equalsIgnoreCase("true");
        final boolean embedded = Window.Location.getParameter(PARAM_EMBEDDED) != null
                && Window.Location.getParameter(PARAM_EMBEDDED).equalsIgnoreCase("true");

        leaderboardName = Window.Location.getParameter("name");
        leaderboardGroupName = Window.Location.getParameter(PARAM_LEADERBOARD_GROUP_NAME);

        if (leaderboardName != null) {
            sailingService.checkLeaderboardName(leaderboardName, new AsyncCallback<Pair<String, LeaderboardType>>() {
                @Override
                public void onSuccess(Pair<String, LeaderboardType> leaderboardNameAndType) {
                    if (leaderboardNameAndType != null && leaderboardName.equals(leaderboardNameAndType.getA())) {
                        leaderboardType = leaderboardNameAndType.getB();
                        createUI(showRaceDetails, embedded);
                    } else {
                        RootPanel.get().add(new Label(stringMessages.noSuchLeaderboard()));
                    }
                }

                @Override
                public void onFailure(Throwable t) {
                    reportError("Error trying to obtain list of leaderboard names: " + t.getMessage());
                }
            });
        } else {
            RootPanel.get().add(new Label(stringMessages.noSuchLeaderboard()));
        }
        final String zoomTo = Window.Location.getParameter(PARAM_ZOOM_TO);
        if (zoomTo != null) {
            RootPanel.getBodyElement().setAttribute("style", "zoom: "+zoomTo+";-moz-transform: scale("+zoomTo+");-moz-transform-origin: 0 0;-o-transform: scale("+zoomTo+");-o-transform-origin: 0 0;-webkit-transform: scale("+zoomTo+");-webkit-transform-origin: 0 0;");
        }
    }
    
    private void createUI(boolean showRaceDetails, boolean embedded) {
        DockLayoutPanel mainPanel = new DockLayoutPanel(Unit.PX);
        RootLayoutPanel.get().add(mainPanel);
        LogoAndTitlePanel logoAndTitlePanel = null;
        if (!embedded) {
            // Hack to shorten the leaderboardName in case of overall leaderboards
            String leaderboardDisplayName = Window.Location.getParameter("displayName");
            if (leaderboardDisplayName == null || leaderboardDisplayName.isEmpty()) {
                leaderboardDisplayName = leaderboardName;
            }
            globalNavigationPanel = new GlobalNavigationPanel(stringMessages, true, null, leaderboardGroupName);
            logoAndTitlePanel = new LogoAndTitlePanel(leaderboardGroupName, leaderboardDisplayName, stringMessages, this) {
                @Override
                public void onResize() {
                    super.onResize();
                    if (isSmallWidth()) {
                        remove(globalNavigationPanel);
                    } else {
                        add(globalNavigationPanel);
                    }
                }
            };
            logoAndTitlePanel.addStyleName("LogoAndTitlePanel");
            if (!isSmallWidth()) {
                logoAndTitlePanel.add(globalNavigationPanel);
            }
            mainPanel.addNorth(logoAndTitlePanel, 68);
        }
        ScrollPanel contentScrollPanel = new ScrollPanel();
        long delayBetweenAutoAdvancesInMilliseconds = 3000l;
        final RaceIdentifier preselectedRace = getPreselectedRace(Window.Location.getParameterMap());
        Timer timer = new Timer(PlayModes.Replay, delayBetweenAutoAdvancesInMilliseconds);
        final LeaderboardSettings leaderboardSettings = createLeaderboardSettingsFromURLParameters(Window.Location.getParameterMap());
        if (leaderboardSettings.getDelayBetweenAutoAdvancesInMilliseconds() != null) {
            timer.setPlayMode(PlayModes.Live); // the leaderboard, viewed via the entry point, always goes "live"
        }
        boolean autoExpandLastRaceColumn = GwtHttpRequestUtils.getBooleanParameter(PARAM_AUTO_EXPAND_LAST_RACE_COLUMN, false);
        boolean showCharts =  GwtHttpRequestUtils.getBooleanParameter(PARAM_SHOW_CHARTS, false);  
        String chartDetailParam = GwtHttpRequestUtils.getStringParameter(PARAM_CHART_DETAIL, null);
        DetailType chartDetailType;
        if(chartDetailParam != null && (DetailType.REGATTA_RANK.name().equals(chartDetailParam) || DetailType.REGATTA_TOTAL_POINTS.name().equals(chartDetailParam))) {
            chartDetailType = DetailType.valueOf(chartDetailParam);
        } else {
            chartDetailType = DetailType.REGATTA_RANK;
        }
        
        Widget leaderboardViewer;
        if (leaderboardType.isMetaLeaderboard()) {
            leaderboardViewer = new MetaLeaderboardViewer(sailingService, new AsyncActionsExecutor(),
                    leaderboardSettings, null, preselectedRace, leaderboardGroupName, leaderboardName, this, stringMessages, userAgent,
                    showRaceDetails, autoExpandLastRaceColumn, showCharts, chartDetailType);
        } else {
            leaderboardViewer = new LeaderboardViewer(sailingService, new AsyncActionsExecutor(),
                    leaderboardSettings, preselectedRace, leaderboardGroupName, leaderboardName, this, stringMessages, userAgent,
                    showRaceDetails, autoExpandLastRaceColumn, showCharts, chartDetailType);
        }
        contentScrollPanel.setWidget(leaderboardViewer);
        mainPanel.add(contentScrollPanel);
    }
   
    private RaceIdentifier getPreselectedRace(Map<String, List<String>> parameterMap) {
        RaceIdentifier result;
        if (parameterMap.containsKey(PARAM_RACE_NAME) && parameterMap.get(PARAM_RACE_NAME).size() == 1 &&
                parameterMap.containsKey(PARAM_REGATTA_NAME) && parameterMap.get(PARAM_REGATTA_NAME).size() == 1) {
            result = new RegattaNameAndRaceName(parameterMap.get(PARAM_REGATTA_NAME).get(0), parameterMap.get(PARAM_RACE_NAME).get(0));
        } else {
            result = null;
        }
        return result;
    }

    /**
     * Constructs {@link LeaderboardSettings} from the URL parameters found
     */
    private LeaderboardSettings createLeaderboardSettingsFromURLParameters(Map<String, List<String>> parameterMap) {
        LeaderboardSettings result;
        Long refreshIntervalMillis = parameterMap.containsKey(PARAM_REFRESH_INTERVAL_MILLIS) ? Long
                .valueOf(parameterMap.get(PARAM_REFRESH_INTERVAL_MILLIS).get(0)) : null;
        RaceColumnSelectionStrategies raceColumnSelectionStrategy;
        if (parameterMap.containsKey(PARAM_NAME_LAST_N)) {
            raceColumnSelectionStrategy = RaceColumnSelectionStrategies.LAST_N;
        } else {
            raceColumnSelectionStrategy = RaceColumnSelectionStrategies.EXPLICIT;
        }
        final Integer numberOfLastRacesToShow;
        if (parameterMap.containsKey(PARAM_NAME_LAST_N)) {
            numberOfLastRacesToShow = Integer.valueOf(parameterMap.get(PARAM_NAME_LAST_N).get(0));
        } else {
            numberOfLastRacesToShow = null;
        }
        if (parameterMap.containsKey(PARAM_RACE_NAME) || parameterMap.containsKey(PARAM_RACE_DETAIL) ||
                parameterMap.containsKey(PARAM_LEG_DETAIL) || parameterMap.containsKey(PARAM_MANEUVER_DETAIL) ||
                parameterMap.containsKey(PARAM_OVERALL_DETAIL)) {
            List<DetailType> maneuverDetails = getDetailTypeListFromParamValue(parameterMap.get(PARAM_MANEUVER_DETAIL));
            List<DetailType> raceDetails = getDetailTypeListFromParamValue(parameterMap.get(PARAM_RACE_DETAIL));
            List<DetailType> overallDetails = getDetailTypeListFromParamValue(parameterMap.get(PARAM_OVERALL_DETAIL));
            List<DetailType> legDetails = getDetailTypeListFromParamValue(parameterMap.get(PARAM_LEG_DETAIL));
            List<String> namesOfRacesToShow = getStringListFromParamValue(parameterMap.get(PARAM_RACE_NAME));
            boolean autoExpandPreSelectedRace = parameterMap.containsKey(PARAM_AUTO_EXPAND_PRESELECTED_RACE) ?
                    Boolean.valueOf(parameterMap.get(PARAM_AUTO_EXPAND_PRESELECTED_RACE).get(0)) :
                        (namesOfRacesToShow != null && namesOfRacesToShow.size() == 1);
            result = new LeaderboardSettings(maneuverDetails, legDetails, raceDetails, overallDetails,
                    /* namesOfRaceColumnsToShow */ null,
                    namesOfRacesToShow, numberOfLastRacesToShow,
                    autoExpandPreSelectedRace, refreshIntervalMillis, /* sort by column */ (namesOfRacesToShow != null && !namesOfRacesToShow.isEmpty()) ?
                                    namesOfRacesToShow.get(0) : null,
                            /* ascending */ true, /* updateUponPlayStateChange */ raceDetails.isEmpty() && legDetails.isEmpty(),
                                    raceColumnSelectionStrategy);

        } else {
            final List<DetailType> overallDetails = Collections.emptyList();
            result = LeaderboardSettingsFactory.getInstance().createNewDefaultSettings(null, null,
                    /* overallDetails */ overallDetails, null,
                    /* autoExpandFirstRace */false, refreshIntervalMillis, numberOfLastRacesToShow,
                    raceColumnSelectionStrategy);
        }
        return result;
    }

    private List<DetailType> getDetailTypeListFromParamValue(List<String> list) {
        List<DetailType> result = new ArrayList<DetailType>();
        if (list != null) {
            for (String entry : list) {
                try {
                    result.add(DetailType.valueOf(entry));
                } catch (IllegalArgumentException e) {
                    logger.info("Can't find detail type "+entry+". Ignoring.");
                }
            }
        }
        return result;
    }

    private List<String> getStringListFromParamValue(List<String> list) {
        List<String> result = new ArrayList<String>();
        if (list != null) {
            result.addAll(list);
        }
        return result;
    }
    
    public static class LeaderboardUrlSettings {
        private final LeaderboardSettings leaderboardSettings;
        private final boolean embedded;
        private final boolean showRaceDetails;
        private final boolean autoExpandLastRaceColumn;
        private final boolean autoRefresh;
        
        public LeaderboardUrlSettings(LeaderboardSettings leaderboardSettings, boolean embedded,
                boolean showRaceDetails, boolean autoRefresh, boolean autoExpandLastRaceColumn) {
            super();
            this.leaderboardSettings = leaderboardSettings;
            this.embedded = embedded;
            this.showRaceDetails = showRaceDetails;
            this.autoRefresh = autoRefresh;
            this.autoExpandLastRaceColumn = autoExpandLastRaceColumn;
        }

        public LeaderboardSettings getLeaderboardSettings() {
            return leaderboardSettings;
        }

        public boolean isEmbedded() {
            return embedded;
        }

        public boolean isShowRaceDetails() {
            return showRaceDetails;
        }

        public boolean isAutoRefresh() {
            return autoRefresh;
        }

        public boolean isAutoExpandLastRaceColumn() {
            return autoExpandLastRaceColumn;
        }
    }
    
    /**
     * Assembles a dialog that other parts of the application can use to let the user parameterize a leaderboard and
     * obtain the according URL for it. This keeps the "secrets" of which URL parameters have which meaning encapsulated
     * within this class.<p>
     * 
     * The implementation by and large uses the {@link LeaderboardSettingsDialogComponent}'s widget and adds to it a checkbox
     * for driving the {@link #PARAM_EMBEDDED} field.
     * 
     * @see LeaderboardEntryPoint#getUrl(String, LeaderboardSettings, boolean)
     */
    public static DataEntryDialog<LeaderboardUrlSettings> getUrlConfigurationDialog(final AbstractLeaderboardDTO leaderboard,
            final StringMessages stringMessages) {
        return new LeaderboardUrlConfigurationDialog(stringMessages, leaderboard);
    }

    /**
     * Assembles a URL for a leaderboard that displays with the <code>settings</code> and <code>embedded</code> mode
     * as specified by the parameters.
     */
    public static String getUrl(String leaderboardName, String leaderboardDisplayName, LeaderboardUrlSettings settings) {
        StringBuilder overallDetails = new StringBuilder();
        for (DetailType overallDetail : settings.getLeaderboardSettings().getOverallDetailsToShow()) {
            overallDetails.append('&');
            overallDetails.append(PARAM_OVERALL_DETAIL);
            overallDetails.append('=');
            overallDetails.append(overallDetail.name());
        }
        StringBuilder legDetails = new StringBuilder();
        for (DetailType legDetail : settings.getLeaderboardSettings().getLegDetailsToShow()) {
            legDetails.append('&');
            legDetails.append(PARAM_LEG_DETAIL);
            legDetails.append('=');
            legDetails.append(legDetail.name());
        }
        StringBuilder raceDetails = new StringBuilder();
        for (DetailType raceDetail : settings.getLeaderboardSettings().getRaceDetailsToShow()) {
            raceDetails.append('&');
            raceDetails.append(PARAM_RACE_DETAIL);
            raceDetails.append('=');
            raceDetails.append(raceDetail.name());
        }
        StringBuilder maneuverDetails = new StringBuilder();
        for (DetailType maneuverDetail : settings.getLeaderboardSettings().getManeuverDetailsToShow()) {
            maneuverDetails.append('&');
            maneuverDetails.append(PARAM_MANEUVER_DETAIL);
            maneuverDetails.append('=');
            maneuverDetails.append(maneuverDetail.name());
        }
        String debugParam = Window.Location.getParameter("gwt.codesvr");
        String link = URLEncoder.encode("/gwt/Leaderboard.html?name=" + leaderboardName
                + (settings.isShowRaceDetails() ? "&"+PARAM_SHOW_RACE_DETAILS+"=true" : "")
                + (leaderboardDisplayName != null ? "&displayName="+leaderboardDisplayName : "")
                + (settings.isEmbedded() ? "&"+PARAM_EMBEDDED+"=true" : "")

                + (!settings.isAutoRefresh() || (settings.getLeaderboardSettings().getDelayBetweenAutoAdvancesInMilliseconds() == null &&
                   settings.getLeaderboardSettings().getDelayBetweenAutoAdvancesInMilliseconds() != 0) ? "" :
                    "&"+PARAM_REFRESH_INTERVAL_MILLIS+"="+settings.getLeaderboardSettings().getDelayBetweenAutoAdvancesInMilliseconds())
                + legDetails.toString()
                + raceDetails.toString()
                + overallDetails.toString()
                + maneuverDetails.toString()
                + (settings.isAutoExpandLastRaceColumn() ? "&"+PARAM_AUTO_EXPAND_LAST_RACE_COLUMN+"=true" : "")
                + (settings.getLeaderboardSettings().getNumberOfLastRacesToShow() == null ? "" :
                    "&"+PARAM_NAME_LAST_N+"="+settings.getLeaderboardSettings().getNumberOfLastRacesToShow())
                + (debugParam != null && !debugParam.isEmpty() ? "&gwt.codesvr=" + debugParam : ""));
        return link;
    }
}
<|MERGE_RESOLUTION|>--- conflicted
+++ resolved
@@ -1,359 +1,356 @@
-package com.sap.sailing.gwt.ui.leaderboard;
+package com.sap.sailing.gwt.ui.leaderboard;
+
+import java.util.ArrayList;
+import java.util.Collections;
+import java.util.List;
+import java.util.Map;
+import java.util.logging.Logger;
+
+import com.google.gwt.dom.client.Style.Unit;
+import com.google.gwt.user.client.Window;
+import com.google.gwt.user.client.rpc.AsyncCallback;
+import com.google.gwt.user.client.ui.DockLayoutPanel;
+import com.google.gwt.user.client.ui.Label;
+import com.google.gwt.user.client.ui.RootLayoutPanel;
+import com.google.gwt.user.client.ui.RootPanel;
+import com.google.gwt.user.client.ui.ScrollPanel;
+import com.google.gwt.user.client.ui.Widget;
+import com.sap.sailing.domain.common.DetailType;
+import com.sap.sailing.domain.common.LeaderboardType;
+import com.sap.sailing.domain.common.RaceIdentifier;
+import com.sap.sailing.domain.common.RegattaNameAndRaceName;
+import com.sap.sailing.domain.common.impl.Util.Pair;
+import com.sap.sailing.domain.common.dto.AbstractLeaderboardDTO;
+import com.sap.sailing.gwt.ui.actions.AsyncActionsExecutor;
+import com.sap.sailing.gwt.ui.client.AbstractEntryPoint;
+import com.sap.sailing.gwt.ui.client.DataEntryDialog;
+import com.sap.sailing.gwt.ui.client.GwtHttpRequestUtils;
+import com.sap.sailing.gwt.ui.client.GlobalNavigationPanel;
+import com.sap.sailing.gwt.ui.client.LogoAndTitlePanel;
+import com.sap.sailing.gwt.ui.client.StringMessages;
+import com.sap.sailing.gwt.ui.client.Timer;
+import com.sap.sailing.gwt.ui.client.Timer.PlayModes;
+import com.sap.sailing.gwt.ui.client.URLEncoder;
+import com.sap.sailing.gwt.ui.leaderboard.LeaderboardSettings.RaceColumnSelectionStrategies;
+
+
+public class LeaderboardEntryPoint extends AbstractEntryPoint {
+    private static final Logger logger = Logger.getLogger(LeaderboardEntryPoint.class.getName());
+    private static final String PARAM_LEADERBOARD_GROUP_NAME = "leaderboardGroupName";
+    private static final String PARAM_EMBEDDED = "embedded";
+    private static final String PARAM_SHOW_RACE_DETAILS = "showRaceDetails";
+    private static final String PARAM_RACE_NAME = "raceName";
+    private static final String PARAM_RACE_DETAIL = "raceDetail";
+    private static final String PARAM_OVERALL_DETAIL = "overallDetail";
+    private static final String PARAM_LEG_DETAIL = "legDetail";
+    private static final String PARAM_MANEUVER_DETAIL = "maneuverDetail";
+    private static final String PARAM_AUTO_EXPAND_PRESELECTED_RACE = "autoExpandPreselectedRace";
+    private static final String PARAM_AUTO_EXPAND_LAST_RACE_COLUMN = "autoExpandLastRaceColumn";
+    private static final String PARAM_REGATTA_NAME = "regattaName";
+    private static final String PARAM_REFRESH_INTERVAL_MILLIS = "refreshIntervalMillis";
+    private static final String PARAM_SHOW_CHARTS = "showCharts";
+    private static final String PARAM_CHART_DETAIL = "chartDetail";
+    
+    /**
+     * Parameter to support scaling the complete page by a given factor. This works by either using the
+     * CSS3 zoom property or by applying scale operation to the body element. This comes in handy
+     * when having to deal with screens that have high resolutions and that can't be controlled manually.
+     * It is also a very simple method of adapting the viewport to a tv resolution. This parameter works
+     * with value from 0.0 to 10.0 where 1.0 denotes the unchanged level (100%).
+     */
+    private static final String PARAM_ZOOM_TO = "zoomTo";
+    
+    /**
+     * Lets the client choose a different race column selection which displays only up to the last N races with N being the integer
+     * number specified by the parameter.
+     */
+    private static final String PARAM_NAME_LAST_N = "lastN";
+    private String leaderboardName;
+    private String leaderboardGroupName;
+    private LeaderboardType leaderboardType;
+    private GlobalNavigationPanel globalNavigationPanel;
+    
+    @Override
+    protected void doOnModuleLoad() {
+        super.doOnModuleLoad();
+        final boolean showRaceDetails = Window.Location.getParameter(PARAM_SHOW_RACE_DETAILS) != null
+                && Window.Location.getParameter(PARAM_SHOW_RACE_DETAILS).equalsIgnoreCase("true");
+        final boolean embedded = Window.Location.getParameter(PARAM_EMBEDDED) != null
+                && Window.Location.getParameter(PARAM_EMBEDDED).equalsIgnoreCase("true");
+
+        leaderboardName = Window.Location.getParameter("name");
+        leaderboardGroupName = Window.Location.getParameter(PARAM_LEADERBOARD_GROUP_NAME);
+
+        if (leaderboardName != null) {
+            sailingService.checkLeaderboardName(leaderboardName, new AsyncCallback<Pair<String, LeaderboardType>>() {
+                @Override
+                public void onSuccess(Pair<String, LeaderboardType> leaderboardNameAndType) {
+                    if (leaderboardNameAndType != null && leaderboardName.equals(leaderboardNameAndType.getA())) {
+                        leaderboardType = leaderboardNameAndType.getB();
+                        createUI(showRaceDetails, embedded);
+                    } else {
+                        RootPanel.get().add(new Label(stringMessages.noSuchLeaderboard()));
+                    }
+                }
+
+                @Override
+                public void onFailure(Throwable t) {
+                    reportError("Error trying to obtain list of leaderboard names: " + t.getMessage());
+                }
+            });
+        } else {
+            RootPanel.get().add(new Label(stringMessages.noSuchLeaderboard()));
+        }
+        final String zoomTo = Window.Location.getParameter(PARAM_ZOOM_TO);
+        if (zoomTo != null) {
+            RootPanel.getBodyElement().setAttribute("style", "zoom: "+zoomTo+";-moz-transform: scale("+zoomTo+");-moz-transform-origin: 0 0;-o-transform: scale("+zoomTo+");-o-transform-origin: 0 0;-webkit-transform: scale("+zoomTo+");-webkit-transform-origin: 0 0;");
+        }
+    }
+    
+    private void createUI(boolean showRaceDetails, boolean embedded) {
+        DockLayoutPanel mainPanel = new DockLayoutPanel(Unit.PX);
+        RootLayoutPanel.get().add(mainPanel);
+        LogoAndTitlePanel logoAndTitlePanel = null;
+        if (!embedded) {
+            // Hack to shorten the leaderboardName in case of overall leaderboards
+            String leaderboardDisplayName = Window.Location.getParameter("displayName");
+            if (leaderboardDisplayName == null || leaderboardDisplayName.isEmpty()) {
+                leaderboardDisplayName = leaderboardName;
+            }
+            globalNavigationPanel = new GlobalNavigationPanel(stringMessages, true, null, leaderboardGroupName);
+            logoAndTitlePanel = new LogoAndTitlePanel(leaderboardGroupName, leaderboardDisplayName, stringMessages, this) {
+                @Override
+                public void onResize() {
+                    super.onResize();
+                    if (isSmallWidth()) {
+                        remove(globalNavigationPanel);
+                    } else {
+                        add(globalNavigationPanel);
+                    }
+                }
+            };
+            logoAndTitlePanel.addStyleName("LogoAndTitlePanel");
+            if (!isSmallWidth()) {
+                logoAndTitlePanel.add(globalNavigationPanel);
+            }
+            mainPanel.addNorth(logoAndTitlePanel, 68);
+        }
+        ScrollPanel contentScrollPanel = new ScrollPanel();
+        long delayBetweenAutoAdvancesInMilliseconds = 3000l;
+        final RaceIdentifier preselectedRace = getPreselectedRace(Window.Location.getParameterMap());
+        Timer timer = new Timer(PlayModes.Replay, delayBetweenAutoAdvancesInMilliseconds);
+        final LeaderboardSettings leaderboardSettings = createLeaderboardSettingsFromURLParameters(Window.Location.getParameterMap());
+        if (leaderboardSettings.getDelayBetweenAutoAdvancesInMilliseconds() != null) {
+            timer.setPlayMode(PlayModes.Live); // the leaderboard, viewed via the entry point, always goes "live"
+        }
+        boolean autoExpandLastRaceColumn = GwtHttpRequestUtils.getBooleanParameter(PARAM_AUTO_EXPAND_LAST_RACE_COLUMN, false);
+        boolean showCharts =  GwtHttpRequestUtils.getBooleanParameter(PARAM_SHOW_CHARTS, false);  
+        String chartDetailParam = GwtHttpRequestUtils.getStringParameter(PARAM_CHART_DETAIL, null);
+        DetailType chartDetailType;
+        if(chartDetailParam != null && (DetailType.REGATTA_RANK.name().equals(chartDetailParam) || DetailType.REGATTA_TOTAL_POINTS.name().equals(chartDetailParam))) {
+            chartDetailType = DetailType.valueOf(chartDetailParam);
+        } else {
+            chartDetailType = DetailType.REGATTA_RANK;
+        }
+        
+        Widget leaderboardViewer;
+        if (leaderboardType.isMetaLeaderboard()) {
+            leaderboardViewer = new MetaLeaderboardViewer(sailingService, new AsyncActionsExecutor(),
+                    leaderboardSettings, null, preselectedRace, leaderboardGroupName, leaderboardName, this, stringMessages, userAgent,
+                    showRaceDetails, autoExpandLastRaceColumn, showCharts, chartDetailType);
+        } else {
+            leaderboardViewer = new LeaderboardViewer(sailingService, new AsyncActionsExecutor(),
+                    leaderboardSettings, preselectedRace, leaderboardGroupName, leaderboardName, this, stringMessages, userAgent,
+                    showRaceDetails, autoExpandLastRaceColumn, showCharts, chartDetailType);
+        }
+        contentScrollPanel.setWidget(leaderboardViewer);
+        mainPanel.add(contentScrollPanel);
+    }
+   
+    private RaceIdentifier getPreselectedRace(Map<String, List<String>> parameterMap) {
+        RaceIdentifier result;
+        if (parameterMap.containsKey(PARAM_RACE_NAME) && parameterMap.get(PARAM_RACE_NAME).size() == 1 &&
+                parameterMap.containsKey(PARAM_REGATTA_NAME) && parameterMap.get(PARAM_REGATTA_NAME).size() == 1) {
+            result = new RegattaNameAndRaceName(parameterMap.get(PARAM_REGATTA_NAME).get(0), parameterMap.get(PARAM_RACE_NAME).get(0));
+        } else {
+            result = null;
+        }
+        return result;
+    }
+
+    /**
+     * Constructs {@link LeaderboardSettings} from the URL parameters found
+     */
+    private LeaderboardSettings createLeaderboardSettingsFromURLParameters(Map<String, List<String>> parameterMap) {
+        LeaderboardSettings result;
+        Long refreshIntervalMillis = parameterMap.containsKey(PARAM_REFRESH_INTERVAL_MILLIS) ? Long
+                .valueOf(parameterMap.get(PARAM_REFRESH_INTERVAL_MILLIS).get(0)) : null;
+        RaceColumnSelectionStrategies raceColumnSelectionStrategy;
+        if (parameterMap.containsKey(PARAM_NAME_LAST_N)) {
+            raceColumnSelectionStrategy = RaceColumnSelectionStrategies.LAST_N;
+        } else {
+            raceColumnSelectionStrategy = RaceColumnSelectionStrategies.EXPLICIT;
+        }
+        final Integer numberOfLastRacesToShow;
+        if (parameterMap.containsKey(PARAM_NAME_LAST_N)) {
+            numberOfLastRacesToShow = Integer.valueOf(parameterMap.get(PARAM_NAME_LAST_N).get(0));
+        } else {
+            numberOfLastRacesToShow = null;
+        }
+        if (parameterMap.containsKey(PARAM_RACE_NAME) || parameterMap.containsKey(PARAM_RACE_DETAIL) ||
+                parameterMap.containsKey(PARAM_LEG_DETAIL) || parameterMap.containsKey(PARAM_MANEUVER_DETAIL) ||
+                parameterMap.containsKey(PARAM_OVERALL_DETAIL)) {
+            List<DetailType> maneuverDetails = getDetailTypeListFromParamValue(parameterMap.get(PARAM_MANEUVER_DETAIL));
+            List<DetailType> raceDetails = getDetailTypeListFromParamValue(parameterMap.get(PARAM_RACE_DETAIL));
+            List<DetailType> overallDetails = getDetailTypeListFromParamValue(parameterMap.get(PARAM_OVERALL_DETAIL));
+            List<DetailType> legDetails = getDetailTypeListFromParamValue(parameterMap.get(PARAM_LEG_DETAIL));
+            List<String> namesOfRacesToShow = getStringListFromParamValue(parameterMap.get(PARAM_RACE_NAME));
+            boolean autoExpandPreSelectedRace = parameterMap.containsKey(PARAM_AUTO_EXPAND_PRESELECTED_RACE) ?
+                    Boolean.valueOf(parameterMap.get(PARAM_AUTO_EXPAND_PRESELECTED_RACE).get(0)) :
+                        (namesOfRacesToShow != null && namesOfRacesToShow.size() == 1);
+            result = new LeaderboardSettings(maneuverDetails, legDetails, raceDetails, overallDetails,
+                    /* namesOfRaceColumnsToShow */ null,
+                    namesOfRacesToShow, numberOfLastRacesToShow,
+                    autoExpandPreSelectedRace, refreshIntervalMillis, /* sort by column */ (namesOfRacesToShow != null && !namesOfRacesToShow.isEmpty()) ?
+                                    namesOfRacesToShow.get(0) : null,
+                            /* ascending */ true, /* updateUponPlayStateChange */ raceDetails.isEmpty() && legDetails.isEmpty(),
+                                    raceColumnSelectionStrategy);
 
-import java.util.ArrayList;
-import java.util.Collections;
-import java.util.List;
-import java.util.Map;
-import java.util.logging.Logger;
+        } else {
+            final List<DetailType> overallDetails = Collections.emptyList();
+            result = LeaderboardSettingsFactory.getInstance().createNewDefaultSettings(null, null,
+                    /* overallDetails */ overallDetails, null,
+                    /* autoExpandFirstRace */false, refreshIntervalMillis, numberOfLastRacesToShow,
+                    raceColumnSelectionStrategy);
+        }
+        return result;
+    }
+
+    private List<DetailType> getDetailTypeListFromParamValue(List<String> list) {
+        List<DetailType> result = new ArrayList<DetailType>();
+        if (list != null) {
+            for (String entry : list) {
+                try {
+                    result.add(DetailType.valueOf(entry));
+                } catch (IllegalArgumentException e) {
+                    logger.info("Can't find detail type "+entry+". Ignoring.");
+                }
+            }
+        }
+        return result;
+    }
+
+    private List<String> getStringListFromParamValue(List<String> list) {
+        List<String> result = new ArrayList<String>();
+        if (list != null) {
+            result.addAll(list);
+        }
+        return result;
+    }
+    
+    public static class LeaderboardUrlSettings {
+        private final LeaderboardSettings leaderboardSettings;
+        private final boolean embedded;
+        private final boolean showRaceDetails;
+        private final boolean autoExpandLastRaceColumn;
+        private final boolean autoRefresh;
+        
+        public LeaderboardUrlSettings(LeaderboardSettings leaderboardSettings, boolean embedded,
+                boolean showRaceDetails, boolean autoRefresh, boolean autoExpandLastRaceColumn) {
+            super();
+            this.leaderboardSettings = leaderboardSettings;
+            this.embedded = embedded;
+            this.showRaceDetails = showRaceDetails;
+            this.autoRefresh = autoRefresh;
+            this.autoExpandLastRaceColumn = autoExpandLastRaceColumn;
+        }
+
+        public LeaderboardSettings getLeaderboardSettings() {
+            return leaderboardSettings;
+        }
+
+        public boolean isEmbedded() {
+            return embedded;
+        }
+
+        public boolean isShowRaceDetails() {
+            return showRaceDetails;
+        }
+
+        public boolean isAutoRefresh() {
+            return autoRefresh;
+        }
+
+        public boolean isAutoExpandLastRaceColumn() {
+            return autoExpandLastRaceColumn;
+        }
+    }
+    
+    /**
+     * Assembles a dialog that other parts of the application can use to let the user parameterize a leaderboard and
+     * obtain the according URL for it. This keeps the "secrets" of which URL parameters have which meaning encapsulated
+     * within this class.<p>
+     * 
+     * The implementation by and large uses the {@link LeaderboardSettingsDialogComponent}'s widget and adds to it a checkbox
+     * for driving the {@link #PARAM_EMBEDDED} field.
+     * 
+     * @see LeaderboardEntryPoint#getUrl(String, LeaderboardSettings, boolean)
+     */
+    public static DataEntryDialog<LeaderboardUrlSettings> getUrlConfigurationDialog(final AbstractLeaderboardDTO leaderboard,
+            final StringMessages stringMessages) {
+        return new LeaderboardUrlConfigurationDialog(stringMessages, leaderboard);
+    }
+
+    /**
+     * Assembles a URL for a leaderboard that displays with the <code>settings</code> and <code>embedded</code> mode
+     * as specified by the parameters.
+     */
+    public static String getUrl(String leaderboardName, String leaderboardDisplayName, LeaderboardUrlSettings settings) {
+        StringBuilder overallDetails = new StringBuilder();
+        for (DetailType overallDetail : settings.getLeaderboardSettings().getOverallDetailsToShow()) {
+            overallDetails.append('&');
+            overallDetails.append(PARAM_OVERALL_DETAIL);
+            overallDetails.append('=');
+            overallDetails.append(overallDetail.name());
+        }
+        StringBuilder legDetails = new StringBuilder();
+        for (DetailType legDetail : settings.getLeaderboardSettings().getLegDetailsToShow()) {
+            legDetails.append('&');
+            legDetails.append(PARAM_LEG_DETAIL);
+            legDetails.append('=');
+            legDetails.append(legDetail.name());
+        }
+        StringBuilder raceDetails = new StringBuilder();
+        for (DetailType raceDetail : settings.getLeaderboardSettings().getRaceDetailsToShow()) {
+            raceDetails.append('&');
+            raceDetails.append(PARAM_RACE_DETAIL);
+            raceDetails.append('=');
+            raceDetails.append(raceDetail.name());
+        }
+        StringBuilder maneuverDetails = new StringBuilder();
+        for (DetailType maneuverDetail : settings.getLeaderboardSettings().getManeuverDetailsToShow()) {
+            maneuverDetails.append('&');
+            maneuverDetails.append(PARAM_MANEUVER_DETAIL);
+            maneuverDetails.append('=');
+            maneuverDetails.append(maneuverDetail.name());
+        }
+        String debugParam = Window.Location.getParameter("gwt.codesvr");
+        String link = URLEncoder.encode("/gwt/Leaderboard.html?name=" + leaderboardName
+                + (settings.isShowRaceDetails() ? "&"+PARAM_SHOW_RACE_DETAILS+"=true" : "")
+                + (leaderboardDisplayName != null ? "&displayName="+leaderboardDisplayName : "")
+                + (settings.isEmbedded() ? "&"+PARAM_EMBEDDED+"=true" : "")
 
-import com.google.gwt.dom.client.Style.Unit;
-import com.google.gwt.user.client.Window;
-import com.google.gwt.user.client.rpc.AsyncCallback;
-import com.google.gwt.user.client.ui.DockLayoutPanel;
-import com.google.gwt.user.client.ui.Label;
-import com.google.gwt.user.client.ui.RootLayoutPanel;
-import com.google.gwt.user.client.ui.RootPanel;
-import com.google.gwt.user.client.ui.ScrollPanel;
-import com.google.gwt.user.client.ui.Widget;
-import com.sap.sailing.domain.common.DetailType;
-import com.sap.sailing.domain.common.LeaderboardType;
-import com.sap.sailing.domain.common.RaceIdentifier;
-import com.sap.sailing.domain.common.RegattaNameAndRaceName;
-import com.sap.sailing.domain.common.impl.Util.Pair;
-import com.sap.sailing.domain.common.dto.AbstractLeaderboardDTO;
-import com.sap.sailing.gwt.ui.actions.AsyncActionsExecutor;
-import com.sap.sailing.gwt.ui.client.AbstractEntryPoint;
-import com.sap.sailing.gwt.ui.client.DataEntryDialog;
-<<<<<<< HEAD
-import com.sap.sailing.gwt.ui.client.GwtHttpRequestUtils;
-=======
-import com.sap.sailing.gwt.ui.client.GlobalNavigationPanel;
->>>>>>> bb4d2fa6
-import com.sap.sailing.gwt.ui.client.LogoAndTitlePanel;
-import com.sap.sailing.gwt.ui.client.StringMessages;
-import com.sap.sailing.gwt.ui.client.Timer;
-import com.sap.sailing.gwt.ui.client.Timer.PlayModes;
-import com.sap.sailing.gwt.ui.client.URLEncoder;
-import com.sap.sailing.gwt.ui.leaderboard.LeaderboardSettings.RaceColumnSelectionStrategies;
-
-
-public class LeaderboardEntryPoint extends AbstractEntryPoint {
-    private static final Logger logger = Logger.getLogger(LeaderboardEntryPoint.class.getName());
-    private static final String PARAM_LEADERBOARD_GROUP_NAME = "leaderboardGroupName";
-    private static final String PARAM_EMBEDDED = "embedded";
-    private static final String PARAM_SHOW_RACE_DETAILS = "showRaceDetails";
-    private static final String PARAM_RACE_NAME = "raceName";
-    private static final String PARAM_RACE_DETAIL = "raceDetail";
-    private static final String PARAM_OVERALL_DETAIL = "overallDetail";
-    private static final String PARAM_LEG_DETAIL = "legDetail";
-    private static final String PARAM_MANEUVER_DETAIL = "maneuverDetail";
-    private static final String PARAM_AUTO_EXPAND_PRESELECTED_RACE = "autoExpandPreselectedRace";
-    private static final String PARAM_AUTO_EXPAND_LAST_RACE_COLUMN = "autoExpandLastRaceColumn";
-    private static final String PARAM_REGATTA_NAME = "regattaName";
-    private static final String PARAM_REFRESH_INTERVAL_MILLIS = "refreshIntervalMillis";
-    private static final String PARAM_SHOW_CHARTS = "showCharts";
-    private static final String PARAM_CHART_DETAIL = "chartDetail";
-    
-    /**
-     * Parameter to support scaling the complete page by a given factor. This works by either using the
-     * CSS3 zoom property or by applying scale operation to the body element. This comes in handy
-     * when having to deal with screens that have high resolutions and that can't be controlled manually.
-     * It is also a very simple method of adapting the viewport to a tv resolution. This parameter works
-     * with value from 0.0 to 10.0 where 1.0 denotes the unchanged level (100%).
-     */
-    private static final String PARAM_ZOOM_TO = "zoomTo";
-    
-    /**
-     * Lets the client choose a different race column selection which displays only up to the last N races with N being the integer
-     * number specified by the parameter.
-     */
-    private static final String PARAM_NAME_LAST_N = "lastN";
-    private String leaderboardName;
-    private String leaderboardGroupName;
-    private LeaderboardType leaderboardType;
-    private GlobalNavigationPanel globalNavigationPanel;
-    
-    @Override
-    protected void doOnModuleLoad() {
-        super.doOnModuleLoad();
-        final boolean showRaceDetails = Window.Location.getParameter(PARAM_SHOW_RACE_DETAILS) != null
-                && Window.Location.getParameter(PARAM_SHOW_RACE_DETAILS).equalsIgnoreCase("true");
-        final boolean embedded = Window.Location.getParameter(PARAM_EMBEDDED) != null
-                && Window.Location.getParameter(PARAM_EMBEDDED).equalsIgnoreCase("true");
-
-        leaderboardName = Window.Location.getParameter("name");
-        leaderboardGroupName = Window.Location.getParameter(PARAM_LEADERBOARD_GROUP_NAME);
-
-        if (leaderboardName != null) {
-            sailingService.checkLeaderboardName(leaderboardName, new AsyncCallback<Pair<String, LeaderboardType>>() {
-                @Override
-                public void onSuccess(Pair<String, LeaderboardType> leaderboardNameAndType) {
-                    if (leaderboardNameAndType != null && leaderboardName.equals(leaderboardNameAndType.getA())) {
-                        leaderboardType = leaderboardNameAndType.getB();
-                        createUI(showRaceDetails, embedded);
-                    } else {
-                        RootPanel.get().add(new Label(stringMessages.noSuchLeaderboard()));
-                    }
-                }
-
-                @Override
-                public void onFailure(Throwable t) {
-                    reportError("Error trying to obtain list of leaderboard names: " + t.getMessage());
-                }
-            });
-        } else {
-            RootPanel.get().add(new Label(stringMessages.noSuchLeaderboard()));
-        }
-        final String zoomTo = Window.Location.getParameter(PARAM_ZOOM_TO);
-        if (zoomTo != null) {
-            RootPanel.getBodyElement().setAttribute("style", "zoom: "+zoomTo+";-moz-transform: scale("+zoomTo+");-moz-transform-origin: 0 0;-o-transform: scale("+zoomTo+");-o-transform-origin: 0 0;-webkit-transform: scale("+zoomTo+");-webkit-transform-origin: 0 0;");
-        }
-    }
-    
-    private void createUI(boolean showRaceDetails, boolean embedded) {
-        DockLayoutPanel mainPanel = new DockLayoutPanel(Unit.PX);
-        RootLayoutPanel.get().add(mainPanel);
-        LogoAndTitlePanel logoAndTitlePanel = null;
-        if (!embedded) {
-            // Hack to shorten the leaderboardName in case of overall leaderboards
-            String leaderboardDisplayName = Window.Location.getParameter("displayName");
-            if (leaderboardDisplayName == null || leaderboardDisplayName.isEmpty()) {
-                leaderboardDisplayName = leaderboardName;
-            }
-            globalNavigationPanel = new GlobalNavigationPanel(stringMessages, true, null, leaderboardGroupName);
-            logoAndTitlePanel = new LogoAndTitlePanel(leaderboardGroupName, leaderboardDisplayName, stringMessages, this) {
-                @Override
-                public void onResize() {
-                    super.onResize();
-                    if (isSmallWidth()) {
-                        remove(globalNavigationPanel);
-                    } else {
-                        add(globalNavigationPanel);
-                    }
-                }
-            };
-            logoAndTitlePanel.addStyleName("LogoAndTitlePanel");
-            if (!isSmallWidth()) {
-                logoAndTitlePanel.add(globalNavigationPanel);
-            }
-            mainPanel.addNorth(logoAndTitlePanel, 68);
-        }
-        ScrollPanel contentScrollPanel = new ScrollPanel();
-        long delayBetweenAutoAdvancesInMilliseconds = 3000l;
-        final RaceIdentifier preselectedRace = getPreselectedRace(Window.Location.getParameterMap());
-        Timer timer = new Timer(PlayModes.Replay, delayBetweenAutoAdvancesInMilliseconds);
-        final LeaderboardSettings leaderboardSettings = createLeaderboardSettingsFromURLParameters(Window.Location.getParameterMap());
-        if (leaderboardSettings.getDelayBetweenAutoAdvancesInMilliseconds() != null) {
-            timer.setPlayMode(PlayModes.Live); // the leaderboard, viewed via the entry point, always goes "live"
-        }
-        boolean autoExpandLastRaceColumn = GwtHttpRequestUtils.getBooleanParameter(PARAM_AUTO_EXPAND_LAST_RACE_COLUMN, false);
-        boolean showCharts =  GwtHttpRequestUtils.getBooleanParameter(PARAM_SHOW_CHARTS, false);  
-        String chartDetailParam = GwtHttpRequestUtils.getStringParameter(PARAM_CHART_DETAIL, null);
-        DetailType chartDetailType;
-        if(chartDetailParam != null && (DetailType.REGATTA_RANK.name().equals(chartDetailParam) || DetailType.REGATTA_TOTAL_POINTS.name().equals(chartDetailParam))) {
-            chartDetailType = DetailType.valueOf(chartDetailParam);
-        } else {
-            chartDetailType = DetailType.REGATTA_RANK;
-        }
-        
-        Widget leaderboardViewer;
-        if (leaderboardType.isMetaLeaderboard()) {
-            leaderboardViewer = new MetaLeaderboardViewer(sailingService, new AsyncActionsExecutor(),
-                    leaderboardSettings, null, preselectedRace, leaderboardGroupName, leaderboardName, this, stringMessages, userAgent,
-                    showRaceDetails, autoExpandLastRaceColumn, showCharts, chartDetailType);
-        } else {
-            leaderboardViewer = new LeaderboardViewer(sailingService, new AsyncActionsExecutor(),
-                    leaderboardSettings, preselectedRace, leaderboardGroupName, leaderboardName, this, stringMessages, userAgent,
-                    showRaceDetails, autoExpandLastRaceColumn, showCharts, chartDetailType);
-        }
-        contentScrollPanel.setWidget(leaderboardViewer);
-        mainPanel.add(contentScrollPanel);
-    }
-   
-    private RaceIdentifier getPreselectedRace(Map<String, List<String>> parameterMap) {
-        RaceIdentifier result;
-        if (parameterMap.containsKey(PARAM_RACE_NAME) && parameterMap.get(PARAM_RACE_NAME).size() == 1 &&
-                parameterMap.containsKey(PARAM_REGATTA_NAME) && parameterMap.get(PARAM_REGATTA_NAME).size() == 1) {
-            result = new RegattaNameAndRaceName(parameterMap.get(PARAM_REGATTA_NAME).get(0), parameterMap.get(PARAM_RACE_NAME).get(0));
-        } else {
-            result = null;
-        }
-        return result;
-    }
-
-    /**
-     * Constructs {@link LeaderboardSettings} from the URL parameters found
-     */
-    private LeaderboardSettings createLeaderboardSettingsFromURLParameters(Map<String, List<String>> parameterMap) {
-        LeaderboardSettings result;
-        Long refreshIntervalMillis = parameterMap.containsKey(PARAM_REFRESH_INTERVAL_MILLIS) ? Long
-                .valueOf(parameterMap.get(PARAM_REFRESH_INTERVAL_MILLIS).get(0)) : null;
-        RaceColumnSelectionStrategies raceColumnSelectionStrategy;
-        if (parameterMap.containsKey(PARAM_NAME_LAST_N)) {
-            raceColumnSelectionStrategy = RaceColumnSelectionStrategies.LAST_N;
-        } else {
-            raceColumnSelectionStrategy = RaceColumnSelectionStrategies.EXPLICIT;
-        }
-        final Integer numberOfLastRacesToShow;
-        if (parameterMap.containsKey(PARAM_NAME_LAST_N)) {
-            numberOfLastRacesToShow = Integer.valueOf(parameterMap.get(PARAM_NAME_LAST_N).get(0));
-        } else {
-            numberOfLastRacesToShow = null;
-        }
-        if (parameterMap.containsKey(PARAM_RACE_NAME) || parameterMap.containsKey(PARAM_RACE_DETAIL) ||
-                parameterMap.containsKey(PARAM_LEG_DETAIL) || parameterMap.containsKey(PARAM_MANEUVER_DETAIL) ||
-                parameterMap.containsKey(PARAM_OVERALL_DETAIL)) {
-            List<DetailType> maneuverDetails = getDetailTypeListFromParamValue(parameterMap.get(PARAM_MANEUVER_DETAIL));
-            List<DetailType> raceDetails = getDetailTypeListFromParamValue(parameterMap.get(PARAM_RACE_DETAIL));
-            List<DetailType> overallDetails = getDetailTypeListFromParamValue(parameterMap.get(PARAM_OVERALL_DETAIL));
-            List<DetailType> legDetails = getDetailTypeListFromParamValue(parameterMap.get(PARAM_LEG_DETAIL));
-            List<String> namesOfRacesToShow = getStringListFromParamValue(parameterMap.get(PARAM_RACE_NAME));
-            boolean autoExpandPreSelectedRace = parameterMap.containsKey(PARAM_AUTO_EXPAND_PRESELECTED_RACE) ?
-                    Boolean.valueOf(parameterMap.get(PARAM_AUTO_EXPAND_PRESELECTED_RACE).get(0)) :
-                        (namesOfRacesToShow != null && namesOfRacesToShow.size() == 1);
-            result = new LeaderboardSettings(maneuverDetails, legDetails, raceDetails, overallDetails,
-                    /* namesOfRaceColumnsToShow */ null,
-                    namesOfRacesToShow, numberOfLastRacesToShow,
-                    autoExpandPreSelectedRace, refreshIntervalMillis, /* sort by column */ (namesOfRacesToShow != null && !namesOfRacesToShow.isEmpty()) ?
-                                    namesOfRacesToShow.get(0) : null,
-                            /* ascending */ true, /* updateUponPlayStateChange */ raceDetails.isEmpty() && legDetails.isEmpty(),
-                                    raceColumnSelectionStrategy);
-
-        } else {
-            final List<DetailType> overallDetails = Collections.emptyList();
-            result = LeaderboardSettingsFactory.getInstance().createNewDefaultSettings(null, null,
-                    /* overallDetails */ overallDetails, null,
-                    /* autoExpandFirstRace */false, refreshIntervalMillis, numberOfLastRacesToShow,
-                    raceColumnSelectionStrategy);
-        }
-        return result;
-    }
-
-    private List<DetailType> getDetailTypeListFromParamValue(List<String> list) {
-        List<DetailType> result = new ArrayList<DetailType>();
-        if (list != null) {
-            for (String entry : list) {
-                try {
-                    result.add(DetailType.valueOf(entry));
-                } catch (IllegalArgumentException e) {
-                    logger.info("Can't find detail type "+entry+". Ignoring.");
-                }
-            }
-        }
-        return result;
-    }
-
-    private List<String> getStringListFromParamValue(List<String> list) {
-        List<String> result = new ArrayList<String>();
-        if (list != null) {
-            result.addAll(list);
-        }
-        return result;
-    }
-    
-    public static class LeaderboardUrlSettings {
-        private final LeaderboardSettings leaderboardSettings;
-        private final boolean embedded;
-        private final boolean showRaceDetails;
-        private final boolean autoExpandLastRaceColumn;
-        private final boolean autoRefresh;
-        
-        public LeaderboardUrlSettings(LeaderboardSettings leaderboardSettings, boolean embedded,
-                boolean showRaceDetails, boolean autoRefresh, boolean autoExpandLastRaceColumn) {
-            super();
-            this.leaderboardSettings = leaderboardSettings;
-            this.embedded = embedded;
-            this.showRaceDetails = showRaceDetails;
-            this.autoRefresh = autoRefresh;
-            this.autoExpandLastRaceColumn = autoExpandLastRaceColumn;
-        }
-
-        public LeaderboardSettings getLeaderboardSettings() {
-            return leaderboardSettings;
-        }
-
-        public boolean isEmbedded() {
-            return embedded;
-        }
-
-        public boolean isShowRaceDetails() {
-            return showRaceDetails;
-        }
-
-        public boolean isAutoRefresh() {
-            return autoRefresh;
-        }
-
-        public boolean isAutoExpandLastRaceColumn() {
-            return autoExpandLastRaceColumn;
-        }
-    }
-    
-    /**
-     * Assembles a dialog that other parts of the application can use to let the user parameterize a leaderboard and
-     * obtain the according URL for it. This keeps the "secrets" of which URL parameters have which meaning encapsulated
-     * within this class.<p>
-     * 
-     * The implementation by and large uses the {@link LeaderboardSettingsDialogComponent}'s widget and adds to it a checkbox
-     * for driving the {@link #PARAM_EMBEDDED} field.
-     * 
-     * @see LeaderboardEntryPoint#getUrl(String, LeaderboardSettings, boolean)
-     */
-    public static DataEntryDialog<LeaderboardUrlSettings> getUrlConfigurationDialog(final AbstractLeaderboardDTO leaderboard,
-            final StringMessages stringMessages) {
-        return new LeaderboardUrlConfigurationDialog(stringMessages, leaderboard);
-    }
-
-    /**
-     * Assembles a URL for a leaderboard that displays with the <code>settings</code> and <code>embedded</code> mode
-     * as specified by the parameters.
-     */
-    public static String getUrl(String leaderboardName, String leaderboardDisplayName, LeaderboardUrlSettings settings) {
-        StringBuilder overallDetails = new StringBuilder();
-        for (DetailType overallDetail : settings.getLeaderboardSettings().getOverallDetailsToShow()) {
-            overallDetails.append('&');
-            overallDetails.append(PARAM_OVERALL_DETAIL);
-            overallDetails.append('=');
-            overallDetails.append(overallDetail.name());
-        }
-        StringBuilder legDetails = new StringBuilder();
-        for (DetailType legDetail : settings.getLeaderboardSettings().getLegDetailsToShow()) {
-            legDetails.append('&');
-            legDetails.append(PARAM_LEG_DETAIL);
-            legDetails.append('=');
-            legDetails.append(legDetail.name());
-        }
-        StringBuilder raceDetails = new StringBuilder();
-        for (DetailType raceDetail : settings.getLeaderboardSettings().getRaceDetailsToShow()) {
-            raceDetails.append('&');
-            raceDetails.append(PARAM_RACE_DETAIL);
-            raceDetails.append('=');
-            raceDetails.append(raceDetail.name());
-        }
-        StringBuilder maneuverDetails = new StringBuilder();
-        for (DetailType maneuverDetail : settings.getLeaderboardSettings().getManeuverDetailsToShow()) {
-            maneuverDetails.append('&');
-            maneuverDetails.append(PARAM_MANEUVER_DETAIL);
-            maneuverDetails.append('=');
-            maneuverDetails.append(maneuverDetail.name());
-        }
-        String debugParam = Window.Location.getParameter("gwt.codesvr");
-        String link = URLEncoder.encode("/gwt/Leaderboard.html?name=" + leaderboardName
-                + (settings.isShowRaceDetails() ? "&"+PARAM_SHOW_RACE_DETAILS+"=true" : "")
-                + (leaderboardDisplayName != null ? "&displayName="+leaderboardDisplayName : "")
-                + (settings.isEmbedded() ? "&"+PARAM_EMBEDDED+"=true" : "")
-
-                + (!settings.isAutoRefresh() || (settings.getLeaderboardSettings().getDelayBetweenAutoAdvancesInMilliseconds() == null &&
-                   settings.getLeaderboardSettings().getDelayBetweenAutoAdvancesInMilliseconds() != 0) ? "" :
-                    "&"+PARAM_REFRESH_INTERVAL_MILLIS+"="+settings.getLeaderboardSettings().getDelayBetweenAutoAdvancesInMilliseconds())
-                + legDetails.toString()
-                + raceDetails.toString()
-                + overallDetails.toString()
-                + maneuverDetails.toString()
-                + (settings.isAutoExpandLastRaceColumn() ? "&"+PARAM_AUTO_EXPAND_LAST_RACE_COLUMN+"=true" : "")
-                + (settings.getLeaderboardSettings().getNumberOfLastRacesToShow() == null ? "" :
-                    "&"+PARAM_NAME_LAST_N+"="+settings.getLeaderboardSettings().getNumberOfLastRacesToShow())
-                + (debugParam != null && !debugParam.isEmpty() ? "&gwt.codesvr=" + debugParam : ""));
-        return link;
-    }
-}
+                + (!settings.isAutoRefresh() || (settings.getLeaderboardSettings().getDelayBetweenAutoAdvancesInMilliseconds() == null &&
+                   settings.getLeaderboardSettings().getDelayBetweenAutoAdvancesInMilliseconds() != 0) ? "" :
+                    "&"+PARAM_REFRESH_INTERVAL_MILLIS+"="+settings.getLeaderboardSettings().getDelayBetweenAutoAdvancesInMilliseconds())
+                + legDetails.toString()
+                + raceDetails.toString()
+                + overallDetails.toString()
+                + maneuverDetails.toString()
+                + (settings.isAutoExpandLastRaceColumn() ? "&"+PARAM_AUTO_EXPAND_LAST_RACE_COLUMN+"=true" : "")
+                + (settings.getLeaderboardSettings().getNumberOfLastRacesToShow() == null ? "" :
+                    "&"+PARAM_NAME_LAST_N+"="+settings.getLeaderboardSettings().getNumberOfLastRacesToShow())
+                + (debugParam != null && !debugParam.isEmpty() ? "&gwt.codesvr=" + debugParam : ""));
+        return link;
+    }
+}