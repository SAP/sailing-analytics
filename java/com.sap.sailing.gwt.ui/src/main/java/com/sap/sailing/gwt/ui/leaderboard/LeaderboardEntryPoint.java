package com.sap.sailing.gwt.ui.leaderboard;

import java.util.ArrayList;
import java.util.List;

import com.google.gwt.dom.client.Style.Unit;
import com.google.gwt.user.client.Window;
import com.google.gwt.user.client.rpc.AsyncCallback;
import com.google.gwt.user.client.ui.DockLayoutPanel;
import com.google.gwt.user.client.ui.Label;
import com.google.gwt.user.client.ui.RootLayoutPanel;
import com.google.gwt.user.client.ui.RootPanel;
import com.sap.sailing.domain.common.impl.Util.Pair;
import com.sap.sailing.gwt.ui.client.AbstractEntryPoint;
import com.sap.sailing.gwt.ui.client.CompetitorSelectionModel;
import com.sap.sailing.gwt.ui.client.LogoAndTitlePanel;
import com.sap.sailing.gwt.ui.client.Timer;
import com.sap.sailing.gwt.ui.client.Timer.PlayModes;
import com.sap.sailing.gwt.ui.shared.panels.BreadcrumbPanel;


public class LeaderboardEntryPoint extends AbstractEntryPoint {
    private String leaderboardName;
    private String leaderboardGroupName;
    
    @Override
    public void onModuleLoad() {     
        super.onModuleLoad();
        sailingService.getLeaderboardNames(new AsyncCallback<List<String>>() {
            @Override
            public void onSuccess(List<String> leaderboardNames) {
                leaderboardName = Window.Location.getParameter("name");
                leaderboardGroupName = Window.Location.getParameter("leaderboardGroupName");
                if (leaderboardNames.contains(leaderboardName)) {
                    createUI();
                } else {
                    RootPanel.get().add(new Label(stringMessages.noSuchLeaderboard()));
                }
            }

            @Override
            public void onFailure(Throwable t) {
                reportError("Error trying to obtain list of leaderboard names: " + t.getMessage());
            }
        });
    }
    
    private void createUI() {
        LogoAndTitlePanel logoAndTitlePanel = new LogoAndTitlePanel(stringMessages);
        logoAndTitlePanel.addStyleName("LogoAndTitlePanel");

        DockLayoutPanel mainPanel = new DockLayoutPanel(Unit.PX);
        RootLayoutPanel.get().add(mainPanel);
        mainPanel.addNorth(logoAndTitlePanel, 68);
        
        String tvModeParam = Window.Location.getParameter("tvMode");
        if (tvModeParam != null) {
            TVViewPanel tvViewPanel = new TVViewPanel(sailingService, stringMessages, this, leaderboardName, userAgentType, null);
            mainPanel.add(tvViewPanel);
        } else {
            LeaderboardPanel leaderboardPanel =  new LeaderboardPanel(sailingService,
                    LeaderboardSettingsFactory.getInstance().createNewDefaultSettings(/* autoExpandFirstRace */ false),
                    /* preSelectedRace */ null, new CompetitorSelectionModel(/* hasMultiSelection */ true),
                    new Timer(PlayModes.Replay, /* delayBetweenAutoAdvancesInMilliseconds */3000l),
                    leaderboardName, leaderboardGroupName,
                    LeaderboardEntryPoint.this, stringMessages, userAgentType);
            BreadcrumbPanel breadcrumbPanel = createBreadcrumbPanel();
            
            mainPanel.addNorth(breadcrumbPanel, 30);
            mainPanel.add(leaderboardPanel);
        }
    }
    
    private BreadcrumbPanel createBreadcrumbPanel() {
        ArrayList<Pair<String, String>> breadcrumbLinksData = new ArrayList<Pair<String, String>>();
        String debugParam = Window.Location.getParameter("gwt.codesvr");
        if(leaderboardGroupName != null) {
            if (Window.Location.getParameter("root").equals("overview")) {
                String link = "/gwt/Spectator.html"
                        + (debugParam != null && !debugParam.isEmpty() ? "?gwt.codesvr=" + debugParam : "");
                breadcrumbLinksData.add(new Pair<String, String>(link, stringMessages.home()));
            }
            String link = "/gwt/Spectator.html?leaderboardGroupName=" + leaderboardGroupName
                    + (debugParam != null && !debugParam.isEmpty() ? "&gwt.codesvr=" + debugParam : "");
            breadcrumbLinksData.add(new Pair<String, String>(link, leaderboardGroupName));
        }
<<<<<<< HEAD
        return new BreadcrumbPanel(breadcrumbLinksData, leaderboardName.toUpperCase());
    }
=======
        BreadcrumbPanel breadcrumbPanel = new BreadcrumbPanel(breadcrumbLinksData, leaderboardName.toUpperCase());
        LeaderboardPanel leaderboardPanel = new LeaderboardPanel(sailingService, LeaderboardSettingsFactory
                .getInstance().createNewDefaultSettings(/* namesOfRacesToShow */null, /* namesOfRacesToShow */null, /* autoExpandFirstRace */
                false),
                /* preSelectedRace */null, new CompetitorSelectionModel(/* hasMultiSelection */true), new Timer(
                PlayModes.Replay, /* delayBetweenAutoAdvancesInMilliseconds */3000l), leaderboardName,
                leaderboardGroupName, LeaderboardEntryPoint.this, stringMessages, userAgentType);
        RootPanel.get().add(logoAndTitlePanel);
        RootPanel.get().add(breadcrumbPanel);
        RootPanel.get().add(leaderboardPanel);
    }    
>>>>>>> a4b2da76
}
<|MERGE_RESOLUTION|>--- conflicted
+++ resolved
@@ -1,103 +1,89 @@
-package com.sap.sailing.gwt.ui.leaderboard;
-
-import java.util.ArrayList;
-import java.util.List;
-
-import com.google.gwt.dom.client.Style.Unit;
-import com.google.gwt.user.client.Window;
-import com.google.gwt.user.client.rpc.AsyncCallback;
-import com.google.gwt.user.client.ui.DockLayoutPanel;
-import com.google.gwt.user.client.ui.Label;
-import com.google.gwt.user.client.ui.RootLayoutPanel;
-import com.google.gwt.user.client.ui.RootPanel;
-import com.sap.sailing.domain.common.impl.Util.Pair;
-import com.sap.sailing.gwt.ui.client.AbstractEntryPoint;
-import com.sap.sailing.gwt.ui.client.CompetitorSelectionModel;
-import com.sap.sailing.gwt.ui.client.LogoAndTitlePanel;
-import com.sap.sailing.gwt.ui.client.Timer;
-import com.sap.sailing.gwt.ui.client.Timer.PlayModes;
-import com.sap.sailing.gwt.ui.shared.panels.BreadcrumbPanel;
-
-
-public class LeaderboardEntryPoint extends AbstractEntryPoint {
-    private String leaderboardName;
-    private String leaderboardGroupName;
-    
-    @Override
-    public void onModuleLoad() {     
-        super.onModuleLoad();
-        sailingService.getLeaderboardNames(new AsyncCallback<List<String>>() {
-            @Override
-            public void onSuccess(List<String> leaderboardNames) {
-                leaderboardName = Window.Location.getParameter("name");
-                leaderboardGroupName = Window.Location.getParameter("leaderboardGroupName");
-                if (leaderboardNames.contains(leaderboardName)) {
-                    createUI();
-                } else {
-                    RootPanel.get().add(new Label(stringMessages.noSuchLeaderboard()));
-                }
-            }
-
-            @Override
-            public void onFailure(Throwable t) {
-                reportError("Error trying to obtain list of leaderboard names: " + t.getMessage());
-            }
-        });
-    }
-    
-    private void createUI() {
-        LogoAndTitlePanel logoAndTitlePanel = new LogoAndTitlePanel(stringMessages);
-        logoAndTitlePanel.addStyleName("LogoAndTitlePanel");
-
-        DockLayoutPanel mainPanel = new DockLayoutPanel(Unit.PX);
-        RootLayoutPanel.get().add(mainPanel);
-        mainPanel.addNorth(logoAndTitlePanel, 68);
-        
-        String tvModeParam = Window.Location.getParameter("tvMode");
-        if (tvModeParam != null) {
-            TVViewPanel tvViewPanel = new TVViewPanel(sailingService, stringMessages, this, leaderboardName, userAgentType, null);
-            mainPanel.add(tvViewPanel);
-        } else {
-            LeaderboardPanel leaderboardPanel =  new LeaderboardPanel(sailingService,
-                    LeaderboardSettingsFactory.getInstance().createNewDefaultSettings(/* autoExpandFirstRace */ false),
-                    /* preSelectedRace */ null, new CompetitorSelectionModel(/* hasMultiSelection */ true),
-                    new Timer(PlayModes.Replay, /* delayBetweenAutoAdvancesInMilliseconds */3000l),
-                    leaderboardName, leaderboardGroupName,
-                    LeaderboardEntryPoint.this, stringMessages, userAgentType);
-            BreadcrumbPanel breadcrumbPanel = createBreadcrumbPanel();
-            
-            mainPanel.addNorth(breadcrumbPanel, 30);
-            mainPanel.add(leaderboardPanel);
-        }
-    }
-    
-    private BreadcrumbPanel createBreadcrumbPanel() {
-        ArrayList<Pair<String, String>> breadcrumbLinksData = new ArrayList<Pair<String, String>>();
-        String debugParam = Window.Location.getParameter("gwt.codesvr");
-        if(leaderboardGroupName != null) {
-            if (Window.Location.getParameter("root").equals("overview")) {
-                String link = "/gwt/Spectator.html"
-                        + (debugParam != null && !debugParam.isEmpty() ? "?gwt.codesvr=" + debugParam : "");
-                breadcrumbLinksData.add(new Pair<String, String>(link, stringMessages.home()));
-            }
-            String link = "/gwt/Spectator.html?leaderboardGroupName=" + leaderboardGroupName
-                    + (debugParam != null && !debugParam.isEmpty() ? "&gwt.codesvr=" + debugParam : "");
-            breadcrumbLinksData.add(new Pair<String, String>(link, leaderboardGroupName));
-        }
-<<<<<<< HEAD
-        return new BreadcrumbPanel(breadcrumbLinksData, leaderboardName.toUpperCase());
-    }
-=======
-        BreadcrumbPanel breadcrumbPanel = new BreadcrumbPanel(breadcrumbLinksData, leaderboardName.toUpperCase());
-        LeaderboardPanel leaderboardPanel = new LeaderboardPanel(sailingService, LeaderboardSettingsFactory
-                .getInstance().createNewDefaultSettings(/* namesOfRacesToShow */null, /* namesOfRacesToShow */null, /* autoExpandFirstRace */
-                false),
-                /* preSelectedRace */null, new CompetitorSelectionModel(/* hasMultiSelection */true), new Timer(
-                PlayModes.Replay, /* delayBetweenAutoAdvancesInMilliseconds */3000l), leaderboardName,
-                leaderboardGroupName, LeaderboardEntryPoint.this, stringMessages, userAgentType);
-        RootPanel.get().add(logoAndTitlePanel);
-        RootPanel.get().add(breadcrumbPanel);
-        RootPanel.get().add(leaderboardPanel);
-    }    
->>>>>>> a4b2da76
-}
+package com.sap.sailing.gwt.ui.leaderboard;
+
+import java.util.ArrayList;
+import java.util.List;
+
+import com.google.gwt.dom.client.Style.Unit;
+import com.google.gwt.user.client.Window;
+import com.google.gwt.user.client.rpc.AsyncCallback;
+import com.google.gwt.user.client.ui.DockLayoutPanel;
+import com.google.gwt.user.client.ui.Label;
+import com.google.gwt.user.client.ui.RootLayoutPanel;
+import com.google.gwt.user.client.ui.RootPanel;
+import com.sap.sailing.domain.common.impl.Util.Pair;
+import com.sap.sailing.gwt.ui.client.AbstractEntryPoint;
+import com.sap.sailing.gwt.ui.client.CompetitorSelectionModel;
+import com.sap.sailing.gwt.ui.client.LogoAndTitlePanel;
+import com.sap.sailing.gwt.ui.client.Timer;
+import com.sap.sailing.gwt.ui.client.Timer.PlayModes;
+import com.sap.sailing.gwt.ui.shared.panels.BreadcrumbPanel;
+
+
+public class LeaderboardEntryPoint extends AbstractEntryPoint {
+    private String leaderboardName;
+    private String leaderboardGroupName;
+    
+    @Override
+    public void onModuleLoad() {     
+        super.onModuleLoad();
+        sailingService.getLeaderboardNames(new AsyncCallback<List<String>>() {
+            @Override
+            public void onSuccess(List<String> leaderboardNames) {
+                leaderboardName = Window.Location.getParameter("name");
+                leaderboardGroupName = Window.Location.getParameter("leaderboardGroupName");
+                if (leaderboardNames.contains(leaderboardName)) {
+                    createUI();
+                } else {
+                    RootPanel.get().add(new Label(stringMessages.noSuchLeaderboard()));
+                }
+            }
+
+            @Override
+            public void onFailure(Throwable t) {
+                reportError("Error trying to obtain list of leaderboard names: " + t.getMessage());
+            }
+        });
+    }
+    
+    private void createUI() {
+        LogoAndTitlePanel logoAndTitlePanel = new LogoAndTitlePanel(stringMessages);
+        logoAndTitlePanel.addStyleName("LogoAndTitlePanel");
+
+        DockLayoutPanel mainPanel = new DockLayoutPanel(Unit.PX);
+        RootLayoutPanel.get().add(mainPanel);
+        mainPanel.addNorth(logoAndTitlePanel, 68);
+        
+        String tvModeParam = Window.Location.getParameter("tvMode");
+        if (tvModeParam != null) {
+            TVViewPanel tvViewPanel = new TVViewPanel(sailingService, stringMessages, this, leaderboardName, userAgentType, null);
+            mainPanel.add(tvViewPanel);
+        } else {
+            LeaderboardPanel leaderboardPanel =  new LeaderboardPanel(sailingService,
+                    LeaderboardSettingsFactory.getInstance().createNewDefaultSettings(null, null, /* autoExpandFirstRace */ false),
+                    /* preSelectedRace */ null, new CompetitorSelectionModel(/* hasMultiSelection */ true),
+                    new Timer(PlayModes.Replay, /* delayBetweenAutoAdvancesInMilliseconds */3000l),
+                    leaderboardName, leaderboardGroupName,
+                    LeaderboardEntryPoint.this, stringMessages, userAgentType);
+            BreadcrumbPanel breadcrumbPanel = createBreadcrumbPanel();
+            
+            mainPanel.addNorth(breadcrumbPanel, 30);
+            mainPanel.add(leaderboardPanel);
+        }
+    }
+    
+    private BreadcrumbPanel createBreadcrumbPanel() {
+        ArrayList<Pair<String, String>> breadcrumbLinksData = new ArrayList<Pair<String, String>>();
+        String debugParam = Window.Location.getParameter("gwt.codesvr");
+        if(leaderboardGroupName != null) {
+            if (Window.Location.getParameter("root").equals("overview")) {
+                String link = "/gwt/Spectator.html"
+                        + (debugParam != null && !debugParam.isEmpty() ? "?gwt.codesvr=" + debugParam : "");
+                breadcrumbLinksData.add(new Pair<String, String>(link, stringMessages.home()));
+            }
+            String link = "/gwt/Spectator.html?leaderboardGroupName=" + leaderboardGroupName
+                    + (debugParam != null && !debugParam.isEmpty() ? "&gwt.codesvr=" + debugParam : "");
+            breadcrumbLinksData.add(new Pair<String, String>(link, leaderboardGroupName));
+        }
+        return new BreadcrumbPanel(breadcrumbLinksData, leaderboardName.toUpperCase());
+    }
+}