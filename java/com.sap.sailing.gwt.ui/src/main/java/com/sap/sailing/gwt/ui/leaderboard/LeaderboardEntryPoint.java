package com.sap.sailing.gwt.ui.leaderboard;

import java.util.UUID;

import com.google.gwt.dom.client.Style.Unit;
import com.google.gwt.user.client.Window;
import com.google.gwt.user.client.rpc.AsyncCallback;
import com.google.gwt.user.client.ui.DockLayoutPanel;
import com.google.gwt.user.client.ui.Label;
import com.google.gwt.user.client.ui.RootLayoutPanel;
import com.google.gwt.user.client.ui.RootPanel;
import com.google.gwt.user.client.ui.ScrollPanel;
import com.google.gwt.user.client.ui.Widget;
import com.sap.sailing.domain.common.DetailType;
import com.sap.sailing.domain.common.LeaderboardType;
import com.sap.sailing.gwt.common.authentication.FixedSailingAuthentication;
import com.sap.sailing.gwt.common.authentication.SAPSailingHeaderWithAuthentication;
import com.sap.sailing.gwt.settings.client.leaderboard.LeaderboardContextDefinition;
import com.sap.sailing.gwt.settings.client.leaderboard.LeaderboardPerspectiveLifecycle;
import com.sap.sailing.gwt.settings.client.leaderboard.LeaderboardPerspectiveOwnSettings;
import com.sap.sailing.gwt.settings.client.leaderboard.MetaLeaderboardPerspectiveLifecycle;
import com.sap.sailing.gwt.settings.client.leaderboard.MultiCompetitorLeaderboardChartLifecycle;
import com.sap.sailing.gwt.settings.client.leaderboard.MultiCompetitorLeaderboardChartSettings;
import com.sap.sailing.gwt.settings.client.utils.StorageDefinitionIdFactory;
import com.sap.sailing.gwt.ui.client.AbstractSailingEntryPoint;
import com.sap.sailing.gwt.ui.client.StringMessages;
import com.sap.sailing.gwt.ui.shared.EventDTO;
import com.sap.sse.common.Util;
import com.sap.sse.gwt.client.async.AsyncActionsExecutor;
import com.sap.sse.gwt.client.async.MarkedAsyncCallback;
import com.sap.sse.gwt.client.player.Timer;
import com.sap.sse.gwt.client.player.Timer.PlayModes;
import com.sap.sse.gwt.client.player.Timer.PlayStates;
import com.sap.sse.gwt.client.shared.perspective.ComponentContext;
import com.sap.sse.gwt.client.shared.perspective.ComponentContextWithSettingsStorage;
import com.sap.sse.gwt.client.shared.perspective.OnSettingsLoadedCallback;
import com.sap.sse.gwt.client.shared.perspective.PerspectiveCompositeSettings;
import com.sap.sse.gwt.settings.SettingsToUrlSerializer;
import com.sap.sse.security.ui.settings.StorageDefinitionId;
import com.sap.sse.security.ui.settings.UserSettingsStorageManager;

public class LeaderboardEntryPoint extends AbstractSailingEntryPoint {
    public static final long DEFAULT_REFRESH_INTERVAL_MILLIS = 3000l;

    private StringMessages stringmessages = StringMessages.INSTANCE;
    private String leaderboardName;
    private String leaderboardGroupName;
    private LeaderboardType leaderboardType;
    private EventDTO event;

    @Override
    protected void doOnModuleLoad() {
        super.doOnModuleLoad();

        final LeaderboardContextDefinition leaderboardContextDefinition = new SettingsToUrlSerializer()
                .deserializeFromCurrentLocation(new LeaderboardContextDefinition());

        final UUID eventId = leaderboardContextDefinition.getEventId();

        leaderboardName = leaderboardContextDefinition.getLeaderboardName();
        leaderboardGroupName = leaderboardContextDefinition.getLeaderboardGroupName();

        if (leaderboardName != null) {
            final Runnable checkLeaderboardNameAndCreateUI = new Runnable() {
                @Override
                public void run() {
                    sailingService.checkLeaderboardName(leaderboardName,
                            new MarkedAsyncCallback<Util.Pair<String, LeaderboardType>>(
                                    new AsyncCallback<Util.Pair<String, LeaderboardType>>() {
                                        @Override
                                        public void onSuccess(
                                                Util.Pair<String, LeaderboardType> leaderboardNameAndType) {
                                            if (leaderboardNameAndType != null
                                                    && leaderboardName.equals(leaderboardNameAndType.getA())) {
                                                Window.setTitle(leaderboardName);
                                                leaderboardType = leaderboardNameAndType.getB();
                                                loadSettingsAndCreateUI(leaderboardContextDefinition, event);
                                            } else {
                                                RootPanel.get().add(new Label(getStringMessages().noSuchLeaderboard()));
                                            }
                                        }

                                        @Override
                                        public void onFailure(Throwable t) {
                                            reportError("Error trying to obtain list of leaderboard names: "
                                                    + t.getMessage());
                                        }
                                    }));
                }
            };
            if (eventId == null) {
                checkLeaderboardNameAndCreateUI.run(); // use null-initialized event field
            } else {
                sailingService.getEventById(eventId, /* withStatisticalData */false,
                        new MarkedAsyncCallback<EventDTO>(new AsyncCallback<EventDTO>() {
                            @Override
                            public void onFailure(Throwable caught) {
                                reportError("Error trying to obtain event " + eventId + ": " + caught.getMessage());
                            }

                            @Override
                            public void onSuccess(EventDTO result) {
                                event = result;
                                checkLeaderboardNameAndCreateUI.run();
                            }
                        }));
            }
        } else {
            RootPanel.get().add(new Label(getStringMessages().noSuchLeaderboard()));
        }
    }

    private void loadSettingsAndCreateUI(LeaderboardContextDefinition leaderboardContextDefinition, EventDTO event) {
        long delayBetweenAutoAdvancesInMilliseconds = DEFAULT_REFRESH_INTERVAL_MILLIS;
        final Timer timer = new Timer(PlayModes.Live, PlayStates.Paused, delayBetweenAutoAdvancesInMilliseconds);
        
        // make a single live request as the default but don't continue to play by default

        final StorageDefinitionId storageDefinitionId = StorageDefinitionIdFactory.createStorageDefinitionIdForLeaderboard(leaderboardContextDefinition);
        final UserSettingsStorageManager<PerspectiveCompositeSettings<LeaderboardPerspectiveOwnSettings>> settingsManager = new UserSettingsStorageManager<>(
                getUserService(), storageDefinitionId);
        if (leaderboardType.isMetaLeaderboard()) {
            // overall

            MetaLeaderboardPerspectiveLifecycle rootComponentLifeCycle = new MetaLeaderboardPerspectiveLifecycle(
                    stringmessages);
            ComponentContext<PerspectiveCompositeSettings<LeaderboardPerspectiveOwnSettings>> context = new ComponentContextWithSettingsStorage<>(
                    rootComponentLifeCycle, settingsManager);
            context.initInitialSettings(
                    new OnSettingsLoadedCallback<PerspectiveCompositeSettings<LeaderboardPerspectiveOwnSettings>>() {
                        @Override
                        public void onSuccess(
                                PerspectiveCompositeSettings<LeaderboardPerspectiveOwnSettings> defaultSettings) {
                            configureWithSettings(defaultSettings, timer);
                            
                            final MetaLeaderboardViewer leaderboardViewer = new MetaLeaderboardViewer(null, context,
                                    rootComponentLifeCycle, defaultSettings, sailingService, new AsyncActionsExecutor(),
                                    timer, null, null, leaderboardGroupName, leaderboardName,
                                    LeaderboardEntryPoint.this, getStringMessages(),
                                    getActualChartDetailType(defaultSettings));
                            createUi(leaderboardViewer, defaultSettings, timer, leaderboardContextDefinition);
                        }

                        @Override
                        public void onError(Throwable caught,
                                PerspectiveCompositeSettings<LeaderboardPerspectiveOwnSettings> fallbackDefaultSettings) {
                            // TODO
                            onSuccess(fallbackDefaultSettings);
                        }
                    });
        } else {

            LeaderboardPerspectiveLifecycle rootComponentLifeCycle = new LeaderboardPerspectiveLifecycle(
                    StringMessages.INSTANCE);
            ComponentContext<PerspectiveCompositeSettings<LeaderboardPerspectiveOwnSettings>> context = new ComponentContextWithSettingsStorage<>(
                    rootComponentLifeCycle, settingsManager);
            context.initInitialSettings(
                    new OnSettingsLoadedCallback<PerspectiveCompositeSettings<LeaderboardPerspectiveOwnSettings>>() {
                        @Override
                        public void onSuccess(
                                PerspectiveCompositeSettings<LeaderboardPerspectiveOwnSettings> defaultSettings) {
                            configureWithSettings(defaultSettings, timer);
                            
                            final LeaderboardViewer leaderboardViewer = new LeaderboardViewer(null, context,
                                    rootComponentLifeCycle, defaultSettings, sailingService, new AsyncActionsExecutor(),
                                    timer, null, leaderboardGroupName, leaderboardName,
                                    LeaderboardEntryPoint.this, getStringMessages(), getActualChartDetailType(defaultSettings));
                            createUi(leaderboardViewer, defaultSettings, timer, leaderboardContextDefinition);
                        }

                        @Override
                        public void onError(Throwable caught,
                                PerspectiveCompositeSettings<LeaderboardPerspectiveOwnSettings> fallbackDefaultSettings) {
                            // TODO
                            onSuccess(fallbackDefaultSettings);
                        }
                    });
        }
        
    }
    
    private DetailType getActualChartDetailType(PerspectiveCompositeSettings<LeaderboardPerspectiveOwnSettings> settings) {
        MultiCompetitorLeaderboardChartSettings chartSettings = settings.findSettingsByComponentId(MultiCompetitorLeaderboardChartLifecycle.ID);
        DetailType chartDetailType = chartSettings == null ? null : chartSettings.getDetailType();
        
        if (chartDetailType == DetailType.REGATTA_NET_POINTS_SUM) {
            return chartDetailType;
        }
        return MultiCompetitorLeaderboardChartSettings.getDefaultDetailType(leaderboardType.isMetaLeaderboard());
    }
    
    private void createUi(Widget leaderboardViewer, PerspectiveCompositeSettings<LeaderboardPerspectiveOwnSettings> settings, Timer timer, LeaderboardContextDefinition leaderboardContextSettings) {
        LeaderboardPerspectiveOwnSettings ownSettings = settings.getPerspectiveOwnSettings();
        
        DockLayoutPanel mainPanel = new DockLayoutPanel(Unit.PX);
        RootLayoutPanel.get().add(mainPanel);
        if (!ownSettings.isEmbedded()) {
            // Hack to shorten the leaderboardName in case of overall leaderboards
            String leaderboardDisplayName = leaderboardContextSettings.getDisplayName();
            if (leaderboardDisplayName == null || leaderboardDisplayName.isEmpty()) {
                leaderboardDisplayName = leaderboardName;
            }
            SAPSailingHeaderWithAuthentication header = new SAPSailingHeaderWithAuthentication(leaderboardDisplayName);
            new FixedSailingAuthentication(getUserService(), header.getAuthenticationMenuView());
            mainPanel.addNorth(header, 75);
        }
<<<<<<< HEAD
        ScrollPanel contentScrollPanel = new ScrollPanel();
        long delayBetweenAutoAdvancesInMilliseconds = DEFAULT_REFRESH_INTERVAL_MILLIS;
        final RegattaAndRaceIdentifier preselectedRace = getPreselectedRace(Window.Location.getParameterMap());
        // make a single live request as the default but don't continue to play by default
        Timer timer = new Timer(PlayModes.Live, PlayStates.Paused, delayBetweenAutoAdvancesInMilliseconds);
        final LeaderboardSettings leaderboardSettings = createLeaderboardSettingsFromURLParameters(Window.Location.getParameterMap());
        if (leaderboardSettings.getDelayBetweenAutoAdvancesInMilliseconds() != null) {
            timer.setPlayMode(PlayModes.Live); // the leaderboard, viewed via the entry point, goes "live" and "playing" if an auto-refresh
        } // interval has been specified
        boolean autoExpandLastRaceColumn = GwtHttpRequestUtils.getBooleanParameter(LeaderboardUrlSettings.PARAM_AUTO_EXPAND_LAST_RACE_COLUMN, false);
        boolean showCharts = GwtHttpRequestUtils.getBooleanParameter(LeaderboardUrlSettings.PARAM_SHOW_CHARTS, false);
        boolean showOverallLeaderboard = GwtHttpRequestUtils.getBooleanParameter(LeaderboardUrlSettings.PARAM_SHOW_OVERALL_LEADERBOARD, false);
        boolean showSeriesLeaderboards = GwtHttpRequestUtils.getBooleanParameter(LeaderboardUrlSettings.PARAM_SHOW_SERIES_LEADERBOARDS, false);
        String chartDetailParam = GwtHttpRequestUtils.getStringParameter(LeaderboardUrlSettings.PARAM_CHART_DETAIL, null);
        final DetailType chartDetailType;
        if (chartDetailParam != null && (DetailType.REGATTA_RANK.name().equals(chartDetailParam) || DetailType.OVERALL_RANK.name().equals(chartDetailParam) || 
                DetailType.REGATTA_NET_POINTS_SUM.name().equals(chartDetailParam))) {
            chartDetailType = DetailType.valueOf(chartDetailParam);
        } else {
            chartDetailType = leaderboardType.isMetaLeaderboard() ?  DetailType.OVERALL_RANK : DetailType.REGATTA_RANK;
        }
        
        final Widget leaderboardViewer;
        if (leaderboardType.isMetaLeaderboard()) {
            leaderboardViewer = new MetaLeaderboardViewer(sailingService, new AsyncActionsExecutor(),
                    timer, leaderboardSettings, null, preselectedRace, leaderboardGroupName, leaderboardName, this, getStringMessages(),
                    userAgent, showRaceDetails, hideToolbar, autoExpandLastRaceColumn, showCharts, chartDetailType, showSeriesLeaderboards);
        } else {
            leaderboardViewer = new LeaderboardViewer(sailingService, new AsyncActionsExecutor(),
                    timer, leaderboardSettings, preselectedRace, leaderboardGroupName, leaderboardName, this, getStringMessages(),
                    userAgent, showRaceDetails, hideToolbar, autoExpandLastRaceColumn, showCharts, chartDetailType, showOverallLeaderboard);
        }
        contentScrollPanel.setWidget(leaderboardViewer);
        mainPanel.add(contentScrollPanel);
    }
   
    private RegattaAndRaceIdentifier getPreselectedRace(Map<String, List<String>> parameterMap) {
        RegattaAndRaceIdentifier result;
        if (parameterMap.containsKey(LeaderboardUrlSettings.PARAM_RACE_NAME) && parameterMap.get(LeaderboardUrlSettings.PARAM_RACE_NAME).size() == 1 &&
                parameterMap.containsKey(LeaderboardUrlSettings.PARAM_REGATTA_NAME) && parameterMap.get(LeaderboardUrlSettings.PARAM_REGATTA_NAME).size() == 1) {
            result = new RegattaNameAndRaceName(parameterMap.get(LeaderboardUrlSettings.PARAM_REGATTA_NAME).get(0), parameterMap.get(LeaderboardUrlSettings.PARAM_RACE_NAME).get(0));
        } else {
            result = null;
        }
        return result;
    }

    /**
     * Constructs {@link LeaderboardSettings} from the URL parameters found
     */
    private LeaderboardSettings createLeaderboardSettingsFromURLParameters(Map<String, List<String>> parameterMap) {
        LeaderboardSettings result;
        Long refreshIntervalMillis = parameterMap.containsKey(LeaderboardUrlSettings.PARAM_REFRESH_INTERVAL_MILLIS) ? Long
                .valueOf(parameterMap.get(LeaderboardUrlSettings.PARAM_REFRESH_INTERVAL_MILLIS).get(0)) : null;
        RaceColumnSelectionStrategies raceColumnSelectionStrategy;
        final Integer numberOfLastRacesToShow;
        if (parameterMap.containsKey(LeaderboardUrlSettings.PARAM_NAME_LAST_N)) {
            raceColumnSelectionStrategy = RaceColumnSelectionStrategies.LAST_N;
            numberOfLastRacesToShow = Integer.valueOf(parameterMap.get(LeaderboardUrlSettings.PARAM_NAME_LAST_N).get(0));
        } else if (isSmallWidth()) {
            raceColumnSelectionStrategy = RaceColumnSelectionStrategies.LAST_N;
            int width = Window.getClientWidth();
            numberOfLastRacesToShow = (width-275)/40;
        } else {
            raceColumnSelectionStrategy = RaceColumnSelectionStrategies.EXPLICIT;
            numberOfLastRacesToShow = null;
        }
        if (parameterMap.containsKey(LeaderboardUrlSettings.PARAM_RACE_NAME) || parameterMap.containsKey(LeaderboardUrlSettings.PARAM_RACE_DETAIL) ||
                parameterMap.containsKey(LeaderboardUrlSettings.PARAM_LEG_DETAIL) || parameterMap.containsKey(LeaderboardUrlSettings.PARAM_MANEUVER_DETAIL) ||
                parameterMap.containsKey(LeaderboardUrlSettings.PARAM_OVERALL_DETAIL) || parameterMap.containsKey(LeaderboardUrlSettings.PARAM_SHOW_ADDED_SCORES) ||
                parameterMap.containsKey(LeaderboardUrlSettings.PARAM_SHOW_OVERALL_COLUMN_WITH_NUMBER_OF_RACES_COMPLETED) ||
                parameterMap.containsKey(LeaderboardUrlSettings.PARAM_AUTO_EXPAND_PRESELECTED_RACE) ||
                parameterMap.containsKey(LeaderboardUrlSettings.COMPETITOR_COLUMN_NATIONALITY) ||
                parameterMap.containsKey(LeaderboardUrlSettings.PARAM_SHOW_COMPETITOR_NAME_COLUMNS)) {
            List<DetailType> maneuverDetails = getDetailTypeListFromParamValue(parameterMap.get(LeaderboardUrlSettings.PARAM_MANEUVER_DETAIL));
            List<DetailType> raceDetails = getDetailTypeListFromParamValue(parameterMap.get(LeaderboardUrlSettings.PARAM_RACE_DETAIL));
            List<DetailType> overallDetails = getDetailTypeListFromParamValue(parameterMap.get(LeaderboardUrlSettings.PARAM_OVERALL_DETAIL));
            if (overallDetails.isEmpty()) {
                overallDetails = Collections.singletonList(DetailType.REGATTA_RANK);
            }
            List<DetailType> legDetails = getDetailTypeListFromParamValue(parameterMap.get(LeaderboardUrlSettings.PARAM_LEG_DETAIL));
            List<String> namesOfRacesToShow = getStringListFromParamValue(parameterMap.get(LeaderboardUrlSettings.PARAM_RACE_NAME));
            boolean showAddedScores = parameterMap.containsKey(LeaderboardUrlSettings.PARAM_SHOW_ADDED_SCORES) ? 
                    Boolean.valueOf(parameterMap.get(LeaderboardUrlSettings.PARAM_SHOW_ADDED_SCORES).get(0)) : false;
            boolean showOverallColumnWithNumberOfRacesSailedPerCompetitor = parameterMap.containsKey(LeaderboardUrlSettings.PARAM_SHOW_OVERALL_COLUMN_WITH_NUMBER_OF_RACES_COMPLETED) ?
                    Boolean.valueOf(parameterMap.get(LeaderboardUrlSettings.PARAM_SHOW_OVERALL_COLUMN_WITH_NUMBER_OF_RACES_COMPLETED).get(0)) : false;
            boolean autoExpandPreSelectedRace = parameterMap.containsKey(LeaderboardUrlSettings.PARAM_AUTO_EXPAND_PRESELECTED_RACE) ?
                    Boolean.valueOf(parameterMap.get(LeaderboardUrlSettings.PARAM_AUTO_EXPAND_PRESELECTED_RACE).get(0)) :
                        (namesOfRacesToShow != null && namesOfRacesToShow.size() == 1);
           boolean showCompetitorSailIdColumn = true;
           boolean showCompetitorFullNameColumn = true;
           if (parameterMap.containsKey(LeaderboardUrlSettings.PARAM_SHOW_COMPETITOR_NAME_COLUMNS)) {
                String value = parameterMap.get(LeaderboardUrlSettings.PARAM_SHOW_COMPETITOR_NAME_COLUMNS).get(0);
                if (value.equals(LeaderboardUrlSettings.COMPETITOR_NAME_COLUMN_FULL_NAME)) {
                    showCompetitorSailIdColumn = false;
                } else if (value.equals(LeaderboardUrlSettings.COMPETITOR_NAME_COLUMN_SAIL_ID)) {
                    showCompetitorFullNameColumn = false;
                } else if (value.trim().equals("")) {
                    showCompetitorFullNameColumn = false;
                    showCompetitorSailIdColumn = false;
                }
            }
           boolean showCompetitorNationalityColumn = parameterMap.containsKey(LeaderboardUrlSettings.COMPETITOR_COLUMN_NATIONALITY) ? 
                   Boolean.valueOf(parameterMap.get(LeaderboardUrlSettings.COMPETITOR_COLUMN_NATIONALITY).get(0)) : false; 
           result = new LeaderboardSettings(maneuverDetails, legDetails, raceDetails, overallDetails,
                    /* namesOfRaceColumnsToShow */ null,
                    namesOfRacesToShow, numberOfLastRacesToShow,
                    autoExpandPreSelectedRace, refreshIntervalMillis, /* sort by column */ (namesOfRacesToShow != null && !namesOfRacesToShow.isEmpty()) ?
                                    namesOfRacesToShow.get(0) : null,
                            /* ascending */ true, /* updateUponPlayStateChange */ raceDetails.isEmpty() && legDetails.isEmpty(),
                                    raceColumnSelectionStrategy, showAddedScores, showOverallColumnWithNumberOfRacesSailedPerCompetitor,
                                    showCompetitorSailIdColumn, showCompetitorFullNameColumn, showCompetitorNationalityColumn);

        } else {
            final List<DetailType> overallDetails = Collections.singletonList(DetailType.REGATTA_RANK);
            result = LeaderboardSettingsFactory.getInstance().createNewDefaultSettings(null, null,
                    /* overallDetails */ overallDetails, null,
                    /* autoExpandFirstRace */false, refreshIntervalMillis, numberOfLastRacesToShow,
                    raceColumnSelectionStrategy, /* showCompetitorSailIdColumns */ true, /*showCompetitorFullNameColumn*/ true,
                    /* showCompetitorNationalityColumn */false);
        }
        return result;
=======

        mainPanel.add(new ScrollPanel(leaderboardViewer));
>>>>>>> d7ff36eb
    }

    protected void configureWithSettings(
            PerspectiveCompositeSettings<LeaderboardPerspectiveOwnSettings> settings, Timer timer) {
        LeaderboardPerspectiveOwnSettings perspectiveOwnSettings = settings.getPerspectiveOwnSettings();
        final String zoomTo = perspectiveOwnSettings.getZoomTo();
        if (zoomTo != null) {
            RootPanel.getBodyElement().setAttribute("style",
                    "zoom: " + zoomTo + ";-moz-transform: scale(" + zoomTo
                            + ");-moz-transform-origin: 0 0;-o-transform: scale(" + zoomTo
                            + ");-o-transform-origin: 0 0;-webkit-transform: scale(" + zoomTo
                            + ");-webkit-transform-origin: 0 0;");
        }
        
        if (perspectiveOwnSettings.isLifePlay()) {
            timer.setPlayMode(PlayModes.Live); // the leaderboard, viewed via the entry point, goes "live" and "playing"
                                               // if an auto-refresh
        }
    }
    
}<|MERGE_RESOLUTION|>--- conflicted
+++ resolved
@@ -204,133 +204,8 @@
             new FixedSailingAuthentication(getUserService(), header.getAuthenticationMenuView());
             mainPanel.addNorth(header, 75);
         }
-<<<<<<< HEAD
-        ScrollPanel contentScrollPanel = new ScrollPanel();
-        long delayBetweenAutoAdvancesInMilliseconds = DEFAULT_REFRESH_INTERVAL_MILLIS;
-        final RegattaAndRaceIdentifier preselectedRace = getPreselectedRace(Window.Location.getParameterMap());
-        // make a single live request as the default but don't continue to play by default
-        Timer timer = new Timer(PlayModes.Live, PlayStates.Paused, delayBetweenAutoAdvancesInMilliseconds);
-        final LeaderboardSettings leaderboardSettings = createLeaderboardSettingsFromURLParameters(Window.Location.getParameterMap());
-        if (leaderboardSettings.getDelayBetweenAutoAdvancesInMilliseconds() != null) {
-            timer.setPlayMode(PlayModes.Live); // the leaderboard, viewed via the entry point, goes "live" and "playing" if an auto-refresh
-        } // interval has been specified
-        boolean autoExpandLastRaceColumn = GwtHttpRequestUtils.getBooleanParameter(LeaderboardUrlSettings.PARAM_AUTO_EXPAND_LAST_RACE_COLUMN, false);
-        boolean showCharts = GwtHttpRequestUtils.getBooleanParameter(LeaderboardUrlSettings.PARAM_SHOW_CHARTS, false);
-        boolean showOverallLeaderboard = GwtHttpRequestUtils.getBooleanParameter(LeaderboardUrlSettings.PARAM_SHOW_OVERALL_LEADERBOARD, false);
-        boolean showSeriesLeaderboards = GwtHttpRequestUtils.getBooleanParameter(LeaderboardUrlSettings.PARAM_SHOW_SERIES_LEADERBOARDS, false);
-        String chartDetailParam = GwtHttpRequestUtils.getStringParameter(LeaderboardUrlSettings.PARAM_CHART_DETAIL, null);
-        final DetailType chartDetailType;
-        if (chartDetailParam != null && (DetailType.REGATTA_RANK.name().equals(chartDetailParam) || DetailType.OVERALL_RANK.name().equals(chartDetailParam) || 
-                DetailType.REGATTA_NET_POINTS_SUM.name().equals(chartDetailParam))) {
-            chartDetailType = DetailType.valueOf(chartDetailParam);
-        } else {
-            chartDetailType = leaderboardType.isMetaLeaderboard() ?  DetailType.OVERALL_RANK : DetailType.REGATTA_RANK;
-        }
-        
-        final Widget leaderboardViewer;
-        if (leaderboardType.isMetaLeaderboard()) {
-            leaderboardViewer = new MetaLeaderboardViewer(sailingService, new AsyncActionsExecutor(),
-                    timer, leaderboardSettings, null, preselectedRace, leaderboardGroupName, leaderboardName, this, getStringMessages(),
-                    userAgent, showRaceDetails, hideToolbar, autoExpandLastRaceColumn, showCharts, chartDetailType, showSeriesLeaderboards);
-        } else {
-            leaderboardViewer = new LeaderboardViewer(sailingService, new AsyncActionsExecutor(),
-                    timer, leaderboardSettings, preselectedRace, leaderboardGroupName, leaderboardName, this, getStringMessages(),
-                    userAgent, showRaceDetails, hideToolbar, autoExpandLastRaceColumn, showCharts, chartDetailType, showOverallLeaderboard);
-        }
-        contentScrollPanel.setWidget(leaderboardViewer);
-        mainPanel.add(contentScrollPanel);
-    }
-   
-    private RegattaAndRaceIdentifier getPreselectedRace(Map<String, List<String>> parameterMap) {
-        RegattaAndRaceIdentifier result;
-        if (parameterMap.containsKey(LeaderboardUrlSettings.PARAM_RACE_NAME) && parameterMap.get(LeaderboardUrlSettings.PARAM_RACE_NAME).size() == 1 &&
-                parameterMap.containsKey(LeaderboardUrlSettings.PARAM_REGATTA_NAME) && parameterMap.get(LeaderboardUrlSettings.PARAM_REGATTA_NAME).size() == 1) {
-            result = new RegattaNameAndRaceName(parameterMap.get(LeaderboardUrlSettings.PARAM_REGATTA_NAME).get(0), parameterMap.get(LeaderboardUrlSettings.PARAM_RACE_NAME).get(0));
-        } else {
-            result = null;
-        }
-        return result;
-    }
-
-    /**
-     * Constructs {@link LeaderboardSettings} from the URL parameters found
-     */
-    private LeaderboardSettings createLeaderboardSettingsFromURLParameters(Map<String, List<String>> parameterMap) {
-        LeaderboardSettings result;
-        Long refreshIntervalMillis = parameterMap.containsKey(LeaderboardUrlSettings.PARAM_REFRESH_INTERVAL_MILLIS) ? Long
-                .valueOf(parameterMap.get(LeaderboardUrlSettings.PARAM_REFRESH_INTERVAL_MILLIS).get(0)) : null;
-        RaceColumnSelectionStrategies raceColumnSelectionStrategy;
-        final Integer numberOfLastRacesToShow;
-        if (parameterMap.containsKey(LeaderboardUrlSettings.PARAM_NAME_LAST_N)) {
-            raceColumnSelectionStrategy = RaceColumnSelectionStrategies.LAST_N;
-            numberOfLastRacesToShow = Integer.valueOf(parameterMap.get(LeaderboardUrlSettings.PARAM_NAME_LAST_N).get(0));
-        } else if (isSmallWidth()) {
-            raceColumnSelectionStrategy = RaceColumnSelectionStrategies.LAST_N;
-            int width = Window.getClientWidth();
-            numberOfLastRacesToShow = (width-275)/40;
-        } else {
-            raceColumnSelectionStrategy = RaceColumnSelectionStrategies.EXPLICIT;
-            numberOfLastRacesToShow = null;
-        }
-        if (parameterMap.containsKey(LeaderboardUrlSettings.PARAM_RACE_NAME) || parameterMap.containsKey(LeaderboardUrlSettings.PARAM_RACE_DETAIL) ||
-                parameterMap.containsKey(LeaderboardUrlSettings.PARAM_LEG_DETAIL) || parameterMap.containsKey(LeaderboardUrlSettings.PARAM_MANEUVER_DETAIL) ||
-                parameterMap.containsKey(LeaderboardUrlSettings.PARAM_OVERALL_DETAIL) || parameterMap.containsKey(LeaderboardUrlSettings.PARAM_SHOW_ADDED_SCORES) ||
-                parameterMap.containsKey(LeaderboardUrlSettings.PARAM_SHOW_OVERALL_COLUMN_WITH_NUMBER_OF_RACES_COMPLETED) ||
-                parameterMap.containsKey(LeaderboardUrlSettings.PARAM_AUTO_EXPAND_PRESELECTED_RACE) ||
-                parameterMap.containsKey(LeaderboardUrlSettings.COMPETITOR_COLUMN_NATIONALITY) ||
-                parameterMap.containsKey(LeaderboardUrlSettings.PARAM_SHOW_COMPETITOR_NAME_COLUMNS)) {
-            List<DetailType> maneuverDetails = getDetailTypeListFromParamValue(parameterMap.get(LeaderboardUrlSettings.PARAM_MANEUVER_DETAIL));
-            List<DetailType> raceDetails = getDetailTypeListFromParamValue(parameterMap.get(LeaderboardUrlSettings.PARAM_RACE_DETAIL));
-            List<DetailType> overallDetails = getDetailTypeListFromParamValue(parameterMap.get(LeaderboardUrlSettings.PARAM_OVERALL_DETAIL));
-            if (overallDetails.isEmpty()) {
-                overallDetails = Collections.singletonList(DetailType.REGATTA_RANK);
-            }
-            List<DetailType> legDetails = getDetailTypeListFromParamValue(parameterMap.get(LeaderboardUrlSettings.PARAM_LEG_DETAIL));
-            List<String> namesOfRacesToShow = getStringListFromParamValue(parameterMap.get(LeaderboardUrlSettings.PARAM_RACE_NAME));
-            boolean showAddedScores = parameterMap.containsKey(LeaderboardUrlSettings.PARAM_SHOW_ADDED_SCORES) ? 
-                    Boolean.valueOf(parameterMap.get(LeaderboardUrlSettings.PARAM_SHOW_ADDED_SCORES).get(0)) : false;
-            boolean showOverallColumnWithNumberOfRacesSailedPerCompetitor = parameterMap.containsKey(LeaderboardUrlSettings.PARAM_SHOW_OVERALL_COLUMN_WITH_NUMBER_OF_RACES_COMPLETED) ?
-                    Boolean.valueOf(parameterMap.get(LeaderboardUrlSettings.PARAM_SHOW_OVERALL_COLUMN_WITH_NUMBER_OF_RACES_COMPLETED).get(0)) : false;
-            boolean autoExpandPreSelectedRace = parameterMap.containsKey(LeaderboardUrlSettings.PARAM_AUTO_EXPAND_PRESELECTED_RACE) ?
-                    Boolean.valueOf(parameterMap.get(LeaderboardUrlSettings.PARAM_AUTO_EXPAND_PRESELECTED_RACE).get(0)) :
-                        (namesOfRacesToShow != null && namesOfRacesToShow.size() == 1);
-           boolean showCompetitorSailIdColumn = true;
-           boolean showCompetitorFullNameColumn = true;
-           if (parameterMap.containsKey(LeaderboardUrlSettings.PARAM_SHOW_COMPETITOR_NAME_COLUMNS)) {
-                String value = parameterMap.get(LeaderboardUrlSettings.PARAM_SHOW_COMPETITOR_NAME_COLUMNS).get(0);
-                if (value.equals(LeaderboardUrlSettings.COMPETITOR_NAME_COLUMN_FULL_NAME)) {
-                    showCompetitorSailIdColumn = false;
-                } else if (value.equals(LeaderboardUrlSettings.COMPETITOR_NAME_COLUMN_SAIL_ID)) {
-                    showCompetitorFullNameColumn = false;
-                } else if (value.trim().equals("")) {
-                    showCompetitorFullNameColumn = false;
-                    showCompetitorSailIdColumn = false;
-                }
-            }
-           boolean showCompetitorNationalityColumn = parameterMap.containsKey(LeaderboardUrlSettings.COMPETITOR_COLUMN_NATIONALITY) ? 
-                   Boolean.valueOf(parameterMap.get(LeaderboardUrlSettings.COMPETITOR_COLUMN_NATIONALITY).get(0)) : false; 
-           result = new LeaderboardSettings(maneuverDetails, legDetails, raceDetails, overallDetails,
-                    /* namesOfRaceColumnsToShow */ null,
-                    namesOfRacesToShow, numberOfLastRacesToShow,
-                    autoExpandPreSelectedRace, refreshIntervalMillis, /* sort by column */ (namesOfRacesToShow != null && !namesOfRacesToShow.isEmpty()) ?
-                                    namesOfRacesToShow.get(0) : null,
-                            /* ascending */ true, /* updateUponPlayStateChange */ raceDetails.isEmpty() && legDetails.isEmpty(),
-                                    raceColumnSelectionStrategy, showAddedScores, showOverallColumnWithNumberOfRacesSailedPerCompetitor,
-                                    showCompetitorSailIdColumn, showCompetitorFullNameColumn, showCompetitorNationalityColumn);
-
-        } else {
-            final List<DetailType> overallDetails = Collections.singletonList(DetailType.REGATTA_RANK);
-            result = LeaderboardSettingsFactory.getInstance().createNewDefaultSettings(null, null,
-                    /* overallDetails */ overallDetails, null,
-                    /* autoExpandFirstRace */false, refreshIntervalMillis, numberOfLastRacesToShow,
-                    raceColumnSelectionStrategy, /* showCompetitorSailIdColumns */ true, /*showCompetitorFullNameColumn*/ true,
-                    /* showCompetitorNationalityColumn */false);
-        }
-        return result;
-=======
 
         mainPanel.add(new ScrollPanel(leaderboardViewer));
->>>>>>> d7ff36eb
     }
 
     protected void configureWithSettings(
