--- conflicted
+++ resolved
@@ -1,319 +1,131 @@
-package com.sap.sailing.gwt.ui.raceboard;
-
-import java.util.Date;
-import java.util.HashMap;
-import java.util.List;
-import java.util.Map;
-
-<<<<<<< HEAD
-import com.google.gwt.dom.client.Style.Unit;
-import com.google.gwt.event.dom.client.ClickEvent;
-import com.google.gwt.event.dom.client.ClickHandler;
-import com.google.gwt.user.client.ui.AbsolutePanel;
-import com.google.gwt.user.client.ui.Button;
-import com.google.gwt.user.client.ui.DockLayoutPanel.Direction;
-import com.google.gwt.user.client.ui.HorizontalPanel;
-=======
-import com.google.gwt.user.client.ui.AbsolutePanel;
-import com.google.gwt.user.client.ui.DockLayoutPanel.Direction;
->>>>>>> 0f6e7eca
-import com.google.gwt.user.client.ui.LayoutPanel;
-import com.google.gwt.user.client.ui.Panel;
-import com.google.gwt.user.client.ui.RequiresResize;
-import com.google.gwt.user.client.ui.ScrollPanel;
-import com.google.gwt.user.client.ui.Widget;
-import com.google.gwt.user.client.ui.WidgetCollection;
-import com.sap.sailing.gwt.ui.client.StringMessages;
-import com.sap.sailing.gwt.ui.client.shared.components.Component;
-import com.sap.sailing.gwt.ui.client.shared.components.ComponentViewer;
-import com.sap.sailing.gwt.ui.client.shared.components.SettingsDialog;
-import com.sap.sailing.gwt.ui.leaderboard.LeaderboardPanel;
-<<<<<<< HEAD
-import com.sap.sse.gwt.client.player.TimeListener;
-=======
->>>>>>> 0f6e7eca
-
-/**
- *  Component Viewer that uses a {@link TouchSplitLayoutPanelWithBetterDraggers}
- *  to display its components.
- */
-public class SideBySideComponentViewer implements ComponentViewer {
-    
-<<<<<<< HEAD
-    /**
-     * Panel that combines another Panel and associated close and
-     * settings buttons.
-     * 
-     * This panel does not work in combination with {@link ScrollPanel}
-     * 
-     * @author Simon Marcel Pamies
-     */
-    abstract class PanelWithCloseAndSettingsButton extends AbsolutePanel implements RequiresResize {
-        private final Widget containedPanel;
-        private final HorizontalPanel panelForCloseAndSettingsButton;
-        public PanelWithCloseAndSettingsButton(Widget containedPanel) {
-            this.containedPanel = containedPanel;
-            this.containedPanel.getElement().getStyle().setMarginTop(10, Unit.PX); // make some room for buttons
-            this.panelForCloseAndSettingsButton = new HorizontalPanel();
-            this.panelForCloseAndSettingsButton.setStyleName("gwt-SplitLayoutPanel-CloseAndSettingsButton-Panel");
-            Button settingsButton = new Button();
-            settingsButton.setStyleName("gwt-SplitLayoutPanel-SettingsButton");
-            settingsButton.addClickHandler(new ClickHandler() {
-                @Override
-                public void onClick(ClickEvent event) {
-                    settingsClicked();
-                }
-            });
-            panelForCloseAndSettingsButton.add(settingsButton);
-            Button closeButton = new Button();
-            closeButton.setStyleName("gwt-SplitLayoutPanel-CloseButton");
-            closeButton.addClickHandler(new ClickHandler() {
-                @Override
-                public void onClick(ClickEvent event) {
-                    closeClicked();
-                }
-            });
-            panelForCloseAndSettingsButton.add(closeButton);
-            add(panelForCloseAndSettingsButton);
-            add(this.containedPanel);
-            setTitle(this.containedPanel.getTitle());
-            setVisible(this.containedPanel.isVisible());
-        }
-        
-        public void onResize() {
-            if (this.containedPanel instanceof RequiresResize) {
-                ((RequiresResize) this.containedPanel).onResize();
-            }
-        }
-        
-        public abstract void closeClicked();
-        public abstract void settingsClicked();
-    }
-    
-=======
->>>>>>> 0f6e7eca
-    class ResizableAbsolutePanel extends AbsolutePanel implements RequiresResize {
-        public void onResize() {
-            WidgetCollection children = getChildren();
-            for (Widget widget : children) {
-                if (widget instanceof RequiresResize) {
-                    ((RequiresResize)widget).onResize();
-                }
-            }
-        }
-    }
-    
-    private final int MAX_LEADERBOARD_WIDTH = 500;
-    
-    private final LeaderboardPanel leftComponent;
-    private final Panel leaderboardContentPanel;
-    private final Component<?> rightComponent;
-    private final List<Component<?>> components;
-<<<<<<< HEAD
-    private final Map<Component<?>, Panel> componentPanels;
-    private final Panel leftPanel;
-    private final StringMessages stringMessages;
-
-    private final HorizontalPanel panelForTogglingSouthLayoutPanelComponents;
-    private final HorizontalPanel panelForTogglingEastLayoutPanelComponents;
-    
-=======
-    private final ScrollPanel leftScrollPanel;
-    private final StringMessages stringMessages;
-
->>>>>>> 0f6e7eca
-    private LayoutPanel mainPanel;
-    
-    private TouchSplitLayoutPanelWithBetterDraggers splitLayoutPanel; 
-    private int savedSplitPosition = -1;
-    
-    public SideBySideComponentViewer(final LeaderboardPanel leftComponentP, final Component<?> rightComponentP, List<Component<?>> components, final StringMessages stringMessages) {
-        this.stringMessages = stringMessages;
-        this.leftComponent = leftComponentP;
-        this.leaderboardContentPanel = leftComponentP.getContentPanel();
-        this.rightComponent = rightComponentP;
-        this.components = components;
-<<<<<<< HEAD
-        this.componentPanels = new HashMap<Component<?>, Panel>();
-        ScrollPanel leftScrollPanel = new ScrollPanel();
-=======
-        leftScrollPanel = new ScrollPanel();
->>>>>>> 0f6e7eca
-        leftScrollPanel.add(leftComponentP.getEntryWidget());
-        leftScrollPanel.setTitle(leftComponentP.getEntryWidget().getTitle());
-        mainPanel = new LayoutPanel();
-        mainPanel.setSize("100%", "100%");
-        mainPanel.setStyleName("SideBySideComponentViewer-MainPanel");
-<<<<<<< HEAD
-        splitLayoutPanel = new TouchSplitLayoutPanelWithBetterDraggers(/* splitter width */ 3);
-        mainPanel.add(splitLayoutPanel);
-        
-        ResizableAbsolutePanel absoluteMapAndToggleButtonsPanel = new ResizableAbsolutePanel();
-        panelForTogglingSouthLayoutPanelComponents = new HorizontalPanel();
-        panelForTogglingSouthLayoutPanelComponents.setStyleName("gwt-SplitLayoutPanel-NorthSouthToggleButton-Panel");
-        
-        panelForTogglingEastLayoutPanelComponents = new HorizontalPanel();
-        panelForTogglingEastLayoutPanelComponents.setStyleName("gwt-SplitLayoutPanel-EastToggleButton-Panel");
-        
-        absoluteMapAndToggleButtonsPanel.add(rightComponent.getEntryWidget());
-        absoluteMapAndToggleButtonsPanel.add(panelForTogglingSouthLayoutPanelComponents);
-        absoluteMapAndToggleButtonsPanel.add(panelForTogglingEastLayoutPanelComponents);
-
-        final Button leaderboardTogglerButton = new Button(leftComponentP.getEntryWidget().getTitle());
-        leaderboardTogglerButton.addClickHandler(new ClickHandler() {
-            @Override
-            public void onClick(ClickEvent event) {
-                  leftComponentP.setVisible(!leftComponentP.isVisible());
-                  forceLayout();
-                  if (leftComponentP.isVisible() && leftComponentP instanceof TimeListener) {
-                      ((TimeListener)leftComponentP).timeChanged(new Date(), null);
-                  }
-                  leaderboardTogglerButton.removeFromParent();
-            }
-        });
-        leaderboardTogglerButton.setStyleName("gwt-SplitLayoutPanel-EastToggleButton");
-        panelForTogglingEastLayoutPanelComponents.add(leaderboardTogglerButton);
-
-        // add a panel for close and settings buttons in leaderboard
-        leftPanel = new PanelWithCloseAndSettingsButton(leftScrollPanel) {
-            @Override
-            public void closeClicked() {
-                splitLayoutPanel.setWidgetVisibility(this, leftComponent, leaderboardContentPanel, true, 500);
-                panelForTogglingEastLayoutPanelComponents.add(leaderboardTogglerButton);
-            }
-            @Override
-            public void settingsClicked() {
-                showSettingsDialog(leftComponent);
-            }
-        };
-        
-        initializeComponents();
-
-        savedSplitPosition = 350;
-        splitLayoutPanel.insert(leftPanel, leftComponentP, Direction.WEST, savedSplitPosition, null);
-        splitLayoutPanel.insert(absoluteMapAndToggleButtonsPanel, rightComponent, Direction.CENTER, 0, null);
-
-        Button mapSettingsButton = new Button();
-        mapSettingsButton.setStyleName("gwt-SplitLayoutPanel-MapSettingsButton");
-        mapSettingsButton.addClickHandler(new ClickHandler() {
-            @Override
-            public void onClick(ClickEvent event) {
-                showSettingsDialog(rightComponent);
-            }
-        });
-        absoluteMapAndToggleButtonsPanel.add(mapSettingsButton);
-=======
-        splitLayoutPanel = new TouchSplitLayoutPanelWithBetterDraggers(/* horizontal splitter width */ 3, /*vertical splitter height*/ 20);
-        mainPanel.add(splitLayoutPanel);
-        
-        initializeComponents();
-
-        savedSplitPosition = 350;
-        splitLayoutPanel.insert(leftScrollPanel, leftComponent, Direction.WEST, savedSplitPosition, null);
-        
-        ResizableAbsolutePanel panelForMapAndHorizontalToggleButtons = new ResizableAbsolutePanel();
-        panelForMapAndHorizontalToggleButtons.add(rightComponent.getEntryWidget());
-        
-        splitLayoutPanel.insert(panelForMapAndHorizontalToggleButtons, rightComponent, Direction.CENTER, 0, null);
-        splitLayoutPanel.lastComponentHasBeenAdded(this, panelForMapAndHorizontalToggleButtons);
->>>>>>> 0f6e7eca
-    }
-    
-    private void initializeComponents() {
-        for (final Component<?> component : components) {
-<<<<<<< HEAD
-            final Button togglerButton = new Button(component.getEntryWidget().getTitle());
-            togglerButton.addClickHandler(new ClickHandler() {
-              @Override
-              public void onClick(ClickEvent event) {
-                  component.setVisible(!component.isVisible());
-                  forceLayout();
-                  if (component.isVisible() && component instanceof TimeListener) {
-                      ((TimeListener)component).timeChanged(new Date(), null);
-                  }
-                  panelForTogglingSouthLayoutPanelComponents.remove(togglerButton);
-              }
-            });
-            togglerButton.setStyleName("gwt-SplitLayoutPanel-NorthSouthToggleButton");
-            panelForTogglingSouthLayoutPanelComponents.add(togglerButton);
-            final Panel componentPanel = new PanelWithCloseAndSettingsButton(component.getEntryWidget()) {
-                @Override
-                public void settingsClicked() {
-                    showSettingsDialog(component);
-                }
-                @Override
-                public void closeClicked() {
-                    splitLayoutPanel.setWidgetVisibility(this, component, this, true, 200);
-                    panelForTogglingSouthLayoutPanelComponents.add(togglerButton);
-                }
-            };
-            componentPanels.put(component, componentPanel);
-            splitLayoutPanel.insert(componentPanel, component, Direction.SOUTH, 200, null);
-=======
-            splitLayoutPanel.insert(component.getEntryWidget(), component, Direction.SOUTH, 200, null);
->>>>>>> 0f6e7eca
-        }
-    }
-    
-    public <SettingsType> void showSettingsDialog(Component<SettingsType> component) {
-        if (component.hasSettings()) {
-            new SettingsDialog<SettingsType>(component, stringMessages).show();
-        }
-    }
-
-    public void forceLayout() {
-        if (!leftComponent.isVisible() && rightComponent.isVisible()) {
-            // the leaderboard is not visible, but the map is
-<<<<<<< HEAD
-            if (isWidgetInSplitPanel(leftPanel)) {
-                splitLayoutPanel.setWidgetVisibility(leftPanel, leftComponent, leaderboardContentPanel, /*hidden*/true, savedSplitPosition);
-            }
-        } else if (leftComponent.isVisible() && rightComponent.isVisible()) {
-            // the leaderboard and the map are visible
-            splitLayoutPanel.setWidgetVisibility(leftPanel, leftComponent, leaderboardContentPanel, /*hidden*/false, savedSplitPosition);
-=======
-            if (isWidgetInSplitPanel(leftScrollPanel)) {
-                splitLayoutPanel.setWidgetVisibility(leftScrollPanel, leftComponent, leaderboardContentPanel, /*hidden*/true, savedSplitPosition);
-            }
-        } else if (leftComponent.isVisible() && rightComponent.isVisible()) {
-            // the leaderboard and the map are visible
-            splitLayoutPanel.setWidgetVisibility(leftScrollPanel, leftComponent, leaderboardContentPanel, /*hidden*/false, savedSplitPosition);
->>>>>>> 0f6e7eca
-        } else if (!leftComponent.isVisible() && !rightComponent.isVisible()) {
-        }
-
-        for (Component<?> component : components) {
-            final boolean isComponentVisible = component.isVisible();
-<<<<<<< HEAD
-            splitLayoutPanel.setWidgetVisibility(componentPanels.get(component), component, componentPanels.get(component), !isComponentVisible, 200);
-=======
-            splitLayoutPanel.setWidgetVisibility(component.getEntryWidget(), component, component.getEntryWidget(), !isComponentVisible, 200);
->>>>>>> 0f6e7eca
-        }
-        splitLayoutPanel.forceLayout();
-    }
-
-    private boolean isWidgetInSplitPanel(Widget widget) {
-        int widgetIndex = splitLayoutPanel.getWidgetIndex(widget);
-        return widgetIndex >= 0;
-    }
-
-    public Panel getViewerWidget() {
-        return mainPanel;
-    }
-
-    public Component<?> getRootComponent() {
-        return null;
-    }
-
-    public String getViewerName() {
-        return "";
-    }
-    
-    public void setLeaderboardWidth(int width) {
-        if (width > 0 && savedSplitPosition != width) {
-            savedSplitPosition = Math.min(width, MAX_LEADERBOARD_WIDTH);
-            forceLayout();
-        }
-    }
-}
+package com.sap.sailing.gwt.ui.raceboard;
+
+import java.util.List;
+
+import com.google.gwt.user.client.ui.AbsolutePanel;
+import com.google.gwt.user.client.ui.DockLayoutPanel.Direction;
+import com.google.gwt.user.client.ui.LayoutPanel;
+import com.google.gwt.user.client.ui.Panel;
+import com.google.gwt.user.client.ui.RequiresResize;
+import com.google.gwt.user.client.ui.ScrollPanel;
+import com.google.gwt.user.client.ui.Widget;
+import com.google.gwt.user.client.ui.WidgetCollection;
+import com.sap.sailing.gwt.ui.client.StringMessages;
+import com.sap.sailing.gwt.ui.client.shared.components.Component;
+import com.sap.sailing.gwt.ui.client.shared.components.ComponentViewer;
+import com.sap.sailing.gwt.ui.client.shared.components.SettingsDialog;
+import com.sap.sailing.gwt.ui.leaderboard.LeaderboardPanel;
+
+/**
+ *  Component Viewer that uses a {@link TouchSplitLayoutPanelWithBetterDraggers}
+ *  to display its components.
+ */
+public class SideBySideComponentViewer implements ComponentViewer {
+    
+    class ResizableAbsolutePanel extends AbsolutePanel implements RequiresResize {
+        public void onResize() {
+            WidgetCollection children = getChildren();
+            for (Widget widget : children) {
+                if (widget instanceof RequiresResize) {
+                    ((RequiresResize)widget).onResize();
+                }
+            }
+        }
+    }
+    
+    private final int MAX_LEADERBOARD_WIDTH = 500;
+    
+    private final LeaderboardPanel leftComponent;
+    private final Panel leaderboardContentPanel;
+    private final Component<?> rightComponent;
+    private final List<Component<?>> components;
+    private final ScrollPanel leftScrollPanel;
+    private final StringMessages stringMessages;
+
+    private LayoutPanel mainPanel;
+    
+    private TouchSplitLayoutPanelWithBetterDraggers splitLayoutPanel; 
+    private int savedSplitPosition = -1;
+    
+    public SideBySideComponentViewer(final LeaderboardPanel leftComponentP, final Component<?> rightComponentP, List<Component<?>> components, final StringMessages stringMessages) {
+        this.stringMessages = stringMessages;
+        this.leftComponent = leftComponentP;
+        this.leaderboardContentPanel = leftComponentP.getContentPanel();
+        this.rightComponent = rightComponentP;
+        this.components = components;
+        leftScrollPanel = new ScrollPanel();
+        leftScrollPanel.add(leftComponentP.getEntryWidget());
+        leftScrollPanel.setTitle(leftComponentP.getEntryWidget().getTitle());
+        mainPanel = new LayoutPanel();
+        mainPanel.setSize("100%", "100%");
+        mainPanel.setStyleName("SideBySideComponentViewer-MainPanel");
+        splitLayoutPanel = new TouchSplitLayoutPanelWithBetterDraggers(/* horizontal splitter width */ 3, /*vertical splitter height*/ 20);
+        mainPanel.add(splitLayoutPanel);
+        
+        initializeComponents();
+
+        savedSplitPosition = 350;
+        splitLayoutPanel.insert(leftScrollPanel, leftComponent, Direction.WEST, savedSplitPosition, null);
+        
+        ResizableAbsolutePanel panelForMapAndHorizontalToggleButtons = new ResizableAbsolutePanel();
+        panelForMapAndHorizontalToggleButtons.add(rightComponent.getEntryWidget());
+        
+        splitLayoutPanel.insert(panelForMapAndHorizontalToggleButtons, rightComponent, Direction.CENTER, 0, null);
+        splitLayoutPanel.lastComponentHasBeenAdded(this, panelForMapAndHorizontalToggleButtons);
+    }
+    
+    private void initializeComponents() {
+        for (final Component<?> component : components) {
+            splitLayoutPanel.insert(component.getEntryWidget(), component, Direction.SOUTH, 200, null);
+        }
+    }
+    
+    public <SettingsType> void showSettingsDialog(Component<SettingsType> component) {
+        if (component.hasSettings()) {
+            new SettingsDialog<SettingsType>(component, stringMessages).show();
+        }
+    }
+
+    public void forceLayout() {
+        if (!leftComponent.isVisible() && rightComponent.isVisible()) {
+            // the leaderboard is not visible, but the map is
+            if (isWidgetInSplitPanel(leftScrollPanel)) {
+                splitLayoutPanel.setWidgetVisibility(leftScrollPanel, leftComponent, leaderboardContentPanel, /*hidden*/true, savedSplitPosition);
+            }
+        } else if (leftComponent.isVisible() && rightComponent.isVisible()) {
+            // the leaderboard and the map are visible
+            splitLayoutPanel.setWidgetVisibility(leftScrollPanel, leftComponent, leaderboardContentPanel, /*hidden*/false, savedSplitPosition);
+        } else if (!leftComponent.isVisible() && !rightComponent.isVisible()) {
+        }
+
+        for (Component<?> component : components) {
+            final boolean isComponentVisible = component.isVisible();
+            splitLayoutPanel.setWidgetVisibility(component.getEntryWidget(), component, component.getEntryWidget(), !isComponentVisible, 200);
+        }
+        splitLayoutPanel.forceLayout();
+    }
+
+    private boolean isWidgetInSplitPanel(Widget widget) {
+        int widgetIndex = splitLayoutPanel.getWidgetIndex(widget);
+        return widgetIndex >= 0;
+    }
+
+    public Panel getViewerWidget() {
+        return mainPanel;
+    }
+
+    public Component<?> getRootComponent() {
+        return null;
+    }
+
+    public String getViewerName() {
+        return "";
+    }
+    
+    public void setLeaderboardWidth(int width) {
+        if (width > 0 && savedSplitPosition != width) {
+            savedSplitPosition = Math.min(width, MAX_LEADERBOARD_WIDTH);
+            forceLayout();
+        }
+    }
+}