package com.sap.sailing.gwt.ui.raceboard;

import java.util.ArrayList;
import java.util.List;

import com.google.gwt.dom.client.Style;
import com.google.gwt.dom.client.Style.Unit;
import com.google.gwt.event.dom.client.ClickEvent;
import com.google.gwt.event.dom.client.ClickHandler;
import com.google.gwt.user.client.Window;
import com.google.gwt.user.client.ui.AbsolutePanel;
import com.google.gwt.user.client.ui.Button;
import com.google.gwt.user.client.ui.DockLayoutPanel.Direction;
import com.google.gwt.user.client.ui.LayoutPanel;
import com.google.gwt.user.client.ui.Panel;
import com.google.gwt.user.client.ui.RequiresResize;
import com.google.gwt.user.client.ui.ScrollPanel;
import com.google.gwt.user.client.ui.Widget;
import com.google.gwt.user.client.ui.WidgetCollection;
import com.sap.sailing.domain.common.security.Permission;
import com.sap.sailing.domain.common.security.SailingPermissionsForRoleProvider;
import com.sap.sailing.gwt.ui.client.StringMessages;
import com.sap.sailing.gwt.ui.client.media.MediaManagementControl;
import com.sap.sailing.gwt.ui.client.media.MediaPlayerManager;
import com.sap.sailing.gwt.ui.client.media.MediaPlayerManager.PlayerChangeListener;
import com.sap.sailing.gwt.ui.client.media.MediaPlayerManagerComponent;
import com.sap.sailing.gwt.ui.client.media.MediaSingleSelectionControl;
import com.sap.sailing.gwt.ui.client.shared.charts.EditMarkPassingsPanel;
import com.sap.sailing.gwt.ui.client.shared.charts.EditMarkPositionPanel;
import com.sap.sailing.gwt.ui.raceboard.TouchSplitLayoutPanel.Splitter;
import com.sap.sse.common.Util.Pair;
import com.sap.sse.common.settings.AbstractSettings;
import com.sap.sse.gwt.client.shared.components.Component;
import com.sap.sse.gwt.client.shared.components.ComponentViewer;
import com.sap.sse.gwt.client.shared.components.SettingsDialog;
import com.sap.sse.security.ui.client.UserService;
import com.sap.sse.security.ui.client.UserStatusEventHandler;
import com.sap.sse.security.ui.shared.UserDTO;

/**
 * Component Viewer that uses a {@link TouchSplitLayoutPanel} to display its components.
 * 
 * TODO: Refactor to make sure it is really only performing operations that are related to view. Currently it is digging
 * too deep into components and setting titles or even creating video buttons.
 */
public class SideBySideComponentViewer implements ComponentViewer, UserStatusEventHandler {

    private static final int DEFAULT_SOUTH_SPLIT_PANEL_HEIGHT = 200;
    private final int MIN_LEADERBOARD_WIDTH = Math.min(432, Window.getClientWidth() - 40); // fallback value "432" works well for 505 and ESS

    /**
     * Absolute Panel that informs its children about a resize
     */
    class ResizableAbsolutePanel extends AbsolutePanel implements RequiresResize {
        public void onResize() {
            WidgetCollection children = getChildren();
            for (Widget widget : children) {
                if (widget instanceof RequiresResize) {
                    ((RequiresResize) widget).onResize();
                }
            }
        }
    }

    private Component<?> leftComponent;
    private final Component<?> rightComponent;
    private final List<Component<?>> components;
    private final ScrollPanel leftScrollPanel;
    private final StringMessages stringMessages;
    private final Button mediaSelectionButton;
    private final Button mediaManagementButton;
    private final EditMarkPassingsPanel markPassingsPanel;
<<<<<<< HEAD
    private final EditMarkPositionPanel markPositionPanel;
=======
    private final MediaPlayerManagerComponent mediaPlayerManagerComponent;
>>>>>>> fefd69cc

    private LayoutPanel mainPanel;

    private TouchSplitLayoutPanel splitLayoutPanel;
    private int savedSplitPosition = -1;
    private boolean layoutForLeftComponentForcedOnce = false;

    public SideBySideComponentViewer(final Component<?> leftComponentP, final Component<?> rightComponentP,
            final MediaPlayerManagerComponent mediaPlayerManagerComponent, List<Component<?>> components,
<<<<<<< HEAD
            final StringMessages stringMessages, UserService userService, EditMarkPassingsPanel markPassingsPanel,
            EditMarkPositionPanel markPositionPanel) {
=======
            final StringMessages stringMessages, UserService userService, EditMarkPassingsPanel markPassingsPanel) {
        this.mediaPlayerManagerComponent = mediaPlayerManagerComponent;
>>>>>>> fefd69cc
        this.stringMessages = stringMessages;
        this.leftComponent = leftComponentP;
        this.rightComponent = rightComponentP;
        this.components = components;
        this.mediaSelectionButton = createMediaSelectionButton(mediaPlayerManagerComponent);
        this.mediaManagementButton = createMediaManagementButton(mediaPlayerManagerComponent);
        this.markPassingsPanel = markPassingsPanel;
        this.markPositionPanel = markPositionPanel;
        markPositionPanel.setComponentViewer(this);
        userService.addUserStatusEventHandler(this);
        mediaPlayerManagerComponent.setPlayerChangeListener(new PlayerChangeListener() {
            public void notifyStateChange() {
                String caption;
                String tooltip;
                switch (mediaPlayerManagerComponent.getAssignedMediaTracks().size()) {
                case 0:
                    caption = stringMessages.mediaNoVideosCaption();
                    tooltip = caption;
                    mediaSelectionButton.setVisible(false);
                    break;
                case 1:
                    mediaSelectionButton.setVisible(true);
                    if(mediaPlayerManagerComponent.isPlaying()){
                        caption = stringMessages.mediaHideVideoCaption();
                        tooltip = stringMessages.mediaHideVideoTooltip();
                    }
                    else{
                        caption = stringMessages.mediaShowVideoCaption();
                        tooltip = stringMessages.mediaShowVideoTooltip(mediaPlayerManagerComponent.getAssignedMediaTracks().iterator().next().title);
                    }
                    break;
                default:
                    mediaSelectionButton.setVisible(true);
                    caption = stringMessages.mediaSelectVideoCaption(mediaPlayerManagerComponent.getAssignedMediaTracks().size());
                    tooltip = stringMessages.mediaSelectVideoTooltip();
                    break;
                }
                if (mediaPlayerManagerComponent.isPlaying()) {
                    mediaSelectionButton.addStyleDependentName("mediaplaying");
                } else {
                    mediaSelectionButton.removeStyleDependentName("mediaplaying");
                }
                mediaSelectionButton.setText(caption);
                mediaSelectionButton.setTitle(tooltip);
                mediaManagementButton.setVisible(mediaPlayerManagerComponent.allowsEditing());
            }
        });
        this.leftScrollPanel = new ScrollPanel();
        this.leftScrollPanel.add(leftComponentP.getEntryWidget());
        this.leftScrollPanel.setTitle(leftComponentP.getEntryWidget().getTitle());
        this.mainPanel = new LayoutPanel() {
            @Override
            public void onResize() {
                int leftWidth = leftScrollPanel.getOffsetWidth();
                // The left scroll panel is potentially resized to ensure it is not too wide when the screen gets narrower,
                // e.g. when resizing browser window or changing mobile device orientation. An offset of 40px is used, so
                // the panels size slider and its toggle button is always accessable if it is open.
                savedSplitPosition = Math.min(leftWidth > 0 ? leftWidth : savedSplitPosition, Window.getClientWidth() - 40);
                splitLayoutPanel.setWidgetSize(leftScrollPanel, savedSplitPosition);
                super.onResize();
            }
        };
        this.mainPanel.setSize("100%", "100%");
        this.mainPanel.getElement().getStyle().setMarginTop(-12, Unit.PX);
        this.mainPanel.setStyleName("SideBySideComponentViewer-MainPanel");
        this.splitLayoutPanel = new TouchSplitLayoutPanel(/* horizontal splitter width */3, /* vertical splitter height */ 25);
        this.mainPanel.add(splitLayoutPanel);

        // initialize components - they need to be added before other widgets to get the right width
        initializeComponents();

        // initialize the leaderboard component
        savedSplitPosition = MIN_LEADERBOARD_WIDTH;
        splitLayoutPanel.insert(leftScrollPanel, leftComponent, Direction.WEST, savedSplitPosition);

        // create a panel that will contain the horizontal toggle buttons
        ResizableAbsolutePanel panelForMapAndHorizontalToggleButtons = new ResizableAbsolutePanel();
        panelForMapAndHorizontalToggleButtons.add(rightComponent.getEntryWidget());
        splitLayoutPanel.insert(panelForMapAndHorizontalToggleButtons, rightComponent, Direction.CENTER, 0);

        // add additional toggle buttons panel that currently only contains the video button
        List<Pair<Button, String>> additionalVerticalButtons = new ArrayList<Pair<Button, String>>();
        additionalVerticalButtons.add(new Pair<Button, String>(mediaSelectionButton,
                mediaPlayerManagerComponent.getDependentCssClassName()));
        additionalVerticalButtons.add(new Pair<Button, String>(mediaManagementButton,
                "managemedia"));
        onUserStatusChange(userService.getCurrentUser());
        // ensure that toggle buttons are positioned right
        splitLayoutPanel.lastComponentHasBeenAdded(this, panelForMapAndHorizontalToggleButtons,
                additionalVerticalButtons);
    }
    
    public void setLeftComponent(Component<?> component) {
        leftComponent = component;
        leftScrollPanel.setWidget(leftComponent.getEntryWidget());
        leftScrollPanel.setTitle(leftComponent.getEntryWidget().getTitle());
    }

    /**
     * Create the video control button that shows or hides the video popup
     * 
     * @param userAgent
     */
    private Button createMediaSelectionButton(final MediaPlayerManager mediaPlayerManager) {
        final Button result = new Button();
        final MediaSingleSelectionControl multiSelectionControl = new MediaSingleSelectionControl(mediaPlayerManager,
                result, stringMessages);
        result.addClickHandler(new ClickHandler() {

            @Override
            public void onClick(ClickEvent event) {
                if (mediaPlayerManager.getAssignedMediaTracks().size() == 1) {
                    if (mediaPlayerManager.isPlaying()) {
                        mediaPlayerManager.stopAll();
                    } else {
                        mediaPlayerManager.playDefault();
    
                    }
                } else {
                    multiSelectionControl.show();
                }
            }
        });

        // hide button initially as we defer showing the button to the asynchroneous
        // task that gets launched by the media service to get video tracks
        result.setVisible(false);
        return result;
    }

    /**
     * Create the video control button that shows or hides the video popup
     * 
     * @param userAgent
     */
    private Button createMediaManagementButton(final MediaPlayerManager mediaPlayerManager) {
        final Button result = new Button(stringMessages.mediaManageMediaCaption());
        result.setTitle(stringMessages.mediaManageMediaTooltip());
        // onClick
        final MediaManagementControl multiSelectionControl = new MediaManagementControl(mediaPlayerManager,
                result, stringMessages);
        result.addClickHandler(new ClickHandler() {
            @Override
            public void onClick(ClickEvent event) {
                    multiSelectionControl.show();
            }
        });
        // hide button initially as we defer showing the button to the asynchronous
        // task that gets launched by the media service to get video tracks
        result.setVisible(false);
        return result;
    }

    private void initializeComponents() {
        for (final Component<?> component : components) {
            splitLayoutPanel.insert(component.getEntryWidget(), component, Direction.SOUTH, 200);
        }
    }

    public <SettingsType extends AbstractSettings> void showSettingsDialog(Component<SettingsType> component) {
        if (component.hasSettings()) {
            new SettingsDialog<SettingsType>(component, stringMessages).show();
        }
    }

    /**
     * Called whenever the layout of {@link TouchSplitLayoutPanel} or other components change. Controls the visibility
     * based on the {@link Component}s visibility. Each {@link Component} is in charge to not display any data or update
     * itself when it is not visible.
     */
    public void forceLayout() {
        if (!leftComponent.isVisible() && rightComponent.isVisible()) {
            // the leaderboard is not visible, but the map is
            if (isWidgetInSplitPanel(leftScrollPanel)) {
                if (leftScrollPanel.getOffsetWidth() > 0) {
                    savedSplitPosition = Math.min(savedSplitPosition, leftScrollPanel.getOffsetWidth());
                }
                splitLayoutPanel.setWidgetVisibility(leftScrollPanel, leftComponent, /* hidden */true,
                        savedSplitPosition);
            }
        } else if (leftComponent.isVisible() && rightComponent.isVisible()) {
            // the leaderboard and the map are visible
            splitLayoutPanel.setWidgetVisibility(leftScrollPanel, leftComponent, /* hidden */false, savedSplitPosition);
        } else if (!leftComponent.isVisible() && !rightComponent.isVisible()) {
        }

        for (Component<?> component : components) {
            final boolean isComponentVisible = component.isVisible();
            splitLayoutPanel.setWidgetVisibility(component.getEntryWidget(), component, !isComponentVisible,
                    DEFAULT_SOUTH_SPLIT_PANEL_HEIGHT);
        }
        splitLayoutPanel.forceLayout();
    }

    private boolean isWidgetInSplitPanel(Widget widget) {
        int widgetIndex = splitLayoutPanel.getWidgetIndex(widget);
        return widgetIndex >= 0;
    }

    public Panel getViewerWidget() {
        return mainPanel;
    }

    public Component<?> getRootComponent() {
        return null;
    }

    public String getViewerName() {
        return "";
    }

    public void setLeftComponentWidth(int width) {
        // TODO: The information provided by width is wrong
        // need to find a way to get the correct information
        if (!layoutForLeftComponentForcedOnce) {
            savedSplitPosition = MIN_LEADERBOARD_WIDTH;
            forceLayout();
        }
        layoutForLeftComponentForcedOnce = true;
    }

    @Override
    public void onUserStatusChange(UserDTO user) {
<<<<<<< HEAD
        final Splitter markPassingsSplitter = splitLayoutPanel.getAssociatedSplitter(markPassingsPanel);
        final Splitter markPositionSplitter = splitLayoutPanel.getAssociatedSplitter(markPositionPanel);
        if (user != null
                && (user.hasRole(DefaultRoles.ADMIN.getRolename()) ||
                    user.hasRole(Roles.eventmanager.getRolename()))) {
            if (markPassingsSplitter != null) { // if the panel is not present, the splitter may not be found
                markPassingsSplitter.getToggleButton().setVisible(true);
            }
            if (markPositionSplitter != null) { // if the panel is not present, the splitter may not be found
                markPositionSplitter.getToggleButton().setVisible(true);
            }
            forceLayout();
        } else {
            if (markPassingsSplitter != null) { // if the panel is not present, the splitter may not be found
=======
        final Splitter associatedSplitter = splitLayoutPanel.getAssociatedSplitter(markPassingsPanel);
        if (associatedSplitter != null) { // if the panel is not present, the splitter may not be found
            final Button toggleButton = associatedSplitter.getToggleButton();
            if (user != null && user.hasPermission(Permission.MANAGE_MARK_PASSINGS.getStringPermission(),
                    SailingPermissionsForRoleProvider.INSTANCE)) {
                toggleButton.setVisible(true);
                forceLayout();
            } else {
>>>>>>> fefd69cc
                markPassingsPanel.setVisible(false);
                markPassingsSplitter.getToggleButton().setVisible(false);
            }
            if (markPositionSplitter != null) { // if the panel is not present, the splitter may not be found
                markPositionPanel.setVisible(false);
                markPositionSplitter.getToggleButton().setVisible(false);
            }
            forceLayout();
        }
        mediaManagementButton.setVisible(mediaPlayerManagerComponent.allowsEditing());
    }
    
    /**
     * Shows/hides the text on left components toggle button by modifying CSS <code>font-size</code> property and adjust
     * the dragger position by modifying CSS <code>margin-top</code> property. 
     * 
     * @param visible
     *            <code>true</code> to show the button text, <code>false</code> to hide it
     */
    void setLeftComponentToggleButtonTextVisibilityAndDraggerPosition(final boolean visible) {
        Splitter leftScrollPanelSplitter = splitLayoutPanel.getAssociatedSplitter(leftScrollPanel);
        if (leftScrollPanelSplitter != null) {
            Style toggleButtonStyle = leftScrollPanelSplitter.getToggleButton().getElement().getStyle();
            if (visible) toggleButtonStyle.clearFontSize();
            else toggleButtonStyle.setFontSize(0, Unit.PX);
            Style drapperStyle = leftScrollPanelSplitter.getDragger().getElement().getStyle();
            if (visible) drapperStyle.clearMarginTop();
            else drapperStyle.setMarginTop(-25, Unit.PX);
        }
    }
    
    public void setLeftComponentToggleButtonVisible(boolean visible) {
        Splitter leftScrollPanelSplitter = splitLayoutPanel.getAssociatedSplitter(leftScrollPanel);
        if (leftScrollPanelSplitter != null) {
            leftScrollPanelSplitter.getToggleButton().setVisible(visible);
        }
    }
}<|MERGE_RESOLUTION|>--- conflicted
+++ resolved
@@ -70,11 +70,8 @@
     private final Button mediaSelectionButton;
     private final Button mediaManagementButton;
     private final EditMarkPassingsPanel markPassingsPanel;
-<<<<<<< HEAD
     private final EditMarkPositionPanel markPositionPanel;
-=======
     private final MediaPlayerManagerComponent mediaPlayerManagerComponent;
->>>>>>> fefd69cc
 
     private LayoutPanel mainPanel;
 
@@ -84,13 +81,9 @@
 
     public SideBySideComponentViewer(final Component<?> leftComponentP, final Component<?> rightComponentP,
             final MediaPlayerManagerComponent mediaPlayerManagerComponent, List<Component<?>> components,
-<<<<<<< HEAD
             final StringMessages stringMessages, UserService userService, EditMarkPassingsPanel markPassingsPanel,
             EditMarkPositionPanel markPositionPanel) {
-=======
-            final StringMessages stringMessages, UserService userService, EditMarkPassingsPanel markPassingsPanel) {
         this.mediaPlayerManagerComponent = mediaPlayerManagerComponent;
->>>>>>> fefd69cc
         this.stringMessages = stringMessages;
         this.leftComponent = leftComponentP;
         this.rightComponent = rightComponentP;
@@ -314,12 +307,10 @@
 
     @Override
     public void onUserStatusChange(UserDTO user) {
-<<<<<<< HEAD
         final Splitter markPassingsSplitter = splitLayoutPanel.getAssociatedSplitter(markPassingsPanel);
         final Splitter markPositionSplitter = splitLayoutPanel.getAssociatedSplitter(markPositionPanel);
-        if (user != null
-                && (user.hasRole(DefaultRoles.ADMIN.getRolename()) ||
-                    user.hasRole(Roles.eventmanager.getRolename()))) {
+        if (user != null && user.hasPermission(Permission.MANAGE_MARK_PASSINGS.getStringPermission(),
+                SailingPermissionsForRoleProvider.INSTANCE)) {
             if (markPassingsSplitter != null) { // if the panel is not present, the splitter may not be found
                 markPassingsSplitter.getToggleButton().setVisible(true);
             }
@@ -329,16 +320,6 @@
             forceLayout();
         } else {
             if (markPassingsSplitter != null) { // if the panel is not present, the splitter may not be found
-=======
-        final Splitter associatedSplitter = splitLayoutPanel.getAssociatedSplitter(markPassingsPanel);
-        if (associatedSplitter != null) { // if the panel is not present, the splitter may not be found
-            final Button toggleButton = associatedSplitter.getToggleButton();
-            if (user != null && user.hasPermission(Permission.MANAGE_MARK_PASSINGS.getStringPermission(),
-                    SailingPermissionsForRoleProvider.INSTANCE)) {
-                toggleButton.setVisible(true);
-                forceLayout();
-            } else {
->>>>>>> fefd69cc
                 markPassingsPanel.setVisible(false);
                 markPassingsSplitter.getToggleButton().setVisible(false);
             }
