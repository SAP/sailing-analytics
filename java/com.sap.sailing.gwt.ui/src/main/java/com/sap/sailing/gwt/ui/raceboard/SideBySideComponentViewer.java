package com.sap.sailing.gwt.ui.raceboard;

import java.util.ArrayList;
import java.util.List;

import com.google.gwt.dom.client.Style.Unit;
import com.google.gwt.event.dom.client.ClickEvent;
import com.google.gwt.event.dom.client.ClickHandler;
import com.google.gwt.user.client.ui.AbsolutePanel;
import com.google.gwt.user.client.ui.Button;
import com.google.gwt.user.client.ui.DockLayoutPanel.Direction;
import com.google.gwt.user.client.ui.LayoutPanel;
import com.google.gwt.user.client.ui.Panel;
import com.google.gwt.user.client.ui.RequiresResize;
import com.google.gwt.user.client.ui.ScrollPanel;
import com.google.gwt.user.client.ui.Widget;
import com.google.gwt.user.client.ui.WidgetCollection;
import com.sap.sailing.domain.common.security.Roles;
import com.sap.sailing.gwt.ui.client.StringMessages;
import com.sap.sailing.gwt.ui.client.media.MediaManagementControl;
import com.sap.sailing.gwt.ui.client.media.MediaPlayerManager;
import com.sap.sailing.gwt.ui.client.media.MediaPlayerManager.PlayerChangeListener;
import com.sap.sailing.gwt.ui.client.media.MediaPlayerManagerComponent;
import com.sap.sailing.gwt.ui.client.media.MediaSingleSelectionControl;
import com.sap.sailing.gwt.ui.client.shared.charts.EditMarkPassingsPanel;
import com.sap.sailing.gwt.ui.client.shared.components.Component;
import com.sap.sailing.gwt.ui.client.shared.components.SettingsDialog;
import com.sap.sailing.gwt.ui.leaderboard.LeaderboardPanel;
import com.sap.sse.common.Util.Pair;
import com.sap.sse.security.shared.DefaultRoles;
import com.sap.sse.security.ui.client.UserService;
import com.sap.sse.security.ui.client.UserStatusEventHandler;
import com.sap.sse.security.ui.shared.UserDTO;

/**
 * A Viewer that uses a {@link TouchSplitLayoutPanel} to display its components.
 * 
 * TODO: Refactor to make sure it is really only performing operations that are related to view. Currently it is digging
 * too deep into components and setting titles or even creating video buttons.
 */
<<<<<<< HEAD
public class SideBySideComponentViewer {
=======
public class SideBySideComponentViewer implements ComponentViewer, UserStatusEventHandler {
>>>>>>> 86bfd9ae

    private static final int DEFAULT_SOUTH_SPLIT_PANEL_HEIGHT = 200;
    private final int MIN_LEADERBOARD_WIDTH = 432; // works well for 505 and ESS

    /**
     * Absolute Panel that informs its children about a resize
     */
    class ResizableAbsolutePanel extends AbsolutePanel implements RequiresResize {
        public void onResize() {
            WidgetCollection children = getChildren();
            for (Widget widget : children) {
                if (widget instanceof RequiresResize) {
                    ((RequiresResize) widget).onResize();
                }
            }
        }
    }

    private final LeaderboardPanel leftComponent;
    private final Component<?> rightComponent;
    private final List<Component<?>> components;
    private final ScrollPanel leftScrollPanel;
    private final StringMessages stringMessages;
    private final Button mediaSelectionButton;
    private final Button mediaManagementButton;
    private final EditMarkPassingsPanel markPassingsPanel;

    private LayoutPanel mainPanel;

    private TouchSplitLayoutPanel splitLayoutPanel;
    private int savedSplitPosition = -1;
    private boolean layoutForLeftComponentForcedOnce = false;

    public SideBySideComponentViewer(final LeaderboardPanel leftComponentP, final Component<?> rightComponentP,
            final MediaPlayerManagerComponent mediaPlayerManagerComponent, List<Component<?>> components,
            final StringMessages stringMessages, UserService userService, EditMarkPassingsPanel markPassingsPanel) {
        this.stringMessages = stringMessages;
        this.leftComponent = leftComponentP;
        this.rightComponent = rightComponentP;
        this.components = components;
        this.mediaSelectionButton = createMediaSelectionButton(mediaPlayerManagerComponent);
        this.mediaManagementButton = createMediaManagementButton(mediaPlayerManagerComponent);
        this.markPassingsPanel = markPassingsPanel;
        
        userService.addUserStatusEventHandler(this);

        mediaPlayerManagerComponent.setPlayerChangeListener(new PlayerChangeListener() {

            public void notifyStateChange(){
                String caption;
                String tooltip;
                switch (mediaPlayerManagerComponent.getAssignedMediaTracks().size()) {
                case 0:
                    caption = stringMessages.mediaNoVideosCaption();
                    tooltip = caption;
                    mediaSelectionButton.setVisible(false);
                    break;
                case 1:
                    mediaSelectionButton.setVisible(true);
                    if(mediaPlayerManagerComponent.isPlaying()){
                        caption = stringMessages.mediaHideVideoCaption();
                        tooltip = stringMessages.mediaHideVideoTooltip();
                    }
                    else{
                        caption = stringMessages.mediaShowVideoCaption();
                        tooltip = stringMessages.mediaShowVideoTooltip(mediaPlayerManagerComponent.getAssignedMediaTracks().iterator().next().title);
                    }
                    break;
                default:
                    mediaSelectionButton.setVisible(true);
                    caption = stringMessages.mediaSelectVideoCaption(mediaPlayerManagerComponent.getAssignedMediaTracks().size());
                    tooltip = stringMessages.mediaSelectVideoTooltip();
                    break;
                }
                if (mediaPlayerManagerComponent.isPlaying()) {
                    mediaSelectionButton.addStyleDependentName("mediaplaying");
                } else {
                    mediaSelectionButton.removeStyleDependentName("mediaplaying");
                }
                mediaSelectionButton.setText(caption);
                mediaSelectionButton.setTitle(tooltip);
                mediaManagementButton.setVisible(mediaPlayerManagerComponent.allowsEditing());
            }

        });
        this.leftScrollPanel = new ScrollPanel();
        this.leftScrollPanel.add(leftComponentP.getEntryWidget());
        this.leftScrollPanel.setTitle(leftComponentP.getEntryWidget().getTitle());
        this.mainPanel = new LayoutPanel();
        this.mainPanel.setSize("100%", "100%");
        this.mainPanel.getElement().getStyle().setMarginTop(-12, Unit.PX);
        this.mainPanel.setStyleName("SideBySideComponentViewer-MainPanel");
        this.splitLayoutPanel = new TouchSplitLayoutPanel(/* horizontal splitter width */3, /* vertical splitter height */
                25);
        this.mainPanel.add(splitLayoutPanel);

        // initialize components - they need to be added before other widgets to get the right width
        initializeComponents();

        // initialize the leaderboard component
        savedSplitPosition = MIN_LEADERBOARD_WIDTH;
        splitLayoutPanel.insert(leftScrollPanel, leftComponent, Direction.WEST, savedSplitPosition);

        // create a panel that will contain the horizontal toggle buttons
        ResizableAbsolutePanel panelForMapAndHorizontalToggleButtons = new ResizableAbsolutePanel();
        panelForMapAndHorizontalToggleButtons.add(rightComponent.getEntryWidget());
        splitLayoutPanel.insert(panelForMapAndHorizontalToggleButtons, rightComponent, Direction.CENTER, 0);

        // add additional toggle buttons panel that currently only contains the video button
        List<Pair<Button, String>> additionalVerticalButtons = new ArrayList<Pair<Button, String>>();
        additionalVerticalButtons.add(new Pair<Button, String>(mediaSelectionButton,
                mediaPlayerManagerComponent.getDependentCssClassName()));
        if (/* TODO check for correct role; was: user != null */ true) {
            additionalVerticalButtons.add(new Pair<Button, String>(mediaManagementButton,
                    "managemedia"));
        }
        onUserStatusChange(userService.getCurrentUser());

        // ensure that toggle buttons are positioned right
        splitLayoutPanel.lastComponentHasBeenAdded(this, panelForMapAndHorizontalToggleButtons,
                additionalVerticalButtons);
    }

    /**
     * Create the video control button that shows or hides the video popup
     * 
     * @param userAgent
     */
    private Button createMediaSelectionButton(final MediaPlayerManager mediaPlayerManager) {
        final Button result = new Button();
        final MediaSingleSelectionControl multiSelectionControl = new MediaSingleSelectionControl(mediaPlayerManager,
                result, stringMessages);
        result.addClickHandler(new ClickHandler() {

            @Override
            public void onClick(ClickEvent event) {
                if (mediaPlayerManager.getAssignedMediaTracks().size() == 1) {
                    if (mediaPlayerManager.isPlaying()) {
                        mediaPlayerManager.stopAll();
                    } else {
                        mediaPlayerManager.playDefault();
    
                    }
                } else {
                    multiSelectionControl.show();
                }
            }
        });

        // hide button initially as we defer showing the button to the asynchroneous
        // task that gets launched by the media service to get video tracks
        result.setVisible(false);
        return result;
    }

    /**
     * Create the video control button that shows or hides the video popup
     * 
     * @param userAgent
     */
    private Button createMediaManagementButton(final MediaPlayerManager mediaPlayerManager) {
        final Button result = new Button(stringMessages.mediaManageMediaCaption());
        result.setTitle(stringMessages.mediaManageMediaTooltip());
        // onClick
        final MediaManagementControl multiSelectionControl = new MediaManagementControl(mediaPlayerManager,
                result, stringMessages);
        result.addClickHandler(new ClickHandler() {

            @Override
            public void onClick(ClickEvent event) {
                    multiSelectionControl.show();
            }
        });

        // hide button initially as we defer showing the button to the asynchroneous
        // task that gets launched by the media service to get video tracks
        result.setVisible(false);
        return result;
    }

    private void initializeComponents() {
        for (final Component<?> component : components) {
            splitLayoutPanel.insert(component.getEntryWidget(), component, Direction.SOUTH, 200);
        }
    }

    public <SettingsType> void showSettingsDialog(Component<SettingsType> component) {
        if (component.hasSettings()) {
            new SettingsDialog<SettingsType>(component, stringMessages).show();
        }
    }

    /**
     * Called whenever the layout of {@link TouchSplitLayoutPanel} or other components change. Controls the visibility
     * based on the {@link Component}s visibility. Each {@link Component} is in charge to not display any data or update
     * itself when it is not visible.
     */
    public void forceLayout() {
        if (!leftComponent.isVisible() && rightComponent.isVisible()) {
            // the leaderboard is not visible, but the map is
            if (isWidgetInSplitPanel(leftScrollPanel)) {
                if (leftScrollPanel.getOffsetWidth() > 0) {
                    savedSplitPosition = leftScrollPanel.getOffsetWidth();
                }
                splitLayoutPanel.setWidgetVisibility(leftScrollPanel, leftComponent, /* hidden */true,
                        savedSplitPosition);
            }
        } else if (leftComponent.isVisible() && rightComponent.isVisible()) {
            // the leaderboard and the map are visible
            splitLayoutPanel.setWidgetVisibility(leftScrollPanel, leftComponent, /* hidden */false, savedSplitPosition);
        } else if (!leftComponent.isVisible() && !rightComponent.isVisible()) {
        }

        for (Component<?> component : components) {
            final boolean isComponentVisible = component.isVisible();
            splitLayoutPanel.setWidgetVisibility(component.getEntryWidget(), component, !isComponentVisible,
                    DEFAULT_SOUTH_SPLIT_PANEL_HEIGHT);
        }
        splitLayoutPanel.forceLayout();
    }

    private boolean isWidgetInSplitPanel(Widget widget) {
        int widgetIndex = splitLayoutPanel.getWidgetIndex(widget);
        return widgetIndex >= 0;
    }

    public Panel getViewerWidget() {
        return mainPanel;
    }

    public Component<?> getRootComponent() {
        return null;
    }

    public String getViewerName() {
        return "";
    }

    public void setLeftComponentWidth(int width) {
        // TODO: The information provided by width is wrong
        // need to find a way to get the correct information
        if (!layoutForLeftComponentForcedOnce) {
            savedSplitPosition = MIN_LEADERBOARD_WIDTH;
            forceLayout();
        }
        layoutForLeftComponentForcedOnce = true;
    }

    @Override
    public void onUserStatusChange(UserDTO user) {
        Button toggleButton = splitLayoutPanel.getAssociatedSplitter(markPassingsPanel).getToggleButton();
        if (user != null
                && (user.hasRole(DefaultRoles.ADMIN.getRolename()) || user.hasRole(Roles.eventmanager.getRolename()))) {
            toggleButton.setVisible(true);
            forceLayout();
        } else {
            markPassingsPanel.setVisible(false);
            toggleButton.setVisible(false);
            forceLayout();
        }
    }
}
<|MERGE_RESOLUTION|>--- conflicted
+++ resolved
@@ -1,307 +1,303 @@
-package com.sap.sailing.gwt.ui.raceboard;
-
-import java.util.ArrayList;
-import java.util.List;
-
-import com.google.gwt.dom.client.Style.Unit;
-import com.google.gwt.event.dom.client.ClickEvent;
-import com.google.gwt.event.dom.client.ClickHandler;
-import com.google.gwt.user.client.ui.AbsolutePanel;
-import com.google.gwt.user.client.ui.Button;
-import com.google.gwt.user.client.ui.DockLayoutPanel.Direction;
-import com.google.gwt.user.client.ui.LayoutPanel;
-import com.google.gwt.user.client.ui.Panel;
-import com.google.gwt.user.client.ui.RequiresResize;
-import com.google.gwt.user.client.ui.ScrollPanel;
-import com.google.gwt.user.client.ui.Widget;
-import com.google.gwt.user.client.ui.WidgetCollection;
-import com.sap.sailing.domain.common.security.Roles;
-import com.sap.sailing.gwt.ui.client.StringMessages;
-import com.sap.sailing.gwt.ui.client.media.MediaManagementControl;
-import com.sap.sailing.gwt.ui.client.media.MediaPlayerManager;
-import com.sap.sailing.gwt.ui.client.media.MediaPlayerManager.PlayerChangeListener;
-import com.sap.sailing.gwt.ui.client.media.MediaPlayerManagerComponent;
-import com.sap.sailing.gwt.ui.client.media.MediaSingleSelectionControl;
-import com.sap.sailing.gwt.ui.client.shared.charts.EditMarkPassingsPanel;
-import com.sap.sailing.gwt.ui.client.shared.components.Component;
-import com.sap.sailing.gwt.ui.client.shared.components.SettingsDialog;
-import com.sap.sailing.gwt.ui.leaderboard.LeaderboardPanel;
-import com.sap.sse.common.Util.Pair;
-import com.sap.sse.security.shared.DefaultRoles;
-import com.sap.sse.security.ui.client.UserService;
-import com.sap.sse.security.ui.client.UserStatusEventHandler;
-import com.sap.sse.security.ui.shared.UserDTO;
-
-/**
- * A Viewer that uses a {@link TouchSplitLayoutPanel} to display its components.
- * 
- * TODO: Refactor to make sure it is really only performing operations that are related to view. Currently it is digging
- * too deep into components and setting titles or even creating video buttons.
- */
-<<<<<<< HEAD
-public class SideBySideComponentViewer {
-=======
-public class SideBySideComponentViewer implements ComponentViewer, UserStatusEventHandler {
->>>>>>> 86bfd9ae
-
-    private static final int DEFAULT_SOUTH_SPLIT_PANEL_HEIGHT = 200;
-    private final int MIN_LEADERBOARD_WIDTH = 432; // works well for 505 and ESS
-
-    /**
-     * Absolute Panel that informs its children about a resize
-     */
-    class ResizableAbsolutePanel extends AbsolutePanel implements RequiresResize {
-        public void onResize() {
-            WidgetCollection children = getChildren();
-            for (Widget widget : children) {
-                if (widget instanceof RequiresResize) {
-                    ((RequiresResize) widget).onResize();
-                }
-            }
-        }
-    }
-
-    private final LeaderboardPanel leftComponent;
-    private final Component<?> rightComponent;
-    private final List<Component<?>> components;
-    private final ScrollPanel leftScrollPanel;
-    private final StringMessages stringMessages;
-    private final Button mediaSelectionButton;
-    private final Button mediaManagementButton;
-    private final EditMarkPassingsPanel markPassingsPanel;
-
-    private LayoutPanel mainPanel;
-
-    private TouchSplitLayoutPanel splitLayoutPanel;
-    private int savedSplitPosition = -1;
-    private boolean layoutForLeftComponentForcedOnce = false;
-
-    public SideBySideComponentViewer(final LeaderboardPanel leftComponentP, final Component<?> rightComponentP,
-            final MediaPlayerManagerComponent mediaPlayerManagerComponent, List<Component<?>> components,
-            final StringMessages stringMessages, UserService userService, EditMarkPassingsPanel markPassingsPanel) {
-        this.stringMessages = stringMessages;
-        this.leftComponent = leftComponentP;
-        this.rightComponent = rightComponentP;
-        this.components = components;
-        this.mediaSelectionButton = createMediaSelectionButton(mediaPlayerManagerComponent);
-        this.mediaManagementButton = createMediaManagementButton(mediaPlayerManagerComponent);
-        this.markPassingsPanel = markPassingsPanel;
-        
-        userService.addUserStatusEventHandler(this);
-
-        mediaPlayerManagerComponent.setPlayerChangeListener(new PlayerChangeListener() {
-
-            public void notifyStateChange(){
-                String caption;
-                String tooltip;
-                switch (mediaPlayerManagerComponent.getAssignedMediaTracks().size()) {
-                case 0:
-                    caption = stringMessages.mediaNoVideosCaption();
-                    tooltip = caption;
-                    mediaSelectionButton.setVisible(false);
-                    break;
-                case 1:
-                    mediaSelectionButton.setVisible(true);
-                    if(mediaPlayerManagerComponent.isPlaying()){
-                        caption = stringMessages.mediaHideVideoCaption();
-                        tooltip = stringMessages.mediaHideVideoTooltip();
-                    }
-                    else{
-                        caption = stringMessages.mediaShowVideoCaption();
-                        tooltip = stringMessages.mediaShowVideoTooltip(mediaPlayerManagerComponent.getAssignedMediaTracks().iterator().next().title);
-                    }
-                    break;
-                default:
-                    mediaSelectionButton.setVisible(true);
-                    caption = stringMessages.mediaSelectVideoCaption(mediaPlayerManagerComponent.getAssignedMediaTracks().size());
-                    tooltip = stringMessages.mediaSelectVideoTooltip();
-                    break;
-                }
-                if (mediaPlayerManagerComponent.isPlaying()) {
-                    mediaSelectionButton.addStyleDependentName("mediaplaying");
-                } else {
-                    mediaSelectionButton.removeStyleDependentName("mediaplaying");
-                }
-                mediaSelectionButton.setText(caption);
-                mediaSelectionButton.setTitle(tooltip);
-                mediaManagementButton.setVisible(mediaPlayerManagerComponent.allowsEditing());
-            }
-
-        });
-        this.leftScrollPanel = new ScrollPanel();
-        this.leftScrollPanel.add(leftComponentP.getEntryWidget());
-        this.leftScrollPanel.setTitle(leftComponentP.getEntryWidget().getTitle());
-        this.mainPanel = new LayoutPanel();
-        this.mainPanel.setSize("100%", "100%");
-        this.mainPanel.getElement().getStyle().setMarginTop(-12, Unit.PX);
-        this.mainPanel.setStyleName("SideBySideComponentViewer-MainPanel");
-        this.splitLayoutPanel = new TouchSplitLayoutPanel(/* horizontal splitter width */3, /* vertical splitter height */
-                25);
-        this.mainPanel.add(splitLayoutPanel);
-
-        // initialize components - they need to be added before other widgets to get the right width
-        initializeComponents();
-
-        // initialize the leaderboard component
-        savedSplitPosition = MIN_LEADERBOARD_WIDTH;
-        splitLayoutPanel.insert(leftScrollPanel, leftComponent, Direction.WEST, savedSplitPosition);
-
-        // create a panel that will contain the horizontal toggle buttons
-        ResizableAbsolutePanel panelForMapAndHorizontalToggleButtons = new ResizableAbsolutePanel();
-        panelForMapAndHorizontalToggleButtons.add(rightComponent.getEntryWidget());
-        splitLayoutPanel.insert(panelForMapAndHorizontalToggleButtons, rightComponent, Direction.CENTER, 0);
-
-        // add additional toggle buttons panel that currently only contains the video button
-        List<Pair<Button, String>> additionalVerticalButtons = new ArrayList<Pair<Button, String>>();
-        additionalVerticalButtons.add(new Pair<Button, String>(mediaSelectionButton,
-                mediaPlayerManagerComponent.getDependentCssClassName()));
-        if (/* TODO check for correct role; was: user != null */ true) {
-            additionalVerticalButtons.add(new Pair<Button, String>(mediaManagementButton,
-                    "managemedia"));
-        }
-        onUserStatusChange(userService.getCurrentUser());
-
-        // ensure that toggle buttons are positioned right
-        splitLayoutPanel.lastComponentHasBeenAdded(this, panelForMapAndHorizontalToggleButtons,
-                additionalVerticalButtons);
-    }
-
-    /**
-     * Create the video control button that shows or hides the video popup
-     * 
-     * @param userAgent
-     */
-    private Button createMediaSelectionButton(final MediaPlayerManager mediaPlayerManager) {
-        final Button result = new Button();
-        final MediaSingleSelectionControl multiSelectionControl = new MediaSingleSelectionControl(mediaPlayerManager,
-                result, stringMessages);
-        result.addClickHandler(new ClickHandler() {
-
-            @Override
-            public void onClick(ClickEvent event) {
-                if (mediaPlayerManager.getAssignedMediaTracks().size() == 1) {
-                    if (mediaPlayerManager.isPlaying()) {
-                        mediaPlayerManager.stopAll();
-                    } else {
-                        mediaPlayerManager.playDefault();
-    
-                    }
-                } else {
-                    multiSelectionControl.show();
-                }
-            }
-        });
-
-        // hide button initially as we defer showing the button to the asynchroneous
-        // task that gets launched by the media service to get video tracks
-        result.setVisible(false);
-        return result;
-    }
-
-    /**
-     * Create the video control button that shows or hides the video popup
-     * 
-     * @param userAgent
-     */
-    private Button createMediaManagementButton(final MediaPlayerManager mediaPlayerManager) {
-        final Button result = new Button(stringMessages.mediaManageMediaCaption());
-        result.setTitle(stringMessages.mediaManageMediaTooltip());
-        // onClick
-        final MediaManagementControl multiSelectionControl = new MediaManagementControl(mediaPlayerManager,
-                result, stringMessages);
-        result.addClickHandler(new ClickHandler() {
-
-            @Override
-            public void onClick(ClickEvent event) {
-                    multiSelectionControl.show();
-            }
-        });
-
-        // hide button initially as we defer showing the button to the asynchroneous
-        // task that gets launched by the media service to get video tracks
-        result.setVisible(false);
-        return result;
-    }
-
-    private void initializeComponents() {
-        for (final Component<?> component : components) {
-            splitLayoutPanel.insert(component.getEntryWidget(), component, Direction.SOUTH, 200);
-        }
-    }
-
-    public <SettingsType> void showSettingsDialog(Component<SettingsType> component) {
-        if (component.hasSettings()) {
-            new SettingsDialog<SettingsType>(component, stringMessages).show();
-        }
-    }
-
-    /**
-     * Called whenever the layout of {@link TouchSplitLayoutPanel} or other components change. Controls the visibility
-     * based on the {@link Component}s visibility. Each {@link Component} is in charge to not display any data or update
-     * itself when it is not visible.
-     */
-    public void forceLayout() {
-        if (!leftComponent.isVisible() && rightComponent.isVisible()) {
-            // the leaderboard is not visible, but the map is
-            if (isWidgetInSplitPanel(leftScrollPanel)) {
-                if (leftScrollPanel.getOffsetWidth() > 0) {
-                    savedSplitPosition = leftScrollPanel.getOffsetWidth();
-                }
-                splitLayoutPanel.setWidgetVisibility(leftScrollPanel, leftComponent, /* hidden */true,
-                        savedSplitPosition);
-            }
-        } else if (leftComponent.isVisible() && rightComponent.isVisible()) {
-            // the leaderboard and the map are visible
-            splitLayoutPanel.setWidgetVisibility(leftScrollPanel, leftComponent, /* hidden */false, savedSplitPosition);
-        } else if (!leftComponent.isVisible() && !rightComponent.isVisible()) {
-        }
-
-        for (Component<?> component : components) {
-            final boolean isComponentVisible = component.isVisible();
-            splitLayoutPanel.setWidgetVisibility(component.getEntryWidget(), component, !isComponentVisible,
-                    DEFAULT_SOUTH_SPLIT_PANEL_HEIGHT);
-        }
-        splitLayoutPanel.forceLayout();
-    }
-
-    private boolean isWidgetInSplitPanel(Widget widget) {
-        int widgetIndex = splitLayoutPanel.getWidgetIndex(widget);
-        return widgetIndex >= 0;
-    }
-
-    public Panel getViewerWidget() {
-        return mainPanel;
-    }
-
-    public Component<?> getRootComponent() {
-        return null;
-    }
-
-    public String getViewerName() {
-        return "";
-    }
-
-    public void setLeftComponentWidth(int width) {
-        // TODO: The information provided by width is wrong
-        // need to find a way to get the correct information
-        if (!layoutForLeftComponentForcedOnce) {
-            savedSplitPosition = MIN_LEADERBOARD_WIDTH;
-            forceLayout();
-        }
-        layoutForLeftComponentForcedOnce = true;
-    }
-
-    @Override
-    public void onUserStatusChange(UserDTO user) {
-        Button toggleButton = splitLayoutPanel.getAssociatedSplitter(markPassingsPanel).getToggleButton();
-        if (user != null
-                && (user.hasRole(DefaultRoles.ADMIN.getRolename()) || user.hasRole(Roles.eventmanager.getRolename()))) {
-            toggleButton.setVisible(true);
-            forceLayout();
-        } else {
-            markPassingsPanel.setVisible(false);
-            toggleButton.setVisible(false);
-            forceLayout();
-        }
-    }
-}
+package com.sap.sailing.gwt.ui.raceboard;
+
+import java.util.ArrayList;
+import java.util.List;
+
+import com.google.gwt.dom.client.Style.Unit;
+import com.google.gwt.event.dom.client.ClickEvent;
+import com.google.gwt.event.dom.client.ClickHandler;
+import com.google.gwt.user.client.ui.AbsolutePanel;
+import com.google.gwt.user.client.ui.Button;
+import com.google.gwt.user.client.ui.DockLayoutPanel.Direction;
+import com.google.gwt.user.client.ui.LayoutPanel;
+import com.google.gwt.user.client.ui.Panel;
+import com.google.gwt.user.client.ui.RequiresResize;
+import com.google.gwt.user.client.ui.ScrollPanel;
+import com.google.gwt.user.client.ui.Widget;
+import com.google.gwt.user.client.ui.WidgetCollection;
+import com.sap.sailing.domain.common.security.Roles;
+import com.sap.sailing.gwt.ui.client.StringMessages;
+import com.sap.sailing.gwt.ui.client.media.MediaManagementControl;
+import com.sap.sailing.gwt.ui.client.media.MediaPlayerManager;
+import com.sap.sailing.gwt.ui.client.media.MediaPlayerManager.PlayerChangeListener;
+import com.sap.sailing.gwt.ui.client.media.MediaPlayerManagerComponent;
+import com.sap.sailing.gwt.ui.client.media.MediaSingleSelectionControl;
+import com.sap.sailing.gwt.ui.client.shared.charts.EditMarkPassingsPanel;
+import com.sap.sailing.gwt.ui.client.shared.components.Component;
+import com.sap.sailing.gwt.ui.client.shared.components.SettingsDialog;
+import com.sap.sailing.gwt.ui.leaderboard.LeaderboardPanel;
+import com.sap.sse.common.Util.Pair;
+import com.sap.sse.security.shared.DefaultRoles;
+import com.sap.sse.security.ui.client.UserService;
+import com.sap.sse.security.ui.client.UserStatusEventHandler;
+import com.sap.sse.security.ui.shared.UserDTO;
+
+/**
+ * Component Viewer that uses a {@link TouchSplitLayoutPanel} to display its components.
+ * 
+ * TODO: Refactor to make sure it is really only performing operations that are related to view. Currently it is digging
+ * too deep into components and setting titles or even creating video buttons.
+ */
+public class SideBySideComponentViewer implements UserStatusEventHandler {
+
+    private static final int DEFAULT_SOUTH_SPLIT_PANEL_HEIGHT = 200;
+    private final int MIN_LEADERBOARD_WIDTH = 432; // works well for 505 and ESS
+
+    /**
+     * Absolute Panel that informs its children about a resize
+     */
+    class ResizableAbsolutePanel extends AbsolutePanel implements RequiresResize {
+        public void onResize() {
+            WidgetCollection children = getChildren();
+            for (Widget widget : children) {
+                if (widget instanceof RequiresResize) {
+                    ((RequiresResize) widget).onResize();
+                }
+            }
+        }
+    }
+
+    private final LeaderboardPanel leftComponent;
+    private final Component<?> rightComponent;
+    private final List<Component<?>> components;
+    private final ScrollPanel leftScrollPanel;
+    private final StringMessages stringMessages;
+    private final Button mediaSelectionButton;
+    private final Button mediaManagementButton;
+    private final EditMarkPassingsPanel markPassingsPanel;
+
+    private LayoutPanel mainPanel;
+
+    private TouchSplitLayoutPanel splitLayoutPanel;
+    private int savedSplitPosition = -1;
+    private boolean layoutForLeftComponentForcedOnce = false;
+
+    public SideBySideComponentViewer(final LeaderboardPanel leftComponentP, final Component<?> rightComponentP,
+            final MediaPlayerManagerComponent mediaPlayerManagerComponent, List<Component<?>> components,
+            final StringMessages stringMessages, UserService userService, EditMarkPassingsPanel markPassingsPanel) {
+        this.stringMessages = stringMessages;
+        this.leftComponent = leftComponentP;
+        this.rightComponent = rightComponentP;
+        this.components = components;
+        this.mediaSelectionButton = createMediaSelectionButton(mediaPlayerManagerComponent);
+        this.mediaManagementButton = createMediaManagementButton(mediaPlayerManagerComponent);
+        this.markPassingsPanel = markPassingsPanel;
+        
+        userService.addUserStatusEventHandler(this);
+
+        mediaPlayerManagerComponent.setPlayerChangeListener(new PlayerChangeListener() {
+
+            public void notifyStateChange(){
+                String caption;
+                String tooltip;
+                switch (mediaPlayerManagerComponent.getAssignedMediaTracks().size()) {
+                case 0:
+                    caption = stringMessages.mediaNoVideosCaption();
+                    tooltip = caption;
+                    mediaSelectionButton.setVisible(false);
+                    break;
+                case 1:
+                    mediaSelectionButton.setVisible(true);
+                    if(mediaPlayerManagerComponent.isPlaying()){
+                        caption = stringMessages.mediaHideVideoCaption();
+                        tooltip = stringMessages.mediaHideVideoTooltip();
+                    }
+                    else{
+                        caption = stringMessages.mediaShowVideoCaption();
+                        tooltip = stringMessages.mediaShowVideoTooltip(mediaPlayerManagerComponent.getAssignedMediaTracks().iterator().next().title);
+                    }
+                    break;
+                default:
+                    mediaSelectionButton.setVisible(true);
+                    caption = stringMessages.mediaSelectVideoCaption(mediaPlayerManagerComponent.getAssignedMediaTracks().size());
+                    tooltip = stringMessages.mediaSelectVideoTooltip();
+                    break;
+                }
+                if (mediaPlayerManagerComponent.isPlaying()) {
+                    mediaSelectionButton.addStyleDependentName("mediaplaying");
+                } else {
+                    mediaSelectionButton.removeStyleDependentName("mediaplaying");
+                }
+                mediaSelectionButton.setText(caption);
+                mediaSelectionButton.setTitle(tooltip);
+                mediaManagementButton.setVisible(mediaPlayerManagerComponent.allowsEditing());
+            }
+
+        });
+        this.leftScrollPanel = new ScrollPanel();
+        this.leftScrollPanel.add(leftComponentP.getEntryWidget());
+        this.leftScrollPanel.setTitle(leftComponentP.getEntryWidget().getTitle());
+        this.mainPanel = new LayoutPanel();
+        this.mainPanel.setSize("100%", "100%");
+        this.mainPanel.getElement().getStyle().setMarginTop(-12, Unit.PX);
+        this.mainPanel.setStyleName("SideBySideComponentViewer-MainPanel");
+        this.splitLayoutPanel = new TouchSplitLayoutPanel(/* horizontal splitter width */3, /* vertical splitter height */
+                25);
+        this.mainPanel.add(splitLayoutPanel);
+
+        // initialize components - they need to be added before other widgets to get the right width
+        initializeComponents();
+
+        // initialize the leaderboard component
+        savedSplitPosition = MIN_LEADERBOARD_WIDTH;
+        splitLayoutPanel.insert(leftScrollPanel, leftComponent, Direction.WEST, savedSplitPosition);
+
+        // create a panel that will contain the horizontal toggle buttons
+        ResizableAbsolutePanel panelForMapAndHorizontalToggleButtons = new ResizableAbsolutePanel();
+        panelForMapAndHorizontalToggleButtons.add(rightComponent.getEntryWidget());
+        splitLayoutPanel.insert(panelForMapAndHorizontalToggleButtons, rightComponent, Direction.CENTER, 0);
+
+        // add additional toggle buttons panel that currently only contains the video button
+        List<Pair<Button, String>> additionalVerticalButtons = new ArrayList<Pair<Button, String>>();
+        additionalVerticalButtons.add(new Pair<Button, String>(mediaSelectionButton,
+                mediaPlayerManagerComponent.getDependentCssClassName()));
+        if (/* TODO check for correct role; was: user != null */ true) {
+            additionalVerticalButtons.add(new Pair<Button, String>(mediaManagementButton,
+                    "managemedia"));
+        }
+        onUserStatusChange(userService.getCurrentUser());
+
+        // ensure that toggle buttons are positioned right
+        splitLayoutPanel.lastComponentHasBeenAdded(this, panelForMapAndHorizontalToggleButtons,
+                additionalVerticalButtons);
+    }
+
+    /**
+     * Create the video control button that shows or hides the video popup
+     * 
+     * @param userAgent
+     */
+    private Button createMediaSelectionButton(final MediaPlayerManager mediaPlayerManager) {
+        final Button result = new Button();
+        final MediaSingleSelectionControl multiSelectionControl = new MediaSingleSelectionControl(mediaPlayerManager,
+                result, stringMessages);
+        result.addClickHandler(new ClickHandler() {
+
+            @Override
+            public void onClick(ClickEvent event) {
+                if (mediaPlayerManager.getAssignedMediaTracks().size() == 1) {
+                    if (mediaPlayerManager.isPlaying()) {
+                        mediaPlayerManager.stopAll();
+                    } else {
+                        mediaPlayerManager.playDefault();
+    
+                    }
+                } else {
+                    multiSelectionControl.show();
+                }
+            }
+        });
+
+        // hide button initially as we defer showing the button to the asynchroneous
+        // task that gets launched by the media service to get video tracks
+        result.setVisible(false);
+        return result;
+    }
+
+    /**
+     * Create the video control button that shows or hides the video popup
+     * 
+     * @param userAgent
+     */
+    private Button createMediaManagementButton(final MediaPlayerManager mediaPlayerManager) {
+        final Button result = new Button(stringMessages.mediaManageMediaCaption());
+        result.setTitle(stringMessages.mediaManageMediaTooltip());
+        // onClick
+        final MediaManagementControl multiSelectionControl = new MediaManagementControl(mediaPlayerManager,
+                result, stringMessages);
+        result.addClickHandler(new ClickHandler() {
+
+            @Override
+            public void onClick(ClickEvent event) {
+                    multiSelectionControl.show();
+            }
+        });
+
+        // hide button initially as we defer showing the button to the asynchroneous
+        // task that gets launched by the media service to get video tracks
+        result.setVisible(false);
+        return result;
+    }
+
+    private void initializeComponents() {
+        for (final Component<?> component : components) {
+            splitLayoutPanel.insert(component.getEntryWidget(), component, Direction.SOUTH, 200);
+        }
+    }
+
+    public <SettingsType> void showSettingsDialog(Component<SettingsType> component) {
+        if (component.hasSettings()) {
+            new SettingsDialog<SettingsType>(component, stringMessages).show();
+        }
+    }
+
+    /**
+     * Called whenever the layout of {@link TouchSplitLayoutPanel} or other components change. Controls the visibility
+     * based on the {@link Component}s visibility. Each {@link Component} is in charge to not display any data or update
+     * itself when it is not visible.
+     */
+    public void forceLayout() {
+        if (!leftComponent.isVisible() && rightComponent.isVisible()) {
+            // the leaderboard is not visible, but the map is
+            if (isWidgetInSplitPanel(leftScrollPanel)) {
+                if (leftScrollPanel.getOffsetWidth() > 0) {
+                    savedSplitPosition = leftScrollPanel.getOffsetWidth();
+                }
+                splitLayoutPanel.setWidgetVisibility(leftScrollPanel, leftComponent, /* hidden */true,
+                        savedSplitPosition);
+            }
+        } else if (leftComponent.isVisible() && rightComponent.isVisible()) {
+            // the leaderboard and the map are visible
+            splitLayoutPanel.setWidgetVisibility(leftScrollPanel, leftComponent, /* hidden */false, savedSplitPosition);
+        } else if (!leftComponent.isVisible() && !rightComponent.isVisible()) {
+        }
+
+        for (Component<?> component : components) {
+            final boolean isComponentVisible = component.isVisible();
+            splitLayoutPanel.setWidgetVisibility(component.getEntryWidget(), component, !isComponentVisible,
+                    DEFAULT_SOUTH_SPLIT_PANEL_HEIGHT);
+        }
+        splitLayoutPanel.forceLayout();
+    }
+
+    private boolean isWidgetInSplitPanel(Widget widget) {
+        int widgetIndex = splitLayoutPanel.getWidgetIndex(widget);
+        return widgetIndex >= 0;
+    }
+
+    public Panel getViewerWidget() {
+        return mainPanel;
+    }
+
+    public Component<?> getRootComponent() {
+        return null;
+    }
+
+    public String getViewerName() {
+        return "";
+    }
+
+    public void setLeftComponentWidth(int width) {
+        // TODO: The information provided by width is wrong
+        // need to find a way to get the correct information
+        if (!layoutForLeftComponentForcedOnce) {
+            savedSplitPosition = MIN_LEADERBOARD_WIDTH;
+            forceLayout();
+        }
+        layoutForLeftComponentForcedOnce = true;
+    }
+
+    @Override
+    public void onUserStatusChange(UserDTO user) {
+        Button toggleButton = splitLayoutPanel.getAssociatedSplitter(markPassingsPanel).getToggleButton();
+        if (user != null
+                && (user.hasRole(DefaultRoles.ADMIN.getRolename()) || user.hasRole(Roles.eventmanager.getRolename()))) {
+            toggleButton.setVisible(true);
+            forceLayout();
+        } else {
+            markPassingsPanel.setVisible(false);
+            toggleButton.setVisible(false);
+            forceLayout();
+        }
+    }
+}