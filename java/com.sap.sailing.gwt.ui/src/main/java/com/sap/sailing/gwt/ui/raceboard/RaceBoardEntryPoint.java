package com.sap.sailing.gwt.ui.raceboard;

import java.util.Collections;
import java.util.List;

import com.google.gwt.user.client.Window;
import com.google.gwt.user.client.ui.FlowPanel;
import com.google.gwt.user.client.ui.RootPanel;
import com.sap.sailing.domain.common.DefaultLeaderboardName;
import com.sap.sailing.domain.common.RaceIdentifier;
import com.sap.sailing.gwt.ui.client.AbstractEntryPoint;
import com.sap.sailing.gwt.ui.client.LogoAndTitlePanel;
import com.sap.sailing.gwt.ui.client.ParallelExecutionCallback;
import com.sap.sailing.gwt.ui.client.ParallelExecutionHolder;
import com.sap.sailing.gwt.ui.client.RaceSelectionModel;
import com.sap.sailing.gwt.ui.shared.EventDTO;
import com.sap.sailing.gwt.ui.shared.LeaderboardDTO;
import com.sap.sailing.gwt.ui.shared.LeaderboardGroupDTO;
import com.sap.sailing.gwt.ui.shared.RaceDTO;
import com.sap.sailing.gwt.ui.shared.RegattaDTO;
import com.sap.sailing.gwt.ui.shared.UserDTO;

public class RaceBoardEntryPoint extends AbstractEntryPoint {
    private RaceDTO selectedRace;
    private RaceBoardPanel raceBoardPanel;

    private String eventName;
    private String raceName;
    private String leaderboardName;
    private String leaderboardGroupName;

    @Override
    public void onModuleLoad() {     
        super.onModuleLoad();
        
        eventName = Window.Location.getParameter("eventName");
        raceName = Window.Location.getParameter("raceName");
        String leaderboardNameParamValue = Window.Location.getParameter("leaderboardName");
        String leaderboardGroupNameParamValue = Window.Location.getParameter("leaderboardGroupName");

        if(leaderboardNameParamValue == null || leaderboardNameParamValue.isEmpty()) {
            leaderboardName = DefaultLeaderboardName.DEFAULT_LEADERBOARD_NAME;
        } else {
            leaderboardName = leaderboardNameParamValue;
        }

        if(leaderboardGroupNameParamValue != null && !leaderboardGroupNameParamValue.isEmpty())
            leaderboardGroupName = leaderboardGroupNameParamValue; 

        if (eventName == null || eventName.isEmpty() || raceName == null || raceName.isEmpty()) {
            createErrorPage("This page requires a valid event name and race name.");
            return;
        }
        
        final ParallelExecutionCallback<List<String>> getLeaderboardNamesCallback = new ParallelExecutionCallback<List<String>>();  
        final ParallelExecutionCallback<List<EventDTO>> listEventsCallback = new ParallelExecutionCallback<List<EventDTO>>();  
        final ParallelExecutionCallback<LeaderboardGroupDTO> getLeaderboardGroupByNameCallback = new ParallelExecutionCallback<LeaderboardGroupDTO>();  
        final ParallelExecutionCallback<UserDTO> getUserCallback = new ParallelExecutionCallback<UserDTO>();  
            
        if (leaderboardGroupName != null) {
            new ParallelExecutionHolder(getLeaderboardNamesCallback, getLeaderboardGroupByNameCallback, listEventsCallback, getUserCallback) {
                @Override
                public void handleSuccess() {
                    checkUrlParameters(getLeaderboardNamesCallback.getData(),
                            getLeaderboardGroupByNameCallback.getData(), listEventsCallback.getData(), getUserCallback.getData());
                }
                @Override
                public void handleFailure(Throwable t) {
                    reportError("Error trying to create the raceboard: " + t.getMessage());
                }
            };
        } else {
            new ParallelExecutionHolder(getLeaderboardNamesCallback, listEventsCallback, getUserCallback) {
                @Override
                public void handleSuccess() {
                    checkUrlParameters(getLeaderboardNamesCallback.getData(), null, listEventsCallback.getData(), getUserCallback.getData());
                }
                @Override
                public void handleFailure(Throwable t) {
                    reportError("Error trying to create the raceboard: " + t.getMessage());
                }
            };
        }
            
        sailingService.listEvents(false, listEventsCallback);
        sailingService.getLeaderboardNames(getLeaderboardNamesCallback);
        if(leaderboardGroupName != null)
            sailingService.getLeaderboardGroupByName(leaderboardGroupNameParamValue, getLeaderboardGroupByNameCallback);
        userManagementService.getUser(getUserCallback);
    }

    private void checkUrlParameters(List<String> leaderboardNames, LeaderboardGroupDTO leaderboardGroup, List<EventDTO> events, UserDTO user)
    {
        if (!leaderboardNames.contains(leaderboardName)) {
          createErrorPage(stringMessages.noSuchLeaderboard());
          return;
        }

        if (leaderboardGroupName != null && leaderboardGroup != null) {
            boolean foundLeaderboard = false; 
            for(LeaderboardDTO leaderBoard:  leaderboardGroup.leaderboards) {
                if(leaderBoard.name.equals(leaderboardName)) {
                    foundLeaderboard = true;
                    break;
                }
            }
            if(!foundLeaderboard) {
                createErrorPage("the leaderboard is not contained in this leaderboard group.");
                return;
            }
        }

        selectedRace = findRace(eventName, raceName, events);
        if(selectedRace == null) {
            createErrorPage("Could not obtain a race with name " + raceName + " for an event with name " + eventName);
            return;
        }
         
        createRaceBoardPanel(selectedRace, events, user);
    }  

    private RaceDTO findRace(String eventName, String raceName, List<EventDTO> events) {
        for (EventDTO eventDTO : events) {
            if(eventDTO.name.equals(eventName)) {
                for (RegattaDTO regattaDTO : eventDTO.regattas) {
                    for(RaceDTO raceDTO: regattaDTO.races) {
                        if(raceDTO.name.equals(raceName)) {
                            return raceDTO;
                        }
                    }
                }
            }
        }
        return null;
    }

    private void createRaceBoardPanel(RaceDTO selectedRace, List<EventDTO> events, UserDTO userDTO) {
        LogoAndTitlePanel logoAndTitlePanel = new LogoAndTitlePanel(stringMessages);
        logoAndTitlePanel.addStyleName("LogoAndTitlePanel");
        RaceSelectionModel raceSelectionModel = new RaceSelectionModel();
        List<RaceIdentifier> singletonList = Collections.singletonList(selectedRace.getRaceIdentifier());
        raceSelectionModel.setSelection(singletonList);
<<<<<<< HEAD
        raceBoardPanel = new RaceBoardPanel(sailingService, raceSelectionModel, leaderboardName, leaderboardGroupName,
                RaceBoardEntryPoint.this, stringMessages);
=======
        raceBoardPanel = new RaceBoardPanel(sailingService, userDTO, raceSelectionModel, leaderboardName, leaderboardGroupName,
                RaceBoardEntryPoint.this, stringMessages, userAgentType);
>>>>>>> 40274bc4
        raceBoardPanel.fillEvents(events);

        logoAndTitlePanel.add(raceBoardPanel.getNavigationWidget());
        
        FlowPanel raceBoardHeaderPanel = new FlowPanel();
        raceBoardHeaderPanel.addStyleName("RaceBoardHeaderPanel");
        raceBoardHeaderPanel.add(raceBoardPanel.getBreadcrumbWidget());
        
        FlowPanel contentOuterPanel = new FlowPanel(); // outer div which centered page content
        contentOuterPanel.addStyleName("contentOuterPanel");
        contentOuterPanel.add(raceBoardPanel);

        FlowPanel timeLineInnerBgPanel = new FlowPanel();
        timeLineInnerBgPanel.addStyleName("timeLineInnerBgPanel");
        timeLineInnerBgPanel.add(raceBoardPanel.getTimeWidget());
        
        FlowPanel timeLineInnerPanel = new FlowPanel();
        timeLineInnerPanel.add(timeLineInnerBgPanel);
        timeLineInnerPanel.addStyleName("timeLineInnerPanel");
        
        FlowPanel timelinePanel = new FlowPanel();
        timelinePanel.add(timeLineInnerPanel);
        timelinePanel.addStyleName("timeLinePanel");
        
        //FlowPanel footerShadowPanel = new FlowPanel();
        // footerShadowPanel.addStyleName("footerShadowPanel");
        
        RootPanel.get().add(raceBoardHeaderPanel);        
        RootPanel.get().add(contentOuterPanel);
        
        // Don't change this order because of the inner logic in html of "position fixed"-elements
        RootPanel.get().add(logoAndTitlePanel);                 // position:fixed        
        RootPanel.get().add(timelinePanel);                     // position:fixed
        //RootPanel.get().add(footerShadowPanel);                 // position:fixed
    }
}<|MERGE_RESOLUTION|>--- conflicted
+++ resolved
@@ -140,13 +140,8 @@
         RaceSelectionModel raceSelectionModel = new RaceSelectionModel();
         List<RaceIdentifier> singletonList = Collections.singletonList(selectedRace.getRaceIdentifier());
         raceSelectionModel.setSelection(singletonList);
-<<<<<<< HEAD
         raceBoardPanel = new RaceBoardPanel(sailingService, raceSelectionModel, leaderboardName, leaderboardGroupName,
-                RaceBoardEntryPoint.this, stringMessages);
-=======
-        raceBoardPanel = new RaceBoardPanel(sailingService, userDTO, raceSelectionModel, leaderboardName, leaderboardGroupName,
                 RaceBoardEntryPoint.this, stringMessages, userAgentType);
->>>>>>> 40274bc4
         raceBoardPanel.fillEvents(events);
 
         logoAndTitlePanel.add(raceBoardPanel.getNavigationWidget());
