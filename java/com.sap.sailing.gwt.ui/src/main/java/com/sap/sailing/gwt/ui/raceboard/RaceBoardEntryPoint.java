--- conflicted
+++ resolved
@@ -22,48 +22,6 @@
     @Override
     public void onModuleLoad() {     
         super.onModuleLoad();
-<<<<<<< HEAD
-        sailingService.getLeaderboardNames(new AsyncCallback<List<String>>() {
-            @Override
-            public void onSuccess(List<String> leaderboardNames) {
-                String leaderboardName = Window.Location.getParameter("name");
-                    LogoAndTitlePanel logoAndTitlePanel = new LogoAndTitlePanel(stringMessages);
-                    logoAndTitlePanel.addStyleName("LogoAndTitlePanel");
-                    RaceBoardPanel raceBoardPanel = new RaceBoardPanel(sailingService, leaderboardName,
-                            RaceBoardEntryPoint.this, stringMessages);
-                    
-                    //String padding = Window.Location.getParameter("padding");
-                    /*if (padding != null && Boolean.valueOf(padding)) {
-                        raceBoardPanel.addStyleName("leftPaddedPanel");
-                    }*/
-                    
-                    FlowPanel contentOuterPanel = new FlowPanel(); // outer div which centered page content
-                    contentOuterPanel.addStyleName("contentOuterPanel");
-                    contentOuterPanel.add(raceBoardPanel);
-                    
-                    FlowPanel timelinePanel = new FlowPanel();
-                    timelinePanel.addStyleName("timelinePanel");
-                    
-                    FlowPanel timelineInnerPanel = new FlowPanel();
-                    timelineInnerPanel.addStyleName("timelineInnerPanel");
-                    
-                    FlowPanel footerShadowPanel = new FlowPanel();
-                    footerShadowPanel.addStyleName("footerShadowPanel");
-                    
-                    FlowPanel breadcrumbPanel = new FlowPanel();
-                    breadcrumbPanel.addStyleName("breadcrumbPanel");
-                    
-                    timelinePanel.add(timelineInnerPanel);
-                    
-                    RootPanel.get().add(breadcrumbPanel);
-                    RootPanel.get().add(contentOuterPanel);
-                    
-                    // Don't change this order because of the inner logic in html of "position fixed"-elements
-                    RootPanel.get().add(logoAndTitlePanel);                 // position:fixed        
-                    RootPanel.get().add(timelinePanel);                     // position:fixed
-                    RootPanel.get().add(footerShadowPanel);                 // position:fixed
-            }
-=======
 
         eventName = Window.Location.getParameter("eventName");
         raceName = Window.Location.getParameter("raceName");
@@ -79,7 +37,6 @@
                         createErrorPage(stringMessages.noSuchLeaderboard());
                     }
                 }
->>>>>>> 5167cacb
 
                 @Override
                 public void onFailure(Throwable t) {
@@ -135,7 +92,30 @@
         if (padding != null && Boolean.valueOf(padding)) {
             raceBoardPanel.addStyleName("leftPaddedPanel");
         }
-        RootPanel.get().add(logoAndTitlePanel);
-        RootPanel.get().add(raceBoardPanel);
+                    FlowPanel contentOuterPanel = new FlowPanel(); // outer div which centered page content
+                    contentOuterPanel.addStyleName("contentOuterPanel");
+                    contentOuterPanel.add(raceBoardPanel);
+                    
+                    FlowPanel timelinePanel = new FlowPanel();
+                    timelinePanel.addStyleName("timelinePanel");
+                    
+                    FlowPanel timelineInnerPanel = new FlowPanel();
+                    timelineInnerPanel.addStyleName("timelineInnerPanel");
+                    
+                    FlowPanel footerShadowPanel = new FlowPanel();
+                    footerShadowPanel.addStyleName("footerShadowPanel");
+                    
+                    FlowPanel breadcrumbPanel = new FlowPanel();
+                    breadcrumbPanel.addStyleName("breadcrumbPanel");
+                    
+                    timelinePanel.add(timelineInnerPanel);
+                    
+                    RootPanel.get().add(breadcrumbPanel);
+                    RootPanel.get().add(contentOuterPanel);
+                    
+                    // Don't change this order because of the inner logic in html of "position fixed"-elements
+                    RootPanel.get().add(logoAndTitlePanel);                 // position:fixed        
+                    RootPanel.get().add(timelinePanel);                     // position:fixed
+                    RootPanel.get().add(footerShadowPanel);                 // position:fixed
     }
 }