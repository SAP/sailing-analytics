
package com.sap.sailing.gwt.ui.raceboard;

import static com.sap.sailing.gwt.ui.client.SailingServiceHelper.createSailingServiceWriteInstance;

import java.util.Collections;
import java.util.HashSet;
import java.util.Set;

import com.google.gwt.core.client.GWT;
import com.google.gwt.dom.client.Style.Unit;
import com.google.gwt.user.client.Window;
import com.google.gwt.user.client.rpc.AsyncCallback;
import com.google.gwt.user.client.rpc.ServiceDefTarget;
import com.google.gwt.user.client.ui.DockLayoutPanel;
import com.google.gwt.user.client.ui.Label;
import com.google.gwt.user.client.ui.RootLayoutPanel;
import com.sap.sailing.domain.common.DetailType;
import com.sap.sailing.domain.common.dto.CompetitorDTO;
import com.sap.sailing.gwt.common.authentication.FixedSailingAuthentication;
import com.sap.sailing.gwt.common.authentication.SAPSailingHeaderWithAuthentication;
import com.sap.sailing.gwt.common.communication.routing.ProvidesLeaderboardRouting;
import com.sap.sailing.gwt.settings.client.raceboard.RaceBoardPerspectiveOwnSettings;
import com.sap.sailing.gwt.settings.client.raceboard.RaceboardContextDefinition;
import com.sap.sailing.gwt.settings.client.utils.StoredSettingsLocationFactory;
import com.sap.sailing.gwt.ui.client.AbstractSailingReadEntryPoint;
import com.sap.sailing.gwt.ui.client.CompetitorSelectionChangeListener;
import com.sap.sailing.gwt.ui.client.MediaService;
import com.sap.sailing.gwt.ui.client.MediaServiceAsync;
import com.sap.sailing.gwt.ui.client.RaceTimesInfoProvider;
import com.sap.sailing.gwt.ui.client.RemoteServiceMappingConstants;
import com.sap.sailing.gwt.ui.client.StringMessages;
import com.sap.sailing.gwt.ui.shared.RaceWithCompetitorsAndBoatsDTO;
import com.sap.sailing.gwt.ui.shared.RaceboardDataDTO;
import com.sap.sse.common.Util;
import com.sap.sse.gwt.client.EntryPointHelper;
import com.sap.sse.gwt.client.async.AsyncActionsExecutor;
import com.sap.sse.gwt.client.formfactor.DeviceDetector;
import com.sap.sse.gwt.client.player.Timer;
import com.sap.sse.gwt.client.player.Timer.PlayModes;
import com.sap.sse.gwt.client.shared.perspective.PerspectiveCompositeSettings;
import com.sap.sse.gwt.client.shared.settings.DefaultOnSettingsLoadedCallback;
import com.sap.sse.gwt.settings.SettingsToUrlSerializer;
import com.sap.sse.security.ui.authentication.generic.sapheader.SAPHeaderWithAuthentication;
import com.sap.sse.security.ui.settings.ComponentContextWithSettingsStorage;
import com.sap.sse.security.ui.settings.StoredSettingsLocation;

public class RaceBoardEntryPoint extends AbstractSailingReadEntryPoint implements ProvidesLeaderboardRouting {

    /**
     * Controls the predefined mode into which to switch or configure the race viewer.
     */
    private final MediaServiceAsync mediaService = GWT.create(MediaService.class);
    private RaceboardContextDefinition raceboardContextDefinition;

    @Override
    protected void doOnModuleLoad() {
        super.doOnModuleLoad();
        EntryPointHelper.registerASyncService((ServiceDefTarget) mediaService,
                RemoteServiceMappingConstants.mediaServiceRemotePath);
        raceboardContextDefinition = new SettingsToUrlSerializer()
                .deserializeFromCurrentLocation(new RaceboardContextDefinition());
        if (raceboardContextDefinition.getRegattaName() == null || raceboardContextDefinition.getRegattaName().isEmpty()
                || raceboardContextDefinition.getRaceName() == null
                || raceboardContextDefinition.getRaceName().isEmpty()
                || raceboardContextDefinition.getLeaderboardName() == null
                || raceboardContextDefinition.getLeaderboardName().isEmpty()) {
            createErrorPage(getStringMessages().requiresRegattaRaceAndLeaderboard());
        } else {
            getSailingService().getRaceboardData(raceboardContextDefinition.getRegattaName(),
                    raceboardContextDefinition.getRaceName(), raceboardContextDefinition.getLeaderboardName(),
                    raceboardContextDefinition.getLeaderboardGroupName(), raceboardContextDefinition.getEventId(),
                    new AbstractRaceBoardAsyncCallback<RaceboardDataDTO>() {
                        @Override
                        public void onSuccess(RaceboardDataDTO raceboardData) {
                            startWithRaceboardData(raceboardData);
                        }
                    });
        }
    }
    
    private void startWithRaceboardData(RaceboardDataDTO raceboardData) {
        final String modeString = raceboardContextDefinition.getMode();
        final RaceBoardModes mode = modeString == null ? null : RaceBoardModes.valueOf(modeString);
        if (raceboardData.getLeaderboard() == null) {
            createErrorPage(getStringMessages().noSuchLeaderboard());
            return;
        }
        if (raceboardContextDefinition.getEventId() != null && !raceboardData.isValidEvent()) {
            createErrorPage(getStringMessages().noSuchEvent());
            return;
        }
        if (raceboardContextDefinition.getLeaderboardGroupName() != null) {
            if (!raceboardData.isValidLeaderboardGroup()) {
                createErrorPage(getStringMessages().leaderboardNotContainedInLeaderboardGroup(
                        raceboardContextDefinition.getLeaderboardName(),
                        raceboardContextDefinition.getLeaderboardGroupName()));
                return;
            } else if (raceboardContextDefinition.getEventId() != null && raceboardData.isValidLeaderboardGroup()
                    && !raceboardData.isValidEvent()) {
                createErrorPage(getStringMessages().leaderboardGroupNotContainedInEvent(
                        raceboardContextDefinition.getLeaderboardGroupName(),
                        raceboardContextDefinition.getEventId().toString()));
                return;
            }
        }
        if (raceboardData.getRace() == null) {
            createErrorPage(getStringMessages().couldNotFindRaceInRegatta(raceboardContextDefinition.getRaceName(),
                    raceboardContextDefinition.getRegattaName()));
            return;
        }
        final StoredSettingsLocation storageDefinition = StoredSettingsLocationFactory
                .createStoredSettingsLocatorForRaceBoard(raceboardContextDefinition, mode != null ? mode.name() : null);
        final RaceBoardPerspectiveLifecycle lifeCycle = new RaceBoardPerspectiveLifecycle(
                raceboardData.getLeaderboard(), StringMessages.INSTANCE,
                raceboardData.getDetailTypesForCompetitorChart(), getUserService(),
                raceboardData.getAvailableDetailTypesForLeaderboard(), raceboardData.getRace());
        RaceBoardComponentContext componentContext = new RaceBoardComponentContext(lifeCycle, getUserService(),
                storageDefinition);
        componentContext.getInitialSettings(
                new DefaultOnSettingsLoadedCallback<PerspectiveCompositeSettings<RaceBoardPerspectiveOwnSettings>>() {
                    @Override
                    public void onSuccess(PerspectiveCompositeSettings<RaceBoardPerspectiveOwnSettings> settings) {
                        createPerspective(mode, componentContext, settings, raceboardData, lifeCycle,
                                raceboardData.getAvailableDetailTypesForLeaderboard(), raceboardContextDefinition);
                    }
                });
    }

    private void createErrorPage(String message) {
        final DockLayoutPanel vp = new DockLayoutPanel(Unit.PX);
        final SAPHeaderWithAuthentication header = new SAPSailingHeaderWithAuthentication();
        new FixedSailingAuthentication(getUserService(), header.getAuthenticationMenuView());
        RootLayoutPanel.get().add(vp);
        vp.addNorth(header, 100);
        final Label infoText = new Label(message);
        infoText.getElement().getStyle().setMargin(1, Unit.EM);
        vp.add(infoText);
        // TODO: Styling of error page slightly differs from the other usages of SAPSailingHeaderWithAuthentication
        // because of the root font-size. Adjustments are postponed because they might affect the whole page content.
    }

    private void createPerspective(final RaceBoardModes raceBoardMode,
            ComponentContextWithSettingsStorage<PerspectiveCompositeSettings<RaceBoardPerspectiveOwnSettings>> context,
            PerspectiveCompositeSettings<RaceBoardPerspectiveOwnSettings> settings, RaceboardDataDTO raceboardData,
            RaceBoardPerspectiveLifecycle raceLifeCycle, Iterable<DetailType> availableDetailTypes, RaceboardContextDefinition raceboardContextDefinition) {
        final Timer timer = new Timer(PlayModes.Replay, 1000l);
        final boolean showChartMarkEditMediaButtonsAndVideo = !DeviceDetector.isMobile();

        final RaceWithCompetitorsAndBoatsDTO selectedRace = raceboardData.getRace();
        Window.setTitle(selectedRace.getName());
        AsyncActionsExecutor asyncActionsExecutor = new AsyncActionsExecutor();
        RaceTimesInfoProvider raceTimesInfoProvider = new RaceTimesInfoProvider(getSailingService(),
                asyncActionsExecutor, this, Collections.singletonList(selectedRace.getRaceIdentifier()),
                5000l /* requestInterval */);
        RaceBoardPanel raceBoardPerspective = new RaceBoardPanel(/* parent */ null, context, raceLifeCycle, settings,
                getSailingService(), mediaService, getUserService(), asyncActionsExecutor,
                raceboardData.getCompetitorAndTheirBoats(), timer, selectedRace.getRaceIdentifier(),
                raceboardContextDefinition.getLeaderboardName(), raceboardContextDefinition.getLeaderboardGroupName(),
                raceboardContextDefinition.getEventId(), RaceBoardEntryPoint.this, getStringMessages(), userAgent,
                raceTimesInfoProvider, showChartMarkEditMediaButtonsAndVideo, true, availableDetailTypes,
<<<<<<< HEAD
                raceboardData.getLeaderboard(), selectedRace, raceboardData.getTrackingConnectorInfo(), raceboardContextDefinition);
=======
                raceboardData.getLeaderboard(), selectedRace, raceboardData.getTrackingConnectorInfo(), createSailingServiceWriteInstance() /* create write instance for later admin usage*/);
>>>>>>> 7d0e37bd
        RootLayoutPanel.get().add(raceBoardPerspective.getEntryWidget());

        if (raceBoardMode != null) {
            raceBoardMode.getMode().applyTo(raceBoardPerspective);
            raceBoardMode.getMode().addInitializationFinishedRunner(
                    () -> selectCompetitorFromPerspectiveOwnSetting(raceBoardPerspective, settings.getPerspectiveOwnSettings()));
        } else {
            selectCompetitorFromPerspectiveOwnSetting(raceBoardPerspective, settings.getPerspectiveOwnSettings());
        }
    }  
    
    protected void selectCompetitorFromPerspectiveOwnSetting(RaceBoardPanel raceBoardPanel, RaceBoardPerspectiveOwnSettings perspectiveOwnSettings) {
        if (perspectiveOwnSettings != null) {
            final String oldCompetitorId = perspectiveOwnSettings.getSelectedCompetitor();
            Iterable<String> competitorIds = perspectiveOwnSettings.getSelectedCompetitors();
            if (Util.isEmpty(competitorIds) && oldCompetitorId != null) {
                competitorIds = Collections.singleton(oldCompetitorId);
            }
            final Iterable<CompetitorDTO> allCompetitors = raceBoardPanel.getCompetitorSelectionProvider()
                    .getAllCompetitors();
            final Set<CompetitorDTO> selectedCompetitors = new HashSet<CompetitorDTO>();
            for (String competitorId : competitorIds) {
                for (CompetitorDTO comp : allCompetitors) {
                    if (competitorId.equals(comp.getIdAsString())) {
                        selectedCompetitors.add(comp);
                    }
                }
            }
            raceBoardPanel.getCompetitorSelectionProvider().setSelection(selectedCompetitors, new CompetitorSelectionChangeListener[0]);
        }
    }

    @Override
    public String getLeaderboardName() {
        return raceboardContextDefinition.getLeaderboardName();
    }

    private abstract class AbstractRaceBoardAsyncCallback<T> implements AsyncCallback<T> {
        @Override
        public final void onFailure(Throwable caught) {
            reportError("Error trying to create the raceboard: " + caught.getMessage());
        }
    }
}<|MERGE_RESOLUTION|>--- conflicted
+++ resolved
@@ -159,11 +159,9 @@
                 raceboardContextDefinition.getLeaderboardName(), raceboardContextDefinition.getLeaderboardGroupName(),
                 raceboardContextDefinition.getEventId(), RaceBoardEntryPoint.this, getStringMessages(), userAgent,
                 raceTimesInfoProvider, showChartMarkEditMediaButtonsAndVideo, true, availableDetailTypes,
-<<<<<<< HEAD
-                raceboardData.getLeaderboard(), selectedRace, raceboardData.getTrackingConnectorInfo(), raceboardContextDefinition);
-=======
-                raceboardData.getLeaderboard(), selectedRace, raceboardData.getTrackingConnectorInfo(), createSailingServiceWriteInstance() /* create write instance for later admin usage*/);
->>>>>>> 7d0e37bd
+                raceboardData.getLeaderboard(), selectedRace, raceboardData.getTrackingConnectorInfo(),
+                createSailingServiceWriteInstance() /* create write instance for later admin usage */,
+                raceboardContextDefinition);
         RootLayoutPanel.get().add(raceBoardPerspective.getEntryWidget());
 
         if (raceBoardMode != null) {
