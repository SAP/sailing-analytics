--- conflicted
+++ resolved
@@ -76,19 +76,11 @@
                 }
             };
         }
-<<<<<<< HEAD
-            
         sailingService.listEvents(listEventsCallback);
         sailingService.getLeaderboardNames(getLeaderboardNamesCallback);
-        if(leaderboardGroupName != null)
+        if(leaderboardGroupName != null) {
             sailingService.getLeaderboardGroupByName(leaderboardGroupNameParamValue, false, getLeaderboardGroupByNameCallback);
-=======
-        sailingService.listEvents(false, listEventsCallback);
-        sailingService.getLeaderboardNames(getLeaderboardNamesCallback);
-        if(leaderboardGroupName != null) {
-            sailingService.getLeaderboardGroupByName(leaderboardGroupNameParamValue, getLeaderboardGroupByNameCallback);
         }
->>>>>>> a13b0074
         userManagementService.getUser(getUserCallback);
     }
 
