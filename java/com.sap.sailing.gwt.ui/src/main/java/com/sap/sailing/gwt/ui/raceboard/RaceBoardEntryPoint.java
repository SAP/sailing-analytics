--- conflicted
+++ resolved
@@ -128,7 +128,7 @@
         List<RaceIdentifier> singletonList = Collections.singletonList(selectedRace.getRaceIdentifier());
         raceSelectionModel.setSelection(singletonList);
         RaceBoardPanel raceBoardPanel = new RaceBoardPanel(sailingService, user, raceSelectionModel, leaderboardName, leaderboardGroupName,
-                RaceBoardEntryPoint.this, stringMessages, userAgentType, viewMode);
+                RaceBoardEntryPoint.this, stringMessages, userAgentType, viewMode, new RaceTimesInfoProvider(sailingService, this, singletonList, 1000l));
         raceBoardPanel.fillEvents(events);
 
         switch (viewMode) {
@@ -156,19 +156,7 @@
         return null;
     }
 
-<<<<<<< HEAD
-    private void createRaceBoardPanel(RaceDTO selectedRace, List<EventDTO> events, UserDTO userDTO) {
-        LogoAndTitlePanel logoAndTitlePanel = new LogoAndTitlePanel(stringMessages);
-        logoAndTitlePanel.addStyleName("LogoAndTitlePanel");
-        RaceSelectionModel raceSelectionModel = new RaceSelectionModel();
-        List<RaceIdentifier> singletonList = Collections.singletonList(selectedRace.getRaceIdentifier());
-        raceSelectionModel.setSelection(singletonList);
-        raceBoardPanel = new RaceBoardPanel(sailingService, userDTO, raceSelectionModel, leaderboardName, leaderboardGroupName,
-                RaceBoardEntryPoint.this, stringMessages, userAgentType, viewMode, new RaceTimesInfoProvider(sailingService, this, singletonList, 1000l));
-        raceBoardPanel.fillEvents(events);
-=======
     private void createRaceBoardInCascadeMode(RaceBoardPanel raceBoardPanel) {
->>>>>>> 65212b45
 
         FlowPanel raceBoardHeaderPanel = createBoardHeaderPanel(raceBoardPanel);
         FlowPanel logoAndTitlePanel = createLogoAndTitlePanel(raceBoardPanel);
