--- conflicted
+++ resolved
@@ -14,11 +14,8 @@
 import com.sap.sailing.gwt.home.communication.user.profile.GetCompetitorAction;
 import com.sap.sailing.gwt.home.desktop.places.qrcode.QRCodePlace.InvitationMode;
 import com.sap.sailing.gwt.ui.shared.MarkDTO;
-<<<<<<< HEAD
-=======
 import com.sap.sse.common.Util;
 import com.sap.sse.common.Util.Triple;
->>>>>>> eda632a8
 
 public class QRCodePresenter {
     private final QRCodeClientFactory clientFactory;
@@ -31,35 +28,6 @@
     }
 
     public void setView(QRCodeView view) {
-<<<<<<< HEAD
-        if (place.getMode() == InvitationMode.PUBLIC_INVITE) {
-            // as the event is most likely displayed on a different server anyway, do not load additional data
-            dataCollector = new DataCollector(view);
-            dataCollector.proceedIfFinished();
-        } else {
-            if (place.getMode() == InvitationMode.COMPETITOR
-                    && (place.getEncodedCheckInUrl() == null || place.getEncodedCheckInUrl().equals(""))) {
-                view.setError();
-            } else {
-                dataCollector = new DataCollector(view);
-                if (place.getCompetitorId() != null) {
-                    retrieveCompetitor(place.getCompetitorId());
-                } else {
-                    dataCollector.setCompetitor(null);
-                }
-                if (place.getBoatId() != null) {
-                    retrieveBoat(place.getBoatId());
-                } else {
-                    dataCollector.setBoat(null);
-                }
-                if (place.getMarkId() != null) {
-                    retrieveMark(place.getMarkId());
-                } else {
-                    dataCollector.setMark(null);
-                }
-                retrieveEvent(place.getEventId());
-            }
-=======
         String rawTargetServer = place.getTargetServer();
         Triple<String, String, Integer> correctServerHost = getServerAndPort(rawTargetServer);
         if (isCorrectServer(correctServerHost)) {
@@ -159,20 +127,10 @@
             dataCollector = new DataCollector(view);
             dataCollector.proceedIfFinished();
             break;
->>>>>>> eda632a8
         }
     }
 
     private void retrieveMark(UUID markId) {
-<<<<<<< HEAD
-        // FIXME after it is decided, how the mark will be resolved on the archive server for races on an eventserver
-        dataCollector.setMark(null);
-    }
-
-    private void retrieveBoat(UUID boatId) {
-        // FIXME after it is decided, how the boat will be resolved on the archive server for races on an eventserver
-        dataCollector.setBoat(null);
-=======
         clientFactory.getSailingService().getMark(markId, place.getLeaderboardName(),
                 place.getRegattaRegistrationLinkSecret(), new AsyncCallback<MarkDTO>() {
 
@@ -202,7 +160,6 @@
                         dataCollector.setBoat(result);
                     }
                 });
->>>>>>> eda632a8
     }
 
     private void retrieveEvent(UUID eventId) {
@@ -278,60 +235,6 @@
         }
 
         private void proceedIfFinished() {
-<<<<<<< HEAD
-            InvitationMode invitationMode = place.getMode();
-            String regattaName = place.getRegattaName();
-            String regattaRegistrationLinkSecret = place.getRegattaRegistrationLinkSecret();
-            String serverForPublic = place.getServer();
-            String checkInUrl = place.getEncodedCheckInUrl();
-            String leaderBoardName = place.getLeaderboardName();
-            UUID eventId = place.getEventId();
-            UUID competitorId = place.getCompetitorId();
-            if (invitationMode == InvitationMode.PUBLIC_INVITE) {
-                String branchIoUrl = BranchIOConstants.OPEN_REGATTA_2_APP_BRANCHIO + "?"
-                        + QRCodePlace.PARAM_REGATTA_NAME + "=" + regattaName + "&" + QRCodePlace.PARAM_REGATTA_SECRET
-                        + "=" + regattaRegistrationLinkSecret + "&" + QRCodePlace.PARAM_SERVER + "=" + serverForPublic;
-                view.setData(null, null, regattaName, branchIoUrl, invitationMode);
-            } else {
-                if (participantIsSet && eventIsSet) {
-                    if (checkInUrl != null) {
-                        String branchIoUrl = null;
-                        switch (invitationMode) {
-                        case BOUY_TENDER:
-                            branchIoUrl = BranchIOConstants.BUOYPINGER_APP_BRANCHIO + "?"
-                                    + BranchIOConstants.BUOYPINGER_APP_BRANCHIO_PATH + "=" + checkInUrl;
-                            break;
-                        case COMPETITOR:
-                            branchIoUrl = BranchIOConstants.SAILINSIGHT_APP_BRANCHIO + "?"
-                                    + BranchIOConstants.SAILINSIGHT_APP_BRANCHIO_PATH + "=" + checkInUrl;
-                            break;
-                        case COMPETITOR_2:
-                            branchIoUrl = BranchIOConstants.SAILINSIGHT_2_APP_BRANCHIO + "?"
-                                    + BranchIOConstants.SAILINSIGHT_APP_BRANCHIO_PATH + "=" + checkInUrl;
-                            break;
-                        default:
-                            break;
-                        }
-                        String participant = "";
-                        if (competitor != null) {
-                            participant = competitor.getName();
-                        }
-                        if (boat != null) {
-                            participant = boat.getDisplayName();
-                        }
-                        if (mark != null) {
-                            participant = mark.getName();
-                        }
-                        view.setData(event, participant, leaderBoardName, branchIoUrl, invitationMode);
-                    } else {
-                        view.setError();
-                        GWT.log("checkInUrl " + checkInUrl);
-                        GWT.log("competitorId " + competitorId);
-                        GWT.log("boatId " + boat);
-                        GWT.log("invitationMode " + invitationMode);
-                        GWT.log("eventId " + eventId);
-                    }
-=======
             switch (place.getMode()) {
             case BOUY_TENDER:
                 if (eventIsSet) {
@@ -349,7 +252,6 @@
                     String branchIoUrl = sailInsightBranch + "?"
                             + BranchIOConstants.SAILINSIGHT_APP_BRANCHIO_PATH + "=" + place.getEncodedCheckInUrl();
                     view.showCompetitor(event, competitor, boat, mark, place.getLeaderboardName(), branchIoUrl);
->>>>>>> eda632a8
                 }
                 break;
             case PUBLIC_INVITE:
