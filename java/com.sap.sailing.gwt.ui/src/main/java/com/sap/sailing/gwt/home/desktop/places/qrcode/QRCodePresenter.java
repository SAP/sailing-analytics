--- conflicted
+++ resolved
@@ -36,21 +36,13 @@
     }
 
     public void setView(QRCodeView view) {
-<<<<<<< HEAD
         if (invitationMode == InvitationMode.PUBLIC_INVITE) {
-=======
+            dataCollector = new DataCollector(view);
+            retrieveRegatta(regattaName, regattaRegistrationLinkSecret);
+        } else {
         if (eventId == null
                 || (invitationMode == InvitationMode.COMPETITOR || invitationMode == InvitationMode.COMPETITOR_2)
                         && competitorId == null
-                || leaderboardNameFromUrl == null
-                || leaderboardNameFromUrl.equals("") || checkInUrl == null || checkInUrl.equals("")) {
-            view.setError();
-        } else {
->>>>>>> 5d93f2da
-            dataCollector = new DataCollector(view);
-            retrieveRegatta(regattaName, regattaRegistrationLinkSecret);
-        } else {
-            if (eventId == null || invitationMode == InvitationMode.COMPETITOR && competitorId == null
                     || leaderboardNameFromUrl == null || leaderboardNameFromUrl.equals("") || checkInUrl == null
                     || checkInUrl.equals("")) {
                 view.setError();
@@ -151,7 +143,6 @@
         }
 
         private void proceedIfFinished() {
-<<<<<<< HEAD
             if (invitationMode == InvitationMode.PUBLIC_INVITE) {
                 if (checkInUrl != null) {
                     String branchIoUrl = BranchIOConstants.OPEN_REGATTA_APP_BRANCHIO + "?"
@@ -174,6 +165,11 @@
                                     + BranchIOConstants.SAILINSIGHT_APP_BRANCHIO_PATH + "="
                                     + QRCodePresenter.this.checkInUrl;
                             break;
+                    case COMPETITOR_2:
+                        branchIoUrl = BranchIOConstants.SAILINSIGHT_2_APP_BRANCHIO + "?"
+                                + BranchIOConstants.SAILINSIGHT_APP_BRANCHIO_PATH + "="
+                                + QRCodePresenter.this.checkInUrl;
+                        break;
                         default:
                             break;
                         }
@@ -184,29 +180,6 @@
                         GWT.log("competitorId " + competitorId);
                         GWT.log("invitationMode " + invitationMode);
                         GWT.log("eventId " + eventId);
-=======
-            if (competitorIsSet && eventIsSet) {
-                if (checkInUrl != null && event != null) {
-                    String branchIoUrl = null;
-                    switch (invitationMode) {
-                    case BOUY_TENDER:
-                        branchIoUrl = BranchIOConstants.BUOYPINGER_APP_BRANCHIO + "?"
-                                + BranchIOConstants.BUOYPINGER_APP_BRANCHIO_PATH + "="
-                                + QRCodePresenter.this.checkInUrl;
-                        break;
-                    case COMPETITOR:
-                        branchIoUrl = BranchIOConstants.SAILINSIGHT_APP_BRANCHIO + "?"
-                                + BranchIOConstants.SAILINSIGHT_APP_BRANCHIO_PATH + "="
-                                + QRCodePresenter.this.checkInUrl;
-                        break;
-                    case COMPETITOR_2:
-                        branchIoUrl = BranchIOConstants.SAILINSIGHT_2_APP_BRANCHIO + "?"
-                                + BranchIOConstants.SAILINSIGHT_APP_BRANCHIO_PATH + "="
-                                + QRCodePresenter.this.checkInUrl;
-                        break;
-                    default:
-                        break;
->>>>>>> 5d93f2da
                     }
                 }
             }
