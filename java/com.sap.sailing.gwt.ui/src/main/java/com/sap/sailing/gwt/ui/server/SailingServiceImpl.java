package com.sap.sailing.gwt.ui.server;

import java.io.FilterInputStream;
import java.io.IOException;
import java.io.InputStream;
import java.io.InputStreamReader;
import java.io.ObjectOutputStream;
import java.io.Serializable;
import java.io.UnsupportedEncodingException;
import java.net.HttpURLConnection;
import java.net.MalformedURLException;
import java.net.URI;
import java.net.URISyntaxException;
import java.net.URL;
import java.net.URLConnection;
import java.net.URLEncoder;
import java.net.UnknownHostException;
import java.text.ParseException;
import java.util.ArrayList;
import java.util.Arrays;
import java.util.Calendar;
import java.util.Collection;
import java.util.Collections;
import java.util.Date;
import java.util.HashMap;
import java.util.HashSet;
import java.util.Iterator;
import java.util.LinkedHashMap;
import java.util.List;
import java.util.Locale;
import java.util.Map;
import java.util.Map.Entry;
import java.util.NavigableSet;
import java.util.Set;
import java.util.UUID;
import java.util.concurrent.Callable;
import java.util.concurrent.ConcurrentHashMap;
import java.util.concurrent.ExecutionException;
import java.util.concurrent.Executor;
import java.util.concurrent.Future;
import java.util.concurrent.FutureTask;
import java.util.concurrent.LinkedBlockingQueue;
import java.util.concurrent.RunnableFuture;
import java.util.concurrent.ThreadPoolExecutor;
import java.util.concurrent.TimeUnit;
import java.util.logging.Level;
import java.util.logging.Logger;
import java.util.regex.Matcher;
import java.util.regex.Pattern;
import java.util.zip.GZIPInputStream;

import javax.servlet.ServletContext;

import org.apache.http.client.ClientProtocolException;
import org.apache.shiro.SecurityUtils;
import org.osgi.framework.BundleContext;
import org.osgi.framework.InvalidSyntaxException;
import org.osgi.framework.ServiceReference;
import org.osgi.util.tracker.ServiceTracker;

import com.sap.sailing.domain.abstractlog.AbstractLog;
import com.sap.sailing.domain.abstractlog.AbstractLogEvent;
import com.sap.sailing.domain.abstractlog.impl.AllEventsOfTypeFinder;
import com.sap.sailing.domain.abstractlog.impl.LogEventAuthorImpl;
import com.sap.sailing.domain.abstractlog.race.RaceLog;
import com.sap.sailing.domain.abstractlog.race.RaceLogEvent;
import com.sap.sailing.domain.abstractlog.race.RaceLogFixedMarkPassingEvent;
import com.sap.sailing.domain.abstractlog.race.RaceLogFlagEvent;
import com.sap.sailing.domain.abstractlog.race.RaceLogSuppressedMarkPassingsEvent;
import com.sap.sailing.domain.abstractlog.race.analyzing.impl.AbortingFlagFinder;
import com.sap.sailing.domain.abstractlog.race.analyzing.impl.LastPublishedCourseDesignFinder;
import com.sap.sailing.domain.abstractlog.race.analyzing.impl.MarkPassingDataFinder;
import com.sap.sailing.domain.abstractlog.race.analyzing.impl.TrackingTimesFinder;
import com.sap.sailing.domain.abstractlog.race.impl.RaceLogCourseDesignChangedEventImpl;
import com.sap.sailing.domain.abstractlog.race.impl.RaceLogEndOfTrackingEventImpl;
import com.sap.sailing.domain.abstractlog.race.impl.RaceLogFixedMarkPassingEventImpl;
import com.sap.sailing.domain.abstractlog.race.impl.RaceLogStartOfTrackingEventImpl;
import com.sap.sailing.domain.abstractlog.race.impl.RaceLogSuppressedMarkPassingsEventImpl;
import com.sap.sailing.domain.abstractlog.race.state.ReadonlyRaceState;
import com.sap.sailing.domain.abstractlog.race.state.impl.ReadonlyRaceStateImpl;
import com.sap.sailing.domain.abstractlog.race.state.racingprocedure.FlagPoleState;
import com.sap.sailing.domain.abstractlog.race.state.racingprocedure.gate.ReadonlyGateStartRacingProcedure;
import com.sap.sailing.domain.abstractlog.race.state.racingprocedure.rrs26.ReadonlyRRS26RacingProcedure;
import com.sap.sailing.domain.abstractlog.race.tracking.analyzing.impl.RaceLogTrackingStateAnalyzer;
import com.sap.sailing.domain.abstractlog.regatta.RegattaLog;
import com.sap.sailing.domain.abstractlog.regatta.RegattaLogEvent;
import com.sap.sailing.domain.abstractlog.regatta.events.RegattaLogCloseOpenEndedDeviceMappingEvent;
import com.sap.sailing.domain.abstractlog.regatta.events.RegattaLogDefineMarkEvent;
import com.sap.sailing.domain.abstractlog.regatta.events.RegattaLogRegisterCompetitorEvent;
import com.sap.sailing.domain.abstractlog.regatta.events.impl.RegattaLogDefineMarkEventImpl;
import com.sap.sailing.domain.abstractlog.regatta.events.impl.RegattaLogDeviceCompetitorMappingEventImpl;
import com.sap.sailing.domain.abstractlog.regatta.events.impl.RegattaLogDeviceMarkMappingEventImpl;
import com.sap.sailing.domain.abstractlog.regatta.events.impl.RegattaLogRevokeEventImpl;
import com.sap.sailing.domain.abstractlog.regatta.tracking.analyzing.impl.RegattaLogDeviceCompetitorMappingFinder;
import com.sap.sailing.domain.abstractlog.regatta.tracking.analyzing.impl.RegattaLogDeviceMappingFinder;
import com.sap.sailing.domain.abstractlog.regatta.tracking.analyzing.impl.RegattaLogDeviceMarkMappingFinder;
import com.sap.sailing.domain.abstractlog.regatta.tracking.analyzing.impl.RegattaLogOpenEndedDeviceMappingCloser;
import com.sap.sailing.domain.base.Boat;
import com.sap.sailing.domain.base.BoatClass;
import com.sap.sailing.domain.base.Competitor;
import com.sap.sailing.domain.base.ControlPoint;
import com.sap.sailing.domain.base.ControlPointWithTwoMarks;
import com.sap.sailing.domain.base.Course;
import com.sap.sailing.domain.base.CourseArea;
import com.sap.sailing.domain.base.CourseBase;
import com.sap.sailing.domain.base.Event;
import com.sap.sailing.domain.base.EventBase;
import com.sap.sailing.domain.base.Fleet;
import com.sap.sailing.domain.base.LeaderboardGroupBase;
import com.sap.sailing.domain.base.Leg;
import com.sap.sailing.domain.base.Mark;
import com.sap.sailing.domain.base.Nationality;
import com.sap.sailing.domain.base.RaceColumn;
import com.sap.sailing.domain.base.RaceColumnInSeries;
import com.sap.sailing.domain.base.RaceDefinition;
import com.sap.sailing.domain.base.Regatta;
import com.sap.sailing.domain.base.RemoteSailingServerReference;
import com.sap.sailing.domain.base.SailingServerConfiguration;
import com.sap.sailing.domain.base.Series;
import com.sap.sailing.domain.base.Sideline;
import com.sap.sailing.domain.base.SpeedWithBearingWithConfidence;
import com.sap.sailing.domain.base.Waypoint;
import com.sap.sailing.domain.base.configuration.DeviceConfiguration;
import com.sap.sailing.domain.base.configuration.DeviceConfigurationMatcher;
import com.sap.sailing.domain.base.configuration.RegattaConfiguration;
import com.sap.sailing.domain.base.configuration.impl.DeviceConfigurationImpl;
import com.sap.sailing.domain.base.configuration.impl.DeviceConfigurationMatcherSingle;
import com.sap.sailing.domain.base.configuration.impl.ESSConfigurationImpl;
import com.sap.sailing.domain.base.configuration.impl.GateStartConfigurationImpl;
import com.sap.sailing.domain.base.configuration.impl.LeagueConfigurationImpl;
import com.sap.sailing.domain.base.configuration.impl.RRS26ConfigurationImpl;
import com.sap.sailing.domain.base.configuration.impl.RacingProcedureConfigurationImpl;
import com.sap.sailing.domain.base.configuration.impl.RegattaConfigurationImpl;
import com.sap.sailing.domain.base.impl.BoatImpl;
import com.sap.sailing.domain.base.impl.CourseDataImpl;
import com.sap.sailing.domain.base.impl.CourseImpl;
import com.sap.sailing.domain.base.impl.DynamicBoat;
import com.sap.sailing.domain.base.impl.DynamicPerson;
import com.sap.sailing.domain.base.impl.DynamicTeam;
import com.sap.sailing.domain.base.impl.FleetImpl;
import com.sap.sailing.domain.base.impl.PersonImpl;
import com.sap.sailing.domain.base.impl.RegattaImpl;
import com.sap.sailing.domain.base.impl.SailingServerConfigurationImpl;
import com.sap.sailing.domain.base.impl.SeriesImpl;
import com.sap.sailing.domain.base.impl.TeamImpl;
import com.sap.sailing.domain.common.Bearing;
import com.sap.sailing.domain.common.DataImportProgress;
import com.sap.sailing.domain.common.DetailType;
import com.sap.sailing.domain.common.Distance;
import com.sap.sailing.domain.common.LeaderboardNameConstants;
import com.sap.sailing.domain.common.LeaderboardType;
import com.sap.sailing.domain.common.LegIdentifier;
import com.sap.sailing.domain.common.LegType;
import com.sap.sailing.domain.common.ManeuverType;
import com.sap.sailing.domain.common.MaxPointsReason;
import com.sap.sailing.domain.common.NoWindException;
import com.sap.sailing.domain.common.NotFoundException;
import com.sap.sailing.domain.common.PassingInstruction;
import com.sap.sailing.domain.common.PolarSheetsXYDiagramData;
import com.sap.sailing.domain.common.Position;
import com.sap.sailing.domain.common.RaceFetcher;
import com.sap.sailing.domain.common.RaceIdentifier;
import com.sap.sailing.domain.common.RankingMetrics;
import com.sap.sailing.domain.common.RegattaAndRaceIdentifier;
import com.sap.sailing.domain.common.RegattaFetcher;
import com.sap.sailing.domain.common.RegattaIdentifier;
import com.sap.sailing.domain.common.RegattaName;
import com.sap.sailing.domain.common.RegattaNameAndRaceName;
import com.sap.sailing.domain.common.RegattaScoreCorrections;
import com.sap.sailing.domain.common.RegattaScoreCorrections.ScoreCorrectionForCompetitorInRace;
import com.sap.sailing.domain.common.RegattaScoreCorrections.ScoreCorrectionsForRace;
import com.sap.sailing.domain.common.ScoreCorrectionProvider;
import com.sap.sailing.domain.common.ScoringSchemeType;
import com.sap.sailing.domain.common.Speed;
import com.sap.sailing.domain.common.SpeedWithBearing;
import com.sap.sailing.domain.common.Tack;
import com.sap.sailing.domain.common.UnableToCloseDeviceMappingException;
import com.sap.sailing.domain.common.Wind;
import com.sap.sailing.domain.common.WindSource;
import com.sap.sailing.domain.common.WindSourceType;
import com.sap.sailing.domain.common.abstractlog.NotRevokableException;
import com.sap.sailing.domain.common.dto.BoatClassDTO;
import com.sap.sailing.domain.common.dto.BoatDTO;
import com.sap.sailing.domain.common.dto.CompetitorDTO;
import com.sap.sailing.domain.common.dto.FleetDTO;
import com.sap.sailing.domain.common.dto.FullLeaderboardDTO;
import com.sap.sailing.domain.common.dto.IncrementalLeaderboardDTO;
import com.sap.sailing.domain.common.dto.IncrementalOrFullLeaderboardDTO;
import com.sap.sailing.domain.common.dto.LeaderboardDTO;
import com.sap.sailing.domain.common.dto.RaceColumnDTO;
import com.sap.sailing.domain.common.dto.RaceColumnDTOFactory;
import com.sap.sailing.domain.common.dto.RaceColumnInSeriesDTO;
import com.sap.sailing.domain.common.dto.RaceDTO;
import com.sap.sailing.domain.common.dto.RaceLogTrackingInfoDTO;
import com.sap.sailing.domain.common.dto.RegattaCreationParametersDTO;
import com.sap.sailing.domain.common.dto.SeriesCreationParametersDTO;
import com.sap.sailing.domain.common.dto.TrackedRaceDTO;
import com.sap.sailing.domain.common.impl.DegreeBearingImpl;
import com.sap.sailing.domain.common.impl.DegreePosition;
import com.sap.sailing.domain.common.impl.KilometersPerHourSpeedImpl;
import com.sap.sailing.domain.common.impl.KnotSpeedImpl;
import com.sap.sailing.domain.common.impl.KnotSpeedWithBearingImpl;
import com.sap.sailing.domain.common.impl.MeterDistance;
import com.sap.sailing.domain.common.impl.PolarSheetsXYDiagramDataImpl;
import com.sap.sailing.domain.common.impl.WindImpl;
import com.sap.sailing.domain.common.impl.WindSourceImpl;
import com.sap.sailing.domain.common.media.MediaTrack;
import com.sap.sailing.domain.common.racelog.FlagPole;
import com.sap.sailing.domain.common.racelog.Flags;
import com.sap.sailing.domain.common.racelog.RaceLogRaceStatus;
import com.sap.sailing.domain.common.racelog.RacingProcedureType;
import com.sap.sailing.domain.common.racelog.tracking.CompetitorRegistrationOnRaceLogDisabledException;
import com.sap.sailing.domain.common.racelog.tracking.DoesNotHaveRegattaLogException;
import com.sap.sailing.domain.common.racelog.tracking.MappableToDevice;
import com.sap.sailing.domain.common.racelog.tracking.NotDenotableForRaceLogTrackingException;
import com.sap.sailing.domain.common.racelog.tracking.NotDenotedForRaceLogTrackingException;
import com.sap.sailing.domain.common.racelog.tracking.RaceLogTrackingState;
import com.sap.sailing.domain.common.racelog.tracking.TransformationException;
import com.sap.sailing.domain.common.security.Permission;
import com.sap.sailing.domain.common.security.Permission.Mode;
import com.sap.sailing.domain.common.tracking.GPSFix;
import com.sap.sailing.domain.common.tracking.GPSFixMoving;
import com.sap.sailing.domain.common.tracking.impl.GPSFixImpl;
import com.sap.sailing.domain.common.tracking.impl.GPSFixMovingImpl;
import com.sap.sailing.domain.igtimiadapter.Account;
import com.sap.sailing.domain.igtimiadapter.IgtimiConnection;
import com.sap.sailing.domain.igtimiadapter.IgtimiConnectionFactory;
import com.sap.sailing.domain.leaderboard.FlexibleLeaderboard;
import com.sap.sailing.domain.leaderboard.Leaderboard;
import com.sap.sailing.domain.leaderboard.LeaderboardGroup;
import com.sap.sailing.domain.leaderboard.MetaLeaderboard;
import com.sap.sailing.domain.leaderboard.RegattaLeaderboard;
import com.sap.sailing.domain.leaderboard.ThresholdBasedResultDiscardingRule;
import com.sap.sailing.domain.leaderboard.caching.LeaderboardDTOCalculationReuseCache;
import com.sap.sailing.domain.leaderboard.caching.LiveLeaderboardUpdater;
import com.sap.sailing.domain.leaderboard.meta.MetaLeaderboardColumn;
import com.sap.sailing.domain.persistence.DomainObjectFactory;
import com.sap.sailing.domain.persistence.MongoObjectFactory;
import com.sap.sailing.domain.persistence.MongoRaceLogStoreFactory;
import com.sap.sailing.domain.persistence.MongoRegattaLogStoreFactory;
import com.sap.sailing.domain.polars.NotEnoughDataHasBeenAddedException;
import com.sap.sailing.domain.polars.PolarDataService;
import com.sap.sailing.domain.racelog.RaceLogStore;
import com.sap.sailing.domain.racelog.RaceStateOfSameDayHelper;
import com.sap.sailing.domain.racelogtracking.DeviceIdentifier;
import com.sap.sailing.domain.racelogtracking.DeviceIdentifierStringSerializationHandler;
import com.sap.sailing.domain.racelogtracking.DeviceMapping;
import com.sap.sailing.domain.racelogtracking.RaceLogTrackingAdapter;
import com.sap.sailing.domain.racelogtracking.RaceLogTrackingAdapterFactory;
import com.sap.sailing.domain.racelogtracking.impl.DeviceMappingImpl;
import com.sap.sailing.domain.ranking.RankingMetric.RankingInfo;
import com.sap.sailing.domain.ranking.RankingMetricsFactory;
import com.sap.sailing.domain.regattalike.HasRegattaLike;
import com.sap.sailing.domain.regattalike.LeaderboardThatHasRegattaLike;
import com.sap.sailing.domain.regattalog.RegattaLogStore;
import com.sap.sailing.domain.swisstimingadapter.StartList;
import com.sap.sailing.domain.swisstimingadapter.SwissTimingAdapter;
import com.sap.sailing.domain.swisstimingadapter.SwissTimingAdapterFactory;
import com.sap.sailing.domain.swisstimingadapter.SwissTimingArchiveConfiguration;
import com.sap.sailing.domain.swisstimingadapter.SwissTimingConfiguration;
import com.sap.sailing.domain.swisstimingadapter.SwissTimingFactory;
import com.sap.sailing.domain.swisstimingadapter.persistence.SwissTimingAdapterPersistence;
import com.sap.sailing.domain.swisstimingreplayadapter.SwissTimingReplayRace;
import com.sap.sailing.domain.swisstimingreplayadapter.SwissTimingReplayService;
import com.sap.sailing.domain.swisstimingreplayadapter.SwissTimingReplayServiceFactory;
import com.sap.sailing.domain.trackfiles.TrackFileImportDeviceIdentifier;
import com.sap.sailing.domain.trackfiles.TrackFileImportDeviceIdentifierImpl;
import com.sap.sailing.domain.trackimport.GPSFixImporter;
import com.sap.sailing.domain.tracking.DynamicTrackedRace;
import com.sap.sailing.domain.tracking.DynamicTrackedRegatta;
import com.sap.sailing.domain.tracking.GPSFixTrack;
import com.sap.sailing.domain.tracking.LineDetails;
import com.sap.sailing.domain.tracking.Maneuver;
import com.sap.sailing.domain.tracking.MarkPassing;
import com.sap.sailing.domain.tracking.MarkPassingManeuver;
import com.sap.sailing.domain.tracking.RaceHandle;
import com.sap.sailing.domain.tracking.RaceTracker;
import com.sap.sailing.domain.tracking.Track;
import com.sap.sailing.domain.tracking.TrackedLeg;
import com.sap.sailing.domain.tracking.TrackedLegOfCompetitor;
import com.sap.sailing.domain.tracking.TrackedRace;
import com.sap.sailing.domain.tracking.WindLegTypeAndLegBearingCache;
import com.sap.sailing.domain.tracking.WindPositionMode;
import com.sap.sailing.domain.tracking.WindTrack;
import com.sap.sailing.domain.tracking.WindWithConfidence;
import com.sap.sailing.domain.tracking.impl.DynamicGPSFixTrackImpl;
import com.sap.sailing.domain.tractracadapter.RaceRecord;
import com.sap.sailing.domain.tractracadapter.TracTracAdapter;
import com.sap.sailing.domain.tractracadapter.TracTracAdapterFactory;
import com.sap.sailing.domain.tractracadapter.TracTracConfiguration;
import com.sap.sailing.domain.tractracadapter.TracTracConnectionConstants;
import com.sap.sailing.gwt.ui.adminconsole.RaceLogSetTrackingTimesDTO;
import com.sap.sailing.gwt.ui.client.SailingService;
import com.sap.sailing.gwt.ui.client.shared.charts.MarkPositionService.MarkTrackDTO;
import com.sap.sailing.gwt.ui.client.shared.charts.MarkPositionService.MarkTracksDTO;
import com.sap.sailing.gwt.ui.shared.BulkScoreCorrectionDTO;
import com.sap.sailing.gwt.ui.shared.CompactBoatPositionsDTO;
import com.sap.sailing.gwt.ui.shared.CompactRaceMapDataDTO;
import com.sap.sailing.gwt.ui.shared.CompetitorRaceDataDTO;
import com.sap.sailing.gwt.ui.shared.CompetitorsRaceDataDTO;
import com.sap.sailing.gwt.ui.shared.ControlPointDTO;
import com.sap.sailing.gwt.ui.shared.CourseAreaDTO;
import com.sap.sailing.gwt.ui.shared.CoursePositionsDTO;
import com.sap.sailing.gwt.ui.shared.DeviceConfigurationDTO;
import com.sap.sailing.gwt.ui.shared.DeviceConfigurationDTO.RegattaConfigurationDTO;
import com.sap.sailing.gwt.ui.shared.DeviceConfigurationMatcherDTO;
import com.sap.sailing.gwt.ui.shared.DeviceIdentifierDTO;
import com.sap.sailing.gwt.ui.shared.DeviceMappingDTO;
import com.sap.sailing.gwt.ui.shared.EventBaseDTO;
import com.sap.sailing.gwt.ui.shared.EventDTO;
import com.sap.sailing.gwt.ui.shared.GPSFixDTO;
import com.sap.sailing.gwt.ui.shared.GPSFixDTOWithSpeedWindTackAndLegType;
import com.sap.sailing.gwt.ui.shared.GateDTO;
import com.sap.sailing.gwt.ui.shared.LeaderboardGroupBaseDTO;
import com.sap.sailing.gwt.ui.shared.LeaderboardGroupDTO;
import com.sap.sailing.gwt.ui.shared.LegInfoDTO;
import com.sap.sailing.gwt.ui.shared.ManeuverDTO;
import com.sap.sailing.gwt.ui.shared.MarkDTO;
import com.sap.sailing.gwt.ui.shared.MarkPassingTimesDTO;
import com.sap.sailing.gwt.ui.shared.MarkpassingManeuverDTO;
import com.sap.sailing.gwt.ui.shared.PathDTO;
import com.sap.sailing.gwt.ui.shared.QuickRankDTO;
import com.sap.sailing.gwt.ui.shared.QuickRanksDTO;
import com.sap.sailing.gwt.ui.shared.RaceCourseDTO;
import com.sap.sailing.gwt.ui.shared.RaceGroupDTO;
import com.sap.sailing.gwt.ui.shared.RaceGroupSeriesDTO;
import com.sap.sailing.gwt.ui.shared.RaceInfoDTO;
import com.sap.sailing.gwt.ui.shared.RaceInfoDTO.GateStartInfoDTO;
import com.sap.sailing.gwt.ui.shared.RaceInfoDTO.RRS26InfoDTO;
import com.sap.sailing.gwt.ui.shared.RaceInfoDTO.RaceInfoExtensionDTO;
import com.sap.sailing.gwt.ui.shared.RaceLogDTO;
import com.sap.sailing.gwt.ui.shared.RaceLogEventDTO;
import com.sap.sailing.gwt.ui.shared.RaceLogSetStartTimeAndProcedureDTO;
import com.sap.sailing.gwt.ui.shared.RaceMapDataDTO;
import com.sap.sailing.gwt.ui.shared.RaceTimesInfoDTO;
import com.sap.sailing.gwt.ui.shared.RaceWithCompetitorsDTO;
import com.sap.sailing.gwt.ui.shared.RaceboardDataDTO;
import com.sap.sailing.gwt.ui.shared.RegattaDTO;
import com.sap.sailing.gwt.ui.shared.RegattaLogDTO;
import com.sap.sailing.gwt.ui.shared.RegattaLogEventDTO;
import com.sap.sailing.gwt.ui.shared.RegattaOverviewEntryDTO;
import com.sap.sailing.gwt.ui.shared.RegattaScoreCorrectionDTO;
import com.sap.sailing.gwt.ui.shared.RegattaScoreCorrectionDTO.ScoreCorrectionEntryDTO;
import com.sap.sailing.gwt.ui.shared.RemoteSailingServerReferenceDTO;
import com.sap.sailing.gwt.ui.shared.ReplicaDTO;
import com.sap.sailing.gwt.ui.shared.ReplicationMasterDTO;
import com.sap.sailing.gwt.ui.shared.ReplicationStateDTO;
import com.sap.sailing.gwt.ui.shared.ScoreCorrectionProviderDTO;
import com.sap.sailing.gwt.ui.shared.SeriesDTO;
import com.sap.sailing.gwt.ui.shared.ServerConfigurationDTO;
import com.sap.sailing.gwt.ui.shared.SidelineDTO;
import com.sap.sailing.gwt.ui.shared.SimulatorResultsDTO;
import com.sap.sailing.gwt.ui.shared.SimulatorWindDTO;
import com.sap.sailing.gwt.ui.shared.SpeedWithBearingDTO;
import com.sap.sailing.gwt.ui.shared.StrippedLeaderboardDTO;
import com.sap.sailing.gwt.ui.shared.SwissTimingArchiveConfigurationDTO;
import com.sap.sailing.gwt.ui.shared.SwissTimingConfigurationDTO;
import com.sap.sailing.gwt.ui.shared.SwissTimingEventRecordDTO;
import com.sap.sailing.gwt.ui.shared.SwissTimingRaceRecordDTO;
import com.sap.sailing.gwt.ui.shared.SwissTimingReplayRaceDTO;
import com.sap.sailing.gwt.ui.shared.TracTracConfigurationDTO;
import com.sap.sailing.gwt.ui.shared.TracTracRaceRecordDTO;
import com.sap.sailing.gwt.ui.shared.TrackFileImportDeviceIdentifierDTO;
import com.sap.sailing.gwt.ui.shared.VenueDTO;
import com.sap.sailing.gwt.ui.shared.WaypointDTO;
import com.sap.sailing.gwt.ui.shared.WindDTO;
import com.sap.sailing.gwt.ui.shared.WindInfoForRaceDTO;
import com.sap.sailing.gwt.ui.shared.WindTrackInfoDTO;
import com.sap.sailing.manage2sail.EventResultDescriptor;
import com.sap.sailing.manage2sail.Manage2SailEventResultsParserImpl;
import com.sap.sailing.manage2sail.RaceResultDescriptor;
import com.sap.sailing.manage2sail.RegattaResultDescriptor;
import com.sap.sailing.resultimport.ResultUrlProvider;
import com.sap.sailing.resultimport.ResultUrlRegistry;
import com.sap.sailing.server.RacingEventService;
import com.sap.sailing.server.masterdata.MasterDataImporter;
import com.sap.sailing.server.operationaltransformation.AddColumnToLeaderboard;
import com.sap.sailing.server.operationaltransformation.AddColumnToSeries;
import com.sap.sailing.server.operationaltransformation.AddCourseAreas;
import com.sap.sailing.server.operationaltransformation.AddRemoteSailingServerReference;
import com.sap.sailing.server.operationaltransformation.AddSpecificRegatta;
import com.sap.sailing.server.operationaltransformation.AllowCompetitorResetToDefaults;
import com.sap.sailing.server.operationaltransformation.ConnectTrackedRaceToLeaderboardColumn;
import com.sap.sailing.server.operationaltransformation.CreateEvent;
import com.sap.sailing.server.operationaltransformation.CreateFlexibleLeaderboard;
import com.sap.sailing.server.operationaltransformation.CreateLeaderboardGroup;
import com.sap.sailing.server.operationaltransformation.CreateRegattaLeaderboard;
import com.sap.sailing.server.operationaltransformation.DisconnectLeaderboardColumnFromTrackedRace;
import com.sap.sailing.server.operationaltransformation.MoveColumnInSeriesDown;
import com.sap.sailing.server.operationaltransformation.MoveColumnInSeriesUp;
import com.sap.sailing.server.operationaltransformation.MoveLeaderboardColumnDown;
import com.sap.sailing.server.operationaltransformation.MoveLeaderboardColumnUp;
import com.sap.sailing.server.operationaltransformation.RemoveAndUntrackRace;
import com.sap.sailing.server.operationaltransformation.RemoveColumnFromSeries;
import com.sap.sailing.server.operationaltransformation.RemoveCourseAreas;
import com.sap.sailing.server.operationaltransformation.RemoveEvent;
import com.sap.sailing.server.operationaltransformation.RemoveLeaderboard;
import com.sap.sailing.server.operationaltransformation.RemoveLeaderboardColumn;
import com.sap.sailing.server.operationaltransformation.RemoveLeaderboardGroup;
import com.sap.sailing.server.operationaltransformation.RemoveRegatta;
import com.sap.sailing.server.operationaltransformation.RemoveRemoteSailingServerReference;
import com.sap.sailing.server.operationaltransformation.RemoveSeries;
import com.sap.sailing.server.operationaltransformation.RenameEvent;
import com.sap.sailing.server.operationaltransformation.RenameLeaderboard;
import com.sap.sailing.server.operationaltransformation.RenameLeaderboardColumn;
import com.sap.sailing.server.operationaltransformation.RenameLeaderboardGroup;
import com.sap.sailing.server.operationaltransformation.SetRaceIsKnownToStartUpwind;
import com.sap.sailing.server.operationaltransformation.SetSuppressedFlagForCompetitorInLeaderboard;
import com.sap.sailing.server.operationaltransformation.SetWindSourcesToExclude;
import com.sap.sailing.server.operationaltransformation.StopTrackingRace;
import com.sap.sailing.server.operationaltransformation.StopTrackingRegatta;
import com.sap.sailing.server.operationaltransformation.UpdateCompetitor;
import com.sap.sailing.server.operationaltransformation.UpdateCompetitorDisplayNameInLeaderboard;
import com.sap.sailing.server.operationaltransformation.UpdateEvent;
import com.sap.sailing.server.operationaltransformation.UpdateIsMedalRace;
import com.sap.sailing.server.operationaltransformation.UpdateLeaderboard;
import com.sap.sailing.server.operationaltransformation.UpdateLeaderboardCarryValue;
import com.sap.sailing.server.operationaltransformation.UpdateLeaderboardColumnFactor;
import com.sap.sailing.server.operationaltransformation.UpdateLeaderboardGroup;
import com.sap.sailing.server.operationaltransformation.UpdateLeaderboardMaxPointsReason;
import com.sap.sailing.server.operationaltransformation.UpdateLeaderboardScoreCorrection;
import com.sap.sailing.server.operationaltransformation.UpdateLeaderboardScoreCorrectionMetadata;
import com.sap.sailing.server.operationaltransformation.UpdateRaceDelayToLive;
import com.sap.sailing.server.operationaltransformation.UpdateSeries;
import com.sap.sailing.server.operationaltransformation.UpdateServerConfiguration;
import com.sap.sailing.server.operationaltransformation.UpdateSpecificRegatta;
import com.sap.sailing.server.simulation.SimulationService;
import com.sap.sailing.simulator.Path;
import com.sap.sailing.simulator.PathType;
import com.sap.sailing.simulator.PolarDiagram;
import com.sap.sailing.simulator.SimulationResults;
import com.sap.sailing.simulator.TimedPositionWithSpeed;
import com.sap.sailing.simulator.impl.PolarDiagramGPS;
import com.sap.sailing.simulator.impl.SparseSimulationDataException;
import com.sap.sailing.xrr.schema.RegattaResults;
import com.sap.sailing.xrr.structureimport.SeriesParameters;
import com.sap.sailing.xrr.structureimport.StructureImporter;
import com.sap.sailing.xrr.structureimport.buildstructure.SetRacenumberFromSeries;
import com.sap.sse.ServerInfo;
import com.sap.sse.common.CountryCode;
import com.sap.sse.common.Duration;
import com.sap.sse.common.NoCorrespondingServiceRegisteredException;
import com.sap.sse.common.TimePoint;
import com.sap.sse.common.TimeRange;
import com.sap.sse.common.TypeBasedServiceFinder;
import com.sap.sse.common.TypeBasedServiceFinderFactory;
import com.sap.sse.common.Util;
import com.sap.sse.common.Util.Pair;
import com.sap.sse.common.Util.Triple;
import com.sap.sse.common.impl.MillisecondsTimePoint;
import com.sap.sse.common.impl.TimeRangeImpl;
import com.sap.sse.common.mail.MailException;
import com.sap.sse.common.media.MimeType;
import com.sap.sse.filestorage.FileStorageService;
import com.sap.sse.filestorage.InvalidPropertiesException;
import com.sap.sse.gwt.client.ServerInfoDTO;
import com.sap.sse.gwt.client.media.ImageDTO;
import com.sap.sse.gwt.client.media.VideoDTO;
import com.sap.sse.gwt.dispatch.servlets.ProxiedRemoteServiceServlet;
import com.sap.sse.gwt.server.filestorage.FileStorageServiceDTOUtils;
import com.sap.sse.gwt.shared.filestorage.FileStorageServiceDTO;
import com.sap.sse.gwt.shared.filestorage.FileStorageServicePropertyErrorsDTO;
import com.sap.sse.i18n.ResourceBundleStringMessages;
import com.sap.sse.replication.OperationWithResult;
import com.sap.sse.replication.ReplicationFactory;
import com.sap.sse.replication.ReplicationMasterDescriptor;
import com.sap.sse.replication.ReplicationService;
import com.sap.sse.replication.impl.ReplicaDescriptor;
import com.sap.sse.security.SessionUtils;
import com.sap.sse.shared.media.ImageDescriptor;
import com.sap.sse.shared.media.MediaUtils;
import com.sap.sse.shared.media.VideoDescriptor;
import com.sap.sse.shared.media.impl.ImageDescriptorImpl;
import com.sap.sse.shared.media.impl.VideoDescriptorImpl;
import com.sap.sse.util.HttpUrlConnectionHelper;
import com.sap.sse.util.ServiceTrackerFactory;
import com.sapsailing.xrr.structureimport.eventimport.RegattaJSON;


/**
 * The server side implementation of the RPC service.
 */
public class SailingServiceImpl extends ProxiedRemoteServiceServlet implements SailingService, RaceFetcher, RegattaFetcher {
    private static final int MAX_NUMBER_OF_WIND_FIXES_TO_DELIVER_IN_ONE_CALL = 10000;

    private static final Logger logger = Logger.getLogger(SailingServiceImpl.class.getName());

    private static final long serialVersionUID = 9031688830194537489L;

    private final ServiceTracker<RacingEventService, RacingEventService> racingEventServiceTracker;

    private final ServiceTracker<ReplicationService, ReplicationService> replicationServiceTracker;

    private final ServiceTracker<ResultUrlRegistry, ResultUrlRegistry> resultUrlRegistryServiceTracker;

    private final ServiceTracker<ScoreCorrectionProvider, ScoreCorrectionProvider> scoreCorrectionProviderServiceTracker;

    private final MongoObjectFactory mongoObjectFactory;

    private final SwissTimingAdapterPersistence swissTimingAdapterPersistence;
    
    private final ServiceTracker<SwissTimingAdapterFactory, SwissTimingAdapterFactory> swissTimingAdapterTracker;

    private final ServiceTracker<TracTracAdapterFactory, TracTracAdapterFactory> tractracAdapterTracker;

    private final ServiceTracker<IgtimiConnectionFactory, IgtimiConnectionFactory> igtimiAdapterTracker;

    private final ServiceTracker<RaceLogTrackingAdapterFactory, RaceLogTrackingAdapterFactory> raceLogTrackingAdapterTracker;
    
    private final ServiceTracker<DeviceIdentifierStringSerializationHandler, DeviceIdentifierStringSerializationHandler>
    deviceIdentifierStringSerializationHandlerTracker;
    
    private final com.sap.sailing.domain.tractracadapter.persistence.MongoObjectFactory tractracMongoObjectFactory;

    private final DomainObjectFactory domainObjectFactory;

    private final SwissTimingFactory swissTimingFactory;

    private final com.sap.sailing.domain.tractracadapter.persistence.DomainObjectFactory tractracDomainObjectFactory;

    private final com.sap.sse.common.CountryCodeFactory countryCodeFactory;

    private final Executor executor;
    
    private final com.sap.sailing.domain.base.DomainFactory baseDomainFactory;
    
    private static final int LEADERBOARD_BY_NAME_RESULTS_CACHE_BY_ID_SIZE = 100;
    
    private static final int LEADERBOARD_DIFFERENCE_CACHE_SIZE = 50;


    private final LinkedHashMap<String, LeaderboardDTO> leaderboardByNameResultsCacheById;

    private int leaderboardDifferenceCacheByIdPairHits;
    private int leaderboardDifferenceCacheByIdPairMisses;
    /**
     * Caches some results of the hard to compute difference between two {@link LeaderboardDTO}s. The objects contained as values
     * have been obtained by {@link IncrementalLeaderboardDTO#strip(LeaderboardDTO)}. The cache size is limited to
     * {@link #LEADERBOARD_DIFFERENCE_CACHE_SIZE}.
     */
    private final LinkedHashMap<com.sap.sse.common.Util.Pair<String, String>, IncrementalLeaderboardDTO> leaderboardDifferenceCacheByIdPair;

    private final SwissTimingReplayService swissTimingReplayService;

    private final QuickRanksLiveCache quickRanksLiveCache;
    
    public SailingServiceImpl() {
        BundleContext context = Activator.getDefault();
        Activator activator = Activator.getInstance();
        if (context != null) {
            activator.setSailingService(this); // register so this service is informed when the bundle shuts down
        }
        quickRanksLiveCache = new QuickRanksLiveCache(this);
        racingEventServiceTracker = ServiceTrackerFactory.createAndOpen(context, RacingEventService.class);
        replicationServiceTracker = ServiceTrackerFactory.createAndOpen(context, ReplicationService.class);
        resultUrlRegistryServiceTracker = ServiceTrackerFactory.createAndOpen(context, ResultUrlRegistry.class);
        swissTimingAdapterTracker = ServiceTrackerFactory.createAndOpen(context, SwissTimingAdapterFactory.class);
        tractracAdapterTracker = ServiceTrackerFactory.createAndOpen(context, TracTracAdapterFactory.class);
        raceLogTrackingAdapterTracker = ServiceTrackerFactory.createAndOpen(context,
                RaceLogTrackingAdapterFactory.class);
        deviceIdentifierStringSerializationHandlerTracker = ServiceTrackerFactory.createAndOpen(context,
                DeviceIdentifierStringSerializationHandler.class);
        igtimiAdapterTracker = ServiceTrackerFactory.createAndOpen(context, IgtimiConnectionFactory.class);
        baseDomainFactory = getService().getBaseDomainFactory();
        mongoObjectFactory = getService().getMongoObjectFactory();
        domainObjectFactory = getService().getDomainObjectFactory();
        // TODO what about passing on the mongo/domain object factory to obtain an according SwissTimingAdapterPersistence instance similar to how the tractracDomainObjectFactory etc. are created below?
        swissTimingAdapterPersistence = SwissTimingAdapterPersistence.INSTANCE;
        swissTimingReplayService = ServiceTrackerFactory.createAndOpen(context, SwissTimingReplayServiceFactory.class)
                .getService().createSwissTimingReplayService(getSwissTimingAdapter().getSwissTimingDomainFactory(),
                /* raceLogResolver */ getService());
        scoreCorrectionProviderServiceTracker = ServiceTrackerFactory.createAndOpen(context,
                ScoreCorrectionProvider.class);
        tractracDomainObjectFactory = com.sap.sailing.domain.tractracadapter.persistence.PersistenceFactory.INSTANCE
                .createDomainObjectFactory(mongoObjectFactory.getDatabase(), getTracTracAdapter()
                        .getTracTracDomainFactory());
        tractracMongoObjectFactory = com.sap.sailing.domain.tractracadapter.persistence.MongoObjectFactory.INSTANCE;
        swissTimingFactory = SwissTimingFactory.INSTANCE;
        countryCodeFactory = com.sap.sse.common.CountryCodeFactory.INSTANCE;
        leaderboardDifferenceCacheByIdPair = new LinkedHashMap<com.sap.sse.common.Util.Pair<String, String>, IncrementalLeaderboardDTO>(LEADERBOARD_DIFFERENCE_CACHE_SIZE, 0.75f, /* accessOrder */ true) {
            private static final long serialVersionUID = 3775119859130148488L;
            @Override
            protected boolean removeEldestEntry(Entry<com.sap.sse.common.Util.Pair<String, String>, IncrementalLeaderboardDTO> eldest) {
                return this.size() > LEADERBOARD_DIFFERENCE_CACHE_SIZE;
            }
        };
        leaderboardByNameResultsCacheById = new LinkedHashMap<String, LeaderboardDTO>(LEADERBOARD_BY_NAME_RESULTS_CACHE_BY_ID_SIZE, 0.75f, /* accessOrder */ true) {
            private static final long serialVersionUID = 3775119859130148488L;
            @Override
            protected boolean removeEldestEntry(Entry<String, LeaderboardDTO> eldest) {
                return this.size() > LEADERBOARD_BY_NAME_RESULTS_CACHE_BY_ID_SIZE;
            }
        };
        // When many updates are triggered in a short period of time by a single thread, ensure that the single thread
        // providing the updates is not outperformed by all the re-calculations happening here. Leave at least one
        // core to other things, but by using at least three threads ensure that no simplistic deadlocks may occur.
        final int THREAD_POOL_SIZE = Math.max(Runtime.getRuntime().availableProcessors(), 3);
        executor = new ThreadPoolExecutor(/* corePoolSize */ THREAD_POOL_SIZE,
                /* maximumPoolSize */ THREAD_POOL_SIZE,
                /* keepAliveTime */ 60, TimeUnit.SECONDS,
                /* workQueue */ new LinkedBlockingQueue<Runnable>());
    }
    
    /**
     * Stops this service and frees its resources. In particular, caching services and threads owned by this service will be
     * notified to stop their jobs.
     */
    public void stop() {
        quickRanksLiveCache.stop();
    }

    protected SwissTimingAdapterFactory getSwissTimingAdapterFactory() {
        return swissTimingAdapterTracker.getService();
    }

    protected SwissTimingAdapter getSwissTimingAdapter() {
        return getSwissTimingAdapterFactory().getOrCreateSwissTimingAdapter(baseDomainFactory);
    }
    
    protected TracTracAdapterFactory getTracTracAdapterFactory() {
        return tractracAdapterTracker.getService();
    }

    protected TracTracAdapter getTracTracAdapter() {
        return getTracTracAdapterFactory().getOrCreateTracTracAdapter(baseDomainFactory);
    }

    private void writeObject(ObjectOutputStream oos) throws IOException {
        oos.defaultWriteObject();
    }

    @Override
    public Iterable<String> getScoreCorrectionProviderNames() {
        List<String> result = new ArrayList<String>();
        for (ScoreCorrectionProvider scoreCorrectionProvider : getAllScoreCorrectionProviders()) {
            result.add(scoreCorrectionProvider.getName());
        }
        return result;
    }

    @Override
    public ScoreCorrectionProviderDTO getScoreCorrectionsOfProvider(String providerName) throws Exception {
        ScoreCorrectionProviderDTO result = null;
        for (ScoreCorrectionProvider scoreCorrectionProvider : getAllScoreCorrectionProviders()) {
            if(scoreCorrectionProvider.getName().equals(providerName)) {
                result = convertScoreCorrectionProviderDTO(scoreCorrectionProvider);
                break;
            }
        }
        return result;
    }

    private Iterable<ScoreCorrectionProvider> getAllScoreCorrectionProviders() {
        final Object[] services = scoreCorrectionProviderServiceTracker.getServices();
        List<ScoreCorrectionProvider> result = new ArrayList<ScoreCorrectionProvider>();
        if (services != null) {
            for (Object service : services) {
                result.add((ScoreCorrectionProvider) service);
            }
        }
        return result;
    }

    private ScoreCorrectionProviderDTO convertScoreCorrectionProviderDTO(ScoreCorrectionProvider scoreCorrectionProvider)
            throws Exception {
        Map<String, Set<com.sap.sse.common.Util.Pair<String, Date>>> hasResultsForBoatClassFromDateByEventName = new HashMap<String, Set<com.sap.sse.common.Util.Pair<String,Date>>>();
        for (Map.Entry<String, Set<com.sap.sse.common.Util.Pair<String, TimePoint>>> e : scoreCorrectionProvider
                .getHasResultsForBoatClassFromDateByEventName().entrySet()) {
            Set<com.sap.sse.common.Util.Pair<String, Date>> set = new HashSet<com.sap.sse.common.Util.Pair<String, Date>>();
            for (com.sap.sse.common.Util.Pair<String, TimePoint> p : e.getValue()) {
                set.add(new com.sap.sse.common.Util.Pair<String, Date>(p.getA(), p.getB().asDate()));
            }
            hasResultsForBoatClassFromDateByEventName.put(e.getKey(), set);
        }
        return new ScoreCorrectionProviderDTO(scoreCorrectionProvider.getName(), hasResultsForBoatClassFromDateByEventName);
    }

    /**
     * If <code>date</code> is <code>null</code>, the {@link LiveLeaderboardUpdater} for the
     * <code>leaderboardName</code> requested is obtained or created if it doesn't exist yet. The request is then passed
     * on to the live leaderboard updater which will respond with its live {@link LeaderboardDTO} if it has at least the
     * columns requested as per <code>namesOfRaceColumnsForWhichToLoadLegDetails</code>. Otherwise, the updater will add
     * the missing columns to its profile and start a synchronous computation for the requesting client, the result of
     * which will be used as live leaderboard cache update.
     * <p>
     * 
     * Otherwise, the leaderboard is computed synchronously on the fly.
     * @param previousLeaderboardId
     *            if <code>null</code> or no leaderboard with that {@link LeaderboardDTO#getId() ID} is known, a
     *            {@link FullLeaderboardDTO} will be computed; otherwise, an {@link IncrementalLeaderboardDTO} will be
     *            computed as the difference between the new, resulting leaderboard and the previous leaderboard.
     */
    @Override
    public IncrementalOrFullLeaderboardDTO getLeaderboardByName(final String leaderboardName, final Date date,
            final Collection<String> namesOfRaceColumnsForWhichToLoadLegDetails, boolean addOverallDetails,
            String previousLeaderboardId, boolean fillNetPointsUncorrected) throws NoWindException, InterruptedException, ExecutionException,
            IllegalArgumentException {
        try {
            long startOfRequestHandling = System.currentTimeMillis();
            IncrementalOrFullLeaderboardDTO result = null;
            final Leaderboard leaderboard = getService().getLeaderboardByName(leaderboardName);
            if (leaderboard != null) {
                TimePoint timePoint;
                if (date == null) {
                    timePoint = null;
                } else {
                    timePoint = new MillisecondsTimePoint(date);
                }
                LeaderboardDTO leaderboardDTO = leaderboard.getLeaderboardDTO(timePoint,
                        namesOfRaceColumnsForWhichToLoadLegDetails, addOverallDetails, getService(), baseDomainFactory, fillNetPointsUncorrected);
                LeaderboardDTO previousLeaderboardDTO = null;
                synchronized (leaderboardByNameResultsCacheById) {
                    leaderboardByNameResultsCacheById.put(leaderboardDTO.getId(), leaderboardDTO);
                    if (previousLeaderboardId != null) {
                        previousLeaderboardDTO = leaderboardByNameResultsCacheById.get(previousLeaderboardId);
                    }
                }
                // Un-comment the following lines if you need to update the file used by LeaderboardDTODiffingTest, set a breakpoint
                // and toggle the storeLeaderboardForTesting flag if you found a good version. See also bug 1417.
//                boolean storeLeaderboardForTesting = false;
//                if (storeLeaderboardForTesting) {
//                    ObjectOutputStream oos = new ObjectOutputStream(new FileOutputStream(new File("c:/data/SAP/sailing/workspace/java/com.sap.sailing.domain.test/resources/IncrementalLeaderboardDTO.ser")));
//                    oos.writeObject(leaderboardDTO);
//                    oos.close();
//                }
                final IncrementalLeaderboardDTO cachedDiff;
                if (previousLeaderboardId != null) {
                    synchronized (leaderboardDifferenceCacheByIdPair) {
                        cachedDiff = leaderboardDifferenceCacheByIdPair.get(new com.sap.sse.common.Util.Pair<String, String>(previousLeaderboardId, leaderboardDTO.getId()));
                    }
                    if (cachedDiff == null) {
                        leaderboardDifferenceCacheByIdPairMisses++;
                    } else {
                        leaderboardDifferenceCacheByIdPairHits++;
                    }
                } else {
                    cachedDiff = null;
                }
                if (previousLeaderboardDTO == null) {
                    result = new FullLeaderboardDTO(leaderboardDTO);
                } else {
                    final IncrementalLeaderboardDTO incrementalResult;
                    if (cachedDiff == null) {
                        IncrementalLeaderboardDTO preResult = new IncrementalLeaderboardDTOCloner().clone(leaderboardDTO).strip(previousLeaderboardDTO);
                        synchronized (leaderboardDifferenceCacheByIdPair) {
                            leaderboardDifferenceCacheByIdPair.put(new com.sap.sse.common.Util.Pair<String, String>(previousLeaderboardId, leaderboardDTO.getId()), preResult);
                        }
                        incrementalResult = preResult;
                    } else {
                        incrementalResult = cachedDiff;
                    }
                    incrementalResult.setCurrentServerTime(new Date()); // may update a cached object, but we consider a reference update atomic
                    result = incrementalResult;
                }
                logger.fine("getLeaderboardByName(" + leaderboardName + ", " + date + ", "
                        + namesOfRaceColumnsForWhichToLoadLegDetails + ", addOverallDetails=" + addOverallDetails
                        + ") took " + (System.currentTimeMillis() - startOfRequestHandling)
                        + "ms; diff cache hits/misses " + leaderboardDifferenceCacheByIdPairHits + "/"
                        + leaderboardDifferenceCacheByIdPairMisses);
            }
            return result;
        } catch (NoWindException e) {
            throw e;
        } catch (InterruptedException e) {
            throw e;
        } catch (ExecutionException e) {
            throw e;
        } catch (IllegalArgumentException e) {
            throw e;
        } catch (Exception e) {
            logger.log(Level.SEVERE,"Exception during SailingService.getLeaderboardByName", e);
            throw new RuntimeException(e);
        }
    }

    @Override
    public List<RegattaDTO> getRegattas() {
        List<RegattaDTO> result = new ArrayList<RegattaDTO>();
        for (Regatta regatta : getService().getAllRegattas()) {
            result.add(convertToRegattaDTO(regatta));
        }
        return result;
    }

    @Override
    public RegattaDTO getRegattaByName(String regattaName) {
        RegattaDTO result = null;
        if (regattaName != null && !regattaName.isEmpty()) {
            Regatta regatta = getService().getRegatta(new RegattaName(regattaName));
            if (regatta != null) {
                result = convertToRegattaDTO(regatta);
            }
        }
        return result;
    }

    private MarkDTO convertToMarkDTO(Mark mark, Position position) {
        MarkDTO markDTO;
        if (position != null) {
            markDTO = new MarkDTO(mark.getId().toString(), mark.getName(), position.getLatDeg(), position.getLngDeg());
        } else {
            markDTO = new MarkDTO(mark.getId().toString(), mark.getName());
        }
        markDTO.color = mark.getColor();
        markDTO.shape = mark.getShape();
        markDTO.pattern = mark.getPattern();
        markDTO.type = mark.getType();
        return markDTO;
    }
    
    private RegattaDTO convertToRegattaDTO(Regatta regatta) {
        RegattaDTO regattaDTO = new RegattaDTO(regatta.getName(), regatta.getScoringScheme().getType());
        regattaDTO.races = convertToRaceDTOs(regatta);
        regattaDTO.series = convertToSeriesDTOs(regatta);
        regattaDTO.startDate = regatta.getStartDate() != null ? regatta.getStartDate().asDate() : null;
        regattaDTO.endDate = regatta.getEndDate() != null ? regatta.getEndDate().asDate() : null;
        BoatClass boatClass = regatta.getBoatClass();
        if (boatClass != null) {
            regattaDTO.boatClass = new BoatClassDTO(boatClass.getName(), boatClass.getDisplayName(), boatClass.getHullLength().getMeters());
        }
        if (regatta.getDefaultCourseArea() != null) {
            regattaDTO.defaultCourseAreaUuid = regatta.getDefaultCourseArea().getId();
            regattaDTO.defaultCourseAreaName = regatta.getDefaultCourseArea().getName();
        }
        regattaDTO.useStartTimeInference = regatta.useStartTimeInference();
        regattaDTO.configuration = convertToRegattaConfigurationDTO(regatta.getRegattaConfiguration());
        regattaDTO.rankingMetricType = regatta.getRankingMetricType();
        return regattaDTO;
    }

    private List<SeriesDTO> convertToSeriesDTOs(Regatta regatta) {
        List<SeriesDTO> result = new ArrayList<SeriesDTO>();
        for (Series series : regatta.getSeries()) {
            SeriesDTO seriesDTO = convertToSeriesDTO(series);
            result.add(seriesDTO);
        }
        return result;
    }

    private SeriesDTO convertToSeriesDTO(Series series) {
        List<FleetDTO> fleets = new ArrayList<FleetDTO>();
        for (Fleet fleet : series.getFleets()) {
            fleets.add(baseDomainFactory.convertToFleetDTO(fleet));
        }
        List<RaceColumnDTO> raceColumns = convertToRaceColumnDTOs(series.getRaceColumns());
        SeriesDTO result = new SeriesDTO(series.getName(), fleets, raceColumns, series.isMedal(),
                series.getResultDiscardingRule() == null ? null : series.getResultDiscardingRule().getDiscardIndexResultsStartingWithHowManyRaces(),
                        series.isStartsWithZeroScore(), series.isFirstColumnIsNonDiscardableCarryForward(), series.hasSplitFleetContiguousScoring());
        return result;
    }

    private void fillRaceColumnDTO(RaceColumn raceColumn, RaceColumnDTO raceColumnDTO) {
        raceColumnDTO.setName(raceColumn.getName());
        raceColumnDTO.setMedalRace(raceColumn.isMedalRace());
        raceColumnDTO.setExplicitFactor(raceColumn.getExplicitFactor());
    }
    
    private List<RaceColumnDTO> convertToRaceColumnDTOs(Iterable<? extends RaceColumn> raceColumns) {
        List<RaceColumnDTO> raceColumnDTOs = new ArrayList<RaceColumnDTO>();
        RaceColumnDTOFactory columnFactory = RaceColumnDTOFactory.INSTANCE;
        for (RaceColumn raceColumn : raceColumns) {
            final RaceColumnDTO raceColumnDTO = columnFactory.createRaceColumnDTO(raceColumn.getName(),
                    raceColumn.isMedalRace(), raceColumn.getExplicitFactor(),
                    raceColumn instanceof RaceColumnInSeries ? ((RaceColumnInSeries) raceColumn).getRegatta().getName() : null,
                    raceColumn instanceof RaceColumnInSeries ? ((RaceColumnInSeries) raceColumn).getSeries().getName() : null,
                    raceColumn instanceof MetaLeaderboardColumn);
            raceColumnDTOs.add(raceColumnDTO);
        }
        return raceColumnDTOs;
    }
    
    private RaceInfoDTO createRaceInfoDTO(String seriesName, RaceColumn raceColumn, Fleet fleet) {
        RaceInfoDTO raceInfoDTO = new RaceInfoDTO();
        RaceLog raceLog = raceColumn.getRaceLog(fleet);
        final TrackedRace trackedRace = raceColumn.getTrackedRace(fleet);
        raceInfoDTO.isTracked = trackedRace != null ? true : false;
        if (raceLog != null) {
            ReadonlyRaceState state = ReadonlyRaceStateImpl.create(getService(), raceLog);
            TimePoint startTime = state.getStartTime();
            if (startTime != null) {
                raceInfoDTO.startTime = startTime.asDate();
            }
            raceInfoDTO.lastStatus = state.getStatus();
            if (raceLog.getLastRawFix() != null) {
                raceInfoDTO.lastUpdateTime = raceLog.getLastRawFix().getCreatedAt().asDate();
            }
            TimePoint finishedTime = state.getFinishedTime();
            if (finishedTime != null) {
                raceInfoDTO.finishedTime = finishedTime.asDate();
            } else {
                raceInfoDTO.finishedTime = null;
                if (raceInfoDTO.isTracked) {
                    TimePoint endOfRace = trackedRace.getEndOfRace();
                    raceInfoDTO.finishedTime = endOfRace != null ? endOfRace.asDate() : null;
                }
            }

            final TimePoint now = MillisecondsTimePoint.now();
            if (startTime != null) {
                FlagPoleState activeFlagState = state.getRacingProcedure().getActiveFlags(startTime, now);
                List<FlagPole> activeFlags = activeFlagState.getCurrentState();
                FlagPoleState previousFlagState = activeFlagState.getPreviousState(state.getRacingProcedure(), startTime);
                List<FlagPole> previousFlags = previousFlagState.getCurrentState();
                FlagPole mostInterestingFlagPole = FlagPoleState.getMostInterestingFlagPole(previousFlags, activeFlags);

                // TODO: adapt the LastFlagFinder#getMostRecent method!
                if (mostInterestingFlagPole != null) {
                    raceInfoDTO.lastUpperFlag = mostInterestingFlagPole.getUpperFlag();
                    raceInfoDTO.lastLowerFlag = mostInterestingFlagPole.getLowerFlag();
                    raceInfoDTO.lastFlagsAreDisplayed = mostInterestingFlagPole.isDisplayed();
                    raceInfoDTO.lastFlagsDisplayedStateChanged = previousFlagState.hasPoleChanged(mostInterestingFlagPole);
                }
            }
            
            AbortingFlagFinder abortingFlagFinder = new AbortingFlagFinder(raceLog);
            
            RaceLogFlagEvent abortingFlagEvent = abortingFlagFinder.analyze();
            if (abortingFlagEvent != null) {
                raceInfoDTO.isRaceAbortedInPassBefore = true;
                raceInfoDTO.abortingTimeInPassBefore = abortingFlagEvent.getLogicalTimePoint().asDate();
                
                if (raceInfoDTO.lastStatus.equals(RaceLogRaceStatus.UNSCHEDULED)) {
                    raceInfoDTO.lastUpperFlag = abortingFlagEvent.getUpperFlag();
                    raceInfoDTO.lastLowerFlag = abortingFlagEvent.getLowerFlag();
                    raceInfoDTO.lastFlagsAreDisplayed = abortingFlagEvent.isDisplayed();
                    raceInfoDTO.lastFlagsDisplayedStateChanged = true;
                }
            }
            
            CourseBase lastCourse = state.getCourseDesign();
            if (lastCourse != null) {
                raceInfoDTO.lastCourseDesign = convertToRaceCourseDTO(lastCourse, new TrackedRaceMarkPositionFinder(trackedRace), now);
                raceInfoDTO.lastCourseName = lastCourse.getName();
            }
            
            if (raceInfoDTO.lastStatus.equals(RaceLogRaceStatus.FINISHED)) {
                TimePoint protestStartTime = state.getProtestTime();
                if (protestStartTime != null) {
                    final Duration protestDuration = Duration.ONE_MINUTE.times(90); // 90 min protest duration; see bug 3089 (make protest time variable)
                    raceInfoDTO.protestFinishTime = protestStartTime.plus(protestDuration).asDate();
                    raceInfoDTO.lastUpperFlag = Flags.BRAVO;
                    raceInfoDTO.lastLowerFlag = Flags.NONE;
                    raceInfoDTO.lastFlagsAreDisplayed = true;
                    raceInfoDTO.lastFlagsDisplayedStateChanged = true;
                }
            }
            
            Wind wind = state.getWindFix();
            if (wind != null) {
                raceInfoDTO.lastWind = createWindDTOFromAlreadyAveraged(wind, now);
            }

            fillStartProcedureSpecifics(raceInfoDTO, state);
        }
        raceInfoDTO.seriesName = seriesName;
        raceInfoDTO.raceName = raceColumn.getName();
        raceInfoDTO.fleetName = fleet.getName();
        raceInfoDTO.fleetOrdering = fleet.getOrdering();
        raceInfoDTO.raceIdentifier = raceColumn.getRaceIdentifier(fleet);
        return raceInfoDTO;
    }
    
    private void fillStartProcedureSpecifics(RaceInfoDTO raceInfoDTO, ReadonlyRaceState state) {
        RaceInfoExtensionDTO info = null;
        raceInfoDTO.startProcedure = state.getRacingProcedure().getType();
        switch (raceInfoDTO.startProcedure) {
        case GateStart:
            ReadonlyGateStartRacingProcedure gateStart = state.getTypedReadonlyRacingProcedure();
            info = new GateStartInfoDTO(gateStart.getPathfinder(), gateStart.getGateLaunchStopTime());
            break;
        case RRS26:
            ReadonlyRRS26RacingProcedure rrs26 = state.getTypedReadonlyRacingProcedure();
            info = new RRS26InfoDTO(rrs26.getStartModeFlag());
        case UNKNOWN:
        default:
            break;
        }
        raceInfoDTO.startProcedureDTO = info;
    }

    private List<RaceWithCompetitorsDTO> convertToRaceDTOs(Regatta regatta) {
        List<RaceWithCompetitorsDTO> result = new ArrayList<RaceWithCompetitorsDTO>();
        for (RaceDefinition r : regatta.getAllRaces()) {
            RegattaAndRaceIdentifier raceIdentifier = new RegattaNameAndRaceName(regatta.getName(), r.getName());
            TrackedRace trackedRace = getService().getExistingTrackedRace(raceIdentifier);
            TrackedRaceDTO trackedRaceDTO = null; 
            if (trackedRace != null) {
                trackedRaceDTO = getBaseDomainFactory().createTrackedRaceDTO(trackedRace);
            }
            RaceWithCompetitorsDTO raceDTO = new RaceWithCompetitorsDTO(raceIdentifier, convertToCompetitorDTOs(r.getCompetitors()),
                    trackedRaceDTO, getService().isRaceBeingTracked(regatta, r));
            if (trackedRace != null) {
                getBaseDomainFactory().updateRaceDTOWithTrackedRaceData(trackedRace, raceDTO);
            }
            raceDTO.boatClass = regatta.getBoatClass() == null ? null : regatta.getBoatClass().getName(); 
            result.add(raceDTO);
        }
        return result;
    }

    private List<CompetitorDTO> convertToCompetitorDTOs(Iterable<? extends Competitor> iterable) {
        List<CompetitorDTO> result = new ArrayList<CompetitorDTO>();
        for (Competitor c : iterable) {
            CompetitorDTO competitorDTO = baseDomainFactory.convertToCompetitorDTO(c);
            result.add(competitorDTO);
        }
        return result;
    }

    @Override
    public com.sap.sse.common.Util.Pair<String, List<TracTracRaceRecordDTO>> listTracTracRacesInEvent(String eventJsonURL, boolean listHiddenRaces) throws MalformedURLException, IOException, ParseException, org.json.simple.parser.ParseException, URISyntaxException {
        com.sap.sse.common.Util.Pair<String,List<RaceRecord>> raceRecords;
        raceRecords = getTracTracAdapter().getTracTracRaceRecords(new URL(eventJsonURL), /*loadClientParam*/ false);
        List<TracTracRaceRecordDTO> result = new ArrayList<TracTracRaceRecordDTO>();
        for (RaceRecord raceRecord : raceRecords.getB()) {
            if (listHiddenRaces == false && raceRecord.getRaceStatus().equals(TracTracConnectionConstants.HIDDEN_STATUS)) {
                continue;
            }
            
            result.add(new TracTracRaceRecordDTO(raceRecord.getID(), raceRecord.getEventName(), raceRecord.getName(),
                    raceRecord.getTrackingStartTime().asDate(), 
                    raceRecord
                    .getTrackingEndTime().asDate(), raceRecord.getRaceStartTime() == null ? null : raceRecord.getRaceStartTime().asDate(),
                    raceRecord.getBoatClassNames(), raceRecord.getRaceStatus(), raceRecord.getRaceVisibility(), raceRecord.getJsonURL().toString(),
                    hasRememberedRegatta(raceRecord.getID())));
        }
        return new com.sap.sse.common.Util.Pair<String, List<TracTracRaceRecordDTO>>(raceRecords.getA(), result);
    }

    private boolean hasRememberedRegatta(Serializable raceID) {
        return getService().getRememberedRegattaForRace(raceID) != null;
    }

    @Override
    public void trackWithTracTrac(RegattaIdentifier regattaToAddTo, Iterable<TracTracRaceRecordDTO> rrs, String liveURI, String storedURI,
            String courseDesignUpdateURI, boolean trackWind, final boolean correctWindByDeclination,
            final Duration offsetToStartTimeOfSimulatedRace, final boolean useInternalMarkPassingAlgorithm, String tracTracUsername, String tracTracPassword)
            throws Exception {
        logger.info("tracWithTracTrac for regatta " + regattaToAddTo + " for race records " + rrs + " with liveURI " + liveURI
                + " and storedURI " + storedURI);
        for (TracTracRaceRecordDTO rr : rrs) {
            // reload JSON and load clientparams.php
            RaceRecord record = getTracTracAdapter().getSingleTracTracRaceRecord(new URL(rr.jsonURL), rr.id, /*loadClientParams*/true);
            logger.info("Loaded race " + record.getName() + " in " + record.getEventName() + " start:" + record.getRaceStartTime() +
                    " trackingStart:" + record.getTrackingStartTime() + " trackingEnd:" + record.getTrackingEndTime());
            // note that the live URI may be null for races that were put into replay mode
            final String effectiveLiveURI;
            if (!record.getRaceStatus().equals(TracTracConnectionConstants.REPLAY_STATUS)) {
                if (liveURI == null || liveURI.trim().length() == 0) {
                    effectiveLiveURI = record.getLiveURI() == null ? null : record.getLiveURI().toString();
                } else {
                    effectiveLiveURI = liveURI;
                }
            } else {
                effectiveLiveURI = null;
            }
            final String effectiveStoredURI;
            if (storedURI == null || storedURI.trim().length() == 0) {
                effectiveStoredURI = record.getStoredURI().toString();
            } else {
                effectiveStoredURI = storedURI;
            }
            final RaceHandle raceHandle = getTracTracAdapter().addTracTracRace(getService(), regattaToAddTo,
                    record.getParamURL(), effectiveLiveURI == null ? null : new URI(effectiveLiveURI), new URI(effectiveStoredURI),
                    new URI(courseDesignUpdateURI), new MillisecondsTimePoint(record.getTrackingStartTime().asMillis()),
                    new MillisecondsTimePoint(record.getTrackingEndTime().asMillis()),
                    getRaceLogStore(), getRegattaLogStore(),
                    RaceTracker.TIMEOUT_FOR_RECEIVING_RACE_DEFINITION_IN_MILLISECONDS, offsetToStartTimeOfSimulatedRace,
                    useInternalMarkPassingAlgorithm, tracTracUsername, tracTracPassword, record.getRaceStatus(), record.getRaceVisibility());
            if (trackWind) {
                new Thread("Wind tracking starter for race " + record.getEventName() + "/" + record.getName()) {
                    public void run() {
                        try {
                            startTrackingWind(raceHandle, correctWindByDeclination,
                                    RaceTracker.TIMEOUT_FOR_RECEIVING_RACE_DEFINITION_IN_MILLISECONDS);
                        } catch (Exception e) {
                            throw new RuntimeException(e);
                        }
                    }
                }.start();
            }
        }
    }

    @Override
    public List<TracTracConfigurationDTO> getPreviousTracTracConfigurations() throws Exception {
        Iterable<TracTracConfiguration> configs = tractracDomainObjectFactory.getTracTracConfigurations();
        List<TracTracConfigurationDTO> result = new ArrayList<TracTracConfigurationDTO>();
        for (TracTracConfiguration ttConfig : configs) {
            result.add(new TracTracConfigurationDTO(ttConfig.getName(), ttConfig.getJSONURL().toString(),
                    ttConfig.getLiveDataURI().toString(), ttConfig.getStoredDataURI().toString(), ttConfig.getCourseDesignUpdateURI().toString(),
                    ttConfig.getTracTracUsername().toString(), ttConfig.getTracTracPassword().toString()));
        }
        return result;
    }

    @Override
    public void storeTracTracConfiguration(String name, String jsonURL, String liveDataURI, String storedDataURI, String courseDesignUpdateURI, String tracTracUsername, String tracTracPassword) throws Exception {
        tractracMongoObjectFactory.storeTracTracConfiguration(getTracTracAdapter().createTracTracConfiguration(name, jsonURL, liveDataURI, storedDataURI, 
                courseDesignUpdateURI, tracTracUsername, tracTracPassword));
    }

    @Override
    public void stopTrackingEvent(RegattaIdentifier regattaIdentifier) throws Exception {
        getService().apply(new StopTrackingRegatta(regattaIdentifier));
    }

    private RaceDefinition getRaceByName(Regatta regatta, String raceName) {
        if (regatta != null) {
            return regatta.getRaceByName(raceName);
        } else {
            return null;
        }
    }

    @Override
    public void stopTrackingRaces(Iterable<RegattaAndRaceIdentifier> regattaAndRaceIdentifiers) throws Exception {
        for (RegattaAndRaceIdentifier regattaAndRaceIdentifier : regattaAndRaceIdentifiers) {
            getService().apply(new StopTrackingRace(regattaAndRaceIdentifier));
        }
    }

    @Override
    public void removeAndUntrackRaces(Iterable<RegattaAndRaceIdentifier> regattaAndRaceIdentifiers) {
        for (RegattaAndRaceIdentifier regattaAndRaceIdentifier : regattaAndRaceIdentifiers) {
            getService().apply(new RemoveAndUntrackRace(regattaAndRaceIdentifier));
        }
    }

    /**
     * @param timeoutInMilliseconds eventually passed to {@link RaceHandle#getRace(long)}. If the race definition
     * can be obtained within this timeout, wind for the race will be tracked; otherwise, the method returns without
     * taking any effect.
     */
    private void startTrackingWind(RaceHandle raceHandle, boolean correctByDeclination, long timeoutInMilliseconds) throws Exception {
        Regatta regatta = raceHandle.getRegatta();
        if (regatta != null) {
            RaceDefinition race = raceHandle.getRace(timeoutInMilliseconds);
            if (race != null) {
                getService().startTrackingWind(regatta, race, correctByDeclination);
            } else {
                log("RaceDefinition wasn't received within " + timeoutInMilliseconds + "ms for a race in regatta "
                        + regatta.getName() + ". Aborting wait; no wind tracking for this race.");
            }
        }
    }

    @Override
    public WindInfoForRaceDTO getRawWindFixes(RegattaAndRaceIdentifier raceIdentifier, Collection<WindSource> windSources) {
        WindInfoForRaceDTO result = null;
        TrackedRace trackedRace = getExistingTrackedRace(raceIdentifier);
        if (trackedRace != null) {
            result = new WindInfoForRaceDTO();
            result.raceIsKnownToStartUpwind = trackedRace.raceIsKnownToStartUpwind();
            Map<WindSource, WindTrackInfoDTO> windTrackInfoDTOs = new HashMap<WindSource, WindTrackInfoDTO>();
            result.windTrackInfoByWindSource = windTrackInfoDTOs;

            List<WindSource> windSourcesToDeliver = new ArrayList<WindSource>();
            if (windSources != null) {
                windSourcesToDeliver.addAll(windSources);
            } else {
                windSourcesToDeliver.add(new WindSourceImpl(WindSourceType.EXPEDITION));
                windSourcesToDeliver.add(new WindSourceImpl(WindSourceType.WEB));
            }
            for (WindSource windSource : windSourcesToDeliver) {
                if(windSource.getType() == WindSourceType.WEB) {
                    WindTrackInfoDTO windTrackInfoDTO = new WindTrackInfoDTO();
                    windTrackInfoDTO.windFixes = new ArrayList<WindDTO>();
                    WindTrack windTrack = trackedRace.getOrCreateWindTrack(windSource);
                    windTrackInfoDTO.resolutionOutsideOfWhichNoFixWillBeReturned = windTrack
                            .getResolutionOutsideOfWhichNoFixWillBeReturned();
                    windTrack.lockForRead();
                    try {
                        Iterator<Wind> windIter = windTrack.getRawFixes().iterator();
                        while (windIter.hasNext()) {
                            Wind wind = windIter.next();
                            if(wind != null) {
                                WindDTO windDTO = createWindDTO(wind, windTrack);
                                windTrackInfoDTO.windFixes.add(windDTO);
                            }
                        }
                    } finally {
                        windTrack.unlockAfterRead();
                    }

                    windTrackInfoDTOs.put(windSource, windTrackInfoDTO);
                }
            }
        }
        return result;
    }

    protected WindDTO createWindDTO(Wind wind, WindTrack windTrack) {
        WindDTO windDTO = new WindDTO();
        windDTO.trueWindBearingDeg = wind.getBearing().getDegrees();
        windDTO.trueWindFromDeg = wind.getBearing().reverse().getDegrees();
        windDTO.trueWindSpeedInKnots = wind.getKnots();
        windDTO.trueWindSpeedInMetersPerSecond = wind.getMetersPerSecond();
        if (wind.getPosition() != null) {
            windDTO.position = wind.getPosition();
        }
        if (wind.getTimePoint() != null) {
            windDTO.measureTimepoint = wind.getTimePoint().asMillis();
            Wind estimatedWind = windTrack
                    .getAveragedWind(wind.getPosition(), wind.getTimePoint());
            if (estimatedWind != null) {
                windDTO.dampenedTrueWindBearingDeg = estimatedWind.getBearing().getDegrees();
                windDTO.dampenedTrueWindFromDeg = estimatedWind.getBearing().reverse().getDegrees();
                windDTO.dampenedTrueWindSpeedInKnots = estimatedWind.getKnots();
                windDTO.dampenedTrueWindSpeedInMetersPerSecond = estimatedWind.getMetersPerSecond();
            }
        }
        return windDTO;
    }

    /**
     * Uses <code>wind</code> for both, the non-dampened and dampened fields of the {@link WindDTO} object returned
     */
    protected WindDTO createWindDTOFromAlreadyAveraged(Wind wind, TimePoint requestTimepoint) {
        WindDTO windDTO = new WindDTO();
        windDTO.requestTimepoint = requestTimepoint.asMillis();
        windDTO.trueWindBearingDeg = wind.getBearing().getDegrees();
        windDTO.trueWindFromDeg = wind.getBearing().reverse().getDegrees();
        windDTO.trueWindSpeedInKnots = wind.getKnots();
        windDTO.trueWindSpeedInMetersPerSecond = wind.getMetersPerSecond();
        windDTO.dampenedTrueWindBearingDeg = wind.getBearing().getDegrees();
        windDTO.dampenedTrueWindFromDeg = wind.getBearing().reverse().getDegrees();
        windDTO.dampenedTrueWindSpeedInKnots = wind.getKnots();
        windDTO.dampenedTrueWindSpeedInMetersPerSecond = wind.getMetersPerSecond();
        if (wind.getPosition() != null) {
            windDTO.position = wind.getPosition();
        }
        if (wind.getTimePoint() != null) {
            windDTO.measureTimepoint = wind.getTimePoint().asMillis();
        }
        return windDTO;
    }

    /**
     * Fetches the {@link WindTrack#getAveragedWind(Position, TimePoint) average wind} from all wind tracks or those identified
     * by <code>windSourceTypeNames</code>
     */
    @Override
    public WindInfoForRaceDTO getAveragedWindInfo(RegattaAndRaceIdentifier raceIdentifier, Date from, long millisecondsStepWidth,
            int numberOfFixes, double latDeg, double lngDeg, Collection<String> windSourceTypeNames)
                    throws NoWindException {
        Position position = new DegreePosition(latDeg, lngDeg);
        WindInfoForRaceDTO result = null;
        TrackedRace trackedRace = getExistingTrackedRace(raceIdentifier);
        if (trackedRace != null) {
            result = new WindInfoForRaceDTO();
            result.raceIsKnownToStartUpwind = trackedRace.raceIsKnownToStartUpwind();
            List<WindSource> windSourcesToExclude = new ArrayList<WindSource>();
            for (WindSource windSourceToExclude : trackedRace.getWindSourcesToExclude()) {
                windSourcesToExclude.add(windSourceToExclude);
            }
            result.windSourcesToExclude = windSourcesToExclude;
            Map<WindSource, WindTrackInfoDTO> windTrackInfoDTOs = new HashMap<WindSource, WindTrackInfoDTO>();
            result.windTrackInfoByWindSource = windTrackInfoDTOs;
            List<WindSource> windSourcesToDeliver = new ArrayList<WindSource>();
            Util.addAll(trackedRace.getWindSources(), windSourcesToDeliver);
            windSourcesToDeliver.add(new WindSourceImpl(WindSourceType.COMBINED));
            for (WindSource windSource : windSourcesToDeliver) {
                if (windSourceTypeNames == null || windSourceTypeNames.contains(windSource.getType().name())) {
                    TimePoint fromTimePoint = new MillisecondsTimePoint(from);
                    WindTrackInfoDTO windTrackInfoDTO = new WindTrackInfoDTO();
                    windTrackInfoDTO.windFixes = new ArrayList<WindDTO>();
                    WindTrack windTrack = trackedRace.getOrCreateWindTrack(windSource);
                    windTrackInfoDTOs.put(windSource, windTrackInfoDTO);
                    windTrackInfoDTO.resolutionOutsideOfWhichNoFixWillBeReturned = windTrack
                            .getResolutionOutsideOfWhichNoFixWillBeReturned();
                    windTrackInfoDTO.dampeningIntervalInMilliseconds = windTrack
                            .getMillisecondsOverWhichToAverageWind();
                    TimePoint timePoint = fromTimePoint;
                    Double minWindConfidence = 2.0;
                    Double maxWindConfidence = -1.0;
                    for (int i = 0; i < numberOfFixes; i++) {
                        WindWithConfidence<com.sap.sse.common.Util.Pair<Position, TimePoint>> averagedWindWithConfidence = windTrack.getAveragedWindWithConfidence(position, timePoint);
                        if (averagedWindWithConfidence != null) {
                            WindDTO windDTO = createWindDTOFromAlreadyAveraged(averagedWindWithConfidence.getObject(), timePoint);
                            double confidence = averagedWindWithConfidence.getConfidence();
                            windDTO.confidence = confidence;
                            windTrackInfoDTO.windFixes.add(windDTO);
                            if (confidence < minWindConfidence) {
                                minWindConfidence = confidence;
                            }
                            if (confidence > maxWindConfidence) {
                                maxWindConfidence = confidence;
                            }
                        }
                        timePoint = new MillisecondsTimePoint(timePoint.asMillis() + millisecondsStepWidth);
                    }
                    windTrackInfoDTO.minWindConfidence = minWindConfidence; 
                    windTrackInfoDTO.maxWindConfidence = maxWindConfidence; 
                }
            }
        }
        return result;
    }

    /**
     * @param onlyUpToNewestEvent
     *            if <code>true</code>, no wind data will be returned for time points later than
     *            {@link TrackedRace#getTimePointOfNewestEvent() trackedRace.getTimePointOfNewestEvent()}. This is
     *            helpful in case the client wants to populate a chart during live mode. If <code>false</code>, the
     *            "best effort" readings are provided for the time interval requested, no matter if based on any sensor
     *            evidence or not, regardless of {@link TrackedRace#getTimePointOfNewestEvent()
     *            trackedRace.getTimePointOfNewestEvent()}.
     */
    @Override
    public WindInfoForRaceDTO getAveragedWindInfo(RegattaAndRaceIdentifier raceIdentifier, Date from, long millisecondsStepWidth,
            int numberOfFixes, Collection<String> windSourceTypeNames, boolean onlyUpToNewestEvent, boolean includeCombinedWindForAllLegMiddles)
                    throws NoWindException {
        assert from != null;
        TrackedRace trackedRace = getExistingTrackedRace(raceIdentifier);
        WindInfoForRaceDTO result = getAveragedWindInfo(new MillisecondsTimePoint(from), millisecondsStepWidth, numberOfFixes,
                windSourceTypeNames, trackedRace, /* onlyUpToNewestEvent */ true, includeCombinedWindForAllLegMiddles);
        return result;
    }

    /**
     * @param onlyUpToNewestEvent
     *            if <code>true</code>, no wind data will be returned for time points later than
     *            {@link TrackedRace#getTimePointOfNewestEvent() trackedRace.getTimePointOfNewestEvent()}. This is
     *            helpful in case the client wants to populate a chart during live mode. If <code>false</code>, the
     *            "best effort" readings are provided for the time interval requested, no matter if based on any sensor
     *            evidence or not, regardless of {@link TrackedRace#getTimePointOfNewestEvent()
     *            trackedRace.getTimePointOfNewestEvent()}.
     * @param includeCombinedWindForAllLegMiddles
     *            if <code>true</code>, the result will return non-<code>null</code> results for calls to
     *            {@link WindInfoForRaceDTO#getCombinedWindOnLegMiddle(int)}.
     */
    private WindInfoForRaceDTO getAveragedWindInfo(TimePoint from, long millisecondsStepWidth, int numberOfFixes,
            Collection<String> windSourceTypeNames, final TrackedRace trackedRace, boolean onlyUpToNewestEvent,
            boolean includeCombinedWindForAllLegMiddles) {
        WindInfoForRaceDTO result = null;
        if (trackedRace != null) {
            TimePoint newestEvent = trackedRace.getTimePointOfNewestEvent();
            result = new WindInfoForRaceDTO();
            result.raceIsKnownToStartUpwind = trackedRace.raceIsKnownToStartUpwind();
            List<WindSource> windSourcesToExclude = new ArrayList<WindSource>();
            for (WindSource windSourceToExclude : trackedRace.getWindSourcesToExclude()) {
                windSourcesToExclude.add(windSourceToExclude);
            }
            result.windSourcesToExclude = windSourcesToExclude;
            Map<WindSource, WindTrackInfoDTO> windTrackInfoDTOs = new HashMap<WindSource, WindTrackInfoDTO>();
            result.windTrackInfoByWindSource = windTrackInfoDTOs;
            List<WindSource> windSourcesToDeliver = new ArrayList<WindSource>();
            Util.addAll(trackedRace.getWindSources(), windSourcesToDeliver);
            final WindSource combinedWindSource = new WindSourceImpl(WindSourceType.COMBINED);
            windSourcesToDeliver.add(combinedWindSource);
            for (final WindSource windSource : windSourcesToDeliver) {
                // TODO consider parallelizing
                if (windSourceTypeNames == null || windSourceTypeNames.contains(windSource.getType().name())) {
                    WindTrackInfoDTO windTrackInfoDTO = createWindTrackInfoDTO(from, millisecondsStepWidth,
                            numberOfFixes, trackedRace, onlyUpToNewestEvent, newestEvent, windSource,
                            new PositionAtTimeProvider() { @Override public Position getPosition(TimePoint at) {
                                return windSource == combinedWindSource ? trackedRace.getCenterOfCourse(at) : null;
                            }});
                    windTrackInfoDTOs.put(windSource, windTrackInfoDTO);
                }
            }
            if (includeCombinedWindForAllLegMiddles) {
                int zeroBasedLegNumber = 0;
                for (final TrackedLeg trackedLeg : trackedRace.getTrackedLegs()) {
                    WindTrackInfoDTO windTrackInfoForLegMiddle = createWindTrackInfoDTO(from, millisecondsStepWidth,
                            numberOfFixes, trackedRace, onlyUpToNewestEvent, newestEvent, combinedWindSource,
                            new PositionAtTimeProvider() { @Override public Position getPosition(TimePoint at) { return trackedLeg.getMiddleOfLeg(at); }});
                    result.addWindOnLegMiddle(zeroBasedLegNumber, windTrackInfoForLegMiddle);
                    zeroBasedLegNumber++;
                }
            }
        }
        return result;
    }

    private interface PositionAtTimeProvider {
        Position getPosition(TimePoint at);
    }
    
    private WindTrackInfoDTO createWindTrackInfoDTO(TimePoint from, long millisecondsStepWidth, int numberOfFixes,
            TrackedRace trackedRace, boolean onlyUpToNewestEvent, TimePoint newestEvent, WindSource windSource,
            PositionAtTimeProvider positionProvider) {
        WindTrack windTrack = trackedRace.getOrCreateWindTrack(windSource);
        WindTrackInfoDTO windTrackInfoDTO = new WindTrackInfoDTO();
        windTrackInfoDTO.resolutionOutsideOfWhichNoFixWillBeReturned = windTrack.getResolutionOutsideOfWhichNoFixWillBeReturned();
        windTrackInfoDTO.windFixes = new ArrayList<WindDTO>();
        windTrackInfoDTO.dampeningIntervalInMilliseconds = windTrack.getMillisecondsOverWhichToAverageWind();
        TimePoint timePoint = from;
        Double minWindConfidence = 2.0;
        Double maxWindConfidence = -1.0;
        for (int i = 0; i < numberOfFixes && (!onlyUpToNewestEvent ||
                (newestEvent != null && timePoint.before(newestEvent))); i++) {
            WindWithConfidence<com.sap.sse.common.Util.Pair<Position, TimePoint>> averagedWindWithConfidence =
                    windTrack.getAveragedWindWithConfidence(positionProvider.getPosition(timePoint), timePoint);
            if (averagedWindWithConfidence != null) {
                if (logger.getLevel() != null && logger.getLevel().equals(Level.FINEST)) {
                    logger.finest("Found averaged wind: " + averagedWindWithConfidence);
                }
                double confidence = averagedWindWithConfidence.getConfidence();
                WindDTO windDTO = createWindDTOFromAlreadyAveraged(averagedWindWithConfidence.getObject(), timePoint);
                windDTO.confidence = confidence;
                windTrackInfoDTO.windFixes.add(windDTO);
                if (confidence < minWindConfidence) {
                    minWindConfidence = confidence;
                }
                if (confidence > maxWindConfidence) {
                    maxWindConfidence = confidence;
                }
            } else {
                if (logger.getLevel() != null && logger.getLevel().equals(Level.FINEST)) {
                    logger.finest("Did NOT find any averaged wind for timepoint " + timePoint + " and tracked race " + trackedRace.getRaceIdentifier().getRaceName());
                }
            }
            timePoint = new MillisecondsTimePoint(timePoint.asMillis() + millisecondsStepWidth);
        }
        windTrackInfoDTO.minWindConfidence = minWindConfidence; 
        windTrackInfoDTO.maxWindConfidence = maxWindConfidence;
        return windTrackInfoDTO;
    }

    /**
     * @param to
     *            if <code>null</code>, data is returned up to end of race; if the end of race is not known and
     *            <code>null</code> is used for this parameter, <code>null</code> is returned.
     * @param onlyUpToNewestEvent
     *            if <code>true</code>, no wind data will be returned for time points later than
     *            {@link TrackedRace#getTimePointOfNewestEvent() trackedRace.getTimePointOfNewestEvent()}. This is
     *            helpful in case the client wants to populate a chart during live mode. If <code>false</code>, the
     *            "best effort" readings are provided for the time interval requested, no matter if based on any sensor
     *            evidence or not, regardless of {@link TrackedRace#getTimePointOfNewestEvent()
     *            trackedRace.getTimePointOfNewestEvent()}.
     */
    @Override
    public WindInfoForRaceDTO getAveragedWindInfo(RegattaAndRaceIdentifier raceIdentifier, Date from, Date to,
            long resolutionInMilliseconds, Collection<String> windSourceTypeNames, boolean onlyUpToNewestEvent) {
        TrackedRace trackedRace = getExistingTrackedRace(raceIdentifier);
        WindInfoForRaceDTO result = null;
        if (trackedRace != null) {
            TimePoint fromTimePoint = from == null ? trackedRace.getStartOfTracking() == null ? trackedRace
                    .getStartOfRace() : trackedRace.getStartOfTracking() : new MillisecondsTimePoint(from);
            TimePoint toTimePoint = to == null ? trackedRace.getEndOfRace() == null ?
                    MillisecondsTimePoint.now().minus(trackedRace.getDelayToLiveInMillis()) : trackedRace.getEndOfRace() : new MillisecondsTimePoint(to);
            if (fromTimePoint != null && toTimePoint != null) {
                int numberOfFixes = Math.min(MAX_NUMBER_OF_WIND_FIXES_TO_DELIVER_IN_ONE_CALL,
                        (int) ((toTimePoint.asMillis() - fromTimePoint.asMillis())/resolutionInMilliseconds));
                result = getAveragedWindInfo(fromTimePoint, resolutionInMilliseconds, numberOfFixes,
                        windSourceTypeNames, trackedRace, onlyUpToNewestEvent, /* includeCombinedWindForAllLegMiddles */ false);
            }
        }
        return result;
    }

    @Override
    public boolean getPolarResults(RegattaAndRaceIdentifier raceIdentifier) {
        final boolean result;
        TrackedRace trackedRace = getExistingTrackedRace(raceIdentifier);
        if (trackedRace == null) {
            result = false;
        } else {
            BoatClass boatClass = trackedRace.getRace().getBoatClass();
            PolarDataService polarData = getService().getPolarDataService();
            PolarDiagram polarDiagram;
            try {
                polarDiagram = new PolarDiagramGPS(boatClass, polarData);
            } catch (SparseSimulationDataException e) {
                polarDiagram = null;
                // TODO: raise a UI message, to inform user about missing polar data resulting in unability to simulate
            }
            result = polarDiagram != null;
        }
        return result;
            }

    @Override
    public SimulatorResultsDTO getSimulatorResults(LegIdentifier legIdentifier) {
        // get simulation-results from smart-future-cached simulation-service
        SimulatorResultsDTO result = null;
        SimulationService simulationService = getService().getSimulationService();
        if (simulationService == null) 
            return result;
        SimulationResults simulationResults = simulationService.getSimulationResults(legIdentifier);
        if (simulationResults == null) 
            return result;
            // prepare simulator-results-dto
        Map<PathType, Path> paths = simulationResults.getPaths();
        if (paths != null) {
            int noOfPaths = paths.size();
                PathDTO[] pathDTOs = new PathDTO[noOfPaths];
                int index = noOfPaths - 1;
            for (Entry<PathType, Path> entry : paths.entrySet()) {
                pathDTOs[index] = new PathDTO(entry.getKey().getTxtId());
                    // fill pathDTO with path points where speed is true wind speed
                    List<SimulatorWindDTO> wList = new ArrayList<SimulatorWindDTO>();
                    for (TimedPositionWithSpeed p : entry.getValue().getPathPoints()) {
                        wList.add(createSimulatorWindDTO(p));
                    }
                    pathDTOs[index].setPoints(wList);
                pathDTOs[index].setAlgorithmTimedOut(entry.getValue().getAlgorithmTimedOut());
                pathDTOs[index].setMixedLeg(entry.getValue().getMixedLeg());
                    index--;
                }
                RaceMapDataDTO rcDTO;
                rcDTO = new RaceMapDataDTO();
                rcDTO.coursePositions = new CoursePositionsDTO();
            rcDTO.coursePositions.waypointPositions = new ArrayList<Position>();
            rcDTO.coursePositions.waypointPositions.add(simulationResults.getStartPosition());
            rcDTO.coursePositions.waypointPositions.add(simulationResults.getEndPosition());
            result = new SimulatorResultsDTO(simulationResults.getVersion().asMillis(), legIdentifier.getLegNumber()+1, simulationResults.getStartTime(), simulationResults.getTimeStep(),
                    simulationResults.getLegDuration(), rcDTO, pathDTOs, null, null);
            }
        return result;
    }
    
    private SimulatorWindDTO createSimulatorWindDTO(TimedPositionWithSpeed timedPositionWithSpeed) {

        Position position = timedPositionWithSpeed.getPosition();
        SpeedWithBearing speedWithBearing = timedPositionWithSpeed.getSpeed();
        TimePoint timePoint = timedPositionWithSpeed.getTimePoint();

        SimulatorWindDTO result = new SimulatorWindDTO();
        if (speedWithBearing == null) {
                result.trueWindBearingDeg = 0.0;
                result.trueWindSpeedInKnots = 0.0;
        } else {
                result.trueWindBearingDeg = speedWithBearing.getBearing().getDegrees();
                result.trueWindSpeedInKnots = speedWithBearing.getKnots();
        }

        if (position != null) {
            result.position = position;
        }

        if (timePoint != null) {
            result.timepoint = timePoint.asMillis();
        }

        return result;
    }

    @Override
    public void setWind(RegattaAndRaceIdentifier raceIdentifier, WindDTO windDTO) {
        DynamicTrackedRace trackedRace = (DynamicTrackedRace) getExistingTrackedRace(raceIdentifier);
        if (trackedRace != null) {
            Position p = null;
            if (windDTO.position != null) {
                p = windDTO.position;
            }
            TimePoint at = null;
            if (windDTO.measureTimepoint != null) {
                at = new MillisecondsTimePoint(windDTO.measureTimepoint);
            }
            SpeedWithBearing speedWithBearing = null;
            Speed speed = null;
            if (windDTO.trueWindSpeedInKnots != null) {
                speed = new KnotSpeedImpl(windDTO.trueWindSpeedInKnots);
            } else if (windDTO.trueWindSpeedInMetersPerSecond != null) {
                speed = new KilometersPerHourSpeedImpl(windDTO.trueWindSpeedInMetersPerSecond * 3600. / 1000.);
            } else if (windDTO.dampenedTrueWindSpeedInKnots != null) {
                speed = new KnotSpeedImpl(windDTO.dampenedTrueWindSpeedInKnots);
            } else if (windDTO.dampenedTrueWindSpeedInMetersPerSecond != null) {
                speed = new KilometersPerHourSpeedImpl(windDTO.dampenedTrueWindSpeedInMetersPerSecond * 3600. / 1000.);
            }
            if (speed != null) {
                if (windDTO.trueWindBearingDeg != null) {
                    speedWithBearing = new KnotSpeedWithBearingImpl(speed.getKnots(), new DegreeBearingImpl(
                            windDTO.trueWindBearingDeg));
                } else if (windDTO.trueWindFromDeg != null) {
                    speedWithBearing = new KnotSpeedWithBearingImpl(speed.getKnots(), new DegreeBearingImpl(
                            windDTO.trueWindFromDeg).reverse());
                }
            }
            Wind wind = new WindImpl(p, at, speedWithBearing);
            Iterable<WindSource> webWindSources = trackedRace.getWindSources(WindSourceType.WEB);
            if (Util.size(webWindSources) == 0) {
                // create a new WEB wind source if not available
                trackedRace.recordWind(wind, new WindSourceImpl(WindSourceType.WEB));
            } else {
                trackedRace.recordWind(wind, webWindSources.iterator().next());
            }
        }
    }

    @Override
    public Map<CompetitorDTO, BoatDTO> getCompetitorBoats(RegattaAndRaceIdentifier raceIdentifier) {
        Map<CompetitorDTO, BoatDTO> result = null;
        TrackedRace trackedRace = getService().getExistingTrackedRace(raceIdentifier);
        if(trackedRace != null) {
            List<CompetitorDTO> competitors = convertToCompetitorDTOs(trackedRace.getRace().getCompetitors());
            result = getCompetitorBoatsForRace(trackedRace.getRace(), competitors);
        }
        return result;
    }

    @Override
    public RaceboardDataDTO getRaceboardData(String regattaName, String raceName,
            String leaderboardName, String leaderboardGroupName, UUID eventId) {
        RaceWithCompetitorsDTO raceDTO = null;
        Map<CompetitorDTO, BoatDTO> competitorBoats = null;
        Regatta regatta = getService().getRegattaByName(regattaName);
        if (regatta != null) {
            RaceDefinition race = regatta.getRaceByName(raceName);
            if (race != null) {
                RegattaAndRaceIdentifier raceIdentifier = new RegattaNameAndRaceName(regatta.getName(), race.getName());
                TrackedRace trackedRace = getService().getExistingTrackedRace(raceIdentifier);
                List<CompetitorDTO> competitors = convertToCompetitorDTOs(race.getCompetitors());
                competitorBoats = getCompetitorBoatsForRace(race, competitors);
                TrackedRaceDTO trackedRaceDTO = null;
                if (trackedRace != null) {
                    trackedRaceDTO = getBaseDomainFactory().createTrackedRaceDTO(trackedRace);
                }
                raceDTO = new RaceWithCompetitorsDTO(raceIdentifier, competitors, trackedRaceDTO, getService().isRaceBeingTracked(regatta, race));
                if (trackedRace != null) {
                    getBaseDomainFactory().updateRaceDTOWithTrackedRaceData(trackedRace, raceDTO);
                }
                raceDTO.boatClass = regatta.getBoatClass() == null ? null : regatta.getBoatClass().getName();
            }                
        }
        Leaderboard leaderboard = getService().getLeaderboardByName(leaderboardName);
        LeaderboardGroup leaderboardGroup = leaderboardGroupName != null ? getService().getLeaderboardGroupByName(leaderboardGroupName) : null;
        Event event = eventId != null ? getService().getEvent(eventId)  : null;
        
        boolean isValidLeaderboard = leaderboard != null; 
        boolean isValidLeaderboardGroup = false;
        if (leaderboardGroup != null) {
            for(Leaderboard leaderboardInGroup: leaderboardGroup.getLeaderboards()) {
                if(leaderboardInGroup.getName().equals(leaderboard.getName())) {
                    isValidLeaderboardGroup = true;
                    break;
                }
            }
        }
        boolean isValidEvent = event != null;
        if (event != null && leaderboardGroup != null) {
            isValidEvent = false;
            for (LeaderboardGroup leaderboardGroupInEvent: event.getLeaderboardGroups()) {
                if (leaderboardGroupInEvent.getId().equals(leaderboardGroup.getId())) {
                    isValidEvent = true;
                    break;
                }
            }
        }
        RaceboardDataDTO result = new RaceboardDataDTO(raceDTO, competitorBoats, isValidLeaderboard, isValidLeaderboardGroup, isValidEvent);
        return result;
    }

    @Override
    public CompactRaceMapDataDTO getRaceMapData(RegattaAndRaceIdentifier raceIdentifier, Date date,
            Map<String, Date> fromPerCompetitorIdAsString, Map<String, Date> toPerCompetitorIdAsString,
            boolean extrapolate, LegIdentifier simulationLegIdentifier,
            byte[] md5OfIdsAsStringOfCompetitorParticipatingInRaceInAlphanumericOrderOfTheirID) throws NoWindException {
        final HashSet<String> raceCompetitorIdsAsStrings;
        final TrackedRace trackedRace = getExistingTrackedRace(raceIdentifier);
        // if md5OfIdsAsStringOfCompetitorParticipatingInRaceInAlphanumericOrderOfTheirID is null, Arrays.equals will return false, and the
        // competitor set will be calculated and returned to the client
        if (trackedRace == null || Arrays.equals(md5OfIdsAsStringOfCompetitorParticipatingInRaceInAlphanumericOrderOfTheirID, trackedRace.getRace().getCompetitorMD5())) {
            raceCompetitorIdsAsStrings = null; // tracked race not found or still same MD5 hash, suggesting unchanged competitor set
        } else {
            raceCompetitorIdsAsStrings = new HashSet<>();
            for (final Competitor c : trackedRace.getRace().getCompetitors()) {
                raceCompetitorIdsAsStrings.add(c.getId().toString());
            }
        }
        final Map<CompetitorDTO, List<GPSFixDTOWithSpeedWindTackAndLegType>> boatPositions = getBoatPositionsInternal(raceIdentifier,
                fromPerCompetitorIdAsString, toPerCompetitorIdAsString, extrapolate);
        final CoursePositionsDTO coursePositions = getCoursePositions(raceIdentifier, date);
        final List<SidelineDTO> courseSidelines = getCourseSidelines(raceIdentifier, date);
        final QuickRanksDTO quickRanks = getQuickRanks(raceIdentifier, date);
        long simulationResultVersion = 0;
        if (simulationLegIdentifier != null) {
            SimulationService simulationService = getService().getSimulationService();
            simulationResultVersion = simulationService.getSimulationResultsVersion(simulationLegIdentifier);
        }
        return new CompactRaceMapDataDTO(boatPositions, coursePositions, courseSidelines, quickRanks, simulationResultVersion, raceCompetitorIdsAsStrings);
    }

    private Map<CompetitorDTO, BoatDTO> getCompetitorBoatsForRace(RaceDefinition race, List<CompetitorDTO> competitorDTOs) {
        Map<CompetitorDTO, BoatDTO> competitorBoats = new HashMap<CompetitorDTO, BoatDTO>();
        HashMap<String, CompetitorDTO> competitorDTOsMap = new HashMap<>();
        for (CompetitorDTO competitorDTO : competitorDTOs) {
            competitorDTOsMap.put(competitorDTO.getIdAsString(), competitorDTO);
        }
        for (Competitor competitor : race.getCompetitors()) {
            Boat boatOfCompetitor = race.getBoatOfCompetitorById(competitor.getId());
            if (boatOfCompetitor != null) {
                BoatDTO boatDTO = new BoatDTO(boatOfCompetitor.getName(), boatOfCompetitor.getSailID(),
                        boatOfCompetitor.getColor());
                competitorBoats.put(competitorDTOsMap.get(competitor.getId().toString()), boatDTO);
            }
        }
        return competitorBoats;
    }
    
    
    @Override
    public CompactBoatPositionsDTO getBoatPositions(RegattaAndRaceIdentifier raceIdentifier,
            Map<String, Date> fromPerCompetitorIdAsString, Map<String, Date> toPerCompetitorIdAsString,
            boolean extrapolate) throws NoWindException {
        return new CompactBoatPositionsDTO(getBoatPositionsInternal(raceIdentifier, fromPerCompetitorIdAsString, toPerCompetitorIdAsString, extrapolate));
    }

    /**
     * {@link LegType}s are cached within the method with a resolution of one minute. The cache key is a pair of
     * {@link TrackedLegOfCompetitor} and {@link TimePoint}.
     * 
     * @param from
     *            for the list of competitors provided as keys of this map, requests the GPS fixes starting with the
     *            date provided as value
     * @param to
     *            for the list of competitors provided as keys (expected to be equal to the set of competitors used as
     *            keys in the <code>from</code> parameter, requests the GPS fixes up to but excluding the date provided
     *            as value
     * @param extrapolate
     *            if <code>true</code> and no (exact or interpolated) position is known for <code>date</code>, the last
     *            entry returned in the list of GPS fixes will be obtained by extrapolating from the competitors last
     *            known position before <code>date</code> and the estimated speed.
     * @return a map where for each competitor participating in the race the list of GPS fixes in increasing
     *         chronological order is provided. The last one is the last position at or before <code>date</code>.
     */
    private Map<CompetitorDTO, List<GPSFixDTOWithSpeedWindTackAndLegType>> getBoatPositionsInternal(RegattaAndRaceIdentifier raceIdentifier,
            Map<String, Date> fromPerCompetitorIdAsString, Map<String, Date> toPerCompetitorIdAsString,
            boolean extrapolate)
            throws NoWindException {
        Map<Pair<Leg, TimePoint>, LegType> legTypeCache = new HashMap<>();
        Map<CompetitorDTO, List<GPSFixDTOWithSpeedWindTackAndLegType>> result = new HashMap<CompetitorDTO, List<GPSFixDTOWithSpeedWindTackAndLegType>>();
        TrackedRace trackedRace = getExistingTrackedRace(raceIdentifier);
        if (trackedRace != null) {
            for (Competitor competitor : trackedRace.getRace().getCompetitors()) {
                if (fromPerCompetitorIdAsString.containsKey(competitor.getId().toString())) {
                    CompetitorDTO competitorDTO = baseDomainFactory.convertToCompetitorDTO(competitor);
                    List<GPSFixDTOWithSpeedWindTackAndLegType> fixesForCompetitor = new ArrayList<GPSFixDTOWithSpeedWindTackAndLegType>();
                    result.put(competitorDTO, fixesForCompetitor);
                    GPSFixTrack<Competitor, GPSFixMoving> track = trackedRace.getTrack(competitor);
                    TimePoint fromTimePoint = new MillisecondsTimePoint(fromPerCompetitorIdAsString.get(competitorDTO.getIdAsString()));
                    TimePoint toTimePointExcluding = new MillisecondsTimePoint(toPerCompetitorIdAsString.get(competitorDTO.getIdAsString()));
                    // copy the fixes into a list while holding the monitor; then release the monitor to avoid deadlocks
                    // during wind estimations required for tack determination
                    List<GPSFixMoving> fixes = new ArrayList<GPSFixMoving>();
                    track.lockForRead();
                    try {
                        Iterator<GPSFixMoving> fixIter = track.getFixesIterator(fromTimePoint, /* inclusive */true);
                        while (fixIter.hasNext()) {
                            GPSFixMoving fix = fixIter.next();
                            if (fix.getTimePoint().before(toTimePointExcluding)) {
                                if (logger.isLoggable(Level.FINEST)) {
                                    logger.finest(""+competitor.getName()+": " + fix);
                                }
                                fixes.add(fix);
                            } else {
                                break;
                            }
                        }
                    } finally {
                        track.unlockAfterRead();
                    }
                    final Set<GPSFixMoving> extrapolatedFixes;
                    if (fixes.isEmpty()) {
                        // then there was no (smoothened) fix between fromTimePoint and toTimePointExcluding; estimate...
                        TimePoint middle = new MillisecondsTimePoint((toTimePointExcluding.asMillis()+fromTimePoint.asMillis())/2);
                        Position estimatedPosition = track.getEstimatedPosition(middle, extrapolate);
                        SpeedWithBearing estimatedSpeed = track.getEstimatedSpeed(middle);
                        if (estimatedPosition != null && estimatedSpeed != null) {
                            GPSFixMoving estimatedFix = new GPSFixMovingImpl(estimatedPosition, middle, estimatedSpeed);
                            if (logger.getLevel() != null && logger.getLevel().equals(Level.FINEST)) {
                                logger.finest(""+competitor.getName()+": " + estimatedFix+" (estimated)");
                            }
                            fixes.add(estimatedFix);
                            extrapolatedFixes = Collections.singleton(estimatedFix);
                        } else {
                            extrapolatedFixes = Collections.emptySet();
                        }
                    } else {
                        extrapolatedFixes = Collections.emptySet();
                    }
                    Iterator<GPSFixMoving> fixIter = fixes.iterator();
                    if (fixIter.hasNext()) {
                        GPSFixMoving fix = fixIter.next();
                        while (fix != null && (fix.getTimePoint().before(toTimePointExcluding) ||
                                (fix.getTimePoint().equals(toTimePointExcluding) && toTimePointExcluding.equals(fromTimePoint)))) {
                            Wind wind = trackedRace.getWind(fix.getPosition(), fix.getTimePoint());
                            final SpeedWithBearing estimatedSpeed = track.getEstimatedSpeed(fix.getTimePoint());
                            Tack tack = wind == null? null : trackedRace.getTack(estimatedSpeed, wind, fix.getTimePoint());
                            TrackedLegOfCompetitor trackedLegOfCompetitor = trackedRace.getTrackedLeg(competitor,
                                    fix.getTimePoint());
                            LegType legType;
                            if (trackedLegOfCompetitor != null && trackedLegOfCompetitor.getLeg() != null) {
                                TimePoint quantifiedTimePoint = quantifyTimePointWithResolution(fix.getTimePoint(), /* resolutionInMilliseconds */60000);
                                Pair<Leg, TimePoint> cacheKey = new Pair<Leg, TimePoint>(trackedLegOfCompetitor.getLeg(), quantifiedTimePoint);
                                legType = legTypeCache.get(cacheKey);
                                if (legType == null) {
                                    try {
                                        legType = trackedRace.getTrackedLeg(trackedLegOfCompetitor.getLeg()).getLegType(fix.getTimePoint());
                                        legTypeCache.put(cacheKey, legType);
                                    } catch (NoWindException nwe) {
                                        // without wind, leave the leg type null, meaning "unknown"
                                        legType = null;
                                    }
                                }
                            } else {
                                legType = null;
                            }
                            WindDTO windDTO = wind == null ? null : createWindDTOFromAlreadyAveraged(wind, toTimePointExcluding);
                            GPSFixDTOWithSpeedWindTackAndLegType fixDTO = createGPSFixDTO(fix, estimatedSpeed, windDTO, tack, legType, /* extrapolate */ extrapolatedFixes.contains(fix));
                            fixesForCompetitor.add(fixDTO);
                            if (fixIter.hasNext()) {
                                fix = fixIter.next();
                            } else {
                                // check if fix was at date and if extrapolation is requested
                                if (!fix.getTimePoint().equals(toTimePointExcluding) && extrapolate) {
                                    Position position = track.getEstimatedPosition(toTimePointExcluding, extrapolate);
                                    Wind wind2 = trackedRace.getWind(position, toTimePointExcluding);
                                    SpeedWithBearing estimatedSpeed2 = track.getEstimatedSpeed(toTimePointExcluding);
                                    Tack tack2 = wind2 == null ? null : trackedRace.getTack(estimatedSpeed2, wind2, toTimePointExcluding);
                                    LegType legType2;
                                    if (trackedLegOfCompetitor != null && trackedLegOfCompetitor.getLeg() != null) {
                                        TimePoint quantifiedTimePoint = quantifyTimePointWithResolution(
                                                fix.getTimePoint(), /* resolutionInMilliseconds */
                                                60000);
                                        Pair<Leg, TimePoint> cacheKey = new Pair<Leg, TimePoint>(
                                                trackedLegOfCompetitor.getLeg(), quantifiedTimePoint);
                                        legType2 = legTypeCache.get(cacheKey);
                                        if (legType2 == null) {
                                            try {
                                                legType2 = trackedRace.getTrackedLeg(trackedLegOfCompetitor.getLeg()).getLegType(fix.getTimePoint());
                                                legTypeCache.put(cacheKey, legType2);
                                            } catch (NoWindException nwe) {
                                                // no wind information; leave leg type null, meaning "unknown"
                                                legType2 = null;
                                            }
                                        }
                                    } else {
                                        legType2 = null;
                                    }
                                    WindDTO windDTO2 = wind2 == null ? null : createWindDTOFromAlreadyAveraged(wind2, toTimePointExcluding);
                                    GPSFixDTOWithSpeedWindTackAndLegType extrapolated = new GPSFixDTOWithSpeedWindTackAndLegType(
                                            toPerCompetitorIdAsString.get(competitorDTO.getIdAsString()),
                                            position==null?null:position,
                                                    estimatedSpeed2==null?null:createSpeedWithBearingDTO(estimatedSpeed2), windDTO2,
                                                            tack2, legType2, /* extrapolated */ true);
                                    fixesForCompetitor.add(extrapolated);
                                }
                                fix = null;
                            }
                        }
                    }
                }
            }
        }
        return result;
    }

    private TimePoint quantifyTimePointWithResolution(TimePoint timePoint, long resolutionInMilliseconds) {
        return new MillisecondsTimePoint(timePoint.asMillis() / resolutionInMilliseconds * resolutionInMilliseconds);
    }

    private SpeedWithBearingDTO createSpeedWithBearingDTO(SpeedWithBearing speedWithBearing) {
        return new SpeedWithBearingDTO(speedWithBearing.getKnots(), speedWithBearing
                .getBearing().getDegrees());
    }

    private GPSFixDTOWithSpeedWindTackAndLegType createGPSFixDTO(GPSFix fix, SpeedWithBearing speedWithBearing, WindDTO windDTO, Tack tack, LegType legType, boolean extrapolated) {
        return new GPSFixDTOWithSpeedWindTackAndLegType(fix.getTimePoint().asDate(), fix.getPosition()==null?null:fix.getPosition(),
                speedWithBearing==null?null:createSpeedWithBearingDTO(speedWithBearing), windDTO, tack, legType, extrapolated);
    }

    @Override
    public RaceTimesInfoDTO getRaceTimesInfo(RegattaAndRaceIdentifier raceIdentifier) {
        RaceTimesInfoDTO raceTimesInfo = null;
        TrackedRace trackedRace = getExistingTrackedRace(raceIdentifier);

        if (trackedRace != null) {
            raceTimesInfo = new RaceTimesInfoDTO(raceIdentifier);
            List<LegInfoDTO> legInfos = new ArrayList<LegInfoDTO>();
            raceTimesInfo.setLegInfos(legInfos);
            List<MarkPassingTimesDTO> markPassingTimesDTOs = new ArrayList<MarkPassingTimesDTO>();
            raceTimesInfo.setMarkPassingTimes(markPassingTimesDTOs);

            raceTimesInfo.startOfRace = trackedRace.getStartOfRace() == null ? null : trackedRace.getStartOfRace().asDate();
            raceTimesInfo.startOfTracking = trackedRace.getStartOfTracking() == null ? null : trackedRace.getStartOfTracking().asDate();
            raceTimesInfo.newestTrackingEvent = trackedRace.getTimePointOfNewestEvent() == null ? null : trackedRace.getTimePointOfNewestEvent().asDate();
            raceTimesInfo.endOfTracking = trackedRace.getEndOfTracking() == null ? null : trackedRace.getEndOfTracking().asDate();
            raceTimesInfo.endOfRace = trackedRace.getEndOfRace() == null ? null : trackedRace.getEndOfRace().asDate();
            raceTimesInfo.delayToLiveInMs = trackedRace.getDelayToLiveInMillis();

            Iterable<com.sap.sse.common.Util.Pair<Waypoint, com.sap.sse.common.Util.Pair<TimePoint, TimePoint>>> markPassingsTimes = trackedRace.getMarkPassingsTimes();
            synchronized (markPassingsTimes) {
                int numberOfWaypoints = Util.size(markPassingsTimes);
                int wayPointNumber = 1;
                for (com.sap.sse.common.Util.Pair<Waypoint, com.sap.sse.common.Util.Pair<TimePoint, TimePoint>> markPassingTimes : markPassingsTimes) {
                    MarkPassingTimesDTO markPassingTimesDTO = new MarkPassingTimesDTO();
                    String name = "M" + (wayPointNumber - 1);
                    if (wayPointNumber == numberOfWaypoints) {
                        name = "F";
                    }
                    markPassingTimesDTO.setName(name);
                    com.sap.sse.common.Util.Pair<TimePoint, TimePoint> timesPair = markPassingTimes.getB();
                    TimePoint firstPassingTime = timesPair.getA();
                    TimePoint lastPassingTime = timesPair.getB();
                    markPassingTimesDTO.firstPassingDate = firstPassingTime == null ? null : firstPassingTime.asDate();
                    markPassingTimesDTO.lastPassingDate = lastPassingTime == null ? null : lastPassingTime.asDate();
                    markPassingTimesDTOs.add(markPassingTimesDTO);
                    wayPointNumber++;
                }
            }
            trackedRace.getRace().getCourse().lockForRead();
            try {
                Iterable<TrackedLeg> trackedLegs = trackedRace.getTrackedLegs();
                int legNumber = 1;
                for (TrackedLeg trackedLeg : trackedLegs) {
                    LegInfoDTO legInfoDTO = new LegInfoDTO(legNumber);
                    legInfoDTO.setName("L" + legNumber);
                    try {
                        MarkPassingTimesDTO markPassingTimesDTO = markPassingTimesDTOs.get(legNumber - 1);
                        if (markPassingTimesDTO.firstPassingDate != null) {
                            TimePoint p = new MillisecondsTimePoint(markPassingTimesDTO.firstPassingDate);
                            legInfoDTO.legType = trackedLeg.getLegType(p);
                            legInfoDTO.legBearingInDegrees = trackedLeg.getLegBearing(p).getDegrees();
                        }
                    } catch (NoWindException e) {
                        // do nothing
                    }
                    legInfos.add(legInfoDTO);
                    legNumber++;
                }
            } finally {
                trackedRace.getRace().getCourse().unlockAfterRead();
            }
        }   
        if (raceTimesInfo != null) {
            raceTimesInfo.currentServerTime = new Date();
        }
        return raceTimesInfo;
    }

    @Override
    public List<RaceTimesInfoDTO> getRaceTimesInfos(Collection<RegattaAndRaceIdentifier> raceIdentifiers) {
        List<RaceTimesInfoDTO> raceTimesInfos = new ArrayList<RaceTimesInfoDTO>();
        for (RegattaAndRaceIdentifier raceIdentifier : raceIdentifiers) {
            RaceTimesInfoDTO raceTimesInfo = getRaceTimesInfo(raceIdentifier);
            if (raceTimesInfo != null) {
                raceTimesInfos.add(raceTimesInfo);
            }
        }
        return raceTimesInfos;
    }

    private List<SidelineDTO> getCourseSidelines(RegattaAndRaceIdentifier raceIdentifier, Date date) {
        List<SidelineDTO> result = new ArrayList<SidelineDTO>();
        final TimePoint dateAsTimePoint;
        TrackedRace trackedRace = getExistingTrackedRace(raceIdentifier);
        if (trackedRace != null) {
            if (date == null) {
                dateAsTimePoint = MillisecondsTimePoint.now().minus(trackedRace.getDelayToLiveInMillis());
            } else {
                dateAsTimePoint = new MillisecondsTimePoint(date);
            }
            for (Sideline sideline : trackedRace.getCourseSidelines()) {
                List<MarkDTO> markDTOs = new ArrayList<MarkDTO>();
                for (Mark mark : sideline.getMarks()) {
                    GPSFixTrack<Mark, GPSFix> track = trackedRace.getOrCreateTrack(mark);
                    Position positionAtDate = track.getEstimatedPosition(dateAsTimePoint, /* extrapolate */false);
                    if (positionAtDate != null) {
                        markDTOs.add(convertToMarkDTO(mark, positionAtDate));
                    }
                }
                result.add(new SidelineDTO(sideline.getName(), markDTOs));
            }
        }
        return result;
    }
        
    @Override
    public CoursePositionsDTO getCoursePositions(RegattaAndRaceIdentifier raceIdentifier, Date date) {
        CoursePositionsDTO result = new CoursePositionsDTO();
        TrackedRace trackedRace = getExistingTrackedRace(raceIdentifier);
        if (trackedRace != null) {
            final TimePoint dateAsTimePoint;
            if (date == null) {
                dateAsTimePoint = MillisecondsTimePoint.now().minus(trackedRace.getDelayToLiveInMillis());
            } else {
                dateAsTimePoint = new MillisecondsTimePoint(date);
            }
            result.totalLegsCount = trackedRace.getRace().getCourse().getLegs().size();
            result.currentLegNumber = trackedRace.getLastLegStarted(dateAsTimePoint);
            result.marks = new HashSet<MarkDTO>();
            result.course = convertToRaceCourseDTO(trackedRace.getRace().getCourse(), new TrackedRaceMarkPositionFinder(trackedRace), dateAsTimePoint);
            // now make sure we don't duplicate the MarkDTO objects but instead use the ones from the RaceCourseDTO
            // object and amend them with the Position
            result.waypointPositions = new ArrayList<>();
            Set<Mark> marks = new HashSet<Mark>();
            Course course = trackedRace.getRace().getCourse();
            for (Waypoint waypoint : course.getWaypoints()) {
                Position waypointPosition = trackedRace.getApproximatePosition(waypoint, dateAsTimePoint);
                if (waypointPosition != null) {
                    result.waypointPositions.add(waypointPosition);
                }
                for (Mark b : waypoint.getMarks()) {
                    marks.add(b);
                }
            }
            for (final WaypointDTO waypointDTO : result.course.waypoints) {
                for (final MarkDTO markDTO : waypointDTO.controlPoint.getMarks()) {
                    if (markDTO.position != null) {
                        result.marks.add(markDTO);
                    }
                }
            }

            // set the positions of start and finish
            Waypoint firstWaypoint = course.getFirstWaypoint();
            if (firstWaypoint != null && Util.size(firstWaypoint.getMarks()) == 2) {
                final LineDetails markPositionDTOsAndLineAdvantage = trackedRace.getStartLine(dateAsTimePoint);
                if (markPositionDTOsAndLineAdvantage != null) {
                    result.startLineLengthInMeters = markPositionDTOsAndLineAdvantage.getLength().getMeters();
                    Bearing absoluteAngleDifferenceToTrueWind = markPositionDTOsAndLineAdvantage
                            .getAbsoluteAngleDifferenceToTrueWind();
                    result.startLineAngleToCombinedWind = absoluteAngleDifferenceToTrueWind == null ? null
                            : absoluteAngleDifferenceToTrueWind.getDegrees();
                    result.startLineAdvantageousSide = markPositionDTOsAndLineAdvantage
                            .getAdvantageousSideWhileApproachingLine();
                    Distance advantage = markPositionDTOsAndLineAdvantage.getAdvantage();
                    result.startLineAdvantageInMeters = advantage == null ? null : advantage.getMeters();
                }
            }
            Waypoint lastWaypoint = course.getLastWaypoint();
            if (lastWaypoint != null && Util.size(lastWaypoint.getMarks()) == 2) {
                final LineDetails markPositionDTOsAndLineAdvantage = trackedRace.getFinishLine(dateAsTimePoint);
                if (markPositionDTOsAndLineAdvantage != null) {
                    result.finishLineLengthInMeters = markPositionDTOsAndLineAdvantage.getLength().getMeters();
                    Bearing absoluteAngleDifferenceToTrueWind = markPositionDTOsAndLineAdvantage
                            .getAbsoluteAngleDifferenceToTrueWind();
                    result.finishLineAngleToCombinedWind = absoluteAngleDifferenceToTrueWind == null ? null
                            : absoluteAngleDifferenceToTrueWind.getDegrees();
                    result.finishLineAdvantageousSide = markPositionDTOsAndLineAdvantage
                            .getAdvantageousSideWhileApproachingLine();
                    Distance advantage = markPositionDTOsAndLineAdvantage.getAdvantage();
                    result.finishLineAdvantageInMeters = advantage == null ? null : advantage.getMeters();
                }
            }
        }
        return result;
    }
      
    @Override
    public RaceCourseDTO getRaceCourse(RegattaAndRaceIdentifier raceIdentifier, Date date) {
        List<WaypointDTO> waypointDTOs = new ArrayList<WaypointDTO>();
        Map<Serializable, ControlPointDTO> controlPointCache = new HashMap<>();
        TimePoint dateAsTimePoint = new MillisecondsTimePoint(date);
        TrackedRace trackedRace = getExistingTrackedRace(raceIdentifier);
        List<MarkDTO> allMarks = new ArrayList<>();
        if (trackedRace != null) {
            for (Mark mark : trackedRace.getMarks()) {
                Position pos = trackedRace.getOrCreateTrack(mark).getEstimatedPosition(dateAsTimePoint, false);
                allMarks.add(convertToMarkDTO(mark, pos));
            }
            Course course = trackedRace.getRace().getCourse();
            for (Waypoint waypoint : course.getWaypoints()) {
                ControlPointDTO controlPointDTO = controlPointCache.get(waypoint.getControlPoint().getId());
                if (controlPointDTO == null) {
                    controlPointDTO = convertToControlPointDTO(waypoint.getControlPoint(), new TrackedRaceMarkPositionFinder(trackedRace), dateAsTimePoint);
                    controlPointCache.put(waypoint.getControlPoint().getId(), controlPointDTO);
                }
                WaypointDTO waypointDTO = new WaypointDTO(waypoint.getName(), controlPointDTO,
                        waypoint.getPassingInstructions());
                waypointDTOs.add(waypointDTO);
            }
        }
        return new RaceCourseDTO(waypointDTOs, allMarks);
    }
    
    class TrackedRaceMarkPositionFinder implements MarkPositionFinder{
        private TrackedRace trackedRace;

        public TrackedRaceMarkPositionFinder(TrackedRace trackedRace) {
            this.trackedRace = trackedRace;
        }
        
        @Override
        public Position find(Mark mark, TimePoint at) {
            final TimePoint timePointToUse = trackedRace == null ? null :
                at == null ? MillisecondsTimePoint.now().minus(trackedRace.getDelayToLiveInMillis()) : at;
            final Position result;
            if (timePointToUse == null) {
                result = null;
            } else {
                result = trackedRace.getOrCreateTrack(mark).getEstimatedPosition(timePointToUse, /* extrapolate */ false);
            }
            return result;
        }
    }
    
    private interface MarkPositionFinder {
        Position find(Mark mark, TimePoint at);
    }
    
    private ControlPointDTO convertToControlPointDTO(ControlPoint controlPoint, MarkPositionFinder positionFinder, TimePoint timePoint) {
        ControlPointDTO result;
        
        if (controlPoint instanceof ControlPointWithTwoMarks) {
            final Mark left = ((ControlPointWithTwoMarks) controlPoint).getLeft();
            final Position leftPos =  positionFinder.find(left, timePoint);
            final Mark right = ((ControlPointWithTwoMarks) controlPoint).getRight();
            final Position rightPos = positionFinder.find(right, timePoint);
            result = new GateDTO(controlPoint.getId().toString(), controlPoint.getName(), convertToMarkDTO(left, leftPos), convertToMarkDTO(right, rightPos)); 
        } else {
            Mark mark = controlPoint.getMarks().iterator().next();
            final Position position = positionFinder.find(mark, timePoint);
            result = convertToMarkDTO(mark, position);
        }
        return result;
    }
    
    private ControlPoint getOrCreateControlPoint(ControlPointDTO dto) {
        String idAsString = dto.getIdAsString();
        if (idAsString == null) {
            idAsString = UUID.randomUUID().toString();
        }
        if (dto instanceof GateDTO) {
            GateDTO gateDTO = (GateDTO) dto;
            Mark left = (Mark) getOrCreateControlPoint(gateDTO.getLeft());
            Mark right = (Mark) getOrCreateControlPoint(gateDTO.getRight());
            return baseDomainFactory.getOrCreateControlPointWithTwoMarks(idAsString, gateDTO.getName(), left, right);
        } else {
            MarkDTO markDTO = (MarkDTO) dto;
            return baseDomainFactory.getOrCreateMark(idAsString, dto.getName(), markDTO.type, markDTO.color, markDTO.shape, markDTO.pattern);
        }
    }

    /**
     * Creates new ControlPoints, if nThe resulting
     * list of control points is then passed to {@link Course#update(List, com.sap.sailing.domain.base.DomainFactory)} for
     * the course of the race identified by <code>raceIdentifier</code>.
     */
    @Override
    public void updateRaceCourse(RegattaAndRaceIdentifier raceIdentifier,
            List<Pair<ControlPointDTO, PassingInstruction>> courseDTO) {
        TrackedRace trackedRace = getExistingTrackedRace(raceIdentifier);
        if (trackedRace != null) {
            Course course = trackedRace.getRace().getCourse();
            List<Pair<ControlPoint, PassingInstruction>> controlPoints = new ArrayList<>();
            for (Pair<ControlPointDTO, PassingInstruction> waypointDTO : courseDTO) {
                controlPoints.add(new Pair<>(getOrCreateControlPoint(waypointDTO.getA()), waypointDTO.getB()));
            }
            try {
                course.update(controlPoints, baseDomainFactory);
            } catch (Exception e) {
                throw new RuntimeException(e);
            }
        }
    }

    /**
     * @param timePoint
     *            <code>null</code> means "live" and is then replaced by "now" minus the tracked race's
     *            {@link TrackedRace#getDelayToLiveInMillis() delay}.
     */
    public QuickRanksDTO computeQuickRanks(RegattaAndRaceIdentifier raceIdentifier, TimePoint timePoint)
            throws NoWindException {
        final List<QuickRankDTO> result = new ArrayList<>();
        final List<CompetitorDTO> competitorDTOsInOrderOfWindwardDistanceTraveledFarthestFirst;
        TrackedRace trackedRace = getExistingTrackedRace(raceIdentifier);
        if (trackedRace != null) {
            final TimePoint actualTimePoint;
            if (timePoint == null) {
                actualTimePoint = MillisecondsTimePoint.now().minus(trackedRace.getDelayToLiveInMillis());
            } else {
                actualTimePoint = timePoint;
            }
            RaceDefinition race = trackedRace.getRace();
            int rank = 1;
            final List<Competitor> competitorsFromBestToWorst = trackedRace.getCompetitorsFromBestToWorst(actualTimePoint);
            for (Competitor competitor : competitorsFromBestToWorst) {
                TrackedLegOfCompetitor trackedLeg = trackedRace.getTrackedLeg(competitor, actualTimePoint);
                if (trackedLeg != null) {
                    int legNumberOneBased = race.getCourse().getLegs().indexOf(trackedLeg.getLeg()) + 1;
                    QuickRankDTO quickRankDTO = new QuickRankDTO(baseDomainFactory.convertToCompetitorDTO(competitor),
                            rank, legNumberOneBased);
                    result.add(quickRankDTO);
                }
                rank++;
            }
            competitorDTOsInOrderOfWindwardDistanceTraveledFarthestFirst = convertToCompetitorDTOs(competitorsFromBestToWorst);
        } else {
            competitorDTOsInOrderOfWindwardDistanceTraveledFarthestFirst = Collections.emptyList();
        }
        return new QuickRanksDTO(result, competitorDTOsInOrderOfWindwardDistanceTraveledFarthestFirst);
    }

    private QuickRanksDTO getQuickRanks(RegattaAndRaceIdentifier raceIdentifier, Date date) throws NoWindException {
        final QuickRanksDTO result;
        if (date == null) {
            result = quickRanksLiveCache.get(raceIdentifier);
        } else {
            result = computeQuickRanks(raceIdentifier, date == null ? null : new MillisecondsTimePoint(date));
        }
        return result;
    }

    @Override
    public void setRaceIsKnownToStartUpwind(RegattaAndRaceIdentifier raceIdentifier, boolean raceIsKnownToStartUpwind) {
        getService().apply(new SetRaceIsKnownToStartUpwind(raceIdentifier, raceIsKnownToStartUpwind));
    }

    @Override
    public void setWindSourcesToExclude(RegattaAndRaceIdentifier raceIdentifier, Iterable<WindSource> windSourcesToExclude) {
        getService().apply(new SetWindSourcesToExclude(raceIdentifier, windSourcesToExclude));
    }

    @Override
    public WindInfoForRaceDTO getWindSourcesInfo(RegattaAndRaceIdentifier raceIdentifier) {
        WindInfoForRaceDTO result = null;
        TrackedRace trackedRace = getExistingTrackedRace(raceIdentifier);
        if (trackedRace != null) {
            result = new WindInfoForRaceDTO();
            result.raceIsKnownToStartUpwind = trackedRace.raceIsKnownToStartUpwind();
            List<WindSource> windSourcesToExclude = new ArrayList<WindSource>();
            for (WindSource windSourceToExclude : trackedRace.getWindSourcesToExclude()) {
                windSourcesToExclude.add(windSourceToExclude);
            }
            result.windSourcesToExclude = windSourcesToExclude;
            Map<WindSource, WindTrackInfoDTO> windTrackInfoDTOs = new HashMap<WindSource, WindTrackInfoDTO>();
            result.windTrackInfoByWindSource = windTrackInfoDTOs;

            for (WindSource windSource: trackedRace.getWindSources()) {
                windTrackInfoDTOs.put(windSource, new WindTrackInfoDTO());
            }
            windTrackInfoDTOs.put(new WindSourceImpl(WindSourceType.COMBINED), new WindTrackInfoDTO());
        }
        return result;
    }

    @Override
    public void removeWind(RegattaAndRaceIdentifier raceIdentifier, WindDTO windDTO) {
        DynamicTrackedRace trackedRace = (DynamicTrackedRace) getExistingTrackedRace(raceIdentifier);
        if (trackedRace != null) {
            Position p = null;
            if (windDTO.position != null) {
                p = windDTO.position;
            }
            TimePoint at = null;
            if (windDTO.measureTimepoint != null) {
                at = new MillisecondsTimePoint(windDTO.measureTimepoint);
            }
            SpeedWithBearing speedWithBearing = null;
            Speed speed = null;
            if (windDTO.trueWindSpeedInKnots != null) {
                speed = new KnotSpeedImpl(windDTO.trueWindSpeedInKnots);
            } else if (windDTO.trueWindSpeedInMetersPerSecond != null) {
                speed = new KilometersPerHourSpeedImpl(windDTO.trueWindSpeedInMetersPerSecond * 3600. / 1000.);
            } else if (windDTO.dampenedTrueWindSpeedInKnots != null) {
                speed = new KnotSpeedImpl(windDTO.dampenedTrueWindSpeedInKnots);
            } else if (windDTO.dampenedTrueWindSpeedInMetersPerSecond != null) {
                speed = new KilometersPerHourSpeedImpl(windDTO.dampenedTrueWindSpeedInMetersPerSecond * 3600. / 1000.);
            }
            if (speed != null) {
                if (windDTO.trueWindBearingDeg != null) {
                    speedWithBearing = new KnotSpeedWithBearingImpl(speed.getKnots(), new DegreeBearingImpl(
                            windDTO.trueWindBearingDeg));
                } else if (windDTO.trueWindFromDeg != null) {
                    speedWithBearing = new KnotSpeedWithBearingImpl(speed.getKnots(), new DegreeBearingImpl(
                            windDTO.trueWindFromDeg).reverse());
                }
            }
            Wind wind = new WindImpl(p, at, speedWithBearing);
            trackedRace.removeWind(wind, trackedRace.getWindSources(WindSourceType.WEB).iterator().next());
        }
    }

    protected RacingEventService getService() {
        return racingEventServiceTracker.getService(); // grab the service
    }

    protected ReplicationService getReplicationService() {
        return replicationServiceTracker.getService();
    }
    
    @Override
    public List<String> getLeaderboardNames() {
        return new ArrayList<String>(getService().getLeaderboards().keySet());
    }

    @Override
    public com.sap.sse.common.Util.Pair<String, LeaderboardType> checkLeaderboardName(String leaderboardName) {
        com.sap.sse.common.Util.Pair<String, LeaderboardType> result = null;

        if(getService().getLeaderboards().containsKey(leaderboardName)) {
            Leaderboard leaderboard = getService().getLeaderboards().get(leaderboardName);
            boolean isMetaLeaderboard = leaderboard instanceof MetaLeaderboard ? true : false;
            boolean isRegattaLeaderboard = leaderboard instanceof RegattaLeaderboard ? true : false;
            LeaderboardType type;
            if(isMetaLeaderboard) {
                type = isRegattaLeaderboard ? LeaderboardType.RegattaMetaLeaderboard : LeaderboardType.FlexibleMetaLeaderboard;
            } else {
                type = isRegattaLeaderboard ? LeaderboardType.RegattaLeaderboard : LeaderboardType.FlexibleLeaderboard;
            }
            result = new com.sap.sse.common.Util.Pair<String, LeaderboardType>(leaderboard.getName(), type);
        }
        
        return result;
    }

    @Override
    public StrippedLeaderboardDTO createFlexibleLeaderboard(String leaderboardName, String leaderboardDisplayName, int[] discardThresholds, ScoringSchemeType scoringSchemeType,
            UUID courseAreaId) {
        return createStrippedLeaderboardDTO(getService().apply(new CreateFlexibleLeaderboard(leaderboardName, leaderboardDisplayName, discardThresholds,
                baseDomainFactory.createScoringScheme(scoringSchemeType), courseAreaId)), false, false);
    }

    public StrippedLeaderboardDTO createRegattaLeaderboard(RegattaIdentifier regattaIdentifier, String leaderboardDisplayName, int[] discardThresholds) {
        return createStrippedLeaderboardDTO(getService().apply(new CreateRegattaLeaderboard(regattaIdentifier, leaderboardDisplayName, discardThresholds)), false, false);
    }

    @Override
    public List<StrippedLeaderboardDTO> getLeaderboards() {
        Map<String, Leaderboard> leaderboards = getService().getLeaderboards();
        List<StrippedLeaderboardDTO> results = new ArrayList<StrippedLeaderboardDTO>();
        for(Leaderboard leaderboard: leaderboards.values()) {
            StrippedLeaderboardDTO dao = createStrippedLeaderboardDTO(leaderboard, false, false);
            results.add(dao);
        }
        return results;
    }

    @Override
    public StrippedLeaderboardDTO getLeaderboard(String leaderboardName) {
        Map<String, Leaderboard> leaderboards = getService().getLeaderboards();
        StrippedLeaderboardDTO result = null;
        Leaderboard leaderboard = leaderboards.get(leaderboardName);
        if (leaderboard != null) {
            result = createStrippedLeaderboardDTO(leaderboard, false, false);
        }
        return result;
    }

    @Override
    public List<StrippedLeaderboardDTO> getLeaderboardsByEvent(EventDTO event) {
        List<StrippedLeaderboardDTO> results = new ArrayList<StrippedLeaderboardDTO>();
        if (event != null) {
            for (RegattaDTO regatta : event.regattas) {
                results.addAll(getLeaderboardsByRegatta(regatta));
            }
            HashSet<StrippedLeaderboardDTO> set = new HashSet<StrippedLeaderboardDTO>(results);
            results.clear();
            results.addAll(set);
        }
        return results;
    }

    private List<StrippedLeaderboardDTO> getLeaderboardsByRegatta(RegattaDTO regatta) {
        List<StrippedLeaderboardDTO> results = new ArrayList<StrippedLeaderboardDTO>();
        if (regatta != null && regatta.races != null) {
            for (RaceDTO race : regatta.races) {
                List<StrippedLeaderboardDTO> leaderboard = getLeaderboardsByRaceAndRegatta(race, regatta.getRegattaIdentifier());
                if (leaderboard != null && !leaderboard.isEmpty()) {
                    results.addAll(leaderboard);
                }
            }
        }
        // Removing duplicates
        HashSet<StrippedLeaderboardDTO> set = new HashSet<StrippedLeaderboardDTO>(results);
        results.clear();
        results.addAll(set);
        return results;
    }

    @Override
    public List<StrippedLeaderboardDTO> getLeaderboardsByRaceAndRegatta(RaceDTO race, RegattaIdentifier regattaIdentifier) {
        List<StrippedLeaderboardDTO> results = new ArrayList<StrippedLeaderboardDTO>();
        Map<String, Leaderboard> leaderboards = getService().getLeaderboards();
        for (Leaderboard leaderboard : leaderboards.values()) {
            if (leaderboard instanceof RegattaLeaderboard && ((RegattaLeaderboard) leaderboard).getRegatta().getRegattaIdentifier().equals(regattaIdentifier)) {
                Iterable<RaceColumn> races = leaderboard.getRaceColumns();
                for (RaceColumn raceInLeaderboard : races) {
                    for (Fleet fleet : raceInLeaderboard.getFleets()) {
                        TrackedRace trackedRace = raceInLeaderboard.getTrackedRace(fleet);
                        if (trackedRace != null) {
                            RaceDefinition trackedRaceDef = trackedRace.getRace();
                            if (trackedRaceDef.getName().equals(race.getName())) {
                                results.add(createStrippedLeaderboardDTO(leaderboard, false, false));
                                break;
                            }
                        }
                    }
                }
            }
        }
        return results;
    }

    /**
     * Creates a {@link LeaderboardDTO} for <code>leaderboard</code> and fills in the name, race master data
     * in the form of {@link RaceColumnDTO}s, whether or not there are {@link LeaderboardDTO#hasCarriedPoints carried points}
     * and the {@link LeaderboardDTO#discardThresholds discarding thresholds} for the leaderboard. No data about the points
     * is filled into the result object. No data about the competitor display names is filled in; instead, an empty map
     * is used for {@link LeaderboardDTO#competitorDisplayNames}.<br />
     * If <code>withGeoLocationData</code> is <code>true</code> the geographical location of all races will be determined.
     */
    private StrippedLeaderboardDTO createStrippedLeaderboardDTO(Leaderboard leaderboard, boolean withGeoLocationData, boolean withStatisticalData) {
        StrippedLeaderboardDTO leaderboardDTO = new StrippedLeaderboardDTO();
        TimePoint startOfLatestRace = null;
        Long delayToLiveInMillisForLatestRace = null;
        leaderboardDTO.name = leaderboard.getName();
        leaderboardDTO.displayName = leaderboard.getDisplayName();
        leaderboardDTO.competitorDisplayNames = new HashMap<CompetitorDTO, String>();
        leaderboardDTO.competitorsCount = Util.size(leaderboard.getCompetitors());
        if (leaderboard instanceof RegattaLeaderboard) {
            RegattaLeaderboard regattaLeaderboard = (RegattaLeaderboard) leaderboard;
            Regatta regatta = regattaLeaderboard.getRegatta();
            leaderboardDTO.regattaName = regatta.getName(); 
            leaderboardDTO.type = leaderboard instanceof MetaLeaderboard ? LeaderboardType.RegattaMetaLeaderboard : LeaderboardType.RegattaLeaderboard;
            leaderboardDTO.scoringScheme = regatta.getScoringScheme().getType();
        } else {
            leaderboardDTO.type = leaderboard instanceof MetaLeaderboard ? LeaderboardType.FlexibleMetaLeaderboard : LeaderboardType.FlexibleLeaderboard;
            leaderboardDTO.scoringScheme = leaderboard.getScoringScheme().getType();
        }
        if (leaderboard.getDefaultCourseArea() != null) {
            leaderboardDTO.defaultCourseAreaId = leaderboard.getDefaultCourseArea().getId();
            leaderboardDTO.defaultCourseAreaName = leaderboard.getDefaultCourseArea().getName();
        }
        leaderboardDTO.setDelayToLiveInMillisForLatestRace(delayToLiveInMillisForLatestRace);
        leaderboardDTO.hasCarriedPoints = leaderboard.hasCarriedPoints();
        if (leaderboard.getResultDiscardingRule() instanceof ThresholdBasedResultDiscardingRule) {
            leaderboardDTO.discardThresholds = ((ThresholdBasedResultDiscardingRule) leaderboard.getResultDiscardingRule()).getDiscardIndexResultsStartingWithHowManyRaces();
        } else {
            leaderboardDTO.discardThresholds = null;
        }
        for (RaceColumn raceColumn : leaderboard.getRaceColumns()) {
            for (Fleet fleet : raceColumn.getFleets()) {
                RaceDTO raceDTO = null;
                RegattaAndRaceIdentifier raceIdentifier = null;
                TrackedRace trackedRace = raceColumn.getTrackedRace(fleet);
                if (trackedRace != null) {
                    if (startOfLatestRace == null || (trackedRace.getStartOfRace() != null && trackedRace.getStartOfRace().compareTo(startOfLatestRace) > 0)) {
                        delayToLiveInMillisForLatestRace = trackedRace.getDelayToLiveInMillis();
                    }
                    raceIdentifier = new RegattaNameAndRaceName(trackedRace.getTrackedRegatta().getRegatta().getName(), trackedRace.getRace().getName());
                    raceDTO = baseDomainFactory.createRaceDTO(getService(), withGeoLocationData, raceIdentifier, trackedRace);
                    if(withStatisticalData) {
                        Collection<MediaTrack> mediaTracksForRace = getService().getMediaTracksForRace(raceIdentifier);
                        raceDTO.trackedRaceStatistics = baseDomainFactory.createTrackedRaceStatisticsDTO(trackedRace, leaderboard, raceColumn, fleet, mediaTracksForRace); 
                    }
                }    
                final FleetDTO fleetDTO = baseDomainFactory.convertToFleetDTO(fleet);
                RaceColumnDTO raceColumnDTO = leaderboardDTO.addRace(raceColumn.getName(), raceColumn.getExplicitFactor(), raceColumn.getFactor(),
                        raceColumn instanceof RaceColumnInSeries ? ((RaceColumnInSeries) raceColumn).getRegatta().getName() : null,
                        raceColumn instanceof RaceColumnInSeries ? ((RaceColumnInSeries) raceColumn).getSeries().getName() : null,
                        fleetDTO, raceColumn.isMedalRace(), raceIdentifier, raceDTO, raceColumn instanceof MetaLeaderboardColumn);
                final RaceLog raceLog = raceColumn.getRaceLog(fleet);
                final RaceLogTrackingState raceLogTrackingState = raceLog == null ? RaceLogTrackingState.NOT_A_RACELOG_TRACKED_RACE :
                    new RaceLogTrackingStateAnalyzer(raceLog).analyze();
                final boolean raceLogTrackerExists = raceLog == null ? false : getService().getRaceTrackerById(raceLog.getId()) != null;
                final boolean competitorRegistrationsExist = raceLog == null ? false : !Util.isEmpty(raceColumn.getAllCompetitors(fleet));
                final RaceLogTrackingInfoDTO raceLogTrackingInfo = new RaceLogTrackingInfoDTO(raceLogTrackerExists,
                        competitorRegistrationsExist, raceLogTrackingState);
                raceColumnDTO.setRaceLogTrackingInfo(fleetDTO, raceLogTrackingInfo);
            }
        }
        return leaderboardDTO;
    }

    @Override
    public StrippedLeaderboardDTO updateLeaderboard(String leaderboardName, String newLeaderboardName, String newLeaderboardDisplayName, int[] newDiscardingThresholds, UUID newCourseAreaId) {
        SecurityUtils.getSubject().checkPermission(Permission.LEADERBOARD.getStringPermissionForObjects(Mode.UPDATE, leaderboardName));
        Leaderboard updatedLeaderboard = getService().apply(new UpdateLeaderboard(leaderboardName, newLeaderboardName, newLeaderboardDisplayName, newDiscardingThresholds, newCourseAreaId));
        return createStrippedLeaderboardDTO(updatedLeaderboard, false, false);
    }
    
    @Override
    public void removeLeaderboards(Collection<String> leaderboardNames) {
        SecurityUtils.getSubject().checkPermission(Permission.LEADERBOARD.getStringPermissionForObjects(Mode.DELETE, leaderboardNames.toArray(new String[0])));
        for (String leaderoardName : leaderboardNames) {
            removeLeaderboard(leaderoardName);
        }
    }

    @Override
    public void removeLeaderboard(String leaderboardName) {
        SecurityUtils.getSubject().checkPermission(Permission.LEADERBOARD.getStringPermissionForObjects(Mode.DELETE, leaderboardName));
        getService().apply(new RemoveLeaderboard(leaderboardName));
    }

    @Override
    public void renameLeaderboard(String leaderboardName, String newLeaderboardName) {
        SecurityUtils.getSubject().checkPermission(Permission.LEADERBOARD.getStringPermissionForObjects(Mode.UPDATE, leaderboardName));
        getService().apply(new RenameLeaderboard(leaderboardName, newLeaderboardName));
    }

    @Override
    public void addColumnToLeaderboard(String columnName, String leaderboardName, boolean medalRace) {
        SecurityUtils.getSubject().checkPermission(Permission.LEADERBOARD.getStringPermissionForObjects(Mode.UPDATE, leaderboardName));
        getService().apply(new AddColumnToLeaderboard(columnName, leaderboardName, medalRace));
    }

    @Override
    public void addColumnsToLeaderboard(String leaderboardName, List<com.sap.sse.common.Util.Pair<String, Boolean>> columnsToAdd) {
        SecurityUtils.getSubject().checkPermission(Permission.LEADERBOARD.getStringPermissionForObjects(Mode.UPDATE, leaderboardName));
        for(com.sap.sse.common.Util.Pair<String, Boolean> columnToAdd: columnsToAdd) {
            getService().apply(new AddColumnToLeaderboard(columnToAdd.getA(), leaderboardName, columnToAdd.getB()));
        }
    }

    @Override
    public void removeLeaderboardColumns(String leaderboardName, List<String> columnsToRemove) {
        SecurityUtils.getSubject().checkPermission(Permission.LEADERBOARD.getStringPermissionForObjects(Mode.UPDATE, leaderboardName));
        for (String columnToRemove : columnsToRemove) {
            getService().apply(new RemoveLeaderboardColumn(columnToRemove, leaderboardName));
        }
    }

    @Override
    public void removeLeaderboardColumn(String leaderboardName, String columnName) {
        SecurityUtils.getSubject().checkPermission(Permission.LEADERBOARD.getStringPermissionForObjects(Mode.UPDATE, leaderboardName));
        getService().apply(new RemoveLeaderboardColumn(columnName, leaderboardName));
    }

    @Override
    public void renameLeaderboardColumn(String leaderboardName, String oldColumnName, String newColumnName) {
        SecurityUtils.getSubject().checkPermission(Permission.LEADERBOARD.getStringPermissionForObjects(Mode.UPDATE, leaderboardName));
        getService().apply(new RenameLeaderboardColumn(leaderboardName, oldColumnName, newColumnName));
    }

    @Override
    public void updateLeaderboardColumnFactor(String leaderboardName, String columnName, Double newFactor) {
        SecurityUtils.getSubject().checkPermission(Permission.LEADERBOARD.getStringPermissionForObjects(Mode.UPDATE, leaderboardName));
        getService().apply(new UpdateLeaderboardColumnFactor(leaderboardName, columnName, newFactor));
    }

    @Override
    public void suppressCompetitorInLeaderboard(String leaderboardName, String competitorIdAsString, boolean suppressed) {
        SecurityUtils.getSubject().checkPermission(Permission.LEADERBOARD.getStringPermissionForObjects(Mode.UPDATE, leaderboardName));
        getService().apply(new SetSuppressedFlagForCompetitorInLeaderboard(leaderboardName, competitorIdAsString, suppressed));
    }

    @Override
    public boolean connectTrackedRaceToLeaderboardColumn(String leaderboardName, String raceColumnName,
            String fleetName, RegattaAndRaceIdentifier raceIdentifier) {
        SecurityUtils.getSubject().checkPermission(Permission.LEADERBOARD.getStringPermissionForObjects(Mode.UPDATE, leaderboardName));
        Object principal = SessionUtils.getPrincipal();
        if (principal != null) {
            logger.info(String.format("%s linked race column %s %s (%s) with tracked race %s.", principal.toString(),
                    leaderboardName, raceColumnName, fleetName, raceIdentifier.getRaceName()));
        } else {
            logger.info(String.format("Linked race column %s %s (%s) with tracked race %s.", leaderboardName, raceColumnName, fleetName,
                    raceIdentifier.getRaceName()));
        }
        return getService().apply(new ConnectTrackedRaceToLeaderboardColumn(leaderboardName, raceColumnName, fleetName, raceIdentifier));
    }

    @Override
    public Map<String, RegattaAndRaceIdentifier> getRegattaAndRaceNameOfTrackedRaceConnectedToLeaderboardColumn(String leaderboardName, String raceColumnName) {
        SecurityUtils.getSubject().checkPermission(Permission.LEADERBOARD.getStringPermissionForObjects(Mode.READ, leaderboardName));
        Map<String, RegattaAndRaceIdentifier> result = new HashMap<String, RegattaAndRaceIdentifier>();
        Leaderboard leaderboard = getService().getLeaderboardByName(leaderboardName);
        if (leaderboard != null) {
            RaceColumn raceColumn = leaderboard.getRaceColumnByName(raceColumnName);
            if (raceColumn != null) {
                for (Fleet fleet : raceColumn.getFleets()) {
                    TrackedRace trackedRace = raceColumn.getTrackedRace(fleet);
                    if (trackedRace != null) {
                        result.put(fleet.getName(), trackedRace.getRaceIdentifier());
                    } else {
                        result.put(fleet.getName(), null);
                    }
                }
            }
        }
        return result;
    }

    @Override
    public void disconnectLeaderboardColumnFromTrackedRace(String leaderboardName, String raceColumnName, String fleetName) {
        SecurityUtils.getSubject().checkPermission(Permission.LEADERBOARD.getStringPermissionForObjects(Mode.UPDATE, leaderboardName));
        getService().apply(new DisconnectLeaderboardColumnFromTrackedRace(leaderboardName, raceColumnName, fleetName));
    }

    @Override
    public void updateLeaderboardCarryValue(String leaderboardName, String competitorIdAsString, Double carriedPoints) {
        SecurityUtils.getSubject().checkPermission(Permission.LEADERBOARD.getStringPermissionForObjects(Mode.UPDATE, leaderboardName));
        getService().apply(new UpdateLeaderboardCarryValue(leaderboardName, competitorIdAsString, carriedPoints));
    }

    @Override
    public com.sap.sse.common.Util.Triple<Double, Double, Boolean> updateLeaderboardMaxPointsReason(String leaderboardName, String competitorIdAsString, String raceColumnName,
            MaxPointsReason maxPointsReason, Date date) throws NoWindException {
        SecurityUtils.getSubject().checkPermission(Permission.LEADERBOARD.getStringPermissionForObjects(Mode.UPDATE, leaderboardName));
        return getService().apply(
                new UpdateLeaderboardMaxPointsReason(leaderboardName, raceColumnName, competitorIdAsString,
                        maxPointsReason, new MillisecondsTimePoint(date)));
    }

    @Override
    public com.sap.sse.common.Util.Triple<Double, Double, Boolean> updateLeaderboardScoreCorrection(String leaderboardName,
            String competitorIdAsString, String columnName, Double correctedScore, Date date) throws NoWindException {
        SecurityUtils.getSubject().checkPermission(Permission.LEADERBOARD.getStringPermissionForObjects(Mode.UPDATE, leaderboardName));
        return getService().apply(
                new UpdateLeaderboardScoreCorrection(leaderboardName, columnName, competitorIdAsString, correctedScore,
                        new MillisecondsTimePoint(date)));
    }

    @Override
    public void updateLeaderboardScoreCorrectionMetadata(String leaderboardName, Date timePointOfLastCorrectionValidity, String comment) {
        SecurityUtils.getSubject().checkPermission(Permission.LEADERBOARD.getStringPermissionForObjects(Mode.UPDATE, leaderboardName));
        getService().apply(
                new UpdateLeaderboardScoreCorrectionMetadata(leaderboardName,
                        timePointOfLastCorrectionValidity == null ? null : new MillisecondsTimePoint(timePointOfLastCorrectionValidity),
                                comment));
    }

    @Override
    public void updateLeaderboardScoreCorrectionsAndMaxPointsReasons(BulkScoreCorrectionDTO updates) throws NoWindException {
        SecurityUtils.getSubject().checkPermission(Permission.LEADERBOARD.getStringPermissionForObjects(Mode.UPDATE, updates.getLeaderboardName()));
        Date dateForResults = new Date(); // we don't care about the result date/time here; use current date as default
        for (Map.Entry<String, Map<String, Double>> e : updates.getScoreUpdatesForRaceColumnByCompetitorIdAsString().entrySet()) {
            for (Map.Entry<String, Double> raceColumnNameAndCorrectedScore : e.getValue().entrySet()) {
                updateLeaderboardScoreCorrection(updates.getLeaderboardName(), e.getKey(),
                        raceColumnNameAndCorrectedScore.getKey(), raceColumnNameAndCorrectedScore.getValue(), dateForResults);
            }
        }
        for (Map.Entry<String, Map<String, MaxPointsReason>> e : updates.getMaxPointsUpdatesForRaceColumnByCompetitorIdAsString().entrySet()) {
            for (Map.Entry<String, MaxPointsReason> raceColumnNameAndNewMaxPointsReason : e.getValue().entrySet()) {
                updateLeaderboardMaxPointsReason(updates.getLeaderboardName(), e.getKey(),
                        raceColumnNameAndNewMaxPointsReason.getKey(), raceColumnNameAndNewMaxPointsReason.getValue(), dateForResults);
            }
        }
    }

    @Override
    public void updateCompetitorDisplayNameInLeaderboard(String leaderboardName, String competitorIdAsString, String displayName) {
        SecurityUtils.getSubject().checkPermission(Permission.LEADERBOARD.getStringPermissionForObjects(Mode.UPDATE, leaderboardName));
        getService().apply(new UpdateCompetitorDisplayNameInLeaderboard(leaderboardName, competitorIdAsString, displayName));
    }

    @Override
    public void moveLeaderboardColumnUp(String leaderboardName, String columnName) {
        SecurityUtils.getSubject().checkPermission(Permission.LEADERBOARD.getStringPermissionForObjects(Mode.UPDATE, leaderboardName));
        getService().apply(new MoveLeaderboardColumnUp(leaderboardName, columnName));
    }

    @Override
    public void moveLeaderboardColumnDown(String leaderboardName, String columnName) {
        SecurityUtils.getSubject().checkPermission(Permission.LEADERBOARD.getStringPermissionForObjects(Mode.UPDATE, leaderboardName));
        getService().apply(new MoveLeaderboardColumnDown(leaderboardName, columnName));
    }

    @Override
    public void updateIsMedalRace(String leaderboardName, String columnName, boolean isMedalRace) {
        SecurityUtils.getSubject().checkPermission(Permission.LEADERBOARD.getStringPermissionForObjects(Mode.UPDATE, leaderboardName));
        getService().apply(new UpdateIsMedalRace(leaderboardName, columnName, isMedalRace));
    }

    @Override
    public void updateRaceDelayToLive(RegattaAndRaceIdentifier regattaAndRaceIdentifier, long delayToLiveInMs) {
        getService().apply(new UpdateRaceDelayToLive(regattaAndRaceIdentifier, delayToLiveInMs));
    }

    @Override
    public void updateRacesDelayToLive(List<RegattaAndRaceIdentifier> regattaAndRaceIdentifiers, long delayToLiveInMs) {
        for (RegattaAndRaceIdentifier regattaAndRaceIdentifier : regattaAndRaceIdentifiers) {
            getService().apply(new UpdateRaceDelayToLive(regattaAndRaceIdentifier, delayToLiveInMs));
        }
    }

    @Override
    public List<SwissTimingConfigurationDTO> getPreviousSwissTimingConfigurations() {
        Iterable<SwissTimingConfiguration> configs = swissTimingAdapterPersistence.getSwissTimingConfigurations();
        List<SwissTimingConfigurationDTO> result = new ArrayList<SwissTimingConfigurationDTO>();
        for (SwissTimingConfiguration stConfig : configs) {
            result.add(new SwissTimingConfigurationDTO(stConfig.getName(), stConfig.getJsonURL(), stConfig.getHostname(), stConfig.getPort()));
        }
        return result;
    }

    @Override
    public SwissTimingEventRecordDTO getRacesOfSwissTimingEvent(String eventJsonURL) 
            throws UnknownHostException, IOException, InterruptedException, ParseException {
        SwissTimingEventRecordDTO result = null; 
        List<SwissTimingRaceRecordDTO> swissTimingRaces = new ArrayList<SwissTimingRaceRecordDTO>();
        
        // TODO: delete getSwissTimingAdapter().getSwissTimingRaceRecords() method
        // TODO: delete SwissTimingDomainFactory.getRaceTypeFromRaceID(String raceID)
        URL url = new URL(eventJsonURL);
        URLConnection eventResultConn = url.openConnection();
        Manage2SailEventResultsParserImpl parser = new Manage2SailEventResultsParserImpl();
        EventResultDescriptor eventResult = parser.getEventResult((InputStream) eventResultConn.getContent());
        if (eventResult != null) {
            for (RegattaResultDescriptor regattaResult : eventResult.getRegattaResults()) {
                for(RaceResultDescriptor race: regattaResult.getRaceResults()) {
                	// add only the  tracked races
                	if(race.isTracked() != null && race.isTracked() == true) {
                        SwissTimingRaceRecordDTO swissTimingRaceRecordDTO = new SwissTimingRaceRecordDTO(race.getId(), race.getName(), 
                        		regattaResult.getName(), race.getSeriesName(), race.getFleetName(), race.getStatus(), race.getStartTime(),
                        		regattaResult.getXrrEntriesUrl() != null ? regattaResult.getXrrEntriesUrl().toExternalForm() : null, hasRememberedRegatta(race.getId()));
                        swissTimingRaceRecordDTO.boatClass = regattaResult.getIsafId() != null && !regattaResult.getIsafId().isEmpty() ? regattaResult.getIsafId() : regattaResult.getClassName();
                        swissTimingRaceRecordDTO.gender = regattaResult.getCompetitorGenderType().name();
                        swissTimingRaces.add(swissTimingRaceRecordDTO);
                	}
                }
            }
            result = new SwissTimingEventRecordDTO(eventResult.getId(), eventResult.getName(), eventResult.getTrackingDataHost(),
                    eventResult.getTrackingDataPort(), swissTimingRaces);
        }
        return result;
    }

    @Override
    public void storeSwissTimingConfiguration(String configName, String jsonURL, String hostname, int port) {
        if(!jsonURL.equalsIgnoreCase("test")) {
            swissTimingAdapterPersistence.storeSwissTimingConfiguration(swissTimingFactory.createSwissTimingConfiguration(configName, jsonURL, hostname, port));
        }
    }
    
    private RaceLogStore getRaceLogStore() {
        return MongoRaceLogStoreFactory.INSTANCE.getMongoRaceLogStore(mongoObjectFactory,
                domainObjectFactory);
    }
    
    private RegattaLogStore getRegattaLogStore() {
        return MongoRegattaLogStoreFactory.INSTANCE.getMongoRegattaLogStore(
                mongoObjectFactory, domainObjectFactory);
    }

    @Override
    public void trackWithSwissTiming(RegattaIdentifier regattaToAddTo, Iterable<SwissTimingRaceRecordDTO> rrs, String hostname, int port,
            boolean trackWind, final boolean correctWindByDeclination, boolean useInternalMarkPassingAlgorithm) throws Exception {
        logger.info("tracWithSwissTiming for regatta " + regattaToAddTo + " for race records " + rrs
                + " with hostname " + hostname + " and port " + port);
        Map<String, RegattaResults> cachedRegattaEntriesLists = new HashMap<String, RegattaResults>();
        for (SwissTimingRaceRecordDTO rr : rrs) {
            BoatClass boatClass = getBaseDomainFactory().getOrCreateBoatClass(rr.boatClass);
            String raceDescription = rr.regattaName != null ? rr.regattaName : ""; 
            raceDescription += rr.seriesName != null ? "/" + rr.seriesName : "";
            raceDescription += raceDescription.length() > 0 ?  "/" + rr.getName() : rr.getName();
            // try to find a cached entry list for the regatta
            RegattaResults regattaResults = cachedRegattaEntriesLists.get(rr.xrrEntriesUrl);
            if (regattaResults == null) {
            	regattaResults = getSwissTimingAdapter().readRegattaEntryListFromXrrUrl(rr.xrrEntriesUrl);
                if (regattaResults != null) {
                	cachedRegattaEntriesLists.put(rr.xrrEntriesUrl, regattaResults);
                }
            }
            StartList startList = null;
            if (regattaResults != null) {
            	startList = getSwissTimingAdapter().readStartListForRace(rr.raceId, regattaResults);
            }
            // now read the entry list for the race from the result
            final RaceHandle raceHandle = getSwissTimingAdapter().addSwissTimingRace(getService(), regattaToAddTo,
                    rr.raceId, rr.getName(), raceDescription, boatClass, hostname, port, startList,
                    getRaceLogStore(), getRegattaLogStore(),
                    RaceTracker.TIMEOUT_FOR_RECEIVING_RACE_DEFINITION_IN_MILLISECONDS, useInternalMarkPassingAlgorithm);
            if (trackWind) {
                new Thread("Wind tracking starter for race " + rr.raceId + "/" + rr.getName()) {
                    public void run() {
                        try {
                            startTrackingWind(raceHandle, correctWindByDeclination,
                                    RaceTracker.TIMEOUT_FOR_RECEIVING_RACE_DEFINITION_IN_MILLISECONDS);
                        } catch (Exception e) {
                            throw new RuntimeException(e);
                        }
                    }
                }.start();
            }
        }
    }
    
    protected SwissTimingReplayService getSwissTimingReplayService() {
        return swissTimingReplayService;
    }

    @Override
    public List<SwissTimingReplayRaceDTO> listSwissTiminigReplayRaces(String swissTimingUrl) {
        List<SwissTimingReplayRace> replayRaces = getSwissTimingReplayService().listReplayRaces(swissTimingUrl);
        List<SwissTimingReplayRaceDTO> result = new ArrayList<SwissTimingReplayRaceDTO>(replayRaces.size()); 
        for (SwissTimingReplayRace replayRace : replayRaces) {
            result.add(new SwissTimingReplayRaceDTO(replayRace.getFlightNumber(), replayRace.getRaceId(), replayRace.getRsc(), replayRace.getName(), replayRace.getBoatClass(), replayRace.getStartTime(), replayRace.getLink(), hasRememberedRegatta(replayRace.getRaceId())));
        }
        return result;
    }

    @Override
    public void replaySwissTimingRace(RegattaIdentifier regattaIdentifier, Iterable<SwissTimingReplayRaceDTO> replayRaceDTOs,
            boolean trackWind, boolean correctWindByDeclination, boolean useInternalMarkPassingAlgorithm) {
        logger.info("replaySwissTimingRace for regatta "+regattaIdentifier+" for races "+replayRaceDTOs);
        Regatta regatta;
        for (SwissTimingReplayRaceDTO replayRaceDTO : replayRaceDTOs) {
            try {
                if (regattaIdentifier == null) {
                    String boatClass = replayRaceDTO.boat_class;
                    for (String genderIndicator : new String[] { "Man", "Woman", "Men", "Women", "M", "W" }) {
                        Pattern p = Pattern.compile("(( - )|-| )" + genderIndicator + "$");
                        Matcher m = p.matcher(boatClass.trim());
                        if (m.find()) {
                            boatClass = boatClass.trim().substring(0, m.start(1));
                            break;
                        }
                    }
                    regatta = getService().createRegatta(
                            RegattaImpl.getDefaultName(replayRaceDTO.rsc, boatClass.trim()),
                            boatClass.trim(),
                            /* startDate*/ null, /*endDate*/ null,
                            RegattaImpl.getDefaultName(replayRaceDTO.rsc, replayRaceDTO.boat_class),
                            Collections.singletonList(new SeriesImpl(LeaderboardNameConstants.DEFAULT_SERIES_NAME,
                            /* isMedal */false, Collections.singletonList(new FleetImpl(
                                    LeaderboardNameConstants.DEFAULT_FLEET_NAME)),
                            /* race column names */new ArrayList<String>(), getService())), false,
                            baseDomainFactory.createScoringScheme(ScoringSchemeType.LOW_POINT), null, /* useStartTimeInference */ true,
                            RankingMetricsFactory.getRankingMetricConstructor(RankingMetrics.ONE_DESIGN));
                    // TODO: is course area relevant for swiss timing replay?
                } else {
                    regatta = getService().getRegatta(regattaIdentifier);
                }
                getSwissTimingReplayService().loadRaceData(replayRaceDTO.link, regatta, getService(), useInternalMarkPassingAlgorithm);
            } catch (Exception e) {
                logger.log(Level.SEVERE, "Error trying to load SwissTimingReplay race " + replayRaceDTO, e);
            }
        }
    }

    @Override
    public String[] getCountryCodes() {
        List<String> countryCodes = new ArrayList<String>();
        for (CountryCode cc : countryCodeFactory.getAll()) {
            if (cc.getThreeLetterIOCCode() != null && !cc.getThreeLetterIOCCode().equals("")) {
                countryCodes.add(cc.getThreeLetterIOCCode());
            }
        }
        Collections.sort(countryCodes);
        return countryCodes.toArray(new String[0]);
    }

    /**
     * Finds a competitor in a sequence of competitors that has an {@link Competitor#getId()} equal to <code>id</code>. 
     */
    private Competitor getCompetitorByIdAsString(Iterable<Competitor> competitors, String idAsString) {
        for (Competitor c : competitors) {
            if (c.getId().toString().equals(idAsString)) {
                return c;
            }
        }
        return null;
    }

    private Double getCompetitorRaceDataEntry(DetailType dataType, TrackedRace trackedRace, Competitor competitor,
            TimePoint timePoint, String leaderboardGroupName, String leaderboardName, WindLegTypeAndLegBearingCache cache) throws NoWindException {
        Double result = null;
        Course course = trackedRace.getRace().getCourse();
        course.lockForRead(); // make sure the tracked leg survives this call even if a course update is pending
        try {
            TrackedLegOfCompetitor trackedLeg = trackedRace.getTrackedLeg(competitor, timePoint);
            switch (dataType) {
            case RACE_CURRENT_SPEED_OVER_GROUND_IN_KNOTS:
                final GPSFixTrack<Competitor, GPSFixMoving> sogTrack = trackedRace.getTrack(competitor);
                if (sogTrack != null) {
                    SpeedWithBearing speedOverGround = sogTrack.getEstimatedSpeed(timePoint);
                    result = (speedOverGround == null) ? null : speedOverGround.getKnots();
                }
                break;
            case COURSE_OVER_GROUND_TRUE_DEGREES:
                final GPSFixTrack<Competitor, GPSFixMoving> cogTrack = trackedRace.getTrack(competitor);
                if (cogTrack != null) {
                    SpeedWithBearing speedOverGround = cogTrack.getEstimatedSpeed(timePoint);
                    result = (speedOverGround == null) ? null : speedOverGround.getBearing().getDegrees();
                }
                break;
            case VELOCITY_MADE_GOOD_IN_KNOTS:
                if (trackedLeg != null) {
                    Speed velocityMadeGood = trackedLeg.getVelocityMadeGood(timePoint, WindPositionMode.EXACT, cache);
                    result = (velocityMadeGood == null) ? null : velocityMadeGood.getKnots();
                }
                break;
            case DISTANCE_TRAVELED:
                if (trackedLeg != null) {
                    Distance distanceTraveled = trackedRace.getDistanceTraveled(competitor, timePoint);
                    result = distanceTraveled == null ? null : distanceTraveled.getMeters();
                }
                break;
            case DISTANCE_TRAVELED_INCLUDING_GATE_START:
                if (trackedLeg != null) {
                    Distance distanceTraveledConsideringGateStart = trackedRace.getDistanceTraveledIncludingGateStart(competitor, timePoint);
                    result = distanceTraveledConsideringGateStart == null ? null : distanceTraveledConsideringGateStart.getMeters();
                }
                break;
            case GAP_TO_LEADER_IN_SECONDS:
                if (trackedLeg != null) {
                    final RankingInfo rankingInfo = trackedRace.getRankingMetric().getRankingInfo(timePoint);
                    final Duration gapToLeaderInOwnTime = trackedLeg.getTrackedLeg().getTrackedRace().getRankingMetric().getGapToLeaderInOwnTime(rankingInfo, competitor, cache);
                    result = gapToLeaderInOwnTime == null ? null : gapToLeaderInOwnTime.asSeconds();
                }
                break;
            case WINDWARD_DISTANCE_TO_COMPETITOR_FARTHEST_AHEAD:
                if (trackedLeg != null) {
                    final RankingInfo rankingInfo = trackedRace.getRankingMetric().getRankingInfo(timePoint);
                    Distance distanceToLeader = trackedLeg.getWindwardDistanceToCompetitorFarthestAhead(timePoint, WindPositionMode.LEG_MIDDLE, rankingInfo);
                    result = (distanceToLeader == null) ? null : distanceToLeader.getMeters();
                }
                break;
            case RACE_RANK:
                if (trackedLeg != null) {
                    result = (double) trackedLeg.getRank(timePoint, cache);
                }
                break;
            case REGATTA_RANK:
                if (leaderboardName == null || leaderboardName.isEmpty()) {
                    break;
                }
                Leaderboard leaderboard = getService().getLeaderboardByName(leaderboardName);
                result = leaderboard == null ? null : (double) leaderboard.getTotalRankOfCompetitor(competitor,
                        timePoint);
                break;
            case OVERALL_RANK:
                if (leaderboardGroupName == null || leaderboardGroupName.isEmpty()) {
                    break;
                }
                LeaderboardGroup group = getService().getLeaderboardGroupByName(leaderboardGroupName);
                Leaderboard overall = group.getOverallLeaderboard();
                result = overall == null ? null : (double) overall.getTotalRankOfCompetitor(competitor, timePoint);
                break;
            case DISTANCE_TO_START_LINE:
                TimePoint startOfRace = trackedRace.getStartOfRace();
                if (startOfRace == null || timePoint.before(startOfRace) || timePoint.equals(startOfRace)) {
                    Distance distanceToStartLine = trackedRace.getDistanceToStartLine(competitor, timePoint);
                    result = distanceToStartLine == null ? null : distanceToStartLine.getMeters();
                }
                break;
            case BEAT_ANGLE:
                if (trackedLeg != null) {
                    Bearing beatAngle = trackedLeg.getBeatAngle(timePoint, cache);
                    result = beatAngle == null ? null : Math.abs(beatAngle.getDegrees());
                }
                break;
            default:
                throw new UnsupportedOperationException("Theres currently no support for the enum value '" + dataType
                        + "' in this method.");
            }
            return result;
        } finally {
            course.unlockAfterRead();
        }
    }

    @Override
    public CompetitorsRaceDataDTO getCompetitorsRaceData(RegattaAndRaceIdentifier race, List<CompetitorDTO> competitors, Date from, Date to,
            final long stepSizeInMs, final DetailType detailType, final String leaderboardGroupName, final String leaderboardName) throws NoWindException {
        CompetitorsRaceDataDTO result = null;
        final TrackedRace trackedRace = getExistingTrackedRace(race);
        if (trackedRace != null) {
            TimePoint newestEvent = trackedRace.getTimePointOfNewestEvent();
            final TimePoint startTime = from == null ? trackedRace.getStartOfTracking() : new MillisecondsTimePoint(from);
            final TimePoint endTime = (to == null || to.after(newestEvent.asDate())) ? newestEvent : new MillisecondsTimePoint(to);
            result = new CompetitorsRaceDataDTO(detailType, startTime==null?null:startTime.asDate(), endTime==null?null:endTime.asDate());
            final ConcurrentHashMap<TimePoint, WindLegTypeAndLegBearingCache> cachesByTimePoint = new ConcurrentHashMap<>();
            Map<CompetitorDTO, FutureTask<CompetitorRaceDataDTO>> resultFutures = new HashMap<CompetitorDTO, FutureTask<CompetitorRaceDataDTO>>();
            for (final CompetitorDTO competitorDTO : competitors) {
                FutureTask<CompetitorRaceDataDTO> future = new FutureTask<CompetitorRaceDataDTO>(new Callable<CompetitorRaceDataDTO>() {
                            @Override
                            public CompetitorRaceDataDTO call() throws NoWindException {
                                Competitor competitor = getCompetitorByIdAsString(trackedRace.getRace().getCompetitors(),
                                        competitorDTO.getIdAsString());
                                ArrayList<com.sap.sse.common.Util.Triple<String, Date, Double>> markPassingsData = new ArrayList<com.sap.sse.common.Util.Triple<String, Date, Double>>();
                                ArrayList<com.sap.sse.common.Util.Pair<Date, Double>> raceData = new ArrayList<com.sap.sse.common.Util.Pair<Date, Double>>();
                                // Filling the mark passings
                                Set<MarkPassing> competitorMarkPassings = trackedRace.getMarkPassings(competitor);
                                if (competitorMarkPassings != null) {
                                    trackedRace.lockForRead(competitorMarkPassings);
                                    try {
                                        for (MarkPassing markPassing : competitorMarkPassings) {
                                            MillisecondsTimePoint time = new MillisecondsTimePoint(markPassing.getTimePoint().asMillis());
                                            WindLegTypeAndLegBearingCache cache = cachesByTimePoint.get(time);
                                            if (cache == null) {
                                                cache = new LeaderboardDTOCalculationReuseCache(time);
                                                cachesByTimePoint.put(time, cache);
                                            }
                                            Double competitorMarkPassingsData = getCompetitorRaceDataEntry(detailType,
                                                    trackedRace, competitor, time, leaderboardGroupName, leaderboardName, cache);
                                            if (competitorMarkPassingsData != null) {
                                                markPassingsData.add(new com.sap.sse.common.Util.Triple<String, Date, Double>(markPassing
                                                        .getWaypoint().getName(), time.asDate(), competitorMarkPassingsData));
                                            }
                                        }
                                    } finally {
                                        trackedRace.unlockAfterRead(competitorMarkPassings);
                                    }
                                }
                                if (startTime != null && endTime != null) {
                                    for (long i = startTime.asMillis(); i <= endTime.asMillis(); i += stepSizeInMs) {
                                        MillisecondsTimePoint time = new MillisecondsTimePoint(i);
                                        WindLegTypeAndLegBearingCache cache = cachesByTimePoint.get(time);
                                        if (cache == null) {
                                            cache = new LeaderboardDTOCalculationReuseCache(time);
                                            cachesByTimePoint.put(time, cache);
                                        }
                                        Double competitorRaceData = getCompetitorRaceDataEntry(detailType, trackedRace,
                                                competitor, time, leaderboardGroupName, leaderboardName, cache);
                                        if (competitorRaceData != null) {
                                            raceData.add(new com.sap.sse.common.Util.Pair<Date, Double>(time.asDate(), competitorRaceData));
                                        }
                                    }
                                }
                                return new CompetitorRaceDataDTO(competitorDTO, detailType, markPassingsData, raceData);
                            }
                        });
                resultFutures.put(competitorDTO, future);
                executor.execute(future);
            }
            for (Map.Entry<CompetitorDTO, FutureTask<CompetitorRaceDataDTO>> e : resultFutures.entrySet()) {
                CompetitorRaceDataDTO competitorData;
                try {
                    competitorData = e.getValue().get();
                } catch (InterruptedException e1) {
                    competitorData = null;
                    logger.log(Level.SEVERE, "Exception while trying to compute competitor data "+detailType+" for competitor "+e.getKey().getName(), e1);
                } catch (ExecutionException e1) {
                    competitorData = null;
                    logger.log(Level.SEVERE, "Exception while trying to compute competitor data "+detailType+" for competitor "+e.getKey().getName(), e1);
                }
                result.setCompetitorData(e.getKey(), competitorData);
            }
        }
        return result;
    }

    @Override
    public List<com.sap.sse.common.Util.Triple<String, List<CompetitorDTO>, List<Double>>> getLeaderboardDataEntriesForAllRaceColumns(String leaderboardName, 
            Date date, DetailType detailType) throws Exception {
        List<com.sap.sse.common.Util.Triple<String, List<CompetitorDTO>, List<Double>>> result = new ArrayList<com.sap.sse.common.Util.Triple<String,List<CompetitorDTO>,List<Double>>>();
        // Attention: The reason why we read the data from the LeaderboardDTO and not from the leaderboard directly is to ensure
        // the use of the leaderboard cache.
        final Leaderboard leaderboard = getService().getLeaderboardByName(leaderboardName);
        if (leaderboard != null) {
            TimePoint timePoint;
            if (date == null) {
                timePoint = null;
            } else {
                timePoint = new MillisecondsTimePoint(date);
            }
            TimePoint effectiveTimePoint = timePoint == null ? leaderboard.getNowMinusDelay() : timePoint;
            if (detailType != null) {
                switch (detailType) {
                case REGATTA_TOTAL_POINTS_SUM:
                    for (Entry<RaceColumn, Map<Competitor, Double>> e : leaderboard.getTotalPointsSumAfterRaceColumn(effectiveTimePoint).entrySet()) {
                        List<CompetitorDTO> competitorDTOs = new ArrayList<>();
                        List<Double> pointSums = new ArrayList<>();
                        for (Entry<Competitor, Double> e2 : e.getValue().entrySet()) {
                            competitorDTOs.add(baseDomainFactory.convertToCompetitorDTO(e2.getKey()));
                            pointSums.add(e2.getValue());
                        }
                        result.add(new Triple<String, List<CompetitorDTO>, List<Double>>(e.getKey().getName(), competitorDTOs, pointSums)); 
                    }
                    break;
                case REGATTA_RANK:
                case OVERALL_RANK:
                    Map<RaceColumn, List<Competitor>> competitorsFromBestToWorst = leaderboard
                            .getRankedCompetitorsFromBestToWorstAfterEachRaceColumn(effectiveTimePoint);
                    for (Entry<RaceColumn, List<Competitor>> e : competitorsFromBestToWorst.entrySet()) {
                        int rank = 1;
                        List<Double> values = new ArrayList<Double>();
                        List<CompetitorDTO> competitorDTOs = new ArrayList<CompetitorDTO>();
                        for (Competitor competitor : e.getValue()) {
                            values.add(new Double(rank));
                            competitorDTOs.add(baseDomainFactory.convertToCompetitorDTO(competitor));
                            rank++;
                        }
                        result.add(new Triple<String, List<CompetitorDTO>, List<Double>>(e.getKey().getName(), competitorDTOs, values));
                    }
                    break;
                default:
                    break;
                }
            }

        }
        return result;
    }

    @Override
    public List<com.sap.sse.common.Util.Pair<String, String>> getLeaderboardsNamesOfMetaLeaderboard(String metaLeaderboardName) {
        Leaderboard leaderboard = getService().getLeaderboardByName(metaLeaderboardName);
        if (leaderboard == null) {
            throw new IllegalArgumentException("Couldn't find leaderboard named "+metaLeaderboardName);
        }
        if (!(leaderboard instanceof MetaLeaderboard)) {
            throw new IllegalArgumentException("The leaderboard "+metaLeaderboardName + " is not a metaleaderboard");
        }
        List<com.sap.sse.common.Util.Pair<String, String>> result = new ArrayList<com.sap.sse.common.Util.Pair<String, String>>();
        MetaLeaderboard metaLeaderboard = (MetaLeaderboard) leaderboard;
        for (Leaderboard containedLeaderboard: metaLeaderboard.getLeaderboards()) {
            result.add(new com.sap.sse.common.Util.Pair<String, String>(containedLeaderboard.getName(),
                    containedLeaderboard.getDisplayName() != null ? containedLeaderboard.getDisplayName() : containedLeaderboard.getName()));
        }
        return result;
    }

    @Override
    public Map<CompetitorDTO, List<GPSFixDTOWithSpeedWindTackAndLegType>> getDouglasPoints(RegattaAndRaceIdentifier raceIdentifier,
            Map<CompetitorDTO, Date> from, Map<CompetitorDTO, Date> to,
            double meters) throws NoWindException {
        Map<CompetitorDTO, List<GPSFixDTOWithSpeedWindTackAndLegType>> result = new HashMap<CompetitorDTO, List<GPSFixDTOWithSpeedWindTackAndLegType>>();
        TrackedRace trackedRace = getExistingTrackedRace(raceIdentifier);
        if (trackedRace != null) {
            MeterDistance maxDistance = new MeterDistance(meters);
            for (Competitor competitor : trackedRace.getRace().getCompetitors()) {
                CompetitorDTO competitorDTO = baseDomainFactory.convertToCompetitorDTO(competitor);
                if (from.containsKey(competitorDTO)) {
                    // get Track of competitor
                    GPSFixTrack<Competitor, GPSFixMoving> gpsFixTrack = trackedRace.getTrack(competitor);
                    // Distance for DouglasPeucker
                    TimePoint timePointFrom = new MillisecondsTimePoint(from.get(competitorDTO));
                    TimePoint timePointTo = new MillisecondsTimePoint(to.get(competitorDTO));
                    Iterable<GPSFixMoving> gpsFixApproximation = trackedRace.approximate(competitor, maxDistance,
                            timePointFrom, timePointTo);
                    List<GPSFixDTOWithSpeedWindTackAndLegType> gpsFixDouglasList = new ArrayList<GPSFixDTOWithSpeedWindTackAndLegType>();
                    GPSFix fix = null;
                    for (GPSFix next : gpsFixApproximation) {
                        if (fix != null) {
                            Bearing bearing = fix.getPosition().getBearingGreatCircle(next.getPosition());
                            Speed speed = fix.getPosition().getDistance(next.getPosition())
                                    .inTime(next.getTimePoint().asMillis() - fix.getTimePoint().asMillis());
                            final SpeedWithBearing speedWithBearing = new KnotSpeedWithBearingImpl(speed.getKnots(), bearing);
                            GPSFixDTOWithSpeedWindTackAndLegType fixDTO = createDouglasPeuckerGPSFixDTO(trackedRace, competitor, fix, speedWithBearing);
                            gpsFixDouglasList.add(fixDTO);
                        }
                        fix = next;
                    }
                    if (fix != null) {
                        // add one last GPSFixDTO with no successor to calculate speed/bearing to:
                        final SpeedWithBearing speedWithBearing = gpsFixTrack.getEstimatedSpeed(fix.getTimePoint());
                        GPSFixDTOWithSpeedWindTackAndLegType fixDTO = createDouglasPeuckerGPSFixDTO(trackedRace, competitor, fix, speedWithBearing);
                        gpsFixDouglasList.add(fixDTO);
                    }
                    result.put(competitorDTO, gpsFixDouglasList);
                }
            }
        }
        return result;
    }

    private GPSFixDTOWithSpeedWindTackAndLegType createDouglasPeuckerGPSFixDTO(TrackedRace trackedRace, Competitor competitor, GPSFix fix,
            SpeedWithBearing speedWithBearing) throws NoWindException {
        Tack tack = trackedRace.getTack(competitor, fix.getTimePoint());
        TrackedLegOfCompetitor trackedLegOfCompetitor = trackedRace.getTrackedLeg(competitor,
                fix.getTimePoint());
        LegType legType = trackedLegOfCompetitor == null ? null : trackedRace.getTrackedLeg(
                trackedLegOfCompetitor.getLeg()).getLegType(fix.getTimePoint());
        Wind wind = trackedRace.getWind(fix.getPosition(), fix.getTimePoint());
        WindDTO windDTO = createWindDTOFromAlreadyAveraged(wind, fix.getTimePoint());
        GPSFixDTOWithSpeedWindTackAndLegType fixDTO = createGPSFixDTO(fix, speedWithBearing, windDTO, tack, legType, /* extrapolated */
                false);
        return fixDTO;
    }

    @Override
    public Map<CompetitorDTO, List<ManeuverDTO>> getManeuvers(RegattaAndRaceIdentifier raceIdentifier,
            Map<CompetitorDTO, Date> from, Map<CompetitorDTO, Date> to) throws NoWindException {
        Map<CompetitorDTO, List<ManeuverDTO>> result = new HashMap<CompetitorDTO, List<ManeuverDTO>>();
        final TrackedRace trackedRace = getExistingTrackedRace(raceIdentifier);
        if (trackedRace != null) {
            Map<CompetitorDTO, Future<List<ManeuverDTO>>> futures = new HashMap<CompetitorDTO, Future<List<ManeuverDTO>>>();
            for (final Competitor competitor : trackedRace.getRace().getCompetitors()) {
                CompetitorDTO competitorDTO = baseDomainFactory.convertToCompetitorDTO(competitor);
                if (from.containsKey(competitorDTO)) {
                    final TimePoint timePointFrom = new MillisecondsTimePoint(from.get(competitorDTO));
                    final TimePoint timePointTo = new MillisecondsTimePoint(to.get(competitorDTO));
                    RunnableFuture<List<ManeuverDTO>> future = new FutureTask<List<ManeuverDTO>>(
                            new Callable<List<ManeuverDTO>>() {
                                @Override
                                public List<ManeuverDTO> call() {
                                    List<Maneuver> maneuversForCompetitor;
                                    maneuversForCompetitor = trackedRace.getManeuvers(competitor, timePointFrom,
                                            timePointTo, /* waitForLatest */ true);
                                    return createManeuverDTOsForCompetitor(maneuversForCompetitor, trackedRace, competitor);
                                }
                            });
                    executor.execute(future);
                    futures.put(competitorDTO, future);
                }
            }
            for (Map.Entry<CompetitorDTO, Future<List<ManeuverDTO>>> competitorAndFuture : futures.entrySet()) {
                try {
                    result.put(competitorAndFuture.getKey(), competitorAndFuture.getValue().get());
                } catch (InterruptedException e) {
                    throw new RuntimeException(e);
                } catch (ExecutionException e) {
                    throw new RuntimeException(e);
                }
            }
        }
        return result;
    }

    private List<ManeuverDTO> createManeuverDTOsForCompetitor(List<Maneuver> maneuvers, TrackedRace trackedRace, Competitor competitor) {
        List<ManeuverDTO> result = new ArrayList<ManeuverDTO>();
        for (Maneuver maneuver : maneuvers) {
            final ManeuverDTO maneuverDTO;
            if (maneuver.getType() == ManeuverType.MARK_PASSING) {
                maneuverDTO = new MarkpassingManeuverDTO(maneuver.getType(), maneuver.getNewTack(),
                        maneuver.getPosition(), 
                        maneuver.getTimePoint().asDate(),
                        createSpeedWithBearingDTO(maneuver.getSpeedWithBearingBefore()),
                        createSpeedWithBearingDTO(maneuver.getSpeedWithBearingAfter()),
                        maneuver.getDirectionChangeInDegrees(), maneuver.getManeuverLoss()==null?null:maneuver.getManeuverLoss().getMeters(),
                                ((MarkPassingManeuver) maneuver).getSide());
            } else  {
                maneuverDTO = new ManeuverDTO(maneuver.getType(), maneuver.getNewTack(),
                        maneuver.getPosition(), 
                        maneuver.getTimePoint().asDate(),
                        createSpeedWithBearingDTO(maneuver.getSpeedWithBearingBefore()),
                        createSpeedWithBearingDTO(maneuver.getSpeedWithBearingAfter()),
                        maneuver.getDirectionChangeInDegrees(), maneuver.getManeuverLoss()==null?null:maneuver.getManeuverLoss().getMeters());
            }
            result.add(maneuverDTO);
        }
        return result;
    }

    @Override
    public RaceDefinition getRace(RegattaAndRaceIdentifier raceIdentifier) {
        Regatta regatta = getService().getRegattaByName(raceIdentifier.getRegattaName());
        RaceDefinition race = getRaceByName(regatta, raceIdentifier.getRaceName());
        return race;
    }

    @Override
    public DynamicTrackedRace getTrackedRace(RegattaAndRaceIdentifier regattaNameAndRaceName) {
        Regatta regatta = getService().getRegattaByName(regattaNameAndRaceName.getRegattaName());
        RaceDefinition race = getRaceByName(regatta, regattaNameAndRaceName.getRaceName());
        DynamicTrackedRace trackedRace = getService().getOrCreateTrackedRegatta(regatta).getTrackedRace(race);
        return trackedRace;
    }

    @Override
    public TrackedRace getExistingTrackedRace(RegattaAndRaceIdentifier regattaNameAndRaceName) {
        return getService().getExistingTrackedRace(regattaNameAndRaceName);
    }

    @Override
    public Regatta getRegatta(RegattaName regattaIdentifier) {
        return getService().getRegattaByName(regattaIdentifier.getRegattaName());
    }

    /**
     * Returns a servlet context that, when asked for a resource, first tries the original servlet context's implementation. If that
     * fails, it prepends "war/" to the request because the war/ folder contains all the resources exposed externally
     * through the HTTP server.
     */
    @Override
    public ServletContext getServletContext() {
        return new DelegatingServletContext(super.getServletContext());
    }

    @Override
    /**
     * Override of function to prevent exception "Blocked request without GWT permutation header (XSRF attack?)" when testing the GWT sites
     */
    protected void checkPermutationStrongName() throws SecurityException {
        //Override to prevent exception "Blocked request without GWT permutation header (XSRF attack?)" when testing the GWT sites
        return;
    }

    @Override
    public List<LeaderboardGroupDTO> getLeaderboardGroups(boolean withGeoLocationData) {
        ArrayList<LeaderboardGroupDTO> leaderboardGroupDTOs = new ArrayList<LeaderboardGroupDTO>();
        Map<String, LeaderboardGroup> leaderboardGroups = getService().getLeaderboardGroups();

        for (LeaderboardGroup leaderboardGroup : leaderboardGroups.values()) {
            leaderboardGroupDTOs.add(convertToLeaderboardGroupDTO(leaderboardGroup, withGeoLocationData, false));
        }

        return leaderboardGroupDTOs;
    }

    @Override
    public LeaderboardGroupDTO getLeaderboardGroupByName(String groupName, boolean withGeoLocationData) {
        return convertToLeaderboardGroupDTO(getService().getLeaderboardGroupByName(groupName), withGeoLocationData, false);
    }

    public LeaderboardGroupDTO convertToLeaderboardGroupDTO(LeaderboardGroup leaderboardGroup, boolean withGeoLocationData, boolean withStatisticalData) {
        LeaderboardGroupDTO groupDTO = new LeaderboardGroupDTO(leaderboardGroup.getId(), leaderboardGroup.getName(),
                leaderboardGroup.getDisplayName(), leaderboardGroup.getDescription());
        groupDTO.displayLeaderboardsInReverseOrder = leaderboardGroup.isDisplayGroupsInReverseOrder();
        for (Leaderboard leaderboard : leaderboardGroup.getLeaderboards()) {
            try {
                StrippedLeaderboardDTO leaderboardDTO = createStrippedLeaderboardDTO(leaderboard, withGeoLocationData, withStatisticalData);
                groupDTO.leaderboards.add(leaderboardDTO);
            } catch (Exception e) {
                logger.log(Level.SEVERE, "Caught exception while reading data for leaderboard " + leaderboard.getName(), e);
            }
        }
        Leaderboard overallLeaderboard = leaderboardGroup.getOverallLeaderboard();
        if (overallLeaderboard != null) {
            if (overallLeaderboard.getResultDiscardingRule() instanceof ThresholdBasedResultDiscardingRule) {
                groupDTO.setOverallLeaderboardDiscardThresholds(((ThresholdBasedResultDiscardingRule) overallLeaderboard
                        .getResultDiscardingRule()).getDiscardIndexResultsStartingWithHowManyRaces());
            }
            groupDTO.setOverallLeaderboardScoringSchemeType(overallLeaderboard.getScoringScheme().getType());
        }
        return groupDTO;
    }


    @Override
    public void renameLeaderboardGroup(String oldName, String newName) {
        getService().apply(new RenameLeaderboardGroup(oldName, newName));
    }

    @Override
    public void removeLeaderboardGroups(Set<String> groupNames) {
        for (String groupName : groupNames) {
            removeLeaderboardGroup(groupName);
        }
    }

    private void removeLeaderboardGroup(String groupName) {
        getService().apply(new RemoveLeaderboardGroup(groupName));
    }

    @Override
    public LeaderboardGroupDTO createLeaderboardGroup(String groupName, String description, String displayName,
            boolean displayGroupsInReverseOrder,
            int[] overallLeaderboardDiscardThresholds, ScoringSchemeType overallLeaderboardScoringSchemeType) {
        CreateLeaderboardGroup createLeaderboardGroupOp = new CreateLeaderboardGroup(groupName, description, displayName,
                displayGroupsInReverseOrder, new ArrayList<String>(), overallLeaderboardDiscardThresholds, overallLeaderboardScoringSchemeType);
        return convertToLeaderboardGroupDTO(getService().apply(createLeaderboardGroupOp), false, false);
    }

    @Override
    public void updateLeaderboardGroup(String oldName, String newName, String newDescription, String newDisplayName,
            List<String> leaderboardNames, int[] overallLeaderboardDiscardThresholds, ScoringSchemeType overallLeaderboardScoringSchemeType) {
        SecurityUtils.getSubject().checkPermission(Permission.LEADERBOARD_GROUP.getStringPermissionForObjects(Mode.UPDATE, oldName));
        getService().apply(
                new UpdateLeaderboardGroup(oldName, newName, newDescription, newDisplayName,
                        leaderboardNames, overallLeaderboardDiscardThresholds, overallLeaderboardScoringSchemeType));
    }

    @Override
    public ReplicationStateDTO getReplicaInfo() {
        ReplicationService service = getReplicationService();
        Set<ReplicaDTO> replicaDTOs = new HashSet<ReplicaDTO>();
        for (ReplicaDescriptor replicaDescriptor : service.getReplicaInfo()) {
            final Map<Class<? extends OperationWithResult<?, ?>>, Integer> statistics = service.getStatistics(replicaDescriptor);
            Map<String, Integer> replicationCountByOperationClassName = new HashMap<String, Integer>();
            for (Entry<Class<? extends OperationWithResult<?, ?>>, Integer> e : statistics.entrySet()) {
                replicationCountByOperationClassName.put(e.getKey().getName(), e.getValue());
            }
            replicaDTOs.add(new ReplicaDTO(replicaDescriptor.getIpAddress().getHostName(), replicaDescriptor
                    .getRegistrationTime().asDate(), replicaDescriptor.getUuid().toString(),
                    replicationCountByOperationClassName, service.getAverageNumberOfOperationsPerMessage(replicaDescriptor),
                    service.getNumberOfMessagesSent(replicaDescriptor), service.getNumberOfBytesSent(replicaDescriptor), service.getAverageNumberOfBytesPerMessage(replicaDescriptor)));
        }
        ReplicationMasterDTO master;
        ReplicationMasterDescriptor replicatingFromMaster = service.getReplicatingFromMaster();
        if (replicatingFromMaster == null) {
            master = null;
        } else {
            master = new ReplicationMasterDTO(replicatingFromMaster.getHostname(), replicatingFromMaster.getServletPort(),
                    replicatingFromMaster.getMessagingHostname(), replicatingFromMaster.getMessagingPort(), replicatingFromMaster.getExchangeName());
        }
        return new ReplicationStateDTO(master, replicaDTOs, service.getServerIdentifier().toString());
    }

    @Override
    public void startReplicatingFromMaster(String messagingHost, String masterHost, String exchangeName, int servletPort, int messagingPort) throws IOException, ClassNotFoundException, InterruptedException {
        // the queue name must be always the same for this server. in order to achieve
        // this we're using the unique server identifier
        getReplicationService().startToReplicateFrom(
                ReplicationFactory.INSTANCE.createReplicationMasterDescriptor(messagingHost, masterHost, exchangeName, servletPort, messagingPort, 
                        getReplicationService().getServerIdentifier().toString()));
    }

    @Override
    public List<EventDTO> getEvents() throws MalformedURLException {
        String requestBaseURL = getRequestBaseURL().toString();
        List<EventDTO> result = new ArrayList<EventDTO>();
        for (Event event : getService().getAllEvents()) {
            EventDTO eventDTO = convertToEventDTO(event, false);
            eventDTO.setBaseURL(requestBaseURL);
            eventDTO.setIsOnRemoteServer(false);
            result.add(eventDTO);
        }
        return result;
    }

    @Override
    public List<EventBaseDTO> getPublicEventsOfAllSailingServers() throws MalformedURLException {
        List<EventBaseDTO> result = new ArrayList<>();
        for (EventDTO localEvent : getEvents()) {
            if (localEvent.isPublic) {
                result.add(localEvent);
            }
        }
        for (Entry<RemoteSailingServerReference, com.sap.sse.common.Util.Pair<Iterable<EventBase>, Exception>> serverRefAndEventsOrException :
                        getService().getPublicEventsOfAllSailingServers().entrySet()) {
            final com.sap.sse.common.Util.Pair<Iterable<EventBase>, Exception> eventsOrException = serverRefAndEventsOrException.getValue();
            final RemoteSailingServerReference serverRef = serverRefAndEventsOrException.getKey();
            final Iterable<EventBase> remoteEvents = eventsOrException.getA();
            String baseURL = getBaseURL(serverRef.getURL()).toString();
            if (remoteEvents != null) {
                for (EventBase remoteEvent : remoteEvents) {
                    EventBaseDTO remoteEventDTO = convertToEventDTO(remoteEvent);
                    remoteEventDTO.setBaseURL(baseURL);
                    remoteEventDTO.setIsOnRemoteServer(true);
                    result.add(remoteEventDTO);
                }
            }
        }
        return result;
    }

    /**
     * Determines the base URL (protocol, host and port parts) used for the currently executing servlet request. Defaults
     * to <code>http://sapsailing.com</code>.
     * @throws MalformedURLException 
     */
    private URL getRequestBaseURL() throws MalformedURLException {
        final URL url = new URL(getThreadLocalRequest().getRequestURL().toString());
        final URL baseURL = getBaseURL(url);
        return baseURL;
    }

    private URL getBaseURL(URL url) throws MalformedURLException {
        return new URL(url.getProtocol(), url.getHost(), url.getPort(), /* file */ "");
    }

    private RemoteSailingServerReferenceDTO createRemoteSailingServerReferenceDTO(
            final RemoteSailingServerReference serverRef,
            final com.sap.sse.common.Util.Pair<Iterable<EventBase>, Exception> eventsOrException) {
        final Iterable<EventBase> events = eventsOrException.getA();
        final Iterable<EventBaseDTO> eventDTOs;
        final RemoteSailingServerReferenceDTO sailingServerDTO;
        if (events == null) {
            eventDTOs = null;
            final Exception exception = eventsOrException.getB();
            sailingServerDTO = new RemoteSailingServerReferenceDTO(serverRef.getName(),
                    serverRef.getURL().toExternalForm(), exception==null?null:exception.getMessage());
        } else {
            eventDTOs = convertToEventDTOs(events);
            sailingServerDTO = new RemoteSailingServerReferenceDTO(
                    serverRef.getName(), serverRef
                            .getURL().toExternalForm(), eventDTOs);
        }
        return sailingServerDTO;
    }
    
    private Iterable<EventBaseDTO> convertToEventDTOs(Iterable<EventBase> events) {
        List<EventBaseDTO> result = new ArrayList<>();
        for (EventBase event : events) {
            EventBaseDTO eventDTO = convertToEventDTO(event);
            result.add(eventDTO);
        }
        return result;
    }

    @Override
    public EventDTO updateEvent(UUID eventId, String eventName, String eventDescription, Date startDate, Date endDate,
            VenueDTO venue, boolean isPublic, Iterable<UUID> leaderboardGroupIds, String officialWebsiteURLString, Map<String, String> sailorsInfoWebsiteURLsByLocaleName,
            Iterable<ImageDTO> images, Iterable<VideoDTO> videos) throws MalformedURLException {
        TimePoint startTimePoint = startDate != null ? new MillisecondsTimePoint(startDate) : null;
        TimePoint endTimePoint = endDate != null ?  new MillisecondsTimePoint(endDate) : null;
        URL officialWebsiteURL = officialWebsiteURLString != null ? new URL(officialWebsiteURLString) : null;
        Map<Locale, URL> sailorsInfoWebsiteURLs = convertToLocalesAndUrls(sailorsInfoWebsiteURLsByLocaleName);
        List<ImageDescriptor> eventImages = convertToImages(images);
        List<VideoDescriptor> eventVideos = convertToVideos(videos);
        getService().apply(
                new UpdateEvent(eventId, eventName, eventDescription, startTimePoint, endTimePoint, venue.getName(),
                        isPublic, leaderboardGroupIds, officialWebsiteURL, sailorsInfoWebsiteURLs, eventImages, eventVideos));
        return getEventById(eventId, false);
    }

    @Override
    public EventDTO createEvent(String eventName, String eventDescription, Date startDate, Date endDate, String venue,
            boolean isPublic, List<String> courseAreaNames, String officialWebsiteURLAsString, Map<String, String> sailorsInfoWebsiteURLsByLocaleName,
            Iterable<ImageDTO> images, Iterable<VideoDTO> videos)
            throws MalformedURLException {
        UUID eventUuid = UUID.randomUUID();
        TimePoint startTimePoint = startDate != null ?  new MillisecondsTimePoint(startDate) : null;
        TimePoint endTimePoint = endDate != null ?  new MillisecondsTimePoint(endDate) : null;
        URL officialWebsiteURL = officialWebsiteURLAsString != null ? new URL(officialWebsiteURLAsString) : null;
        Map<Locale, URL> sailorsInfoWebsiteURLs = convertToLocalesAndUrls(sailorsInfoWebsiteURLsByLocaleName);
        
        List<ImageDescriptor> eventImages = convertToImages(images);
        List<VideoDescriptor> eventVideos = convertToVideos(videos);
        getService().apply(
                new CreateEvent(eventName, eventDescription, startTimePoint, endTimePoint, venue, isPublic, eventUuid,
                        officialWebsiteURL, sailorsInfoWebsiteURLs, eventImages, eventVideos));
        createCourseAreas(eventUuid, courseAreaNames.toArray(new String[courseAreaNames.size()]));
        return getEventById(eventUuid, false);
    }

    @Override
    public Pair<Integer, Integer> resolveImageDimensions(String imageUrlAsString) throws Exception {
        final Pair<Integer, Integer> imageDimensions;
        if (imageUrlAsString != null && !imageUrlAsString.isEmpty()) {
            URL imageURL = new URL(imageUrlAsString);
            imageDimensions = MediaUtils.getImageDimensions(imageURL);
        } else {
            imageDimensions = null;
        }
        return imageDimensions;
    }
    
    @Override
    public void createCourseAreas(UUID eventId, String[] courseAreaNames) {
        final UUID[] courseAreaIDs = new UUID[courseAreaNames.length];
        for (int i=0; i<courseAreaNames.length; i++) {
            courseAreaIDs[i] = UUID.randomUUID();
        }
        getService().apply(new AddCourseAreas(eventId, courseAreaNames, courseAreaIDs));
    }

    @Override
    public void removeCourseAreas(UUID eventId, UUID[] courseAreaIds) {
        getService().apply(new RemoveCourseAreas(eventId, courseAreaIds));
    }

    @Override
    public void removeEvents(Collection<UUID> eventIds) {
        for (UUID eventId : eventIds) {
            removeEvent(eventId);
        }
    }

    @Override
    public void removeEvent(UUID eventId) {
        getService().apply(new RemoveEvent(eventId));
    }

    @Override
    public void renameEvent(UUID eventId, String newName) {
        getService().apply(new RenameEvent(eventId, newName));
    }

    @Override
    public EventDTO getEventById(UUID id, boolean withStatisticalData) throws MalformedURLException {
        EventDTO result = null;
        String requestBaseURL = getRequestBaseURL().toString();
        Event event = getService().getEvent(id);
        if (event != null) {
            result = convertToEventDTO(event, withStatisticalData);
            result.setBaseURL(requestBaseURL);
            result.setIsOnRemoteServer(false);
        }
        return result;
    }

    private EventBaseDTO convertToEventDTO(EventBase event) {
        final EventBaseDTO eventDTO;
        if (event == null) {
            eventDTO = null;
        } else {
            List<LeaderboardGroupBaseDTO> lgDTOs = new ArrayList<>();
            if (event.getLeaderboardGroups() != null) {
                for (LeaderboardGroupBase lgBase : event.getLeaderboardGroups()) {
                    lgDTOs.add(convertToLeaderboardGroupBaseDTO(lgBase));
                }
            }
            eventDTO = new EventBaseDTO(event.getName(), lgDTOs);
            copyEventBaseFieldsToDTO(event, eventDTO);
        }
        return eventDTO;
    }

    private LeaderboardGroupBaseDTO convertToLeaderboardGroupBaseDTO(LeaderboardGroupBase leaderboardGroupBase) {
        return new LeaderboardGroupBaseDTO(leaderboardGroupBase.getId(), leaderboardGroupBase.getName(),
                leaderboardGroupBase.getDescription(), leaderboardGroupBase.getDisplayName(),
                leaderboardGroupBase.hasOverallLeaderboard());
    }
    
    private void copyEventBaseFieldsToDTO(EventBase event, EventBaseDTO eventDTO) {
        eventDTO.venue = new VenueDTO();
        eventDTO.venue.setName(event.getVenue() != null ? event.getVenue().getName() : null);
        eventDTO.startDate = event.getStartDate() != null ? event.getStartDate().asDate() : null;
        eventDTO.endDate = event.getStartDate() != null ? event.getEndDate().asDate() : null;
        eventDTO.isPublic = event.isPublic();
        eventDTO.id = (UUID) event.getId();
        eventDTO.setDescription(event.getDescription());
        eventDTO.setOfficialWebsiteURL(event.getOfficialWebsiteURL() != null ? event.getOfficialWebsiteURL().toString() : null);
        for(Map.Entry<Locale, URL> sailorsInfoWebsiteEntry : event.getSailorsInfoWebsiteURLs().entrySet()) {
            eventDTO.setSailorsInfoWebsiteURL(sailorsInfoWebsiteEntry.getKey() == null ? null : sailorsInfoWebsiteEntry
                    .getKey().toLanguageTag(), sailorsInfoWebsiteEntry.getValue().toExternalForm());
        }
        for(ImageDescriptor image: event.getImages()) {
            eventDTO.addImage(convertToImageDTO(image));
        }
        for(VideoDescriptor video: event.getVideos()) {
            eventDTO.addVideo(convertToVideoDTO(video));
        }
    }

    private List<ImageDescriptor> convertToImages(Iterable<ImageDTO> images) throws MalformedURLException {
        List<ImageDescriptor> eventImages = new ArrayList<ImageDescriptor>();
        for (ImageDTO image : images) {
            try {
                eventImages.add(convertToImage(image));
            } catch(Exception e) {
                // broken URLs are not being stored
            }
        }
        return eventImages;
    }

    private List<VideoDescriptor> convertToVideos(Iterable<VideoDTO> videos) throws MalformedURLException {
        List<VideoDescriptor> eventVideos = new ArrayList<VideoDescriptor>();
        for (VideoDTO video : videos) {
            try {
                eventVideos.add(convertToVideo(video));
            } catch(Exception e) {
                // broken URLs are not being stored
            }
        }
        return eventVideos;
    }

    private Map<Locale, URL> convertToLocalesAndUrls(Map<String, String> sailorsInfoWebsiteURLsByLocaleName) {
        Map<Locale, URL> eventURLs = new HashMap<>();
        for (Map.Entry<String, String> entry : sailorsInfoWebsiteURLsByLocaleName.entrySet()) {
            try {
                eventURLs.put(toLocale(entry.getKey()), new URL(entry.getValue()));
            } catch(Exception e) {
                // broken URLs or Locales are not being stored
            }
        }
        return eventURLs;
    }

    private ImageDescriptor convertToImage(ImageDTO image) throws MalformedURLException {
        ImageDescriptor result = new ImageDescriptorImpl(new URL(image.getSourceRef()), new MillisecondsTimePoint(image.getCreatedAtDate()));
        result.setCopyright(image.getCopyright());
        result.setTitle(image.getTitle());
        result.setSubtitle(image.getSubtitle());
        result.setCopyright(image.getCopyright());
        result.setSize(image.getWidthInPx(), image.getHeightInPx());
        result.setLocale(toLocale(image.getLocale()));
        for (String tag : image.getTags()) {
            result.addTag(tag);
        }
        return result;
    }

    private VideoDescriptor convertToVideo(VideoDTO video) throws MalformedURLException {
        MimeType mimeType = video.getMimeType();
        if(mimeType == null || mimeType == MimeType.unknown) {
            mimeType = MediaUtils.detectMimeTypeFromUrl(video.getSourceRef());
        }
        VideoDescriptor result = new VideoDescriptorImpl(new URL(video.getSourceRef()), mimeType, new MillisecondsTimePoint(video.getCreatedAtDate()));
        result.setCopyright(video.getCopyright());
        result.setTitle(video.getTitle());
        result.setSubtitle(video.getSubtitle());
        result.setCopyright(video.getCopyright());
        result.setLengthInSeconds(video.getLengthInSeconds());
        if(video.getThumbnailRef() != null && !video.getThumbnailRef().isEmpty())
        result.setThumbnailURL(new URL(video.getThumbnailRef()));
        result.setLocale(toLocale(video.getLocale()));
        for (String tag : video.getTags()) {
            result.addTag(tag);
        }
        return result;
    }

    private ImageDTO convertToImageDTO(ImageDescriptor image) {
        ImageDTO result = new ImageDTO(image.getURL().toString(), image.getCreatedAtDate() != null ? image.getCreatedAtDate().asDate() : null);
        result.setCopyright(image.getCopyright());
        result.setTitle(image.getTitle());
        result.setSubtitle(image.getSubtitle());
        result.setMimeType(image.getMimeType());
        result.setSizeInPx(image.getWidthInPx(), image.getHeightInPx());
        result.setLocale(toLocaleName(image.getLocale()));
        List<String> tags = new ArrayList<String>();
        for(String tag: image.getTags()) {
            tags.add(tag);
        }
        result.setTags(tags);
        return result;
    }

    private VideoDTO convertToVideoDTO(VideoDescriptor video) {
        VideoDTO result = new VideoDTO(video.getURL().toString(), video.getMimeType(), 
                video.getCreatedAtDate() != null ? video.getCreatedAtDate().asDate() : null);
        result.setCopyright(video.getCopyright());
        result.setTitle(video.getTitle());
        result.setSubtitle(video.getSubtitle());
        result.setThumbnailRef(video.getThumbnailURL() != null ? video.getThumbnailURL().toString() : null);
        result.setLengthInSeconds(video.getLengthInSeconds());
        result.setLocale(toLocaleName(video.getLocale()));
        List<String> tags = new ArrayList<String>();
        for(String tag: video.getTags()) {
            tags.add(tag);
        }
        result.setTags(tags);
        return result;
    }
    
    private Locale toLocale(String localeName) {
        if(localeName == null || localeName.isEmpty()) {
            return null;
        }
        return Locale.forLanguageTag(localeName);
    }
    
    private String toLocaleName(Locale locale) {
        if(locale == null) {
            return null;
        }
        return locale.toString();
    }

    private EventDTO convertToEventDTO(Event event, boolean withStatisticalData) {
        EventDTO eventDTO = new EventDTO(event.getName());
        copyEventBaseFieldsToDTO(event, eventDTO);
        eventDTO.regattas = new ArrayList<RegattaDTO>();
        for (Regatta regatta: event.getRegattas()) {
            RegattaDTO regattaDTO = new RegattaDTO();
            regattaDTO.setName(regatta.getName());
            regattaDTO.races = convertToRaceDTOs(regatta);
            eventDTO.regattas.add(regattaDTO);
        }
        eventDTO.venue.setCourseAreas(new ArrayList<CourseAreaDTO>());
        for (CourseArea courseArea : event.getVenue().getCourseAreas()) {
            CourseAreaDTO courseAreaDTO = convertToCourseAreaDTO(courseArea);
            eventDTO.venue.getCourseAreas().add(courseAreaDTO);
        }
        for (LeaderboardGroup lg : event.getLeaderboardGroups()) {
            eventDTO.addLeaderboardGroup(convertToLeaderboardGroupDTO(lg, /* withGeoLocationData */false, withStatisticalData));
        }
        return eventDTO;
    }

    private CourseAreaDTO convertToCourseAreaDTO(CourseArea courseArea) {
        CourseAreaDTO courseAreaDTO = new CourseAreaDTO(courseArea.getName());
        courseAreaDTO.id = courseArea.getId();
        return courseAreaDTO;
    }
    
    /** for backward compatibility with the regatta overview */
    @Override
    public List<RaceGroupDTO> getRegattaStructureForEvent(UUID eventId) {
        List<RaceGroupDTO> raceGroups = new ArrayList<RaceGroupDTO>();
        Event event = getService().getEvent(eventId);
        Map<Leaderboard, LeaderboardGroup> leaderboardWithLeaderboardGroups = new HashMap<Leaderboard, LeaderboardGroup>();
        for(LeaderboardGroup leaderboardGroup: event.getLeaderboardGroups()) {
            for(Leaderboard leaderboard: leaderboardGroup.getLeaderboards()) {
                leaderboardWithLeaderboardGroups.put(leaderboard, leaderboardGroup);
            }
        }
        if (event != null) {
            for (CourseArea courseArea : event.getVenue().getCourseAreas()) {
                for (Leaderboard leaderboard : getService().getLeaderboards().values()) {
                    if (leaderboard.getDefaultCourseArea() != null && leaderboard.getDefaultCourseArea() == courseArea) {
                        RaceGroupDTO raceGroup = new RaceGroupDTO(leaderboard.getName());
                        raceGroup.courseAreaIdAsString = courseArea.getId().toString();
                        raceGroup.displayName = getRegattaNameFromLeaderboard(leaderboard);
                        if(leaderboardWithLeaderboardGroups.containsKey(leaderboard)) {
                            raceGroup.leaderboardGroupName = leaderboardWithLeaderboardGroups.get(leaderboard).getName(); 
                        }
                        if (leaderboard instanceof RegattaLeaderboard) {
                            RegattaLeaderboard regattaLeaderboard = (RegattaLeaderboard) leaderboard;
                            for (Series series : regattaLeaderboard.getRegatta().getSeries()) {
                                RaceGroupSeriesDTO seriesDTO = new RaceGroupSeriesDTO(series.getName());
                                raceGroup.getSeries().add(seriesDTO);
                                for (Fleet fleet : series.getFleets()) {
                                    FleetDTO fleetDTO = new FleetDTO(fleet.getName(), fleet.getOrdering(), fleet.getColor());
                                    seriesDTO.getFleets().add(fleetDTO);
                                }
                                seriesDTO.getRaceColumns().addAll(convertToRaceColumnDTOs(series.getRaceColumns()));
                            }
                        } else {
                            RaceGroupSeriesDTO seriesDTO = new RaceGroupSeriesDTO(LeaderboardNameConstants.DEFAULT_SERIES_NAME);
                            raceGroup.getSeries().add(seriesDTO);
                            FleetDTO fleetDTO = new FleetDTO(LeaderboardNameConstants.DEFAULT_FLEET_NAME, 0, null);
                            seriesDTO.getFleets().add(fleetDTO);
                            seriesDTO.getRaceColumns().addAll(convertToRaceColumnDTOs(leaderboard.getRaceColumns()));
                        }
                        raceGroups.add(raceGroup);
                    }
                }
            }
        }
        return raceGroups;
    }

    /** the replacement service for getRegattaStructureForEvent() */
    @Override
    public List<RaceGroupDTO> getRegattaStructureOfEvent(UUID eventId) {
        List<RaceGroupDTO> raceGroups = new ArrayList<RaceGroupDTO>();
        Event event = getService().getEvent(eventId);
        Map<Leaderboard, LeaderboardGroup> leaderboardWithLeaderboardGroups = new HashMap<Leaderboard, LeaderboardGroup>();
        for(LeaderboardGroup leaderboardGroup: event.getLeaderboardGroups()) {
            for(Leaderboard leaderboard: leaderboardGroup.getLeaderboards()) {
                leaderboardWithLeaderboardGroups.put(leaderboard, leaderboardGroup);
            }
        }
        if (event != null) {
            for(LeaderboardGroup leaderboardGroup: event.getLeaderboardGroups()) {
                for(Leaderboard leaderboard: leaderboardGroup.getLeaderboards()) {
                    RaceGroupDTO raceGroup = new RaceGroupDTO(leaderboard.getName());
                    for (CourseArea courseArea : event.getVenue().getCourseAreas()) {
                        if (leaderboard.getDefaultCourseArea() != null && leaderboard.getDefaultCourseArea() == courseArea) {
                            raceGroup.courseAreaIdAsString = courseArea.getId().toString();
                            break;
                        }
                    }
                    raceGroup.displayName = getRegattaNameFromLeaderboard(leaderboard);
                    if(leaderboardWithLeaderboardGroups.containsKey(leaderboard)) {
                        raceGroup.leaderboardGroupName = leaderboardWithLeaderboardGroups.get(leaderboard).getName(); 
                    }
                    if (leaderboard instanceof RegattaLeaderboard) {
                        RegattaLeaderboard regattaLeaderboard = (RegattaLeaderboard) leaderboard;
                        raceGroup.boatClass = regattaLeaderboard.getRegatta().getBoatClass().getDisplayName();
                        for (Series series : regattaLeaderboard.getRegatta().getSeries()) {
                            RaceGroupSeriesDTO seriesDTO = new RaceGroupSeriesDTO(series.getName());
                            raceGroup.getSeries().add(seriesDTO);
                            for (Fleet fleet : series.getFleets()) {
                                FleetDTO fleetDTO = new FleetDTO(fleet.getName(), fleet.getOrdering(), fleet.getColor());
                                seriesDTO.getFleets().add(fleetDTO);
                            }
                            seriesDTO.getRaceColumns().addAll(convertToRaceColumnDTOs(series.getRaceColumns()));
                        }
                    } else {
                        RaceGroupSeriesDTO seriesDTO = new RaceGroupSeriesDTO(LeaderboardNameConstants.DEFAULT_SERIES_NAME);
                        raceGroup.getSeries().add(seriesDTO);
                        FleetDTO fleetDTO = new FleetDTO(LeaderboardNameConstants.DEFAULT_FLEET_NAME, 0, null);
                        seriesDTO.getFleets().add(fleetDTO);
                        seriesDTO.getRaceColumns().addAll(convertToRaceColumnDTOs(leaderboard.getRaceColumns()));
                        for(Competitor c: leaderboard.getCompetitors()) {
                            if(c.getBoat() != null && c.getBoat().getBoatClass() != null) {
                                raceGroup.boatClass = c.getBoat().getBoatClass().getDisplayName();
                            }
                        }
                    }
                    raceGroups.add(raceGroup);
                }
            }
        }
        return raceGroups;
    }
    
    /**
     * The name of the regatta to be shown on the regatta overview webpage is retrieved from the name of the {@link Leaderboard}. Since regattas are
     * not always represented by a {@link Regatta} object in the Sailing Suite but need to be shown on the regatta overview page, the leaderboard is
     * used as the representative of the sailing regatta. When a display name is set for a leaderboard, this name is favored against the (mostly technical)
     * regatta name as the display name represents the publicly visible name of the regatta. 
     * <br>
     * When the leaderboard is a {@link RegattaLeaderboard} the name of the {@link Regatta} is used, otherwise the leaderboard 
     * is a {@link FlexibleLeaderboard} and it's name is used as the last option.
     * @param leaderboard The {@link Leaderboard} from which the name is be retrieved
     * @return the name of the regatta to be shown on the regatta overview page
     */
    private String getRegattaNameFromLeaderboard(Leaderboard leaderboard) {
        String regattaName;
        if (leaderboard.getDisplayName() != null && !leaderboard.getDisplayName().isEmpty()) {
            regattaName = leaderboard.getDisplayName();
        } else {
            if (leaderboard instanceof RegattaLeaderboard) {
                RegattaLeaderboard regattaLeaderboard = (RegattaLeaderboard) leaderboard;
                regattaName = regattaLeaderboard.getRegatta().getName();
            } else {
                regattaName = leaderboard.getName();
            }
        }
        return regattaName;
    }

    @Override
    public void removeRegattas(Collection<RegattaIdentifier> selectedRegattas) {
        for (RegattaIdentifier regatta : selectedRegattas) {
            removeRegatta(regatta);
        }
    }
    
    @Override
    public void removeRegatta(RegattaIdentifier regattaIdentifier) {
        getService().apply(new RemoveRegatta(regattaIdentifier));
    }
    
    @Override
    public void removeSeries(RegattaIdentifier identifier, String seriesName) {
        getService().apply(new RemoveSeries(identifier, seriesName));
    }

    private RaceColumnInSeriesDTO convertToRaceColumnInSeriesDTO(RaceColumnInSeries raceColumnInSeries) {
        RaceColumnInSeriesDTO raceColumnInSeriesDTO = new RaceColumnInSeriesDTO(raceColumnInSeries.getSeries().getName(),
                raceColumnInSeries.getRegatta().getName());
        fillRaceColumnDTO(raceColumnInSeries, raceColumnInSeriesDTO);
        return raceColumnInSeriesDTO;
    }

    @Override
    public void updateRegatta(RegattaIdentifier regattaName, Date startDate, Date endDate, UUID defaultCourseAreaUuid, 
            RegattaConfigurationDTO configurationDTO, boolean useStartTimeInference) {
        Regatta regatta = getService().getRegatta(regattaName);
        if (regatta != null) {
            SecurityUtils.getSubject().checkPermission(Permission.REGATTA.getStringPermissionForObjects(Mode.UPDATE, regatta.getName()));
        }
        TimePoint startTimePoint = startDate != null ?  new MillisecondsTimePoint(startDate) : null;
        TimePoint endTimePoint = endDate != null ?  new MillisecondsTimePoint(endDate) : null;
        getService().apply(new UpdateSpecificRegatta(regattaName, startTimePoint, endTimePoint,
                defaultCourseAreaUuid, convertToRegattaConfiguration(configurationDTO), useStartTimeInference));
    }

    @Override
    public List<RaceColumnInSeriesDTO> addRaceColumnsToSeries(RegattaIdentifier regattaIdentifier, String seriesName,
            List<Pair<String, Integer>> columnNamesWithInsertIndex) {
        Regatta regatta = getService().getRegatta(regattaIdentifier);
        if (regatta != null) {
            SecurityUtils.getSubject().checkPermission(Permission.REGATTA.getStringPermissionForObjects(Mode.UPDATE, regatta.getName()));
        }
        List<RaceColumnInSeriesDTO> result = new ArrayList<RaceColumnInSeriesDTO>();
        for (Pair<String, Integer> columnNameAndInsertIndex : columnNamesWithInsertIndex) {
            RaceColumnInSeries raceColumnInSeries = getService().apply(
                    new AddColumnToSeries(columnNameAndInsertIndex.getB(), regattaIdentifier, seriesName, columnNameAndInsertIndex.getA()));
            if (raceColumnInSeries != null) {
                result.add(convertToRaceColumnInSeriesDTO(raceColumnInSeries));
            }
        }
        return result;
    }
    
    @Override
    public void updateSeries(RegattaIdentifier regattaIdentifier, String seriesName, String newSeriesName, boolean isMedal,
            int[] resultDiscardingThresholds, boolean startsWithZeroScore,
            boolean firstColumnIsNonDiscardableCarryForward, boolean hasSplitFleetContiguousScoring,
            List<FleetDTO> fleets) {
        Regatta regatta = getService().getRegatta(regattaIdentifier);
        if (regatta != null) {
            SecurityUtils.getSubject().checkPermission(Permission.REGATTA.getStringPermissionForObjects(Mode.UPDATE, regatta.getName()));
        }
        getService().apply(
                new UpdateSeries(regattaIdentifier, seriesName, newSeriesName, isMedal, resultDiscardingThresholds,
                        startsWithZeroScore, firstColumnIsNonDiscardableCarryForward, hasSplitFleetContiguousScoring,
                        fleets));
    }

    @Override
    public RaceColumnInSeriesDTO addRaceColumnToSeries(RegattaIdentifier regattaIdentifier, String seriesName, String columnName) {
        Regatta regatta = getService().getRegatta(regattaIdentifier);
        if (regatta != null) {
            SecurityUtils.getSubject().checkPermission(Permission.REGATTA.getStringPermissionForObjects(Mode.UPDATE, regatta.getName()));
        }
        RaceColumnInSeriesDTO result = null;
        RaceColumnInSeries raceColumnInSeries = getService().apply(new AddColumnToSeries(regattaIdentifier, seriesName, columnName));
        if(raceColumnInSeries != null) {
            result = convertToRaceColumnInSeriesDTO(raceColumnInSeries);
        }
        return result;
    }

    @Override
    public void removeRaceColumnsFromSeries(RegattaIdentifier regattaIdentifier, String seriesName, List<String> columnNames) {
        Regatta regatta = getService().getRegatta(regattaIdentifier);
        if (regatta != null) {
            SecurityUtils.getSubject().checkPermission(Permission.REGATTA.getStringPermissionForObjects(Mode.UPDATE, regatta.getName()));
        }
        for(String columnName: columnNames) {
            getService().apply(new RemoveColumnFromSeries(regattaIdentifier, seriesName, columnName));
        }
    }

    @Override
    public void removeRaceColumnFromSeries(RegattaIdentifier regattaIdentifier, String seriesName, String columnName) {
        Regatta regatta = getService().getRegatta(regattaIdentifier);
        if (regatta != null) {
            SecurityUtils.getSubject().checkPermission(Permission.REGATTA.getStringPermissionForObjects(Mode.UPDATE, regatta.getName()));
        }
        getService().apply(new RemoveColumnFromSeries(regattaIdentifier, seriesName, columnName));
    }

    @Override
    public void moveRaceColumnInSeriesUp(RegattaIdentifier regattaIdentifier, String seriesName, String columnName) {
        Regatta regatta = getService().getRegatta(regattaIdentifier);
        if (regatta != null) {
            SecurityUtils.getSubject().checkPermission(Permission.REGATTA.getStringPermissionForObjects(Mode.UPDATE, regatta.getName()));
        }
        getService().apply(new MoveColumnInSeriesUp(regattaIdentifier, seriesName, columnName));
    }

    @Override
    public void moveRaceColumnInSeriesDown(RegattaIdentifier regattaIdentifier, String seriesName, String columnName) {
        Regatta regatta = getService().getRegatta(regattaIdentifier);
        if (regatta != null) {
            SecurityUtils.getSubject().checkPermission(Permission.REGATTA.getStringPermissionForObjects(Mode.UPDATE, regatta.getName()));
        }
        getService().apply(new MoveColumnInSeriesDown(regattaIdentifier, seriesName, columnName));
    }

    @Override
    public RegattaDTO createRegatta(String regattaName, String boatClassName, Date startDate, Date endDate, 
            RegattaCreationParametersDTO seriesNamesWithFleetNamesAndFleetOrderingAndMedal,
            boolean persistent, ScoringSchemeType scoringSchemeType, UUID defaultCourseAreaId, boolean useStartTimeInference,
            RankingMetrics rankingMetricType) {
        SecurityUtils.getSubject().checkPermission(Permission.REGATTA.getStringPermissionForObjects(Mode.CREATE, regattaName));
        TimePoint startTimePoint = startDate != null ?  new MillisecondsTimePoint(startDate) : null;
        TimePoint endTimePoint = endDate != null ?  new MillisecondsTimePoint(endDate) : null;
        Regatta regatta = getService().apply(
                new AddSpecificRegatta(
                        regattaName, boatClassName, startTimePoint, endTimePoint, UUID.randomUUID(),
                        seriesNamesWithFleetNamesAndFleetOrderingAndMedal,
                        persistent, baseDomainFactory.createScoringScheme(scoringSchemeType), defaultCourseAreaId, useStartTimeInference,
                        rankingMetricType));
        return convertToRegattaDTO(regatta);
    }
    
    @Override
    public RegattaScoreCorrectionDTO getScoreCorrections(String scoreCorrectionProviderName, String eventName,
            String boatClassName, Date timePointWhenResultPublished) throws Exception {
        RegattaScoreCorrectionDTO result = null;
        for (ScoreCorrectionProvider scp : getAllScoreCorrectionProviders()) {
            if (scp.getName().equals(scoreCorrectionProviderName)) {
                result = createScoreCorrection(scp.getScoreCorrections(eventName, boatClassName,
                        new MillisecondsTimePoint(timePointWhenResultPublished)));
                break;
            }
        }
        return result;
    }

    private RegattaScoreCorrectionDTO createScoreCorrection(RegattaScoreCorrections scoreCorrections) {
        // Key is the race name or number as String; values are maps whose key is the sailID.
        LinkedHashMap<String, Map<String, ScoreCorrectionEntryDTO>> map = new LinkedHashMap<String, Map<String, ScoreCorrectionEntryDTO>>();
        for (ScoreCorrectionsForRace sc4r : scoreCorrections.getScoreCorrectionsForRaces()) {
            Map<String, ScoreCorrectionEntryDTO> entryMap = new HashMap<String, RegattaScoreCorrectionDTO.ScoreCorrectionEntryDTO>();
            for (String sailID : sc4r.getSailIDs()) {
                entryMap.put(sailID, createScoreCorrectionEntryDTO(sc4r.getScoreCorrectionForCompetitor(sailID)));
            }
            map.put(sc4r.getRaceNameOrNumber(), entryMap);
        }
        return new RegattaScoreCorrectionDTO(scoreCorrections.getProvider().getName(), map);
    }

    private ScoreCorrectionEntryDTO createScoreCorrectionEntryDTO(
            ScoreCorrectionForCompetitorInRace scoreCorrectionForCompetitor) {
        return new ScoreCorrectionEntryDTO(scoreCorrectionForCompetitor.getPoints(),
                scoreCorrectionForCompetitor.isDiscarded(), scoreCorrectionForCompetitor.getMaxPointsReason());
    }
    
    @Override
    public List<Pair<String, String>> getUrlResultProviderNamesAndOptionalSampleURL() {
        List<Pair<String, String>> result = new ArrayList<>();
        for (ScoreCorrectionProvider scp : getAllScoreCorrectionProviders()) {
            if (scp instanceof ResultUrlProvider) {
                result.add(new Pair<>(scp.getName(), ((ResultUrlProvider) scp).getOptionalSampleURL()));
            }
        }
        return result;
    }

    private ResultUrlProvider getUrlBasedScoreCorrectionProvider(String resultProviderName) {
        ResultUrlProvider result = null;
        for (ScoreCorrectionProvider scp : getAllScoreCorrectionProviders()) {
            if (scp instanceof ResultUrlProvider && scp.getName().equals(resultProviderName)) {
                result = (ResultUrlProvider) scp;
                break;
            }
        }
        return result;
    }

    @Override
    public ServerInfoDTO getServerInfo() {
        ServerInfoDTO result = new ServerInfoDTO(ServerInfo.getName(), ServerInfo.getBuildVersion());
        return result;
    }

    @Override
    public ServerConfigurationDTO getServerConfiguration() {
        SailingServerConfiguration sailingServerConfiguration = getService().getSailingServerConfiguration();
        ServerConfigurationDTO result = new ServerConfigurationDTO(sailingServerConfiguration.isStandaloneServer());
        return result;
    }
    
    @Override
    public void updateServerConfiguration(ServerConfigurationDTO serverConfiguration) {
        SailingServerConfiguration newServerConfiguration = new SailingServerConfigurationImpl(serverConfiguration.isStandaloneServer());
        getService().apply(new UpdateServerConfiguration(newServerConfiguration));
    }

    @Override
    public List<RemoteSailingServerReferenceDTO> getRemoteSailingServerReferences() {
        List<RemoteSailingServerReferenceDTO> result = new ArrayList<RemoteSailingServerReferenceDTO>();
        for (Entry<RemoteSailingServerReference, com.sap.sse.common.Util.Pair<Iterable<EventBase>, Exception>> remoteSailingServerRefAndItsCachedEvent :
                    getService().getPublicEventsOfAllSailingServers().entrySet()) {
            RemoteSailingServerReferenceDTO dto = createRemoteSailingServerReferenceDTO(
                    remoteSailingServerRefAndItsCachedEvent.getKey(),
                    remoteSailingServerRefAndItsCachedEvent.getValue());
            result.add(dto);
        }
        return result;
    }

    @Override
    public void removeSailingServers(Set<String> namesOfSailingServersToRemove) throws Exception {
        for (String serverName : namesOfSailingServersToRemove) {
            getService().apply(new RemoveRemoteSailingServerReference(serverName));
        }
    }

    @Override
    public RemoteSailingServerReferenceDTO addRemoteSailingServerReference(RemoteSailingServerReferenceDTO sailingServer) throws MalformedURLException {
        final String expandedURL;
        if (sailingServer.getUrl().contains("//")) {
            expandedURL = sailingServer.getUrl();
        } else {
            expandedURL = "http://" + sailingServer.getUrl();
        }
        URL serverURL = new URL(expandedURL);
        RemoteSailingServerReference serverRef = getService().apply(new AddRemoteSailingServerReference(sailingServer.getName(), serverURL));
        com.sap.sse.common.Util.Pair<Iterable<EventBase>, Exception> eventsOrException = getService().updateRemoteServerEventCacheSynchronously(serverRef);
        return createRemoteSailingServerReferenceDTO(serverRef, eventsOrException);
        
    }

    @Override
    public List<String> getResultImportUrls(String resultProviderName) {
        List<String> result = new ArrayList<String>();
        ResultUrlProvider urlBasedScoreCorrectionProvider = getUrlBasedScoreCorrectionProvider(resultProviderName);
        ResultUrlRegistry resultUrlRegistry = getResultUrlRegistry();
        if (urlBasedScoreCorrectionProvider != null) {
            Iterable<URL> allUrls = resultUrlRegistry.getResultUrls(resultProviderName);
            for (URL url : allUrls) {
                result.add(url.toString());
            }
        }
        return result;
    }

    @Override
    public void removeResultImportURLs(String resultProviderName, Set<String> toRemove) throws Exception {
        ResultUrlProvider urlBasedScoreCorrectionProvider = getUrlBasedScoreCorrectionProvider(resultProviderName);
        ResultUrlRegistry resultUrlRegistry = getResultUrlRegistry();
        if (urlBasedScoreCorrectionProvider != null) {
            for (String urlToRemove : toRemove) {
                resultUrlRegistry.unregisterResultUrl(resultProviderName, new URL(urlToRemove));
            }
        }
    }

    @Override
    public void addResultImportUrl(String resultProviderName, String url) throws Exception {
        ResultUrlProvider urlBasedScoreCorrectionProvider = getUrlBasedScoreCorrectionProvider(resultProviderName);
        if (urlBasedScoreCorrectionProvider != null) {
            ResultUrlRegistry resultUrlRegistry = getResultUrlRegistry();
            resultUrlRegistry.registerResultUrl(resultProviderName, new URL(url));
        }
    }

    private ResultUrlRegistry getResultUrlRegistry() {
        return resultUrlRegistryServiceTracker.getService();
    }    

    @Override
    public List<String> getOverallLeaderboardNamesContaining(String leaderboardName) {
        Leaderboard leaderboard = getService().getLeaderboardByName(leaderboardName);
        if (leaderboard == null) {
            throw new IllegalArgumentException("Couldn't find leaderboard named "+leaderboardName);
        }
        List<String> result = new ArrayList<String>();
        for (Map.Entry<String, Leaderboard> leaderboardEntry : getService().getLeaderboards().entrySet()) {
            if (leaderboardEntry.getValue() instanceof MetaLeaderboard) {
                MetaLeaderboard metaLeaderboard = (MetaLeaderboard) leaderboardEntry.getValue();
                if (Util.contains(metaLeaderboard.getLeaderboards(), leaderboard)) {
                    result.add(leaderboardEntry.getKey());
                }
            }
        }
        return result;
    }

    @Override
    public List<SwissTimingArchiveConfigurationDTO> getPreviousSwissTimingArchiveConfigurations() {
        Iterable<SwissTimingArchiveConfiguration> configs = swissTimingAdapterPersistence.getSwissTimingArchiveConfigurations();
        List<SwissTimingArchiveConfigurationDTO> result = new ArrayList<SwissTimingArchiveConfigurationDTO>();
        for (SwissTimingArchiveConfiguration stArchiveConfig : configs) {
            result.add(new SwissTimingArchiveConfigurationDTO(stArchiveConfig.getJsonUrl()));
        }
        return result;
    }

    @Override
    public void storeSwissTimingArchiveConfiguration(String swissTimingJsonUrl) {
        swissTimingAdapterPersistence.storeSwissTimingArchiveConfiguration(swissTimingFactory.createSwissTimingArchiveConfiguration(
                swissTimingJsonUrl));
    }

    protected com.sap.sailing.domain.base.DomainFactory getBaseDomainFactory() {
        return baseDomainFactory;
    }

    @Override
    public List<RegattaOverviewEntryDTO> getRaceStateEntriesForLeaderboard(String leaderboardName,
            boolean showOnlyCurrentlyRunningRaces, boolean showOnlyRacesOfSameDay, final List<String> visibleRegattas)
            throws NoWindException, InterruptedException, ExecutionException {
        Leaderboard leaderboard = getService().getLeaderboardByName(leaderboardName);
        return getRaceStateEntriesForLeaderboard(leaderboard, showOnlyCurrentlyRunningRaces, showOnlyRacesOfSameDay, visibleRegattas);
    }

    private List<RegattaOverviewEntryDTO> getRaceStateEntriesForLeaderboard(Leaderboard leaderboard,
            boolean showOnlyCurrentlyRunningRaces, boolean showOnlyRacesOfSameDay, final List<String> visibleRegattas)
            throws NoWindException, InterruptedException, ExecutionException {
        List<RegattaOverviewEntryDTO> result = new ArrayList<RegattaOverviewEntryDTO>();
        Calendar dayToCheck = Calendar.getInstance();
        dayToCheck.setTime(new Date());
        CourseArea usedCourseArea = leaderboard.getDefaultCourseArea();
        if (leaderboard != null) {
            if (visibleRegattas != null && !visibleRegattas.contains(leaderboard.getName())) {
                return result;
            }
            String regattaName = getRegattaNameFromLeaderboard(leaderboard);
            if (leaderboard instanceof RegattaLeaderboard) {
                RegattaLeaderboard regattaLeaderboard = (RegattaLeaderboard) leaderboard;
                BoatClass boatClass = regattaLeaderboard.getRegatta().getBoatClass();
                for (Series series : regattaLeaderboard.getRegatta().getSeries()) {
                    Map<String, List<RegattaOverviewEntryDTO>> entriesPerFleet = new HashMap<String, List<RegattaOverviewEntryDTO>>();
                    for (RaceColumn raceColumn : series.getRaceColumns()) {
                        getRegattaOverviewEntries(showOnlyRacesOfSameDay, dayToCheck,
                                usedCourseArea, leaderboard, boatClass.getName(), regattaName, series.getName(), raceColumn, entriesPerFleet);
                    }
                    result.addAll(getRegattaOverviewEntriesToBeShown(showOnlyCurrentlyRunningRaces, entriesPerFleet));
                }

            } else if(leaderboard instanceof FlexibleLeaderboard) {
                BoatClass boatClass = null;
                for (TrackedRace trackedRace : leaderboard.getTrackedRaces()) {
                    boatClass = trackedRace.getRace().getBoatClass();
                    break;
                }
                Map<String, List<RegattaOverviewEntryDTO>> entriesPerFleet = new HashMap<String, List<RegattaOverviewEntryDTO>>();
                for (RaceColumn raceColumn : leaderboard.getRaceColumns()) {
                    getRegattaOverviewEntries(showOnlyRacesOfSameDay, dayToCheck, usedCourseArea,
                            leaderboard, boatClass == null ? "" : boatClass.getName(), regattaName, LeaderboardNameConstants.DEFAULT_SERIES_NAME, raceColumn, entriesPerFleet);
                }
                result.addAll(getRegattaOverviewEntriesToBeShown(showOnlyCurrentlyRunningRaces, entriesPerFleet));
            }
        }
        return result;
    }
    
    private void createRegattaFromRegattaDTO(RegattaDTO regatta) {
        SecurityUtils.getSubject().checkPermission(Permission.REGATTA.getStringPermissionForObjects(Mode.CREATE, regatta.getName()));
        this.createRegatta(regatta.getName(), regatta.boatClass.getName(), regatta.startDate, regatta.endDate,
                        new RegattaCreationParametersDTO(getSeriesCreationParameters(regatta)), 
                        true, regatta.scoringScheme, regatta.defaultCourseAreaUuid, regatta.useStartTimeInference,
                        regatta.rankingMetricType);
    }
    
    private SeriesParameters getSeriesParameters(SeriesDTO seriesDTO) {
        SeriesParameters series = new SeriesParameters(false, false, false, null);
            series
                    .setFirstColumnIsNonDiscardableCarryForward(seriesDTO.isFirstColumnIsNonDiscardableCarryForward());
            series.setHasSplitFleetContiguousScoring(seriesDTO.hasSplitFleetContiguousScoring());
            series.setStartswithZeroScore(seriesDTO.isStartsWithZeroScore());
            series.setDiscardingThresholds(seriesDTO.getDiscardThresholds());
        return series;
    }
    
    private LinkedHashMap<String, SeriesCreationParametersDTO> getSeriesCreationParameters(RegattaDTO regattaDTO) {
        LinkedHashMap<String, SeriesCreationParametersDTO> seriesCreationParams = new LinkedHashMap<String, SeriesCreationParametersDTO>();
            for (SeriesDTO series : regattaDTO.series){
                SeriesParameters seriesParameters = getSeriesParameters(series);
                seriesCreationParams.put(series.getName(), new SeriesCreationParametersDTO(series.getFleets(),
                false, seriesParameters.isStartswithZeroScore(), seriesParameters.isFirstColumnIsNonDiscardableCarryForward(),
                        seriesParameters.getDiscardingThresholds(), seriesParameters.isHasSplitFleetContiguousScoring()));
            }
        return seriesCreationParams;
    }

    @Override
    public Iterable<RegattaDTO> getRegattas(String manage2SailJsonUrl) { 
        StructureImporter structureImporter = new StructureImporter(new SetRacenumberFromSeries(), baseDomainFactory);
        Iterable<RegattaJSON> parsedEvent = structureImporter.parseEvent(manage2SailJsonUrl);
        List<RegattaDTO> regattaDTOs = new ArrayList<RegattaDTO>();
        Iterable<Regatta> regattas = structureImporter.getRegattas(parsedEvent);
        for (Regatta regatta : regattas) {
            regattaDTOs.add(convertToRegattaDTO(regatta));
        }
        return regattaDTOs;
    }

    /**
     * Uses {@link #addRaceColumnsToSeries} which also handles replication to update the regatta identified
     * by <code>regatta</code>'s {@link RegattaDTO#getRegattaIdentifier() identifier} with the race columns
     * as specified by <code>regatta</code>. The domain regatta object is assumed to have no races associated
     * when this method is called.
     */
    private void addRaceColumnsToRegattaSeries(RegattaDTO regatta) {
        SecurityUtils.getSubject().checkPermission(Permission.REGATTA.getStringPermissionForObjects(Mode.UPDATE, regatta.getName()));
        for (SeriesDTO series : regatta.series) {
            List<Pair<String, Integer>> raceNamesAndInsertIndex = new ArrayList<>();
            int insertIndex = 0;
            for (RaceColumnDTO raceColumnInSeries : series.getRaceColumns()) {
                raceNamesAndInsertIndex.add(new Pair<>(raceColumnInSeries.getName(), insertIndex));
                insertIndex++;
            }
            addRaceColumnsToSeries(regatta.getRegattaIdentifier(), series.getName(), raceNamesAndInsertIndex);
        }
    }

    @Override
    public void createRegattaStructure(final Iterable<RegattaDTO> regattas, final EventDTO newEvent) throws MalformedURLException {
        final List<String> leaderboardNames = new ArrayList<String>();
        for (RegattaDTO regatta : regattas) {
            createRegattaFromRegattaDTO(regatta);
            addRaceColumnsToRegattaSeries(regatta);
            if (getLeaderboard(regatta.getName()) == null) {
                leaderboardNames.add(regatta.getName());
                createRegattaLeaderboard(regatta.getRegattaIdentifier(), regatta.boatClass.toString(), new int[0]);
            }
        }
        createAndAddLeaderboardGroup(newEvent, leaderboardNames);
        // TODO find a way to import the competitors for the selected regattas. You'll need the regattas as Iterable<RegattaResults>
        // structureImporter.setCompetitors(regattas, "");
    }

    private void createAndAddLeaderboardGroup(final EventDTO newEvent, List<String> leaderboardNames) throws MalformedURLException {
        LeaderboardGroupDTO leaderboardGroupDTO = null;
        String description = "";
        if (newEvent.getDescription() != null) {
            description = newEvent.getDescription();
        }
        String eventName = newEvent.getName();
        List<UUID> eventLeaderboardGroupUUIDs = new ArrayList<>();

        // create Leaderboard Group
        if (getService().getLeaderboardGroupByName(eventName) == null) {
            SecurityUtils.getSubject().checkPermission(Permission.LEADERBOARD_GROUP.getStringPermissionForObjects(Mode.CREATE, eventName));
            CreateLeaderboardGroup createLeaderboardGroupOp = new CreateLeaderboardGroup(eventName, description,
                    eventName, false, leaderboardNames, null, null);
            leaderboardGroupDTO = convertToLeaderboardGroupDTO(getService().apply(createLeaderboardGroupOp), false,
                    false);
            eventLeaderboardGroupUUIDs.add(leaderboardGroupDTO.getId());
        } else {
            leaderboardNames.addAll(getLeaderboardNames());
            updateLeaderboardGroup(eventName, eventName, newEvent.getDescription(), eventName, leaderboardNames, null, null);
            leaderboardGroupDTO = getLeaderboardGroupByName(eventName, false);
        }
        for (LeaderboardGroupDTO lg : newEvent.getLeaderboardGroups()) {
            eventLeaderboardGroupUUIDs.add(lg.getId());
        }
        updateEvent(newEvent.id, newEvent.getName(), description, newEvent.startDate, newEvent.endDate, newEvent.venue,
                newEvent.isPublic, eventLeaderboardGroupUUIDs, newEvent.getOfficialWebsiteURL(),
                newEvent.getSailorsInfoWebsiteURLs(), newEvent.getImages(), newEvent.getVideos());
    }
    
    @Override
    public List<RegattaOverviewEntryDTO> getRaceStateEntriesForRaceGroup(UUID eventId, List<UUID> visibleCourseAreaIds,
            List<String> visibleRegattas, boolean showOnlyCurrentlyRunningRaces, boolean showOnlyRacesOfSameDay)
            throws NoWindException, InterruptedException, ExecutionException {
        List<RegattaOverviewEntryDTO> result = new ArrayList<RegattaOverviewEntryDTO>();
        
        Calendar dayToCheck = Calendar.getInstance();
        dayToCheck.setTime(new Date());
        
        Event event = getService().getEvent(eventId);
        if (event != null) {
            for (CourseArea courseArea : event.getVenue().getCourseAreas()) {
                if (visibleCourseAreaIds.contains(courseArea.getId())) {
                    for (Leaderboard leaderboard : getService().getLeaderboards().values()) {
                        final CourseArea leaderboardDefaultCourseArea = leaderboard.getDefaultCourseArea();
                        if (leaderboardDefaultCourseArea != null && leaderboardDefaultCourseArea.equals(courseArea)) {
                            result.addAll(getRaceStateEntriesForLeaderboard(leaderboard.getName(),
                                    showOnlyCurrentlyRunningRaces, showOnlyRacesOfSameDay, visibleRegattas));
                        }
                    }
                }
            }
        }
        return result;
    }

    private void getRegattaOverviewEntries(boolean showOnlyRacesOfSameDay, Calendar dayToCheck,
            CourseArea courseArea, Leaderboard leaderboard, String boatClassName, String regattaName, String seriesName, RaceColumn raceColumn,
            Map<String, List<RegattaOverviewEntryDTO>> entriesPerFleet) {
        if (!raceColumn.isCarryForward()) {
            for (Fleet fleet : raceColumn.getFleets()) {
                RegattaOverviewEntryDTO entry = createRegattaOverviewEntryDTO(courseArea,
                        leaderboard, boatClassName, regattaName, seriesName, raceColumn, fleet, 
                        showOnlyRacesOfSameDay, dayToCheck);
                if (entry != null) {
                    addRegattaOverviewEntryToEntriesPerFleet(entriesPerFleet, fleet, entry);
                }
            }
        }
    }

    private List<RegattaOverviewEntryDTO> getRegattaOverviewEntriesToBeShown(boolean showOnlyCurrentlyRunningRaces,
            Map<String, List<RegattaOverviewEntryDTO>> entriesPerFleet) {
        List<RegattaOverviewEntryDTO> result = new ArrayList<RegattaOverviewEntryDTO>();
        for (List<RegattaOverviewEntryDTO> entryList : entriesPerFleet.values()) {
            result.addAll(entryList);
            if (showOnlyCurrentlyRunningRaces) {
                List<RegattaOverviewEntryDTO> finishedEntries = new ArrayList<RegattaOverviewEntryDTO>();
                for (RegattaOverviewEntryDTO entry : entryList) {
                    if (!RaceLogRaceStatus.isActive(entry.raceInfo.lastStatus)) {
                        if (entry.raceInfo.lastStatus.equals(RaceLogRaceStatus.FINISHED)) {
                            finishedEntries.add(entry);
                        } else if (entry.raceInfo.lastStatus.equals(RaceLogRaceStatus.UNSCHEDULED)) {
                            //don't filter when the race is unscheduled and aborted before
                            if (!entry.raceInfo.isRaceAbortedInPassBefore) {
                                result.remove(entry);
                            }
                            
                        }
                    }
                }
                if (!finishedEntries.isEmpty()) {
                    //keep the last finished race in the list to be shown
                    int indexOfLastElement = finishedEntries.size() - 1;
                    finishedEntries.remove(indexOfLastElement);
                    
                    //... and remove all other finished races
                    result.removeAll(finishedEntries);
                }
            }
        }
        return result;
    }

    private void addRegattaOverviewEntryToEntriesPerFleet(Map<String, List<RegattaOverviewEntryDTO>> entriesPerFleet,
            Fleet fleet, RegattaOverviewEntryDTO entry) {
        if (!entriesPerFleet.containsKey(fleet.getName())) {
           entriesPerFleet.put(fleet.getName(), new ArrayList<RegattaOverviewEntryDTO>()); 
        }
        entriesPerFleet.get(fleet.getName()).add(entry);
    }
    
    private RegattaOverviewEntryDTO createRegattaOverviewEntryDTO(CourseArea courseArea, Leaderboard leaderboard, String boatClassName,
            String regattaName, String seriesName, RaceColumn raceColumn, Fleet fleet, boolean showOnlyRacesOfSameDay, Calendar dayToCheck) {
        RegattaOverviewEntryDTO entry = new RegattaOverviewEntryDTO();
        if (courseArea != null) {
            entry.courseAreaName = courseArea.getName();
            entry.courseAreaIdAsString = courseArea.getId().toString();
        } else {
            entry.courseAreaName = "Default";
            entry.courseAreaIdAsString = "Default";
        }
        entry.boatClassName = boatClassName;
        entry.regattaDisplayName = regattaName;
        entry.regattaName = leaderboard.getName();
        entry.raceInfo = createRaceInfoDTO(seriesName, raceColumn, fleet);
        entry.currentServerTime = new Date();
        
        if (showOnlyRacesOfSameDay) {
            if (!RaceStateOfSameDayHelper.isRaceStateOfSameDay(entry.raceInfo.startTime, entry.raceInfo.finishedTime, entry.raceInfo.abortingTimeInPassBefore, dayToCheck)) {
                entry = null;
            }
        }
        return entry;
    }

    @Override
    public void stopReplicatingFromMaster() {
        try {
            getReplicationService().stopToReplicateFromMaster();
        } catch (IOException e) {
            e.printStackTrace();
            throw new RuntimeException(e);
        }
    }

    @Override
    public void stopAllReplicas() {
        try {
            getReplicationService().stopAllReplica();
        } catch (IOException e) {
            e.printStackTrace();
            throw new RuntimeException(e);
        }
    }

    @Override
    public void stopSingleReplicaInstance(String identifier) {
        UUID uuid = UUID.fromString(identifier);
        ReplicaDescriptor replicaDescriptor = new ReplicaDescriptor(null, uuid, "");
        try {
            getReplicationService().unregisterReplica(replicaDescriptor);
        } catch (IOException e) {
            e.printStackTrace();
            throw new RuntimeException(e);
        }
    }

    @Override
    public void reloadRaceLog(String leaderboardName, RaceColumnDTO raceColumnDTO, FleetDTO fleet) {
        getService().reloadRaceLog(leaderboardName, raceColumnDTO.getName(), fleet.getName());
    }

    @Override
    public RaceLogDTO getRaceLog(String leaderboardName, RaceColumnDTO raceColumnDTO, FleetDTO fleet) {
        RaceLogDTO result = null;
        RaceLog raceLog = getService().getRaceLog(leaderboardName, raceColumnDTO.getName(), fleet.getName());
        if(raceLog != null) {
            List<RaceLogEventDTO> entries = new ArrayList<RaceLogEventDTO>();
            result = new RaceLogDTO(leaderboardName, raceColumnDTO.getName(), fleet.getName(), raceLog.getCurrentPassId(), entries);
            raceLog.lockForRead();
            try {
                for(RaceLogEvent raceLogEvent: raceLog.getRawFixes()) {
                    RaceLogEventDTO entry = new RaceLogEventDTO(raceLogEvent.getPassId(), 
                            raceLogEvent.getAuthor().getName(), raceLogEvent.getAuthor().getPriority(), 
                            raceLogEvent.getCreatedAt() != null ? raceLogEvent.getCreatedAt().asDate() : null,
                            raceLogEvent.getLogicalTimePoint() != null ? raceLogEvent.getLogicalTimePoint().asDate() : null,
                            raceLogEvent.getClass().getSimpleName(), raceLogEvent.getShortInfo());
                    entries.add(entry);
                }
            } finally {
                raceLog.unlockAfterRead();
            }
        }
        return result;
    }

    @Override
    public RegattaLogDTO getRegattaLog(String leaderboardName) throws DoesNotHaveRegattaLogException {
        RegattaLogDTO result = null;
        RegattaLog regattaLog = getRegattaLogInternal(leaderboardName);
        if (regattaLog != null) {
            List<RegattaLogEventDTO> entries = new ArrayList<>();
            result = new RegattaLogDTO(leaderboardName, entries);
            regattaLog.lockForRead();
            try {
                for(RegattaLogEvent raceLogEvent: regattaLog.getRawFixes()) {
                    RegattaLogEventDTO entry = new RegattaLogEventDTO( 
                            raceLogEvent.getAuthor().getName(), raceLogEvent.getAuthor().getPriority(), 
                            raceLogEvent.getCreatedAt() != null ? raceLogEvent.getCreatedAt().asDate() : null,
                            raceLogEvent.getLogicalTimePoint() != null ? raceLogEvent.getLogicalTimePoint().asDate() : null,
                            raceLogEvent.getClass().getSimpleName(), raceLogEvent.getShortInfo());
                    entries.add(entry);
                }
            } finally {
                regattaLog.unlockAfterRead();
            }
        }
        return result;
    }

    @Override
    public List<String> getLeaderboardGroupNamesFromRemoteServer(String url) {
        final String path = "/sailingserver/api/v1/leaderboardgroups";
        final String query = null;
        URL serverAddress = null;
        InputStream inputStream = null;
        HttpURLConnection connection = null;
        try {
            URL base = createBaseUrl(url);
        	serverAddress = createUrl(base, path, query);
        	connection = HttpUrlConnectionHelper.redirectConnection(serverAddress);
            inputStream = connection.getInputStream();

            InputStreamReader in = new InputStreamReader(inputStream, "UTF-8");

            org.json.simple.parser.JSONParser parser = new org.json.simple.parser.JSONParser();
            org.json.simple.JSONArray array = (org.json.simple.JSONArray) parser.parse(in);
            List<String> names = new ArrayList<String>();
            for (Object obj : array) {
                names.add((String) obj);
            }
            return names;
        } catch (Exception e) {
            throw new RuntimeException(e); 
        } finally {
            // close the connection
            if (connection != null) {
                connection.disconnect();
            }
            try {
                if (inputStream != null) {
                    inputStream.close();
                }
            } catch (IOException e) {
            }
        }

    }

    /**
     * Strips off trailing slash and replaces an omitted or unknown protocol by HTTP
     */
    private URL createBaseUrl(String urlAsString) throws MalformedURLException {
        final String urlAsStringWithTrailingSlashRemoved = urlAsString == null ?
                null : urlAsString.length()>0 && urlAsString.charAt(urlAsString.length()-1)=='/' ?
                        urlAsString.substring(0, urlAsString.length()-1) : urlAsString;
        URL url;
        try {
            url = new URL(urlAsStringWithTrailingSlashRemoved);
        } catch (MalformedURLException e1) {
            // trying to strip off an unknown protocol, defaulting to HTTP
            String urlAsStringAfterFormatting = urlAsStringWithTrailingSlashRemoved;
            if (urlAsStringAfterFormatting.contains("://")) {
                urlAsStringAfterFormatting = urlAsStringWithTrailingSlashRemoved.split("://")[1];
            }
            url = new URL("http://" + urlAsStringAfterFormatting);
        }
        return url;
    }

    @Override
    public UUID importMasterData(final String urlAsString, final String[] groupNames, final boolean override,
            final boolean compress, final boolean exportWind, final boolean exportDeviceConfigurations) {
        final UUID importOperationId = UUID.randomUUID();
        getService().createOrUpdateDataImportProgressWithReplication(importOperationId, 0.0, "Initializing", 0.0);
        // Create a progress indicator for as long as the server gets data from the other server.
        // As soon as the server starts the import operation, a progress object will be built on every server
        Runnable masterDataImportTask = new Runnable() {
            @Override
            public void run() {
                long startTime = System.currentTimeMillis();
                getService().createOrUpdateDataImportProgressWithReplication(importOperationId, 0.01,
                        "Setting up connection", 0.5);
                String query;
                try {
                    query = createLeaderboardQuery(groupNames, compress, exportWind, exportDeviceConfigurations);
                } catch (UnsupportedEncodingException e1) {
                    throw new RuntimeException(e1);
                }
                HttpURLConnection connection = null;

                URL serverAddress = null;
                InputStream inputStream = null;
                try {
                    URL base = createBaseUrl(urlAsString);
                    String path = "/sailingserver/spi/v1/masterdata/leaderboardgroups";
                    serverAddress = createUrl(base, path, query);
                    connection = HttpUrlConnectionHelper.redirectConnection(serverAddress);
                    getService().createOrUpdateDataImportProgressWithReplication(importOperationId, 0.02, "Connecting", 0.5);
                    if (compress) {
                        InputStream timeoutExtendingInputStream = new TimeoutExtendingInputStream(
                                connection.getInputStream(), connection);
                        inputStream = new GZIPInputStream(timeoutExtendingInputStream);
                    } else {
                        inputStream = new TimeoutExtendingInputStream(connection.getInputStream(), connection);
                    }

                    final MasterDataImporter importer = new MasterDataImporter(baseDomainFactory, getService());
                    importer.importFromStream(inputStream, importOperationId, override);
                } catch (Exception e) {
                    getService()
                            .setDataImportFailedWithReplication(
                                    importOperationId,
                                    e.getMessage()
                                            + "\n\nHave you checked if the"
                                            + " versions (commit-wise) of the importing and exporting servers are compatible with each other? "
                                            + "If the error still occurs, when both servers are running the same version, please report the problem.");
                    throw new RuntimeException(e);
                } finally {
                    // close the connection, set all objects to null
                    getService().setDataImportDeleteProgressFromMapTimerWithReplication(importOperationId);
                    connection.disconnect();
                    connection = null;
                    long timeToImport = System.currentTimeMillis() - startTime;
                    logger.info(String.format("Took %s ms overall to import master data.", timeToImport));
                    try {
                        if (inputStream != null) {
                            inputStream.close();
                        }
                    } catch (IOException e) {
                        logger.log(Level.INFO, "Couldn't close input stream", e);
                    }
                }
            }
        };
        executor.execute(masterDataImportTask);
        return importOperationId;
    }
    
    private URL createUrl(URL base, String pathWithLeadingSlash, String query) throws Exception {
        URL url;
        if (query != null) {
            url = new URL(base.toExternalForm() + pathWithLeadingSlash + "?" + query);
        } else {
            url = new URL(base.toExternalForm() + pathWithLeadingSlash);
        }
        return url;
    }

    public DataImportProgress getImportOperationProgress(UUID id) {
        return getService().getDataImportLock().getProgress(id);
    }

    @Override
    public Integer getStructureImportOperationProgress() {
        return 0;
    }

    private String createLeaderboardQuery(String[] groupNames, boolean compress, boolean exportWind, boolean exportDeviceConfigurations)
            throws UnsupportedEncodingException {
        StringBuffer queryStringBuffer = new StringBuffer("");
        for (int i = 0; i < groupNames.length; i++) {
            String encodedGroupName = URLEncoder.encode(groupNames[i], "UTF-8");
            queryStringBuffer.append("names[]=" + encodedGroupName + "&");
        }
        queryStringBuffer.append(String.format("compress=%s&exportWind=%s&exportDeviceConfigs=%s", compress,
                exportWind, exportDeviceConfigurations));
        return queryStringBuffer.toString();
    }

    @Override
    public Iterable<CompetitorDTO> getCompetitors() {
        return convertToCompetitorDTOs(getService().getBaseDomainFactory().getCompetitorStore().getCompetitors());
    }

    @Override
    public Iterable<CompetitorDTO> getCompetitorsOfLeaderboard(String leaderboardName) {
            Leaderboard leaderboard = getService().getLeaderboardByName(leaderboardName);
            return convertToCompetitorDTOs(leaderboard.getAllCompetitors());
    }

    @Override
    public CompetitorDTO addOrUpdateCompetitor(CompetitorDTO competitor) throws URISyntaxException {
        Competitor existingCompetitor = getService().getCompetitorStore().getExistingCompetitorByIdAsString(competitor.getIdAsString());
    	Nationality nationality = (competitor.getThreeLetterIocCountryCode() == null || competitor.getThreeLetterIocCountryCode().isEmpty()) ? null :
            getBaseDomainFactory().getOrCreateNationality(competitor.getThreeLetterIocCountryCode());
    	final CompetitorDTO result;
    	// new competitor
    	if (competitor.getIdAsString() == null || competitor.getIdAsString().isEmpty() || existingCompetitor == null) {
    	    BoatClass boatClass = getBaseDomainFactory().getOrCreateBoatClass(competitor.getBoatClass().getName());
    	    DynamicPerson sailor = new PersonImpl(competitor.getName(), nationality, null, null);
    	    DynamicTeam team = new TeamImpl(competitor.getName() + " team", Collections.singleton(sailor), null);
    	    DynamicBoat boat = new BoatImpl(competitor.getName() + " boat", boatClass, competitor.getSailID());
            result = getBaseDomainFactory().convertToCompetitorDTO(
                    getBaseDomainFactory().getOrCreateCompetitor(UUID.randomUUID(), competitor.getName(),
                            competitor.getColor(), competitor.getEmail(), 
                            competitor.getFlagImageURL() == null ? null : new URI(competitor.getFlagImageURL()), team, boat,
                                    competitor.getTimeOnTimeFactor(),
                                    competitor.getTimeOnDistanceAllowancePerNauticalMile()));
        } else {
            result = getBaseDomainFactory().convertToCompetitorDTO(
                    getService().apply(
                            new UpdateCompetitor(competitor.getIdAsString(), competitor.getName(), competitor
                                    .getColor(), competitor.getEmail(), competitor.getSailID(), nationality,
                                    competitor.getImageURL() == null ? null : new URI(competitor.getImageURL()),
                                    competitor.getFlagImageURL() == null ? null : new URI(competitor.getFlagImageURL()),
                                    competitor.getTimeOnTimeFactor(),
                                    competitor.getTimeOnDistanceAllowancePerNauticalMile())));
        }
        return result;
    }

    @Override
    public void allowCompetitorResetToDefaults(Iterable<CompetitorDTO> competitors) {
        List<String> competitorIdsAsStrings = new ArrayList<String>();
        for (CompetitorDTO competitor : competitors) {
            competitorIdsAsStrings.add(competitor.getIdAsString());
        }
        getService().apply(new AllowCompetitorResetToDefaults(competitorIdsAsStrings));
    }
    
    @Override
    public List<DeviceConfigurationMatcherDTO> getDeviceConfigurationMatchers() {
        List<DeviceConfigurationMatcherDTO> configs = new ArrayList<DeviceConfigurationMatcherDTO>();
        for (Entry<DeviceConfigurationMatcher, DeviceConfiguration> entry : 
            getService().getAllDeviceConfigurations().entrySet()) {
            DeviceConfigurationMatcher matcher = entry.getKey();
            configs.add(convertToDeviceConfigurationMatcherDTO(matcher));
        }
        return configs;
    }

    @Override
    public DeviceConfigurationDTO getDeviceConfiguration(DeviceConfigurationMatcherDTO matcherDto) {
        DeviceConfigurationMatcher matcher = convertToDeviceConfigurationMatcher(matcherDto.clients);
        DeviceConfiguration configuration = getService().getAllDeviceConfigurations().get(matcher);
        if (configuration == null) {
            return null;
        } else {
            return convertToDeviceConfigurationDTO(configuration);
        }
    }

    @Override
    public DeviceConfigurationMatcherDTO createOrUpdateDeviceConfiguration(DeviceConfigurationMatcherDTO matcherDTO, DeviceConfigurationDTO configurationDTO) {
        DeviceConfigurationMatcher matcher = convertToDeviceConfigurationMatcher(matcherDTO.clients);
        DeviceConfiguration configuration = convertToDeviceConfiguration(configurationDTO);
        getService().createOrUpdateDeviceConfiguration(matcher, configuration);
        return convertToDeviceConfigurationMatcherDTO(matcher);
    }

    @Override
    public boolean removeDeviceConfiguration(List<String> clientIds) {
        DeviceConfigurationMatcher matcher = convertToDeviceConfigurationMatcher(clientIds);
        getService().removeDeviceConfiguration(matcher);
        return true;
    }

    private DeviceConfigurationMatcherDTO convertToDeviceConfigurationMatcherDTO(DeviceConfigurationMatcher matcher) {
        List<String> clients = new ArrayList<String>();
        if (matcher instanceof DeviceConfigurationMatcherSingle) {
            clients.add(((DeviceConfigurationMatcherSingle)matcher).getClientIdentifier());
        }
        DeviceConfigurationMatcherDTO dto = new DeviceConfigurationMatcherDTO(
                clients);
        return dto;
    }

    private DeviceConfigurationMatcher convertToDeviceConfigurationMatcher(List<String> clientIds) {
        return baseDomainFactory.getOrCreateDeviceConfigurationMatcher(clientIds);
    }

    private DeviceConfigurationDTO convertToDeviceConfigurationDTO(DeviceConfiguration configuration) {
        DeviceConfigurationDTO dto = new DeviceConfigurationDTO();
        dto.allowedCourseAreaNames = configuration.getAllowedCourseAreaNames();
        dto.resultsMailRecipient = configuration.getResultsMailRecipient();
        dto.byNameDesignerCourseNames = configuration.getByNameCourseDesignerCourseNames();
        if (configuration.getRegattaConfiguration() != null) {
            dto.regattaConfiguration = convertToRegattaConfigurationDTO(configuration.getRegattaConfiguration());
        }
        return dto;
    }

    private DeviceConfigurationDTO.RegattaConfigurationDTO convertToRegattaConfigurationDTO(
            RegattaConfiguration configuration) {
        if (configuration == null) {
            return null;
        }
        DeviceConfigurationDTO.RegattaConfigurationDTO dto = new DeviceConfigurationDTO.RegattaConfigurationDTO();
        
        dto.defaultRacingProcedureType = configuration.getDefaultRacingProcedureType();
        dto.defaultCourseDesignerMode = configuration.getDefaultCourseDesignerMode();
        
        if (configuration.getRRS26Configuration() != null) {
            dto.rrs26Configuration = new DeviceConfigurationDTO.RegattaConfigurationDTO.RRS26ConfigurationDTO();
            dto.rrs26Configuration.classFlag = configuration.getRRS26Configuration().getClassFlag();
            dto.rrs26Configuration.hasIndividualRecall = configuration.getRRS26Configuration().hasInidividualRecall();
            dto.rrs26Configuration.startModeFlags = configuration.getRRS26Configuration().getStartModeFlags();
        }
        if (configuration.getGateStartConfiguration() != null) {
            dto.gateStartConfiguration = new DeviceConfigurationDTO.RegattaConfigurationDTO.GateStartConfigurationDTO();
            dto.gateStartConfiguration.classFlag = configuration.getGateStartConfiguration().getClassFlag();
            dto.gateStartConfiguration.hasIndividualRecall = configuration.getGateStartConfiguration().hasInidividualRecall();
            dto.gateStartConfiguration.hasPathfinder = configuration.getGateStartConfiguration().hasPathfinder();
            dto.gateStartConfiguration.hasAdditionalGolfDownTime = configuration.getGateStartConfiguration().hasAdditionalGolfDownTime();
        }
        if (configuration.getESSConfiguration() != null) {
            dto.essConfiguration = new DeviceConfigurationDTO.RegattaConfigurationDTO.ESSConfigurationDTO();
            dto.essConfiguration.classFlag = configuration.getESSConfiguration().getClassFlag();
            dto.essConfiguration.hasIndividualRecall = configuration.getESSConfiguration().hasInidividualRecall();
        }
        if (configuration.getBasicConfiguration() != null) {
            dto.basicConfiguration = new DeviceConfigurationDTO.RegattaConfigurationDTO.RacingProcedureConfigurationDTO();
            dto.basicConfiguration.classFlag = configuration.getBasicConfiguration().getClassFlag();
            dto.basicConfiguration.hasIndividualRecall = configuration.getBasicConfiguration().hasInidividualRecall();
        }
        if (configuration.getLeagueConfiguration() != null) {
            dto.leagueConfiguration = new DeviceConfigurationDTO.RegattaConfigurationDTO.LeagueConfigurationDTO();
            dto.leagueConfiguration.classFlag = configuration.getLeagueConfiguration().getClassFlag();
            dto.leagueConfiguration.hasIndividualRecall = configuration.getLeagueConfiguration().hasInidividualRecall();
        }
        return dto;
    }

    private DeviceConfigurationImpl convertToDeviceConfiguration(DeviceConfigurationDTO dto) {
        DeviceConfigurationImpl configuration = new DeviceConfigurationImpl(convertToRegattaConfiguration(dto.regattaConfiguration));
        configuration.setAllowedCourseAreaNames(dto.allowedCourseAreaNames);
        configuration.setResultsMailRecipient(dto.resultsMailRecipient);
        configuration.setByNameDesignerCourseNames(dto.byNameDesignerCourseNames);
        return configuration;
    }

    private RegattaConfiguration convertToRegattaConfiguration(RegattaConfigurationDTO dto) {
        if (dto == null) {
            return null;
        }
        RegattaConfigurationImpl configuration = new RegattaConfigurationImpl();
        configuration.setDefaultRacingProcedureType(dto.defaultRacingProcedureType);
        configuration.setDefaultCourseDesignerMode(dto.defaultCourseDesignerMode);
        if (dto.rrs26Configuration != null) {
            RRS26ConfigurationImpl config = new RRS26ConfigurationImpl();
            config.setClassFlag(dto.rrs26Configuration.classFlag);
            config.setHasInidividualRecall(dto.rrs26Configuration.hasIndividualRecall);
            config.setStartModeFlags(dto.rrs26Configuration.startModeFlags);
            configuration.setRRS26Configuration(config);
        }
        if (dto.gateStartConfiguration != null) {
            GateStartConfigurationImpl config = new GateStartConfigurationImpl();
            config.setClassFlag(dto.gateStartConfiguration.classFlag);
            config.setHasInidividualRecall(dto.gateStartConfiguration.hasIndividualRecall);
            config.setHasPathfinder(dto.gateStartConfiguration.hasPathfinder);
            config.setHasAdditionalGolfDownTime(dto.gateStartConfiguration.hasAdditionalGolfDownTime);
            configuration.setGateStartConfiguration(config);
        }
        if (dto.essConfiguration != null) {
            ESSConfigurationImpl config = new ESSConfigurationImpl();
            config.setClassFlag(dto.essConfiguration.classFlag);
            config.setHasInidividualRecall(dto.essConfiguration.hasIndividualRecall);
            configuration.setESSConfiguration(config);
        }
        if (dto.basicConfiguration != null) {
            RacingProcedureConfigurationImpl config = new RacingProcedureConfigurationImpl();
            config.setClassFlag(dto.basicConfiguration.classFlag);
            config.setHasInidividualRecall(dto.basicConfiguration.hasIndividualRecall);
            configuration.setBasicConfiguration(config);
        }
        if (dto.leagueConfiguration != null) {
            LeagueConfigurationImpl config = new LeagueConfigurationImpl();
            config.setClassFlag(dto.leagueConfiguration.classFlag);
            config.setHasInidividualRecall(dto.leagueConfiguration.hasIndividualRecall);
            configuration.setLeagueConfiguration(config);
        }
        return configuration;
    }

    @Override
    public boolean setStartTimeAndProcedure(RaceLogSetStartTimeAndProcedureDTO dto) {
        TimePoint newStartTime = getService().setStartTimeAndProcedure(dto.leaderboardName, dto.raceColumnName, 
                dto.fleetName, dto.authorName, dto.authorPriority,
                dto.passId, new MillisecondsTimePoint(dto.logicalTimePoint), new MillisecondsTimePoint(dto.startTime),
                dto.racingProcedure);
        return new MillisecondsTimePoint(dto.startTime).equals(newStartTime);
    }

    @Override
    public void setTrackingTimes(RaceLogSetTrackingTimesDTO dto) throws NotFoundException {
        RaceLog raceLog = getRaceLog(dto.leaderboardName, dto.raceColumnName, dto.fleetName);
        // TODO If new is null and current is not, current should be revoked.
        if (!Util.equalsWithNull(dto.newStartOfTracking, dto.currentStartOfTracking)) {
            raceLog.add(new RaceLogStartOfTrackingEventImpl(
                    dto.newStartOfTracking, new LogEventAuthorImpl(dto.authorName, dto.authorPriority),
                    raceLog.getCurrentPassId()));
        }
        if (!Util.equalsWithNull(dto.newEndOfTracking, dto.currentEndOfTracking)) {
            raceLog.add(new RaceLogEndOfTrackingEventImpl(
                    dto.newEndOfTracking, new LogEventAuthorImpl(dto.authorName, dto.authorPriority),
                    raceLog.getCurrentPassId()));
        }
    }

    @Override
    public Util.Pair<TimePoint, TimePoint> getTrackingTimes(String leaderboardName, String raceColumnName, String fleetName) throws NotFoundException {
        final RaceLog raceLog = getRaceLog(leaderboardName, raceColumnName, fleetName);
        final Pair<TimePoint, TimePoint> times = new TrackingTimesFinder(raceLog).analyze();
        return times == null ? null : new Pair<TimePoint, TimePoint>(times.getA(), times.getB());
    }

    @Override
    public com.sap.sse.common.Util.Triple<Date, Integer, RacingProcedureType> getStartTimeAndProcedure(String leaderboardName, String raceColumnName, String fleetName) {
        com.sap.sse.common.Util.Triple<TimePoint, Integer, RacingProcedureType> result = getService().getStartTimeAndProcedure(leaderboardName, raceColumnName, fleetName);
        if (result == null || result.getA() == null) {
            return null;
        }
        return new com.sap.sse.common.Util.Triple<Date, Integer, RacingProcedureType>(result.getA() == null ? null : result.getA().asDate(), result.getB(), result.getC());
    }

    @Override
    public Iterable<String> getAllIgtimiAccountEmailAddresses() {
        List<String> result = new ArrayList<String>();
        for (Account account : getIgtimiConnectionFactory().getAllAccounts()) {
            result.add(account.getUser().getEmail());
        }
        return result;
    }

    private IgtimiConnectionFactory getIgtimiConnectionFactory() {
        return igtimiAdapterTracker.getService();
    }
    
    protected RaceLogTrackingAdapterFactory getRaceLogTrackingAdapterFactory() {
        return raceLogTrackingAdapterTracker.getService();
    }

    protected RaceLogTrackingAdapter getRaceLogTrackingAdapter() {
        return getRaceLogTrackingAdapterFactory().getAdapter(getBaseDomainFactory());
    }

    @Override
    public String getIgtimiAuthorizationUrl() {
        return getIgtimiConnectionFactory().getAuthorizationUrl();
    }

    @Override
    public boolean authorizeAccessToIgtimiUser(String eMailAddress, String password) throws Exception {
        Account account = getIgtimiConnectionFactory().createAccountToAccessUserData(eMailAddress, password);
        return account != null;
    }

    @Override
    public void removeIgtimiAccount(String eMailOfAccountToRemove) {
        getIgtimiConnectionFactory().removeAccount(eMailOfAccountToRemove);
    }

    @Override
    public Map<RegattaAndRaceIdentifier, Integer> importWindFromIgtimi(List<RaceDTO> selectedRaces, boolean correctByDeclination) throws IllegalStateException,
            ClientProtocolException, IOException, org.json.simple.parser.ParseException {
        final IgtimiConnectionFactory igtimiConnectionFactory = getIgtimiConnectionFactory();
        final Iterable<DynamicTrackedRace> trackedRaces;
        if (selectedRaces != null && !selectedRaces.isEmpty()) {
            List<DynamicTrackedRace> myTrackedRaces = new ArrayList<DynamicTrackedRace>();
            trackedRaces = myTrackedRaces;
            for (RaceDTO raceDTO : selectedRaces) {
                DynamicTrackedRace trackedRace = getTrackedRace(raceDTO.getRaceIdentifier());
                myTrackedRaces.add(trackedRace);
            }
        } else {
            trackedRaces = getAllTrackedRaces();
        }
        Map<RegattaAndRaceIdentifier, Integer> numberOfWindFixesImportedPerRace = new HashMap<RegattaAndRaceIdentifier, Integer>();
        for (Account account : igtimiConnectionFactory.getAllAccounts()) {
            IgtimiConnection conn = igtimiConnectionFactory.connect(account);
            Map<TrackedRace, Integer> resultsForAccounts = conn.importWindIntoRace(trackedRaces, correctByDeclination);
            for (Entry<TrackedRace, Integer> resultForAccount : resultsForAccounts.entrySet()) {
                RegattaAndRaceIdentifier key = resultForAccount.getKey().getRaceIdentifier();
                Integer i = numberOfWindFixesImportedPerRace.get(key);
                if (i == null) {
                    i = 0;
                }
                numberOfWindFixesImportedPerRace.put(key, i+resultForAccount.getValue());
            }
        }
        return numberOfWindFixesImportedPerRace;
    }

    private Set<DynamicTrackedRace> getAllTrackedRaces() {
        Set<DynamicTrackedRace> result = new HashSet<DynamicTrackedRace>();
        Iterable<Regatta> allRegattas = getService().getAllRegattas();
        for (Regatta regatta : allRegattas) {
            DynamicTrackedRegatta trackedRegatta = getService().getTrackedRegatta(regatta);
            if (trackedRegatta != null) {
                trackedRegatta.lockTrackedRacesForRead();
                try {
                    Iterable<DynamicTrackedRace> trackedRaces = trackedRegatta.getTrackedRaces();
                    for (TrackedRace trackedRace : trackedRaces) {
                        result.add((DynamicTrackedRace) trackedRace);
                    }
                } finally {
                    trackedRegatta.unlockTrackedRacesAfterRead();
                }
            }
        }
        return result;
    }

    private class TimeoutExtendingInputStream extends FilterInputStream {

        private final HttpURLConnection connection;

        protected TimeoutExtendingInputStream(InputStream in, HttpURLConnection connection) {
            super(in);
            this.connection = connection;
        }

        @Override
        public int read() throws IOException {
            connection.setReadTimeout(10000);
            return super.read();
        }

        @Override
        public int read(byte[] b) throws IOException {
            connection.setReadTimeout(10000);
            return super.read(b);
        }

        @Override
        public int read(byte[] b, int off, int len) throws IOException {
            connection.setReadTimeout(10000);
            return super.read(b, off, len);
        }

    }

    @Override
    public void denoteForRaceLogTracking(String leaderboardName,
    		String raceColumnName, String fleetName) throws NotFoundException, NotDenotableForRaceLogTrackingException {
        Leaderboard leaderboard = getService().getLeaderboardByName(leaderboardName);
    	RaceColumn raceColumn = getRaceColumn(leaderboardName, raceColumnName);
    	Fleet fleet = getFleetByName(raceColumn, fleetName);
    	getRaceLogTrackingAdapter().denoteRaceForRaceLogTracking(getService(), leaderboard, raceColumn, fleet, null);
    }
    
    @Override
    public void removeDenotationForRaceLogTracking(String leaderboardName, String raceColumnName, String fleetName) throws NotFoundException {
        RaceLog raceLog = getRaceLog(leaderboardName, raceColumnName, fleetName);
        getRaceLogTrackingAdapter().removeDenotationForRaceLogTracking(getService(), raceLog);
    }
    
    @Override
    public void denoteForRaceLogTracking(String leaderboardName) throws Exception {
        Leaderboard leaderboard = getService().getLeaderboardByName(leaderboardName);        
        getRaceLogTrackingAdapter().denoteAllRacesForRaceLogTracking(getService(), leaderboard);
    }
    
    /**
     * @param triple leaderboard and racecolumn and fleet names
     * @return
     * @throws NotFoundException 
     */
    private RaceLog getRaceLog(com.sap.sse.common.Util.Triple<String, String, String> triple) throws NotFoundException {
        return getRaceLog(triple.getA(), triple.getB(), triple.getC());
    }
    
    private RegattaLog getRegattaLogInternal(String leaderboardName) throws DoesNotHaveRegattaLogException {
        Leaderboard l = getService().getLeaderboardByName(leaderboardName);
        if (! (l instanceof HasRegattaLike)) {
            throw new DoesNotHaveRegattaLogException();
        }
        return ((HasRegattaLike) l).getRegattaLike().getRegattaLog();
    }
    
    private RaceLog getRaceLog(String leaderboardName, String raceColumnName, String fleetName) throws NotFoundException {
        RaceColumn raceColumn = getRaceColumn(leaderboardName, raceColumnName);
        Fleet fleet = getFleetByName(raceColumn, fleetName);
        return raceColumn.getRaceLog(fleet);
    }

    private Competitor getCompetitor(CompetitorDTO dto) {
        return getService().getCompetitorStore().getExistingCompetitorByIdAsString(dto.getIdAsString());
    }
    
    @Override
    public void setCompetitorRegistrationsInRaceLog(String leaderboardName, String raceColumnName, String fleetName,
            Set<CompetitorDTO> competitorDTOs) throws CompetitorRegistrationOnRaceLogDisabledException, NotFoundException {
        Set<Competitor> competitorsToRegister = new HashSet<Competitor>();
        for (CompetitorDTO dto : competitorDTOs) {
            competitorsToRegister.add(getCompetitor(dto));
        }
        
        RaceColumn raceColumn = getRaceColumn(leaderboardName, raceColumnName);
        Fleet fleet = getFleetByName(raceColumn, fleetName);
        Iterable<Competitor> competitorsToRemove = raceColumn.getCompetitorsRegisteredInRacelog(fleet);
        HashSet<Competitor> competitorSetToRemove = new HashSet<>();
        Util.addAll(competitorsToRemove, competitorSetToRemove);
        filterDuplicates(competitorsToRegister, competitorSetToRemove);
        
        raceColumn.deregisterCompetitors(competitorSetToRemove, fleet);
        raceColumn.registerCompetitors(competitorsToRegister, fleet);
    }
    
    @Override
    public void setCompetitorRegistrationsInRegattaLog(String leaderboardName, Set<CompetitorDTO> competitorDTOs)
            throws DoesNotHaveRegattaLogException, NotFoundException {
        Leaderboard leaderboard = getLeaderboardByName(leaderboardName);
        if (!(leaderboard instanceof HasRegattaLike)){
            throw new DoesNotHaveRegattaLogException();
        }
        
        Set<Competitor> competitorsToRegister = new HashSet<Competitor>();
        for (CompetitorDTO dto : competitorDTOs) {
            competitorsToRegister.add(getCompetitor(dto));
        }
        
        HasRegattaLike hasRegattaLike = (HasRegattaLike) leaderboard;
        Iterable<Competitor> competitorsToRemove = leaderboard.getAllCompetitors();
        HashSet<Competitor> competitorSetToRemove = new HashSet<>();
        Util.addAll(competitorsToRemove, competitorSetToRemove);
        filterDuplicates(competitorsToRegister, competitorSetToRemove);
        
        hasRegattaLike.deregisterCompetitors(competitorSetToRemove);
        hasRegattaLike.registerCompetitors(competitorsToRegister);
    }

    private HashSet<Competitor> filterDuplicates(Set<Competitor> competitorsToRegister, HashSet<Competitor> competitorSetToRemove) {
        for (Iterator<Competitor> iterator = competitorSetToRemove.iterator(); iterator.hasNext();) {
            Competitor competitor = iterator.next();
            if (competitorsToRegister.remove(competitor)) {
                iterator.remove();
            }
        }
        return competitorSetToRemove;
    }
    
    private Mark convertToMark(MarkDTO dto, boolean resolve) {
        if (resolve) {
            Mark existing = baseDomainFactory.getExistingMarkByIdAsString(dto.getIdAsString());
            if (existing != null) {
                return existing;
            }
        }
        Serializable id = UUID.randomUUID();
        return baseDomainFactory.getOrCreateMark(id, dto.getName(), dto.type, dto.color, dto.shape, dto.pattern);
    }
    
    /**
     * Also finds the last position of the marks if set by pinging them as long as currently a {@link TrackedRace} exists
     * whose tracking interval spans the current time. If at least a non-spanning {@link TrackedRace} can be found in the
     * scope of the <code>leaderboard</code>, the time-wise closest position fix for the mark will be used as its position.
     * If the mark has been pinged through the {@link RegattaLog} but no {@link TrackedRace} exists that has loaded that ping,
     * the ping won't be visible to this API.
     */
    private MarkDTO convertToMarkDTO(LeaderboardThatHasRegattaLike leaderboard, Mark mark) {
        final TimePoint now = MillisecondsTimePoint.now();
        final Position lastPos = getService().getMarkPosition(mark, leaderboard, now);
        return convertToMarkDTO(mark, lastPos);
    }
    
    @Override
    public void addMarkToRegattaLog(String leaderboardName, MarkDTO markDTO) throws DoesNotHaveRegattaLogException {
        Mark mark = convertToMark(markDTO, false);

        RegattaLog regattaLog = getRegattaLogInternal(leaderboardName);
        RegattaLogDefineMarkEventImpl event = new RegattaLogDefineMarkEventImpl(MillisecondsTimePoint.now(),
                getService().getServerAuthor(), MillisecondsTimePoint.now(), UUID.randomUUID(), mark);
        regattaLog.add(event);
    }
    
    @Override
    public void revokeMarkDefinitionEventInRegattaLog(String leaderboardName, MarkDTO markDTO) throws DoesNotHaveRegattaLogException {
        RegattaLog regattaLog = getRegattaLogInternal(leaderboardName);
        
        final List<RegattaLogEvent> regattaLogDeviceMarkMappingEvents = new AllEventsOfTypeFinder<>(regattaLog, /* only unrevoked */ true, RegattaLogDefineMarkEvent.class).analyze();
        
        RegattaLogEvent eventToRevoke = null;
        for (RegattaLogEvent event : regattaLogDeviceMarkMappingEvents) {
            RegattaLogDefineMarkEvent defineMarkEvent = (RegattaLogDefineMarkEvent) event;
            if (defineMarkEvent.getMark().getId().toString().equals(markDTO.getIdAsString())){
                eventToRevoke = event;
            }
        }
        
        if (eventToRevoke != null){
            RegattaLogEvent event = new RegattaLogRevokeEventImpl(getService().getServerAuthor(), eventToRevoke, "Revoked by AdminConsole (RaceLogTracking)");
            regattaLog.add(event);
        } else {
            logger.warning("Could not revoke event for mark "+markDTO.getIdAsString()+". Mark not found in RegattaLog.");
        }
    }

    @Override
    public void addCourseDefinitionToRaceLog(String leaderboardName, String raceColumnName, String fleetName,
            List<com.sap.sse.common.Util.Pair<ControlPointDTO, PassingInstruction>> courseDTO) throws NotFoundException {
        RaceLog raceLog = getRaceLog(leaderboardName, raceColumnName, fleetName);
        String name = String.format("Course for %s - %s - %s", leaderboardName, raceColumnName, fleetName);
        
        CourseBase lastPublishedCourse = new LastPublishedCourseDesignFinder(raceLog).analyze();
        if (lastPublishedCourse == null) {
            lastPublishedCourse = new CourseDataImpl(name);
        }
        
        List<Pair<ControlPoint, PassingInstruction>> controlPoints = new ArrayList<>();
        for (Pair<ControlPointDTO, PassingInstruction> waypointDTO : courseDTO) {
            controlPoints.add(new Pair<>(getOrCreateControlPoint(waypointDTO.getA()), waypointDTO.getB()));
        }
        Course course = new CourseImpl(name, lastPublishedCourse.getWaypoints());
        
        try {
            course.update(controlPoints, baseDomainFactory);
        } catch (Exception e) {
            throw new RuntimeException(e);
        }
        
        RaceLogEvent event = new RaceLogCourseDesignChangedEventImpl(MillisecondsTimePoint.now(),
                getService().getServerAuthor(), raceLog.getCurrentPassId(), course);
        raceLog.add(event);
    }
    
    /**
     * @param trackedRace
     *            if <code>null</code>, no position data will be attached to the {@link MarkDTO}s
     * @param timePoint
     *            if <code>trackedRace</code> is not <code>null</code>, specifies the time point for which to determine
     *            the mark positions and attach to the {@link MarkDTO}s. If <code>null<c/code>, the current time point
     *            will be used as default.
     */
    private WaypointDTO convertToWaypointDTO(Waypoint waypoint, Map<Serializable, ControlPointDTO> controlPointCache, MarkPositionFinder positionFinder, TimePoint timePoint) {
        ControlPointDTO cp = controlPointCache.get(waypoint.getControlPoint().getId());
        if (cp == null) {
            cp = convertToControlPointDTO(waypoint.getControlPoint(), positionFinder, timePoint);
            controlPointCache.put(waypoint.getControlPoint().getId(), cp);
        }
        return new WaypointDTO(waypoint.getName(), cp, waypoint.getPassingInstructions());
    }
    
    /**
     * @param course
     *            the course to convert
     * @param trackedRace
     *            if <code>null</code>, no position data will be attached to the {@link MarkDTO}s
     * @param timePoint
     *            if <code>trackedRace</code> is not <code>null</code>, specifies the time point for which to determine
     *            the mark positions and attach to the {@link MarkDTO}s. If <code>null<c/code>, the current time point
     *            will be used as default.
     */
    private RaceCourseDTO convertToRaceCourseDTO(CourseBase course, MarkPositionFinder positionFinder, TimePoint timePoint) {
        final RaceCourseDTO result;
        if (course != null) {
            List<WaypointDTO> waypointDTOs = new ArrayList<WaypointDTO>();
            Map<Serializable, ControlPointDTO> controlPointCache = new HashMap<>();
            for (Waypoint waypoint : course.getWaypoints()) {
                waypointDTOs.add(convertToWaypointDTO(waypoint, controlPointCache, positionFinder, timePoint));
            }
            result = new RaceCourseDTO(waypointDTOs);
        } else {
            result = new RaceCourseDTO(Collections.<WaypointDTO> emptyList());
        }
        return result;
    }
    
    @Override
    public RaceCourseDTO getLastCourseDefinitionInRaceLog(final String leaderboardName, String raceColumnName, String fleetName) throws NotFoundException {
        final RaceLog raceLog = getRaceLog(leaderboardName, raceColumnName, fleetName);
        CourseBase lastPublishedCourse = new LastPublishedCourseDesignFinder(raceLog).analyze();
        if (lastPublishedCourse == null) {
            lastPublishedCourse = new CourseDataImpl("");
        }
        return convertToRaceCourseDTO(lastPublishedCourse, new MarkPositionFinder() {
            @Override
            public Position find(Mark mark, TimePoint at) {
                return getService().getMarkPosition(mark, (LeaderboardThatHasRegattaLike) getService().getLeaderboardByName(leaderboardName), at);
            }
        }, /* timePoint */ MillisecondsTimePoint.now());
    }
    
    @Override
    public void pingMark(String leaderboardName,
            MarkDTO markDTO, Position positionDTO) throws DoesNotHaveRegattaLogException {
        RegattaLog regattaLog = getRegattaLogInternal(leaderboardName);
        Mark mark = convertToMark(markDTO, true);
        TimePoint time = MillisecondsTimePoint.now();
        Position position = positionDTO;
        GPSFix fix = new GPSFixImpl(position, time);
        
        getRaceLogTrackingAdapter().pingMark(regattaLog, mark, fix, getService());
    }
    
    @Override
    public void copyCourseToOtherRaceLogs(com.sap.sse.common.Util.Triple<String, String, String> fromTriple,
            Set<com.sap.sse.common.Util.Triple<String, String, String>> toTriples) throws NotFoundException {
        RaceLog fromRaceLog = getRaceLog(fromTriple);
        Set<RaceLog> toRaceLogs = new HashSet<>();
        for (com.sap.sse.common.Util.Triple<String, String, String> toTriple : toTriples) {
            toRaceLogs.add(getRaceLog(toTriple));
        }
        getRaceLogTrackingAdapter().copyCourse(fromRaceLog, toRaceLogs, baseDomainFactory, getService());
    }
    
    @Override
    public void copyCompetitorsToOtherRaceLogs(com.sap.sse.common.Util.Triple<String, String, String> fromTriple,
            Set<com.sap.sse.common.Util.Triple<String, String, String>> toTriples) throws NotFoundException {
        final RaceColumn raceColumn = getRaceColumn(fromTriple.getA(), fromTriple.getB());
        final Set<Pair<RaceColumn, Fleet>> toRaces = new HashSet<>();
        for (com.sap.sse.common.Util.Triple<String, String, String> toTriple : toTriples) {
            final RaceColumn toRaceColumn = getRaceColumn(toTriple.getA(), toTriple.getB());
            final Fleet toFleet = getFleetByName(toRaceColumn, toTriple.getC());
            toRaces.add(new Pair<>(toRaceColumn, toFleet));
        }
        getRaceLogTrackingAdapter().copyCompetitors(raceColumn, getFleetByName(raceColumn, fromTriple.getC()), toRaces);
    }
    
    private TypeBasedServiceFinder<DeviceIdentifierStringSerializationHandler> getDeviceIdentifierStringSerializerHandlerFinder(
            boolean withFallback) {
        TypeBasedServiceFinderFactory factory = getService().getTypeBasedServiceFinderFactory();
        TypeBasedServiceFinder<DeviceIdentifierStringSerializationHandler> finder = factory.createServiceFinder(DeviceIdentifierStringSerializationHandler.class);
        if (withFallback) {
            finder.setFallbackService(new PlaceHolderDeviceIdentifierStringSerializationHandler());
        }
        return finder;
    }
    
    private DeviceIdentifier deserializeDeviceIdentifier(String type, String deviceId) throws NoCorrespondingServiceRegisteredException,
    TransformationException {
        DeviceIdentifierStringSerializationHandler handler =
                getDeviceIdentifierStringSerializerHandlerFinder(false).findService(type);
        return handler.deserialize(deviceId, type, deviceId);
    }
    
    private String serializeDeviceIdentifier(DeviceIdentifier deviceId) throws TransformationException {
        return getDeviceIdentifierStringSerializerHandlerFinder(true).findService(
                deviceId.getIdentifierType()).serialize(deviceId).getB();
    }
    
    private DeviceMappingDTO convertToDeviceMappingDTO(DeviceMapping<?> mapping) throws TransformationException {
        String deviceId = serializeDeviceIdentifier(mapping.getDevice());
        Date from = mapping.getTimeRange().from() == null || mapping.getTimeRange().from().asMillis() == Long.MIN_VALUE ? 
                null : mapping.getTimeRange().from().asDate();
        Date to = mapping.getTimeRange().to() == null || mapping.getTimeRange().to().asMillis() == Long.MAX_VALUE ?
                null : mapping.getTimeRange().to().asDate();
        MappableToDevice item = null;
        if (mapping.getMappedTo() instanceof Competitor) {
            item = baseDomainFactory.convertToCompetitorDTO((Competitor) mapping.getMappedTo());
        } else if (mapping.getMappedTo() instanceof Mark) {
            item = convertToMarkDTO((Mark) mapping.getMappedTo(), null);
        } else {
            throw new RuntimeException("Can only handle Competitor or Mark as mapped item type");
        }
        //Only deal with UUIDs - otherwise we would have to pass Serializable to browser context - which
        //has a large performance implact for GWT.
        //As any Serializable subclass is converted to String by the BaseRaceLogEventSerializer, and only UUIDs are
        //recovered by the BaseRaceLogEventDeserializer, only UUIDs are safe to use anyway.
        List<UUID> originalRaceLogEventUUIDs = new ArrayList<UUID>();
        for (Serializable id : mapping.getOriginalRaceLogEventIds()) {
            if (! (id instanceof UUID)) {
                logger.log(Level.WARNING, "Got RaceLogEvent with id that was not UUID, but " + id.getClass().getName());
                throw new TransformationException("Could not send device mapping to browser: can only deal with UUIDs");
            }
            originalRaceLogEventUUIDs.add((UUID) id);
        }
        return new DeviceMappingDTO(new DeviceIdentifierDTO(mapping.getDevice().getIdentifierType(),
                deviceId), from, to, item, originalRaceLogEventUUIDs);
    }
    
    private List<AbstractLog<?, ?>> getLogHierarchy(String leaderboardName, String raceColumnName,
            String fleetName) throws NotFoundException {
        List<AbstractLog<?, ?>> result = new ArrayList<>();
        RaceLog raceLog = getRaceLog(leaderboardName, raceColumnName, fleetName);
        
        if (raceLog != null){
            result.add(raceLog);
        }
        
        Leaderboard leaderboard = getLeaderboardByName(leaderboardName);
        if (leaderboard instanceof HasRegattaLike) {
            result.add(((HasRegattaLike) leaderboard).getRegattaLike().getRegattaLog());
        }
        return result;
    }
    
    private List<DeviceMappingDTO> getDeviceMappings(RegattaLog regattaLog)
            throws TransformationException {
        List<DeviceMappingDTO> result = new ArrayList<DeviceMappingDTO>();
        for (List<? extends DeviceMapping<Competitor>> list : new RegattaLogDeviceCompetitorMappingFinder(regattaLog).analyze().values()) {
            for (DeviceMapping<Competitor> mapping : list) {
                result.add(convertToDeviceMappingDTO(mapping));
            }
        }
        for (List<? extends DeviceMapping<Mark>> list : new RegattaLogDeviceMarkMappingFinder(regattaLog).analyze().values()) {
            for (DeviceMapping<Mark> mapping : list) {
                result.add(convertToDeviceMappingDTO(mapping));
            }
        }
        return result;
    }
    
    @Override
    public void addDeviceMappingToRegattaLog(String leaderboardName,
            DeviceMappingDTO dto) throws NoCorrespondingServiceRegisteredException, TransformationException, DoesNotHaveRegattaLogException {
        RegattaLog regattaLog = getRegattaLogInternal(leaderboardName);
        DeviceMapping<?> mapping = convertToDeviceMapping(dto);
        TimePoint now = MillisecondsTimePoint.now();
        RegattaLogEvent event = null;
        TimePoint from = mapping.getTimeRange().hasOpenBeginning() ? null : mapping.getTimeRange().from();
        TimePoint to = mapping.getTimeRange().hasOpenEnd() ? null : mapping.getTimeRange().to();
        if (dto.mappedTo instanceof MarkDTO) {
            Mark mark = convertToMark(((MarkDTO) dto.mappedTo), true); 
            event = new RegattaLogDeviceMarkMappingEventImpl(now, now, getService().getServerAuthor(), UUID.randomUUID(), 
                    mark, mapping.getDevice(), from, to);
        } else if (dto.mappedTo instanceof CompetitorDTO) {
            Competitor competitor = getService().getCompetitorStore().getExistingCompetitorByIdAsString(
                    ((CompetitorDTO) dto.mappedTo).getIdAsString());
            event = new RegattaLogDeviceCompetitorMappingEventImpl(now, now, getService().getServerAuthor(), UUID.randomUUID(), 
                    competitor, mapping.getDevice(), from, to);                  
        } else {
            throw new RuntimeException("Can only map devices to competitors or marks");
        }
        regattaLog.add(event);
    }
    
    @Override
    public List<String> getDeserializableDeviceIdentifierTypes() {
        List<String> result = new ArrayList<String>();
        for (ServiceReference<DeviceIdentifierStringSerializationHandler> reference :
            deviceIdentifierStringSerializationHandlerTracker.getServiceReferences()) {
            result.add((String) reference.getProperty(TypeBasedServiceFinder.TYPE));
        }
        return result;
    }
    
    DeviceMapping<?> convertToDeviceMapping(DeviceMappingDTO dto) throws NoCorrespondingServiceRegisteredException, TransformationException {
        DeviceIdentifier device = deserializeDeviceIdentifier(dto.deviceIdentifier.deviceType, dto.deviceIdentifier.deviceId);
        TimePoint from = dto.from == null ? null : new MillisecondsTimePoint(dto.from);
        TimePoint to = dto.to == null ? null : new MillisecondsTimePoint(dto.to);
        TimeRange timeRange = new TimeRangeImpl(from, to);
        if (dto.mappedTo instanceof MarkDTO) {
            Mark mark = convertToMark(((MarkDTO) dto.mappedTo), true);
            //expect UUIDs
            return new DeviceMappingImpl<Mark>(mark, device, timeRange, dto.originalRaceLogEventIds);
        } else if (dto.mappedTo instanceof CompetitorDTO) {
            Competitor competitor = getService().getCompetitorStore().getExistingCompetitorByIdAsString(
                    ((CompetitorDTO) dto.mappedTo).getIdAsString());
            return new DeviceMappingImpl<Competitor>(competitor, device, timeRange, dto.originalRaceLogEventIds);
        } else {
            throw new RuntimeException("Can only map devices to competitors or marks");
        }
    }

    private void closeOpenEndedDeviceMapping(RegattaLog regattaLog, DeviceMappingDTO mappingDTO, Date closingTimePoint) throws TransformationException, UnableToCloseDeviceMappingException {
        boolean successfullyClosed = false;
        regattaLog.lockForRead();
        try {
            RegattaLogEvent event = regattaLog.getEventById(mappingDTO.originalRaceLogEventIds.get(0));

            if (event != null) {
                successfullyClosed = true;
                DeviceMapping<?> mapping = convertToDeviceMapping(mappingDTO);
                List<RegattaLogCloseOpenEndedDeviceMappingEvent> closingEvents =
                        new RegattaLogOpenEndedDeviceMappingCloser(regattaLog, mapping, getService().getServerAuthor(),
                                new MillisecondsTimePoint(closingTimePoint)).analyze();
                for (RegattaLogEvent closingEvent : closingEvents) {
                    regattaLog.add(closingEvent);            
                }
            }
        } finally {
            regattaLog.unlockAfterRead();
        }

        if (!successfullyClosed){
            throw new UnableToCloseDeviceMappingException();
        }
    }
    
    @Override
    public void revokeRaceAndRegattaLogEvents(String leaderboardName, String raceColumnName, String fleetName,
            List<UUID> eventIds) throws NotRevokableException, NotFoundException {
        List<AbstractLog<?, ?>> logs = getLogHierarchy(leaderboardName, raceColumnName, fleetName);
        revokeEventsFromLogs(logs, eventIds);
    }
    
    @Override
    public void revokeRaceAndRegattaLogEvents(String leaderboardName,
        List<UUID> eventIds) throws NotRevokableException, DoesNotHaveRegattaLogException {
        List<AbstractLog<?, ?>> logs = getLogHierarchy(leaderboardName);
        revokeEventsFromLogs(logs, eventIds);
    }
    
    private void revokeEventsFromLogs(List<AbstractLog<?, ?>> logs, List<UUID> eventIds) throws NotRevokableException{
        boolean eventRevoked = false;
        for (Serializable idToRevoke : eventIds) {
            eventRevoked = false;
            for (AbstractLog<?, ?> abstractLog : logs) {
                eventRevoked = revokeEvent(eventRevoked, idToRevoke, abstractLog);
            }
            if (!eventRevoked){
                logger.warning("Could not revoke event with id "+idToRevoke);
            }
        }
    }

    private <EventT extends AbstractLogEvent<VisitorT>, VisitorT> boolean revokeEvent(boolean eventRevoked, Serializable idToRevoke, AbstractLog<EventT, VisitorT> abstractLog)
            throws NotRevokableException {
        final EventT event; 
        abstractLog.lockForRead();
        try {
            event = abstractLog.getEventById(idToRevoke);
        } finally {
            abstractLog.unlockAfterRead();
        }
        if (event != null) {
            abstractLog.revokeEvent(getService().getServerAuthor(), event, "revoke triggered by GWT user action"); 
            eventRevoked = true;
        }
        return eventRevoked;
    }
    
    @Override
    public void startRaceLogTracking(String leaderboardName, String raceColumnName, String fleetName, final boolean trackWind, final boolean correctWindByDeclination)
            throws NotDenotedForRaceLogTrackingException, Exception {
        Leaderboard leaderboard = getLeaderboardByName(leaderboardName);
        RaceColumn raceColumn = leaderboard.getRaceColumnByName(raceColumnName);
        Fleet fleet = raceColumn.getFleetByName(fleetName);
        final RaceHandle raceHandle = getRaceLogTrackingAdapter().startTracking(getService(), leaderboard, raceColumn, fleet);
        if (raceHandle != null && trackWind) {
            new Thread("Wind tracking starter for race " + leaderboardName + "/" + raceColumnName + "/" + fleetName) {
                public void run() {
                    try {
                        startTrackingWind(raceHandle, correctWindByDeclination,
                                RaceTracker.TIMEOUT_FOR_RECEIVING_RACE_DEFINITION_IN_MILLISECONDS);
                    } catch (Exception e) {
                        throw new RuntimeException(e);
                    }
                }
            }.start();
        }
    }
    
    @Override
    public Collection<String> getGPSFixImporterTypes() {
        Set<String> result = new HashSet<>();
        Collection<ServiceReference<GPSFixImporter>> refs = Collections.emptyList();
        try {
            refs = Activator.getDefault(). getServiceReferences(GPSFixImporter.class, null);
        } catch (InvalidSyntaxException e) {
            //shouldn't happen, as we are passing null for the filter
        }
        for (ServiceReference<GPSFixImporter> ref : refs) {
            result.add((String) ref.getProperty(TypeBasedServiceFinder.TYPE));
        }
        return result;
    }
    
    @Override
    public List<TrackFileImportDeviceIdentifierDTO> getTrackFileImportDeviceIds(List<String> uuids)
            throws NoCorrespondingServiceRegisteredException, TransformationException {
        List<TrackFileImportDeviceIdentifierDTO> result = new ArrayList<>();
        for (String uuidAsString : uuids) {
            UUID uuid = UUID.fromString(uuidAsString);
            TrackFileImportDeviceIdentifier device = TrackFileImportDeviceIdentifierImpl.getOrCreate(uuid);
            long numFixes = getService().getGPSFixStore().getNumberOfFixes(device);
            TimeRange timeRange = getService().getGPSFixStore().getTimeRangeCoveredByFixes(device);
            Date from = timeRange == null ? null : timeRange.from().asDate();
            Date to = timeRange == null ? null : timeRange.to().asDate();
            result.add(new TrackFileImportDeviceIdentifierDTO(uuidAsString, device.getFileName(), device.getTrackName(),
                    numFixes, from, to));
        }
        return result;
    }

    @Override
    public RaceDTO setStartTimeReceivedForRace(RaceIdentifier raceIdentifier, Date newStartTimeReceived) {
        if (newStartTimeReceived != null) {
            RegattaNameAndRaceName regattaAndRaceIdentifier = new RegattaNameAndRaceName(
                    raceIdentifier.getRegattaName(), raceIdentifier.getRaceName());
            DynamicTrackedRace trackedRace = getService().getTrackedRace(regattaAndRaceIdentifier);
            trackedRace.setStartTimeReceived(new MillisecondsTimePoint(newStartTimeReceived));
            
            return baseDomainFactory.createRaceDTO(getService(), false, regattaAndRaceIdentifier, trackedRace);
        }
        return null;
    }
    
    @Override
    public ArrayList<EventDTO> getEventsForLeaderboard(String leaderboardName) {
        Leaderboard leaderboard = getService().getLeaderboardByName(leaderboardName);
        HashMap<UUID, EventDTO> events = new HashMap<>();
        for (Event e : getService().getAllEvents()) {
            for (LeaderboardGroup g : e.getLeaderboardGroups()) {
                for (Leaderboard l : g.getLeaderboards()) {
                    if (leaderboard.equals(l)) {
                        events.put(e.getId(), convertToEventDTO(e, false));
                    }
                }
            }
        }
        return new ArrayList<>(events.values());
    }

    @Override
    public Map<Integer, Date> getCompetitorRaceLogMarkPassingData(String leaderboardName, String raceColumnName, String fleetName,
            CompetitorDTO competitor) {
        Map<Integer, Date> result = new HashMap<>();
        RaceLog raceLog = getService().getRaceLog(leaderboardName, raceColumnName, fleetName);
        for (Triple<Competitor, Integer, TimePoint> fixedEvent : new MarkPassingDataFinder(raceLog).analyze()) {
            if (fixedEvent.getA().getName().equals(competitor.getName())) {
                final Date date;
                if (fixedEvent.getC() != null) {
                    date = new Date(fixedEvent.getC().asMillis());
                } else {
                    date = null;
                }
                result.put(fixedEvent.getB(), date);
            }
        }
        return result;
    }

    @Override
    public void updateFixedMarkPassing(String leaderboardName, String raceColumnName, String fleetName, Integer indexOfWaypoint,
            Date dateOfMarkPassing, CompetitorDTO competitorDTO) {
        RaceLog raceLog = getService().getRaceLog(leaderboardName, raceColumnName, fleetName);
        Competitor competitor = getCompetitor(competitorDTO);
        RaceLogFixedMarkPassingEvent oldFixedMarkPassingEvent = null;
        for (RaceLogEvent event : raceLog.getUnrevokedEvents()) {
            if (event instanceof RaceLogFixedMarkPassingEventImpl && event.getInvolvedBoats().contains(competitor)) {
                RaceLogFixedMarkPassingEvent fixedEvent = (RaceLogFixedMarkPassingEvent) event;
                if (fixedEvent.getZeroBasedIndexOfPassedWaypoint() == indexOfWaypoint) {
                    oldFixedMarkPassingEvent = fixedEvent;
                }
            }
        }
        if (oldFixedMarkPassingEvent != null) {
            try {
                raceLog.revokeEvent(getService().getServerAuthor(), oldFixedMarkPassingEvent);
            } catch (NotRevokableException e) {
                e.printStackTrace();
            }
        }
        if (dateOfMarkPassing != null) {
            raceLog.add(new RaceLogFixedMarkPassingEventImpl(MillisecondsTimePoint.now(), getService()
                    .getServerAuthor(), competitor, raceLog.getCurrentPassId(),
                    new MillisecondsTimePoint(dateOfMarkPassing), indexOfWaypoint));
        }
    }
    
    @Override
    public void updateSuppressedMarkPassings(String leaderboardName, String raceColumnName, String fleetName,
            Integer newZeroBasedIndexOfSuppressedMarkPassing, CompetitorDTO competitorDTO) {
        RaceLogSuppressedMarkPassingsEvent oldSuppressedMarkPassingEvent = null;
        RaceLog raceLog = getService().getRaceLog(leaderboardName, raceColumnName, fleetName);
        Competitor competitor = getCompetitor(competitorDTO);
        NavigableSet<RaceLogEvent> unrevokedEvents = raceLog.getUnrevokedEvents();
        for (RaceLogEvent event : unrevokedEvents) {
            if (event instanceof RaceLogSuppressedMarkPassingsEvent && event.getInvolvedBoats().contains(competitor)) {
                oldSuppressedMarkPassingEvent = (RaceLogSuppressedMarkPassingsEvent) event;
                break;
            }
        }
        
        final boolean create;
        final boolean revoke;
        if (oldSuppressedMarkPassingEvent == null) {
            if (newZeroBasedIndexOfSuppressedMarkPassing == null) {
                create = false;
                revoke = false;
            } else {
                create = true;
                revoke = false;
            }
        } else {
            if (newZeroBasedIndexOfSuppressedMarkPassing == null) {
                revoke = true;
                create = false;
            } else {
                boolean same = newZeroBasedIndexOfSuppressedMarkPassing == oldSuppressedMarkPassingEvent
                        .getZeroBasedIndexOfFirstSuppressedWaypoint();
                create = !same;
                revoke = !same;
            }
        }
        if (revoke) {
            try {
                raceLog.revokeEvent(getService().getServerAuthor(), oldSuppressedMarkPassingEvent);
            } catch (NotRevokableException e) {
            }
        }
        if (create) {
            raceLog.add(new RaceLogSuppressedMarkPassingsEventImpl(MillisecondsTimePoint.now(), getService()
                    .getServerAuthor(), competitor, raceLog.getCurrentPassId(),
                    newZeroBasedIndexOfSuppressedMarkPassing));
        }
    }

    @Override
    public Map<Integer, Date> getCompetitorMarkPassings(RegattaAndRaceIdentifier race, CompetitorDTO competitorDTO) {
        Map<Integer, Date> result = new HashMap<>();
        final TrackedRace trackedRace = getExistingTrackedRace(race);
        if (trackedRace != null) {
            Competitor competitor = getCompetitorByIdAsString(trackedRace.getRace().getCompetitors(), competitorDTO.getIdAsString());
            Set<MarkPassing> competitorMarkPassings = trackedRace.getMarkPassings(competitor);
            Iterable<Waypoint> waypoints = trackedRace.getRace().getCourse().getWaypoints();
            if (competitorMarkPassings != null) {
                for (MarkPassing markPassing : competitorMarkPassings) {
                    result.put(Util.indexOf(waypoints, markPassing.getWaypoint()), markPassing.getTimePoint().asDate());
                }
            }
        }
        return result;
    }

    @Override
    public PolarSheetsXYDiagramData createXYDiagramForBoatClass(String boatClassName) {
        BoatClass boatClass = getService().getBaseDomainFactory().getOrCreateBoatClass(boatClassName);
        Map<Pair<LegType, Tack>, List<Pair<Double, Double>>> regressionSpeedDataLists = new HashMap<>();
        for (LegType legType : new LegType[] { LegType.UPWIND, LegType.DOWNWIND }) {
            for (Tack tack : new Tack[] { Tack.PORT, Tack.STARBOARD }) {
                regressionSpeedDataLists.put(new Pair<LegType, Tack>(legType, tack),
                        new ArrayList<Pair<Double, Double>>());
            }
        }
        for (double windInKnots = 0.1; windInKnots < 30; windInKnots = windInKnots + 0.1) {
            for (LegType legType : new LegType[] { LegType.UPWIND, LegType.DOWNWIND }) {
                for (Tack tack : new Tack[] { Tack.PORT, Tack.STARBOARD }) {     
                    try {
                        SpeedWithBearingWithConfidence<Void> averageUpwindStarboardRegression = getService()
                                .getPolarDataService().getAverageSpeedWithBearing(boatClass,
                                        new KnotSpeedImpl(windInKnots), legType, tack);

                        regressionSpeedDataLists.get(new Pair<LegType, Tack>(legType, tack)).add(
                                new Pair<Double, Double>(windInKnots, averageUpwindStarboardRegression.getObject()
                                        .getKnots()));
                    } catch (NotEnoughDataHasBeenAddedException e) {
                        // Do not add a point to the result
                    }
                }
            }
        }

        PolarSheetsXYDiagramData data = new PolarSheetsXYDiagramDataImpl(regressionSpeedDataLists);

        return data;
    }
    
    private FileStorageService getFileStorageService(String name) {
        if (name == null || name.equals("")) {
            return null;
        }
        return getService().getFileStorageManagementService().getFileStorageService(name);
    }
    
    private Locale getLocale(String localeInfoName) {
        return ResourceBundleStringMessages.Util.getLocaleFor(localeInfoName);
    }

    @Override
    public FileStorageServiceDTO[] getAvailableFileStorageServices(String localeInfoName) {
        List<FileStorageServiceDTO> serviceDtos = new ArrayList<>();
        for (FileStorageService s : getService().getFileStorageManagementService().getAvailableFileStorageServices()) {
            serviceDtos.add(FileStorageServiceDTOUtils.convert(s, getLocale(localeInfoName)));
        }
        return serviceDtos.toArray(new FileStorageServiceDTO[0]);
    }

    @Override
    public void setFileStorageServiceProperties(String serviceName, Map<String, String> properties) {
        for (Entry<String, String> p : properties.entrySet()) {
            try {
                getService().getFileStorageManagementService()
                    .setFileStorageServiceProperty(getFileStorageService(serviceName), p.getKey(), p.getValue());
            } catch (NoCorrespondingServiceRegisteredException | IllegalArgumentException e) {
                //ignore, doing refresh afterwards anyways
            }
        }
    }

    @Override
    public FileStorageServicePropertyErrorsDTO testFileStorageServiceProperties(String serviceName, String localeInfoName) throws IOException {
        try {
            FileStorageService service = getFileStorageService(serviceName);
            if (service != null) {
                service.testProperties();
            }
        } catch (InvalidPropertiesException e) {
            return FileStorageServiceDTOUtils.convert(e, getLocale(localeInfoName));
        }
        return null;
    }

    @Override
    public void setActiveFileStorageService(String serviceName, String localeInfoName) {
        getService().getFileStorageManagementService().setActiveFileStorageService(getFileStorageService(serviceName));
    }

    @Override
    public String getActiveFileStorageServiceName() {
        try {
            final FileStorageService activeFileStorageService = getService().getFileStorageManagementService().getActiveFileStorageService();
            return activeFileStorageService == null ? null : activeFileStorageService.getName();
        } catch (NoCorrespondingServiceRegisteredException e) {
            return null;
        }
    }

    @Override
    public void inviteCompetitorsForTrackingViaEmail(String serverUrlWithoutTrailingSlash, EventDTO eventDto,
            String leaderboardName, Collection<CompetitorDTO> competitorDtos, String localeInfoName) throws MailException {
        Event event = getService().getEvent(eventDto.id);
        Set<Competitor> competitors = new HashSet<>();
        for (CompetitorDTO c : competitorDtos) {
            competitors.add(getCompetitor(c));
        }
        Leaderboard leaderboard = getService().getLeaderboardByName(leaderboardName);
        getRaceLogTrackingAdapter().inviteCompetitorsForTrackingViaEmail(event, leaderboard, serverUrlWithoutTrailingSlash,
                competitors, getLocale(localeInfoName));
    }
    
    @Override
    public void inviteBuoyTenderViaEmail(String serverUrlWithoutTrailingSlash, EventDTO eventDto,
            String leaderboardName, String emails, String localeInfoName) throws MailException {
        Event event = getService().getEvent(eventDto.id);
        Leaderboard leaderboard = getService().getLeaderboardByName(leaderboardName);
        getRaceLogTrackingAdapter().inviteBuoyTenderViaEmail(event, leaderboard, serverUrlWithoutTrailingSlash,
                emails, getLocale(localeInfoName));
    }

    @Override
    public ArrayList<LeaderboardGroupDTO> getLeaderboardGroupsByEventId(UUID id) {
        Event event = getService().getEvent(id);
        if (event == null) {
            throw new RuntimeException("Event not found");
        }
        
        ArrayList<LeaderboardGroupDTO> result = new ArrayList<>();
        for (LeaderboardGroup lg : event.getLeaderboardGroups()) {
            result.add(convertToLeaderboardGroupDTO(lg, /* withGeoLocationData */false, true));
        }
        return result;
    }

    /**
     * Gets all Marks defined in the RegattaLog and the trackedRace
     * @throws DoesNotHaveRegattaLogException 
     */
    @Override
    public Iterable<MarkDTO> getMarksInRegattaLog(String leaderboardName) throws DoesNotHaveRegattaLogException {
        final Leaderboard l = getService().getLeaderboardByName(leaderboardName);
        if (! (l instanceof HasRegattaLike)) {
            throw new DoesNotHaveRegattaLogException();
        }
        final LeaderboardThatHasRegattaLike leaderboard = (LeaderboardThatHasRegattaLike) l;
        final RegattaLog regattaLog = leaderboard.getRegattaLike().getRegattaLog();
        final Set<MarkDTO> markDTOs = new HashSet<>();
        final List<RegattaLogEvent> markEvents = new AllEventsOfTypeFinder<>(regattaLog, /* only unrevoked */ true, RegattaLogDefineMarkEvent.class).analyze();
        for (RegattaLogEvent regattaLogEvent : markEvents) {
            final RegattaLogDefineMarkEvent defineMarkEvent = (RegattaLogDefineMarkEvent) regattaLogEvent;
            markDTOs.add(convertToMarkDTO(leaderboard, defineMarkEvent.getMark()));
        }
        return markDTOs;
    }

    @Override
    public void closeOpenEndedDeviceMapping(String leaderboardName, DeviceMappingDTO mappingDTO, Date closingTimePoint) throws TransformationException, DoesNotHaveRegattaLogException, UnableToCloseDeviceMappingException {
        RegattaLog regattaLog = getRegattaLogInternal(leaderboardName);
        closeOpenEndedDeviceMapping(regattaLog, mappingDTO, closingTimePoint);
    }

    /**
     * Gets all the logs corresponding to a leaderboard. This includes all the RaceLogs of the leaderBoard's raceColumns
     * @param leaderboardName
     * @return
     */
    private List<AbstractLog<?, ?>> getLogHierarchy(String leaderboardName) {
        final List<AbstractLog<?, ?>> result;
        Leaderboard leaderboard = getService().getLeaderboardByName(leaderboardName);
        if (leaderboard == null) {
            result = null;
        } else {
            result = new ArrayList<>();
            if (leaderboard instanceof HasRegattaLike) {
                result.add(((HasRegattaLike) leaderboard).getRegattaLike().getRegattaLog());
            }
            for (RaceColumn raceColumn : leaderboard.getRaceColumns()) {
                for (Fleet fleet : raceColumn.getFleets()) {
                    RaceLog raceLog = raceColumn.getRaceLog(fleet);
                    result.add(raceLog);
                }
            }
        }
        return result;
    }   

    public boolean doesRegattaLogContainCompetitors(String leaderboardName) throws DoesNotHaveRegattaLogException {
        RegattaLog regattaLog = getRegattaLogInternal(leaderboardName);
        List<RegattaLogEvent> comeptitorRegistrationEvents = new AllEventsOfTypeFinder<>(regattaLog,
                /* only unrevoked */ true, RegattaLogRegisterCompetitorEvent.class).analyze();
        return !comeptitorRegistrationEvents.isEmpty();
    }

    @Override
    public RegattaAndRaceIdentifier getRaceIdentifier(String regattaLikeName, String raceColumnName, String fleetName) {
        RegattaAndRaceIdentifier result = null;
        final Leaderboard leaderboard = getService().getLeaderboardByName(regattaLikeName);
        if (leaderboard != null) {
            final RaceColumn raceColumn = leaderboard.getRaceColumnByName(raceColumnName);
            if (raceColumn != null) {
                final Fleet fleet = raceColumn.getFleetByName(fleetName);
                if (fleet != null) {
                    final TrackedRace trackedRace = raceColumn.getTrackedRace(fleet);
                    if (trackedRace != null) {
                        result = trackedRace.getRaceIdentifier();
                    }
                }
            }
        }
        return result;
    }

    @Override
    public Collection<CompetitorDTO> getCompetitorRegistrationsForRace(String leaderboardName, String raceColumnName,
            String fleetName) throws NotFoundException {
        RaceColumn raceColumn = getRaceColumn(leaderboardName, raceColumnName);
        Fleet fleet = getFleetByName(raceColumn, fleetName);
        return convertToCompetitorDTOs(raceColumn.getAllCompetitors(fleet));
    }
    
    @Override
    public Collection<CompetitorDTO> getCompetitorRegistrationsForLeaderboard(String leaderboardName) throws NotFoundException {
        Leaderboard leaderboard = getLeaderboardByName(leaderboardName);
        return convertToCompetitorDTOs(leaderboard.getAllCompetitors());
    }

    @Override
    public Collection<CompetitorDTO> getCompetitorRegistrationsInRegattaLog(String leaderboardName) throws DoesNotHaveRegattaLogException, NotFoundException {
        Leaderboard leaderboard = getLeaderboardByName(leaderboardName);
        if (! (leaderboard instanceof HasRegattaLike)) {
            throw new DoesNotHaveRegattaLogException();
        }
        HasRegattaLike regattaLikeLeaderboard = ((HasRegattaLike) leaderboard);
        return convertToCompetitorDTOs(regattaLikeLeaderboard.getCompetitorsRegisteredInRegattaLog());
    }
    
    @Override
    public Collection<CompetitorDTO> getCompetitorRegistrationsInRaceLog(String leaderboardName, String raceColumnName,
            String fleetName) throws NotFoundException {
        RaceColumn raceColumn = getRaceColumn(leaderboardName, raceColumnName);
        Fleet fleet = getFleetByName(raceColumn, fleetName);
        return convertToCompetitorDTOs(raceColumn.getCompetitorsRegisteredInRacelog(fleet));
    }

    @Override
    public Boolean areCompetitorRegistrationsEnabledForRace(String leaderboardName, String raceColumnName,
            String fleetName) throws NotFoundException {
        RaceColumn raceColumn = getRaceColumn(leaderboardName, raceColumnName);
        Fleet fleet = getFleetByName(raceColumn, fleetName);
        return raceColumn.isCompetitorRegistrationInRacelogEnabled(fleet);
    }
    
    private Fleet getFleetByName(RaceColumn raceColumn, String fleetName) throws NotFoundException{
        Fleet fleet = raceColumn.getFleetByName(fleetName);
        if (fleet == null){
            throw new NotFoundException("fleet with name "+fleetName+" not found");
        }
        return fleet;
    }
    
    private Leaderboard getLeaderboardByName(String leaderboardName) throws NotFoundException{
        Leaderboard leaderboard = getService().getLeaderboardByName(leaderboardName);
        if (leaderboard == null){
            throw new NotFoundException("Leaderboard with name "+leaderboardName+" not found");
        }
        return leaderboard;
    }
    
    private RaceColumn getRaceColumn(String leaderboardName, String raceColumnName) throws NotFoundException{
        Leaderboard leaderboard = getService().getLeaderboardByName(leaderboardName);
        if (leaderboard == null){
            throw new NotFoundException("leaderboard with name "+leaderboardName+" not found");
        } 
        RaceColumn raceColumn = leaderboard.getRaceColumnByName(raceColumnName);
        if (raceColumn == null){
            throw new NotFoundException("raceColumn with name "+raceColumnName+" not found");
        }
        return raceColumn;
    }

    @Override
    public void disableCompetitorRegistrationsForRace(String leaderboardName, String raceColumnName, String fleetName) throws NotRevokableException, NotFoundException {
        if (areCompetitorRegistrationsEnabledForRace(leaderboardName, raceColumnName, fleetName)){
            RaceColumn raceColumn = getRaceColumn(leaderboardName, raceColumnName);
            raceColumn.disableCompetitorRegistrationOnRaceLog(getFleetByName(raceColumn, fleetName));
        }
    }

    @Override
    public void enableCompetitorRegistrationsForRace(String leaderboardName, String raceColumnName, String fleetName) throws IllegalArgumentException, NotFoundException {
        if (!areCompetitorRegistrationsEnabledForRace(leaderboardName, raceColumnName, fleetName)){
            RaceColumn raceColumn = getRaceColumn(leaderboardName, raceColumnName);
            raceColumn.enableCompetitorRegistrationOnRaceLog(getFleetByName(raceColumn, fleetName));
        }
    }

    @Override
    public Pair<Boolean, String> checkIfMarksAreUsedInOtherRaceLogs(String leaderboardName, String raceColumnName,
            String fleetName, Set<MarkDTO> marksToRemove) throws NotFoundException {
        Set<String> markIds = new HashSet<String>();
        for (MarkDTO markDTO : marksToRemove) {
            markIds.add(markDTO.getIdAsString());
        }
        RaceLog raceLogToIgnore = getRaceLog(leaderboardName, raceColumnName, fleetName);
        HashSet<String> racesContainingMarksToDeleteInCourse = new HashSet<String>();
        boolean marksAreUsedInOtherRaceLogs = false;
        Leaderboard leaderboard = getService().getLeaderboardByName(leaderboardName);
        for (RaceColumn raceColumn : leaderboard.getRaceColumns()) {
            for (Fleet fleet : raceColumn.getFleets()) {
                RaceLog raceLog = raceColumn.getRaceLog(fleet);
                if (raceLog != raceLogToIgnore) {
                    LastPublishedCourseDesignFinder finder = new LastPublishedCourseDesignFinder(raceLog);
                    CourseBase course = finder.analyze();
                    if (course != null) {
                        for (Waypoint waypoint : course.getWaypoints()) {
                            for (Mark mark : waypoint.getMarks()) {
                                if (markIds.contains(mark.getId().toString())) {
                                    racesContainingMarksToDeleteInCourse.add(raceColumn.getName() + "/"
                                            + fleet.getName());
                                    marksAreUsedInOtherRaceLogs = true;
                                }
                            }
                        }
                    }
                }
            }
        }         
        StringBuilder racesInCollision = new StringBuilder();
        for (String raceName : racesContainingMarksToDeleteInCourse) {
            racesInCollision.append(raceName+", ");
        }
        return new Pair<Boolean, String>(marksAreUsedInOtherRaceLogs, 
                racesInCollision.substring(0, Math.max(0, racesInCollision.length()-2)));
    }

    @Override
    public List<DeviceMappingDTO> getDeviceMappings(String leaderboardName)
            throws DoesNotHaveRegattaLogException, TransformationException {
        RegattaLog regattaLog = getRegattaLogInternal(leaderboardName);
        return getDeviceMappings(regattaLog);
    }

    @Override
<<<<<<< HEAD
    public MarkTracksDTO getMarkTracks(String leaderboardName, String raceColumnName, String fleetName) {
        final List<MarkTrackDTO> markTracks = new ArrayList<>();
        final Leaderboard leaderboard = getService().getLeaderboardByName(leaderboardName);
        if (leaderboard != null) {
            final RaceColumn raceColumn = leaderboard.getRaceColumnByName(raceColumnName);
            if (raceColumn != null) {
                final Fleet fleet = raceColumn.getFleetByName(fleetName);
                if (fleet != null) {
                    for (final Mark mark : raceColumn.getAvailableMarks(fleet)) {
                        final MarkDTO markDTO = convertToMarkDTO(mark, /* position */ null);
                        final TrackedRace trackedRace = raceColumn.getTrackedRace(fleet);
                        final GPSFixTrack<Mark, ? extends GPSFix> markTrack;
                        if (trackedRace != null) {
                            markTrack = trackedRace.getOrCreateTrack(mark);
                        } else {
                            DynamicGPSFixTrackImpl<Mark> writeableMarkTrack = new DynamicGPSFixTrackImpl<Mark>(mark, BoatClass.APPROXIMATE_AVERAGE_MANEUVER_DURATION.asMillis());
                            markTrack = writeableMarkTrack;
                            final RaceLog raceLog = raceColumn.getRaceLog(fleet);
                            final RegattaLog regattaLog = raceColumn.getRegattaLog();
                            final TrackingTimesFinder trackingTimesFinder = new TrackingTimesFinder(raceLog);
                            final Pair<TimePoint, TimePoint> trackingTimes = trackingTimesFinder.analyze();
                            try {
                                getService().getGPSFixStore().loadMarkTrack(writeableMarkTrack, regattaLog, mark, trackingTimes.getA(), trackingTimes.getB());
                            } catch (TransformationException | NoCorrespondingServiceRegisteredException e) {
                                logger.info("Error trying to load mark track for mark "+mark+" from "+trackingTimes.getA()+" to "+trackingTimes.getB());
                            }
                        }
                        Iterable<GPSFixDTO> gpsFixDTOTrack = convertToGPSFixDTOTrack(markTrack);
                        final MarkTrackDTO markTrackDTO = new MarkTrackDTO(markDTO, gpsFixDTOTrack, /* thinned out */ false);
                        markTracks.add(markTrackDTO);
                    }
                }
            }
        }
        return new MarkTracksDTO(markTracks);
    }
    
    /**
     * Uses all fixed from {@code track} with the outliers removed, {@link #convertToGPSFixDTO(GPSFix) converts} each
     * of them to a {@link GPSFixDTO} and adds them to the resulting list.
     */
    private Iterable<GPSFixDTO> convertToGPSFixDTOTrack(Track<? extends GPSFix> track) {
        final List<GPSFixDTO> result = new ArrayList<>();
        track.lockForRead();
        try {
            for (final GPSFix fix : track.getFixes()) {
                result.add(convertToGPSFixDTO(fix));
            }
        } finally {
            track.unlockAfterRead();
        }
        return result;
    }
    
    private GPSFixDTO convertToGPSFixDTO(GPSFix fix) {
        final GPSFixDTO result;
        if (fix == null) {
            result = null;
        } else {
            result = new GPSFixDTO(fix.getTimePoint().asDate(), fix.getPosition());
        }
        return result;
    }

    @Override
    public boolean canRemoveMarkFix(String leaderboardName, String raceColumnName, String fleetName,
            String markIdAsString, GPSFixDTO fix) {
        final boolean result;
        final Leaderboard leaderboard = getService().getLeaderboardByName(leaderboardName);
        if (leaderboard != null) {
            final RaceColumn raceColumn = leaderboard.getRaceColumnByName(raceColumnName);
            if (raceColumn != null) {
                final Fleet fleet = raceColumn.getFleetByName(fleetName);
                if (fleet != null) {
                    result = raceColumn.getTrackedRace(fleet) == null;
                } else {
                    result = false;
                }
            } else {
                result = false;
            }
        } else {
            result = false;
        }
        return result;
    }

    @Override
    public void removeMarkFix(String leaderboardName, String raceColumnName, String fleetName, String markIdAsString, GPSFixDTO fix) throws NotRevokableException {
        final Leaderboard leaderboard = getService().getLeaderboardByName(leaderboardName);
        if (leaderboard != null) {
            final RaceColumn raceColumn = leaderboard.getRaceColumnByName(raceColumnName);
            if (raceColumn != null) {
                final TimePoint fixTimePoint = new MillisecondsTimePoint(fix.timepoint);
                final RegattaLog regattaLog = raceColumn.getRegattaLog();
                final RegattaLogDeviceMappingFinder<Mark> mappingFinder = new RegattaLogDeviceMarkMappingFinder(regattaLog);
                final Fleet fleet = raceColumn.getFleetByName(fleetName);
                if (fleet != null) {
                    for (final Mark mark : raceColumn.getAvailableMarks(fleet)) {
                        if (mark.getId().toString().equals(markIdAsString)) {
                            mappingFinder.removeTimePointFromMapping(mark, fixTimePoint);
                        }
                    }
                }
            }
        }
    }

    @Override
    public void addMarkFix(String leaderboardName, String raceColumnName, String fleetName, String markIdAsString, GPSFixDTO newFix) {
        final Leaderboard leaderboard = getService().getLeaderboardByName(leaderboardName);
        if (leaderboard != null) {
            final RaceColumn raceColumn = leaderboard.getRaceColumnByName(raceColumnName);
            if (raceColumn != null) {
                final RegattaLog regattaLog = raceColumn.getRegattaLog();
                final Fleet fleet = raceColumn.getFleetByName(fleetName);
                if (fleet != null) {
                    for (final Mark mark : raceColumn.getAvailableMarks(fleet)) {
                        if (mark.getId().toString().equals(markIdAsString)) {
                            getRaceLogTrackingAdapter().pingMark(regattaLog, mark,
                                    new GPSFixImpl(newFix.position, new MillisecondsTimePoint(newFix.timepoint)),
                                    getService());
                        }
                    }
                }
            }
        }
    }

    @Override
    public void editMarkFix(String leaderboardName, String raceColumnName, String fleetName, String markIdAsString,
            GPSFixDTO oldFix, Position newPosition) throws NotRevokableException {
        final Leaderboard leaderboard = getService().getLeaderboardByName(leaderboardName);
        if (leaderboard != null) {
            final RaceColumn raceColumn = leaderboard.getRaceColumnByName(raceColumnName);
            if (raceColumn != null) {
                final RegattaLog regattaLog = raceColumn.getRegattaLog();
                final RegattaLogDeviceMappingFinder<Mark> mappingFinder = new RegattaLogDeviceMarkMappingFinder(regattaLog);
                final Fleet fleet = raceColumn.getFleetByName(fleetName);
                if (fleet != null) {
                    final TimePoint fixTimePoint = new MillisecondsTimePoint(oldFix.timepoint);
                    for (final Mark mark : raceColumn.getAvailableMarks(fleet)) {
                        if (mark.getId().toString().equals(markIdAsString)) {
                            mappingFinder.removeTimePointFromMapping(mark, fixTimePoint);
                            getRaceLogTrackingAdapter().pingMark(regattaLog, mark,
                                    new GPSFixImpl(newPosition, fixTimePoint), getService());
                        }
                    }
                }
            }
        }
=======
    public Map<Triple<String, String, String>,Pair<TimePoint, TimePoint>> getTrackingTimes(
            Collection<Triple<String, String, String>> raceColumnsAndFleets) {
        Map<Triple<String, String, String>,Pair<TimePoint, TimePoint>>  trackingTimes = new HashMap<Triple<String, String, String>,Pair<TimePoint, TimePoint>>(); 
        for (Triple<String, String, String> leaderboardRaceColumnFleetName : raceColumnsAndFleets) {
            try {
                trackingTimes.put(leaderboardRaceColumnFleetName, getTrackingTimes(leaderboardRaceColumnFleetName.getA(), 
                        leaderboardRaceColumnFleetName.getB(), leaderboardRaceColumnFleetName.getC()));
            } catch (Exception e) {
                trackingTimes.put(leaderboardRaceColumnFleetName, null);
            }
        }
        return trackingTimes;
>>>>>>> 782222a6
    }
}<|MERGE_RESOLUTION|>--- conflicted
+++ resolved
@@ -6063,7 +6063,6 @@
     }
 
     @Override
-<<<<<<< HEAD
     public MarkTracksDTO getMarkTracks(String leaderboardName, String raceColumnName, String fleetName) {
         final List<MarkTrackDTO> markTracks = new ArrayList<>();
         final Leaderboard leaderboard = getService().getLeaderboardByName(leaderboardName);
@@ -6215,7 +6214,8 @@
                 }
             }
         }
-=======
+    }
+
     public Map<Triple<String, String, String>,Pair<TimePoint, TimePoint>> getTrackingTimes(
             Collection<Triple<String, String, String>> raceColumnsAndFleets) {
         Map<Triple<String, String, String>,Pair<TimePoint, TimePoint>>  trackingTimes = new HashMap<Triple<String, String, String>,Pair<TimePoint, TimePoint>>(); 
@@ -6228,6 +6228,5 @@
             }
         }
         return trackingTimes;
->>>>>>> 782222a6
     }
 }