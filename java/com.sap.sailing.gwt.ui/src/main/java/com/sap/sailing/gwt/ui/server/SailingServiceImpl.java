package com.sap.sailing.gwt.ui.server;

import java.io.FilterInputStream;
import java.io.IOException;
import java.io.InputStream;
import java.io.InputStreamReader;
import java.io.ObjectOutputStream;
import java.io.Serializable;
import java.io.UnsupportedEncodingException;
import java.net.HttpURLConnection;
import java.net.MalformedURLException;
import java.net.URI;
import java.net.URISyntaxException;
import java.net.URL;
import java.net.URLConnection;
import java.net.URLEncoder;
import java.net.UnknownHostException;
import java.text.ParseException;
import java.util.ArrayList;
import java.util.Calendar;
import java.util.Collection;
import java.util.Collections;
import java.util.Date;
import java.util.HashMap;
import java.util.HashSet;
import java.util.Iterator;
import java.util.LinkedHashMap;
import java.util.List;
import java.util.Locale;
import java.util.Map;
import java.util.Map.Entry;
import java.util.NavigableSet;
import java.util.Set;
import java.util.UUID;
import java.util.concurrent.Callable;
import java.util.concurrent.ConcurrentHashMap;
import java.util.concurrent.ExecutionException;
import java.util.concurrent.Executor;
import java.util.concurrent.Future;
import java.util.concurrent.FutureTask;
import java.util.concurrent.LinkedBlockingQueue;
import java.util.concurrent.RunnableFuture;
import java.util.concurrent.ThreadPoolExecutor;
import java.util.concurrent.TimeUnit;
import java.util.logging.Level;
import java.util.logging.Logger;
import java.util.regex.Matcher;
import java.util.regex.Pattern;
import java.util.zip.GZIPInputStream;

import javax.servlet.ServletContext;

import org.apache.http.client.ClientProtocolException;
import org.osgi.framework.BundleContext;
import org.osgi.framework.InvalidSyntaxException;
import org.osgi.framework.ServiceReference;
import org.osgi.util.tracker.ServiceTracker;

import com.sap.sailing.domain.abstractlog.AbstractLog;
import com.sap.sailing.domain.abstractlog.AbstractLogEvent;
import com.sap.sailing.domain.abstractlog.MultiLogAnalyzer;
import com.sap.sailing.domain.abstractlog.impl.AllEventsOfTypeFinder;
import com.sap.sailing.domain.abstractlog.impl.LogEventAuthorImpl;
import com.sap.sailing.domain.abstractlog.race.RaceLog;
import com.sap.sailing.domain.abstractlog.race.RaceLogEvent;
import com.sap.sailing.domain.abstractlog.race.RaceLogFixedMarkPassingEvent;
import com.sap.sailing.domain.abstractlog.race.RaceLogFlagEvent;
import com.sap.sailing.domain.abstractlog.race.RaceLogSuppressedMarkPassingsEvent;
import com.sap.sailing.domain.abstractlog.race.analyzing.impl.AbortingFlagFinder;
import com.sap.sailing.domain.abstractlog.race.analyzing.impl.LastPublishedCourseDesignFinder;
import com.sap.sailing.domain.abstractlog.race.analyzing.impl.MarkPassingDataFinder;
import com.sap.sailing.domain.abstractlog.race.analyzing.impl.TrackingTimesFinder;
import com.sap.sailing.domain.abstractlog.race.impl.RaceLogCourseDesignChangedEventImpl;
import com.sap.sailing.domain.abstractlog.race.impl.RaceLogEndOfTrackingEventImpl;
import com.sap.sailing.domain.abstractlog.race.impl.RaceLogFixedMarkPassingEventImpl;
import com.sap.sailing.domain.abstractlog.race.impl.RaceLogRevokeEventImpl;
import com.sap.sailing.domain.abstractlog.race.impl.RaceLogStartOfTrackingEventImpl;
import com.sap.sailing.domain.abstractlog.race.impl.RaceLogSuppressedMarkPassingsEventImpl;
import com.sap.sailing.domain.abstractlog.race.state.ReadonlyRaceState;
import com.sap.sailing.domain.abstractlog.race.state.impl.ReadonlyRaceStateImpl;
import com.sap.sailing.domain.abstractlog.race.state.racingprocedure.FlagPoleState;
import com.sap.sailing.domain.abstractlog.race.state.racingprocedure.gate.ReadonlyGateStartRacingProcedure;
import com.sap.sailing.domain.abstractlog.race.state.racingprocedure.rrs26.ReadonlyRRS26RacingProcedure;
import com.sap.sailing.domain.abstractlog.race.tracking.RaceLogCloseOpenEndedDeviceMappingEvent;
import com.sap.sailing.domain.abstractlog.race.tracking.RaceLogUseCompetitorsFromRaceLogEvent;
import com.sap.sailing.domain.abstractlog.race.tracking.analyzing.impl.RaceLogOpenEndedDeviceMappingCloser;
import com.sap.sailing.domain.abstractlog.race.tracking.analyzing.impl.RaceLogTrackingStateAnalyzer;
<<<<<<< HEAD
import com.sap.sailing.domain.abstractlog.race.tracking.analyzing.impl.RaceLogUsesOwnCompetitorsAnalyzer;
import com.sap.sailing.domain.abstractlog.race.tracking.analyzing.impl.RegisteredCompetitorsAnalyzer;
import com.sap.sailing.domain.abstractlog.race.tracking.impl.RaceLogUseCompetitorsFromRaceLogEventImpl;
=======
import com.sap.sailing.domain.abstractlog.race.tracking.impl.RaceLogDefineMarkEventImpl;
import com.sap.sailing.domain.abstractlog.race.tracking.impl.RaceLogDeviceCompetitorMappingEventImpl;
import com.sap.sailing.domain.abstractlog.race.tracking.impl.RaceLogDeviceMarkMappingEventImpl;
>>>>>>> bdd3113e
import com.sap.sailing.domain.abstractlog.regatta.RegattaLog;
import com.sap.sailing.domain.abstractlog.regatta.RegattaLogEvent;
import com.sap.sailing.domain.abstractlog.regatta.events.RegattaLogCloseOpenEndedDeviceMappingEvent;
import com.sap.sailing.domain.abstractlog.regatta.events.RegattaLogDefineMarkEvent;
import com.sap.sailing.domain.abstractlog.regatta.events.RegattaLogRegisterCompetitorEvent;
import com.sap.sailing.domain.abstractlog.regatta.events.impl.RegattaLogDefineMarkEventImpl;
import com.sap.sailing.domain.abstractlog.regatta.events.impl.RegattaLogDeviceCompetitorMappingEventImpl;
import com.sap.sailing.domain.abstractlog.regatta.events.impl.RegattaLogDeviceMarkMappingEventImpl;
import com.sap.sailing.domain.abstractlog.regatta.events.impl.RegattaLogRevokeEventImpl;
import com.sap.sailing.domain.abstractlog.regatta.tracking.analyzing.impl.RegattaLogOpenEndedDeviceMappingCloser;
import com.sap.sailing.domain.abstractlog.shared.analyzing.CompetitorsInLogAnalyzer;
import com.sap.sailing.domain.abstractlog.shared.analyzing.DeviceCompetitorMappingFinder;
import com.sap.sailing.domain.abstractlog.shared.analyzing.DeviceMarkMappingFinder;
import com.sap.sailing.domain.base.BoatClass;
import com.sap.sailing.domain.base.Competitor;
import com.sap.sailing.domain.base.ControlPoint;
import com.sap.sailing.domain.base.ControlPointWithTwoMarks;
import com.sap.sailing.domain.base.Course;
import com.sap.sailing.domain.base.CourseArea;
import com.sap.sailing.domain.base.CourseBase;
import com.sap.sailing.domain.base.Event;
import com.sap.sailing.domain.base.EventBase;
import com.sap.sailing.domain.base.Fleet;
import com.sap.sailing.domain.base.LeaderboardGroupBase;
import com.sap.sailing.domain.base.LeaderboardSearchResult;
import com.sap.sailing.domain.base.LeaderboardSearchResultBase;
import com.sap.sailing.domain.base.Leg;
import com.sap.sailing.domain.base.Mark;
import com.sap.sailing.domain.base.Nationality;
import com.sap.sailing.domain.base.RaceColumn;
import com.sap.sailing.domain.base.RaceColumnInSeries;
import com.sap.sailing.domain.base.RaceDefinition;
import com.sap.sailing.domain.base.Regatta;
import com.sap.sailing.domain.base.RemoteSailingServerReference;
import com.sap.sailing.domain.base.SailingServerConfiguration;
import com.sap.sailing.domain.base.Series;
import com.sap.sailing.domain.base.Sideline;
import com.sap.sailing.domain.base.SpeedWithBearingWithConfidence;
import com.sap.sailing.domain.base.Waypoint;
import com.sap.sailing.domain.base.configuration.DeviceConfiguration;
import com.sap.sailing.domain.base.configuration.DeviceConfigurationMatcher;
import com.sap.sailing.domain.base.configuration.RegattaConfiguration;
import com.sap.sailing.domain.base.configuration.impl.DeviceConfigurationImpl;
import com.sap.sailing.domain.base.configuration.impl.DeviceConfigurationMatcherMulti;
import com.sap.sailing.domain.base.configuration.impl.DeviceConfigurationMatcherSingle;
import com.sap.sailing.domain.base.configuration.impl.ESSConfigurationImpl;
import com.sap.sailing.domain.base.configuration.impl.GateStartConfigurationImpl;
import com.sap.sailing.domain.base.configuration.impl.LeagueConfigurationImpl;
import com.sap.sailing.domain.base.configuration.impl.RRS26ConfigurationImpl;
import com.sap.sailing.domain.base.configuration.impl.RacingProcedureConfigurationImpl;
import com.sap.sailing.domain.base.configuration.impl.RegattaConfigurationImpl;
import com.sap.sailing.domain.base.impl.BoatImpl;
import com.sap.sailing.domain.base.impl.CourseDataImpl;
import com.sap.sailing.domain.base.impl.CourseImpl;
import com.sap.sailing.domain.base.impl.DynamicBoat;
import com.sap.sailing.domain.base.impl.DynamicPerson;
import com.sap.sailing.domain.base.impl.DynamicTeam;
import com.sap.sailing.domain.base.impl.FleetImpl;
import com.sap.sailing.domain.base.impl.PersonImpl;
import com.sap.sailing.domain.base.impl.RegattaImpl;
import com.sap.sailing.domain.base.impl.SailingServerConfigurationImpl;
import com.sap.sailing.domain.base.impl.SeriesImpl;
import com.sap.sailing.domain.base.impl.TeamImpl;
import com.sap.sailing.domain.common.Bearing;
import com.sap.sailing.domain.common.DataImportProgress;
import com.sap.sailing.domain.common.DetailType;
import com.sap.sailing.domain.common.Distance;
import com.sap.sailing.domain.common.LeaderboardNameConstants;
import com.sap.sailing.domain.common.LeaderboardType;
import com.sap.sailing.domain.common.LegIdentifier;
import com.sap.sailing.domain.common.LegType;
import com.sap.sailing.domain.common.ManeuverType;
import com.sap.sailing.domain.common.MaxPointsReason;
import com.sap.sailing.domain.common.NoWindException;
import com.sap.sailing.domain.common.PassingInstruction;
import com.sap.sailing.domain.common.PolarSheetsXYDiagramData;
import com.sap.sailing.domain.common.Position;
import com.sap.sailing.domain.common.RaceFetcher;
import com.sap.sailing.domain.common.RaceIdentifier;
import com.sap.sailing.domain.common.RaceLogEventNotFoundException;
import com.sap.sailing.domain.common.RankingMetrics;
import com.sap.sailing.domain.common.RegattaAndRaceIdentifier;
import com.sap.sailing.domain.common.RegattaFetcher;
import com.sap.sailing.domain.common.RegattaIdentifier;
import com.sap.sailing.domain.common.RegattaName;
import com.sap.sailing.domain.common.RegattaNameAndRaceName;
import com.sap.sailing.domain.common.RegattaScoreCorrections;
import com.sap.sailing.domain.common.RegattaScoreCorrections.ScoreCorrectionForCompetitorInRace;
import com.sap.sailing.domain.common.RegattaScoreCorrections.ScoreCorrectionsForRace;
import com.sap.sailing.domain.common.ScoreCorrectionProvider;
import com.sap.sailing.domain.common.ScoringSchemeType;
import com.sap.sailing.domain.common.Speed;
import com.sap.sailing.domain.common.SpeedWithBearing;
import com.sap.sailing.domain.common.Tack;
import com.sap.sailing.domain.common.Wind;
import com.sap.sailing.domain.common.WindSource;
import com.sap.sailing.domain.common.WindSourceType;
import com.sap.sailing.domain.common.abstractlog.NotRevokableException;
import com.sap.sailing.domain.common.configuration.DeviceConfigurationMatcherType;
import com.sap.sailing.domain.common.dto.BoatClassDTO;
import com.sap.sailing.domain.common.dto.CompetitorDTO;
import com.sap.sailing.domain.common.dto.FleetDTO;
import com.sap.sailing.domain.common.dto.FullLeaderboardDTO;
import com.sap.sailing.domain.common.dto.IncrementalLeaderboardDTO;
import com.sap.sailing.domain.common.dto.IncrementalOrFullLeaderboardDTO;
import com.sap.sailing.domain.common.dto.LeaderboardDTO;
import com.sap.sailing.domain.common.dto.RaceColumnDTO;
import com.sap.sailing.domain.common.dto.RaceColumnDTOFactory;
import com.sap.sailing.domain.common.dto.RaceColumnInSeriesDTO;
import com.sap.sailing.domain.common.dto.RaceDTO;
import com.sap.sailing.domain.common.dto.RaceLogTrackingInfoDTO;
import com.sap.sailing.domain.common.dto.RegattaCreationParametersDTO;
import com.sap.sailing.domain.common.dto.SeriesCreationParametersDTO;
import com.sap.sailing.domain.common.dto.TrackedRaceDTO;
import com.sap.sailing.domain.common.impl.DegreeBearingImpl;
import com.sap.sailing.domain.common.impl.DegreePosition;
import com.sap.sailing.domain.common.impl.KilometersPerHourSpeedImpl;
import com.sap.sailing.domain.common.impl.KnotSpeedImpl;
import com.sap.sailing.domain.common.impl.KnotSpeedWithBearingImpl;
import com.sap.sailing.domain.common.impl.MeterDistance;
import com.sap.sailing.domain.common.impl.PolarSheetsXYDiagramDataImpl;
import com.sap.sailing.domain.common.impl.WindImpl;
import com.sap.sailing.domain.common.impl.WindSourceImpl;
import com.sap.sailing.domain.common.media.MediaTrack;
import com.sap.sailing.domain.common.racelog.FlagPole;
import com.sap.sailing.domain.common.racelog.Flags;
import com.sap.sailing.domain.common.racelog.RaceLogRaceStatus;
import com.sap.sailing.domain.common.racelog.RacingProcedureType;
import com.sap.sailing.domain.common.racelog.tracking.CompetitorRegistrationOnRaceLogDisabledException;
import com.sap.sailing.domain.common.racelog.tracking.DoesNotHaveRegattaLogException;
import com.sap.sailing.domain.common.racelog.tracking.MappableToDevice;
import com.sap.sailing.domain.common.racelog.tracking.NotDenotedForRaceLogTrackingException;
import com.sap.sailing.domain.common.racelog.tracking.RaceLogTrackingState;
import com.sap.sailing.domain.common.racelog.tracking.TransformationException;
import com.sap.sailing.domain.common.tracking.GPSFix;
import com.sap.sailing.domain.common.tracking.GPSFixMoving;
import com.sap.sailing.domain.common.tracking.impl.GPSFixImpl;
import com.sap.sailing.domain.common.tracking.impl.GPSFixMovingImpl;
import com.sap.sailing.domain.igtimiadapter.Account;
import com.sap.sailing.domain.igtimiadapter.IgtimiConnection;
import com.sap.sailing.domain.igtimiadapter.IgtimiConnectionFactory;
import com.sap.sailing.domain.leaderboard.FlexibleLeaderboard;
import com.sap.sailing.domain.leaderboard.Leaderboard;
import com.sap.sailing.domain.leaderboard.LeaderboardGroup;
import com.sap.sailing.domain.leaderboard.MetaLeaderboard;
import com.sap.sailing.domain.leaderboard.RegattaLeaderboard;
import com.sap.sailing.domain.leaderboard.ThresholdBasedResultDiscardingRule;
import com.sap.sailing.domain.leaderboard.caching.LeaderboardDTOCalculationReuseCache;
import com.sap.sailing.domain.leaderboard.caching.LiveLeaderboardUpdater;
import com.sap.sailing.domain.persistence.DomainObjectFactory;
import com.sap.sailing.domain.persistence.MongoObjectFactory;
import com.sap.sailing.domain.persistence.MongoRaceLogStoreFactory;
import com.sap.sailing.domain.persistence.MongoRegattaLogStoreFactory;
import com.sap.sailing.domain.polars.NotEnoughDataHasBeenAddedException;
import com.sap.sailing.domain.polars.PolarDataService;
import com.sap.sailing.domain.racelog.RaceLogStore;
import com.sap.sailing.domain.racelog.RaceStateOfSameDayHelper;
import com.sap.sailing.domain.racelogtracking.DeviceIdentifier;
import com.sap.sailing.domain.racelogtracking.DeviceIdentifierStringSerializationHandler;
import com.sap.sailing.domain.racelogtracking.DeviceMapping;
import com.sap.sailing.domain.racelogtracking.RaceLogTrackingAdapter;
import com.sap.sailing.domain.racelogtracking.RaceLogTrackingAdapterFactory;
import com.sap.sailing.domain.racelogtracking.impl.DeviceMappingImpl;
import com.sap.sailing.domain.ranking.RankingMetric.RankingInfo;
import com.sap.sailing.domain.ranking.RankingMetricsFactory;
import com.sap.sailing.domain.regattalike.HasRegattaLike;
import com.sap.sailing.domain.regattalike.LeaderboardThatHasRegattaLike;
import com.sap.sailing.domain.regattalog.RegattaLogStore;
import com.sap.sailing.domain.swisstimingadapter.StartList;
import com.sap.sailing.domain.swisstimingadapter.SwissTimingAdapter;
import com.sap.sailing.domain.swisstimingadapter.SwissTimingAdapterFactory;
import com.sap.sailing.domain.swisstimingadapter.SwissTimingArchiveConfiguration;
import com.sap.sailing.domain.swisstimingadapter.SwissTimingConfiguration;
import com.sap.sailing.domain.swisstimingadapter.SwissTimingFactory;
import com.sap.sailing.domain.swisstimingadapter.persistence.SwissTimingAdapterPersistence;
import com.sap.sailing.domain.swisstimingreplayadapter.SwissTimingReplayRace;
import com.sap.sailing.domain.swisstimingreplayadapter.SwissTimingReplayService;
import com.sap.sailing.domain.swisstimingreplayadapter.SwissTimingReplayServiceFactory;
import com.sap.sailing.domain.trackfiles.TrackFileImportDeviceIdentifier;
import com.sap.sailing.domain.trackfiles.TrackFileImportDeviceIdentifierImpl;
import com.sap.sailing.domain.trackimport.GPSFixImporter;
import com.sap.sailing.domain.tracking.DynamicTrackedRace;
import com.sap.sailing.domain.tracking.DynamicTrackedRegatta;
import com.sap.sailing.domain.tracking.GPSFixTrack;
import com.sap.sailing.domain.tracking.LineDetails;
import com.sap.sailing.domain.tracking.Maneuver;
import com.sap.sailing.domain.tracking.MarkPassing;
import com.sap.sailing.domain.tracking.MarkPassingManeuver;
import com.sap.sailing.domain.tracking.RaceHandle;
import com.sap.sailing.domain.tracking.RaceTracker;
import com.sap.sailing.domain.tracking.TrackedLeg;
import com.sap.sailing.domain.tracking.TrackedLegOfCompetitor;
import com.sap.sailing.domain.tracking.TrackedRace;
import com.sap.sailing.domain.tracking.WindLegTypeAndLegBearingCache;
import com.sap.sailing.domain.tracking.WindPositionMode;
import com.sap.sailing.domain.tracking.WindTrack;
import com.sap.sailing.domain.tracking.WindWithConfidence;
import com.sap.sailing.domain.tractracadapter.RaceRecord;
import com.sap.sailing.domain.tractracadapter.TracTracAdapter;
import com.sap.sailing.domain.tractracadapter.TracTracAdapterFactory;
import com.sap.sailing.domain.tractracadapter.TracTracConfiguration;
import com.sap.sailing.domain.tractracadapter.TracTracConnectionConstants;
import com.sap.sailing.gwt.ui.adminconsole.RaceLogSetTrackingTimesDTO;
import com.sap.sailing.gwt.ui.client.SailingService;
import com.sap.sailing.gwt.ui.shared.BulkScoreCorrectionDTO;
import com.sap.sailing.gwt.ui.shared.CompactRaceMapDataDTO;
import com.sap.sailing.gwt.ui.shared.CompetitorRaceDataDTO;
import com.sap.sailing.gwt.ui.shared.CompetitorsRaceDataDTO;
import com.sap.sailing.gwt.ui.shared.ControlPointDTO;
import com.sap.sailing.gwt.ui.shared.CourseAreaDTO;
import com.sap.sailing.gwt.ui.shared.CoursePositionsDTO;
import com.sap.sailing.gwt.ui.shared.DeviceConfigurationDTO;
import com.sap.sailing.gwt.ui.shared.DeviceConfigurationDTO.RegattaConfigurationDTO;
import com.sap.sailing.gwt.ui.shared.DeviceConfigurationMatcherDTO;
import com.sap.sailing.gwt.ui.shared.DeviceIdentifierDTO;
import com.sap.sailing.gwt.ui.shared.DeviceMappingDTO;
import com.sap.sailing.gwt.ui.shared.EventBaseDTO;
import com.sap.sailing.gwt.ui.shared.EventDTO;
import com.sap.sailing.gwt.ui.shared.GPSFixDTO;
import com.sap.sailing.gwt.ui.shared.GateDTO;
import com.sap.sailing.gwt.ui.shared.LeaderboardGroupBaseDTO;
import com.sap.sailing.gwt.ui.shared.LeaderboardGroupDTO;
import com.sap.sailing.gwt.ui.shared.LeaderboardSearchResultDTO;
import com.sap.sailing.gwt.ui.shared.LegInfoDTO;
import com.sap.sailing.gwt.ui.shared.ManeuverDTO;
import com.sap.sailing.gwt.ui.shared.MarkDTO;
import com.sap.sailing.gwt.ui.shared.MarkPassingTimesDTO;
import com.sap.sailing.gwt.ui.shared.MarkpassingManeuverDTO;
import com.sap.sailing.gwt.ui.shared.PathDTO;
import com.sap.sailing.gwt.ui.shared.QuickRankDTO;
import com.sap.sailing.gwt.ui.shared.QuickRanksDTO;
import com.sap.sailing.gwt.ui.shared.RaceCourseDTO;
import com.sap.sailing.gwt.ui.shared.RaceGroupDTO;
import com.sap.sailing.gwt.ui.shared.RaceGroupSeriesDTO;
import com.sap.sailing.gwt.ui.shared.RaceInfoDTO;
import com.sap.sailing.gwt.ui.shared.RaceInfoDTO.GateStartInfoDTO;
import com.sap.sailing.gwt.ui.shared.RaceInfoDTO.RRS26InfoDTO;
import com.sap.sailing.gwt.ui.shared.RaceInfoDTO.RaceInfoExtensionDTO;
import com.sap.sailing.gwt.ui.shared.RaceLogDTO;
import com.sap.sailing.gwt.ui.shared.RaceLogEventDTO;
import com.sap.sailing.gwt.ui.shared.RaceLogSetStartTimeAndProcedureDTO;
import com.sap.sailing.gwt.ui.shared.RaceMapDataDTO;
import com.sap.sailing.gwt.ui.shared.RaceTimesInfoDTO;
import com.sap.sailing.gwt.ui.shared.RaceWithCompetitorsDTO;
import com.sap.sailing.gwt.ui.shared.RegattaDTO;
import com.sap.sailing.gwt.ui.shared.RegattaLogDTO;
import com.sap.sailing.gwt.ui.shared.RegattaLogEventDTO;
import com.sap.sailing.gwt.ui.shared.RegattaOverviewEntryDTO;
import com.sap.sailing.gwt.ui.shared.RegattaScoreCorrectionDTO;
import com.sap.sailing.gwt.ui.shared.RegattaScoreCorrectionDTO.ScoreCorrectionEntryDTO;
import com.sap.sailing.gwt.ui.shared.RemoteSailingServerReferenceDTO;
import com.sap.sailing.gwt.ui.shared.ReplicaDTO;
import com.sap.sailing.gwt.ui.shared.ReplicationMasterDTO;
import com.sap.sailing.gwt.ui.shared.ReplicationStateDTO;
import com.sap.sailing.gwt.ui.shared.ScoreCorrectionProviderDTO;
import com.sap.sailing.gwt.ui.shared.SeriesDTO;
import com.sap.sailing.gwt.ui.shared.ServerConfigurationDTO;
import com.sap.sailing.gwt.ui.shared.SidelineDTO;
import com.sap.sailing.gwt.ui.shared.SimulatorResultsDTO;
import com.sap.sailing.gwt.ui.shared.SimulatorWindDTO;
import com.sap.sailing.gwt.ui.shared.SpeedWithBearingDTO;
import com.sap.sailing.gwt.ui.shared.StrippedLeaderboardDTO;
import com.sap.sailing.gwt.ui.shared.SwissTimingArchiveConfigurationDTO;
import com.sap.sailing.gwt.ui.shared.SwissTimingConfigurationDTO;
import com.sap.sailing.gwt.ui.shared.SwissTimingEventRecordDTO;
import com.sap.sailing.gwt.ui.shared.SwissTimingRaceRecordDTO;
import com.sap.sailing.gwt.ui.shared.SwissTimingReplayRaceDTO;
import com.sap.sailing.gwt.ui.shared.TracTracConfigurationDTO;
import com.sap.sailing.gwt.ui.shared.TracTracRaceRecordDTO;
import com.sap.sailing.gwt.ui.shared.TrackFileImportDeviceIdentifierDTO;
import com.sap.sailing.gwt.ui.shared.VenueDTO;
import com.sap.sailing.gwt.ui.shared.WaypointDTO;
import com.sap.sailing.gwt.ui.shared.WindDTO;
import com.sap.sailing.gwt.ui.shared.WindInfoForRaceDTO;
import com.sap.sailing.gwt.ui.shared.WindTrackInfoDTO;
import com.sap.sailing.manage2sail.EventResultDescriptor;
import com.sap.sailing.manage2sail.Manage2SailEventResultsParserImpl;
import com.sap.sailing.manage2sail.RaceResultDescriptor;
import com.sap.sailing.manage2sail.RegattaResultDescriptor;
import com.sap.sailing.resultimport.ResultUrlProvider;
import com.sap.sailing.resultimport.ResultUrlRegistry;
import com.sap.sailing.server.RacingEventService;
import com.sap.sailing.server.masterdata.MasterDataImporter;
import com.sap.sailing.server.operationaltransformation.AddColumnToLeaderboard;
import com.sap.sailing.server.operationaltransformation.AddColumnToSeries;
import com.sap.sailing.server.operationaltransformation.AddCourseAreas;
import com.sap.sailing.server.operationaltransformation.AddRemoteSailingServerReference;
import com.sap.sailing.server.operationaltransformation.AddSpecificRegatta;
import com.sap.sailing.server.operationaltransformation.AllowCompetitorResetToDefaults;
import com.sap.sailing.server.operationaltransformation.ConnectTrackedRaceToLeaderboardColumn;
import com.sap.sailing.server.operationaltransformation.CreateEvent;
import com.sap.sailing.server.operationaltransformation.CreateFlexibleLeaderboard;
import com.sap.sailing.server.operationaltransformation.CreateLeaderboardGroup;
import com.sap.sailing.server.operationaltransformation.CreateRegattaLeaderboard;
import com.sap.sailing.server.operationaltransformation.DisconnectLeaderboardColumnFromTrackedRace;
import com.sap.sailing.server.operationaltransformation.MoveColumnInSeriesDown;
import com.sap.sailing.server.operationaltransformation.MoveColumnInSeriesUp;
import com.sap.sailing.server.operationaltransformation.MoveLeaderboardColumnDown;
import com.sap.sailing.server.operationaltransformation.MoveLeaderboardColumnUp;
import com.sap.sailing.server.operationaltransformation.RemoveAndUntrackRace;
import com.sap.sailing.server.operationaltransformation.RemoveColumnFromSeries;
import com.sap.sailing.server.operationaltransformation.RemoveCourseAreas;
import com.sap.sailing.server.operationaltransformation.RemoveEvent;
import com.sap.sailing.server.operationaltransformation.RemoveLeaderboard;
import com.sap.sailing.server.operationaltransformation.RemoveLeaderboardColumn;
import com.sap.sailing.server.operationaltransformation.RemoveLeaderboardGroup;
import com.sap.sailing.server.operationaltransformation.RemoveRegatta;
import com.sap.sailing.server.operationaltransformation.RemoveRemoteSailingServerReference;
import com.sap.sailing.server.operationaltransformation.RemoveSeries;
import com.sap.sailing.server.operationaltransformation.RenameEvent;
import com.sap.sailing.server.operationaltransformation.RenameLeaderboard;
import com.sap.sailing.server.operationaltransformation.RenameLeaderboardColumn;
import com.sap.sailing.server.operationaltransformation.RenameLeaderboardGroup;
import com.sap.sailing.server.operationaltransformation.SetRaceIsKnownToStartUpwind;
import com.sap.sailing.server.operationaltransformation.SetSuppressedFlagForCompetitorInLeaderboard;
import com.sap.sailing.server.operationaltransformation.SetWindSourcesToExclude;
import com.sap.sailing.server.operationaltransformation.StopTrackingRace;
import com.sap.sailing.server.operationaltransformation.StopTrackingRegatta;
import com.sap.sailing.server.operationaltransformation.UpdateCompetitor;
import com.sap.sailing.server.operationaltransformation.UpdateCompetitorDisplayNameInLeaderboard;
import com.sap.sailing.server.operationaltransformation.UpdateEvent;
import com.sap.sailing.server.operationaltransformation.UpdateIsMedalRace;
import com.sap.sailing.server.operationaltransformation.UpdateLeaderboard;
import com.sap.sailing.server.operationaltransformation.UpdateLeaderboardCarryValue;
import com.sap.sailing.server.operationaltransformation.UpdateLeaderboardColumnFactor;
import com.sap.sailing.server.operationaltransformation.UpdateLeaderboardGroup;
import com.sap.sailing.server.operationaltransformation.UpdateLeaderboardMaxPointsReason;
import com.sap.sailing.server.operationaltransformation.UpdateLeaderboardScoreCorrection;
import com.sap.sailing.server.operationaltransformation.UpdateLeaderboardScoreCorrectionMetadata;
import com.sap.sailing.server.operationaltransformation.UpdateRaceDelayToLive;
import com.sap.sailing.server.operationaltransformation.UpdateSeries;
import com.sap.sailing.server.operationaltransformation.UpdateServerConfiguration;
import com.sap.sailing.server.operationaltransformation.UpdateSpecificRegatta;
import com.sap.sailing.server.simulation.SimulationService;
import com.sap.sailing.simulator.Path;
import com.sap.sailing.simulator.PathType;
import com.sap.sailing.simulator.PolarDiagram;
import com.sap.sailing.simulator.SimulationResults;
import com.sap.sailing.simulator.TimedPositionWithSpeed;
import com.sap.sailing.simulator.impl.PolarDiagramGPS;
import com.sap.sailing.simulator.impl.SparseSimulationDataException;
import com.sap.sailing.xrr.schema.RegattaResults;
import com.sap.sailing.xrr.structureimport.SeriesParameters;
import com.sap.sailing.xrr.structureimport.StructureImporter;
import com.sap.sailing.xrr.structureimport.buildstructure.SetRacenumberFromSeries;
import com.sap.sse.ServerInfo;
import com.sap.sse.common.CountryCode;
import com.sap.sse.common.Duration;
import com.sap.sse.common.NoCorrespondingServiceRegisteredException;
import com.sap.sse.common.TimePoint;
import com.sap.sse.common.TimeRange;
import com.sap.sse.common.TypeBasedServiceFinder;
import com.sap.sse.common.TypeBasedServiceFinderFactory;
import com.sap.sse.common.Util;
import com.sap.sse.common.Util.Pair;
import com.sap.sse.common.Util.Triple;
import com.sap.sse.common.impl.MillisecondsTimePoint;
import com.sap.sse.common.impl.TimeRangeImpl;
import com.sap.sse.common.mail.MailException;
import com.sap.sse.common.media.ImageDescriptor;
import com.sap.sse.common.media.ImageDescriptorImpl;
import com.sap.sse.common.media.MediaUtils;
import com.sap.sse.common.media.MimeType;
import com.sap.sse.common.media.VideoDescriptor;
import com.sap.sse.common.media.VideoDescriptorImpl;
import com.sap.sse.common.search.KeywordQuery;
import com.sap.sse.common.search.Result;
import com.sap.sse.filestorage.FileStorageService;
import com.sap.sse.filestorage.InvalidPropertiesException;
import com.sap.sse.gwt.client.ServerInfoDTO;
import com.sap.sse.gwt.client.media.ImageDTO;
import com.sap.sse.gwt.client.media.VideoDTO;
import com.sap.sse.gwt.server.filestorage.FileStorageServiceDTOUtils;
import com.sap.sse.gwt.shared.filestorage.FileStorageServiceDTO;
import com.sap.sse.gwt.shared.filestorage.FileStorageServicePropertyErrorsDTO;
import com.sap.sse.i18n.ResourceBundleStringMessages;
import com.sap.sse.replication.OperationWithResult;
import com.sap.sse.replication.ReplicationFactory;
import com.sap.sse.replication.ReplicationMasterDescriptor;
import com.sap.sse.replication.ReplicationService;
import com.sap.sse.replication.impl.ReplicaDescriptor;
import com.sap.sse.security.SessionUtils;
import com.sap.sse.util.ServiceTrackerFactory;
import com.sapsailing.xrr.structureimport.eventimport.RegattaJSON;


/**
 * The server side implementation of the RPC service.
 */
public class SailingServiceImpl extends ProxiedRemoteServiceServlet implements SailingService, RaceFetcher, RegattaFetcher {
    private static final int MAX_NUMBER_OF_WIND_FIXES_TO_DELIVER_IN_ONE_CALL = 10000;

    private static final Logger logger = Logger.getLogger(SailingServiceImpl.class.getName());

    private static final long serialVersionUID = 9031688830194537489L;

    private final ServiceTracker<RacingEventService, RacingEventService> racingEventServiceTracker;

    private final ServiceTracker<ReplicationService, ReplicationService> replicationServiceTracker;

    private final ServiceTracker<ResultUrlRegistry, ResultUrlRegistry> resultUrlRegistryServiceTracker;

    private final ServiceTracker<ScoreCorrectionProvider, ScoreCorrectionProvider> scoreCorrectionProviderServiceTracker;

    private final MongoObjectFactory mongoObjectFactory;

    private final SwissTimingAdapterPersistence swissTimingAdapterPersistence;
    
    private final ServiceTracker<SwissTimingAdapterFactory, SwissTimingAdapterFactory> swissTimingAdapterTracker;

    private final ServiceTracker<TracTracAdapterFactory, TracTracAdapterFactory> tractracAdapterTracker;

    private final ServiceTracker<IgtimiConnectionFactory, IgtimiConnectionFactory> igtimiAdapterTracker;

    private final ServiceTracker<RaceLogTrackingAdapterFactory, RaceLogTrackingAdapterFactory> raceLogTrackingAdapterTracker;
    
    private final ServiceTracker<DeviceIdentifierStringSerializationHandler, DeviceIdentifierStringSerializationHandler>
    deviceIdentifierStringSerializationHandlerTracker;
    
    private final com.sap.sailing.domain.tractracadapter.persistence.MongoObjectFactory tractracMongoObjectFactory;

    private final DomainObjectFactory domainObjectFactory;

    private final SwissTimingFactory swissTimingFactory;

    private final com.sap.sailing.domain.tractracadapter.persistence.DomainObjectFactory tractracDomainObjectFactory;

    private final com.sap.sse.common.CountryCodeFactory countryCodeFactory;

    private final Executor executor;
    
    private final com.sap.sailing.domain.base.DomainFactory baseDomainFactory;
    
    private static final int LEADERBOARD_BY_NAME_RESULTS_CACHE_BY_ID_SIZE = 100;
    
    private static final int LEADERBOARD_DIFFERENCE_CACHE_SIZE = 50;

    private final LinkedHashMap<String, LeaderboardDTO> leaderboardByNameResultsCacheById;

    private int leaderboardDifferenceCacheByIdPairHits;
    private int leaderboardDifferenceCacheByIdPairMisses;
    /**
     * Caches some results of the hard to compute difference between two {@link LeaderboardDTO}s. The objects contained as values
     * have been obtained by {@link IncrementalLeaderboardDTO#strip(LeaderboardDTO)}. The cache size is limited to
     * {@link #LEADERBOARD_DIFFERENCE_CACHE_SIZE}.
     */
    private final LinkedHashMap<com.sap.sse.common.Util.Pair<String, String>, IncrementalLeaderboardDTO> leaderboardDifferenceCacheByIdPair;

    private final SwissTimingReplayService swissTimingReplayService;

    private final QuickRanksLiveCache quickRanksLiveCache;
    
    public SailingServiceImpl() {
        BundleContext context = Activator.getDefault();
        Activator activator = Activator.getInstance();
        if (context != null) {
            activator.setSailingService(this); // register so this service is informed when the bundle shuts down
        }
        quickRanksLiveCache = new QuickRanksLiveCache(this);
        racingEventServiceTracker = ServiceTrackerFactory.createAndOpen(context, RacingEventService.class);
        replicationServiceTracker = ServiceTrackerFactory.createAndOpen(context, ReplicationService.class);
        resultUrlRegistryServiceTracker = ServiceTrackerFactory.createAndOpen(context, ResultUrlRegistry.class);
        swissTimingAdapterTracker = ServiceTrackerFactory.createAndOpen(context, SwissTimingAdapterFactory.class);
        tractracAdapterTracker = ServiceTrackerFactory.createAndOpen(context, TracTracAdapterFactory.class);
        raceLogTrackingAdapterTracker = ServiceTrackerFactory.createAndOpen(context,
                RaceLogTrackingAdapterFactory.class);
        deviceIdentifierStringSerializationHandlerTracker = ServiceTrackerFactory.createAndOpen(context,
                DeviceIdentifierStringSerializationHandler.class);
        igtimiAdapterTracker = ServiceTrackerFactory.createAndOpen(context, IgtimiConnectionFactory.class);
        baseDomainFactory = getService().getBaseDomainFactory();
        mongoObjectFactory = getService().getMongoObjectFactory();
        domainObjectFactory = getService().getDomainObjectFactory();
        // TODO what about passing on the mongo/domain object factory to obtain an according SwissTimingAdapterPersistence instance similar to how the tractracDomainObjectFactory etc. are created below?
        swissTimingAdapterPersistence = SwissTimingAdapterPersistence.INSTANCE;
        swissTimingReplayService = ServiceTrackerFactory.createAndOpen(context, SwissTimingReplayServiceFactory.class)
                .getService().createSwissTimingReplayService(getSwissTimingAdapter().getSwissTimingDomainFactory(),
                /* raceLogResolver */ getService());
        scoreCorrectionProviderServiceTracker = ServiceTrackerFactory.createAndOpen(context,
                ScoreCorrectionProvider.class);
        tractracDomainObjectFactory = com.sap.sailing.domain.tractracadapter.persistence.PersistenceFactory.INSTANCE
                .createDomainObjectFactory(mongoObjectFactory.getDatabase(), getTracTracAdapter()
                        .getTracTracDomainFactory());
        tractracMongoObjectFactory = com.sap.sailing.domain.tractracadapter.persistence.MongoObjectFactory.INSTANCE;
        swissTimingFactory = SwissTimingFactory.INSTANCE;
        countryCodeFactory = com.sap.sse.common.CountryCodeFactory.INSTANCE;
        leaderboardDifferenceCacheByIdPair = new LinkedHashMap<com.sap.sse.common.Util.Pair<String, String>, IncrementalLeaderboardDTO>(LEADERBOARD_DIFFERENCE_CACHE_SIZE, 0.75f, /* accessOrder */ true) {
            private static final long serialVersionUID = 3775119859130148488L;
            @Override
            protected boolean removeEldestEntry(Entry<com.sap.sse.common.Util.Pair<String, String>, IncrementalLeaderboardDTO> eldest) {
                return this.size() > LEADERBOARD_DIFFERENCE_CACHE_SIZE;
            }
        };
        leaderboardByNameResultsCacheById = new LinkedHashMap<String, LeaderboardDTO>(LEADERBOARD_BY_NAME_RESULTS_CACHE_BY_ID_SIZE, 0.75f, /* accessOrder */ true) {
            private static final long serialVersionUID = 3775119859130148488L;
            @Override
            protected boolean removeEldestEntry(Entry<String, LeaderboardDTO> eldest) {
                return this.size() > LEADERBOARD_BY_NAME_RESULTS_CACHE_BY_ID_SIZE;
            }
        };
        // When many updates are triggered in a short period of time by a single thread, ensure that the single thread
        // providing the updates is not outperformed by all the re-calculations happening here. Leave at least one
        // core to other things, but by using at least three threads ensure that no simplistic deadlocks may occur.
        final int THREAD_POOL_SIZE = Math.max(Runtime.getRuntime().availableProcessors(), 3);
        executor = new ThreadPoolExecutor(/* corePoolSize */ THREAD_POOL_SIZE,
                /* maximumPoolSize */ THREAD_POOL_SIZE,
                /* keepAliveTime */ 60, TimeUnit.SECONDS,
                /* workQueue */ new LinkedBlockingQueue<Runnable>());
    }
    
    /**
     * Stops this service and frees its resources. In particular, caching services and threads owned by this service will be
     * notified to stop their jobs.
     */
    public void stop() {
        quickRanksLiveCache.stop();
    }

    protected SwissTimingAdapterFactory getSwissTimingAdapterFactory() {
        return swissTimingAdapterTracker.getService();
    }

    protected SwissTimingAdapter getSwissTimingAdapter() {
        return getSwissTimingAdapterFactory().getOrCreateSwissTimingAdapter(baseDomainFactory);
    }
    
    protected TracTracAdapterFactory getTracTracAdapterFactory() {
        return tractracAdapterTracker.getService();
    }

    protected TracTracAdapter getTracTracAdapter() {
        return getTracTracAdapterFactory().getOrCreateTracTracAdapter(baseDomainFactory);
    }

    private void writeObject(ObjectOutputStream oos) throws IOException {
        oos.defaultWriteObject();
    }

    @Override
    public Iterable<String> getScoreCorrectionProviderNames() {
        List<String> result = new ArrayList<String>();
        for (ScoreCorrectionProvider scoreCorrectionProvider : getAllScoreCorrectionProviders()) {
            result.add(scoreCorrectionProvider.getName());
        }
        return result;
    }

    @Override
    public ScoreCorrectionProviderDTO getScoreCorrectionsOfProvider(String providerName) throws Exception {
        ScoreCorrectionProviderDTO result = null;
        for (ScoreCorrectionProvider scoreCorrectionProvider : getAllScoreCorrectionProviders()) {
            if(scoreCorrectionProvider.getName().equals(providerName)) {
                result = convertScoreCorrectionProviderDTO(scoreCorrectionProvider);
                break;
            }
        }
        return result;
    }

    private Iterable<ScoreCorrectionProvider> getAllScoreCorrectionProviders() {
        final Object[] services = scoreCorrectionProviderServiceTracker.getServices();
        List<ScoreCorrectionProvider> result = new ArrayList<ScoreCorrectionProvider>();
        if (services != null) {
            for (Object service : services) {
                result.add((ScoreCorrectionProvider) service);
            }
        }
        return result;
    }

    private ScoreCorrectionProviderDTO convertScoreCorrectionProviderDTO(ScoreCorrectionProvider scoreCorrectionProvider)
            throws Exception {
        Map<String, Set<com.sap.sse.common.Util.Pair<String, Date>>> hasResultsForBoatClassFromDateByEventName = new HashMap<String, Set<com.sap.sse.common.Util.Pair<String,Date>>>();
        for (Map.Entry<String, Set<com.sap.sse.common.Util.Pair<String, TimePoint>>> e : scoreCorrectionProvider
                .getHasResultsForBoatClassFromDateByEventName().entrySet()) {
            Set<com.sap.sse.common.Util.Pair<String, Date>> set = new HashSet<com.sap.sse.common.Util.Pair<String, Date>>();
            for (com.sap.sse.common.Util.Pair<String, TimePoint> p : e.getValue()) {
                set.add(new com.sap.sse.common.Util.Pair<String, Date>(p.getA(), p.getB().asDate()));
            }
            hasResultsForBoatClassFromDateByEventName.put(e.getKey(), set);
        }
        return new ScoreCorrectionProviderDTO(scoreCorrectionProvider.getName(), hasResultsForBoatClassFromDateByEventName);
    }

    /**
     * If <code>date</code> is <code>null</code>, the {@link LiveLeaderboardUpdater} for the
     * <code>leaderboardName</code> requested is obtained or created if it doesn't exist yet. The request is then passed
     * on to the live leaderboard updater which will respond with its live {@link LeaderboardDTO} if it has at least the
     * columns requested as per <code>namesOfRaceColumnsForWhichToLoadLegDetails</code>. Otherwise, the updater will add
     * the missing columns to its profile and start a synchronous computation for the requesting client, the result of
     * which will be used as live leaderboard cache update.
     * <p>
     * 
     * Otherwise, the leaderboard is computed synchronously on the fly.
     * @param previousLeaderboardId
     *            if <code>null</code> or no leaderboard with that {@link LeaderboardDTO#getId() ID} is known, a
     *            {@link FullLeaderboardDTO} will be computed; otherwise, an {@link IncrementalLeaderboardDTO} will be
     *            computed as the difference between the new, resulting leaderboard and the previous leaderboard.
     */
    @Override
    public IncrementalOrFullLeaderboardDTO getLeaderboardByName(final String leaderboardName, final Date date,
            final Collection<String> namesOfRaceColumnsForWhichToLoadLegDetails, boolean addOverallDetails,
            String previousLeaderboardId, boolean fillNetPointsUncorrected) throws NoWindException, InterruptedException, ExecutionException,
            IllegalArgumentException {
        try {
            long startOfRequestHandling = System.currentTimeMillis();
            IncrementalOrFullLeaderboardDTO result = null;
            final Leaderboard leaderboard = getService().getLeaderboardByName(leaderboardName);
            if (leaderboard != null) {
                TimePoint timePoint;
                if (date == null) {
                    timePoint = null;
                } else {
                    timePoint = new MillisecondsTimePoint(date);
                }
                LeaderboardDTO leaderboardDTO = leaderboard.getLeaderboardDTO(timePoint,
                        namesOfRaceColumnsForWhichToLoadLegDetails, addOverallDetails, getService(), baseDomainFactory, fillNetPointsUncorrected);
                LeaderboardDTO previousLeaderboardDTO = null;
                synchronized (leaderboardByNameResultsCacheById) {
                    leaderboardByNameResultsCacheById.put(leaderboardDTO.getId(), leaderboardDTO);
                    if (previousLeaderboardId != null) {
                        previousLeaderboardDTO = leaderboardByNameResultsCacheById.get(previousLeaderboardId);
                    }
                }
                // Un-comment the following lines if you need to update the file used by LeaderboardDTODiffingTest, set a breakpoint
                // and toggle the storeLeaderboardForTesting flag if you found a good version. See also bug 1417.
//                boolean storeLeaderboardForTesting = false;
//                if (storeLeaderboardForTesting) {
//                    ObjectOutputStream oos = new ObjectOutputStream(new FileOutputStream(new File("c:/data/SAP/sailing/workspace/java/com.sap.sailing.domain.test/resources/IncrementalLeaderboardDTO.ser")));
//                    oos.writeObject(leaderboardDTO);
//                    oos.close();
//                }
                final IncrementalLeaderboardDTO cachedDiff;
                if (previousLeaderboardId != null) {
                    synchronized (leaderboardDifferenceCacheByIdPair) {
                        cachedDiff = leaderboardDifferenceCacheByIdPair.get(new com.sap.sse.common.Util.Pair<String, String>(previousLeaderboardId, leaderboardDTO.getId()));
                    }
                    if (cachedDiff == null) {
                        leaderboardDifferenceCacheByIdPairMisses++;
                    } else {
                        leaderboardDifferenceCacheByIdPairHits++;
                    }
                } else {
                    cachedDiff = null;
                }
                if (previousLeaderboardDTO == null) {
                    result = new FullLeaderboardDTO(leaderboardDTO);
                } else {
                    final IncrementalLeaderboardDTO incrementalResult;
                    if (cachedDiff == null) {
                        IncrementalLeaderboardDTO preResult = new IncrementalLeaderboardDTOCloner().clone(leaderboardDTO).strip(previousLeaderboardDTO);
                        synchronized (leaderboardDifferenceCacheByIdPair) {
                            leaderboardDifferenceCacheByIdPair.put(new com.sap.sse.common.Util.Pair<String, String>(previousLeaderboardId, leaderboardDTO.getId()), preResult);
                        }
                        incrementalResult = preResult;
                    } else {
                        incrementalResult = cachedDiff;
                    }
                    incrementalResult.setCurrentServerTime(new Date()); // may update a cached object, but we consider a reference update atomic
                    result = incrementalResult;
                }
                logger.fine("getLeaderboardByName(" + leaderboardName + ", " + date + ", "
                        + namesOfRaceColumnsForWhichToLoadLegDetails + ", addOverallDetails=" + addOverallDetails
                        + ") took " + (System.currentTimeMillis() - startOfRequestHandling)
                        + "ms; diff cache hits/misses " + leaderboardDifferenceCacheByIdPairHits + "/"
                        + leaderboardDifferenceCacheByIdPairMisses);
            }
            return result;
        } catch (NoWindException e) {
            throw e;
        } catch (InterruptedException e) {
            throw e;
        } catch (ExecutionException e) {
            throw e;
        } catch (IllegalArgumentException e) {
            throw e;
        } catch (Exception e) {
            logger.log(Level.SEVERE,"Exception during SailingService.getLeaderboardByName", e);
            throw new RuntimeException(e);
        }
    }

    @Override
    public List<RegattaDTO> getRegattas() {
        List<RegattaDTO> result = new ArrayList<RegattaDTO>();
        for (Regatta regatta : getService().getAllRegattas()) {
            result.add(convertToRegattaDTO(regatta));
        }
        return result;
    }

    @Override
    public RegattaDTO getRegattaByName(String regattaName) {
        RegattaDTO result = null;
        if (regattaName != null && !regattaName.isEmpty()) {
            Regatta regatta = getService().getRegatta(new RegattaName(regattaName));
            if (regatta != null) {
                result = convertToRegattaDTO(regatta);
            }
        }
        return result;
    }

    private MarkDTO convertToMarkDTO(Mark mark, Position position) {
        MarkDTO markDTO;
        if (position != null) {
            markDTO = new MarkDTO(mark.getId().toString(), mark.getName(), position.getLatDeg(), position.getLngDeg());
        } else {
            markDTO = new MarkDTO(mark.getId().toString(), mark.getName());
        }
        markDTO.color = mark.getColor();
        markDTO.shape = mark.getShape();
        markDTO.pattern = mark.getPattern();
        markDTO.type = mark.getType();
        return markDTO;
    }
    
    private RegattaDTO convertToRegattaDTO(Regatta regatta) {
        RegattaDTO regattaDTO = new RegattaDTO(regatta.getName(), regatta.getScoringScheme().getType());
        regattaDTO.races = convertToRaceDTOs(regatta);
        regattaDTO.series = convertToSeriesDTOs(regatta);
        regattaDTO.startDate = regatta.getStartDate() != null ? regatta.getStartDate().asDate() : null;
        regattaDTO.endDate = regatta.getEndDate() != null ? regatta.getEndDate().asDate() : null;
        BoatClass boatClass = regatta.getBoatClass();
        if (boatClass != null) {
            regattaDTO.boatClass = new BoatClassDTO(boatClass.getName(), boatClass.getDisplayName(), boatClass.getHullLength().getMeters());
        }
        if (regatta.getDefaultCourseArea() != null) {
            regattaDTO.defaultCourseAreaUuid = regatta.getDefaultCourseArea().getId();
            regattaDTO.defaultCourseAreaName = regatta.getDefaultCourseArea().getName();
        }
        regattaDTO.useStartTimeInference = regatta.useStartTimeInference();
        regattaDTO.configuration = convertToRegattaConfigurationDTO(regatta.getRegattaConfiguration());
        regattaDTO.rankingMetricType = regatta.getRankingMetricType();
        return regattaDTO;
    }

    private List<SeriesDTO> convertToSeriesDTOs(Regatta regatta) {
        List<SeriesDTO> result = new ArrayList<SeriesDTO>();
        for (Series series : regatta.getSeries()) {
            SeriesDTO seriesDTO = convertToSeriesDTO(series);
            result.add(seriesDTO);
        }
        return result;
    }

    private SeriesDTO convertToSeriesDTO(Series series) {
        List<FleetDTO> fleets = new ArrayList<FleetDTO>();
        for (Fleet fleet : series.getFleets()) {
            fleets.add(baseDomainFactory.convertToFleetDTO(fleet));
        }
        List<RaceColumnDTO> raceColumns = convertToRaceColumnDTOs(series.getRaceColumns());
        SeriesDTO result = new SeriesDTO(series.getName(), fleets, raceColumns, series.isMedal(),
                series.getResultDiscardingRule() == null ? null : series.getResultDiscardingRule().getDiscardIndexResultsStartingWithHowManyRaces(),
                        series.isStartsWithZeroScore(), series.isFirstColumnIsNonDiscardableCarryForward(), series.hasSplitFleetContiguousScoring());
        return result;
    }

    private void fillRaceColumnDTO(RaceColumn raceColumn, RaceColumnDTO raceColumnDTO) {
        raceColumnDTO.setName(raceColumn.getName());
        raceColumnDTO.setMedalRace(raceColumn.isMedalRace());
        raceColumnDTO.setExplicitFactor(raceColumn.getExplicitFactor());
    }
    
    private List<RaceColumnDTO> convertToRaceColumnDTOs(Iterable<? extends RaceColumn> raceColumns) {
        List<RaceColumnDTO> raceColumnDTOs = new ArrayList<RaceColumnDTO>();
        RaceColumnDTOFactory columnFactory = RaceColumnDTOFactory.INSTANCE;
        for (RaceColumn raceColumn : raceColumns) {
            final RaceColumnDTO raceColumnDTO = columnFactory.createRaceColumnDTO(raceColumn.getName(),
                    raceColumn.isMedalRace(), raceColumn.getExplicitFactor(),
                    raceColumn instanceof RaceColumnInSeries ? ((RaceColumnInSeries) raceColumn).getRegatta().getName() : null,
                    raceColumn instanceof RaceColumnInSeries ? ((RaceColumnInSeries) raceColumn).getSeries().getName() : null);
            raceColumnDTOs.add(raceColumnDTO);
        }
        return raceColumnDTOs;
    }
    
    private RaceInfoDTO createRaceInfoDTO(String seriesName, RaceColumn raceColumn, Fleet fleet) {
        RaceInfoDTO raceInfoDTO = new RaceInfoDTO();
        RaceLog raceLog = raceColumn.getRaceLog(fleet);
        if (raceLog != null) {
            raceInfoDTO.isTracked = raceColumn.getTrackedRace(fleet) != null ? true : false;
            ReadonlyRaceState state = ReadonlyRaceStateImpl.create(getService(), raceLog);
            TimePoint startTime = state.getStartTime();
            if (startTime != null) {
                raceInfoDTO.startTime = startTime.asDate();
            }
            raceInfoDTO.lastStatus = state.getStatus();
            if (raceLog.getLastRawFix() != null) {
                raceInfoDTO.lastUpdateTime = raceLog.getLastRawFix().getCreatedAt().asDate();
            }
            TimePoint finishedTime = state.getFinishedTime();
            if (finishedTime != null) {
                raceInfoDTO.finishedTime = finishedTime.asDate();
            } else {
                raceInfoDTO.finishedTime = null;
                if (raceInfoDTO.isTracked) {
                    TimePoint endOfRace = raceColumn.getTrackedRace(fleet).getEndOfRace();
                    raceInfoDTO.finishedTime = endOfRace != null ? endOfRace.asDate() : null;
                }
            }

            if (startTime != null) {
                FlagPoleState activeFlagState = state.getRacingProcedure().getActiveFlags(startTime, MillisecondsTimePoint.now());
                List<FlagPole> activeFlags = activeFlagState.getCurrentState();
                FlagPoleState previousFlagState = activeFlagState.getPreviousState(state.getRacingProcedure(), startTime);
                List<FlagPole> previousFlags = previousFlagState.getCurrentState();
                FlagPole mostInterestingFlagPole = FlagPoleState.getMostInterestingFlagPole(previousFlags, activeFlags);

                // TODO: adapt the LastFlagFinder#getMostRecent method!
                if (mostInterestingFlagPole != null) {
                    raceInfoDTO.lastUpperFlag = mostInterestingFlagPole.getUpperFlag();
                    raceInfoDTO.lastLowerFlag = mostInterestingFlagPole.getLowerFlag();
                    raceInfoDTO.lastFlagsAreDisplayed = mostInterestingFlagPole.isDisplayed();
                    raceInfoDTO.lastFlagsDisplayedStateChanged = previousFlagState.hasPoleChanged(mostInterestingFlagPole);
                }
            }
            
            AbortingFlagFinder abortingFlagFinder = new AbortingFlagFinder(raceLog);
            
            RaceLogFlagEvent abortingFlagEvent = abortingFlagFinder.analyze();
            if (abortingFlagEvent != null) {
                raceInfoDTO.isRaceAbortedInPassBefore = true;
                raceInfoDTO.abortingTimeInPassBefore = abortingFlagEvent.getLogicalTimePoint().asDate();
                
                if (raceInfoDTO.lastStatus.equals(RaceLogRaceStatus.UNSCHEDULED)) {
                    raceInfoDTO.lastUpperFlag = abortingFlagEvent.getUpperFlag();
                    raceInfoDTO.lastLowerFlag = abortingFlagEvent.getLowerFlag();
                    raceInfoDTO.lastFlagsAreDisplayed = abortingFlagEvent.isDisplayed();
                    raceInfoDTO.lastFlagsDisplayedStateChanged = true;
                }
            }
            
            CourseBase lastCourse = state.getCourseDesign();
            if (lastCourse != null) {
                raceInfoDTO.lastCourseDesign = convertToRaceCourseDTO(lastCourse, /* trackedRace */ null, /* timePoint */ null);
                raceInfoDTO.lastCourseName = lastCourse.getName();
            }
            
            if (raceInfoDTO.lastStatus.equals(RaceLogRaceStatus.FINISHED)) {
                TimePoint protestStartTime = state.getProtestTime();
                if (protestStartTime != null) {
                    final Duration protestDuration = Duration.ONE_MINUTE.times(90); // 90 min protest duration; see bug 3089 (make protest time variable)
                    raceInfoDTO.protestFinishTime = protestStartTime.plus(protestDuration).asDate();
                    raceInfoDTO.lastUpperFlag = Flags.BRAVO;
                    raceInfoDTO.lastLowerFlag = Flags.NONE;
                    raceInfoDTO.lastFlagsAreDisplayed = true;
                    raceInfoDTO.lastFlagsDisplayedStateChanged = true;
                }
            }
            
            Wind wind = state.getWindFix();
            if (wind != null) {
                raceInfoDTO.lastWind = createWindDTOFromAlreadyAveraged(wind, MillisecondsTimePoint.now());
            }

            fillStartProcedureSpecifics(raceInfoDTO, state);
        }
        raceInfoDTO.seriesName = seriesName;
        raceInfoDTO.raceName = raceColumn.getName();
        raceInfoDTO.fleetName = fleet.getName();
        raceInfoDTO.fleetOrdering = fleet.getOrdering();
        raceInfoDTO.raceIdentifier = raceColumn.getRaceIdentifier(fleet);
        raceInfoDTO.isTracked = raceColumn.getTrackedRace(fleet) != null ? true : false;
        return raceInfoDTO;
    }
    
    private void fillStartProcedureSpecifics(RaceInfoDTO raceInfoDTO, ReadonlyRaceState state) {
        RaceInfoExtensionDTO info = null;
        raceInfoDTO.startProcedure = state.getRacingProcedure().getType();
        switch (raceInfoDTO.startProcedure) {
        case GateStart:
            ReadonlyGateStartRacingProcedure gateStart = state.getTypedReadonlyRacingProcedure();
            info = new GateStartInfoDTO(gateStart.getPathfinder(), gateStart.getGateLaunchStopTime());
            break;
        case RRS26:
            ReadonlyRRS26RacingProcedure rrs26 = state.getTypedReadonlyRacingProcedure();
            info = new RRS26InfoDTO(rrs26.getStartModeFlag());
        case UNKNOWN:
        default:
            break;
        }
        raceInfoDTO.startProcedureDTO = info;
    }

    private List<RaceWithCompetitorsDTO> convertToRaceDTOs(Regatta regatta) {
        List<RaceWithCompetitorsDTO> result = new ArrayList<RaceWithCompetitorsDTO>();
        for (RaceDefinition r : regatta.getAllRaces()) {
            RegattaAndRaceIdentifier raceIdentifier = new RegattaNameAndRaceName(regatta.getName(), r.getName());
            TrackedRace trackedRace = getService().getExistingTrackedRace(raceIdentifier);
            TrackedRaceDTO trackedRaceDTO = null; 
            if (trackedRace != null) {
                trackedRaceDTO = getBaseDomainFactory().createTrackedRaceDTO(trackedRace);
            }
            RaceWithCompetitorsDTO raceDTO = new RaceWithCompetitorsDTO(raceIdentifier, convertToCompetitorDTOs(r.getCompetitors()),
                    trackedRaceDTO, getService().isRaceBeingTracked(regatta, r));
            if (trackedRace != null) {
                getBaseDomainFactory().updateRaceDTOWithTrackedRaceData(trackedRace, raceDTO);
            }
            raceDTO.boatClass = regatta.getBoatClass() == null ? null : regatta.getBoatClass().getName(); 
            result.add(raceDTO);
        }
        return result;
    }

    private List<CompetitorDTO> convertToCompetitorDTOs(Iterable<? extends Competitor> iterable) {
        List<CompetitorDTO> result = new ArrayList<CompetitorDTO>();
        for (Competitor c : iterable) {
            CompetitorDTO competitorDTO = baseDomainFactory.convertToCompetitorDTO(c);
            result.add(competitorDTO);
        }
        return result;
    }

    @Override
    public com.sap.sse.common.Util.Pair<String, List<TracTracRaceRecordDTO>> listTracTracRacesInEvent(String eventJsonURL, boolean listHiddenRaces) throws MalformedURLException, IOException, ParseException, org.json.simple.parser.ParseException, URISyntaxException {
        com.sap.sse.common.Util.Pair<String,List<RaceRecord>> raceRecords;
        raceRecords = getTracTracAdapter().getTracTracRaceRecords(new URL(eventJsonURL), /*loadClientParam*/ false);
        List<TracTracRaceRecordDTO> result = new ArrayList<TracTracRaceRecordDTO>();
        for (RaceRecord raceRecord : raceRecords.getB()) {
            if (listHiddenRaces == false && raceRecord.getRaceStatus().equals(TracTracConnectionConstants.HIDDEN_STATUS)) {
                continue;
            }
            
            result.add(new TracTracRaceRecordDTO(raceRecord.getID(), raceRecord.getEventName(), raceRecord.getName(),
                    raceRecord.getTrackingStartTime().asDate(), 
                    raceRecord
                    .getTrackingEndTime().asDate(), raceRecord.getRaceStartTime() == null ? null : raceRecord.getRaceStartTime().asDate(),
                    raceRecord.getBoatClassNames(), raceRecord.getRaceStatus(), raceRecord.getRaceVisibility(), raceRecord.getJsonURL().toString(),
                    hasRememberedRegatta(raceRecord.getID())));
        }
        return new com.sap.sse.common.Util.Pair<String, List<TracTracRaceRecordDTO>>(raceRecords.getA(), result);
    }

    private boolean hasRememberedRegatta(Serializable raceID) {
        return getService().getRememberedRegattaForRace(raceID) != null;
    }

    @Override
    public void trackWithTracTrac(RegattaIdentifier regattaToAddTo, Iterable<TracTracRaceRecordDTO> rrs, String liveURI, String storedURI,
            String courseDesignUpdateURI, boolean trackWind, final boolean correctWindByDeclination,
            final boolean simulateWithStartTimeNow, final boolean useInternalMarkPassingAlgorithm, String tracTracUsername, String tracTracPassword)
            throws Exception {
        logger.info("tracWithTracTrac for regatta " + regattaToAddTo + " for race records " + rrs + " with liveURI " + liveURI
                + " and storedURI " + storedURI);
        for (TracTracRaceRecordDTO rr : rrs) {
            // reload JSON and load clientparams.php
            RaceRecord record = getTracTracAdapter().getSingleTracTracRaceRecord(new URL(rr.jsonURL), rr.id, /*loadClientParams*/true);
            logger.info("Loaded race " + record.getName() + " in " + record.getEventName() + " start:" + record.getRaceStartTime() +
                    " trackingStart:" + record.getTrackingStartTime() + " trackingEnd:" + record.getTrackingEndTime());
            // note that the live URI may be null for races that were put into replay mode
            final String effectiveLiveURI;
            if (!record.getRaceStatus().equals(TracTracConnectionConstants.REPLAY_STATUS)) {
                if (liveURI == null || liveURI.trim().length() == 0) {
                    effectiveLiveURI = record.getLiveURI() == null ? null : record.getLiveURI().toString();
                } else {
                    effectiveLiveURI = liveURI;
                }
            } else {
                effectiveLiveURI = null;
            }
            final String effectiveStoredURI;
            if (storedURI == null || storedURI.trim().length() == 0) {
                effectiveStoredURI = record.getStoredURI().toString();
            } else {
                effectiveStoredURI = storedURI;
            }
            final RaceHandle raceHandle = getTracTracAdapter().addTracTracRace(getService(), regattaToAddTo,
                    record.getParamURL(), effectiveLiveURI == null ? null : new URI(effectiveLiveURI), new URI(effectiveStoredURI),
                    new URI(courseDesignUpdateURI), new MillisecondsTimePoint(record.getTrackingStartTime().asMillis()),
                    new MillisecondsTimePoint(record.getTrackingEndTime().asMillis()),
                    getRaceLogStore(), getRegattaLogStore(),
                    RaceTracker.TIMEOUT_FOR_RECEIVING_RACE_DEFINITION_IN_MILLISECONDS, simulateWithStartTimeNow,
                    useInternalMarkPassingAlgorithm, tracTracUsername, tracTracPassword, record.getRaceStatus(), record.getRaceVisibility());
            if (trackWind) {
                new Thread("Wind tracking starter for race " + record.getEventName() + "/" + record.getName()) {
                    public void run() {
                        try {
                            startTrackingWind(raceHandle, correctWindByDeclination,
                                    RaceTracker.TIMEOUT_FOR_RECEIVING_RACE_DEFINITION_IN_MILLISECONDS);
                        } catch (Exception e) {
                            throw new RuntimeException(e);
                        }
                    }
                }.start();
            }
        }
    }

    @Override
    public List<TracTracConfigurationDTO> getPreviousTracTracConfigurations() throws Exception {
        Iterable<TracTracConfiguration> configs = tractracDomainObjectFactory.getTracTracConfigurations();
        List<TracTracConfigurationDTO> result = new ArrayList<TracTracConfigurationDTO>();
        for (TracTracConfiguration ttConfig : configs) {
            result.add(new TracTracConfigurationDTO(ttConfig.getName(), ttConfig.getJSONURL().toString(),
                    ttConfig.getLiveDataURI().toString(), ttConfig.getStoredDataURI().toString(), ttConfig.getCourseDesignUpdateURI().toString(),
                    ttConfig.getTracTracUsername().toString(), ttConfig.getTracTracPassword().toString()));
        }
        return result;
    }

    @Override
    public void storeTracTracConfiguration(String name, String jsonURL, String liveDataURI, String storedDataURI, String courseDesignUpdateURI, String tracTracUsername, String tracTracPassword) throws Exception {
        tractracMongoObjectFactory.storeTracTracConfiguration(getTracTracAdapter().createTracTracConfiguration(name, jsonURL, liveDataURI, storedDataURI, 
                courseDesignUpdateURI, tracTracUsername, tracTracPassword));
    }

    @Override
    public void stopTrackingEvent(RegattaIdentifier regattaIdentifier) throws Exception {
        getService().apply(new StopTrackingRegatta(regattaIdentifier));
    }

    private RaceDefinition getRaceByName(Regatta regatta, String raceName) {
        if (regatta != null) {
            return regatta.getRaceByName(raceName);
        } else {
            return null;
        }
    }

    @Override
    public void stopTrackingRaces(Iterable<RegattaAndRaceIdentifier> regattaAndRaceIdentifiers) throws Exception {
        for (RegattaAndRaceIdentifier regattaAndRaceIdentifier : regattaAndRaceIdentifiers) {
            getService().apply(new StopTrackingRace(regattaAndRaceIdentifier));
        }
    }

    @Override
    public void removeAndUntrackRaces(Iterable<RegattaAndRaceIdentifier> regattaAndRaceIdentifiers) {
        for (RegattaAndRaceIdentifier regattaAndRaceIdentifier : regattaAndRaceIdentifiers) {
            getService().apply(new RemoveAndUntrackRace(regattaAndRaceIdentifier));
        }
    }

    /**
     * @param timeoutInMilliseconds eventually passed to {@link RaceHandle#getRace(long)}. If the race definition
     * can be obtained within this timeout, wind for the race will be tracked; otherwise, the method returns without
     * taking any effect.
     */
    private void startTrackingWind(RaceHandle raceHandle, boolean correctByDeclination, long timeoutInMilliseconds) throws Exception {
        Regatta regatta = raceHandle.getRegatta();
        if (regatta != null) {
            RaceDefinition race = raceHandle.getRace(timeoutInMilliseconds);
            if (race != null) {
                getService().startTrackingWind(regatta, race, correctByDeclination);
            } else {
                log("RaceDefinition wasn't received within " + timeoutInMilliseconds + "ms for a race in regatta "
                        + regatta.getName() + ". Aborting wait; no wind tracking for this race.");
            }
        }
    }

    @Override
    public WindInfoForRaceDTO getRawWindFixes(RegattaAndRaceIdentifier raceIdentifier, Collection<WindSource> windSources) {
        WindInfoForRaceDTO result = null;
        TrackedRace trackedRace = getExistingTrackedRace(raceIdentifier);
        if (trackedRace != null) {
            result = new WindInfoForRaceDTO();
            result.raceIsKnownToStartUpwind = trackedRace.raceIsKnownToStartUpwind();
            Map<WindSource, WindTrackInfoDTO> windTrackInfoDTOs = new HashMap<WindSource, WindTrackInfoDTO>();
            result.windTrackInfoByWindSource = windTrackInfoDTOs;

            List<WindSource> windSourcesToDeliver = new ArrayList<WindSource>();
            if (windSources != null) {
                windSourcesToDeliver.addAll(windSources);
            } else {
                windSourcesToDeliver.add(new WindSourceImpl(WindSourceType.EXPEDITION));
                windSourcesToDeliver.add(new WindSourceImpl(WindSourceType.WEB));
            }
            for (WindSource windSource : windSourcesToDeliver) {
                if(windSource.getType() == WindSourceType.WEB) {
                    WindTrackInfoDTO windTrackInfoDTO = new WindTrackInfoDTO();
                    windTrackInfoDTO.windFixes = new ArrayList<WindDTO>();
                    WindTrack windTrack = trackedRace.getOrCreateWindTrack(windSource);
                    windTrackInfoDTO.resolutionOutsideOfWhichNoFixWillBeReturned = windTrack
                            .getResolutionOutsideOfWhichNoFixWillBeReturned();
                    windTrack.lockForRead();
                    try {
                        Iterator<Wind> windIter = windTrack.getRawFixes().iterator();
                        while (windIter.hasNext()) {
                            Wind wind = windIter.next();
                            if(wind != null) {
                                WindDTO windDTO = createWindDTO(wind, windTrack);
                                windTrackInfoDTO.windFixes.add(windDTO);
                            }
                        }
                    } finally {
                        windTrack.unlockAfterRead();
                    }

                    windTrackInfoDTOs.put(windSource, windTrackInfoDTO);
                }
            }
        }
        return result;
    }

    protected WindDTO createWindDTO(Wind wind, WindTrack windTrack) {
        WindDTO windDTO = new WindDTO();
        windDTO.trueWindBearingDeg = wind.getBearing().getDegrees();
        windDTO.trueWindFromDeg = wind.getBearing().reverse().getDegrees();
        windDTO.trueWindSpeedInKnots = wind.getKnots();
        windDTO.trueWindSpeedInMetersPerSecond = wind.getMetersPerSecond();
        if (wind.getPosition() != null) {
            windDTO.position = wind.getPosition();
        }
        if (wind.getTimePoint() != null) {
            windDTO.measureTimepoint = wind.getTimePoint().asMillis();
            Wind estimatedWind = windTrack
                    .getAveragedWind(wind.getPosition(), wind.getTimePoint());
            if (estimatedWind != null) {
                windDTO.dampenedTrueWindBearingDeg = estimatedWind.getBearing().getDegrees();
                windDTO.dampenedTrueWindFromDeg = estimatedWind.getBearing().reverse().getDegrees();
                windDTO.dampenedTrueWindSpeedInKnots = estimatedWind.getKnots();
                windDTO.dampenedTrueWindSpeedInMetersPerSecond = estimatedWind.getMetersPerSecond();
            }
        }
        return windDTO;
    }

    /**
     * Uses <code>wind</code> for both, the non-dampened and dampened fields of the {@link WindDTO} object returned
     */
    protected WindDTO createWindDTOFromAlreadyAveraged(Wind wind, TimePoint requestTimepoint) {
        WindDTO windDTO = new WindDTO();
        windDTO.requestTimepoint = requestTimepoint.asMillis();
        windDTO.trueWindBearingDeg = wind.getBearing().getDegrees();
        windDTO.trueWindFromDeg = wind.getBearing().reverse().getDegrees();
        windDTO.trueWindSpeedInKnots = wind.getKnots();
        windDTO.trueWindSpeedInMetersPerSecond = wind.getMetersPerSecond();
        windDTO.dampenedTrueWindBearingDeg = wind.getBearing().getDegrees();
        windDTO.dampenedTrueWindFromDeg = wind.getBearing().reverse().getDegrees();
        windDTO.dampenedTrueWindSpeedInKnots = wind.getKnots();
        windDTO.dampenedTrueWindSpeedInMetersPerSecond = wind.getMetersPerSecond();
        if (wind.getPosition() != null) {
            windDTO.position = wind.getPosition();
        }
        if (wind.getTimePoint() != null) {
            windDTO.measureTimepoint = wind.getTimePoint().asMillis();
        }
        return windDTO;
    }

    /**
     * Fetches the {@link WindTrack#getAveragedWind(Position, TimePoint) average wind} from all wind tracks or those identified
     * by <code>windSourceTypeNames</code>
     */
    @Override
    public WindInfoForRaceDTO getAveragedWindInfo(RegattaAndRaceIdentifier raceIdentifier, Date from, long millisecondsStepWidth,
            int numberOfFixes, double latDeg, double lngDeg, Collection<String> windSourceTypeNames)
                    throws NoWindException {
        Position position = new DegreePosition(latDeg, lngDeg);
        WindInfoForRaceDTO result = null;
        TrackedRace trackedRace = getExistingTrackedRace(raceIdentifier);
        if (trackedRace != null) {
            result = new WindInfoForRaceDTO();
            result.raceIsKnownToStartUpwind = trackedRace.raceIsKnownToStartUpwind();
            List<WindSource> windSourcesToExclude = new ArrayList<WindSource>();
            for (WindSource windSourceToExclude : trackedRace.getWindSourcesToExclude()) {
                windSourcesToExclude.add(windSourceToExclude);
            }
            result.windSourcesToExclude = windSourcesToExclude;
            Map<WindSource, WindTrackInfoDTO> windTrackInfoDTOs = new HashMap<WindSource, WindTrackInfoDTO>();
            result.windTrackInfoByWindSource = windTrackInfoDTOs;
            List<WindSource> windSourcesToDeliver = new ArrayList<WindSource>();
            Util.addAll(trackedRace.getWindSources(), windSourcesToDeliver);
            windSourcesToDeliver.add(new WindSourceImpl(WindSourceType.COMBINED));
            for (WindSource windSource : windSourcesToDeliver) {
                if (windSourceTypeNames == null || windSourceTypeNames.contains(windSource.getType().name())) {
                    TimePoint fromTimePoint = new MillisecondsTimePoint(from);
                    WindTrackInfoDTO windTrackInfoDTO = new WindTrackInfoDTO();
                    windTrackInfoDTO.windFixes = new ArrayList<WindDTO>();
                    WindTrack windTrack = trackedRace.getOrCreateWindTrack(windSource);
                    windTrackInfoDTOs.put(windSource, windTrackInfoDTO);
                    windTrackInfoDTO.resolutionOutsideOfWhichNoFixWillBeReturned = windTrack
                            .getResolutionOutsideOfWhichNoFixWillBeReturned();
                    windTrackInfoDTO.dampeningIntervalInMilliseconds = windTrack
                            .getMillisecondsOverWhichToAverageWind();
                    TimePoint timePoint = fromTimePoint;
                    Double minWindConfidence = 2.0;
                    Double maxWindConfidence = -1.0;
                    for (int i = 0; i < numberOfFixes; i++) {
                        WindWithConfidence<com.sap.sse.common.Util.Pair<Position, TimePoint>> averagedWindWithConfidence = windTrack.getAveragedWindWithConfidence(position, timePoint);
                        if (averagedWindWithConfidence != null) {
                            WindDTO windDTO = createWindDTOFromAlreadyAveraged(averagedWindWithConfidence.getObject(), timePoint);
                            double confidence = averagedWindWithConfidence.getConfidence();
                            windDTO.confidence = confidence;
                            windTrackInfoDTO.windFixes.add(windDTO);
                            if (confidence < minWindConfidence) {
                                minWindConfidence = confidence;
                            }
                            if (confidence > maxWindConfidence) {
                                maxWindConfidence = confidence;
                            }
                        }
                        timePoint = new MillisecondsTimePoint(timePoint.asMillis() + millisecondsStepWidth);
                    }
                    windTrackInfoDTO.minWindConfidence = minWindConfidence; 
                    windTrackInfoDTO.maxWindConfidence = maxWindConfidence; 
                }
            }
        }
        return result;
    }

    /**
     * @param onlyUpToNewestEvent
     *            if <code>true</code>, no wind data will be returned for time points later than
     *            {@link TrackedRace#getTimePointOfNewestEvent() trackedRace.getTimePointOfNewestEvent()}. This is
     *            helpful in case the client wants to populate a chart during live mode. If <code>false</code>, the
     *            "best effort" readings are provided for the time interval requested, no matter if based on any sensor
     *            evidence or not, regardless of {@link TrackedRace#getTimePointOfNewestEvent()
     *            trackedRace.getTimePointOfNewestEvent()}.
     */
    @Override
    public WindInfoForRaceDTO getAveragedWindInfo(RegattaAndRaceIdentifier raceIdentifier, Date from, long millisecondsStepWidth,
            int numberOfFixes, Collection<String> windSourceTypeNames, boolean onlyUpToNewestEvent, boolean includeCombinedWindForAllLegMiddles)
                    throws NoWindException {
        assert from != null;
        TrackedRace trackedRace = getExistingTrackedRace(raceIdentifier);
        WindInfoForRaceDTO result = getAveragedWindInfo(new MillisecondsTimePoint(from), millisecondsStepWidth, numberOfFixes,
                windSourceTypeNames, trackedRace, /* onlyUpToNewestEvent */ true, includeCombinedWindForAllLegMiddles);
        return result;
    }

    /**
     * @param onlyUpToNewestEvent
     *            if <code>true</code>, no wind data will be returned for time points later than
     *            {@link TrackedRace#getTimePointOfNewestEvent() trackedRace.getTimePointOfNewestEvent()}. This is
     *            helpful in case the client wants to populate a chart during live mode. If <code>false</code>, the
     *            "best effort" readings are provided for the time interval requested, no matter if based on any sensor
     *            evidence or not, regardless of {@link TrackedRace#getTimePointOfNewestEvent()
     *            trackedRace.getTimePointOfNewestEvent()}.
     * @param includeCombinedWindForAllLegMiddles
     *            if <code>true</code>, the result will return non-<code>null</code> results for calls to
     *            {@link WindInfoForRaceDTO#getCombinedWindOnLegMiddle(int)}.
     */
    private WindInfoForRaceDTO getAveragedWindInfo(TimePoint from, long millisecondsStepWidth, int numberOfFixes,
            Collection<String> windSourceTypeNames, final TrackedRace trackedRace, boolean onlyUpToNewestEvent,
            boolean includeCombinedWindForAllLegMiddles) {
        WindInfoForRaceDTO result = null;
        if (trackedRace != null) {
            TimePoint newestEvent = trackedRace.getTimePointOfNewestEvent();
            result = new WindInfoForRaceDTO();
            result.raceIsKnownToStartUpwind = trackedRace.raceIsKnownToStartUpwind();
            List<WindSource> windSourcesToExclude = new ArrayList<WindSource>();
            for (WindSource windSourceToExclude : trackedRace.getWindSourcesToExclude()) {
                windSourcesToExclude.add(windSourceToExclude);
            }
            result.windSourcesToExclude = windSourcesToExclude;
            Map<WindSource, WindTrackInfoDTO> windTrackInfoDTOs = new HashMap<WindSource, WindTrackInfoDTO>();
            result.windTrackInfoByWindSource = windTrackInfoDTOs;
            List<WindSource> windSourcesToDeliver = new ArrayList<WindSource>();
            Util.addAll(trackedRace.getWindSources(), windSourcesToDeliver);
            final WindSource combinedWindSource = new WindSourceImpl(WindSourceType.COMBINED);
            windSourcesToDeliver.add(combinedWindSource);
            for (final WindSource windSource : windSourcesToDeliver) {
                // TODO consider parallelizing
                if (windSourceTypeNames == null || windSourceTypeNames.contains(windSource.getType().name())) {
                    WindTrackInfoDTO windTrackInfoDTO = createWindTrackInfoDTO(from, millisecondsStepWidth,
                            numberOfFixes, trackedRace, onlyUpToNewestEvent, newestEvent, windSource,
                            new PositionAtTimeProvider() { @Override public Position getPosition(TimePoint at) {
                                return windSource == combinedWindSource ? trackedRace.getCenterOfCourse(at) : null;
                            }});
                    windTrackInfoDTOs.put(windSource, windTrackInfoDTO);
                }
            }
            if (includeCombinedWindForAllLegMiddles) {
                int zeroBasedLegNumber = 0;
                for (final TrackedLeg trackedLeg : trackedRace.getTrackedLegs()) {
                    WindTrackInfoDTO windTrackInfoForLegMiddle = createWindTrackInfoDTO(from, millisecondsStepWidth,
                            numberOfFixes, trackedRace, onlyUpToNewestEvent, newestEvent, combinedWindSource,
                            new PositionAtTimeProvider() { @Override public Position getPosition(TimePoint at) { return trackedLeg.getMiddleOfLeg(at); }});
                    result.addWindOnLegMiddle(zeroBasedLegNumber, windTrackInfoForLegMiddle);
                    zeroBasedLegNumber++;
                }
            }
        }
        return result;
    }

    private interface PositionAtTimeProvider {
        Position getPosition(TimePoint at);
    }
    
    private WindTrackInfoDTO createWindTrackInfoDTO(TimePoint from, long millisecondsStepWidth, int numberOfFixes,
            TrackedRace trackedRace, boolean onlyUpToNewestEvent, TimePoint newestEvent, WindSource windSource,
            PositionAtTimeProvider positionProvider) {
        WindTrack windTrack = trackedRace.getOrCreateWindTrack(windSource);
        WindTrackInfoDTO windTrackInfoDTO = new WindTrackInfoDTO();
        windTrackInfoDTO.resolutionOutsideOfWhichNoFixWillBeReturned = windTrack.getResolutionOutsideOfWhichNoFixWillBeReturned();
        windTrackInfoDTO.windFixes = new ArrayList<WindDTO>();
        windTrackInfoDTO.dampeningIntervalInMilliseconds = windTrack.getMillisecondsOverWhichToAverageWind();
        TimePoint timePoint = from;
        Double minWindConfidence = 2.0;
        Double maxWindConfidence = -1.0;
        for (int i = 0; i < numberOfFixes && (!onlyUpToNewestEvent ||
                (newestEvent != null && timePoint.before(newestEvent))); i++) {
            WindWithConfidence<com.sap.sse.common.Util.Pair<Position, TimePoint>> averagedWindWithConfidence =
                    windTrack.getAveragedWindWithConfidence(positionProvider.getPosition(timePoint), timePoint);
            if (averagedWindWithConfidence != null) {
                if (logger.getLevel() != null && logger.getLevel().equals(Level.FINEST)) {
                    logger.finest("Found averaged wind: " + averagedWindWithConfidence);
                }
                double confidence = averagedWindWithConfidence.getConfidence();
                WindDTO windDTO = createWindDTOFromAlreadyAveraged(averagedWindWithConfidence.getObject(), timePoint);
                windDTO.confidence = confidence;
                windTrackInfoDTO.windFixes.add(windDTO);
                if (confidence < minWindConfidence) {
                    minWindConfidence = confidence;
                }
                if (confidence > maxWindConfidence) {
                    maxWindConfidence = confidence;
                }
            } else {
                if (logger.getLevel() != null && logger.getLevel().equals(Level.FINEST)) {
                    logger.finest("Did NOT find any averaged wind for timepoint " + timePoint + " and tracked race " + trackedRace.getRaceIdentifier().getRaceName());
                }
            }
            timePoint = new MillisecondsTimePoint(timePoint.asMillis() + millisecondsStepWidth);
        }
        windTrackInfoDTO.minWindConfidence = minWindConfidence; 
        windTrackInfoDTO.maxWindConfidence = maxWindConfidence;
        return windTrackInfoDTO;
    }

    /**
     * @param to
     *            if <code>null</code>, data is returned up to end of race; if the end of race is not known and
     *            <code>null</code> is used for this parameter, <code>null</code> is returned.
     * @param onlyUpToNewestEvent
     *            if <code>true</code>, no wind data will be returned for time points later than
     *            {@link TrackedRace#getTimePointOfNewestEvent() trackedRace.getTimePointOfNewestEvent()}. This is
     *            helpful in case the client wants to populate a chart during live mode. If <code>false</code>, the
     *            "best effort" readings are provided for the time interval requested, no matter if based on any sensor
     *            evidence or not, regardless of {@link TrackedRace#getTimePointOfNewestEvent()
     *            trackedRace.getTimePointOfNewestEvent()}.
     */
    @Override
    public WindInfoForRaceDTO getAveragedWindInfo(RegattaAndRaceIdentifier raceIdentifier, Date from, Date to,
            long resolutionInMilliseconds, Collection<String> windSourceTypeNames, boolean onlyUpToNewestEvent) {
        TrackedRace trackedRace = getExistingTrackedRace(raceIdentifier);
        WindInfoForRaceDTO result = null;
        if (trackedRace != null) {
            TimePoint fromTimePoint = from == null ? trackedRace.getStartOfTracking() == null ? trackedRace
                    .getStartOfRace() : trackedRace.getStartOfTracking() : new MillisecondsTimePoint(from);
            TimePoint toTimePoint = to == null ? trackedRace.getEndOfRace() == null ?
                    MillisecondsTimePoint.now().minus(trackedRace.getDelayToLiveInMillis()) : trackedRace.getEndOfRace() : new MillisecondsTimePoint(to);
            if (fromTimePoint != null && toTimePoint != null) {
                int numberOfFixes = Math.min(MAX_NUMBER_OF_WIND_FIXES_TO_DELIVER_IN_ONE_CALL,
                        (int) ((toTimePoint.asMillis() - fromTimePoint.asMillis())/resolutionInMilliseconds));
                result = getAveragedWindInfo(fromTimePoint, resolutionInMilliseconds, numberOfFixes,
                        windSourceTypeNames, trackedRace, onlyUpToNewestEvent, /* includeCombinedWindForAllLegMiddles */ false);
            }
        }
        return result;
    }

    @Override
    public boolean getPolarResults(RegattaAndRaceIdentifier raceIdentifier) {
        final boolean result;
        TrackedRace trackedRace = getExistingTrackedRace(raceIdentifier);
        if (trackedRace == null) {
            result = false;
        } else {
            BoatClass boatClass = trackedRace.getRace().getBoatClass();
            PolarDataService polarData = getService().getPolarDataService();
            PolarDiagram polarDiagram;
            try {
                polarDiagram = new PolarDiagramGPS(boatClass, polarData);
            } catch (SparseSimulationDataException e) {
                polarDiagram = null;
                // TODO: raise a UI message, to inform user about missing polar data resulting in unability to simulate
            }
            result = polarDiagram != null;
        }
        return result;
            }

    @Override
    public SimulatorResultsDTO getSimulatorResults(LegIdentifier legIdentifier) {
        // get simulation-results from smart-future-cached simulation-service
        SimulatorResultsDTO result = null;
        SimulationService simulationService = getService().getSimulationService();
        if (simulationService == null) 
            return result;
        SimulationResults simulationResults = simulationService.getSimulationResults(legIdentifier);
        if (simulationResults == null) 
            return result;
            // prepare simulator-results-dto
        Map<PathType, Path> paths = simulationResults.getPaths();
        if (paths != null) {
            int noOfPaths = paths.size();
                PathDTO[] pathDTOs = new PathDTO[noOfPaths];
                int index = noOfPaths - 1;
            for (Entry<PathType, Path> entry : paths.entrySet()) {
                pathDTOs[index] = new PathDTO(entry.getKey().getTxtId());
                    // fill pathDTO with path points where speed is true wind speed
                    List<SimulatorWindDTO> wList = new ArrayList<SimulatorWindDTO>();
                    for (TimedPositionWithSpeed p : entry.getValue().getPathPoints()) {
                        wList.add(createSimulatorWindDTO(p));
                    }
                    pathDTOs[index].setPoints(wList);
                pathDTOs[index].setAlgorithmTimedOut(entry.getValue().getAlgorithmTimedOut());
                pathDTOs[index].setMixedLeg(entry.getValue().getMixedLeg());
                    index--;
                }
                RaceMapDataDTO rcDTO;
                rcDTO = new RaceMapDataDTO();
                rcDTO.coursePositions = new CoursePositionsDTO();
            rcDTO.coursePositions.waypointPositions = new ArrayList<Position>();
            rcDTO.coursePositions.waypointPositions.add(simulationResults.getStartPosition());
            rcDTO.coursePositions.waypointPositions.add(simulationResults.getEndPosition());
            result = new SimulatorResultsDTO(simulationResults.getVersion().asMillis(), legIdentifier.getLegNumber()+1, simulationResults.getStartTime(), simulationResults.getTimeStep(),
                    simulationResults.getLegDuration(), rcDTO, pathDTOs, null, null);
            }
        return result;
    }
    
    private SimulatorWindDTO createSimulatorWindDTO(TimedPositionWithSpeed timedPositionWithSpeed) {

        Position position = timedPositionWithSpeed.getPosition();
        SpeedWithBearing speedWithBearing = timedPositionWithSpeed.getSpeed();
        TimePoint timePoint = timedPositionWithSpeed.getTimePoint();

        SimulatorWindDTO result = new SimulatorWindDTO();
        if (speedWithBearing == null) {
                result.trueWindBearingDeg = 0.0;
                result.trueWindSpeedInKnots = 0.0;
        } else {
                result.trueWindBearingDeg = speedWithBearing.getBearing().getDegrees();
                result.trueWindSpeedInKnots = speedWithBearing.getKnots();
        }

        if (position != null) {
            result.position = position;
        }

        if (timePoint != null) {
            result.timepoint = timePoint.asMillis();
        }

        return result;
    }

    @Override
    public void setWind(RegattaAndRaceIdentifier raceIdentifier, WindDTO windDTO) {
        DynamicTrackedRace trackedRace = (DynamicTrackedRace) getExistingTrackedRace(raceIdentifier);
        if (trackedRace != null) {
            Position p = null;
            if (windDTO.position != null) {
                p = windDTO.position;
            }
            TimePoint at = null;
            if (windDTO.measureTimepoint != null) {
                at = new MillisecondsTimePoint(windDTO.measureTimepoint);
            }
            SpeedWithBearing speedWithBearing = null;
            Speed speed = null;
            if (windDTO.trueWindSpeedInKnots != null) {
                speed = new KnotSpeedImpl(windDTO.trueWindSpeedInKnots);
            } else if (windDTO.trueWindSpeedInMetersPerSecond != null) {
                speed = new KilometersPerHourSpeedImpl(windDTO.trueWindSpeedInMetersPerSecond * 3600. / 1000.);
            } else if (windDTO.dampenedTrueWindSpeedInKnots != null) {
                speed = new KnotSpeedImpl(windDTO.dampenedTrueWindSpeedInKnots);
            } else if (windDTO.dampenedTrueWindSpeedInMetersPerSecond != null) {
                speed = new KilometersPerHourSpeedImpl(windDTO.dampenedTrueWindSpeedInMetersPerSecond * 3600. / 1000.);
            }
            if (speed != null) {
                if (windDTO.trueWindBearingDeg != null) {
                    speedWithBearing = new KnotSpeedWithBearingImpl(speed.getKnots(), new DegreeBearingImpl(
                            windDTO.trueWindBearingDeg));
                } else if (windDTO.trueWindFromDeg != null) {
                    speedWithBearing = new KnotSpeedWithBearingImpl(speed.getKnots(), new DegreeBearingImpl(
                            windDTO.trueWindFromDeg).reverse());
                }
            }
            Wind wind = new WindImpl(p, at, speedWithBearing);
            Iterable<WindSource> webWindSources = trackedRace.getWindSources(WindSourceType.WEB);
            if (Util.size(webWindSources) == 0) {
                // create a new WEB wind source if not available
                trackedRace.recordWind(wind, new WindSourceImpl(WindSourceType.WEB));
            } else {
                trackedRace.recordWind(wind, webWindSources.iterator().next());
            }
        }
    }

    @Override
    public CompactRaceMapDataDTO getRaceMapData(RegattaAndRaceIdentifier raceIdentifier, Date date,
            Map<String, Date> fromPerCompetitorIdAsString, Map<String, Date> toPerCompetitorIdAsString,
            boolean extrapolate, LegIdentifier simulationLegIdentifier) throws NoWindException {
        final Map<CompetitorDTO, List<GPSFixDTO>> boatPositions = getBoatPositions(raceIdentifier,
                fromPerCompetitorIdAsString, toPerCompetitorIdAsString, extrapolate);
        final CoursePositionsDTO coursePositions = getCoursePositions(raceIdentifier, date);
        final List<SidelineDTO> courseSidelines = getCourseSidelines(raceIdentifier, date);
        final QuickRanksDTO quickRanks = getQuickRanks(raceIdentifier, date);
        long simulationResultVersion = 0;
        if (simulationLegIdentifier != null) {
            SimulationService simulationService = getService().getSimulationService();
            simulationResultVersion = simulationService.getSimulationResultsVersion(simulationLegIdentifier);
        }
        return new CompactRaceMapDataDTO(boatPositions, coursePositions, courseSidelines, quickRanks, simulationResultVersion);
    }

    /**
     * {@link LegType}s are cached within the method with a resolution of one minute. The cache key is a pair of
     * {@link TrackedLegOfCompetitor} and {@link TimePoint}.
     * 
     * @param from
     *            for the list of competitors provided as keys of this map, requests the GPS fixes starting with the
     *            date provided as value
     * @param to
     *            for the list of competitors provided as keys (expected to be equal to the set of competitors used as
     *            keys in the <code>from</code> parameter, requests the GPS fixes up to but excluding the date provided
     *            as value
     * @param extrapolate
     *            if <code>true</code> and no (exact or interpolated) position is known for <code>date</code>, the last
     *            entry returned in the list of GPS fixes will be obtained by extrapolating from the competitors last
     *            known position before <code>date</code> and the estimated speed.
     * @return a map where for each competitor participating in the race the list of GPS fixes in increasing
     *         chronological order is provided. The last one is the last position at or before <code>date</code>.
     */
    private Map<CompetitorDTO, List<GPSFixDTO>> getBoatPositions(RegattaAndRaceIdentifier raceIdentifier,
            Map<String, Date> fromPerCompetitorIdAsString, Map<String, Date> toPerCompetitorIdAsString,
            boolean extrapolate)
            throws NoWindException {
        Map<Pair<Leg, TimePoint>, LegType> legTypeCache = new HashMap<>();
        Map<CompetitorDTO, List<GPSFixDTO>> result = new HashMap<CompetitorDTO, List<GPSFixDTO>>();
        TrackedRace trackedRace = getExistingTrackedRace(raceIdentifier);
        if (trackedRace != null) {
            for (Competitor competitor : trackedRace.getRace().getCompetitors()) {
                if (fromPerCompetitorIdAsString.containsKey(competitor.getId().toString())) {
                    CompetitorDTO competitorDTO = baseDomainFactory.convertToCompetitorDTO(competitor);
                    List<GPSFixDTO> fixesForCompetitor = new ArrayList<GPSFixDTO>();
                    result.put(competitorDTO, fixesForCompetitor);
                    GPSFixTrack<Competitor, GPSFixMoving> track = trackedRace.getTrack(competitor);
                    TimePoint fromTimePoint = new MillisecondsTimePoint(fromPerCompetitorIdAsString.get(competitorDTO.getIdAsString()));
                    TimePoint toTimePointExcluding = new MillisecondsTimePoint(toPerCompetitorIdAsString.get(competitorDTO.getIdAsString()));
                    // copy the fixes into a list while holding the monitor; then release the monitor to avoid deadlocks
                    // during wind estimations required for tack determination
                    List<GPSFixMoving> fixes = new ArrayList<GPSFixMoving>();
                    track.lockForRead();
                    try {
                        Iterator<GPSFixMoving> fixIter = track.getFixesIterator(fromTimePoint, /* inclusive */true);
                        while (fixIter.hasNext()) {
                            GPSFixMoving fix = fixIter.next();
                            if (fix.getTimePoint().before(toTimePointExcluding)) {
                                if (logger.isLoggable(Level.FINEST)) {
                                    logger.finest(""+competitor.getName()+": " + fix);
                                }
                                fixes.add(fix);
                            } else {
                                break;
                            }
                        }
                    } finally {
                        track.unlockAfterRead();
                    }
                    if (fixes.isEmpty()) {
                        // then there was no (smoothened) fix between fromTimePoint and toTimePointExcluding; estimate...
                        TimePoint middle = new MillisecondsTimePoint((toTimePointExcluding.asMillis()+fromTimePoint.asMillis())/2);
                        Position estimatedPosition = track.getEstimatedPosition(middle, extrapolate);
                        SpeedWithBearing estimatedSpeed = track.getEstimatedSpeed(middle);
                        if (estimatedPosition != null && estimatedSpeed != null) {
                            GPSFixMoving estimatedFix = new GPSFixMovingImpl(estimatedPosition, middle, estimatedSpeed);
                            if (logger.getLevel() != null && logger.getLevel().equals(Level.FINEST)) {
                                logger.finest(""+competitor.getName()+": " + estimatedFix+" (estimated)");
                            }
                            fixes.add(estimatedFix);
                        }
                    }
                    Iterator<GPSFixMoving> fixIter = fixes.iterator();
                    if (fixIter.hasNext()) {
                        GPSFixMoving fix = fixIter.next();
                        while (fix != null && (fix.getTimePoint().before(toTimePointExcluding) ||
                                (fix.getTimePoint().equals(toTimePointExcluding) && toTimePointExcluding.equals(fromTimePoint)))) {
                            Wind wind = trackedRace.getWind(fix.getPosition(), fix.getTimePoint());
                            final SpeedWithBearing estimatedSpeed = track.getEstimatedSpeed(fix.getTimePoint());
                            Tack tack = wind == null? null : trackedRace.getTack(estimatedSpeed, wind, fix.getTimePoint());
                            TrackedLegOfCompetitor trackedLegOfCompetitor = trackedRace.getTrackedLeg(competitor,
                                    fix.getTimePoint());
                            LegType legType;
                            if (trackedLegOfCompetitor != null && trackedLegOfCompetitor.getLeg() != null) {
                                TimePoint quantifiedTimePoint = quantifyTimePointWithResolution(fix.getTimePoint(), /* resolutionInMilliseconds */60000);
                                Pair<Leg, TimePoint> cacheKey = new Pair<Leg, TimePoint>(trackedLegOfCompetitor.getLeg(), quantifiedTimePoint);
                                legType = legTypeCache.get(cacheKey);
                                if (legType == null) {
                                    try {
                                        legType = trackedRace.getTrackedLeg(trackedLegOfCompetitor.getLeg()).getLegType(fix.getTimePoint());
                                        legTypeCache.put(cacheKey, legType);
                                    } catch (NoWindException nwe) {
                                        // without wind, leave the leg type null, meaning "unknown"
                                        legType = null;
                                    }
                                }
                            } else {
                                legType = null;
                            }
                            WindDTO windDTO = wind == null ? null : createWindDTOFromAlreadyAveraged(wind, toTimePointExcluding);
                            GPSFixDTO fixDTO = createGPSFixDTO(fix, estimatedSpeed, windDTO, tack, legType, /* extrapolate */
                                    false);
                            fixesForCompetitor.add(fixDTO);
                            if (fixIter.hasNext()) {
                                fix = fixIter.next();
                            } else {
                                // check if fix was at date and if extrapolation is requested
                                if (!fix.getTimePoint().equals(toTimePointExcluding) && extrapolate) {
                                    Position position = track.getEstimatedPosition(toTimePointExcluding, extrapolate);
                                    Wind wind2 = trackedRace.getWind(position, toTimePointExcluding);
                                    SpeedWithBearing estimatedSpeed2 = track.getEstimatedSpeed(toTimePointExcluding);
                                    Tack tack2 = wind2 == null ? null : trackedRace.getTack(estimatedSpeed2, wind2, toTimePointExcluding);
                                    LegType legType2;
                                    if (trackedLegOfCompetitor != null && trackedLegOfCompetitor.getLeg() != null) {
                                        TimePoint quantifiedTimePoint = quantifyTimePointWithResolution(
                                                fix.getTimePoint(), /* resolutionInMilliseconds */
                                                60000);
                                        Pair<Leg, TimePoint> cacheKey = new Pair<Leg, TimePoint>(
                                                trackedLegOfCompetitor.getLeg(), quantifiedTimePoint);
                                        legType2 = legTypeCache.get(cacheKey);
                                        if (legType2 == null) {
                                            try {
                                                legType2 = trackedRace.getTrackedLeg(trackedLegOfCompetitor.getLeg()).getLegType(fix.getTimePoint());
                                                legTypeCache.put(cacheKey, legType2);
                                            } catch (NoWindException nwe) {
                                                // no wind information; leave leg type null, meaning "unknown"
                                                legType2 = null;
                                            }
                                        }
                                    } else {
                                        legType2 = null;
                                    }
                                    WindDTO windDTO2 = wind2 == null ? null : createWindDTOFromAlreadyAveraged(wind2, toTimePointExcluding);
                                    GPSFixDTO extrapolated = new GPSFixDTO(
                                            toPerCompetitorIdAsString.get(competitorDTO.getIdAsString()),
                                            position==null?null:position,
                                                    estimatedSpeed2==null?null:createSpeedWithBearingDTO(estimatedSpeed2), windDTO2,
                                                            tack2, legType2, /* extrapolated */ true);
                                    fixesForCompetitor.add(extrapolated);
                                }
                                fix = null;
                            }
                        }
                    }
                }
            }
        }
        return result;
    }

    private TimePoint quantifyTimePointWithResolution(TimePoint timePoint, long resolutionInMilliseconds) {
        return new MillisecondsTimePoint(timePoint.asMillis() / resolutionInMilliseconds * resolutionInMilliseconds);
    }

    private SpeedWithBearingDTO createSpeedWithBearingDTO(SpeedWithBearing speedWithBearing) {
        return new SpeedWithBearingDTO(speedWithBearing.getKnots(), speedWithBearing
                .getBearing().getDegrees());
    }

    private GPSFixDTO createGPSFixDTO(GPSFix fix, SpeedWithBearing speedWithBearing, WindDTO windDTO, Tack tack, LegType legType, boolean extrapolated) {
        return new GPSFixDTO(fix.getTimePoint().asDate(), fix.getPosition()==null?null:fix.getPosition(),
                speedWithBearing==null?null:createSpeedWithBearingDTO(speedWithBearing), windDTO, tack, legType, extrapolated);
    }

    @Override
    public RaceTimesInfoDTO getRaceTimesInfo(RegattaAndRaceIdentifier raceIdentifier) {
        RaceTimesInfoDTO raceTimesInfo = null;
        TrackedRace trackedRace = getExistingTrackedRace(raceIdentifier);

        if (trackedRace != null) {
            raceTimesInfo = new RaceTimesInfoDTO(raceIdentifier);
            List<LegInfoDTO> legInfos = new ArrayList<LegInfoDTO>();
            raceTimesInfo.setLegInfos(legInfos);
            List<MarkPassingTimesDTO> markPassingTimesDTOs = new ArrayList<MarkPassingTimesDTO>();
            raceTimesInfo.setMarkPassingTimes(markPassingTimesDTOs);

            raceTimesInfo.startOfRace = trackedRace.getStartOfRace() == null ? null : trackedRace.getStartOfRace().asDate();
            raceTimesInfo.startOfTracking = trackedRace.getStartOfTracking() == null ? null : trackedRace.getStartOfTracking().asDate();
            raceTimesInfo.newestTrackingEvent = trackedRace.getTimePointOfNewestEvent() == null ? null : trackedRace.getTimePointOfNewestEvent().asDate();
            raceTimesInfo.endOfTracking = trackedRace.getEndOfTracking() == null ? null : trackedRace.getEndOfTracking().asDate();
            raceTimesInfo.endOfRace = trackedRace.getEndOfRace() == null ? null : trackedRace.getEndOfRace().asDate();
            raceTimesInfo.delayToLiveInMs = trackedRace.getDelayToLiveInMillis();

            Iterable<com.sap.sse.common.Util.Pair<Waypoint, com.sap.sse.common.Util.Pair<TimePoint, TimePoint>>> markPassingsTimes = trackedRace.getMarkPassingsTimes();
            synchronized (markPassingsTimes) {
                int numberOfWaypoints = Util.size(markPassingsTimes);
                int wayPointNumber = 1;
                for (com.sap.sse.common.Util.Pair<Waypoint, com.sap.sse.common.Util.Pair<TimePoint, TimePoint>> markPassingTimes : markPassingsTimes) {
                    MarkPassingTimesDTO markPassingTimesDTO = new MarkPassingTimesDTO();
                    String name = "M" + (wayPointNumber - 1);
                    if (wayPointNumber == numberOfWaypoints) {
                        name = "F";
                    }
                    markPassingTimesDTO.setName(name);
                    com.sap.sse.common.Util.Pair<TimePoint, TimePoint> timesPair = markPassingTimes.getB();
                    TimePoint firstPassingTime = timesPair.getA();
                    TimePoint lastPassingTime = timesPair.getB();
                    markPassingTimesDTO.firstPassingDate = firstPassingTime == null ? null : firstPassingTime.asDate();
                    markPassingTimesDTO.lastPassingDate = lastPassingTime == null ? null : lastPassingTime.asDate();
                    markPassingTimesDTOs.add(markPassingTimesDTO);
                    wayPointNumber++;
                }
            }
            trackedRace.getRace().getCourse().lockForRead();
            try {
                Iterable<TrackedLeg> trackedLegs = trackedRace.getTrackedLegs();
                int legNumber = 1;
                for (TrackedLeg trackedLeg : trackedLegs) {
                    LegInfoDTO legInfoDTO = new LegInfoDTO(legNumber);
                    legInfoDTO.setName("L" + legNumber);
                    try {
                        MarkPassingTimesDTO markPassingTimesDTO = markPassingTimesDTOs.get(legNumber - 1);
                        if (markPassingTimesDTO.firstPassingDate != null) {
                            TimePoint p = new MillisecondsTimePoint(markPassingTimesDTO.firstPassingDate);
                            legInfoDTO.legType = trackedLeg.getLegType(p);
                            legInfoDTO.legBearingInDegrees = trackedLeg.getLegBearing(p).getDegrees();
                        }
                    } catch (NoWindException e) {
                        // do nothing
                    }
                    legInfos.add(legInfoDTO);
                    legNumber++;
                }
            } finally {
                trackedRace.getRace().getCourse().unlockAfterRead();
            }
        }   
        if (raceTimesInfo != null) {
            raceTimesInfo.currentServerTime = new Date();
        }
        return raceTimesInfo;
    }

    @Override
    public List<RaceTimesInfoDTO> getRaceTimesInfos(Collection<RegattaAndRaceIdentifier> raceIdentifiers) {
        List<RaceTimesInfoDTO> raceTimesInfos = new ArrayList<RaceTimesInfoDTO>();
        for (RegattaAndRaceIdentifier raceIdentifier : raceIdentifiers) {
            RaceTimesInfoDTO raceTimesInfo = getRaceTimesInfo(raceIdentifier);
            if (raceTimesInfo != null) {
                raceTimesInfos.add(raceTimesInfo);
            }
        }
        return raceTimesInfos;
    }

    private List<SidelineDTO> getCourseSidelines(RegattaAndRaceIdentifier raceIdentifier, Date date) {
        List<SidelineDTO> result = new ArrayList<SidelineDTO>();
        final TimePoint dateAsTimePoint;
        TrackedRace trackedRace = getExistingTrackedRace(raceIdentifier);
        if (trackedRace != null) {
            if (date == null) {
                dateAsTimePoint = MillisecondsTimePoint.now().minus(trackedRace.getDelayToLiveInMillis());
            } else {
                dateAsTimePoint = new MillisecondsTimePoint(date);
            }
            for (Sideline sideline : trackedRace.getCourseSidelines()) {
                List<MarkDTO> markDTOs = new ArrayList<MarkDTO>();
                for (Mark mark : sideline.getMarks()) {
                    GPSFixTrack<Mark, GPSFix> track = trackedRace.getOrCreateTrack(mark);
                    Position positionAtDate = track.getEstimatedPosition(dateAsTimePoint, /* extrapolate */false);
                    if (positionAtDate != null) {
                        markDTOs.add(convertToMarkDTO(mark, positionAtDate));
                    }
                }
                result.add(new SidelineDTO(sideline.getName(), markDTOs));
            }
        }
        return result;
    }
        
    @Override
    public CoursePositionsDTO getCoursePositions(RegattaAndRaceIdentifier raceIdentifier, Date date) {
        CoursePositionsDTO result = new CoursePositionsDTO();
        TrackedRace trackedRace = getExistingTrackedRace(raceIdentifier);
        if (trackedRace != null) {
            final TimePoint dateAsTimePoint;
            if (date == null) {
                dateAsTimePoint = MillisecondsTimePoint.now().minus(trackedRace.getDelayToLiveInMillis());
            } else {
                dateAsTimePoint = new MillisecondsTimePoint(date);
            }
            result.totalLegsCount = trackedRace.getRace().getCourse().getLegs().size();
            result.currentLegNumber = trackedRace.getLastLegStarted(dateAsTimePoint);
            result.marks = new HashSet<MarkDTO>();
            result.course = convertToRaceCourseDTO(trackedRace.getRace().getCourse(), trackedRace, dateAsTimePoint);
            // now make sure we don't duplicate the MarkDTO objects but instead use the ones from the RaceCourseDTO
            // object and amend them with the Position
            result.waypointPositions = new ArrayList<>();
            Set<Mark> marks = new HashSet<Mark>();
            Course course = trackedRace.getRace().getCourse();
            for (Waypoint waypoint : course.getWaypoints()) {
                Position waypointPosition = trackedRace.getApproximatePosition(waypoint, dateAsTimePoint);
                if (waypointPosition != null) {
                    result.waypointPositions.add(waypointPosition);
                }
                for (Mark b : waypoint.getMarks()) {
                    marks.add(b);
                }
            }
            for (final WaypointDTO waypointDTO : result.course.waypoints) {
                for (final MarkDTO markDTO : waypointDTO.controlPoint.getMarks()) {
                    if (markDTO.position != null) {
                        result.marks.add(markDTO);
                    }
                }
            }

            // set the positions of start and finish
            Waypoint firstWaypoint = course.getFirstWaypoint();
            if (firstWaypoint != null && Util.size(firstWaypoint.getMarks()) == 2) {
                final LineDetails markPositionDTOsAndLineAdvantage = trackedRace.getStartLine(dateAsTimePoint);
                if (markPositionDTOsAndLineAdvantage != null) {
                    result.startLineLengthInMeters = markPositionDTOsAndLineAdvantage.getLength().getMeters();
                    Bearing absoluteAngleDifferenceToTrueWind = markPositionDTOsAndLineAdvantage
                            .getAbsoluteAngleDifferenceToTrueWind();
                    result.startLineAngleToCombinedWind = absoluteAngleDifferenceToTrueWind == null ? null
                            : absoluteAngleDifferenceToTrueWind.getDegrees();
                    result.startLineAdvantageousSide = markPositionDTOsAndLineAdvantage
                            .getAdvantageousSideWhileApproachingLine();
                    Distance advantage = markPositionDTOsAndLineAdvantage.getAdvantage();
                    result.startLineAdvantageInMeters = advantage == null ? null : advantage.getMeters();
                }
            }
            Waypoint lastWaypoint = course.getLastWaypoint();
            if (lastWaypoint != null && Util.size(lastWaypoint.getMarks()) == 2) {
                final LineDetails markPositionDTOsAndLineAdvantage = trackedRace.getFinishLine(dateAsTimePoint);
                if (markPositionDTOsAndLineAdvantage != null) {
                    result.finishLineLengthInMeters = markPositionDTOsAndLineAdvantage.getLength().getMeters();
                    Bearing absoluteAngleDifferenceToTrueWind = markPositionDTOsAndLineAdvantage
                            .getAbsoluteAngleDifferenceToTrueWind();
                    result.finishLineAngleToCombinedWind = absoluteAngleDifferenceToTrueWind == null ? null
                            : absoluteAngleDifferenceToTrueWind.getDegrees();
                    result.finishLineAdvantageousSide = markPositionDTOsAndLineAdvantage
                            .getAdvantageousSideWhileApproachingLine();
                    Distance advantage = markPositionDTOsAndLineAdvantage.getAdvantage();
                    result.finishLineAdvantageInMeters = advantage == null ? null : advantage.getMeters();
                }
            }
        }
        return result;
    }
      
    @Override
    public RaceCourseDTO getRaceCourse(RegattaAndRaceIdentifier raceIdentifier, Date date) {
        List<WaypointDTO> waypointDTOs = new ArrayList<WaypointDTO>();
        Map<Serializable, ControlPointDTO> controlPointCache = new HashMap<>();
        TimePoint dateAsTimePoint = new MillisecondsTimePoint(date);
        TrackedRace trackedRace = getExistingTrackedRace(raceIdentifier);
        List<MarkDTO> allMarks = new ArrayList<>();
        if (trackedRace != null) {
            for (Mark mark : trackedRace.getMarks()) {
                Position pos = trackedRace.getOrCreateTrack(mark).getEstimatedPosition(dateAsTimePoint, false);
                allMarks.add(convertToMarkDTO(mark, pos));
            }
            Course course = trackedRace.getRace().getCourse();
            for (Waypoint waypoint : course.getWaypoints()) {
                ControlPointDTO controlPointDTO = controlPointCache.get(waypoint.getControlPoint().getId());
                if (controlPointDTO == null) {
                    controlPointDTO = convertToControlPointDTO(waypoint.getControlPoint(), trackedRace, dateAsTimePoint);
                    controlPointCache.put(waypoint.getControlPoint().getId(), controlPointDTO);
                }
                WaypointDTO waypointDTO = new WaypointDTO(waypoint.getName(), controlPointDTO,
                        waypoint.getPassingInstructions());
                waypointDTOs.add(waypointDTO);
            }
        }
        return new RaceCourseDTO(waypointDTOs, allMarks);
    }
    
    private ControlPointDTO convertToControlPointDTO(ControlPoint controlPoint, TrackedRace trackedRace, TimePoint timePoint) {
        ControlPointDTO result;
        final TimePoint timePointToUse = trackedRace == null ? null :
            timePoint == null ? MillisecondsTimePoint.now().minus(trackedRace.getDelayToLiveInMillis()) : timePoint;
        if (controlPoint instanceof ControlPointWithTwoMarks) {
            final Mark left = ((ControlPointWithTwoMarks) controlPoint).getLeft();
            final Position leftPos = timePointToUse == null ? null : trackedRace.getOrCreateTrack(left).getEstimatedPosition(timePointToUse, /* extrapolate */ false);
            final Mark right = ((ControlPointWithTwoMarks) controlPoint).getRight();
            final Position rightPos = timePointToUse == null ? null : trackedRace.getOrCreateTrack(right).getEstimatedPosition(timePointToUse, /* extrapolate */ false);
            result = new GateDTO(controlPoint.getId().toString(), controlPoint.getName(), convertToMarkDTO(left, leftPos), convertToMarkDTO(right, rightPos)); 
        } else {
            final Position posOfFirst = timePointToUse == null ? null : trackedRace.getOrCreateTrack(controlPoint.getMarks().iterator().next()).
                    getEstimatedPosition(timePointToUse, /* extrapolate */ false);
            result = new MarkDTO(controlPoint.getId().toString(), controlPoint.getName(), posOfFirst == null ? -1 : posOfFirst.getLatDeg(), posOfFirst == null ? -1 : posOfFirst.getLngDeg());
        }
        return result;
    }
    
    private ControlPoint getOrCreateControlPoint(ControlPointDTO dto) {
        String idAsString = dto.getIdAsString();
        if (idAsString == null) {
            idAsString = UUID.randomUUID().toString();
        }
        if (dto instanceof GateDTO) {
            GateDTO gateDTO = (GateDTO) dto;
            Mark left = (Mark) getOrCreateControlPoint(gateDTO.getLeft());
            Mark right = (Mark) getOrCreateControlPoint(gateDTO.getRight());
            return baseDomainFactory.getOrCreateControlPointWithTwoMarks(idAsString, gateDTO.getName(), left, right);
        } else {
            MarkDTO markDTO = (MarkDTO) dto;
            return baseDomainFactory.getOrCreateMark(idAsString, dto.getName(), markDTO.type, markDTO.color, markDTO.shape, markDTO.pattern);
        }
    }

    /**
     * Creates new ControlPoints, if nThe resulting
     * list of control points is then passed to {@link Course#update(List, com.sap.sailing.domain.base.DomainFactory)} for
     * the course of the race identified by <code>raceIdentifier</code>.
     */
    @Override
    public void updateRaceCourse(RegattaAndRaceIdentifier raceIdentifier,
            List<Pair<ControlPointDTO, PassingInstruction>> courseDTO) {
        TrackedRace trackedRace = getExistingTrackedRace(raceIdentifier);
        if (trackedRace != null) {
            Course course = trackedRace.getRace().getCourse();
            List<Pair<ControlPoint, PassingInstruction>> controlPoints = new ArrayList<>();
            for (Pair<ControlPointDTO, PassingInstruction> waypointDTO : courseDTO) {
                controlPoints.add(new Pair<>(getOrCreateControlPoint(waypointDTO.getA()), waypointDTO.getB()));
            }
            try {
                course.update(controlPoints, baseDomainFactory);
            } catch (Exception e) {
                throw new RuntimeException(e);
            }
        }
    }

    /**
     * @param timePoint
     *            <code>null</code> means "live" and is then replaced by "now" minus the tracked race's
     *            {@link TrackedRace#getDelayToLiveInMillis() delay}.
     */
    public QuickRanksDTO computeQuickRanks(RegattaAndRaceIdentifier raceIdentifier, TimePoint timePoint)
            throws NoWindException {
        final List<QuickRankDTO> result = new ArrayList<>();
        final List<CompetitorDTO> competitorDTOsInOrderOfWindwardDistanceTraveledFarthestFirst;
        TrackedRace trackedRace = getExistingTrackedRace(raceIdentifier);
        if (trackedRace != null) {
            final TimePoint actualTimePoint;
            if (timePoint == null) {
                actualTimePoint = MillisecondsTimePoint.now().minus(trackedRace.getDelayToLiveInMillis());
            } else {
                actualTimePoint = timePoint;
            }
            RaceDefinition race = trackedRace.getRace();
            int rank = 1;
            for (Competitor competitor : trackedRace.getCompetitorsFromBestToWorst(actualTimePoint)) {
                TrackedLegOfCompetitor trackedLeg = trackedRace.getTrackedLeg(competitor, actualTimePoint);
                if (trackedLeg != null) {
                    int legNumberOneBased = race.getCourse().getLegs().indexOf(trackedLeg.getLeg()) + 1;
                    QuickRankDTO quickRankDTO = new QuickRankDTO(baseDomainFactory.convertToCompetitorDTO(competitor),
                            rank, legNumberOneBased);
                    result.add(quickRankDTO);
                }
                rank++;
            }
            final Iterable<Competitor> competitorsInOrderOfWindwardDistanceTraveledFarthestFirst = getService()
                    .getCompetitorInOrderOfWindwardDistanceTraveledFarthestFirst(trackedRace, actualTimePoint);
            competitorDTOsInOrderOfWindwardDistanceTraveledFarthestFirst = convertToCompetitorDTOs(competitorsInOrderOfWindwardDistanceTraveledFarthestFirst);
        } else {
            competitorDTOsInOrderOfWindwardDistanceTraveledFarthestFirst = Collections.emptyList();
        }
        return new QuickRanksDTO(result, competitorDTOsInOrderOfWindwardDistanceTraveledFarthestFirst);
    }

    private QuickRanksDTO getQuickRanks(RegattaAndRaceIdentifier raceIdentifier, Date date) throws NoWindException {
        final QuickRanksDTO result;
        if (date == null) {
            result = quickRanksLiveCache.get(raceIdentifier);
        } else {
            result = computeQuickRanks(raceIdentifier, date == null ? null : new MillisecondsTimePoint(date));
        }
        return result;
    }

    @Override
    public void setRaceIsKnownToStartUpwind(RegattaAndRaceIdentifier raceIdentifier, boolean raceIsKnownToStartUpwind) {
        getService().apply(new SetRaceIsKnownToStartUpwind(raceIdentifier, raceIsKnownToStartUpwind));
    }

    @Override
    public void setWindSourcesToExclude(RegattaAndRaceIdentifier raceIdentifier, Iterable<WindSource> windSourcesToExclude) {
        getService().apply(new SetWindSourcesToExclude(raceIdentifier, windSourcesToExclude));
    }

    @Override
    public WindInfoForRaceDTO getWindSourcesInfo(RegattaAndRaceIdentifier raceIdentifier) {
        WindInfoForRaceDTO result = null;
        TrackedRace trackedRace = getExistingTrackedRace(raceIdentifier);
        if (trackedRace != null) {
            result = new WindInfoForRaceDTO();
            result.raceIsKnownToStartUpwind = trackedRace.raceIsKnownToStartUpwind();
            List<WindSource> windSourcesToExclude = new ArrayList<WindSource>();
            for (WindSource windSourceToExclude : trackedRace.getWindSourcesToExclude()) {
                windSourcesToExclude.add(windSourceToExclude);
            }
            result.windSourcesToExclude = windSourcesToExclude;
            Map<WindSource, WindTrackInfoDTO> windTrackInfoDTOs = new HashMap<WindSource, WindTrackInfoDTO>();
            result.windTrackInfoByWindSource = windTrackInfoDTOs;

            for (WindSource windSource: trackedRace.getWindSources()) {
                windTrackInfoDTOs.put(windSource, new WindTrackInfoDTO());
            }
            windTrackInfoDTOs.put(new WindSourceImpl(WindSourceType.COMBINED), new WindTrackInfoDTO());
        }
        return result;
    }

    @Override
    public void removeWind(RegattaAndRaceIdentifier raceIdentifier, WindDTO windDTO) {
        DynamicTrackedRace trackedRace = (DynamicTrackedRace) getExistingTrackedRace(raceIdentifier);
        if (trackedRace != null) {
            Position p = null;
            if (windDTO.position != null) {
                p = windDTO.position;
            }
            TimePoint at = null;
            if (windDTO.measureTimepoint != null) {
                at = new MillisecondsTimePoint(windDTO.measureTimepoint);
            }
            SpeedWithBearing speedWithBearing = null;
            Speed speed = null;
            if (windDTO.trueWindSpeedInKnots != null) {
                speed = new KnotSpeedImpl(windDTO.trueWindSpeedInKnots);
            } else if (windDTO.trueWindSpeedInMetersPerSecond != null) {
                speed = new KilometersPerHourSpeedImpl(windDTO.trueWindSpeedInMetersPerSecond * 3600. / 1000.);
            } else if (windDTO.dampenedTrueWindSpeedInKnots != null) {
                speed = new KnotSpeedImpl(windDTO.dampenedTrueWindSpeedInKnots);
            } else if (windDTO.dampenedTrueWindSpeedInMetersPerSecond != null) {
                speed = new KilometersPerHourSpeedImpl(windDTO.dampenedTrueWindSpeedInMetersPerSecond * 3600. / 1000.);
            }
            if (speed != null) {
                if (windDTO.trueWindBearingDeg != null) {
                    speedWithBearing = new KnotSpeedWithBearingImpl(speed.getKnots(), new DegreeBearingImpl(
                            windDTO.trueWindBearingDeg));
                } else if (windDTO.trueWindFromDeg != null) {
                    speedWithBearing = new KnotSpeedWithBearingImpl(speed.getKnots(), new DegreeBearingImpl(
                            windDTO.trueWindFromDeg).reverse());
                }
            }
            Wind wind = new WindImpl(p, at, speedWithBearing);
            trackedRace.removeWind(wind, trackedRace.getWindSources(WindSourceType.WEB).iterator().next());
        }
    }

    protected RacingEventService getService() {
        return racingEventServiceTracker.getService(); // grab the service
    }

    protected ReplicationService getReplicationService() {
        return replicationServiceTracker.getService();
    }
    
    @Override
    public List<String> getLeaderboardNames() {
        return new ArrayList<String>(getService().getLeaderboards().keySet());
    }

    @Override
    public com.sap.sse.common.Util.Pair<String, LeaderboardType> checkLeaderboardName(String leaderboardName) {
        com.sap.sse.common.Util.Pair<String, LeaderboardType> result = null;

        if(getService().getLeaderboards().containsKey(leaderboardName)) {
            Leaderboard leaderboard = getService().getLeaderboards().get(leaderboardName);
            boolean isMetaLeaderboard = leaderboard instanceof MetaLeaderboard ? true : false;
            boolean isRegattaLeaderboard = leaderboard instanceof RegattaLeaderboard ? true : false;
            LeaderboardType type;
            if(isMetaLeaderboard) {
                type = isRegattaLeaderboard ? LeaderboardType.RegattaMetaLeaderboard : LeaderboardType.FlexibleMetaLeaderboard;
            } else {
                type = isRegattaLeaderboard ? LeaderboardType.RegattaLeaderboard : LeaderboardType.FlexibleLeaderboard;
            }
            result = new com.sap.sse.common.Util.Pair<String, LeaderboardType>(leaderboard.getName(), type);
        }
        
        return result;
    }

    @Override
    public StrippedLeaderboardDTO createFlexibleLeaderboard(String leaderboardName, String leaderboardDisplayName, int[] discardThresholds, ScoringSchemeType scoringSchemeType,
            UUID courseAreaId) {
        return createStrippedLeaderboardDTO(getService().apply(new CreateFlexibleLeaderboard(leaderboardName, leaderboardDisplayName, discardThresholds,
                baseDomainFactory.createScoringScheme(scoringSchemeType), courseAreaId)), false, false);
    }

    public StrippedLeaderboardDTO createRegattaLeaderboard(RegattaIdentifier regattaIdentifier, String leaderboardDisplayName, int[] discardThresholds) {
        return createStrippedLeaderboardDTO(getService().apply(new CreateRegattaLeaderboard(regattaIdentifier, leaderboardDisplayName, discardThresholds)), false, false);
    }

    @Override
    public List<StrippedLeaderboardDTO> getLeaderboards() {
        Map<String, Leaderboard> leaderboards = getService().getLeaderboards();
        List<StrippedLeaderboardDTO> results = new ArrayList<StrippedLeaderboardDTO>();
        for(Leaderboard leaderboard: leaderboards.values()) {
            StrippedLeaderboardDTO dao = createStrippedLeaderboardDTO(leaderboard, false, false);
            results.add(dao);
        }
        return results;
    }

    @Override
    public StrippedLeaderboardDTO getLeaderboard(String leaderboardName) {
        Map<String, Leaderboard> leaderboards = getService().getLeaderboards();
        StrippedLeaderboardDTO result = null;
        Leaderboard leaderboard = leaderboards.get(leaderboardName);
        if (leaderboard != null) {
            result = createStrippedLeaderboardDTO(leaderboard, false, false);
        }
        return result;
    }

    @Override
    public List<StrippedLeaderboardDTO> getLeaderboardsByEvent(EventDTO event) {
        List<StrippedLeaderboardDTO> results = new ArrayList<StrippedLeaderboardDTO>();
        if (event != null) {
            for (RegattaDTO regatta : event.regattas) {
                results.addAll(getLeaderboardsByRegatta(regatta));
            }
            HashSet<StrippedLeaderboardDTO> set = new HashSet<StrippedLeaderboardDTO>(results);
            results.clear();
            results.addAll(set);
        }
        return results;
    }

    private List<StrippedLeaderboardDTO> getLeaderboardsByRegatta(RegattaDTO regatta) {
        List<StrippedLeaderboardDTO> results = new ArrayList<StrippedLeaderboardDTO>();
        if (regatta != null && regatta.races != null) {
            for (RaceDTO race : regatta.races) {
                List<StrippedLeaderboardDTO> leaderboard = getLeaderboardsByRaceAndRegatta(race, regatta.getRegattaIdentifier());
                if (leaderboard != null && !leaderboard.isEmpty()) {
                    results.addAll(leaderboard);
                }
            }
        }
        // Removing duplicates
        HashSet<StrippedLeaderboardDTO> set = new HashSet<StrippedLeaderboardDTO>(results);
        results.clear();
        results.addAll(set);
        return results;
    }

    @Override
    public List<StrippedLeaderboardDTO> getLeaderboardsByRaceAndRegatta(RaceDTO race, RegattaIdentifier regattaIdentifier) {
        List<StrippedLeaderboardDTO> results = new ArrayList<StrippedLeaderboardDTO>();
        Map<String, Leaderboard> leaderboards = getService().getLeaderboards();
        for (Leaderboard leaderboard : leaderboards.values()) {
            if (leaderboard instanceof RegattaLeaderboard && ((RegattaLeaderboard) leaderboard).getRegatta().getRegattaIdentifier().equals(regattaIdentifier)) {
                Iterable<RaceColumn> races = leaderboard.getRaceColumns();
                for (RaceColumn raceInLeaderboard : races) {
                    for (Fleet fleet : raceInLeaderboard.getFleets()) {
                        TrackedRace trackedRace = raceInLeaderboard.getTrackedRace(fleet);
                        if (trackedRace != null) {
                            RaceDefinition trackedRaceDef = trackedRace.getRace();
                            if (trackedRaceDef.getName().equals(race.getName())) {
                                results.add(createStrippedLeaderboardDTO(leaderboard, false, false));
                                break;
                            }
                        }
                    }
                }
            }
        }
        return results;
    }

    /**
     * Creates a {@link LeaderboardDTO} for <code>leaderboard</code> and fills in the name, race master data
     * in the form of {@link RaceColumnDTO}s, whether or not there are {@link LeaderboardDTO#hasCarriedPoints carried points}
     * and the {@link LeaderboardDTO#discardThresholds discarding thresholds} for the leaderboard. No data about the points
     * is filled into the result object. No data about the competitor display names is filled in; instead, an empty map
     * is used for {@link LeaderboardDTO#competitorDisplayNames}.<br />
     * If <code>withGeoLocationData</code> is <code>true</code> the geographical location of all races will be determined.
     */
    private StrippedLeaderboardDTO createStrippedLeaderboardDTO(Leaderboard leaderboard, boolean withGeoLocationData, boolean withStatisticalData) {
        StrippedLeaderboardDTO leaderboardDTO = new StrippedLeaderboardDTO();
        TimePoint startOfLatestRace = null;
        Long delayToLiveInMillisForLatestRace = null;
        leaderboardDTO.name = leaderboard.getName();
        leaderboardDTO.displayName = leaderboard.getDisplayName();
        leaderboardDTO.competitorDisplayNames = new HashMap<CompetitorDTO, String>();
        leaderboardDTO.competitorsCount = Util.size(leaderboard.getCompetitors());
        if (leaderboard instanceof RegattaLeaderboard) {
            RegattaLeaderboard regattaLeaderboard = (RegattaLeaderboard) leaderboard;
            Regatta regatta = regattaLeaderboard.getRegatta();
            leaderboardDTO.regattaName = regatta.getName(); 
            leaderboardDTO.type = leaderboard instanceof MetaLeaderboard ? LeaderboardType.RegattaMetaLeaderboard : LeaderboardType.RegattaLeaderboard;
            leaderboardDTO.scoringScheme = regatta.getScoringScheme().getType();
        } else {
            leaderboardDTO.type = leaderboard instanceof MetaLeaderboard ? LeaderboardType.FlexibleMetaLeaderboard : LeaderboardType.FlexibleLeaderboard;
            leaderboardDTO.scoringScheme = leaderboard.getScoringScheme().getType();
        }
        if (leaderboard.getDefaultCourseArea() != null) {
            leaderboardDTO.defaultCourseAreaId = leaderboard.getDefaultCourseArea().getId();
            leaderboardDTO.defaultCourseAreaName = leaderboard.getDefaultCourseArea().getName();
        }
        leaderboardDTO.setDelayToLiveInMillisForLatestRace(delayToLiveInMillisForLatestRace);
        leaderboardDTO.hasCarriedPoints = leaderboard.hasCarriedPoints();
        if (leaderboard.getResultDiscardingRule() instanceof ThresholdBasedResultDiscardingRule) {
            leaderboardDTO.discardThresholds = ((ThresholdBasedResultDiscardingRule) leaderboard.getResultDiscardingRule()).getDiscardIndexResultsStartingWithHowManyRaces();
        } else {
            leaderboardDTO.discardThresholds = null;
        }
        for (RaceColumn raceColumn : leaderboard.getRaceColumns()) {
            for (Fleet fleet : raceColumn.getFleets()) {
                RaceDTO raceDTO = null;
                RegattaAndRaceIdentifier raceIdentifier = null;
                TrackedRace trackedRace = raceColumn.getTrackedRace(fleet);
                if (trackedRace != null) {
                    if (startOfLatestRace == null || (trackedRace.getStartOfRace() != null && trackedRace.getStartOfRace().compareTo(startOfLatestRace) > 0)) {
                        delayToLiveInMillisForLatestRace = trackedRace.getDelayToLiveInMillis();
                    }
                    raceIdentifier = new RegattaNameAndRaceName(trackedRace.getTrackedRegatta().getRegatta().getName(), trackedRace.getRace().getName());
                    raceDTO = baseDomainFactory.createRaceDTO(getService(), withGeoLocationData, raceIdentifier, trackedRace);
                    if(withStatisticalData) {
                        Collection<MediaTrack> mediaTracksForRace = getService().getMediaTracksForRace(raceIdentifier);
                        raceDTO.trackedRaceStatistics = baseDomainFactory.createTrackedRaceStatisticsDTO(trackedRace, leaderboard, raceColumn, fleet, mediaTracksForRace); 
                    }
                }    
                final FleetDTO fleetDTO = baseDomainFactory.convertToFleetDTO(fleet);
                RaceColumnDTO raceColumnDTO = leaderboardDTO.addRace(raceColumn.getName(), raceColumn.getExplicitFactor(), raceColumn.getFactor(),
                        raceColumn instanceof RaceColumnInSeries ? ((RaceColumnInSeries) raceColumn).getRegatta().getName() : null,
                        raceColumn instanceof RaceColumnInSeries ? ((RaceColumnInSeries) raceColumn).getSeries().getName() : null,
                        fleetDTO, raceColumn.isMedalRace(), raceIdentifier, raceDTO);
                RaceLog raceLog = raceColumn.getRaceLog(fleet);
                RaceLogTrackingState raceLogTrackingState = raceLog == null ? RaceLogTrackingState.NOT_A_RACELOG_TRACKED_RACE :
                    new RaceLogTrackingStateAnalyzer(raceLog).analyze();
                boolean raceLogTrackerExists = raceLog == null ? false : getService().getRaceTrackerById(raceLog.getId()) != null;
                boolean competitorRegistrationsExist;
                try {
                    competitorRegistrationsExist = raceLog == null ? false : ! new RegisteredCompetitorsAnalyzer(raceLog, getRegattaLogInternal(leaderboard.getName())).analyze().isEmpty();
                } catch (DoesNotHaveRegattaLogException e) {
                    competitorRegistrationsExist = false;
                }
                RaceLogTrackingInfoDTO raceLogTrackingInfo = new RaceLogTrackingInfoDTO(raceLogTrackerExists,
                        competitorRegistrationsExist, raceLogTrackingState);
                raceColumnDTO.setRaceLogTrackingInfo(fleetDTO, raceLogTrackingInfo);
            }
        }
        return leaderboardDTO;
    }

    @Override
    public StrippedLeaderboardDTO updateLeaderboard(String leaderboardName, String newLeaderboardName, String newLeaderboardDisplayName, int[] newDiscardingThresholds, UUID newCourseAreaId) {
        Leaderboard updatedLeaderboard = getService().apply(new UpdateLeaderboard(leaderboardName, newLeaderboardName, newLeaderboardDisplayName, newDiscardingThresholds, newCourseAreaId));
        return createStrippedLeaderboardDTO(updatedLeaderboard, false, false);
    }
    
    @Override
    public void removeLeaderboards(Collection<String> leaderboardNames) {
        for (String leaderoardName : leaderboardNames) {
            removeLeaderboard(leaderoardName);
        }
    }

    @Override
    public void removeLeaderboard(String leaderboardName) {
        getService().apply(new RemoveLeaderboard(leaderboardName));
    }

    @Override
    public void renameLeaderboard(String leaderboardName, String newLeaderboardName) {
        getService().apply(new RenameLeaderboard(leaderboardName, newLeaderboardName));
    }

    @Override
    public void addColumnToLeaderboard(String columnName, String leaderboardName, boolean medalRace) {
        getService().apply(new AddColumnToLeaderboard(columnName, leaderboardName, medalRace));
    }

    @Override
    public void addColumnsToLeaderboard(String leaderboardName, List<com.sap.sse.common.Util.Pair<String, Boolean>> columnsToAdd) {
        for(com.sap.sse.common.Util.Pair<String, Boolean> columnToAdd: columnsToAdd) {
            getService().apply(new AddColumnToLeaderboard(columnToAdd.getA(), leaderboardName, columnToAdd.getB()));
        }
    }

    @Override
    public void removeLeaderboardColumns(String leaderboardName, List<String> columnsToRemove) {
        for (String columnToRemove : columnsToRemove) {
            getService().apply(new RemoveLeaderboardColumn(columnToRemove, leaderboardName));
        }
    }

    @Override
    public void removeLeaderboardColumn(String leaderboardName, String columnName) {
        getService().apply(new RemoveLeaderboardColumn(columnName, leaderboardName));
    }

    @Override
    public void renameLeaderboardColumn(String leaderboardName, String oldColumnName, String newColumnName) {
        getService().apply(new RenameLeaderboardColumn(leaderboardName, oldColumnName, newColumnName));
    }

    @Override
    public void updateLeaderboardColumnFactor(String leaderboardName, String columnName, Double newFactor) {
        getService().apply(new UpdateLeaderboardColumnFactor(leaderboardName, columnName, newFactor));
    }

    @Override
    public void suppressCompetitorInLeaderboard(String leaderboardName, String competitorIdAsString, boolean suppressed) {
        getService().apply(new SetSuppressedFlagForCompetitorInLeaderboard(leaderboardName, competitorIdAsString, suppressed));
    }

    @Override
    public boolean connectTrackedRaceToLeaderboardColumn(String leaderboardName, String raceColumnName,
            String fleetName, RegattaAndRaceIdentifier raceIdentifier) {
        Object principal = SessionUtils.getPrincipal();
        if (principal != null) {
            logger.info(String.format("%s linked race column %s %s (%s) with tracked race %s.", principal.toString(),
                    leaderboardName, raceColumnName, fleetName, raceIdentifier.getRaceName()));
        } else {
            logger.info(String.format("Linked race column %s %s (%s) with tracked race %s.", leaderboardName, raceColumnName, fleetName,
                    raceIdentifier.getRaceName()));
        }
        return getService().apply(new ConnectTrackedRaceToLeaderboardColumn(leaderboardName, raceColumnName, fleetName, raceIdentifier));
    }

    @Override
    public Map<String, RegattaAndRaceIdentifier> getRegattaAndRaceNameOfTrackedRaceConnectedToLeaderboardColumn(String leaderboardName, String raceColumnName) {
        Map<String, RegattaAndRaceIdentifier> result = new HashMap<String, RegattaAndRaceIdentifier>();
        Leaderboard leaderboard = getService().getLeaderboardByName(leaderboardName);
        if (leaderboard != null) {
            RaceColumn raceColumn = leaderboard.getRaceColumnByName(raceColumnName);
            if (raceColumn != null) {
                for (Fleet fleet : raceColumn.getFleets()) {
                    TrackedRace trackedRace = raceColumn.getTrackedRace(fleet);
                    if (trackedRace != null) {
                        result.put(fleet.getName(), trackedRace.getRaceIdentifier());
                    } else {
                        result.put(fleet.getName(), null);
                    }
                }
            }
        }
        return result;
    }

    @Override
    public void disconnectLeaderboardColumnFromTrackedRace(String leaderboardName, String raceColumnName, String fleetName) {
        getService().apply(new DisconnectLeaderboardColumnFromTrackedRace(leaderboardName, raceColumnName, fleetName));
    }

    @Override
    public void updateLeaderboardCarryValue(String leaderboardName, String competitorIdAsString, Double carriedPoints) {
        getService().apply(new UpdateLeaderboardCarryValue(leaderboardName, competitorIdAsString, carriedPoints));
    }

    @Override
    public com.sap.sse.common.Util.Triple<Double, Double, Boolean> updateLeaderboardMaxPointsReason(String leaderboardName, String competitorIdAsString, String raceColumnName,
            MaxPointsReason maxPointsReason, Date date) throws NoWindException {
        return getService().apply(
                new UpdateLeaderboardMaxPointsReason(leaderboardName, raceColumnName, competitorIdAsString,
                        maxPointsReason, new MillisecondsTimePoint(date)));
    }

    @Override
    public com.sap.sse.common.Util.Triple<Double, Double, Boolean> updateLeaderboardScoreCorrection(String leaderboardName,
            String competitorIdAsString, String columnName, Double correctedScore, Date date) throws NoWindException {
        return getService().apply(
                new UpdateLeaderboardScoreCorrection(leaderboardName, columnName, competitorIdAsString, correctedScore,
                        new MillisecondsTimePoint(date)));
    }

    @Override
    public void updateLeaderboardScoreCorrectionMetadata(String leaderboardName, Date timePointOfLastCorrectionValidity, String comment) {
        getService().apply(
                new UpdateLeaderboardScoreCorrectionMetadata(leaderboardName,
                        timePointOfLastCorrectionValidity == null ? null : new MillisecondsTimePoint(timePointOfLastCorrectionValidity),
                                comment));
    }

    @Override
    public void updateLeaderboardScoreCorrectionsAndMaxPointsReasons(BulkScoreCorrectionDTO updates) throws NoWindException {
        Date dateForResults = new Date(); // we don't care about the result date/time here; use current date as default
        for (Map.Entry<String, Map<String, Double>> e : updates.getScoreUpdatesForRaceColumnByCompetitorIdAsString().entrySet()) {
            for (Map.Entry<String, Double> raceColumnNameAndCorrectedScore : e.getValue().entrySet()) {
                updateLeaderboardScoreCorrection(updates.getLeaderboardName(), e.getKey(),
                        raceColumnNameAndCorrectedScore.getKey(), raceColumnNameAndCorrectedScore.getValue(), dateForResults);
            }
        }
        for (Map.Entry<String, Map<String, MaxPointsReason>> e : updates.getMaxPointsUpdatesForRaceColumnByCompetitorIdAsString().entrySet()) {
            for (Map.Entry<String, MaxPointsReason> raceColumnNameAndNewMaxPointsReason : e.getValue().entrySet()) {
                updateLeaderboardMaxPointsReason(updates.getLeaderboardName(), e.getKey(),
                        raceColumnNameAndNewMaxPointsReason.getKey(), raceColumnNameAndNewMaxPointsReason.getValue(), dateForResults);
            }
        }
    }

    @Override
    public void updateCompetitorDisplayNameInLeaderboard(String leaderboardName, String competitorIdAsString, String displayName) {
        getService().apply(new UpdateCompetitorDisplayNameInLeaderboard(leaderboardName, competitorIdAsString, displayName));
    }

    @Override
    public void moveLeaderboardColumnUp(String leaderboardName, String columnName) {
        getService().apply(new MoveLeaderboardColumnUp(leaderboardName, columnName));
    }

    @Override
    public void moveLeaderboardColumnDown(String leaderboardName, String columnName) {
        getService().apply(new MoveLeaderboardColumnDown(leaderboardName, columnName));
    }

    @Override
    public void updateIsMedalRace(String leaderboardName, String columnName, boolean isMedalRace) {
        getService().apply(new UpdateIsMedalRace(leaderboardName, columnName, isMedalRace));
    }

    @Override
    public void updateRaceDelayToLive(RegattaAndRaceIdentifier regattaAndRaceIdentifier, long delayToLiveInMs) {
        getService().apply(new UpdateRaceDelayToLive(regattaAndRaceIdentifier, delayToLiveInMs));
    }

    @Override
    public void updateRacesDelayToLive(List<RegattaAndRaceIdentifier> regattaAndRaceIdentifiers, long delayToLiveInMs) {
        for (RegattaAndRaceIdentifier regattaAndRaceIdentifier : regattaAndRaceIdentifiers) {
            getService().apply(new UpdateRaceDelayToLive(regattaAndRaceIdentifier, delayToLiveInMs));
        }
    }

    @Override
    public List<SwissTimingConfigurationDTO> getPreviousSwissTimingConfigurations() {
        Iterable<SwissTimingConfiguration> configs = swissTimingAdapterPersistence.getSwissTimingConfigurations();
        List<SwissTimingConfigurationDTO> result = new ArrayList<SwissTimingConfigurationDTO>();
        for (SwissTimingConfiguration stConfig : configs) {
            result.add(new SwissTimingConfigurationDTO(stConfig.getName(), stConfig.getJsonURL(), stConfig.getHostname(), stConfig.getPort()));
        }
        return result;
    }

    @Override
    public SwissTimingEventRecordDTO getRacesOfSwissTimingEvent(String eventJsonURL) 
            throws UnknownHostException, IOException, InterruptedException, ParseException {
        SwissTimingEventRecordDTO result = null; 
        List<SwissTimingRaceRecordDTO> swissTimingRaces = new ArrayList<SwissTimingRaceRecordDTO>();
        
        // TODO: delete getSwissTimingAdapter().getSwissTimingRaceRecords() method
        // TODO: delete SwissTimingDomainFactory.getRaceTypeFromRaceID(String raceID)
        URL url = new URL(eventJsonURL);
        URLConnection eventResultConn = url.openConnection();
        Manage2SailEventResultsParserImpl parser = new Manage2SailEventResultsParserImpl();
        EventResultDescriptor eventResult = parser.getEventResult((InputStream) eventResultConn.getContent());
        if (eventResult != null) {
            for (RegattaResultDescriptor regattaResult : eventResult.getRegattaResults()) {
                for(RaceResultDescriptor race: regattaResult.getRaceResults()) {
                	// add only the  tracked races
                	if(race.isTracked() != null && race.isTracked() == true) {
                        SwissTimingRaceRecordDTO swissTimingRaceRecordDTO = new SwissTimingRaceRecordDTO(race.getId(), race.getName(), 
                        		regattaResult.getName(), race.getSeriesName(), race.getFleetName(), race.getStatus(), race.getStartTime(),
                        		regattaResult.getXrrEntriesUrl() != null ? regattaResult.getXrrEntriesUrl().toExternalForm() : null, hasRememberedRegatta(race.getId()));
                        swissTimingRaceRecordDTO.boatClass = regattaResult.getIsafId() != null && !regattaResult.getIsafId().isEmpty() ? regattaResult.getIsafId() : regattaResult.getClassName();
                        swissTimingRaceRecordDTO.gender = regattaResult.getCompetitorGenderType().name();
                        swissTimingRaces.add(swissTimingRaceRecordDTO);
                	}
                }
            }
            result = new SwissTimingEventRecordDTO(eventResult.getId(), eventResult.getName(), eventResult.getTrackingDataHost(),
                    eventResult.getTrackingDataPort(), swissTimingRaces);
        }
        return result;
    }

    @Override
    public void storeSwissTimingConfiguration(String configName, String jsonURL, String hostname, int port) {
        if(!jsonURL.equalsIgnoreCase("test")) {
            swissTimingAdapterPersistence.storeSwissTimingConfiguration(swissTimingFactory.createSwissTimingConfiguration(configName, jsonURL, hostname, port));
        }
    }
    
    private RaceLogStore getRaceLogStore() {
        return MongoRaceLogStoreFactory.INSTANCE.getMongoRaceLogStore(mongoObjectFactory,
                domainObjectFactory);
    }
    
    private RegattaLogStore getRegattaLogStore() {
        return MongoRegattaLogStoreFactory.INSTANCE.getMongoRegattaLogStore(
                mongoObjectFactory, domainObjectFactory);
    }

    @Override
    public void trackWithSwissTiming(RegattaIdentifier regattaToAddTo, Iterable<SwissTimingRaceRecordDTO> rrs, String hostname, int port,
            boolean trackWind, final boolean correctWindByDeclination, boolean useInternalMarkPassingAlgorithm) throws Exception {
        logger.info("tracWithSwissTiming for regatta " + regattaToAddTo + " for race records " + rrs
                + " with hostname " + hostname + " and port " + port);
        Map<String, RegattaResults> cachedRegattaEntriesLists = new HashMap<String, RegattaResults>();
        for (SwissTimingRaceRecordDTO rr : rrs) {
            BoatClass boatClass = getBaseDomainFactory().getOrCreateBoatClass(rr.boatClass);
            String raceDescription = rr.regattaName != null ? rr.regattaName : ""; 
            raceDescription += rr.seriesName != null ? "/" + rr.seriesName : "";
            raceDescription += raceDescription.length() > 0 ?  "/" + rr.getName() : rr.getName();
            // try to find a cached entry list for the regatta
            RegattaResults regattaResults = cachedRegattaEntriesLists.get(rr.xrrEntriesUrl);
            if (regattaResults == null) {
            	regattaResults = getSwissTimingAdapter().readRegattaEntryListFromXrrUrl(rr.xrrEntriesUrl);
                if (regattaResults != null) {
                	cachedRegattaEntriesLists.put(rr.xrrEntriesUrl, regattaResults);
                }
            }
            StartList startList = null;
            if (regattaResults != null) {
            	startList = getSwissTimingAdapter().readStartListForRace(rr.raceId, regattaResults);
            }
            // now read the entry list for the race from the result
            final RaceHandle raceHandle = getSwissTimingAdapter().addSwissTimingRace(getService(), regattaToAddTo,
                    rr.raceId, rr.getName(), raceDescription, boatClass, hostname, port, startList,
                    getRaceLogStore(), getRegattaLogStore(),
                    RaceTracker.TIMEOUT_FOR_RECEIVING_RACE_DEFINITION_IN_MILLISECONDS, useInternalMarkPassingAlgorithm);
            if (trackWind) {
                new Thread("Wind tracking starter for race " + rr.raceId + "/" + rr.getName()) {
                    public void run() {
                        try {
                            startTrackingWind(raceHandle, correctWindByDeclination,
                                    RaceTracker.TIMEOUT_FOR_RECEIVING_RACE_DEFINITION_IN_MILLISECONDS);
                        } catch (Exception e) {
                            throw new RuntimeException(e);
                        }
                    }
                }.start();
            }
        }
    }
    
    protected SwissTimingReplayService getSwissTimingReplayService() {
        return swissTimingReplayService;
    }

    @Override
    public List<SwissTimingReplayRaceDTO> listSwissTiminigReplayRaces(String swissTimingUrl) {
        List<SwissTimingReplayRace> replayRaces = getSwissTimingReplayService().listReplayRaces(swissTimingUrl);
        List<SwissTimingReplayRaceDTO> result = new ArrayList<SwissTimingReplayRaceDTO>(replayRaces.size()); 
        for (SwissTimingReplayRace replayRace : replayRaces) {
            result.add(new SwissTimingReplayRaceDTO(replayRace.getFlightNumber(), replayRace.getRaceId(), replayRace.getRsc(), replayRace.getName(), replayRace.getBoatClass(), replayRace.getStartTime(), replayRace.getLink(), hasRememberedRegatta(replayRace.getRaceId())));
        }
        return result;
    }

    @Override
    public void replaySwissTimingRace(RegattaIdentifier regattaIdentifier, Iterable<SwissTimingReplayRaceDTO> replayRaceDTOs,
            boolean trackWind, boolean correctWindByDeclination, boolean useInternalMarkPassingAlgorithm) {
        logger.info("replaySwissTimingRace for regatta "+regattaIdentifier+" for races "+replayRaceDTOs);
        Regatta regatta;
        for (SwissTimingReplayRaceDTO replayRaceDTO : replayRaceDTOs) {
            try {
                if (regattaIdentifier == null) {
                    String boatClass = replayRaceDTO.boat_class;
                    for (String genderIndicator : new String[] { "Man", "Woman", "Men", "Women", "M", "W" }) {
                        Pattern p = Pattern.compile("(( - )|-| )" + genderIndicator + "$");
                        Matcher m = p.matcher(boatClass.trim());
                        if (m.find()) {
                            boatClass = boatClass.trim().substring(0, m.start(1));
                            break;
                        }
                    }
                    regatta = getService().createRegatta(
                            RegattaImpl.getDefaultName(replayRaceDTO.rsc, boatClass.trim()),
                            boatClass.trim(),
                            /* startDate*/ null, /*endDate*/ null,
                            RegattaImpl.getDefaultName(replayRaceDTO.rsc, replayRaceDTO.boat_class),
                            Collections.singletonList(new SeriesImpl(LeaderboardNameConstants.DEFAULT_SERIES_NAME,
                            /* isMedal */false, Collections.singletonList(new FleetImpl(
                                    LeaderboardNameConstants.DEFAULT_FLEET_NAME)),
                            /* race column names */new ArrayList<String>(), getService())), false,
                            baseDomainFactory.createScoringScheme(ScoringSchemeType.LOW_POINT), null, /* useStartTimeInference */ true,
                            RankingMetricsFactory.getRankingMetricConstructor(RankingMetrics.ONE_DESIGN));
                    // TODO: is course area relevant for swiss timing replay?
                } else {
                    regatta = getService().getRegatta(regattaIdentifier);
                }
                getSwissTimingReplayService().loadRaceData(replayRaceDTO.link, regatta, getService(), useInternalMarkPassingAlgorithm);
            } catch (Exception e) {
                logger.log(Level.SEVERE, "Error trying to load SwissTimingReplay race " + replayRaceDTO, e);
            }
        }
    }

    @Override
    public String[] getCountryCodes() {
        List<String> countryCodes = new ArrayList<String>();
        for (CountryCode cc : countryCodeFactory.getAll()) {
            if (cc.getThreeLetterIOCCode() != null && !cc.getThreeLetterIOCCode().equals("")) {
                countryCodes.add(cc.getThreeLetterIOCCode());
            }
        }
        Collections.sort(countryCodes);
        return countryCodes.toArray(new String[0]);
    }

    /**
     * Finds a competitor in a sequence of competitors that has an {@link Competitor#getId()} equal to <code>id</code>. 
     */
    private Competitor getCompetitorByIdAsString(Iterable<Competitor> competitors, String idAsString) {
        for (Competitor c : competitors) {
            if (c.getId().toString().equals(idAsString)) {
                return c;
            }
        }
        return null;
    }

    private Double getCompetitorRaceDataEntry(DetailType dataType, TrackedRace trackedRace, Competitor competitor,
            TimePoint timePoint, String leaderboardGroupName, String leaderboardName, WindLegTypeAndLegBearingCache cache) throws NoWindException {
        Double result = null;
        Course course = trackedRace.getRace().getCourse();
        course.lockForRead(); // make sure the tracked leg survives this call even if a course update is pending
        try {
            TrackedLegOfCompetitor trackedLeg = trackedRace.getTrackedLeg(competitor, timePoint);
            switch (dataType) {
            case RACE_CURRENT_SPEED_OVER_GROUND_IN_KNOTS:
                final GPSFixTrack<Competitor, GPSFixMoving> sogTrack = trackedRace.getTrack(competitor);
                if (sogTrack != null) {
                    SpeedWithBearing speedOverGround = sogTrack.getEstimatedSpeed(timePoint);
                    result = (speedOverGround == null) ? null : speedOverGround.getKnots();
                }
                break;
            case COURSE_OVER_GROUND_TRUE_DEGREES:
                final GPSFixTrack<Competitor, GPSFixMoving> cogTrack = trackedRace.getTrack(competitor);
                if (cogTrack != null) {
                    SpeedWithBearing speedOverGround = cogTrack.getEstimatedSpeed(timePoint);
                    result = (speedOverGround == null) ? null : speedOverGround.getBearing().getDegrees();
                }
                break;
            case VELOCITY_MADE_GOOD_IN_KNOTS:
                if (trackedLeg != null) {
                    Speed velocityMadeGood = trackedLeg.getVelocityMadeGood(timePoint, WindPositionMode.EXACT, cache);
                    result = (velocityMadeGood == null) ? null : velocityMadeGood.getKnots();
                }
                break;
            case DISTANCE_TRAVELED:
                if (trackedLeg != null) {
                    Distance distanceTraveled = trackedRace.getDistanceTraveled(competitor, timePoint);
                    result = distanceTraveled == null ? null : distanceTraveled.getMeters();
                }
                break;
            case DISTANCE_TRAVELED_INCLUDING_GATE_START:
                if (trackedLeg != null) {
                    Distance distanceTraveledConsideringGateStart = trackedRace.getDistanceTraveledIncludingGateStart(competitor, timePoint);
                    result = distanceTraveledConsideringGateStart == null ? null : distanceTraveledConsideringGateStart.getMeters();
                }
                break;
            case GAP_TO_LEADER_IN_SECONDS:
                if (trackedLeg != null) {
                    final RankingInfo rankingInfo = trackedRace.getRankingMetric().getRankingInfo(timePoint);
                    final Duration gapToLeaderInOwnTime = trackedLeg.getTrackedLeg().getTrackedRace().getRankingMetric().getGapToLeaderInOwnTime(rankingInfo, competitor, cache);
                    result = gapToLeaderInOwnTime == null ? null : gapToLeaderInOwnTime.asSeconds();
                }
                break;
            case WINDWARD_DISTANCE_TO_COMPETITOR_FARTHEST_AHEAD:
                if (trackedLeg != null) {
                    final RankingInfo rankingInfo = trackedRace.getRankingMetric().getRankingInfo(timePoint);
                    Distance distanceToLeader = trackedLeg.getWindwardDistanceToCompetitorFarthestAhead(timePoint, WindPositionMode.LEG_MIDDLE, rankingInfo);
                    result = (distanceToLeader == null) ? null : distanceToLeader.getMeters();
                }
                break;
            case RACE_RANK:
                if (trackedLeg != null) {
                    result = (double) trackedLeg.getRank(timePoint, cache);
                }
                break;
            case REGATTA_RANK:
                if (leaderboardName == null || leaderboardName.isEmpty()) {
                    break;
                }
                Leaderboard leaderboard = getService().getLeaderboardByName(leaderboardName);
                result = leaderboard == null ? null : (double) leaderboard.getTotalRankOfCompetitor(competitor,
                        timePoint);
                break;
            case OVERALL_RANK:
                if (leaderboardGroupName == null || leaderboardGroupName.isEmpty()) {
                    break;
                }
                LeaderboardGroup group = getService().getLeaderboardGroupByName(leaderboardGroupName);
                Leaderboard overall = group.getOverallLeaderboard();
                result = overall == null ? null : (double) overall.getTotalRankOfCompetitor(competitor, timePoint);
                break;
            case DISTANCE_TO_START_LINE:
                TimePoint startOfRace = trackedRace.getStartOfRace();
                if (startOfRace == null || timePoint.before(startOfRace) || timePoint.equals(startOfRace)) {
                    Distance distanceToStartLine = trackedRace.getDistanceToStartLine(competitor, timePoint);
                    result = distanceToStartLine == null ? null : distanceToStartLine.getMeters();
                }
                break;
            case BEAT_ANGLE:
                if (trackedLeg != null) {
                    Bearing beatAngle = trackedLeg.getBeatAngle(timePoint, cache);
                    result = beatAngle == null ? null : Math.abs(beatAngle.getDegrees());
                }
                break;
            default:
                throw new UnsupportedOperationException("Theres currently no support for the enum value '" + dataType
                        + "' in this method.");
            }
            return result;
        } finally {
            course.unlockAfterRead();
        }
    }

    @Override
    public CompetitorsRaceDataDTO getCompetitorsRaceData(RegattaAndRaceIdentifier race, List<CompetitorDTO> competitors, Date from, Date to,
            final long stepSizeInMs, final DetailType detailType, final String leaderboardGroupName, final String leaderboardName) throws NoWindException {
        CompetitorsRaceDataDTO result = null;
        final TrackedRace trackedRace = getExistingTrackedRace(race);
        if (trackedRace != null) {
            TimePoint newestEvent = trackedRace.getTimePointOfNewestEvent();
            final TimePoint startTime = from == null ? trackedRace.getStartOfTracking() : new MillisecondsTimePoint(from);
            final TimePoint endTime = (to == null || to.after(newestEvent.asDate())) ? newestEvent : new MillisecondsTimePoint(to);
            result = new CompetitorsRaceDataDTO(detailType, startTime==null?null:startTime.asDate(), endTime==null?null:endTime.asDate());
            final ConcurrentHashMap<TimePoint, WindLegTypeAndLegBearingCache> cachesByTimePoint = new ConcurrentHashMap<>();
            Map<CompetitorDTO, FutureTask<CompetitorRaceDataDTO>> resultFutures = new HashMap<CompetitorDTO, FutureTask<CompetitorRaceDataDTO>>();
            for (final CompetitorDTO competitorDTO : competitors) {
                FutureTask<CompetitorRaceDataDTO> future = new FutureTask<CompetitorRaceDataDTO>(new Callable<CompetitorRaceDataDTO>() {
                            @Override
                            public CompetitorRaceDataDTO call() throws NoWindException {
                                Competitor competitor = getCompetitorByIdAsString(trackedRace.getRace().getCompetitors(),
                                        competitorDTO.getIdAsString());
                                ArrayList<com.sap.sse.common.Util.Triple<String, Date, Double>> markPassingsData = new ArrayList<com.sap.sse.common.Util.Triple<String, Date, Double>>();
                                ArrayList<com.sap.sse.common.Util.Pair<Date, Double>> raceData = new ArrayList<com.sap.sse.common.Util.Pair<Date, Double>>();
                                // Filling the mark passings
                                Set<MarkPassing> competitorMarkPassings = trackedRace.getMarkPassings(competitor);
                                if (competitorMarkPassings != null) {
                                    trackedRace.lockForRead(competitorMarkPassings);
                                    try {
                                        for (MarkPassing markPassing : competitorMarkPassings) {
                                            MillisecondsTimePoint time = new MillisecondsTimePoint(markPassing.getTimePoint().asMillis());
                                            WindLegTypeAndLegBearingCache cache = cachesByTimePoint.get(time);
                                            if (cache == null) {
                                                cache = new LeaderboardDTOCalculationReuseCache(time);
                                                cachesByTimePoint.put(time, cache);
                                            }
                                            Double competitorMarkPassingsData = getCompetitorRaceDataEntry(detailType,
                                                    trackedRace, competitor, time, leaderboardGroupName, leaderboardName, cache);
                                            if (competitorMarkPassingsData != null) {
                                                markPassingsData.add(new com.sap.sse.common.Util.Triple<String, Date, Double>(markPassing
                                                        .getWaypoint().getName(), time.asDate(), competitorMarkPassingsData));
                                            }
                                        }
                                    } finally {
                                        trackedRace.unlockAfterRead(competitorMarkPassings);
                                    }
                                }
                                if (startTime != null && endTime != null) {
                                    for (long i = startTime.asMillis(); i <= endTime.asMillis(); i += stepSizeInMs) {
                                        MillisecondsTimePoint time = new MillisecondsTimePoint(i);
                                        WindLegTypeAndLegBearingCache cache = cachesByTimePoint.get(time);
                                        if (cache == null) {
                                            cache = new LeaderboardDTOCalculationReuseCache(time);
                                            cachesByTimePoint.put(time, cache);
                                        }
                                        Double competitorRaceData = getCompetitorRaceDataEntry(detailType, trackedRace,
                                                competitor, time, leaderboardGroupName, leaderboardName, cache);
                                        if (competitorRaceData != null) {
                                            raceData.add(new com.sap.sse.common.Util.Pair<Date, Double>(time.asDate(), competitorRaceData));
                                        }
                                    }
                                }
                                return new CompetitorRaceDataDTO(competitorDTO, detailType, markPassingsData, raceData);
                            }
                        });
                resultFutures.put(competitorDTO, future);
                executor.execute(future);
            }
            for (Map.Entry<CompetitorDTO, FutureTask<CompetitorRaceDataDTO>> e : resultFutures.entrySet()) {
                CompetitorRaceDataDTO competitorData;
                try {
                    competitorData = e.getValue().get();
                } catch (InterruptedException e1) {
                    competitorData = null;
                    logger.log(Level.SEVERE, "Exception while trying to compute competitor data "+detailType+" for competitor "+e.getKey().getName(), e1);
                } catch (ExecutionException e1) {
                    competitorData = null;
                    logger.log(Level.SEVERE, "Exception while trying to compute competitor data "+detailType+" for competitor "+e.getKey().getName(), e1);
                }
                result.setCompetitorData(e.getKey(), competitorData);
            }
        }
        return result;
    }

    @Override
    public List<com.sap.sse.common.Util.Triple<String, List<CompetitorDTO>, List<Double>>> getLeaderboardDataEntriesForAllRaceColumns(String leaderboardName, 
            Date date, DetailType detailType) throws Exception {
        List<com.sap.sse.common.Util.Triple<String, List<CompetitorDTO>, List<Double>>> result = new ArrayList<com.sap.sse.common.Util.Triple<String,List<CompetitorDTO>,List<Double>>>();
        // Attention: The reason why we read the data from the LeaderboardDTO and not from the leaderboard directly is to ensure
        // the use of the leaderboard cache.
        final Leaderboard leaderboard = getService().getLeaderboardByName(leaderboardName);
        if (leaderboard != null) {
            TimePoint timePoint;
            if (date == null) {
                timePoint = null;
            } else {
                timePoint = new MillisecondsTimePoint(date);
            }
            TimePoint effectiveTimePoint = timePoint == null ? leaderboard.getNowMinusDelay() : timePoint;
            if (detailType != null) {
                switch (detailType) {
                case REGATTA_TOTAL_POINTS_SUM:
                    for (Entry<RaceColumn, Map<Competitor, Double>> e : leaderboard.getTotalPointsSumAfterRaceColumn(effectiveTimePoint).entrySet()) {
                        List<CompetitorDTO> competitorDTOs = new ArrayList<>();
                        List<Double> pointSums = new ArrayList<>();
                        for (Entry<Competitor, Double> e2 : e.getValue().entrySet()) {
                            competitorDTOs.add(baseDomainFactory.convertToCompetitorDTO(e2.getKey()));
                            pointSums.add(e2.getValue());
                        }
                        result.add(new Triple<String, List<CompetitorDTO>, List<Double>>(e.getKey().getName(), competitorDTOs, pointSums)); 
                    }
                    break;
                case REGATTA_RANK:
                case OVERALL_RANK:
                    Map<RaceColumn, List<Competitor>> competitorsFromBestToWorst = leaderboard
                            .getRankedCompetitorsFromBestToWorstAfterEachRaceColumn(effectiveTimePoint);
                    for (Entry<RaceColumn, List<Competitor>> e : competitorsFromBestToWorst.entrySet()) {
                        int rank = 1;
                        List<Double> values = new ArrayList<Double>();
                        List<CompetitorDTO> competitorDTOs = new ArrayList<CompetitorDTO>();
                        for (Competitor competitor : e.getValue()) {
                            values.add(new Double(rank));
                            competitorDTOs.add(baseDomainFactory.convertToCompetitorDTO(competitor));
                            rank++;
                        }
                        result.add(new Triple<String, List<CompetitorDTO>, List<Double>>(e.getKey().getName(), competitorDTOs, values));
                    }
                    break;
                default:
                    break;
                }
            }

        }
        return result;
    }

    @Override
    public List<com.sap.sse.common.Util.Pair<String, String>> getLeaderboardsNamesOfMetaLeaderboard(String metaLeaderboardName) {
        Leaderboard leaderboard = getService().getLeaderboardByName(metaLeaderboardName);
        if (leaderboard == null) {
            throw new IllegalArgumentException("Couldn't find leaderboard named "+metaLeaderboardName);
        }
        if (!(leaderboard instanceof MetaLeaderboard)) {
            throw new IllegalArgumentException("The leaderboard "+metaLeaderboardName + " is not a metaleaderboard");
        }
        List<com.sap.sse.common.Util.Pair<String, String>> result = new ArrayList<com.sap.sse.common.Util.Pair<String, String>>();
        MetaLeaderboard metaLeaderboard = (MetaLeaderboard) leaderboard;
        for (Leaderboard containedLeaderboard: metaLeaderboard.getLeaderboards()) {
            result.add(new com.sap.sse.common.Util.Pair<String, String>(containedLeaderboard.getName(),
                    containedLeaderboard.getDisplayName() != null ? containedLeaderboard.getDisplayName() : containedLeaderboard.getName()));
        }
        return result;
    }

    @Override
    public Map<CompetitorDTO, List<GPSFixDTO>> getDouglasPoints(RegattaAndRaceIdentifier raceIdentifier,
            Map<CompetitorDTO, Date> from, Map<CompetitorDTO, Date> to,
            double meters) throws NoWindException {
        Map<CompetitorDTO, List<GPSFixDTO>> result = new HashMap<CompetitorDTO, List<GPSFixDTO>>();
        TrackedRace trackedRace = getExistingTrackedRace(raceIdentifier);
        if (trackedRace != null) {
            MeterDistance maxDistance = new MeterDistance(meters);
            for (Competitor competitor : trackedRace.getRace().getCompetitors()) {
                CompetitorDTO competitorDTO = baseDomainFactory.convertToCompetitorDTO(competitor);
                if (from.containsKey(competitorDTO)) {
                    // get Track of competitor
                    GPSFixTrack<Competitor, GPSFixMoving> gpsFixTrack = trackedRace.getTrack(competitor);
                    // Distance for DouglasPeucker
                    TimePoint timePointFrom = new MillisecondsTimePoint(from.get(competitorDTO));
                    TimePoint timePointTo = new MillisecondsTimePoint(to.get(competitorDTO));
                    Iterable<GPSFixMoving> gpsFixApproximation = trackedRace.approximate(competitor, maxDistance,
                            timePointFrom, timePointTo);
                    List<GPSFixDTO> gpsFixDouglasList = new ArrayList<GPSFixDTO>();
                    GPSFix fix = null;
                    for (GPSFix next : gpsFixApproximation) {
                        if (fix != null) {
                            Bearing bearing = fix.getPosition().getBearingGreatCircle(next.getPosition());
                            Speed speed = fix.getPosition().getDistance(next.getPosition())
                                    .inTime(next.getTimePoint().asMillis() - fix.getTimePoint().asMillis());
                            final SpeedWithBearing speedWithBearing = new KnotSpeedWithBearingImpl(speed.getKnots(), bearing);
                            GPSFixDTO fixDTO = createDouglasPeuckerGPSFixDTO(trackedRace, competitor, fix, speedWithBearing);
                            gpsFixDouglasList.add(fixDTO);
                        }
                        fix = next;
                    }
                    if (fix != null) {
                        // add one last GPSFixDTO with no successor to calculate speed/bearing to:
                        final SpeedWithBearing speedWithBearing = gpsFixTrack.getEstimatedSpeed(fix.getTimePoint());
                        GPSFixDTO fixDTO = createDouglasPeuckerGPSFixDTO(trackedRace, competitor, fix, speedWithBearing);
                        gpsFixDouglasList.add(fixDTO);
                    }
                    result.put(competitorDTO, gpsFixDouglasList);
                }
            }
        }
        return result;
    }

    private GPSFixDTO createDouglasPeuckerGPSFixDTO(TrackedRace trackedRace, Competitor competitor, GPSFix fix,
            SpeedWithBearing speedWithBearing) throws NoWindException {
        Tack tack = trackedRace.getTack(competitor, fix.getTimePoint());
        TrackedLegOfCompetitor trackedLegOfCompetitor = trackedRace.getTrackedLeg(competitor,
                fix.getTimePoint());
        LegType legType = trackedLegOfCompetitor == null ? null : trackedRace.getTrackedLeg(
                trackedLegOfCompetitor.getLeg()).getLegType(fix.getTimePoint());
        Wind wind = trackedRace.getWind(fix.getPosition(), fix.getTimePoint());
        WindDTO windDTO = createWindDTOFromAlreadyAveraged(wind, fix.getTimePoint());
        GPSFixDTO fixDTO = createGPSFixDTO(fix, speedWithBearing, windDTO, tack, legType, /* extrapolated */
                false);
        return fixDTO;
    }

    @Override
    public Map<CompetitorDTO, List<ManeuverDTO>> getManeuvers(RegattaAndRaceIdentifier raceIdentifier,
            Map<CompetitorDTO, Date> from, Map<CompetitorDTO, Date> to) throws NoWindException {
        Map<CompetitorDTO, List<ManeuverDTO>> result = new HashMap<CompetitorDTO, List<ManeuverDTO>>();
        final TrackedRace trackedRace = getExistingTrackedRace(raceIdentifier);
        if (trackedRace != null) {
            Map<CompetitorDTO, Future<List<ManeuverDTO>>> futures = new HashMap<CompetitorDTO, Future<List<ManeuverDTO>>>();
            for (final Competitor competitor : trackedRace.getRace().getCompetitors()) {
                CompetitorDTO competitorDTO = baseDomainFactory.convertToCompetitorDTO(competitor);
                if (from.containsKey(competitorDTO)) {
                    final TimePoint timePointFrom = new MillisecondsTimePoint(from.get(competitorDTO));
                    final TimePoint timePointTo = new MillisecondsTimePoint(to.get(competitorDTO));
                    RunnableFuture<List<ManeuverDTO>> future = new FutureTask<List<ManeuverDTO>>(
                            new Callable<List<ManeuverDTO>>() {
                                @Override
                                public List<ManeuverDTO> call() {
                                    List<Maneuver> maneuversForCompetitor;
                                    maneuversForCompetitor = trackedRace.getManeuvers(competitor, timePointFrom,
                                            timePointTo, /* waitForLatest */ true);
                                    return createManeuverDTOsForCompetitor(maneuversForCompetitor, trackedRace, competitor);
                                }
                            });
                    executor.execute(future);
                    futures.put(competitorDTO, future);
                }
            }
            for (Map.Entry<CompetitorDTO, Future<List<ManeuverDTO>>> competitorAndFuture : futures.entrySet()) {
                try {
                    result.put(competitorAndFuture.getKey(), competitorAndFuture.getValue().get());
                } catch (InterruptedException e) {
                    throw new RuntimeException(e);
                } catch (ExecutionException e) {
                    throw new RuntimeException(e);
                }
            }
        }
        return result;
    }

    private List<ManeuverDTO> createManeuverDTOsForCompetitor(List<Maneuver> maneuvers, TrackedRace trackedRace, Competitor competitor) {
        List<ManeuverDTO> result = new ArrayList<ManeuverDTO>();
        for (Maneuver maneuver : maneuvers) {
            final ManeuverDTO maneuverDTO;
            if (maneuver.getType() == ManeuverType.MARK_PASSING) {
                maneuverDTO = new MarkpassingManeuverDTO(maneuver.getType(), maneuver.getNewTack(),
                        maneuver.getPosition(), 
                        maneuver.getTimePoint().asDate(),
                        createSpeedWithBearingDTO(maneuver.getSpeedWithBearingBefore()),
                        createSpeedWithBearingDTO(maneuver.getSpeedWithBearingAfter()),
                        maneuver.getDirectionChangeInDegrees(), maneuver.getManeuverLoss()==null?null:maneuver.getManeuverLoss().getMeters(),
                                ((MarkPassingManeuver) maneuver).getSide());
            } else  {
                maneuverDTO = new ManeuverDTO(maneuver.getType(), maneuver.getNewTack(),
                        maneuver.getPosition(), 
                        maneuver.getTimePoint().asDate(),
                        createSpeedWithBearingDTO(maneuver.getSpeedWithBearingBefore()),
                        createSpeedWithBearingDTO(maneuver.getSpeedWithBearingAfter()),
                        maneuver.getDirectionChangeInDegrees(), maneuver.getManeuverLoss()==null?null:maneuver.getManeuverLoss().getMeters());
            }
            result.add(maneuverDTO);
        }
        return result;
    }

    @Override
    public RaceDefinition getRace(RegattaAndRaceIdentifier raceIdentifier) {
        Regatta regatta = getService().getRegattaByName(raceIdentifier.getRegattaName());
        RaceDefinition race = getRaceByName(regatta, raceIdentifier.getRaceName());
        return race;
    }

    @Override
    public DynamicTrackedRace getTrackedRace(RegattaAndRaceIdentifier regattaNameAndRaceName) {
        Regatta regatta = getService().getRegattaByName(regattaNameAndRaceName.getRegattaName());
        RaceDefinition race = getRaceByName(regatta, regattaNameAndRaceName.getRaceName());
        DynamicTrackedRace trackedRace = getService().getOrCreateTrackedRegatta(regatta).getTrackedRace(race);
        return trackedRace;
    }

    @Override
    public TrackedRace getExistingTrackedRace(RegattaAndRaceIdentifier regattaNameAndRaceName) {
        return getService().getExistingTrackedRace(regattaNameAndRaceName);
    }

    @Override
    public Regatta getRegatta(RegattaName regattaIdentifier) {
        return getService().getRegattaByName(regattaIdentifier.getRegattaName());
    }

    /**
     * Returns a servlet context that, when asked for a resource, first tries the original servlet context's implementation. If that
     * fails, it prepends "war/" to the request because the war/ folder contains all the resources exposed externally
     * through the HTTP server.
     */
    @Override
    public ServletContext getServletContext() {
        return new DelegatingServletContext(super.getServletContext());
    }

    @Override
    /**
     * Override of function to prevent exception "Blocked request without GWT permutation header (XSRF attack?)" when testing the GWT sites
     */
    protected void checkPermutationStrongName() throws SecurityException {
        //Override to prevent exception "Blocked request without GWT permutation header (XSRF attack?)" when testing the GWT sites
        return;
    }

    @Override
    public List<LeaderboardGroupDTO> getLeaderboardGroups(boolean withGeoLocationData) {
        ArrayList<LeaderboardGroupDTO> leaderboardGroupDTOs = new ArrayList<LeaderboardGroupDTO>();
        Map<String, LeaderboardGroup> leaderboardGroups = getService().getLeaderboardGroups();

        for (LeaderboardGroup leaderboardGroup : leaderboardGroups.values()) {
            leaderboardGroupDTOs.add(convertToLeaderboardGroupDTO(leaderboardGroup, withGeoLocationData, false));
        }

        return leaderboardGroupDTOs;
    }

    @Override
    public LeaderboardGroupDTO getLeaderboardGroupByName(String groupName, boolean withGeoLocationData) {
        return convertToLeaderboardGroupDTO(getService().getLeaderboardGroupByName(groupName), withGeoLocationData, false);
    }

    public LeaderboardGroupDTO convertToLeaderboardGroupDTO(LeaderboardGroup leaderboardGroup, boolean withGeoLocationData, boolean withStatisticalData) {
        LeaderboardGroupDTO groupDTO = new LeaderboardGroupDTO(leaderboardGroup.getId(), leaderboardGroup.getName(),
                leaderboardGroup.getDisplayName(), leaderboardGroup.getDescription());
        groupDTO.displayLeaderboardsInReverseOrder = leaderboardGroup.isDisplayGroupsInReverseOrder();
        for (Leaderboard leaderboard : leaderboardGroup.getLeaderboards()) {
            try {
                StrippedLeaderboardDTO leaderboardDTO = createStrippedLeaderboardDTO(leaderboard, withGeoLocationData, withStatisticalData);
                groupDTO.leaderboards.add(leaderboardDTO);
            } catch (Exception e) {
                logger.log(Level.SEVERE, "Caught exception while reading data for leaderboard " + leaderboard.getName(), e);
            }
        }
        Leaderboard overallLeaderboard = leaderboardGroup.getOverallLeaderboard();
        if (overallLeaderboard != null) {
            if (overallLeaderboard.getResultDiscardingRule() instanceof ThresholdBasedResultDiscardingRule) {
                groupDTO.setOverallLeaderboardDiscardThresholds(((ThresholdBasedResultDiscardingRule) overallLeaderboard
                        .getResultDiscardingRule()).getDiscardIndexResultsStartingWithHowManyRaces());
            }
            groupDTO.setOverallLeaderboardScoringSchemeType(overallLeaderboard.getScoringScheme().getType());
        }
        return groupDTO;
    }


    @Override
    public void renameLeaderboardGroup(String oldName, String newName) {
        getService().apply(new RenameLeaderboardGroup(oldName, newName));
    }

    @Override
    public void removeLeaderboardGroups(Set<String> groupNames) {
        for (String groupName : groupNames) {
            removeLeaderboardGroup(groupName);
        }
    }

    private void removeLeaderboardGroup(String groupName) {
        getService().apply(new RemoveLeaderboardGroup(groupName));
    }

    @Override
    public LeaderboardGroupDTO createLeaderboardGroup(String groupName, String description, String displayName,
            boolean displayGroupsInReverseOrder,
            int[] overallLeaderboardDiscardThresholds, ScoringSchemeType overallLeaderboardScoringSchemeType) {
        CreateLeaderboardGroup createLeaderboardGroupOp = new CreateLeaderboardGroup(groupName, description, displayName,
                displayGroupsInReverseOrder, new ArrayList<String>(), overallLeaderboardDiscardThresholds, overallLeaderboardScoringSchemeType);
        return convertToLeaderboardGroupDTO(getService().apply(createLeaderboardGroupOp), false, false);
    }

    @Override
    public void updateLeaderboardGroup(String oldName, String newName, String newDescription, String newDisplayName,
            List<String> leaderboardNames, int[] overallLeaderboardDiscardThresholds, ScoringSchemeType overallLeaderboardScoringSchemeType) {
        getService().apply(
                new UpdateLeaderboardGroup(oldName, newName, newDescription, newDisplayName,
                        leaderboardNames, overallLeaderboardDiscardThresholds, overallLeaderboardScoringSchemeType));
    }

    @Override
    public ReplicationStateDTO getReplicaInfo() {
        ReplicationService service = getReplicationService();
        Set<ReplicaDTO> replicaDTOs = new HashSet<ReplicaDTO>();
        for (ReplicaDescriptor replicaDescriptor : service.getReplicaInfo()) {
            final Map<Class<? extends OperationWithResult<?, ?>>, Integer> statistics = service.getStatistics(replicaDescriptor);
            Map<String, Integer> replicationCountByOperationClassName = new HashMap<String, Integer>();
            for (Entry<Class<? extends OperationWithResult<?, ?>>, Integer> e : statistics.entrySet()) {
                replicationCountByOperationClassName.put(e.getKey().getName(), e.getValue());
            }
            replicaDTOs.add(new ReplicaDTO(replicaDescriptor.getIpAddress().getHostName(), replicaDescriptor
                    .getRegistrationTime().asDate(), replicaDescriptor.getUuid().toString(),
                    replicationCountByOperationClassName, service.getAverageNumberOfOperationsPerMessage(replicaDescriptor),
                    service.getNumberOfMessagesSent(replicaDescriptor), service.getNumberOfBytesSent(replicaDescriptor), service.getAverageNumberOfBytesPerMessage(replicaDescriptor)));
        }
        ReplicationMasterDTO master;
        ReplicationMasterDescriptor replicatingFromMaster = service.getReplicatingFromMaster();
        if (replicatingFromMaster == null) {
            master = null;
        } else {
            master = new ReplicationMasterDTO(replicatingFromMaster.getHostname(), replicatingFromMaster.getMessagingPort(),
                    replicatingFromMaster.getServletPort());
        }
        return new ReplicationStateDTO(master, replicaDTOs, service.getServerIdentifier().toString());
    }

    @Override
    public void startReplicatingFromMaster(String messagingHost, String masterHost, String exchangeName, int servletPort, int messagingPort) throws IOException, ClassNotFoundException, InterruptedException {
        // the queue name must be always the same for this server. in order to achieve
        // this we're using the unique server identifier
        getReplicationService().startToReplicateFrom(
                ReplicationFactory.INSTANCE.createReplicationMasterDescriptor(messagingHost, masterHost, exchangeName, servletPort, messagingPort, 
                        getReplicationService().getServerIdentifier().toString()));
    }

    @Override
    public List<EventDTO> getEvents() throws MalformedURLException {
        String requestBaseURL = getRequestBaseURL().toString();
        List<EventDTO> result = new ArrayList<EventDTO>();
        for (Event event : getService().getAllEvents()) {
            EventDTO eventDTO = convertToEventDTO(event, false);
            eventDTO.setBaseURL(requestBaseURL);
            eventDTO.setIsOnRemoteServer(false);
            result.add(eventDTO);
        }
        return result;
    }

    @Override
    public List<EventBaseDTO> getPublicEventsOfAllSailingServers() throws MalformedURLException {
        List<EventBaseDTO> result = new ArrayList<>();
        for (EventDTO localEvent : getEvents()) {
            if (localEvent.isPublic) {
                result.add(localEvent);
            }
        }
        for (Entry<RemoteSailingServerReference, com.sap.sse.common.Util.Pair<Iterable<EventBase>, Exception>> serverRefAndEventsOrException :
                        getService().getPublicEventsOfAllSailingServers().entrySet()) {
            final com.sap.sse.common.Util.Pair<Iterable<EventBase>, Exception> eventsOrException = serverRefAndEventsOrException.getValue();
            final RemoteSailingServerReference serverRef = serverRefAndEventsOrException.getKey();
            final Iterable<EventBase> remoteEvents = eventsOrException.getA();
            String baseURL = getBaseURL(serverRef.getURL()).toString();
            if (remoteEvents != null) {
                for (EventBase remoteEvent : remoteEvents) {
                    EventBaseDTO remoteEventDTO = convertToEventDTO(remoteEvent);
                    remoteEventDTO.setBaseURL(baseURL);
                    remoteEventDTO.setIsOnRemoteServer(true);
                    result.add(remoteEventDTO);
                }
            }
        }
        return result;
    }

    /**
     * Determines the base URL (protocol, host and port parts) used for the currently executing servlet request. Defaults
     * to <code>http://sapsailing.com</code>.
     * @throws MalformedURLException 
     */
    private URL getRequestBaseURL() throws MalformedURLException {
        final URL url = new URL(getThreadLocalRequest().getRequestURL().toString());
        final URL baseURL = getBaseURL(url);
        return baseURL;
    }

    private URL getBaseURL(URL url) throws MalformedURLException {
        return new URL(url.getProtocol(), url.getHost(), url.getPort(), /* file */ "");
    }

    private RemoteSailingServerReferenceDTO createRemoteSailingServerReferenceDTO(
            final RemoteSailingServerReference serverRef,
            final com.sap.sse.common.Util.Pair<Iterable<EventBase>, Exception> eventsOrException) {
        final Iterable<EventBase> events = eventsOrException.getA();
        final Iterable<EventBaseDTO> eventDTOs;
        final RemoteSailingServerReferenceDTO sailingServerDTO;
        if (events == null) {
            eventDTOs = null;
            final Exception exception = eventsOrException.getB();
            sailingServerDTO = new RemoteSailingServerReferenceDTO(serverRef.getName(),
                    serverRef.getURL().toExternalForm(), exception==null?null:exception.getMessage());
        } else {
            eventDTOs = convertToEventDTOs(events);
            sailingServerDTO = new RemoteSailingServerReferenceDTO(
                    serverRef.getName(), serverRef
                            .getURL().toExternalForm(), eventDTOs);
        }
        return sailingServerDTO;
    }
    
    private Iterable<EventBaseDTO> convertToEventDTOs(Iterable<EventBase> events) {
        List<EventBaseDTO> result = new ArrayList<>();
        for (EventBase event : events) {
            EventBaseDTO eventDTO = convertToEventDTO(event);
            result.add(eventDTO);
        }
        return result;
    }

    @Override
    public EventDTO updateEvent(UUID eventId, String eventName, String eventDescription, Date startDate, Date endDate,
            VenueDTO venue, boolean isPublic, Iterable<UUID> leaderboardGroupIds, String officialWebsiteURLString, String sailorsInfoWebsiteURLString,
            Iterable<ImageDTO> images, Iterable<VideoDTO> videos) throws MalformedURLException {
        TimePoint startTimePoint = startDate != null ? new MillisecondsTimePoint(startDate) : null;
        TimePoint endTimePoint = endDate != null ?  new MillisecondsTimePoint(endDate) : null;
        URL officialWebsiteURL = officialWebsiteURLString != null ? new URL(officialWebsiteURLString) : null;
        URL sailorsInfoWebsiteURL = sailorsInfoWebsiteURLString != null ? new URL(sailorsInfoWebsiteURLString) : null;
        List<ImageDescriptor> eventImages = convertToImages(images);
        List<VideoDescriptor> eventVideos = convertToVideos(videos);
        getService().apply(
                new UpdateEvent(eventId, eventName, eventDescription, startTimePoint, endTimePoint, venue.getName(),
                        isPublic, leaderboardGroupIds, officialWebsiteURL, sailorsInfoWebsiteURL, eventImages, eventVideos));
        return getEventById(eventId, false);
    }

    @Override
    public EventDTO createEvent(String eventName, String eventDescription, Date startDate, Date endDate, String venue,
            boolean isPublic, List<String> courseAreaNames, String officialWebsiteURLAsString, String sailorsInfoWebsiteURLAsString,
            Iterable<ImageDTO> images, Iterable<VideoDTO> videos)
            throws MalformedURLException {
        UUID eventUuid = UUID.randomUUID();
        TimePoint startTimePoint = startDate != null ?  new MillisecondsTimePoint(startDate) : null;
        TimePoint endTimePoint = endDate != null ?  new MillisecondsTimePoint(endDate) : null;
        URL officialWebsiteURL = officialWebsiteURLAsString != null ? new URL(officialWebsiteURLAsString) : null;
        URL sailorsInfoWebsiteURL = sailorsInfoWebsiteURLAsString != null ? new URL(sailorsInfoWebsiteURLAsString) : null;
        List<ImageDescriptor> eventImages = convertToImages(images);
        List<VideoDescriptor> eventVideos = convertToVideos(videos);
        getService().apply(
                new CreateEvent(eventName, eventDescription, startTimePoint, endTimePoint, venue, isPublic, eventUuid,
                        officialWebsiteURL, sailorsInfoWebsiteURL, eventImages, eventVideos));
        createCourseAreas(eventUuid, courseAreaNames.toArray(new String[courseAreaNames.size()]));
        return getEventById(eventUuid, false);
    }

    @Override
    public Pair<Integer, Integer> resolveImageDimensions(String imageUrlAsString) throws Exception {
        URL imageURL = new URL(imageUrlAsString);
        Pair<Integer, Integer> imageDimensions = MediaUtils.getImageDimensions(imageURL);
        return imageDimensions;
    }
    
    @Override
    public void createCourseAreas(UUID eventId, String[] courseAreaNames) {
        final UUID[] courseAreaIDs = new UUID[courseAreaNames.length];
        for (int i=0; i<courseAreaNames.length; i++) {
            courseAreaIDs[i] = UUID.randomUUID();
        }
        getService().apply(new AddCourseAreas(eventId, courseAreaNames, courseAreaIDs));
    }

    @Override
    public void removeCourseAreas(UUID eventId, UUID[] courseAreaIds) {
        getService().apply(new RemoveCourseAreas(eventId, courseAreaIds));
    }

    @Override
    public void removeEvents(Collection<UUID> eventIds) {
        for (UUID eventId : eventIds) {
            removeEvent(eventId);
        }
    }

    @Override
    public void removeEvent(UUID eventId) {
        getService().apply(new RemoveEvent(eventId));
    }

    @Override
    public void renameEvent(UUID eventId, String newName) {
        getService().apply(new RenameEvent(eventId, newName));
    }

    @Override
    public EventDTO getEventById(UUID id, boolean withStatisticalData) throws MalformedURLException {
        EventDTO result = null;
        String requestBaseURL = getRequestBaseURL().toString();
        Event event = getService().getEvent(id);
        if (event != null) {
            result = convertToEventDTO(event, withStatisticalData);
            result.setBaseURL(requestBaseURL);
            result.setIsOnRemoteServer(false);
        }
        return result;
    }

    private EventBaseDTO convertToEventDTO(EventBase event) {
        final EventBaseDTO eventDTO;
        if (event == null) {
            eventDTO = null;
        } else {
            List<LeaderboardGroupBaseDTO> lgDTOs = new ArrayList<>();
            if (event.getLeaderboardGroups() != null) {
                for (LeaderboardGroupBase lgBase : event.getLeaderboardGroups()) {
                    lgDTOs.add(convertToLeaderboardGroupBaseDTO(lgBase));
                }
            }
            eventDTO = new EventBaseDTO(event.getName(), lgDTOs);
            copyEventBaseFieldsToDTO(event, eventDTO);
        }
        return eventDTO;
    }

    private LeaderboardGroupBaseDTO convertToLeaderboardGroupBaseDTO(LeaderboardGroupBase leaderboardGroupBase) {
        return new LeaderboardGroupBaseDTO(leaderboardGroupBase.getId(), leaderboardGroupBase.getName(),
                leaderboardGroupBase.getDescription(), leaderboardGroupBase.getDisplayName(),
                leaderboardGroupBase.hasOverallLeaderboard());
    }
    
    private void copyEventBaseFieldsToDTO(EventBase event, EventBaseDTO eventDTO) {
        eventDTO.venue = new VenueDTO();
        eventDTO.venue.setName(event.getVenue() != null ? event.getVenue().getName() : null);
        eventDTO.startDate = event.getStartDate() != null ? event.getStartDate().asDate() : null;
        eventDTO.endDate = event.getStartDate() != null ? event.getEndDate().asDate() : null;
        eventDTO.isPublic = event.isPublic();
        eventDTO.id = (UUID) event.getId();
        eventDTO.setDescription(event.getDescription());
        eventDTO.setOfficialWebsiteURL(event.getOfficialWebsiteURL() != null ? event.getOfficialWebsiteURL().toString() : null);
        eventDTO.setSailorsInfoWebsiteURL(event.getSailorsInfoWebsiteURL() != null ? event.getSailorsInfoWebsiteURL().toString() : null);
        for(ImageDescriptor image: event.getImages()) {
            eventDTO.addImage(convertToImageDTO(image));
        }
        for(VideoDescriptor video: event.getVideos()) {
            eventDTO.addVideo(convertToVideoDTO(video));
        }
    }

    private List<ImageDescriptor> convertToImages(Iterable<ImageDTO> images) throws MalformedURLException {
        List<ImageDescriptor> eventImages = new ArrayList<ImageDescriptor>();
        for (ImageDTO image : images) {
            try {
                eventImages.add(convertToImage(image));
            } catch(Exception e) {
                // broken URLs are not being stored
            }
        }
        return eventImages;
    }

    private List<VideoDescriptor> convertToVideos(Iterable<VideoDTO> videos) throws MalformedURLException {
        List<VideoDescriptor> eventVideos = new ArrayList<VideoDescriptor>();
        for (VideoDTO video : videos) {
            try {
                eventVideos.add(convertToVideo(video));
            } catch(Exception e) {
                // broken URLs are not being stored
            }
        }
        return eventVideos;
    }

    private ImageDescriptor convertToImage(ImageDTO image) throws MalformedURLException {
        ImageDescriptor result = new ImageDescriptorImpl(new URL(image.getSourceRef()), new MillisecondsTimePoint(image.getCreatedAtDate()));
        result.setCopyright(image.getCopyright());
        result.setTitle(image.getTitle());
        result.setSubtitle(image.getSubtitle());
        result.setCopyright(image.getCopyright());
        result.setSize(image.getWidthInPx(), image.getHeightInPx());
        result.setLocale(toLocale(image.getLocale()));
        for (String tag : image.getTags()) {
            result.addTag(tag);
        }
        return result;
    }

    private VideoDescriptor convertToVideo(VideoDTO video) throws MalformedURLException {
        MimeType mimeType = video.getMimeType();
        if(mimeType == null || mimeType == MimeType.unknown) {
            mimeType = MediaUtils.detectMimeTypeFromUrl(video.getSourceRef());
        }
        VideoDescriptor result = new VideoDescriptorImpl(new URL(video.getSourceRef()), mimeType, new MillisecondsTimePoint(video.getCreatedAtDate()));
        result.setCopyright(video.getCopyright());
        result.setTitle(video.getTitle());
        result.setSubtitle(video.getSubtitle());
        result.setCopyright(video.getCopyright());
        result.setLengthInSeconds(video.getLengthInSeconds());
        if(video.getThumbnailRef() != null && !video.getThumbnailRef().isEmpty())
        result.setThumbnailURL(new URL(video.getThumbnailRef()));
        result.setLocale(toLocale(video.getLocale()));
        for (String tag : video.getTags()) {
            result.addTag(tag);
        }
        return result;
    }

    private ImageDTO convertToImageDTO(ImageDescriptor image) {
        ImageDTO result = new ImageDTO(image.getURL().toString(), image.getCreatedAtDate() != null ? image.getCreatedAtDate().asDate() : null);
        result.setCopyright(image.getCopyright());
        result.setTitle(image.getTitle());
        result.setSubtitle(image.getSubtitle());
        result.setMimeType(image.getMimeType());
        result.setSizeInPx(image.getWidthInPx(), image.getHeightInPx());
        result.setLocale(toLocaleName(image.getLocale()));
        List<String> tags = new ArrayList<String>();
        for(String tag: image.getTags()) {
            tags.add(tag);
        }
        result.setTags(tags);
        return result;
    }

    private VideoDTO convertToVideoDTO(VideoDescriptor video) {
        VideoDTO result = new VideoDTO(video.getURL().toString(), video.getMimeType(), 
                video.getCreatedAtDate() != null ? video.getCreatedAtDate().asDate() : null);
        result.setCopyright(video.getCopyright());
        result.setTitle(video.getTitle());
        result.setSubtitle(video.getSubtitle());
        result.setThumbnailRef(video.getThumbnailURL() != null ? video.getThumbnailURL().toString() : null);
        result.setLengthInSeconds(video.getLengthInSeconds());
        result.setLocale(toLocaleName(video.getLocale()));
        List<String> tags = new ArrayList<String>();
        for(String tag: video.getTags()) {
            tags.add(tag);
        }
        result.setTags(tags);
        return result;
    }
    
    private Locale toLocale(String localeName) {
        if(localeName == null || localeName.isEmpty()) {
            return null;
        }
        return Locale.forLanguageTag(localeName);
    }
    
    private String toLocaleName(Locale locale) {
        if(locale == null) {
            return null;
        }
        return locale.toString();
    }

    private EventDTO convertToEventDTO(Event event, boolean withStatisticalData) {
        EventDTO eventDTO = new EventDTO(event.getName());
        copyEventBaseFieldsToDTO(event, eventDTO);
        eventDTO.regattas = new ArrayList<RegattaDTO>();
        for (Regatta regatta: event.getRegattas()) {
            RegattaDTO regattaDTO = new RegattaDTO();
            regattaDTO.setName(regatta.getName());
            regattaDTO.races = convertToRaceDTOs(regatta);
            eventDTO.regattas.add(regattaDTO);
        }
        eventDTO.venue.setCourseAreas(new ArrayList<CourseAreaDTO>());
        for (CourseArea courseArea : event.getVenue().getCourseAreas()) {
            CourseAreaDTO courseAreaDTO = convertToCourseAreaDTO(courseArea);
            eventDTO.venue.getCourseAreas().add(courseAreaDTO);
        }
        for (LeaderboardGroup lg : event.getLeaderboardGroups()) {
            eventDTO.addLeaderboardGroup(convertToLeaderboardGroupDTO(lg, /* withGeoLocationData */false, withStatisticalData));
        }
        return eventDTO;
    }

    private CourseAreaDTO convertToCourseAreaDTO(CourseArea courseArea) {
        CourseAreaDTO courseAreaDTO = new CourseAreaDTO(courseArea.getName());
        courseAreaDTO.id = courseArea.getId();
        return courseAreaDTO;
    }
    
    /** for backward compatibility with the regatta overview */
    @Override
    public List<RaceGroupDTO> getRegattaStructureForEvent(UUID eventId) {
        List<RaceGroupDTO> raceGroups = new ArrayList<RaceGroupDTO>();
        Event event = getService().getEvent(eventId);
        Map<Leaderboard, LeaderboardGroup> leaderboardWithLeaderboardGroups = new HashMap<Leaderboard, LeaderboardGroup>();
        for(LeaderboardGroup leaderboardGroup: event.getLeaderboardGroups()) {
            for(Leaderboard leaderboard: leaderboardGroup.getLeaderboards()) {
                leaderboardWithLeaderboardGroups.put(leaderboard, leaderboardGroup);
            }
        }
        if (event != null) {
            for (CourseArea courseArea : event.getVenue().getCourseAreas()) {
                for (Leaderboard leaderboard : getService().getLeaderboards().values()) {
                    if (leaderboard.getDefaultCourseArea() != null && leaderboard.getDefaultCourseArea() == courseArea) {
                        RaceGroupDTO raceGroup = new RaceGroupDTO(leaderboard.getName());
                        raceGroup.courseAreaIdAsString = courseArea.getId().toString();
                        raceGroup.displayName = getRegattaNameFromLeaderboard(leaderboard);
                        if(leaderboardWithLeaderboardGroups.containsKey(leaderboard)) {
                            raceGroup.leaderboardGroupName = leaderboardWithLeaderboardGroups.get(leaderboard).getName(); 
                        }
                        if (leaderboard instanceof RegattaLeaderboard) {
                            RegattaLeaderboard regattaLeaderboard = (RegattaLeaderboard) leaderboard;
                            for (Series series : regattaLeaderboard.getRegatta().getSeries()) {
                                RaceGroupSeriesDTO seriesDTO = new RaceGroupSeriesDTO(series.getName());
                                raceGroup.getSeries().add(seriesDTO);
                                for (Fleet fleet : series.getFleets()) {
                                    FleetDTO fleetDTO = new FleetDTO(fleet.getName(), fleet.getOrdering(), fleet.getColor());
                                    seriesDTO.getFleets().add(fleetDTO);
                                }
                                seriesDTO.getRaceColumns().addAll(convertToRaceColumnDTOs(series.getRaceColumns()));
                            }
                        } else {
                            RaceGroupSeriesDTO seriesDTO = new RaceGroupSeriesDTO(LeaderboardNameConstants.DEFAULT_SERIES_NAME);
                            raceGroup.getSeries().add(seriesDTO);
                            FleetDTO fleetDTO = new FleetDTO(LeaderboardNameConstants.DEFAULT_FLEET_NAME, 0, null);
                            seriesDTO.getFleets().add(fleetDTO);
                            seriesDTO.getRaceColumns().addAll(convertToRaceColumnDTOs(leaderboard.getRaceColumns()));
                        }
                        raceGroups.add(raceGroup);
                    }
                }
            }
        }
        return raceGroups;
    }

    /** the replacement service for getRegattaStructureForEvent() */
    @Override
    public List<RaceGroupDTO> getRegattaStructureOfEvent(UUID eventId) {
        List<RaceGroupDTO> raceGroups = new ArrayList<RaceGroupDTO>();
        Event event = getService().getEvent(eventId);
        Map<Leaderboard, LeaderboardGroup> leaderboardWithLeaderboardGroups = new HashMap<Leaderboard, LeaderboardGroup>();
        for(LeaderboardGroup leaderboardGroup: event.getLeaderboardGroups()) {
            for(Leaderboard leaderboard: leaderboardGroup.getLeaderboards()) {
                leaderboardWithLeaderboardGroups.put(leaderboard, leaderboardGroup);
            }
        }
        if (event != null) {
            for(LeaderboardGroup leaderboardGroup: event.getLeaderboardGroups()) {
                for(Leaderboard leaderboard: leaderboardGroup.getLeaderboards()) {
                    RaceGroupDTO raceGroup = new RaceGroupDTO(leaderboard.getName());
                    for (CourseArea courseArea : event.getVenue().getCourseAreas()) {
                        if (leaderboard.getDefaultCourseArea() != null && leaderboard.getDefaultCourseArea() == courseArea) {
                            raceGroup.courseAreaIdAsString = courseArea.getId().toString();
                            break;
                        }
                    }
                    raceGroup.displayName = getRegattaNameFromLeaderboard(leaderboard);
                    if(leaderboardWithLeaderboardGroups.containsKey(leaderboard)) {
                        raceGroup.leaderboardGroupName = leaderboardWithLeaderboardGroups.get(leaderboard).getName(); 
                    }
                    if (leaderboard instanceof RegattaLeaderboard) {
                        RegattaLeaderboard regattaLeaderboard = (RegattaLeaderboard) leaderboard;
                        raceGroup.boatClass = regattaLeaderboard.getRegatta().getBoatClass().getDisplayName();
                        for (Series series : regattaLeaderboard.getRegatta().getSeries()) {
                            RaceGroupSeriesDTO seriesDTO = new RaceGroupSeriesDTO(series.getName());
                            raceGroup.getSeries().add(seriesDTO);
                            for (Fleet fleet : series.getFleets()) {
                                FleetDTO fleetDTO = new FleetDTO(fleet.getName(), fleet.getOrdering(), fleet.getColor());
                                seriesDTO.getFleets().add(fleetDTO);
                            }
                            seriesDTO.getRaceColumns().addAll(convertToRaceColumnDTOs(series.getRaceColumns()));
                        }
                    } else {
                        RaceGroupSeriesDTO seriesDTO = new RaceGroupSeriesDTO(LeaderboardNameConstants.DEFAULT_SERIES_NAME);
                        raceGroup.getSeries().add(seriesDTO);
                        FleetDTO fleetDTO = new FleetDTO(LeaderboardNameConstants.DEFAULT_FLEET_NAME, 0, null);
                        seriesDTO.getFleets().add(fleetDTO);
                        seriesDTO.getRaceColumns().addAll(convertToRaceColumnDTOs(leaderboard.getRaceColumns()));
                        for(Competitor c: leaderboard.getCompetitors()) {
                            if(c.getBoat() != null && c.getBoat().getBoatClass() != null) {
                                raceGroup.boatClass = c.getBoat().getBoatClass().getDisplayName();
                            }
                        }
                    }
                    raceGroups.add(raceGroup);
                }
            }
        }
        return raceGroups;
    }
    
    /**
     * The name of the regatta to be shown on the regatta overview webpage is retrieved from the name of the {@link Leaderboard}. Since regattas are
     * not always represented by a {@link Regatta} object in the Sailing Suite but need to be shown on the regatta overview page, the leaderboard is
     * used as the representative of the sailing regatta. When a display name is set for a leaderboard, this name is favored against the (mostly technical)
     * regatta name as the display name represents the publicly visible name of the regatta. 
     * <br>
     * When the leaderboard is a {@link RegattaLeaderboard} the name of the {@link Regatta} is used, otherwise the leaderboard 
     * is a {@link FlexibleLeaderboard} and it's name is used as the last option.
     * @param leaderboard The {@link Leaderboard} from which the name is be retrieved
     * @return the name of the regatta to be shown on the regatta overview page
     */
    private String getRegattaNameFromLeaderboard(Leaderboard leaderboard) {
        String regattaName;
        if (leaderboard.getDisplayName() != null && !leaderboard.getDisplayName().isEmpty()) {
            regattaName = leaderboard.getDisplayName();
        } else {
            if (leaderboard instanceof RegattaLeaderboard) {
                RegattaLeaderboard regattaLeaderboard = (RegattaLeaderboard) leaderboard;
                regattaName = regattaLeaderboard.getRegatta().getName();
            } else {
                regattaName = leaderboard.getName();
            }
        }
        return regattaName;
    }

    @Override
    public void removeRegattas(Collection<RegattaIdentifier> selectedRegattas) {
        for (RegattaIdentifier regatta : selectedRegattas) {
            removeRegatta(regatta);
        }
    }
    
    @Override
    public void removeRegatta(RegattaIdentifier regattaIdentifier) {
        getService().apply(new RemoveRegatta(regattaIdentifier));
    }
    
    @Override
    public void removeSeries(RegattaIdentifier identifier, String seriesName) {
        getService().apply(new RemoveSeries(identifier, seriesName));
    }

    private RaceColumnInSeriesDTO convertToRaceColumnInSeriesDTO(RaceColumnInSeries raceColumnInSeries) {
        RaceColumnInSeriesDTO raceColumnInSeriesDTO = new RaceColumnInSeriesDTO(raceColumnInSeries.getSeries().getName(),
                raceColumnInSeries.getRegatta().getName());
        fillRaceColumnDTO(raceColumnInSeries, raceColumnInSeriesDTO);
        return raceColumnInSeriesDTO;
    }

    @Override
    public void updateRegatta(RegattaIdentifier regattaName, Date startDate, Date endDate, UUID defaultCourseAreaUuid, 
            RegattaConfigurationDTO configurationDTO, boolean useStartTimeInference) {
        TimePoint startTimePoint = startDate != null ?  new MillisecondsTimePoint(startDate) : null;
        TimePoint endTimePoint = endDate != null ?  new MillisecondsTimePoint(endDate) : null;
        getService().apply(new UpdateSpecificRegatta(regattaName, startTimePoint, endTimePoint,
                defaultCourseAreaUuid, convertToRegattaConfiguration(configurationDTO), useStartTimeInference));
    }

    @Override
    public List<RaceColumnInSeriesDTO> addRaceColumnsToSeries(RegattaIdentifier regattaIdentifier, String seriesName,
            List<Pair<String, Integer>> columnNamesWithInsertIndex) {
        List<RaceColumnInSeriesDTO> result = new ArrayList<RaceColumnInSeriesDTO>();
        for (Pair<String, Integer> columnNameAndInsertIndex : columnNamesWithInsertIndex) {
            RaceColumnInSeries raceColumnInSeries = getService().apply(
                    new AddColumnToSeries(columnNameAndInsertIndex.getB(), regattaIdentifier, seriesName, columnNameAndInsertIndex.getA()));
            if (raceColumnInSeries != null) {
                result.add(convertToRaceColumnInSeriesDTO(raceColumnInSeries));
            }
        }
        return result;
    }
    
    @Override
    public void updateSeries(RegattaIdentifier regattaIdentifier, String seriesName, String newSeriesName, boolean isMedal,
            int[] resultDiscardingThresholds, boolean startsWithZeroScore,
            boolean firstColumnIsNonDiscardableCarryForward, boolean hasSplitFleetContiguousScoring,
            List<FleetDTO> fleets) {
        getService().apply(
                new UpdateSeries(regattaIdentifier, seriesName, newSeriesName, isMedal, resultDiscardingThresholds,
                        startsWithZeroScore, firstColumnIsNonDiscardableCarryForward, hasSplitFleetContiguousScoring,
                        fleets));
    }

    @Override
    public RaceColumnInSeriesDTO addRaceColumnToSeries(RegattaIdentifier regattaIdentifier, String seriesName, String columnName) {
        RaceColumnInSeriesDTO result = null;
        RaceColumnInSeries raceColumnInSeries = getService().apply(new AddColumnToSeries(regattaIdentifier, seriesName, columnName));
        if(raceColumnInSeries != null) {
            result = convertToRaceColumnInSeriesDTO(raceColumnInSeries);
        }
        return result;
    }

    @Override
    public void removeRaceColumnsFromSeries(RegattaIdentifier regattaIdentifier, String seriesName, List<String> columnNames) {
        for(String columnName: columnNames) {
            getService().apply(new RemoveColumnFromSeries(regattaIdentifier, seriesName, columnName));
        }
    }

    @Override
    public void removeRaceColumnFromSeries(RegattaIdentifier regattaIdentifier, String seriesName, String columnName) {
        getService().apply(new RemoveColumnFromSeries(regattaIdentifier, seriesName, columnName));
    }

    @Override
    public void moveRaceColumnInSeriesUp(RegattaIdentifier regattaIdentifier, String seriesName, String columnName) {
        getService().apply(new MoveColumnInSeriesUp(regattaIdentifier, seriesName, columnName));
    }

    @Override
    public void moveRaceColumnInSeriesDown(RegattaIdentifier regattaIdentifier, String seriesName, String columnName) {
        getService().apply(new MoveColumnInSeriesDown(regattaIdentifier, seriesName, columnName));
    }

    @Override
    public RegattaDTO createRegatta(String regattaName, String boatClassName, Date startDate, Date endDate, 
            RegattaCreationParametersDTO seriesNamesWithFleetNamesAndFleetOrderingAndMedal,
            boolean persistent, ScoringSchemeType scoringSchemeType, UUID defaultCourseAreaId, boolean useStartTimeInference,
            RankingMetrics rankingMetricType) {
        TimePoint startTimePoint = startDate != null ?  new MillisecondsTimePoint(startDate) : null;
        TimePoint endTimePoint = endDate != null ?  new MillisecondsTimePoint(endDate) : null;
        Regatta regatta = getService().apply(
                new AddSpecificRegatta(
                        regattaName, boatClassName, startTimePoint, endTimePoint, UUID.randomUUID(),
                        seriesNamesWithFleetNamesAndFleetOrderingAndMedal,
                        persistent, baseDomainFactory.createScoringScheme(scoringSchemeType), defaultCourseAreaId, useStartTimeInference,
                        rankingMetricType));
        return convertToRegattaDTO(regatta);
    }
    
    @Override
    public RegattaScoreCorrectionDTO getScoreCorrections(String scoreCorrectionProviderName, String eventName,
            String boatClassName, Date timePointWhenResultPublished) throws Exception {
        RegattaScoreCorrectionDTO result = null;
        for (ScoreCorrectionProvider scp : getAllScoreCorrectionProviders()) {
            if (scp.getName().equals(scoreCorrectionProviderName)) {
                result = createScoreCorrection(scp.getScoreCorrections(eventName, boatClassName,
                        new MillisecondsTimePoint(timePointWhenResultPublished)));
                break;
            }
        }
        return result;
    }

    private RegattaScoreCorrectionDTO createScoreCorrection(RegattaScoreCorrections scoreCorrections) {
        // Key is the race name or number as String; values are maps whose key is the sailID.
        LinkedHashMap<String, Map<String, ScoreCorrectionEntryDTO>> map = new LinkedHashMap<String, Map<String, ScoreCorrectionEntryDTO>>();
        for (ScoreCorrectionsForRace sc4r : scoreCorrections.getScoreCorrectionsForRaces()) {
            Map<String, ScoreCorrectionEntryDTO> entryMap = new HashMap<String, RegattaScoreCorrectionDTO.ScoreCorrectionEntryDTO>();
            for (String sailID : sc4r.getSailIDs()) {
                entryMap.put(sailID, createScoreCorrectionEntryDTO(sc4r.getScoreCorrectionForCompetitor(sailID)));
            }
            map.put(sc4r.getRaceNameOrNumber(), entryMap);
        }
        return new RegattaScoreCorrectionDTO(scoreCorrections.getProvider().getName(), map);
    }

    private ScoreCorrectionEntryDTO createScoreCorrectionEntryDTO(
            ScoreCorrectionForCompetitorInRace scoreCorrectionForCompetitor) {
        return new ScoreCorrectionEntryDTO(scoreCorrectionForCompetitor.getPoints(),
                scoreCorrectionForCompetitor.isDiscarded(), scoreCorrectionForCompetitor.getMaxPointsReason());
    }
    
    @Override
    public List<Pair<String, String>> getUrlResultProviderNamesAndOptionalSampleURL() {
        List<Pair<String, String>> result = new ArrayList<>();
        for (ScoreCorrectionProvider scp : getAllScoreCorrectionProviders()) {
            if (scp instanceof ResultUrlProvider) {
                result.add(new Pair<>(scp.getName(), ((ResultUrlProvider) scp).getOptionalSampleURL()));
            }
        }
        return result;
    }

    private ResultUrlProvider getUrlBasedScoreCorrectionProvider(String resultProviderName) {
        ResultUrlProvider result = null;
        for (ScoreCorrectionProvider scp : getAllScoreCorrectionProviders()) {
            if (scp instanceof ResultUrlProvider && scp.getName().equals(resultProviderName)) {
                result = (ResultUrlProvider) scp;
                break;
            }
        }
        return result;
    }

    @Override
    public ServerInfoDTO getServerInfo() {
        ServerInfoDTO result = new ServerInfoDTO(ServerInfo.getName(), ServerInfo.getBuildVersion());
        return result;
    }

    @Override
    public ServerConfigurationDTO getServerConfiguration() {
        SailingServerConfiguration sailingServerConfiguration = getService().getSailingServerConfiguration();
        ServerConfigurationDTO result = new ServerConfigurationDTO(sailingServerConfiguration.isStandaloneServer());
        return result;
    }
    
    @Override
    public void updateServerConfiguration(ServerConfigurationDTO serverConfiguration) {
        SailingServerConfiguration newServerConfiguration = new SailingServerConfigurationImpl(serverConfiguration.isStandaloneServer());
        getService().apply(new UpdateServerConfiguration(newServerConfiguration));
    }

    @Override
    public List<RemoteSailingServerReferenceDTO> getRemoteSailingServerReferences() {
        List<RemoteSailingServerReferenceDTO> result = new ArrayList<RemoteSailingServerReferenceDTO>();
        for (Entry<RemoteSailingServerReference, com.sap.sse.common.Util.Pair<Iterable<EventBase>, Exception>> remoteSailingServerRefAndItsCachedEvent :
                    getService().getPublicEventsOfAllSailingServers().entrySet()) {
            RemoteSailingServerReferenceDTO dto = createRemoteSailingServerReferenceDTO(
                    remoteSailingServerRefAndItsCachedEvent.getKey(),
                    remoteSailingServerRefAndItsCachedEvent.getValue());
            result.add(dto);
        }
        return result;
    }

    @Override
    public void removeSailingServers(Set<String> namesOfSailingServersToRemove) throws Exception {
        for (String serverName : namesOfSailingServersToRemove) {
            getService().apply(new RemoveRemoteSailingServerReference(serverName));
        }
    }

    @Override
    public RemoteSailingServerReferenceDTO addRemoteSailingServerReference(RemoteSailingServerReferenceDTO sailingServer) throws MalformedURLException {
        final String expandedURL;
        if (sailingServer.getUrl().contains("//")) {
            expandedURL = sailingServer.getUrl();
        } else {
            expandedURL = "http://" + sailingServer.getUrl();
        }
        URL serverURL = new URL(expandedURL);
        RemoteSailingServerReference serverRef = getService().apply(new AddRemoteSailingServerReference(sailingServer.getName(), serverURL));
        com.sap.sse.common.Util.Pair<Iterable<EventBase>, Exception> eventsOrException = getService().updateRemoteServerEventCacheSynchronously(serverRef);
        return createRemoteSailingServerReferenceDTO(serverRef, eventsOrException);
        
    }

    @Override
    public List<String> getResultImportUrls(String resultProviderName) {
        List<String> result = new ArrayList<String>();
        ResultUrlProvider urlBasedScoreCorrectionProvider = getUrlBasedScoreCorrectionProvider(resultProviderName);
        ResultUrlRegistry resultUrlRegistry = getResultUrlRegistry();
        if (urlBasedScoreCorrectionProvider != null) {
            Iterable<URL> allUrls = resultUrlRegistry.getResultUrls(resultProviderName);
            for (URL url : allUrls) {
                result.add(url.toString());
            }
        }
        return result;
    }

    @Override
    public void removeResultImportURLs(String resultProviderName, Set<String> toRemove) throws Exception {
        ResultUrlProvider urlBasedScoreCorrectionProvider = getUrlBasedScoreCorrectionProvider(resultProviderName);
        ResultUrlRegistry resultUrlRegistry = getResultUrlRegistry();
        if (urlBasedScoreCorrectionProvider != null) {
            for (String urlToRemove : toRemove) {
                resultUrlRegistry.unregisterResultUrl(resultProviderName, new URL(urlToRemove));
            }
        }
    }

    @Override
    public void addResultImportUrl(String resultProviderName, String url) throws Exception {
        ResultUrlProvider urlBasedScoreCorrectionProvider = getUrlBasedScoreCorrectionProvider(resultProviderName);
        if (urlBasedScoreCorrectionProvider != null) {
            ResultUrlRegistry resultUrlRegistry = getResultUrlRegistry();
            resultUrlRegistry.registerResultUrl(resultProviderName, new URL(url));
        }
    }

    private ResultUrlRegistry getResultUrlRegistry() {
        return resultUrlRegistryServiceTracker.getService();
    }    

    @Override
    public List<String> getOverallLeaderboardNamesContaining(String leaderboardName) {
        Leaderboard leaderboard = getService().getLeaderboardByName(leaderboardName);
        if (leaderboard == null) {
            throw new IllegalArgumentException("Couldn't find leaderboard named "+leaderboardName);
        }
        List<String> result = new ArrayList<String>();
        for (Map.Entry<String, Leaderboard> leaderboardEntry : getService().getLeaderboards().entrySet()) {
            if (leaderboardEntry.getValue() instanceof MetaLeaderboard) {
                MetaLeaderboard metaLeaderboard = (MetaLeaderboard) leaderboardEntry.getValue();
                if (Util.contains(metaLeaderboard.getLeaderboards(), leaderboard)) {
                    result.add(leaderboardEntry.getKey());
                }
            }
        }
        return result;
    }

    @Override
    public List<SwissTimingArchiveConfigurationDTO> getPreviousSwissTimingArchiveConfigurations() {
        Iterable<SwissTimingArchiveConfiguration> configs = swissTimingAdapterPersistence.getSwissTimingArchiveConfigurations();
        List<SwissTimingArchiveConfigurationDTO> result = new ArrayList<SwissTimingArchiveConfigurationDTO>();
        for (SwissTimingArchiveConfiguration stArchiveConfig : configs) {
            result.add(new SwissTimingArchiveConfigurationDTO(stArchiveConfig.getJsonUrl()));
        }
        return result;
    }

    @Override
    public void storeSwissTimingArchiveConfiguration(String swissTimingJsonUrl) {
        swissTimingAdapterPersistence.storeSwissTimingArchiveConfiguration(swissTimingFactory.createSwissTimingArchiveConfiguration(
                swissTimingJsonUrl));
    }

    protected com.sap.sailing.domain.base.DomainFactory getBaseDomainFactory() {
        return baseDomainFactory;
    }

    @Override
    public List<RegattaOverviewEntryDTO> getRaceStateEntriesForLeaderboard(String leaderboardName,
            boolean showOnlyCurrentlyRunningRaces, boolean showOnlyRacesOfSameDay, final List<String> visibleRegattas)
            throws NoWindException, InterruptedException, ExecutionException {
        Leaderboard leaderboard = getService().getLeaderboardByName(leaderboardName);
        return getRaceStateEntriesForLeaderboard(leaderboard, showOnlyCurrentlyRunningRaces, showOnlyRacesOfSameDay, visibleRegattas);
    }

    private List<RegattaOverviewEntryDTO> getRaceStateEntriesForLeaderboard(Leaderboard leaderboard,
            boolean showOnlyCurrentlyRunningRaces, boolean showOnlyRacesOfSameDay, final List<String> visibleRegattas)
            throws NoWindException, InterruptedException, ExecutionException {
        List<RegattaOverviewEntryDTO> result = new ArrayList<RegattaOverviewEntryDTO>();
        Calendar dayToCheck = Calendar.getInstance();
        dayToCheck.setTime(new Date());
        CourseArea usedCourseArea = leaderboard.getDefaultCourseArea();
        if (leaderboard != null) {
            if (visibleRegattas != null && !visibleRegattas.contains(leaderboard.getName())) {
                return result;
            }
            String regattaName = getRegattaNameFromLeaderboard(leaderboard);
            if (leaderboard instanceof RegattaLeaderboard) {
                RegattaLeaderboard regattaLeaderboard = (RegattaLeaderboard) leaderboard;
                BoatClass boatClass = regattaLeaderboard.getRegatta().getBoatClass();
                for (Series series : regattaLeaderboard.getRegatta().getSeries()) {
                    Map<String, List<RegattaOverviewEntryDTO>> entriesPerFleet = new HashMap<String, List<RegattaOverviewEntryDTO>>();
                    for (RaceColumn raceColumn : series.getRaceColumns()) {
                        getRegattaOverviewEntries(showOnlyRacesOfSameDay, dayToCheck,
                                usedCourseArea, leaderboard, boatClass.getName(), regattaName, series.getName(), raceColumn, entriesPerFleet);
                    }
                    result.addAll(getRegattaOverviewEntriesToBeShown(showOnlyCurrentlyRunningRaces, entriesPerFleet));
                }

            } else if(leaderboard instanceof FlexibleLeaderboard) {
                BoatClass boatClass = null;
                for (TrackedRace trackedRace : leaderboard.getTrackedRaces()) {
                    boatClass = trackedRace.getRace().getBoatClass();
                    break;
                }
                Map<String, List<RegattaOverviewEntryDTO>> entriesPerFleet = new HashMap<String, List<RegattaOverviewEntryDTO>>();
                for (RaceColumn raceColumn : leaderboard.getRaceColumns()) {
                    getRegattaOverviewEntries(showOnlyRacesOfSameDay, dayToCheck, usedCourseArea,
                            leaderboard, boatClass == null ? "" : boatClass.getName(), regattaName, LeaderboardNameConstants.DEFAULT_SERIES_NAME, raceColumn, entriesPerFleet);
                }
                result.addAll(getRegattaOverviewEntriesToBeShown(showOnlyCurrentlyRunningRaces, entriesPerFleet));
            }
        }
        return result;
    }
    
    private void createRegattaFromRegattaDTO(RegattaDTO regatta) {
        this.createRegatta(regatta.getName(), regatta.boatClass.getName(), regatta.startDate, regatta.endDate,
                        new RegattaCreationParametersDTO(getSeriesCreationParameters(regatta)), 
                        true, regatta.scoringScheme, regatta.defaultCourseAreaUuid, regatta.useStartTimeInference,
                        regatta.rankingMetricType);
    }
    
    private SeriesParameters getSeriesParameters(SeriesDTO seriesDTO) {
        SeriesParameters series = new SeriesParameters(false, false, false, null);
            series
                    .setFirstColumnIsNonDiscardableCarryForward(seriesDTO.isFirstColumnIsNonDiscardableCarryForward());
            series.setHasSplitFleetContiguousScoring(seriesDTO.hasSplitFleetContiguousScoring());
            series.setStartswithZeroScore(seriesDTO.isStartsWithZeroScore());
            series.setDiscardingThresholds(seriesDTO.getDiscardThresholds());
        return series;
    }
    
    private LinkedHashMap<String, SeriesCreationParametersDTO> getSeriesCreationParameters(RegattaDTO regattaDTO) {
        LinkedHashMap<String, SeriesCreationParametersDTO> seriesCreationParams = new LinkedHashMap<String, SeriesCreationParametersDTO>();
            for (SeriesDTO series : regattaDTO.series){
                SeriesParameters seriesParameters = getSeriesParameters(series);
                seriesCreationParams.put(series.getName(), new SeriesCreationParametersDTO(series.getFleets(),
                false, seriesParameters.isStartswithZeroScore(), seriesParameters.isFirstColumnIsNonDiscardableCarryForward(),
                        seriesParameters.getDiscardingThresholds(), seriesParameters.isHasSplitFleetContiguousScoring()));
            }
        return seriesCreationParams;
    }

    @Override
    public Iterable<RegattaDTO> getRegattas(String manage2SailJsonUrl) { 
        StructureImporter structureImporter = new StructureImporter(new SetRacenumberFromSeries(), baseDomainFactory);
        Iterable<RegattaJSON> parsedEvent = structureImporter.parseEvent(manage2SailJsonUrl);
        List<RegattaDTO> regattaDTOs = new ArrayList<RegattaDTO>();
        Iterable<Regatta> regattas = structureImporter.getRegattas(parsedEvent);
        for (Regatta regatta : regattas) {
            regattaDTOs.add(convertToRegattaDTO(regatta));
        }
        return regattaDTOs;
    }

    /**
     * Uses {@link #addRaceColumnsToSeries} which also handles replication to update the regatta identified
     * by <code>regatta</code>'s {@link RegattaDTO#getRegattaIdentifier() identifier} with the race columns
     * as specified by <code>regatta</code>. The domain regatta object is assumed to have no races associated
     * when this method is called.
     */
    private void addRaceColumnsToRegattaSeries(RegattaDTO regatta, String eventName) {
        for (SeriesDTO series : regatta.series) {
            List<Pair<String, Integer>> raceNamesAndInsertIndex = new ArrayList<>();
            int insertIndex = 0;
            for (RaceColumnDTO raceColumnInSeries : series.getRaceColumns()) {
                raceNamesAndInsertIndex.add(new Pair<>(raceColumnInSeries.getName(), insertIndex));
                insertIndex++;
            }
            addRaceColumnsToSeries(regatta.getRegattaIdentifier(), series.getName(), raceNamesAndInsertIndex);
        }
    }

    @Override
    public void createRegattaStructure(final Iterable<RegattaDTO> regattas, final EventDTO newEvent) throws MalformedURLException {
        final List<String> leaderboardNames = new ArrayList<String>();
        for (RegattaDTO regatta : regattas) {
            createRegattaFromRegattaDTO(regatta);
            addRaceColumnsToRegattaSeries(regatta, newEvent.getName());
            if (getLeaderboard(regatta.getName()) == null) {
                leaderboardNames.add(regatta.getName());
                createRegattaLeaderboard(regatta.getRegattaIdentifier(), regatta.boatClass.toString(), new int[0]);
            }
        }
        createAndAddLeaderboardGroup(newEvent, leaderboardNames);
        // TODO find a way to import the competitors for the selected regattas. You'll need the regattas as Iterable<RegattaResults>
        // structureImporter.setCompetitors(regattas, "");
    }

    private void createAndAddLeaderboardGroup(final EventDTO newEvent, List<String> leaderboardNames) throws MalformedURLException {
        LeaderboardGroupDTO leaderboardGroupDTO = null;
        String description = "";
        if (newEvent.getDescription() != null) {
            description = newEvent.getDescription();
        }
        String eventName = newEvent.getName();
        List<UUID> eventLeaderboardGroupUUIDs = new ArrayList<>();

        // create Leaderboard Group
        if (getService().getLeaderboardGroupByName(eventName) == null) {
            CreateLeaderboardGroup createLeaderboardGroupOp = new CreateLeaderboardGroup(eventName, description,
                    eventName, false, leaderboardNames, null, null);
            leaderboardGroupDTO = convertToLeaderboardGroupDTO(getService().apply(createLeaderboardGroupOp), false,
                    false);
            eventLeaderboardGroupUUIDs.add(leaderboardGroupDTO.getId());
        } else {
            leaderboardNames.addAll(getLeaderboardNames());
            updateLeaderboardGroup(eventName, eventName, newEvent.getDescription(), eventName, leaderboardNames, null, null);
            leaderboardGroupDTO = getLeaderboardGroupByName(eventName, false);
        }
        for (LeaderboardGroupDTO lg : newEvent.getLeaderboardGroups()) {
            eventLeaderboardGroupUUIDs.add(lg.getId());
        }
        updateEvent(newEvent.id, newEvent.getName(), description, newEvent.startDate, newEvent.endDate, newEvent.venue,
                newEvent.isPublic, eventLeaderboardGroupUUIDs, newEvent.getOfficialWebsiteURL(), newEvent.getSailorsInfoWebsiteURL(),
                newEvent.getImages(), newEvent.getVideos());
    }
    
    @Override
    public List<RegattaOverviewEntryDTO> getRaceStateEntriesForRaceGroup(UUID eventId, List<UUID> visibleCourseAreaIds,
            List<String> visibleRegattas, boolean showOnlyCurrentlyRunningRaces, boolean showOnlyRacesOfSameDay)
            throws NoWindException, InterruptedException, ExecutionException {
        List<RegattaOverviewEntryDTO> result = new ArrayList<RegattaOverviewEntryDTO>();
        
        Calendar dayToCheck = Calendar.getInstance();
        dayToCheck.setTime(new Date());
        
        Event event = getService().getEvent(eventId);
        if (event != null) {
            for (CourseArea courseArea : event.getVenue().getCourseAreas()) {
                if (visibleCourseAreaIds.contains(courseArea.getId())) {
                    for (Leaderboard leaderboard : getService().getLeaderboards().values()) {
                        final CourseArea leaderboardDefaultCourseArea = leaderboard.getDefaultCourseArea();
                        if (leaderboardDefaultCourseArea != null && leaderboardDefaultCourseArea.equals(courseArea)) {
                            result.addAll(getRaceStateEntriesForLeaderboard(leaderboard.getName(),
                                    showOnlyCurrentlyRunningRaces, showOnlyRacesOfSameDay, visibleRegattas));
                        }
                    }
                }
            }
        }
        return result;
    }

    private void getRegattaOverviewEntries(boolean showOnlyRacesOfSameDay, Calendar dayToCheck,
            CourseArea courseArea, Leaderboard leaderboard, String boatClassName, String regattaName, String seriesName, RaceColumn raceColumn,
            Map<String, List<RegattaOverviewEntryDTO>> entriesPerFleet) {
        if (!raceColumn.isCarryForward()) {
            for (Fleet fleet : raceColumn.getFleets()) {
                RegattaOverviewEntryDTO entry = createRegattaOverviewEntryDTO(courseArea,
                        leaderboard, boatClassName, regattaName, seriesName, raceColumn, fleet, 
                        showOnlyRacesOfSameDay, dayToCheck);
                if (entry != null) {
                    addRegattaOverviewEntryToEntriesPerFleet(entriesPerFleet, fleet, entry);
                }
            }
        }
    }

    private List<RegattaOverviewEntryDTO> getRegattaOverviewEntriesToBeShown(boolean showOnlyCurrentlyRunningRaces,
            Map<String, List<RegattaOverviewEntryDTO>> entriesPerFleet) {
        List<RegattaOverviewEntryDTO> result = new ArrayList<RegattaOverviewEntryDTO>();
        for (List<RegattaOverviewEntryDTO> entryList : entriesPerFleet.values()) {
            result.addAll(entryList);
            if (showOnlyCurrentlyRunningRaces) {
                List<RegattaOverviewEntryDTO> finishedEntries = new ArrayList<RegattaOverviewEntryDTO>();
                for (RegattaOverviewEntryDTO entry : entryList) {
                    if (!RaceLogRaceStatus.isActive(entry.raceInfo.lastStatus)) {
                        if (entry.raceInfo.lastStatus.equals(RaceLogRaceStatus.FINISHED)) {
                            finishedEntries.add(entry);
                        } else if (entry.raceInfo.lastStatus.equals(RaceLogRaceStatus.UNSCHEDULED)) {
                            //don't filter when the race is unscheduled and aborted before
                            if (!entry.raceInfo.isRaceAbortedInPassBefore) {
                                result.remove(entry);
                            }
                            
                        }
                    }
                }
                if (!finishedEntries.isEmpty()) {
                    //keep the last finished race in the list to be shown
                    int indexOfLastElement = finishedEntries.size() - 1;
                    finishedEntries.remove(indexOfLastElement);
                    
                    //... and remove all other finished races
                    result.removeAll(finishedEntries);
                }
            }
        }
        return result;
    }

    private void addRegattaOverviewEntryToEntriesPerFleet(Map<String, List<RegattaOverviewEntryDTO>> entriesPerFleet,
            Fleet fleet, RegattaOverviewEntryDTO entry) {
        if (!entriesPerFleet.containsKey(fleet.getName())) {
           entriesPerFleet.put(fleet.getName(), new ArrayList<RegattaOverviewEntryDTO>()); 
        }
        entriesPerFleet.get(fleet.getName()).add(entry);
    }
    
    private RegattaOverviewEntryDTO createRegattaOverviewEntryDTO(CourseArea courseArea, Leaderboard leaderboard, String boatClassName,
            String regattaName, String seriesName, RaceColumn raceColumn, Fleet fleet, boolean showOnlyRacesOfSameDay, Calendar dayToCheck) {
        RegattaOverviewEntryDTO entry = new RegattaOverviewEntryDTO();
        if (courseArea != null) {
            entry.courseAreaName = courseArea.getName();
            entry.courseAreaIdAsString = courseArea.getId().toString();
        } else {
            entry.courseAreaName = "Default";
            entry.courseAreaIdAsString = "Default";
        }
        entry.boatClassName = boatClassName;
        entry.regattaDisplayName = regattaName;
        entry.regattaName = leaderboard.getName();
        entry.raceInfo = createRaceInfoDTO(seriesName, raceColumn, fleet);
        entry.currentServerTime = new Date();
        
        if (showOnlyRacesOfSameDay) {
            if (!RaceStateOfSameDayHelper.isRaceStateOfSameDay(entry.raceInfo.startTime, entry.raceInfo.finishedTime, entry.raceInfo.abortingTimeInPassBefore, dayToCheck)) {
                entry = null;
            }
        }
        return entry;
    }

    @Override
    public void stopReplicatingFromMaster() {
        try {
            getReplicationService().stopToReplicateFromMaster();
        } catch (IOException e) {
            e.printStackTrace();
            throw new RuntimeException(e);
        }
    }

    @Override
    public void stopAllReplicas() {
        try {
            getReplicationService().stopAllReplica();
        } catch (IOException e) {
            e.printStackTrace();
            throw new RuntimeException(e);
        }
    }

    @Override
    public void stopSingleReplicaInstance(String identifier) {
        UUID uuid = UUID.fromString(identifier);
        ReplicaDescriptor replicaDescriptor = new ReplicaDescriptor(null, uuid, "");
        try {
            getReplicationService().unregisterReplica(replicaDescriptor);
        } catch (IOException e) {
            e.printStackTrace();
            throw new RuntimeException(e);
        }
    }

    @Override
    public void reloadRaceLog(String leaderboardName, RaceColumnDTO raceColumnDTO, FleetDTO fleet) {
        getService().reloadRaceLog(leaderboardName, raceColumnDTO.getName(), fleet.getName());
    }

    @Override
    public RaceLogDTO getRaceLog(String leaderboardName, RaceColumnDTO raceColumnDTO, FleetDTO fleet) {
        RaceLogDTO result = null;
        RaceLog raceLog = getService().getRaceLog(leaderboardName, raceColumnDTO.getName(), fleet.getName());
        if(raceLog != null) {
            List<RaceLogEventDTO> entries = new ArrayList<RaceLogEventDTO>();
            result = new RaceLogDTO(leaderboardName, raceColumnDTO.getName(), fleet.getName(), raceLog.getCurrentPassId(), entries);
            raceLog.lockForRead();
            try {
                for(RaceLogEvent raceLogEvent: raceLog.getRawFixes()) {
                    RaceLogEventDTO entry = new RaceLogEventDTO(raceLogEvent.getPassId(), 
                            raceLogEvent.getAuthor().getName(), raceLogEvent.getAuthor().getPriority(), 
                            raceLogEvent.getCreatedAt() != null ? raceLogEvent.getCreatedAt().asDate() : null,
                            raceLogEvent.getLogicalTimePoint() != null ? raceLogEvent.getLogicalTimePoint().asDate() : null,
                            raceLogEvent.getClass().getSimpleName(), raceLogEvent.getShortInfo());
                    entries.add(entry);
                }
            } finally {
                raceLog.unlockAfterRead();
            }
        }
        return result;
    }

    @Override
    public RegattaLogDTO getRegattaLog(String leaderboardName) throws DoesNotHaveRegattaLogException {
        RegattaLogDTO result = null;
        RegattaLog regattaLog = getRegattaLogInternal(leaderboardName);
        if (regattaLog != null) {
            List<RegattaLogEventDTO> entries = new ArrayList<>();
            result = new RegattaLogDTO(leaderboardName, entries);
            regattaLog.lockForRead();
            try {
                for(RegattaLogEvent raceLogEvent: regattaLog.getRawFixes()) {
                    RegattaLogEventDTO entry = new RegattaLogEventDTO( 
                            raceLogEvent.getAuthor().getName(), raceLogEvent.getAuthor().getPriority(), 
                            raceLogEvent.getCreatedAt() != null ? raceLogEvent.getCreatedAt().asDate() : null,
                            raceLogEvent.getLogicalTimePoint() != null ? raceLogEvent.getLogicalTimePoint().asDate() : null,
                            raceLogEvent.getClass().getSimpleName(), raceLogEvent.getShortInfo());
                    entries.add(entry);
                }
            } finally {
                regattaLog.unlockAfterRead();
            }
        }
        return result;
    }

    @Override
    public List<String> getLeaderboardGroupNamesFromRemoteServer(String url) {
        com.sap.sse.common.Util.Pair<String, Integer> hostnameAndPort = parseHostAndPort(url);
        String hostname = hostnameAndPort.getA();
        int port = hostnameAndPort.getB();
        final String path = "/sailingserver/api/v1/leaderboardgroups";
        final String query = null;

        HttpURLConnection connection = null;

        URL serverAddress = null;
        InputStream inputStream = null;
        try {
            serverAddress = createUrl(hostname, port, path, query);
            // set up out communications stuff
            connection = null;
            // Set up the initial connection
            connection = (HttpURLConnection) serverAddress.openConnection();
            connection.setRequestMethod("GET");
            connection.setDoOutput(true);
            // Initial timeout needs to be big enough to allow the first parts of the response to reach this server
            connection.setReadTimeout(10000);
            connection.connect();

            inputStream = connection.getInputStream();

            InputStreamReader in = new InputStreamReader(inputStream, "UTF-8");

            org.json.simple.parser.JSONParser parser = new org.json.simple.parser.JSONParser();
            org.json.simple.JSONArray array = (org.json.simple.JSONArray) parser.parse(in);
            List<String> names = new ArrayList<String>();
            for (Object obj : array) {
                names.add((String) obj);
            }
            return names;
        } catch (Exception e) {
            throw new RuntimeException(e);
        } finally {
            // close the connection
            if (connection != null) {
                connection.disconnect();
            }
            try {
                if (inputStream != null) {
                    inputStream.close();
                }
            } catch (IOException e) {
            }
        }

    }

    private com.sap.sse.common.Util.Pair<String, Integer> parseHostAndPort(String urlAsString) {
        String hostname;
        Integer port = 80;
        try {
            URL url = new URL(urlAsString);
            hostname = url.getHost();
            int portFromUrl = url.getPort();
            if (portFromUrl > 0) {
                port = portFromUrl;
            }
        } catch (MalformedURLException e1) {
            hostname = urlAsString;
            if (urlAsString.contains("://")) {
                hostname = hostname.split("://")[1];
            }
            if (hostname.contains("/")) {
                hostname = hostname.split("/")[0]; // also eliminate a trailing slash
            }
            if (hostname.contains(":")) {
                String[] split = hostname.split(":");
                hostname = split[0];
                if (port > 0) {
                    port = Integer.parseInt(split[1]);
                }
            }
        }
        return new com.sap.sse.common.Util.Pair<String, Integer>(hostname, port);
    }

    @Override
    public UUID importMasterData(final String urlAsString, final String[] groupNames, final boolean override,
            final boolean compress, final boolean exportWind, final boolean exportDeviceConfigurations) {
        final UUID importOperationId = UUID.randomUUID();
        getService().createOrUpdateDataImportProgressWithReplication(importOperationId, 0.0, "Initializing", 0.0);
        // Create a progress indicator for as long as the server gets data from the other server.
        // As soon as the server starts the import operation, a progress object will be built on every server
        Runnable masterDataImportTask = new Runnable() {

            @Override
            public void run() {
                long startTime = System.currentTimeMillis();
                getService().createOrUpdateDataImportProgressWithReplication(importOperationId, 0.01,
                        "Setting up connection", 0.5);
                com.sap.sse.common.Util.Pair<String, Integer> hostnameAndPort = parseHostAndPort(urlAsString);
                String hostname = hostnameAndPort.getA();
                int port = hostnameAndPort.getB();
                String query;
                try {
                    query = createLeaderboardQuery(groupNames, compress, exportWind, exportDeviceConfigurations);
                } catch (UnsupportedEncodingException e1) {
                    throw new RuntimeException(e1);
                }
                HttpURLConnection connection = null;

                URL serverAddress = null;
                InputStream inputStream = null;
                try {
                    String path = "/sailingserver/spi/v1/masterdata/leaderboardgroups";
                    serverAddress = createUrl(hostname, port, path, query);
                    // set up out communications stuff
                    connection = null;
                    // Set up the initial connection
                    connection = (HttpURLConnection) serverAddress.openConnection();
                    connection.setRequestMethod("GET");
                    connection.setDoOutput(true);
                    // Initial timeout needs to be big enough to allow the first parts of the response to reach this
                    // server
                    connection.setReadTimeout(60000);
                    connection.connect();
                    getService().createOrUpdateDataImportProgressWithReplication(importOperationId, 0.02, "Connecting",
                            0.5);

                    if (compress) {
                        InputStream timeoutExtendingInputStream = new TimeoutExtendingInputStream(
                                connection.getInputStream(), connection);
                        inputStream = new GZIPInputStream(timeoutExtendingInputStream);
                    } else {
                        inputStream = new TimeoutExtendingInputStream(connection.getInputStream(), connection);
                    }

                    final MasterDataImporter importer = new MasterDataImporter(baseDomainFactory, getService());
                    importer.importFromStream(inputStream, importOperationId, override);
                } catch (Exception e) {
                    getService()
                            .setDataImportFailedWithReplication(
                                    importOperationId,
                                    e.getMessage()
                                            + "\n\nHave you checked if the"
                                            + " versions (commit-wise) of the importing and exporting servers are compatible with each other? "
                                            + "If the error still occurs, when both servers are running the same version, please report the problem.");
                    throw new RuntimeException(e);
                } finally {
                    // close the connection, set all objects to null
                    getService().setDataImportDeleteProgressFromMapTimerWithReplication(importOperationId);
                    connection.disconnect();
                    connection = null;
                    long timeToImport = System.currentTimeMillis() - startTime;
                    logger.info(String.format("Took %s ms overall to import master data.", timeToImport));
                    try {
                        if (inputStream != null) {
                            inputStream.close();
                        }
                    } catch (IOException e) {
                    }
                }
            }
        };
        executor.execute(masterDataImportTask);

        return importOperationId;
    }
    
    private URL createUrl(String host, Integer port, String path, String query) throws Exception {
        URL url;
        if (query != null) {
            url = new URL("http://" + host + ":" + port + path + "?" + query);
        } else {
            url = new URL("http://" + host + ":" + port + path);
        }
        return url;
    }

    public DataImportProgress getImportOperationProgress(UUID id) {
        return getService().getDataImportLock().getProgress(id);
    }

    @Override
    public Integer getStructureImportOperationProgress() {
//        int parsedDocuments = 0;
//        if (structureImporter != null) {
//            parsedDocuments = structureImporter.getProgress();
//            if (structureImporter.isFinished()) {
//                parsedDocuments++;
//            }
//        }
        return 0;
    }

    private String createLeaderboardQuery(String[] groupNames, boolean compress, boolean exportWind, boolean exportDeviceConfigurations)
            throws UnsupportedEncodingException {
        StringBuffer queryStringBuffer = new StringBuffer("");
        for (int i = 0; i < groupNames.length; i++) {
            String encodedGroupName = URLEncoder.encode(groupNames[i], "UTF-8");
            queryStringBuffer.append("names[]=" + encodedGroupName + "&");
        }
        queryStringBuffer.append(String.format("compress=%s&exportWind=%s&exportDeviceConfigs=%s", compress,
                exportWind, exportDeviceConfigurations));
        return queryStringBuffer.toString();
    }

    @Override
    public Iterable<CompetitorDTO> getCompetitors() {
        return convertToCompetitorDTOs(getService().getBaseDomainFactory().getCompetitorStore().getCompetitors());
    }

    @Override
    public Iterable<CompetitorDTO> getCompetitorsOfLeaderboard(String leaderboardName) {
            Leaderboard leaderboard = getService().getLeaderboardByName(leaderboardName);
            return convertToCompetitorDTOs(leaderboard.getAllCompetitors());
    }

    @Override
    public CompetitorDTO addOrUpdateCompetitor(CompetitorDTO competitor) throws URISyntaxException {
        Competitor existingCompetitor = getService().getCompetitorStore().getExistingCompetitorByIdAsString(competitor.getIdAsString());
    	Nationality nationality = (competitor.getThreeLetterIocCountryCode() == null || competitor.getThreeLetterIocCountryCode().isEmpty()) ? null :
            getBaseDomainFactory().getOrCreateNationality(competitor.getThreeLetterIocCountryCode());
    	final CompetitorDTO result;
    	// new competitor
    	if (competitor.getIdAsString() == null || competitor.getIdAsString().isEmpty() || existingCompetitor == null) {
    	    BoatClass boatClass = getBaseDomainFactory().getOrCreateBoatClass(competitor.getBoatClass().getName());
    	    DynamicPerson sailor = new PersonImpl(competitor.getName(), nationality, null, null);
    	    DynamicTeam team = new TeamImpl(competitor.getName() + " team", Collections.singleton(sailor), null);
    	    DynamicBoat boat = new BoatImpl(competitor.getName() + " boat", boatClass, competitor.getSailID());
            result = getBaseDomainFactory().convertToCompetitorDTO(
                    getBaseDomainFactory().getOrCreateCompetitor(UUID.randomUUID(), competitor.getName(),
                            competitor.getColor(), competitor.getEmail(), 
                            competitor.getFlagImageURL() == null ? null : new URI(competitor.getFlagImageURL()), team, boat,
                                    competitor.getTimeOnTimeFactor(),
                                    competitor.getTimeOnDistanceAllowancePerNauticalMile()));
        } else {
            result = getBaseDomainFactory().convertToCompetitorDTO(
                    getService().apply(
                            new UpdateCompetitor(competitor.getIdAsString(), competitor.getName(), competitor
                                    .getColor(), competitor.getEmail(), competitor.getSailID(), nationality,
                                    competitor.getImageURL() == null ? null : new URI(competitor.getImageURL()),
                                    competitor.getFlagImageURL() == null ? null : new URI(competitor.getFlagImageURL()),
                                    competitor.getTimeOnTimeFactor(),
                                    competitor.getTimeOnDistanceAllowancePerNauticalMile())));
        }
        return result;
    }

    @Override
    public void allowCompetitorResetToDefaults(Iterable<CompetitorDTO> competitors) {
        List<String> competitorIdsAsStrings = new ArrayList<String>();
        for (CompetitorDTO competitor : competitors) {
            competitorIdsAsStrings.add(competitor.getIdAsString());
        }
        getService().apply(new AllowCompetitorResetToDefaults(competitorIdsAsStrings));
    }
    
    @Override
    public List<DeviceConfigurationMatcherDTO> getDeviceConfigurationMatchers() {
        List<DeviceConfigurationMatcherDTO> configs = new ArrayList<DeviceConfigurationMatcherDTO>();
        for (Entry<DeviceConfigurationMatcher, DeviceConfiguration> entry : 
            getService().getAllDeviceConfigurations().entrySet()) {
            DeviceConfigurationMatcher matcher = entry.getKey();
            configs.add(convertToDeviceConfigurationMatcherDTO(matcher));
        }
        return configs;
    }

    @Override
    public DeviceConfigurationDTO getDeviceConfiguration(DeviceConfigurationMatcherDTO matcherDto) {
        DeviceConfigurationMatcher matcher = convertToDeviceConfigurationMatcher(matcherDto.type, matcherDto.clients);
        DeviceConfiguration configuration = getService().getAllDeviceConfigurations().get(matcher);
        if (configuration == null) {
            return null;
        } else {
            return convertToDeviceConfigurationDTO(configuration);
        }
    }

    @Override
    public DeviceConfigurationMatcherDTO createOrUpdateDeviceConfiguration(DeviceConfigurationMatcherDTO matcherDTO, DeviceConfigurationDTO configurationDTO) {
        DeviceConfigurationMatcher matcher = convertToDeviceConfigurationMatcher(matcherDTO.type, matcherDTO.clients);
        DeviceConfiguration configuration = convertToDeviceConfiguration(configurationDTO);
        getService().createOrUpdateDeviceConfiguration(matcher, configuration);
        return convertToDeviceConfigurationMatcherDTO(matcher);
    }

    @Override
    public boolean removeDeviceConfiguration(DeviceConfigurationMatcherType type, List<String> clientIds) {
        DeviceConfigurationMatcher matcher = convertToDeviceConfigurationMatcher(type, clientIds);
        getService().removeDeviceConfiguration(matcher);
        return true;
    }

    private DeviceConfigurationMatcherDTO convertToDeviceConfigurationMatcherDTO(DeviceConfigurationMatcher matcher) {
        List<String> clients = new ArrayList<String>();
        
        if (matcher instanceof DeviceConfigurationMatcherSingle) {
            clients.add(((DeviceConfigurationMatcherSingle)matcher).getClientIdentifier());
        } else if (matcher instanceof DeviceConfigurationMatcherMulti) {
            Util.addAll(((DeviceConfigurationMatcherMulti)matcher).getClientIdentifiers(), clients);
        }
        
        DeviceConfigurationMatcherDTO dto = new DeviceConfigurationMatcherDTO(
                matcher.getMatcherType(),
                clients,  
                matcher.getMatchingRank());
        return dto;
    }

    private DeviceConfigurationMatcher convertToDeviceConfigurationMatcher(DeviceConfigurationMatcherType type, List<String> clientIds) {
        return baseDomainFactory.getOrCreateDeviceConfigurationMatcher(type, clientIds);
    }

    private DeviceConfigurationDTO convertToDeviceConfigurationDTO(DeviceConfiguration configuration) {
        DeviceConfigurationDTO dto = new DeviceConfigurationDTO();
        dto.allowedCourseAreaNames = configuration.getAllowedCourseAreaNames();
        dto.resultsMailRecipient = configuration.getResultsMailRecipient();
        dto.byNameDesignerCourseNames = configuration.getByNameCourseDesignerCourseNames();
        if (configuration.getRegattaConfiguration() != null) {
            dto.regattaConfiguration = convertToRegattaConfigurationDTO(configuration.getRegattaConfiguration());
        }
        return dto;
    }

    private DeviceConfigurationDTO.RegattaConfigurationDTO convertToRegattaConfigurationDTO(
            RegattaConfiguration configuration) {
        if (configuration == null) {
            return null;
        }
        DeviceConfigurationDTO.RegattaConfigurationDTO dto = new DeviceConfigurationDTO.RegattaConfigurationDTO();
        
        dto.defaultRacingProcedureType = configuration.getDefaultRacingProcedureType();
        dto.defaultCourseDesignerMode = configuration.getDefaultCourseDesignerMode();
        
        if (configuration.getRRS26Configuration() != null) {
            dto.rrs26Configuration = new DeviceConfigurationDTO.RegattaConfigurationDTO.RRS26ConfigurationDTO();
            dto.rrs26Configuration.classFlag = configuration.getRRS26Configuration().getClassFlag();
            dto.rrs26Configuration.hasIndividualRecall = configuration.getRRS26Configuration().hasInidividualRecall();
            dto.rrs26Configuration.startModeFlags = configuration.getRRS26Configuration().getStartModeFlags();
        }
        if (configuration.getGateStartConfiguration() != null) {
            dto.gateStartConfiguration = new DeviceConfigurationDTO.RegattaConfigurationDTO.GateStartConfigurationDTO();
            dto.gateStartConfiguration.classFlag = configuration.getGateStartConfiguration().getClassFlag();
            dto.gateStartConfiguration.hasIndividualRecall = configuration.getGateStartConfiguration().hasInidividualRecall();
            dto.gateStartConfiguration.hasPathfinder = configuration.getGateStartConfiguration().hasPathfinder();
            dto.gateStartConfiguration.hasAdditionalGolfDownTime = configuration.getGateStartConfiguration().hasAdditionalGolfDownTime();
        }
        if (configuration.getESSConfiguration() != null) {
            dto.essConfiguration = new DeviceConfigurationDTO.RegattaConfigurationDTO.ESSConfigurationDTO();
            dto.essConfiguration.classFlag = configuration.getESSConfiguration().getClassFlag();
            dto.essConfiguration.hasIndividualRecall = configuration.getESSConfiguration().hasInidividualRecall();
        }
        if (configuration.getBasicConfiguration() != null) {
            dto.basicConfiguration = new DeviceConfigurationDTO.RegattaConfigurationDTO.RacingProcedureConfigurationDTO();
            dto.basicConfiguration.classFlag = configuration.getBasicConfiguration().getClassFlag();
            dto.basicConfiguration.hasIndividualRecall = configuration.getBasicConfiguration().hasInidividualRecall();
        }
        if (configuration.getLeagueConfiguration() != null) {
            dto.leagueConfiguration = new DeviceConfigurationDTO.RegattaConfigurationDTO.LeagueConfigurationDTO();
            dto.leagueConfiguration.classFlag = configuration.getLeagueConfiguration().getClassFlag();
            dto.leagueConfiguration.hasIndividualRecall = configuration.getLeagueConfiguration().hasInidividualRecall();
        }
        return dto;
    }

    private DeviceConfigurationImpl convertToDeviceConfiguration(DeviceConfigurationDTO dto) {
        DeviceConfigurationImpl configuration = new DeviceConfigurationImpl(convertToRegattaConfiguration(dto.regattaConfiguration));
        configuration.setAllowedCourseAreaNames(dto.allowedCourseAreaNames);
        configuration.setResultsMailRecipient(dto.resultsMailRecipient);
        configuration.setByNameDesignerCourseNames(dto.byNameDesignerCourseNames);
        return configuration;
    }

    private RegattaConfiguration convertToRegattaConfiguration(RegattaConfigurationDTO dto) {
        if (dto == null) {
            return null;
        }
        RegattaConfigurationImpl configuration = new RegattaConfigurationImpl();
        configuration.setDefaultRacingProcedureType(dto.defaultRacingProcedureType);
        configuration.setDefaultCourseDesignerMode(dto.defaultCourseDesignerMode);
        if (dto.rrs26Configuration != null) {
            RRS26ConfigurationImpl config = new RRS26ConfigurationImpl();
            config.setClassFlag(dto.rrs26Configuration.classFlag);
            config.setHasInidividualRecall(dto.rrs26Configuration.hasIndividualRecall);
            config.setStartModeFlags(dto.rrs26Configuration.startModeFlags);
            configuration.setRRS26Configuration(config);
        }
        if (dto.gateStartConfiguration != null) {
            GateStartConfigurationImpl config = new GateStartConfigurationImpl();
            config.setClassFlag(dto.gateStartConfiguration.classFlag);
            config.setHasInidividualRecall(dto.gateStartConfiguration.hasIndividualRecall);
            config.setHasPathfinder(dto.gateStartConfiguration.hasPathfinder);
            config.setHasAdditionalGolfDownTime(dto.gateStartConfiguration.hasAdditionalGolfDownTime);
            configuration.setGateStartConfiguration(config);
        }
        if (dto.essConfiguration != null) {
            ESSConfigurationImpl config = new ESSConfigurationImpl();
            config.setClassFlag(dto.essConfiguration.classFlag);
            config.setHasInidividualRecall(dto.essConfiguration.hasIndividualRecall);
            configuration.setESSConfiguration(config);
        }
        if (dto.basicConfiguration != null) {
            RacingProcedureConfigurationImpl config = new RacingProcedureConfigurationImpl();
            config.setClassFlag(dto.basicConfiguration.classFlag);
            config.setHasInidividualRecall(dto.basicConfiguration.hasIndividualRecall);
            configuration.setBasicConfiguration(config);
        }
        if (dto.leagueConfiguration != null) {
            LeagueConfigurationImpl config = new LeagueConfigurationImpl();
            config.setClassFlag(dto.leagueConfiguration.classFlag);
            config.setHasInidividualRecall(dto.leagueConfiguration.hasIndividualRecall);
            configuration.setLeagueConfiguration(config);
        }
        return configuration;
    }

    @Override
    public boolean setStartTimeAndProcedure(RaceLogSetStartTimeAndProcedureDTO dto) {
        TimePoint newStartTime = getService().setStartTimeAndProcedure(dto.leaderboardName, dto.raceColumnName, 
                dto.fleetName, dto.authorName, dto.authorPriority,
                dto.passId, new MillisecondsTimePoint(dto.logicalTimePoint), new MillisecondsTimePoint(dto.startTime),
                dto.racingProcedure);
        return new MillisecondsTimePoint(dto.startTime).equals(newStartTime);
    }

    @Override
    public void setTrackingTimes(RaceLogSetTrackingTimesDTO dto) {
        RaceLog raceLog = getRaceLog(dto.leaderboardName, dto.raceColumnName, dto.fleetName);
        // TODO If new is null and current is not, current should be revoked.
        if (!Util.equalsWithNull(dto.newStartOfTracking, dto.currentStartOfTracking)) {
            raceLog.add(new RaceLogStartOfTrackingEventImpl(
                    dto.newStartOfTracking, new LogEventAuthorImpl(dto.authorName, dto.authorPriority),
                    raceLog.getCurrentPassId()));
        }
        if (!Util.equalsWithNull(dto.newEndOfTracking, dto.currentEndOfTracking)) {
            raceLog.add(new RaceLogEndOfTrackingEventImpl(
                    dto.newEndOfTracking, new LogEventAuthorImpl(dto.authorName, dto.authorPriority),
                    raceLog.getCurrentPassId()));
        }
    }

    @Override
    public Util.Pair<TimePoint, TimePoint> getTrackingTimes(String leaderboardName, String raceColumnName, String fleetName) {
        final RaceLog raceLog = getRaceLog(leaderboardName, raceColumnName, fleetName);
        final Pair<TimePoint, TimePoint> times = new TrackingTimesFinder(raceLog).analyze();
        return times == null ? null : new Pair<TimePoint, TimePoint>(times.getA(), times.getB());
    }

    @Override
    public com.sap.sse.common.Util.Triple<Date, Integer, RacingProcedureType> getStartTimeAndProcedure(String leaderboardName, String raceColumnName, String fleetName) {
        com.sap.sse.common.Util.Triple<TimePoint, Integer, RacingProcedureType> result = getService().getStartTimeAndProcedure(leaderboardName, raceColumnName, fleetName);
        if (result == null || result.getA() == null) {
            return null;
        }
        return new com.sap.sse.common.Util.Triple<Date, Integer, RacingProcedureType>(result.getA() == null ? null : result.getA().asDate(), result.getB(), result.getC());
    }

    @Override
    public Iterable<String> getAllIgtimiAccountEmailAddresses() {
        List<String> result = new ArrayList<String>();
        for (Account account : getIgtimiConnectionFactory().getAllAccounts()) {
            result.add(account.getUser().getEmail());
        }
        return result;
    }

    private IgtimiConnectionFactory getIgtimiConnectionFactory() {
        return igtimiAdapterTracker.getService();
    }
    
    protected RaceLogTrackingAdapterFactory getRaceLogTrackingAdapterFactory() {
        return raceLogTrackingAdapterTracker.getService();
    }

    protected RaceLogTrackingAdapter getRaceLogTrackingAdapter() {
        return getRaceLogTrackingAdapterFactory().getAdapter(getBaseDomainFactory());
    }

    @Override
    public String getIgtimiAuthorizationUrl() {
        return getIgtimiConnectionFactory().getAuthorizationUrl();
    }

    @Override
    public boolean authorizeAccessToIgtimiUser(String eMailAddress, String password) throws Exception {
        Account account = getIgtimiConnectionFactory().createAccountToAccessUserData(eMailAddress, password);
        return account != null;
    }

    @Override
    public void removeIgtimiAccount(String eMailOfAccountToRemove) {
        getIgtimiConnectionFactory().removeAccount(eMailOfAccountToRemove);
    }

    @Override
    public Map<RegattaAndRaceIdentifier, Integer> importWindFromIgtimi(List<RaceDTO> selectedRaces, boolean correctByDeclination) throws IllegalStateException,
            ClientProtocolException, IOException, org.json.simple.parser.ParseException {
        final IgtimiConnectionFactory igtimiConnectionFactory = getIgtimiConnectionFactory();
        final Iterable<DynamicTrackedRace> trackedRaces;
        if (selectedRaces != null && !selectedRaces.isEmpty()) {
            List<DynamicTrackedRace> myTrackedRaces = new ArrayList<DynamicTrackedRace>();
            trackedRaces = myTrackedRaces;
            for (RaceDTO raceDTO : selectedRaces) {
                DynamicTrackedRace trackedRace = getTrackedRace(raceDTO.getRaceIdentifier());
                myTrackedRaces.add(trackedRace);
            }
        } else {
            trackedRaces = getAllTrackedRaces();
        }
        Map<RegattaAndRaceIdentifier, Integer> numberOfWindFixesImportedPerRace = new HashMap<RegattaAndRaceIdentifier, Integer>();
        for (Account account : igtimiConnectionFactory.getAllAccounts()) {
            IgtimiConnection conn = igtimiConnectionFactory.connect(account);
            Map<TrackedRace, Integer> resultsForAccounts = conn.importWindIntoRace(trackedRaces, correctByDeclination);
            for (Entry<TrackedRace, Integer> resultForAccount : resultsForAccounts.entrySet()) {
                RegattaAndRaceIdentifier key = resultForAccount.getKey().getRaceIdentifier();
                Integer i = numberOfWindFixesImportedPerRace.get(key);
                if (i == null) {
                    i = 0;
                }
                numberOfWindFixesImportedPerRace.put(key, i+resultForAccount.getValue());
            }
        }
        return numberOfWindFixesImportedPerRace;
    }

    private Set<DynamicTrackedRace> getAllTrackedRaces() {
        Set<DynamicTrackedRace> result = new HashSet<DynamicTrackedRace>();
        Iterable<Regatta> allRegattas = getService().getAllRegattas();
        for (Regatta regatta : allRegattas) {
            DynamicTrackedRegatta trackedRegatta = getService().getTrackedRegatta(regatta);
            if (trackedRegatta != null) {
                trackedRegatta.lockTrackedRacesForRead();
                try {
                    Iterable<DynamicTrackedRace> trackedRaces = trackedRegatta.getTrackedRaces();
                    for (TrackedRace trackedRace : trackedRaces) {
                        result.add((DynamicTrackedRace) trackedRace);
                    }
                } finally {
                    trackedRegatta.unlockTrackedRacesAfterRead();
                }
            }
        }
        return result;
    }

    private class TimeoutExtendingInputStream extends FilterInputStream {

        private final HttpURLConnection connection;

        protected TimeoutExtendingInputStream(InputStream in, HttpURLConnection connection) {
            super(in);
            this.connection = connection;
        }

        @Override
        public int read() throws IOException {
            connection.setReadTimeout(10000);
            return super.read();
        }

        @Override
        public int read(byte[] b) throws IOException {
            connection.setReadTimeout(10000);
            return super.read(b);
        }

        @Override
        public int read(byte[] b, int off, int len) throws IOException {
            connection.setReadTimeout(10000);
            return super.read(b, off, len);
        }

    }

    @Override
    public void denoteForRaceLogTracking(String leaderboardName,
    		String raceColumnName, String fleetName) throws Exception {
    	Leaderboard leaderboard = getService().getLeaderboardByName(leaderboardName);
    	RaceColumn raceColumn = getService().getLeaderboardByName(leaderboardName).getRaceColumnByName(raceColumnName);
    	Fleet fleet = raceColumn.getFleetByName(fleetName);
    	
    	getRaceLogTrackingAdapter().denoteRaceForRaceLogTracking(getService(), leaderboard, raceColumn, fleet, null);
    }
    
    @Override
    public void removeDenotationForRaceLogTracking(String leaderboardName, String raceColumnName, String fleetName) {
        RaceLog raceLog = getRaceLog(leaderboardName, raceColumnName, fleetName);
        getRaceLogTrackingAdapter().removeDenotationForRaceLogTracking(getService(), raceLog);
    }
    
    @Override
    public void denoteForRaceLogTracking(String leaderboardName) throws Exception {
        Leaderboard leaderboard = getService().getLeaderboardByName(leaderboardName);        
        getRaceLogTrackingAdapter().denoteAllRacesForRaceLogTracking(getService(), leaderboard);
    }
    
    /**
     * @param triple leaderboard and racecolumn and fleet names
     * @return
     */
    private RaceLog getRaceLog(com.sap.sse.common.Util.Triple<String, String, String> triple) {
        return getRaceLog(triple.getA(), triple.getB(), triple.getC());
    }
    
    private RegattaLog getRegattaLogInternal(String leaderboardName) throws DoesNotHaveRegattaLogException {
        Leaderboard l = getService().getLeaderboardByName(leaderboardName);
        if (! (l instanceof HasRegattaLike)) {
            throw new DoesNotHaveRegattaLogException();
        }
        return ((HasRegattaLike) l).getRegattaLike().getRegattaLog();
    }
    
    private RaceLog getRaceLog(String leaderboardName, String raceColumnName, String fleetName) {
        RaceColumn raceColumn = getService().getLeaderboardByName(leaderboardName).getRaceColumnByName(raceColumnName);
        Fleet fleet = raceColumn.getFleetByName(fleetName);
        return raceColumn.getRaceLog(fleet);
    }

    private Competitor getCompetitor(CompetitorDTO dto) {
        return getService().getCompetitorStore().getExistingCompetitorByIdAsString(dto.getIdAsString());
    }
    
    @Override
    public void setCompetitorRegistrationsInRaceLog(String leaderboardName, String raceColumnName, String fleetName,
            Set<CompetitorDTO> competitorDTOs) throws CompetitorRegistrationOnRaceLogDisabledException {
        RaceLog raceLog = getRaceLog(leaderboardName, raceColumnName, fleetName);
        Set<Competitor> competitors = new HashSet<Competitor>();
        for (CompetitorDTO dto : competitorDTOs) {
            competitors.add(getCompetitor(dto));
        }
        
        getRaceLogTrackingAdapter().registerCompetitors(getService(), raceLog, competitors);
    }
    
    @Override
    public void setCompetitorRegistrationsInRegattaLog(String leaderboardName, Set<CompetitorDTO> competitorDTOs)
            throws DoesNotHaveRegattaLogException {
        RegattaLog regattaLog = getRegattaLogInternal(leaderboardName);
        Set<Competitor> competitors = new HashSet<Competitor>();
        for (CompetitorDTO dto : competitorDTOs) {
            competitors.add(getCompetitor(dto));
        }
        
        getRaceLogTrackingAdapter().registerCompetitors(getService(), regattaLog, competitors);
    }
    
    private Mark convertToMark(MarkDTO dto, boolean resolve) {
        if (resolve) {
            Mark existing = baseDomainFactory.getExistingMarkByIdAsString(dto.getIdAsString());
            if (existing != null) {
                return existing;
            }
        }
        Serializable id = UUID.randomUUID();
        return baseDomainFactory.getOrCreateMark(id, dto.getName(), dto.type, dto.color, dto.shape, dto.pattern);
    }
    
    /**
     * Also finds the last position of the marks, if set by pinging them
     */
    private MarkDTO convertToMarkDTO(LeaderboardThatHasRegattaLike leaderboard, Mark mark) {
        final TimePoint now = MillisecondsTimePoint.now();
        final Position lastPos = getService().getMarkPosition(mark, leaderboard, now, null);
        return convertToMarkDTO(mark, lastPos);
    }
    
    @Override
    public void addMarkToRegattaLog(String leaderboardName, MarkDTO markDTO) throws DoesNotHaveRegattaLogException {
        Mark mark = convertToMark(markDTO, false);
<<<<<<< HEAD
        RegattaLog regattaLog = getRegattaLogInternal(leaderboardName);
        RegattaLogDefineMarkEventImpl event = new RegattaLogDefineMarkEventImpl(MillisecondsTimePoint.now(),
                getService().getServerAuthor(), MillisecondsTimePoint.now(), UUID.randomUUID(), mark);
        regattaLog.add(event);
=======
        RaceLog raceLog = getRaceLog(leaderboardName, raceColumnName, fleetName);
        RaceLogEvent event = new RaceLogDefineMarkEventImpl(MillisecondsTimePoint.now(),
                getService().getServerAuthor(), raceLog.getCurrentPassId(), mark);
        raceLog.add(event);
>>>>>>> bdd3113e
    }
    
    @Override
    public void revokeMarkDefinitionEventInRegattaLog(String leaderboardName, MarkDTO markDTO) throws DoesNotHaveRegattaLogException {
        RegattaLog regattaLog = getRegattaLogInternal(leaderboardName);
        
        final List<RegattaLogEvent> regattaLogDeviceMarkMappingEvents = new AllEventsOfTypeFinder<>(regattaLog, /* only unrevoked */ true, RegattaLogDefineMarkEvent.class).analyze();
        
        RegattaLogEvent eventToRevoke = null;
        for (RegattaLogEvent event : regattaLogDeviceMarkMappingEvents) {
            RegattaLogDefineMarkEvent defineMarkEvent = (RegattaLogDefineMarkEvent) event;
            if (defineMarkEvent.getMark().getId().toString().equals(markDTO.getIdAsString())){
                eventToRevoke = event;
            }
        }
        
        if (eventToRevoke != null){
<<<<<<< HEAD
            RegattaLogEvent event = new RegattaLogRevokeEventImpl(getService().getServerAuthor(), eventToRevoke, "Revoked by AdminConsole (RaceLogTracking)");
            regattaLog.add(event);
=======
            RaceLogEvent event = new RaceLogRevokeEventImpl(getService().getServerAuthor(), raceLog.getCurrentPassId(), eventToRevoke, "Revoked by AdminConsole (RaceLogTracking)");
            raceLog.add(event);
>>>>>>> bdd3113e
        } else {
            logger.warning("Could not revoke event for mark "+markDTO.getIdAsString()+". Mark not found in RegattaLog.");
        }
    }

    @Override
    public void addCourseDefinitionToRaceLog(String leaderboardName, String raceColumnName, String fleetName,
            List<com.sap.sse.common.Util.Pair<ControlPointDTO, PassingInstruction>> courseDTO) {
        RaceLog raceLog = getRaceLog(leaderboardName, raceColumnName, fleetName);
        String name = String.format("Course for %s - %s - %s", leaderboardName, raceColumnName, fleetName);
        
        CourseBase lastPublishedCourse = new LastPublishedCourseDesignFinder(raceLog).analyze();
        if (lastPublishedCourse == null) {
            lastPublishedCourse = new CourseDataImpl(name);
        }
        
        List<Pair<ControlPoint, PassingInstruction>> controlPoints = new ArrayList<>();
        for (Pair<ControlPointDTO, PassingInstruction> waypointDTO : courseDTO) {
            controlPoints.add(new Pair<>(getOrCreateControlPoint(waypointDTO.getA()), waypointDTO.getB()));
        }
        Course course = new CourseImpl(name, lastPublishedCourse.getWaypoints());
        
        try {
            course.update(controlPoints, baseDomainFactory);
        } catch (Exception e) {
            throw new RuntimeException(e);
        }
        
        RaceLogEvent event = new RaceLogCourseDesignChangedEventImpl(MillisecondsTimePoint.now(),
                getService().getServerAuthor(), raceLog.getCurrentPassId(), course);
        raceLog.add(event);
    }
    
    /**
     * @param trackedRace
     *            if <code>null</code>, no position data will be attached to the {@link MarkDTO}s
     * @param timePoint
     *            if <code>trackedRace</code> is not <code>null</code>, specifies the time point for which to determine
     *            the mark positions and attach to the {@link MarkDTO}s. If <code>null<c/code>, the current time point
     *            will be used as default.
     */
    private WaypointDTO convertToWaypointDTO(Waypoint waypoint, Map<Serializable, ControlPointDTO> controlPointCache, TrackedRace trackedRace, TimePoint timePoint) {
        ControlPointDTO cp = controlPointCache.get(waypoint.getControlPoint().getId());
        if (cp == null) {
            cp = convertToControlPointDTO(waypoint.getControlPoint(), trackedRace, timePoint);
            controlPointCache.put(waypoint.getControlPoint().getId(), cp);
        }
        return new WaypointDTO(waypoint.getName(), cp, waypoint.getPassingInstructions());
    }
    
    /**
     * @param course
     *            the course to convert
     * @param trackedRace
     *            if <code>null</code>, no position data will be attached to the {@link MarkDTO}s
     * @param timePoint
     *            if <code>trackedRace</code> is not <code>null</code>, specifies the time point for which to determine
     *            the mark positions and attach to the {@link MarkDTO}s. If <code>null<c/code>, the current time point
     *            will be used as default.
     */
    private RaceCourseDTO convertToRaceCourseDTO(CourseBase course, TrackedRace trackedRace, TimePoint timePoint) {
        final RaceCourseDTO result;
        if (course != null) {
            List<WaypointDTO> waypointDTOs = new ArrayList<WaypointDTO>();
            Map<Serializable, ControlPointDTO> controlPointCache = new HashMap<>();
            for (Waypoint waypoint : course.getWaypoints()) {
                waypointDTOs.add(convertToWaypointDTO(waypoint, controlPointCache, trackedRace, timePoint));
            }
            result = new RaceCourseDTO(waypointDTOs);
        } else {
            result = new RaceCourseDTO(Collections.<WaypointDTO> emptyList());
        }
        return result;
    }
    
    @Override
    public RaceCourseDTO getLastCourseDefinitionInRaceLog(String leaderboardName, String raceColumnName, String fleetName) {
        RaceLog raceLog = getRaceLog(leaderboardName, raceColumnName, fleetName);
        CourseBase lastPublishedCourse = new LastPublishedCourseDesignFinder(raceLog).analyze();
        if (lastPublishedCourse == null) {
            lastPublishedCourse = new CourseDataImpl("");
        }
        return convertToRaceCourseDTO(lastPublishedCourse, /* trackedRace */ null, /* timePoint */ null);
    }
    
    @Override
    public void pingMark(String leaderboardName,
            MarkDTO markDTO, Position positionDTO) throws DoesNotHaveRegattaLogException {
        RegattaLog regattaLog = getRegattaLogInternal(leaderboardName);
        Mark mark = convertToMark(markDTO, true);
        TimePoint time = MillisecondsTimePoint.now();
        Position position = positionDTO;
        GPSFix fix = new GPSFixImpl(position, time);
        
        getRaceLogTrackingAdapter().pingMark(regattaLog, mark, fix, getService());
    }
    
    @Override
    public void copyCourseToOtherRaceLogs(com.sap.sse.common.Util.Triple<String, String, String> fromTriple,
            Set<com.sap.sse.common.Util.Triple<String, String, String>> toTriples) {
        RaceLog fromRaceLog = getRaceLog(fromTriple);
        Set<RaceLog> toRaceLogs = new HashSet<>();
        for (com.sap.sse.common.Util.Triple<String, String, String> toTriple : toTriples) {
            toRaceLogs.add(getRaceLog(toTriple));
        }
        getRaceLogTrackingAdapter().copyCourse(fromRaceLog, toRaceLogs, baseDomainFactory, getService());
    }
    
    @Override
    public void copyCompetitorsToOtherRaceLogs(com.sap.sse.common.Util.Triple<String, String, String> fromTriple,
            Set<com.sap.sse.common.Util.Triple<String, String, String>> toTriples) {
        RaceLog fromRaceLog = getRaceLog(fromTriple);
        Set<RaceLog> toRaceLogs = new HashSet<>();
        for (com.sap.sse.common.Util.Triple<String, String, String> toTriple : toTriples) {
            toRaceLogs.add(getRaceLog(toTriple));
        }
        getRaceLogTrackingAdapter().copyCompetitors(fromRaceLog, toRaceLogs, getService());
    }
    
    private TypeBasedServiceFinder<DeviceIdentifierStringSerializationHandler> getDeviceIdentifierStringSerializerHandlerFinder(
            boolean withFallback) {
        TypeBasedServiceFinderFactory factory = getService().getTypeBasedServiceFinderFactory();
        TypeBasedServiceFinder<DeviceIdentifierStringSerializationHandler> finder = factory.createServiceFinder(DeviceIdentifierStringSerializationHandler.class);
        if (withFallback) {
            finder.setFallbackService(new PlaceHolderDeviceIdentifierStringSerializationHandler());
        }
        return finder;
    }
    
    private DeviceIdentifier deserializeDeviceIdentifier(String type, String deviceId) throws NoCorrespondingServiceRegisteredException,
    TransformationException {
        DeviceIdentifierStringSerializationHandler handler =
                getDeviceIdentifierStringSerializerHandlerFinder(false).findService(type);
        return handler.deserialize(deviceId, type, deviceId);
    }
    
    private String serializeDeviceIdentifier(DeviceIdentifier deviceId) throws TransformationException {
        return getDeviceIdentifierStringSerializerHandlerFinder(true).findService(
                deviceId.getIdentifierType()).serialize(deviceId).getB();
    }
    
    private DeviceMappingDTO convertToDeviceMappingDTO(DeviceMapping<?> mapping) throws TransformationException {
        String deviceId = serializeDeviceIdentifier(mapping.getDevice());
        Date from = mapping.getTimeRange().from() == null || mapping.getTimeRange().from().asMillis() == Long.MIN_VALUE ? 
                null : mapping.getTimeRange().from().asDate();
        Date to = mapping.getTimeRange().to() == null || mapping.getTimeRange().to().asMillis() == Long.MAX_VALUE ?
                null : mapping.getTimeRange().to().asDate();
        MappableToDevice item = null;
        if (mapping.getMappedTo() instanceof Competitor) {
            item = baseDomainFactory.convertToCompetitorDTO((Competitor) mapping.getMappedTo());
        } else if (mapping.getMappedTo() instanceof Mark) {
            item = convertToMarkDTO((Mark) mapping.getMappedTo(), null);
        } else {
            throw new RuntimeException("Can only handle Competitor or Mark as mapped item type");
        }
        //Only deal with UUIDs - otherwise we would have to pass Serializable to browser context - which
        //has a large performance implact for GWT.
        //As any Serializable subclass is converted to String by the BaseRaceLogEventSerializer, and only UUIDs are
        //recovered by the BaseRaceLogEventDeserializer, only UUIDs are safe to use anyway.
        List<UUID> originalRaceLogEventUUIDs = new ArrayList<UUID>();
        for (Serializable id : mapping.getOriginalRaceLogEventIds()) {
            if (! (id instanceof UUID)) {
                logger.log(Level.WARNING, "Got RaceLogEvent with id that was not UUID, but " + id.getClass().getName());
                throw new TransformationException("Could not send device mapping to browser: can only deal with UUIDs");
            }
            originalRaceLogEventUUIDs.add((UUID) id);
        }
        return new DeviceMappingDTO(new DeviceIdentifierDTO(mapping.getDevice().getIdentifierType(),
                deviceId), from, to, item, originalRaceLogEventUUIDs);
    }
    
    private List<AbstractLog<?, ?>> getLogHierarchy(String leaderboardName, String raceColumnName,
            String fleetName) {
        List<AbstractLog<?, ?>> result = new ArrayList<>();
        RaceLog raceLog = getRaceLog(leaderboardName, raceColumnName, fleetName);
        
        if (raceLog != null){
            result.add(raceLog);
        }
        
        Leaderboard leaderboard = getService().getLeaderboardByName(leaderboardName);
        if (leaderboard instanceof HasRegattaLike) {
            result.add(((HasRegattaLike) leaderboard).getRegattaLike().getRegattaLog());
        }
        return result;
    }
    
    private List<DeviceMappingDTO> getDeviceMappingsFromLogs(List<AbstractLog<?, ?>> logs)
            throws TransformationException {
        List<DeviceMappingDTO> result = new ArrayList<DeviceMappingDTO>();
        for (List<? extends DeviceMapping<Competitor>> list : new MultiLogAnalyzer<>(
                new DeviceCompetitorMappingFinder.Factory(),
                new MultiLogAnalyzer.MapWithValueCollectionReducer<Competitor, DeviceMapping<Competitor>, List<DeviceMapping<Competitor>>>(),
                logs).analyze().values()) {
            for (DeviceMapping<Competitor> mapping : list) {
                result.add(convertToDeviceMappingDTO(mapping));
            }
        }
        for (List<? extends DeviceMapping<Mark>> list : new MultiLogAnalyzer<>(
                new DeviceMarkMappingFinder.Factory(),
                new MultiLogAnalyzer.MapWithValueCollectionReducer<Mark, DeviceMapping<Mark>, List<DeviceMapping<Mark>>>(),
                logs).analyze().values()) {
            for (DeviceMapping<Mark> mapping : list) {
                result.add(convertToDeviceMappingDTO(mapping));
            }
        }
        return result;
    }
    
    @Override
    public List<DeviceMappingDTO> getDeviceMappingsFromLogHierarchy(String leaderboardName, String raceColumnName,
            String fleetName) throws TransformationException {
        return getDeviceMappingsFromLogs(getLogHierarchy(leaderboardName, raceColumnName, fleetName));
    }
    
    @Override
    public List<DeviceMappingDTO> getDeviceMappingsFromRaceLog(String leaderboardName, String raceColumnName,
            String fleetName) throws TransformationException {
        RaceLog raceLog = getRaceLog(leaderboardName, raceColumnName, fleetName);
        return getDeviceMappingsFromLogs(Collections.<AbstractLog<?, ?>>singletonList(raceLog));
    }
    
    @Override
<<<<<<< HEAD
=======
    public void addDeviceMappingToRaceLog(String leaderboardName, String raceColumnName, String fleetName,
            DeviceMappingDTO dto) throws NoCorrespondingServiceRegisteredException, TransformationException {
        RaceLog raceLog = getRaceLog(leaderboardName, raceColumnName, fleetName);
        DeviceMapping<?> mapping = convertToDeviceMapping(dto);
        TimePoint now = MillisecondsTimePoint.now();
        RaceLogEvent event = null;
        TimePoint from = mapping.getTimeRange().hasOpenBeginning() ? null : mapping.getTimeRange().from();
        TimePoint to = mapping.getTimeRange().hasOpenEnd() ? null : mapping.getTimeRange().to();
        if (dto.mappedTo instanceof MarkDTO) {
            Mark mark = convertToMark(((MarkDTO) dto.mappedTo), true); 
            event = new RaceLogDeviceMarkMappingEventImpl(now, getService().getServerAuthor(),
                    raceLog.getCurrentPassId(), mark, mapping.getDevice(), from, to);
        } else if (dto.mappedTo instanceof CompetitorDTO) {
            Competitor competitor = getService().getCompetitorStore().getExistingCompetitorByIdAsString(
                    ((CompetitorDTO) dto.mappedTo).getIdAsString());
            event = new RaceLogDeviceCompetitorMappingEventImpl(now, getService().getServerAuthor(),
                    raceLog.getCurrentPassId(), competitor, mapping.getDevice(), from, to);
        } else {
            throw new RuntimeException("Can only map devices to competitors or marks");
        }
        raceLog.add(event);
    }
    
    @Override
>>>>>>> bdd3113e
    public void addDeviceMappingToRegattaLog(String leaderboardName,
            DeviceMappingDTO dto) throws NoCorrespondingServiceRegisteredException, TransformationException, DoesNotHaveRegattaLogException {
        RegattaLog regattaLog = getRegattaLogInternal(leaderboardName);
        DeviceMapping<?> mapping = convertToDeviceMapping(dto);
        TimePoint now = MillisecondsTimePoint.now();
        RegattaLogEvent event = null;
        TimePoint from = mapping.getTimeRange().hasOpenBeginning() ? null : mapping.getTimeRange().from();
        TimePoint to = mapping.getTimeRange().hasOpenEnd() ? null : mapping.getTimeRange().to();
        if (dto.mappedTo instanceof MarkDTO) {
            Mark mark = convertToMark(((MarkDTO) dto.mappedTo), true); 
            event = new RegattaLogDeviceMarkMappingEventImpl(now, now, getService().getServerAuthor(), UUID.randomUUID(), 
                    mark, mapping.getDevice(), from, to);
        } else if (dto.mappedTo instanceof CompetitorDTO) {
            Competitor competitor = getService().getCompetitorStore().getExistingCompetitorByIdAsString(
                    ((CompetitorDTO) dto.mappedTo).getIdAsString());
            event = new RegattaLogDeviceCompetitorMappingEventImpl(now, now, getService().getServerAuthor(), UUID.randomUUID(), 
                    competitor, mapping.getDevice(), from, to);                  
        } else {
            throw new RuntimeException("Can only map devices to competitors or marks");
        }
        regattaLog.add(event);
    }
    
    @Override
    public List<String> getDeserializableDeviceIdentifierTypes() {
        List<String> result = new ArrayList<String>();
        for (ServiceReference<DeviceIdentifierStringSerializationHandler> reference :
            deviceIdentifierStringSerializationHandlerTracker.getServiceReferences()) {
            result.add((String) reference.getProperty(TypeBasedServiceFinder.TYPE));
        }
        return result;
    }
    
    DeviceMapping<?> convertToDeviceMapping(DeviceMappingDTO dto) throws NoCorrespondingServiceRegisteredException, TransformationException {
        DeviceIdentifier device = deserializeDeviceIdentifier(dto.deviceIdentifier.deviceType, dto.deviceIdentifier.deviceId);
        TimePoint from = dto.from == null ? null : new MillisecondsTimePoint(dto.from);
        TimePoint to = dto.to == null ? null : new MillisecondsTimePoint(dto.to);
        TimeRange timeRange = new TimeRangeImpl(from, to);
        if (dto.mappedTo instanceof MarkDTO) {
            Mark mark = convertToMark(((MarkDTO) dto.mappedTo), true);
            //expect UUIDs
            return new DeviceMappingImpl<Mark>(mark, device, timeRange, dto.originalRaceLogEventIds);
        } else if (dto.mappedTo instanceof CompetitorDTO) {
            Competitor competitor = getService().getCompetitorStore().getExistingCompetitorByIdAsString(
                    ((CompetitorDTO) dto.mappedTo).getIdAsString());
            return new DeviceMappingImpl<Competitor>(competitor, device, timeRange, dto.originalRaceLogEventIds);
        } else {
            throw new RuntimeException("Can only map devices to competitors or marks");
        }
    }

    private void closeOpenEndedDeviceMapping(List<AbstractLog<?, ?>> logHierarchy, DeviceMappingDTO mappingDTO, Date closingTimePoint) throws TransformationException, RaceLogEventNotFoundException {
        boolean successfullyClosed = false;
        for (AbstractLog<?, ?> abstractLog : logHierarchy) {
            //check if abstractLog is the correct log for the closingEvent
            final AbstractLogEvent<?> event;
            abstractLog.lockForRead();
            try {
                 event = abstractLog.getEventById(mappingDTO.originalRaceLogEventIds.get(0));
            } finally {
                abstractLog.unlockAfterRead();
            }
            if (event != null) {
                successfullyClosed = true;
                DeviceMapping<?> mapping = convertToDeviceMapping(mappingDTO);
                if (abstractLog instanceof RegattaLog) {
                    RegattaLog regattaLog = (RegattaLog) abstractLog;
                    List<RegattaLogCloseOpenEndedDeviceMappingEvent> closingEvents =
                            new RegattaLogOpenEndedDeviceMappingCloser(regattaLog, mapping, getService().getServerAuthor(),
                            new MillisecondsTimePoint(closingTimePoint)).analyze();
                    for (RegattaLogEvent closingEvent : closingEvents) {
                        regattaLog.add(closingEvent);            
                    }
                } else if (abstractLog instanceof RaceLog) {
                    RaceLog raceLog = (RaceLog) abstractLog;
                    List<RaceLogCloseOpenEndedDeviceMappingEvent> closingEvents =
                            new RaceLogOpenEndedDeviceMappingCloser(raceLog, mapping, getService().getServerAuthor(),
                            new MillisecondsTimePoint(closingTimePoint)).analyze();
                    for (RaceLogEvent closingEvent : closingEvents) {
                        raceLog.add(closingEvent);            
                    }
                }
            }
        }
        
        if (!successfullyClosed){
            throw new RaceLogEventNotFoundException();
        }
    }
    
    @Override
    public void revokeRaceAndRegattaLogEvents(String leaderboardName, String raceColumnName, String fleetName,
            List<UUID> eventIds) throws NotRevokableException {
        List<AbstractLog<?, ?>> logs = getLogHierarchy(leaderboardName, raceColumnName, fleetName);
        revokeEventsFromLogs(logs, eventIds);
    }
    
    @Override
    public void revokeRaceAndRegattaLogEvents(String leaderboardName,
        List<UUID> eventIds) throws NotRevokableException, DoesNotHaveRegattaLogException {
        List<AbstractLog<?, ?>> logs = getLogHierarchy(leaderboardName);
        revokeEventsFromLogs(logs, eventIds);
    }
    
    private void revokeEventsFromLogs(List<AbstractLog<?, ?>> logs, List<UUID> eventIds) throws NotRevokableException{
        boolean eventRevoked = false;
        for (Serializable idToRevoke : eventIds) {
            eventRevoked = false;
            for (AbstractLog<?, ?> abstractLog : logs) {
                eventRevoked = revokeEvent(eventRevoked, idToRevoke, abstractLog);
            }
            if (!eventRevoked){
                logger.warning("Could not revoke event with id "+idToRevoke);
            }
        }
    }

    private <EventT extends AbstractLogEvent<VisitorT>, VisitorT> boolean revokeEvent(boolean eventRevoked, Serializable idToRevoke, AbstractLog<EventT, VisitorT> abstractLog)
            throws NotRevokableException {
        final EventT event; 
        abstractLog.lockForRead();
        try {
            event = abstractLog.getEventById(idToRevoke);
        } finally {
            abstractLog.unlockAfterRead();
        }
        if (event != null) {
            abstractLog.revokeEvent(getService().getServerAuthor(), event, "revoke triggered by GWT user action"); 
            eventRevoked = true;
        }
        return eventRevoked;
    }
    
    @Override
    public void startRaceLogTracking(String leaderboardName, String raceColumnName, String fleetName, final boolean trackWind, final boolean correctWindByDeclination)
            throws NotDenotedForRaceLogTrackingException, Exception {
        Leaderboard leaderboard = getService().getLeaderboardByName(leaderboardName);
        RaceColumn raceColumn = leaderboard.getRaceColumnByName(raceColumnName);
        Fleet fleet = raceColumn.getFleetByName(fleetName);
        final RaceHandle raceHandle = getRaceLogTrackingAdapter().startTracking(getService(), leaderboard, raceColumn, fleet);
        if (raceHandle != null && trackWind) {
            new Thread("Wind tracking starter for race " + leaderboardName + "/" + raceColumnName + "/" + fleetName) {
                public void run() {
                    try {
                        startTrackingWind(raceHandle, correctWindByDeclination,
                                RaceTracker.TIMEOUT_FOR_RECEIVING_RACE_DEFINITION_IN_MILLISECONDS);
                    } catch (Exception e) {
                        throw new RuntimeException(e);
                    }
                }
            }.start();
        }
    }
    
    @Override
    public Collection<String> getGPSFixImporterTypes() {
        Set<String> result = new HashSet<>();
        Collection<ServiceReference<GPSFixImporter>> refs = Collections.emptyList();
        try {
            refs = Activator.getDefault(). getServiceReferences(GPSFixImporter.class, null);
        } catch (InvalidSyntaxException e) {
            //shouldn't happen, as we are passing null for the filter
        }
        for (ServiceReference<GPSFixImporter> ref : refs) {
            result.add((String) ref.getProperty(TypeBasedServiceFinder.TYPE));
        }
        return result;
    }
    
    @Override
    public List<TrackFileImportDeviceIdentifierDTO> getTrackFileImportDeviceIds(List<String> uuids)
            throws NoCorrespondingServiceRegisteredException, TransformationException {
        List<TrackFileImportDeviceIdentifierDTO> result = new ArrayList<>();
        for (String uuidAsString : uuids) {
            UUID uuid = UUID.fromString(uuidAsString);
            TrackFileImportDeviceIdentifier device = TrackFileImportDeviceIdentifierImpl.getOrCreate(uuid);
            long numFixes = getService().getGPSFixStore().getNumberOfFixes(device);
            TimeRange timeRange = getService().getGPSFixStore().getTimeRangeCoveredByFixes(device);
            Date from = timeRange == null ? null : timeRange.from().asDate();
            Date to = timeRange == null ? null : timeRange.to().asDate();
            result.add(new TrackFileImportDeviceIdentifierDTO(uuidAsString, device.getFileName(), device.getTrackName(),
                    numFixes, from, to));
        }
        return result;
    }

    @Override
    public Iterable<String> getSearchServerNames() {
        List<String> result = new ArrayList<>();
        for (RemoteSailingServerReference remoteServerRef : getService().getLiveRemoteServerReferences()) {
            result.add(remoteServerRef.getName());
        }
        return result;
    }

    @Override
    public Iterable<LeaderboardSearchResultDTO> search(String serverNameOrNullForMain, KeywordQuery query) throws MalformedURLException {
        final List<LeaderboardSearchResultDTO> result = new ArrayList<>();
        if (serverNameOrNullForMain == null) {
            Result<LeaderboardSearchResult> searchResult = getService().search(query);
            for (LeaderboardSearchResult hit : searchResult.getHits()) {
                result.add(createLeaderboardSearchResultDTO(hit, getRequestBaseURL(), false));
            }
        } else {
            RemoteSailingServerReference remoteRef = getService().getRemoteServerReferenceByName(serverNameOrNullForMain);
            for (LeaderboardSearchResultBase hit : getService().searchRemotely(serverNameOrNullForMain, query).getHits()) {
                result.add(createLeaderboardSearchResultDTO(hit, remoteRef.getURL(), true));
            }
        }
        return result;
    }

    private LeaderboardSearchResultDTO createLeaderboardSearchResultDTO(LeaderboardSearchResultBase leaderboardSearchResult, URL baseURL,
            boolean isOnRemoteServer) {
        ArrayList<LeaderboardGroupBaseDTO> leaderboardGroups = new ArrayList<>();
        for (LeaderboardGroupBase lgb : leaderboardSearchResult.getLeaderboardGroups()) {
            LeaderboardGroupBaseDTO leaderboardGroupDTO = convertToLeaderboardGroupBaseDTO(lgb);
            leaderboardGroups.add(leaderboardGroupDTO);
        }
        return new LeaderboardSearchResultDTO(baseURL.toString(), isOnRemoteServer, leaderboardSearchResult.getLeaderboard().getName(),
                leaderboardSearchResult.getLeaderboard().getDisplayName(), leaderboardSearchResult.getRegattaName(),
                leaderboardSearchResult.getBoatClassName(), convertToEventDTO(leaderboardSearchResult.getEvent()),
                leaderboardGroups);
    }

    @Override
    public RaceDTO setStartTimeReceivedForRace(RaceIdentifier raceIdentifier, Date newStartTimeReceived) {
        if (newStartTimeReceived != null) {
            RegattaNameAndRaceName regattaAndRaceIdentifier = new RegattaNameAndRaceName(
                    raceIdentifier.getRegattaName(), raceIdentifier.getRaceName());
            DynamicTrackedRace trackedRace = getService().getTrackedRace(regattaAndRaceIdentifier);
            trackedRace.setStartTimeReceived(new MillisecondsTimePoint(newStartTimeReceived));
            
            return baseDomainFactory.createRaceDTO(getService(), false, regattaAndRaceIdentifier, trackedRace);
        }
        return null;
    }
    
    @Override
    public ArrayList<EventDTO> getEventsForLeaderboard(String leaderboardName) {
        Leaderboard leaderboard = getService().getLeaderboardByName(leaderboardName);
        HashMap<UUID, EventDTO> events = new HashMap<>();
        for (Event e : getService().getAllEvents()) {
            for (LeaderboardGroup g : e.getLeaderboardGroups()) {
                for (Leaderboard l : g.getLeaderboards()) {
                    if (leaderboard.equals(l)) {
                        events.put(e.getId(), convertToEventDTO(e, false));
                    }
                }
            }
        }
        return new ArrayList<>(events.values());
    }

    @Override
    public Map<Integer, Date> getCompetitorRaceLogMarkPassingData(String leaderboardName, RaceColumnDTO raceColumnDTO, FleetDTO fleet,
            CompetitorDTO competitor) {
        Map<Integer, Date> result = new HashMap<>();
        RaceLog raceLog = getService().getRaceLog(leaderboardName, raceColumnDTO.getName(), fleet.getName());
        for (Triple<Competitor, Integer, TimePoint> fixedEvent : new MarkPassingDataFinder(raceLog).analyze()) {
            if (fixedEvent.getA().getName().equals(competitor.getName())) {
                final Date date;
                if (fixedEvent.getC() != null) {
                    date = new Date(fixedEvent.getC().asMillis());
                } else {
                    date = null;
                }
                result.put(fixedEvent.getB(), date);
            }
        }
        return result;
    }

    @Override
    public void updateFixedMarkPassing(String leaderboardName, RaceColumnDTO raceColumnDTO, FleetDTO fleet, Integer indexOfWaypoint,
            Date dateOfMarkPassing, CompetitorDTO competitorDTO) {
        RaceLog raceLog = getService().getRaceLog(leaderboardName, raceColumnDTO.getName(), fleet.getName());
        Competitor competitor = getCompetitor(competitorDTO);
        RaceLogFixedMarkPassingEvent oldFixedMarkPassingEvent = null;
        for (RaceLogEvent event : raceLog.getUnrevokedEvents()) {
            if (event instanceof RaceLogFixedMarkPassingEventImpl && event.getInvolvedBoats().contains(competitor)) {
                RaceLogFixedMarkPassingEvent fixedEvent = (RaceLogFixedMarkPassingEvent) event;
                if (fixedEvent.getZeroBasedIndexOfPassedWaypoint() == indexOfWaypoint) {
                    oldFixedMarkPassingEvent = fixedEvent;
                }
            }
        }
        if (oldFixedMarkPassingEvent != null) {
            try {
                raceLog.revokeEvent(getService().getServerAuthor(), oldFixedMarkPassingEvent);
            } catch (NotRevokableException e) {
                e.printStackTrace();
            }
        }
        if (dateOfMarkPassing != null) {
            raceLog.add(new RaceLogFixedMarkPassingEventImpl(MillisecondsTimePoint.now(), getService()
                    .getServerAuthor(), competitor, raceLog.getCurrentPassId(),
                    new MillisecondsTimePoint(dateOfMarkPassing), indexOfWaypoint));
        }
    }
    
    @Override
    public void updateSuppressedMarkPassings(String leaderboardName, RaceColumnDTO raceColumnDTO, FleetDTO fleet,
            Integer newZeroBasedIndexOfSuppressedMarkPassing, CompetitorDTO competitorDTO) {
        RaceLogSuppressedMarkPassingsEvent oldSuppressedMarkPassingEvent = null;
        RaceLog raceLog = getService().getRaceLog(leaderboardName, raceColumnDTO.getName(), fleet.getName());
        Competitor competitor = getCompetitor(competitorDTO);
        NavigableSet<RaceLogEvent> unrevokedEvents = raceLog.getUnrevokedEvents();
        for (RaceLogEvent event : unrevokedEvents) {
            if (event instanceof RaceLogSuppressedMarkPassingsEvent && event.getInvolvedBoats().contains(competitor)) {
                oldSuppressedMarkPassingEvent = (RaceLogSuppressedMarkPassingsEvent) event;
                break;
            }
        }
        
        final boolean create;
        final boolean revoke;
        if (oldSuppressedMarkPassingEvent == null) {
            if (newZeroBasedIndexOfSuppressedMarkPassing == null) {
                create = false;
                revoke = false;
            } else {
                create = true;
                revoke = false;
            }
        } else {
            if (newZeroBasedIndexOfSuppressedMarkPassing == null) {
                revoke = true;
                create = false;
            } else {
                boolean same = newZeroBasedIndexOfSuppressedMarkPassing == oldSuppressedMarkPassingEvent
                        .getZeroBasedIndexOfFirstSuppressedWaypoint();
                create = !same;
                revoke = !same;
            }
        }
        if (revoke) {
            try {
                raceLog.revokeEvent(getService().getServerAuthor(), oldSuppressedMarkPassingEvent);
            } catch (NotRevokableException e) {
            }
        }
        if (create) {
            raceLog.add(new RaceLogSuppressedMarkPassingsEventImpl(MillisecondsTimePoint.now(), getService()
                    .getServerAuthor(), competitor, raceLog.getCurrentPassId(),
                    newZeroBasedIndexOfSuppressedMarkPassing));
        }
    }

    @Override
    public Map<Integer, Date> getCompetitorMarkPassings(RegattaAndRaceIdentifier race, CompetitorDTO competitorDTO) {
        Map<Integer, Date> result = new HashMap<>();
        final TrackedRace trackedRace = getExistingTrackedRace(race);
        if (trackedRace != null) {
            Competitor competitor = getCompetitorByIdAsString(trackedRace.getRace().getCompetitors(), competitorDTO.getIdAsString());
            Set<MarkPassing> competitorMarkPassings = trackedRace.getMarkPassings(competitor);
            Iterable<Waypoint> waypoints = trackedRace.getRace().getCourse().getWaypoints();
            if (competitorMarkPassings != null) {
                for (MarkPassing markPassing : competitorMarkPassings) {
                    result.put(Util.indexOf(waypoints, markPassing.getWaypoint()), markPassing.getTimePoint().asDate());
                }
            }
        }
        return result;
    }

    @Override
    public PolarSheetsXYDiagramData createXYDiagramForBoatClass(String boatClassName) {
        BoatClass boatClass = getService().getBaseDomainFactory().getOrCreateBoatClass(boatClassName);
        Map<Pair<LegType, Tack>, List<Pair<Double, Double>>> regressionSpeedDataLists = new HashMap<>();
        for (LegType legType : new LegType[] { LegType.UPWIND, LegType.DOWNWIND }) {
            for (Tack tack : new Tack[] { Tack.PORT, Tack.STARBOARD }) {
                regressionSpeedDataLists.put(new Pair<LegType, Tack>(legType, tack),
                        new ArrayList<Pair<Double, Double>>());
            }
        }
        for (double windInKnots = 0.1; windInKnots < 30; windInKnots = windInKnots + 0.1) {
            for (LegType legType : new LegType[] { LegType.UPWIND, LegType.DOWNWIND }) {
                for (Tack tack : new Tack[] { Tack.PORT, Tack.STARBOARD }) {     
                    try {
                        SpeedWithBearingWithConfidence<Void> averageUpwindStarboardRegression = getService()
                                .getPolarDataService().getAverageSpeedWithBearing(boatClass,
                                        new KnotSpeedImpl(windInKnots), legType, tack);

                        regressionSpeedDataLists.get(new Pair<LegType, Tack>(legType, tack)).add(
                                new Pair<Double, Double>(windInKnots, averageUpwindStarboardRegression.getObject()
                                        .getKnots()));
                    } catch (NotEnoughDataHasBeenAddedException e) {
                        // Do not add a point to the result
                    }
                }
            }
        }

        PolarSheetsXYDiagramData data = new PolarSheetsXYDiagramDataImpl(regressionSpeedDataLists);

        return data;
    }
    
    private FileStorageService getFileStorageService(String name) {
        if (name == null || name.equals("")) {
            return null;
        }
        return getService().getFileStorageManagementService().getFileStorageService(name);
    }
    
    private Locale getLocale(String localeInfoName) {
        return ResourceBundleStringMessages.Util.getLocaleFor(localeInfoName);
    }

    @Override
    public FileStorageServiceDTO[] getAvailableFileStorageServices(String localeInfoName) {
        List<FileStorageServiceDTO> serviceDtos = new ArrayList<>();
        for (FileStorageService s : getService().getFileStorageManagementService().getAvailableFileStorageServices()) {
            serviceDtos.add(FileStorageServiceDTOUtils.convert(s, getLocale(localeInfoName)));
        }
        return serviceDtos.toArray(new FileStorageServiceDTO[0]);
    }

    @Override
    public void setFileStorageServiceProperties(String serviceName, Map<String, String> properties) {
        for (Entry<String, String> p : properties.entrySet()) {
            try {
                getService().getFileStorageManagementService()
                    .setFileStorageServiceProperty(getFileStorageService(serviceName), p.getKey(), p.getValue());
            } catch (NoCorrespondingServiceRegisteredException | IllegalArgumentException e) {
                //ignore, doing refresh afterwards anyways
            }
        }
    }

    @Override
    public FileStorageServicePropertyErrorsDTO testFileStorageServiceProperties(String serviceName, String localeInfoName) throws IOException {
        try {
            FileStorageService service = getFileStorageService(serviceName);
            if (service != null) {
                service.testProperties();
            }
        } catch (InvalidPropertiesException e) {
            return FileStorageServiceDTOUtils.convert(e, getLocale(localeInfoName));
        }
        return null;
    }

    @Override
    public void setActiveFileStorageService(String serviceName, String localeInfoName) {
        getService().getFileStorageManagementService().setActiveFileStorageService(getFileStorageService(serviceName));
    }

    @Override
    public String getActiveFileStorageServiceName() {
        try {
            final FileStorageService activeFileStorageService = getService().getFileStorageManagementService().getActiveFileStorageService();
            return activeFileStorageService == null ? null : activeFileStorageService.getName();
        } catch (NoCorrespondingServiceRegisteredException e) {
            return null;
        }
    }

    @Override
    public void inviteCompetitorsForTrackingViaEmail(String serverUrlWithoutTrailingSlash, EventDTO eventDto,
            String leaderboardName, Collection<CompetitorDTO> competitorDtos, String localeInfoName) throws MailException {
        Event event = getService().getEvent(eventDto.id);
        Set<Competitor> competitors = new HashSet<>();
        for (CompetitorDTO c : competitorDtos) {
            competitors.add(getCompetitor(c));
        }
        Leaderboard leaderboard = getService().getLeaderboardByName(leaderboardName);
        getRaceLogTrackingAdapter().inviteCompetitorsForTrackingViaEmail(event, leaderboard, serverUrlWithoutTrailingSlash,
                competitors, getLocale(localeInfoName));
    }
    
    @Override
    public void inviteBuoyTenderViaEmail(String serverUrlWithoutTrailingSlash, EventDTO eventDto,
            String leaderboardName, String emails, String localeInfoName) throws MailException {
        Event event = getService().getEvent(eventDto.id);
        Leaderboard leaderboard = getService().getLeaderboardByName(leaderboardName);
        getRaceLogTrackingAdapter().inviteBuoyTenderViaEmail(event, leaderboard, serverUrlWithoutTrailingSlash,
                emails, getLocale(localeInfoName));
    }

    @Override
    public ArrayList<LeaderboardGroupDTO> getLeaderboardGroupsByEventId(UUID id) {
        Event event = getService().getEvent(id);
        if (event == null) {
            throw new RuntimeException("Event not found");
        }
        
        ArrayList<LeaderboardGroupDTO> result = new ArrayList<>();
        for (LeaderboardGroup lg : event.getLeaderboardGroups()) {
            result.add(convertToLeaderboardGroupDTO(lg, /* withGeoLocationData */false, true));
        }
        return result;
    }
    
    @Override
    public List<DeviceMappingDTO> getDeviceMappingsFromLogHierarchy(String leaderboardName) throws TransformationException {
        List<AbstractLog<?, ?>> logs = getLogHierarchy(leaderboardName);
        return getDeviceMappingsFromLogs(logs);
    }

    /**
     * Gets all Marks defined in the RegattaLog and the trackedRace
     * @throws DoesNotHaveRegattaLogException 
     */
    @Override
    public Iterable<MarkDTO> getMarksInRegattaLog(String leaderboardName) throws DoesNotHaveRegattaLogException {
        Leaderboard l = getService().getLeaderboardByName(leaderboardName);
        if (! (l instanceof HasRegattaLike)) {
            throw new DoesNotHaveRegattaLogException();
        }
        LeaderboardThatHasRegattaLike leaderboard = (LeaderboardThatHasRegattaLike) l;
        RegattaLog regattaLog = ((HasRegattaLike) l).getRegattaLike().getRegattaLog();
        
        Set<MarkDTO> markDTOs = new HashSet<>();
        
        List<RegattaLogEvent> markEvents = new AllEventsOfTypeFinder<>(regattaLog, /* only unrevoked */ true, RegattaLogDefineMarkEvent.class).analyze();
        for (RegattaLogEvent regattaLogEvent : markEvents) {
            RegattaLogDefineMarkEvent defineMarkEvent = (RegattaLogDefineMarkEvent) regattaLogEvent;
            markDTOs.add(convertToMarkDTO(leaderboard, defineMarkEvent.getMark()));
        }
        
        return markDTOs;
    }

    @Override
    public void closeOpenEndedDeviceMapping(String leaderboardName, DeviceMappingDTO mappingDTO, Date closingTimePoint) throws TransformationException, DoesNotHaveRegattaLogException {
        RegattaLog regattaLog = getRegattaLogInternal(leaderboardName);
        
        List<AbstractLog<?, ?>> logList = new ArrayList<>();
        logList.add(regattaLog);
        try {
            closeOpenEndedDeviceMapping(logList, mappingDTO, closingTimePoint);
        } catch (RaceLogEventNotFoundException e) {
            logger.warning("Device Mapping Event couldn't be found on RegattaLog, checking in RaceLog (deprecated)");
            
            List<AbstractLog<?, ?>> logs = getLogHierarchy(leaderboardName);
            try {
                closeOpenEndedDeviceMapping(logs, mappingDTO, closingTimePoint);
            } catch (RaceLogEventNotFoundException e1) {
                logger.warning("Device Mapping Event could also not be found in RaceLogs");
            }
        }
        
    }

    /**
     * Gets all the logs corresponding to a leaderboard. This includes all the RaceLogs of the leaderBoard's raceColumns
     * @param leaderboardName
     * @return
     */
    private List<AbstractLog<?, ?>> getLogHierarchy(String leaderboardName) {
        List<AbstractLog<?, ?>> result = new ArrayList<>();
        
        Leaderboard leaderboard = getService().getLeaderboardByName(leaderboardName);
        if (leaderboard == null) {
            return null;
        }
        
        if (leaderboard instanceof HasRegattaLike) {
            result.add(((HasRegattaLike) leaderboard).getRegattaLike().getRegattaLog());
        }
        
        for (RaceColumn raceColumn : leaderboard.getRaceColumns()) {
            for (Fleet fleet : raceColumn.getFleets()) {
                RaceLog raceLog = raceColumn.getRaceLog(fleet);
                result.add(raceLog);
            }
        }
        
        return result;
    }   

    public boolean doesRegattaLogContainCompetitors(String leaderboardName) throws DoesNotHaveRegattaLogException {
        RegattaLog regattaLog = getRegattaLogInternal(leaderboardName);
        
        List<RegattaLogEvent> comeptitorRegistrationEvents = new AllEventsOfTypeFinder<>(regattaLog, /* only unrevoked */ true, RegattaLogRegisterCompetitorEvent.class)
                .analyze();
        
        if (comeptitorRegistrationEvents.isEmpty()){
            return false;
        } else {
            return true;
        }
    }

    @Override
    public RegattaAndRaceIdentifier getRaceIdentifier(String regattaLikeName, String raceColumnName, String fleetName) {
        RegattaAndRaceIdentifier result = null;
        final Leaderboard leaderboard = getService().getLeaderboardByName(regattaLikeName);
        if (leaderboard != null) {
            final RaceColumn raceColumn = leaderboard.getRaceColumnByName(raceColumnName);
            if (raceColumn != null) {
                final Fleet fleet = raceColumn.getFleetByName(fleetName);
                if (fleet != null) {
                    final TrackedRace trackedRace = raceColumn.getTrackedRace(fleet);
                    if (trackedRace != null) {
                        result = trackedRace.getRaceIdentifier();
                    }
                }
            }
        }
        return result;
    }

    @Override
    public Collection<CompetitorDTO> getCompetitorRegistrationsForRace(String leaderboardName, String raceColumnName,
            String fleetName) throws DoesNotHaveRegattaLogException {
        RaceLog raceLog = getRaceLog(leaderboardName, raceColumnName, fleetName);
        RegattaLog regattaLog = getRegattaLogInternal(leaderboardName);
        return convertToCompetitorDTOs(new RegisteredCompetitorsAnalyzer(raceLog, regattaLog).analyze());
    }

    @Override
    public Collection<CompetitorDTO> getCompetitorRegistrationsInRegattaLog(String leaderboardName) throws DoesNotHaveRegattaLogException {
        RegattaLog regattaLog = getRegattaLogInternal(leaderboardName);
        
        return convertToCompetitorDTOs(new CompetitorsInLogAnalyzer<>(regattaLog).analyze());
    }

    @Override
    public boolean areCompetitorRegistrationsEnabledForRace(String leaderboardName, String raceColumnName,
            String fleetName) {
        RaceLog raceLog = getRaceLog(leaderboardName, raceColumnName, fleetName);
        RaceLogUsesOwnCompetitorsAnalyzer analyzer = new RaceLogUsesOwnCompetitorsAnalyzer(raceLog);
        return analyzer.analyze();
    }

    @Override
    public void deactivateCompetitorRegistrationsForRace(String leaderboardName, String raceColumnName, String fleetName) throws NotRevokableException {
        if (areCompetitorRegistrationsEnabledForRace(leaderboardName, raceColumnName, fleetName)){
            RaceLog raceLog = getRaceLog(leaderboardName, raceColumnName, fleetName);
            
            List<RaceLogEvent> events = new AllEventsOfTypeFinder<>(raceLog, true, RaceLogUseCompetitorsFromRaceLogEvent.class).analyze();
            for (RaceLogEvent event : events) {
                revokeEvent(false, event.getId(), raceLog);
            }
        }
    }

    @Override
    public void activateCompetitorRegistrationsForRace(String leaderboardName, String raceColumnName, String fleetName) {
        if (!areCompetitorRegistrationsEnabledForRace(leaderboardName, raceColumnName, fleetName)){
            RaceLog raceLog = getRaceLog(leaderboardName, raceColumnName, fleetName);
            int passId = raceLog.getCurrentPassId();
            RaceLogUseCompetitorsFromRaceLogEvent event = new RaceLogUseCompetitorsFromRaceLogEventImpl(MillisecondsTimePoint.now(), 
                    getService().getServerAuthor(), MillisecondsTimePoint.now(), UUID.randomUUID(), passId);
            raceLog.add(event);
        }
    }

    @Override
    public Pair<Boolean, String> checkIfMarksAreUsedInOtherRaceLogs(String leaderboardName, String raceColumnName,
            String fleetName, Set<MarkDTO> marksToRemove) {
        Set<String> markIds = new HashSet<String>();
        for (MarkDTO markDTO : marksToRemove) {
            markIds.add(markDTO.getIdAsString());
        }
        
        RaceLog raceLogToIgnore = getRaceLog(leaderboardName, raceColumnName, fleetName);
        HashSet<String> racesContainingMarksToDeleteInCourse = new HashSet<String>();
        
        boolean marksAreUsedInOtherRaceLogs = false;
        
        Leaderboard leaderboard = getService().getLeaderboardByName(leaderboardName);
        for (RaceColumn raceColumn : leaderboard.getRaceColumns()) {
            for (Fleet fleet : raceColumn.getFleets()) {
                RaceLog raceLog = raceColumn.getRaceLog(fleet);
                if (!raceLog.equals(raceLogToIgnore)){
                    LastPublishedCourseDesignFinder finder = new LastPublishedCourseDesignFinder(raceLog);
                    CourseBase course = finder.analyze();
                    for (Waypoint waypoint: course.getWaypoints()){
                        for (Mark mark: waypoint.getMarks()){
                            if (markIds.contains(mark.getId().toString())){
                                //FIXME: check how to infer race name 
                                racesContainingMarksToDeleteInCourse.add(raceColumn.getName());
                                marksAreUsedInOtherRaceLogs = true;
                          }
                        }
                    }
                }
            }
        }         
        
        StringBuilder racesInCollision = new StringBuilder();
        for (String raceName : racesContainingMarksToDeleteInCourse) {
            racesInCollision.append(raceName+", ");
        }
        
        return new Pair<Boolean, String>(marksAreUsedInOtherRaceLogs, 
                racesInCollision.substring(0, Math.max(0, racesInCollision.length()-2)));
    }
}<|MERGE_RESOLUTION|>--- conflicted
+++ resolved
@@ -73,7 +73,6 @@
 import com.sap.sailing.domain.abstractlog.race.impl.RaceLogCourseDesignChangedEventImpl;
 import com.sap.sailing.domain.abstractlog.race.impl.RaceLogEndOfTrackingEventImpl;
 import com.sap.sailing.domain.abstractlog.race.impl.RaceLogFixedMarkPassingEventImpl;
-import com.sap.sailing.domain.abstractlog.race.impl.RaceLogRevokeEventImpl;
 import com.sap.sailing.domain.abstractlog.race.impl.RaceLogStartOfTrackingEventImpl;
 import com.sap.sailing.domain.abstractlog.race.impl.RaceLogSuppressedMarkPassingsEventImpl;
 import com.sap.sailing.domain.abstractlog.race.state.ReadonlyRaceState;
@@ -85,15 +84,9 @@
 import com.sap.sailing.domain.abstractlog.race.tracking.RaceLogUseCompetitorsFromRaceLogEvent;
 import com.sap.sailing.domain.abstractlog.race.tracking.analyzing.impl.RaceLogOpenEndedDeviceMappingCloser;
 import com.sap.sailing.domain.abstractlog.race.tracking.analyzing.impl.RaceLogTrackingStateAnalyzer;
-<<<<<<< HEAD
 import com.sap.sailing.domain.abstractlog.race.tracking.analyzing.impl.RaceLogUsesOwnCompetitorsAnalyzer;
 import com.sap.sailing.domain.abstractlog.race.tracking.analyzing.impl.RegisteredCompetitorsAnalyzer;
 import com.sap.sailing.domain.abstractlog.race.tracking.impl.RaceLogUseCompetitorsFromRaceLogEventImpl;
-=======
-import com.sap.sailing.domain.abstractlog.race.tracking.impl.RaceLogDefineMarkEventImpl;
-import com.sap.sailing.domain.abstractlog.race.tracking.impl.RaceLogDeviceCompetitorMappingEventImpl;
-import com.sap.sailing.domain.abstractlog.race.tracking.impl.RaceLogDeviceMarkMappingEventImpl;
->>>>>>> bdd3113e
 import com.sap.sailing.domain.abstractlog.regatta.RegattaLog;
 import com.sap.sailing.domain.abstractlog.regatta.RegattaLogEvent;
 import com.sap.sailing.domain.abstractlog.regatta.events.RegattaLogCloseOpenEndedDeviceMappingEvent;
@@ -4988,17 +4981,11 @@
     @Override
     public void addMarkToRegattaLog(String leaderboardName, MarkDTO markDTO) throws DoesNotHaveRegattaLogException {
         Mark mark = convertToMark(markDTO, false);
-<<<<<<< HEAD
+
         RegattaLog regattaLog = getRegattaLogInternal(leaderboardName);
         RegattaLogDefineMarkEventImpl event = new RegattaLogDefineMarkEventImpl(MillisecondsTimePoint.now(),
                 getService().getServerAuthor(), MillisecondsTimePoint.now(), UUID.randomUUID(), mark);
         regattaLog.add(event);
-=======
-        RaceLog raceLog = getRaceLog(leaderboardName, raceColumnName, fleetName);
-        RaceLogEvent event = new RaceLogDefineMarkEventImpl(MillisecondsTimePoint.now(),
-                getService().getServerAuthor(), raceLog.getCurrentPassId(), mark);
-        raceLog.add(event);
->>>>>>> bdd3113e
     }
     
     @Override
@@ -5016,13 +5003,8 @@
         }
         
         if (eventToRevoke != null){
-<<<<<<< HEAD
             RegattaLogEvent event = new RegattaLogRevokeEventImpl(getService().getServerAuthor(), eventToRevoke, "Revoked by AdminConsole (RaceLogTracking)");
             regattaLog.add(event);
-=======
-            RaceLogEvent event = new RaceLogRevokeEventImpl(getService().getServerAuthor(), raceLog.getCurrentPassId(), eventToRevoke, "Revoked by AdminConsole (RaceLogTracking)");
-            raceLog.add(event);
->>>>>>> bdd3113e
         } else {
             logger.warning("Could not revoke event for mark "+markDTO.getIdAsString()+". Mark not found in RegattaLog.");
         }
@@ -5246,33 +5228,6 @@
     }
     
     @Override
-<<<<<<< HEAD
-=======
-    public void addDeviceMappingToRaceLog(String leaderboardName, String raceColumnName, String fleetName,
-            DeviceMappingDTO dto) throws NoCorrespondingServiceRegisteredException, TransformationException {
-        RaceLog raceLog = getRaceLog(leaderboardName, raceColumnName, fleetName);
-        DeviceMapping<?> mapping = convertToDeviceMapping(dto);
-        TimePoint now = MillisecondsTimePoint.now();
-        RaceLogEvent event = null;
-        TimePoint from = mapping.getTimeRange().hasOpenBeginning() ? null : mapping.getTimeRange().from();
-        TimePoint to = mapping.getTimeRange().hasOpenEnd() ? null : mapping.getTimeRange().to();
-        if (dto.mappedTo instanceof MarkDTO) {
-            Mark mark = convertToMark(((MarkDTO) dto.mappedTo), true); 
-            event = new RaceLogDeviceMarkMappingEventImpl(now, getService().getServerAuthor(),
-                    raceLog.getCurrentPassId(), mark, mapping.getDevice(), from, to);
-        } else if (dto.mappedTo instanceof CompetitorDTO) {
-            Competitor competitor = getService().getCompetitorStore().getExistingCompetitorByIdAsString(
-                    ((CompetitorDTO) dto.mappedTo).getIdAsString());
-            event = new RaceLogDeviceCompetitorMappingEventImpl(now, getService().getServerAuthor(),
-                    raceLog.getCurrentPassId(), competitor, mapping.getDevice(), from, to);
-        } else {
-            throw new RuntimeException("Can only map devices to competitors or marks");
-        }
-        raceLog.add(event);
-    }
-    
-    @Override
->>>>>>> bdd3113e
     public void addDeviceMappingToRegattaLog(String leaderboardName,
             DeviceMappingDTO dto) throws NoCorrespondingServiceRegisteredException, TransformationException, DoesNotHaveRegattaLogException {
         RegattaLog regattaLog = getRegattaLogInternal(leaderboardName);
