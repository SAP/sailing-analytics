package com.sap.sailing.gwt.ui.server;

import java.io.FilterInputStream;
import java.io.IOException;
import java.io.InputStream;
import java.io.InputStreamReader;
import java.io.ObjectOutputStream;
import java.io.Serializable;
import java.io.UnsupportedEncodingException;
import java.net.HttpURLConnection;
import java.net.MalformedURLException;
import java.net.URI;
import java.net.URISyntaxException;
import java.net.URL;
import java.net.URLConnection;
import java.net.URLEncoder;
import java.net.UnknownHostException;
import java.text.ParseException;
import java.util.ArrayList;
import java.util.Arrays;
import java.util.Calendar;
import java.util.Collection;
import java.util.Collections;
import java.util.Date;
import java.util.HashMap;
import java.util.HashSet;
import java.util.Iterator;
import java.util.LinkedHashMap;
import java.util.List;
import java.util.Locale;
import java.util.Map;
import java.util.Map.Entry;
import java.util.NavigableSet;
import java.util.Set;
import java.util.UUID;
import java.util.concurrent.Callable;
import java.util.concurrent.ConcurrentHashMap;
import java.util.concurrent.ExecutionException;
import java.util.concurrent.Executor;
import java.util.concurrent.Future;
import java.util.concurrent.FutureTask;
import java.util.concurrent.RunnableFuture;
import java.util.function.BiFunction;
import java.util.function.Function;
import java.util.logging.Level;
import java.util.logging.Logger;
import java.util.regex.Matcher;
import java.util.regex.Pattern;
import java.util.stream.StreamSupport;
import java.util.zip.GZIPInputStream;

import javax.servlet.ServletContext;

import org.apache.http.client.ClientProtocolException;
import org.apache.shiro.SecurityUtils;
import org.osgi.framework.BundleContext;
import org.osgi.framework.InvalidSyntaxException;
import org.osgi.framework.ServiceReference;
import org.osgi.util.tracker.ServiceTracker;

import com.sap.sailing.competitorimport.CompetitorProvider;
import com.sap.sailing.domain.abstractlog.AbstractLog;
import com.sap.sailing.domain.abstractlog.AbstractLogEvent;
import com.sap.sailing.domain.abstractlog.impl.AllEventsOfTypeFinder;
import com.sap.sailing.domain.abstractlog.impl.LogEventAuthorImpl;
import com.sap.sailing.domain.abstractlog.race.RaceLog;
import com.sap.sailing.domain.abstractlog.race.RaceLogEndOfTrackingEvent;
import com.sap.sailing.domain.abstractlog.race.RaceLogEvent;
import com.sap.sailing.domain.abstractlog.race.RaceLogFixedMarkPassingEvent;
import com.sap.sailing.domain.abstractlog.race.RaceLogFlagEvent;
import com.sap.sailing.domain.abstractlog.race.RaceLogStartOfTrackingEvent;
import com.sap.sailing.domain.abstractlog.race.RaceLogSuppressedMarkPassingsEvent;
import com.sap.sailing.domain.abstractlog.race.analyzing.impl.AbortingFlagFinder;
import com.sap.sailing.domain.abstractlog.race.analyzing.impl.LastPublishedCourseDesignFinder;
import com.sap.sailing.domain.abstractlog.race.analyzing.impl.MarkPassingDataFinder;
import com.sap.sailing.domain.abstractlog.race.analyzing.impl.TrackingTimesEventFinder;
import com.sap.sailing.domain.abstractlog.race.analyzing.impl.TrackingTimesFinder;
import com.sap.sailing.domain.abstractlog.race.impl.RaceLogCourseDesignChangedEventImpl;
import com.sap.sailing.domain.abstractlog.race.impl.RaceLogEndOfTrackingEventImpl;
import com.sap.sailing.domain.abstractlog.race.impl.RaceLogFixedMarkPassingEventImpl;
import com.sap.sailing.domain.abstractlog.race.impl.RaceLogStartOfTrackingEventImpl;
import com.sap.sailing.domain.abstractlog.race.impl.RaceLogSuppressedMarkPassingsEventImpl;
import com.sap.sailing.domain.abstractlog.race.state.ReadonlyRaceState;
import com.sap.sailing.domain.abstractlog.race.state.impl.ReadonlyRaceStateImpl;
import com.sap.sailing.domain.abstractlog.race.state.racingprocedure.FlagPoleState;
import com.sap.sailing.domain.abstractlog.race.state.racingprocedure.gate.ReadonlyGateStartRacingProcedure;
import com.sap.sailing.domain.abstractlog.race.state.racingprocedure.line.ConfigurableStartModeFlagRacingProcedure;
import com.sap.sailing.domain.abstractlog.race.tracking.analyzing.impl.RaceLogTrackingStateAnalyzer;
import com.sap.sailing.domain.abstractlog.regatta.RegattaLog;
import com.sap.sailing.domain.abstractlog.regatta.RegattaLogEvent;
import com.sap.sailing.domain.abstractlog.regatta.events.RegattaLogCloseOpenEndedDeviceMappingEvent;
import com.sap.sailing.domain.abstractlog.regatta.events.RegattaLogDefineMarkEvent;
import com.sap.sailing.domain.abstractlog.regatta.events.RegattaLogRegisterCompetitorEvent;
import com.sap.sailing.domain.abstractlog.regatta.events.impl.RegattaLogDefineMarkEventImpl;
import com.sap.sailing.domain.abstractlog.regatta.events.impl.RegattaLogDeviceCompetitorExpeditionExtendedMappingEventImpl;
import com.sap.sailing.domain.abstractlog.regatta.events.impl.RegattaLogDeviceCompetitorMappingEventImpl;
import com.sap.sailing.domain.abstractlog.regatta.events.impl.RegattaLogDeviceMarkMappingEventImpl;
import com.sap.sailing.domain.abstractlog.regatta.tracking.analyzing.impl.BaseRegattaLogDeviceMappingFinder;
import com.sap.sailing.domain.abstractlog.regatta.tracking.analyzing.impl.RegattaLogDeviceMappingFinder;
import com.sap.sailing.domain.abstractlog.regatta.tracking.analyzing.impl.RegattaLogDeviceMarkMappingFinder;
import com.sap.sailing.domain.abstractlog.regatta.tracking.analyzing.impl.RegattaLogOpenEndedDeviceMappingCloser;
import com.sap.sailing.domain.base.Boat;
import com.sap.sailing.domain.base.BoatClass;
import com.sap.sailing.domain.base.Competitor;
import com.sap.sailing.domain.base.ControlPoint;
import com.sap.sailing.domain.base.ControlPointWithTwoMarks;
import com.sap.sailing.domain.base.Course;
import com.sap.sailing.domain.base.CourseArea;
import com.sap.sailing.domain.base.CourseBase;
import com.sap.sailing.domain.base.Event;
import com.sap.sailing.domain.base.EventBase;
import com.sap.sailing.domain.base.Fleet;
import com.sap.sailing.domain.base.LeaderboardGroupBase;
import com.sap.sailing.domain.base.Leg;
import com.sap.sailing.domain.base.Mark;
import com.sap.sailing.domain.base.Nationality;
import com.sap.sailing.domain.base.RaceColumn;
import com.sap.sailing.domain.base.RaceColumnInSeries;
import com.sap.sailing.domain.base.RaceDefinition;
import com.sap.sailing.domain.base.Regatta;
import com.sap.sailing.domain.base.RemoteSailingServerReference;
import com.sap.sailing.domain.base.SailingServerConfiguration;
import com.sap.sailing.domain.base.Series;
import com.sap.sailing.domain.base.Sideline;
import com.sap.sailing.domain.base.SpeedWithBearingWithConfidence;
import com.sap.sailing.domain.base.Waypoint;
import com.sap.sailing.domain.base.configuration.DeviceConfiguration;
import com.sap.sailing.domain.base.configuration.DeviceConfigurationMatcher;
import com.sap.sailing.domain.base.configuration.RacingProcedureConfiguration;
import com.sap.sailing.domain.base.configuration.RegattaConfiguration;
import com.sap.sailing.domain.base.configuration.impl.DeviceConfigurationImpl;
import com.sap.sailing.domain.base.configuration.impl.DeviceConfigurationMatcherSingle;
import com.sap.sailing.domain.base.configuration.impl.ESSConfigurationImpl;
import com.sap.sailing.domain.base.configuration.impl.GateStartConfigurationImpl;
import com.sap.sailing.domain.base.configuration.impl.LeagueConfigurationImpl;
import com.sap.sailing.domain.base.configuration.impl.RRS26ConfigurationImpl;
import com.sap.sailing.domain.base.configuration.impl.RacingProcedureConfigurationImpl;
import com.sap.sailing.domain.base.configuration.impl.RacingProcedureWithConfigurableStartModeFlagConfigurationImpl;
import com.sap.sailing.domain.base.configuration.impl.RegattaConfigurationImpl;
import com.sap.sailing.domain.base.configuration.impl.SWCStartConfigurationImpl;
import com.sap.sailing.domain.base.configuration.procedures.ConfigurableStartModeFlagRacingProcedureConfiguration;
import com.sap.sailing.domain.base.impl.BoatImpl;
import com.sap.sailing.domain.base.impl.CompetitorImpl;
import com.sap.sailing.domain.base.impl.CourseDataImpl;
import com.sap.sailing.domain.base.impl.CourseImpl;
import com.sap.sailing.domain.base.impl.DynamicBoat;
import com.sap.sailing.domain.base.impl.DynamicPerson;
import com.sap.sailing.domain.base.impl.DynamicTeam;
import com.sap.sailing.domain.base.impl.PersonImpl;
import com.sap.sailing.domain.base.impl.SailingServerConfigurationImpl;
import com.sap.sailing.domain.base.impl.TeamImpl;
import com.sap.sailing.domain.common.Bearing;
import com.sap.sailing.domain.common.CompetitorDescriptor;
import com.sap.sailing.domain.common.CourseDesignerMode;
import com.sap.sailing.domain.common.DataImportProgress;
import com.sap.sailing.domain.common.DataImportSubProgress;
import com.sap.sailing.domain.common.DetailType;
import com.sap.sailing.domain.common.DeviceIdentifier;
import com.sap.sailing.domain.common.Distance;
import com.sap.sailing.domain.common.LeaderboardNameConstants;
import com.sap.sailing.domain.common.LeaderboardType;
import com.sap.sailing.domain.common.LegIdentifier;
import com.sap.sailing.domain.common.LegType;
import com.sap.sailing.domain.common.ManeuverType;
import com.sap.sailing.domain.common.MaxPointsReason;
import com.sap.sailing.domain.common.NoWindException;
import com.sap.sailing.domain.common.NotFoundException;
import com.sap.sailing.domain.common.PassingInstruction;
import com.sap.sailing.domain.common.PathType;
import com.sap.sailing.domain.common.PolarSheetsXYDiagramData;
import com.sap.sailing.domain.common.Position;
import com.sap.sailing.domain.common.RaceFetcher;
import com.sap.sailing.domain.common.RaceIdentifier;
import com.sap.sailing.domain.common.RankingMetrics;
import com.sap.sailing.domain.common.RegattaAndRaceIdentifier;
import com.sap.sailing.domain.common.RegattaFetcher;
import com.sap.sailing.domain.common.RegattaIdentifier;
import com.sap.sailing.domain.common.RegattaName;
import com.sap.sailing.domain.common.RegattaNameAndRaceName;
import com.sap.sailing.domain.common.RegattaScoreCorrections;
import com.sap.sailing.domain.common.RegattaScoreCorrections.ScoreCorrectionForCompetitorInRace;
import com.sap.sailing.domain.common.RegattaScoreCorrections.ScoreCorrectionsForRace;
import com.sap.sailing.domain.common.ScoreCorrectionProvider;
import com.sap.sailing.domain.common.ScoringSchemeType;
import com.sap.sailing.domain.common.Speed;
import com.sap.sailing.domain.common.SpeedWithBearing;
import com.sap.sailing.domain.common.Tack;
import com.sap.sailing.domain.common.UnableToCloseDeviceMappingException;
import com.sap.sailing.domain.common.Wind;
import com.sap.sailing.domain.common.WindSource;
import com.sap.sailing.domain.common.WindSourceType;
import com.sap.sailing.domain.common.abstractlog.NotRevokableException;
import com.sap.sailing.domain.common.abstractlog.TimePointSpecificationFoundInLog;
import com.sap.sailing.domain.common.dto.BoatClassDTO;
import com.sap.sailing.domain.common.dto.BoatDTO;
import com.sap.sailing.domain.common.dto.CompetitorDTO;
import com.sap.sailing.domain.common.dto.FleetDTO;
import com.sap.sailing.domain.common.dto.FullLeaderboardDTO;
import com.sap.sailing.domain.common.dto.IncrementalLeaderboardDTO;
import com.sap.sailing.domain.common.dto.IncrementalOrFullLeaderboardDTO;
import com.sap.sailing.domain.common.dto.LeaderboardDTO;
import com.sap.sailing.domain.common.dto.PairingListTemplateDTO;
import com.sap.sailing.domain.common.dto.PersonDTO;
import com.sap.sailing.domain.common.dto.RaceColumnDTO;
import com.sap.sailing.domain.common.dto.RaceColumnDTOFactory;
import com.sap.sailing.domain.common.dto.RaceColumnInSeriesDTO;
import com.sap.sailing.domain.common.dto.RaceDTO;
import com.sap.sailing.domain.common.dto.RaceLogTrackingInfoDTO;
import com.sap.sailing.domain.common.dto.RegattaCreationParametersDTO;
import com.sap.sailing.domain.common.dto.SeriesCreationParametersDTO;
import com.sap.sailing.domain.common.dto.TrackedRaceDTO;
import com.sap.sailing.domain.common.impl.DegreeBearingImpl;
import com.sap.sailing.domain.common.impl.DegreePosition;
import com.sap.sailing.domain.common.impl.KilometersPerHourSpeedImpl;
import com.sap.sailing.domain.common.impl.KnotSpeedImpl;
import com.sap.sailing.domain.common.impl.KnotSpeedWithBearingImpl;
import com.sap.sailing.domain.common.impl.MeterDistance;
import com.sap.sailing.domain.common.impl.PolarSheetsXYDiagramDataImpl;
import com.sap.sailing.domain.common.impl.WindImpl;
import com.sap.sailing.domain.common.impl.WindSourceImpl;
import com.sap.sailing.domain.common.media.MediaTrack;
import com.sap.sailing.domain.common.racelog.FlagPole;
import com.sap.sailing.domain.common.racelog.Flags;
import com.sap.sailing.domain.common.racelog.RaceLogRaceStatus;
import com.sap.sailing.domain.common.racelog.RacingProcedureType;
import com.sap.sailing.domain.common.racelog.tracking.CompetitorRegistrationOnRaceLogDisabledException;
import com.sap.sailing.domain.common.racelog.tracking.DoesNotHaveRegattaLogException;
import com.sap.sailing.domain.common.racelog.tracking.MappableToDevice;
import com.sap.sailing.domain.common.racelog.tracking.NotDenotableForRaceLogTrackingException;
import com.sap.sailing.domain.common.racelog.tracking.NotDenotedForRaceLogTrackingException;
import com.sap.sailing.domain.common.racelog.tracking.RaceLogTrackingState;
import com.sap.sailing.domain.common.racelog.tracking.TransformationException;
import com.sap.sailing.domain.common.security.Permission;
import com.sap.sailing.domain.common.security.Permission.Mode;
import com.sap.sailing.domain.common.tracking.BravoFix;
import com.sap.sailing.domain.common.tracking.GPSFix;
import com.sap.sailing.domain.common.tracking.GPSFixMoving;
import com.sap.sailing.domain.common.tracking.impl.GPSFixImpl;
import com.sap.sailing.domain.common.tracking.impl.GPSFixMovingImpl;
import com.sap.sailing.domain.common.tracking.impl.PreciseCompactGPSFixMovingImpl.PreciseCompactPosition;
import com.sap.sailing.domain.igtimiadapter.Account;
import com.sap.sailing.domain.igtimiadapter.IgtimiConnection;
import com.sap.sailing.domain.igtimiadapter.IgtimiConnectionFactory;
import com.sap.sailing.domain.leaderboard.FlexibleLeaderboard;
import com.sap.sailing.domain.leaderboard.Leaderboard;
import com.sap.sailing.domain.leaderboard.LeaderboardGroup;
import com.sap.sailing.domain.leaderboard.MetaLeaderboard;
import com.sap.sailing.domain.leaderboard.RegattaLeaderboard;
import com.sap.sailing.domain.leaderboard.RegattaLeaderboardWithEliminations;
import com.sap.sailing.domain.leaderboard.ThresholdBasedResultDiscardingRule;
import com.sap.sailing.domain.leaderboard.caching.LeaderboardDTOCalculationReuseCache;
import com.sap.sailing.domain.leaderboard.caching.LiveLeaderboardUpdater;
import com.sap.sailing.domain.leaderboard.meta.MetaLeaderboardColumn;
import com.sap.sailing.domain.persistence.DomainObjectFactory;
import com.sap.sailing.domain.persistence.MongoObjectFactory;
import com.sap.sailing.domain.persistence.MongoRaceLogStoreFactory;
import com.sap.sailing.domain.persistence.MongoRegattaLogStoreFactory;
import com.sap.sailing.domain.polars.NotEnoughDataHasBeenAddedException;
import com.sap.sailing.domain.polars.PolarDataService;
import com.sap.sailing.domain.racelog.RaceLogStore;
import com.sap.sailing.domain.racelog.RaceStateOfSameDayHelper;
import com.sap.sailing.domain.racelog.impl.GPSFixStoreImpl;
import com.sap.sailing.domain.racelog.tracking.GPSFixStore;
import com.sap.sailing.domain.racelogtracking.DeviceIdentifierStringSerializationHandler;
import com.sap.sailing.domain.racelogtracking.DeviceMapping;
import com.sap.sailing.domain.racelogtracking.RaceLogTrackingAdapter;
import com.sap.sailing.domain.racelogtracking.RaceLogTrackingAdapterFactory;
import com.sap.sailing.domain.racelogtracking.impl.DeviceMappingImpl;
import com.sap.sailing.domain.ranking.RankingMetric.RankingInfo;
import com.sap.sailing.domain.regattalike.HasRegattaLike;
import com.sap.sailing.domain.regattalike.LeaderboardThatHasRegattaLike;
import com.sap.sailing.domain.regattalog.RegattaLogStore;
import com.sap.sailing.domain.swisstimingadapter.StartList;
import com.sap.sailing.domain.swisstimingadapter.SwissTimingAdapter;
import com.sap.sailing.domain.swisstimingadapter.SwissTimingAdapterFactory;
import com.sap.sailing.domain.swisstimingadapter.SwissTimingArchiveConfiguration;
import com.sap.sailing.domain.swisstimingadapter.SwissTimingConfiguration;
import com.sap.sailing.domain.swisstimingadapter.SwissTimingFactory;
import com.sap.sailing.domain.swisstimingadapter.persistence.SwissTimingAdapterPersistence;
import com.sap.sailing.domain.swisstimingreplayadapter.SwissTimingReplayRace;
import com.sap.sailing.domain.swisstimingreplayadapter.SwissTimingReplayService;
import com.sap.sailing.domain.swisstimingreplayadapter.SwissTimingReplayServiceFactory;
import com.sap.sailing.domain.trackfiles.TrackFileImportDeviceIdentifier;
import com.sap.sailing.domain.trackfiles.TrackFileImportDeviceIdentifierImpl;
import com.sap.sailing.domain.trackimport.DoubleVectorFixImporter;
import com.sap.sailing.domain.trackimport.GPSFixImporter;
import com.sap.sailing.domain.tracking.BravoFixTrack;
import com.sap.sailing.domain.tracking.DynamicTrackedRace;
import com.sap.sailing.domain.tracking.DynamicTrackedRegatta;
import com.sap.sailing.domain.tracking.GPSFixTrack;
import com.sap.sailing.domain.tracking.LineDetails;
import com.sap.sailing.domain.tracking.Maneuver;
import com.sap.sailing.domain.tracking.MarkPassing;
import com.sap.sailing.domain.tracking.MarkPassingManeuver;
import com.sap.sailing.domain.tracking.RaceTracker;
import com.sap.sailing.domain.tracking.Track;
import com.sap.sailing.domain.tracking.TrackedLeg;
import com.sap.sailing.domain.tracking.TrackedLegOfCompetitor;
import com.sap.sailing.domain.tracking.TrackedRace;
import com.sap.sailing.domain.tracking.WindLegTypeAndLegBearingCache;
import com.sap.sailing.domain.tracking.WindPositionMode;
import com.sap.sailing.domain.tracking.WindTrack;
import com.sap.sailing.domain.tracking.WindWithConfidence;
import com.sap.sailing.domain.tracking.impl.DynamicGPSFixTrackImpl;
import com.sap.sailing.domain.tractracadapter.RaceRecord;
import com.sap.sailing.domain.tractracadapter.TracTracAdapter;
import com.sap.sailing.domain.tractracadapter.TracTracAdapterFactory;
import com.sap.sailing.domain.tractracadapter.TracTracConfiguration;
import com.sap.sailing.domain.tractracadapter.TracTracConnectionConstants;
import com.sap.sailing.expeditionconnector.ExpeditionDeviceConfiguration;
import com.sap.sailing.expeditionconnector.ExpeditionSensorDeviceIdentifier;
import com.sap.sailing.expeditionconnector.ExpeditionTrackerFactory;
import com.sap.sailing.gwt.server.HomeServiceUtil;
import com.sap.sailing.gwt.ui.adminconsole.RaceLogSetTrackingTimesDTO;
import com.sap.sailing.gwt.ui.client.SailingService;
import com.sap.sailing.gwt.ui.client.shared.charts.MarkPositionService.MarkTrackDTO;
import com.sap.sailing.gwt.ui.client.shared.charts.MarkPositionService.MarkTracksDTO;
import com.sap.sailing.gwt.ui.shared.BulkScoreCorrectionDTO;
import com.sap.sailing.gwt.ui.shared.CompactBoatPositionsDTO;
import com.sap.sailing.gwt.ui.shared.CompactRaceMapDataDTO;
import com.sap.sailing.gwt.ui.shared.CompetitorProviderDTO;
import com.sap.sailing.gwt.ui.shared.CompetitorRaceDataDTO;
import com.sap.sailing.gwt.ui.shared.CompetitorsRaceDataDTO;
import com.sap.sailing.gwt.ui.shared.ControlPointDTO;
import com.sap.sailing.gwt.ui.shared.CourseAreaDTO;
import com.sap.sailing.gwt.ui.shared.CoursePositionsDTO;
import com.sap.sailing.gwt.ui.shared.DeviceConfigurationDTO;
import com.sap.sailing.gwt.ui.shared.DeviceConfigurationDTO.RegattaConfigurationDTO;
import com.sap.sailing.gwt.ui.shared.DeviceConfigurationDTO.RegattaConfigurationDTO.RacingProcedureConfigurationDTO;
import com.sap.sailing.gwt.ui.shared.DeviceConfigurationDTO.RegattaConfigurationDTO.RacingProcedureWithConfigurableStartModeFlagConfigurationDTO;
import com.sap.sailing.gwt.ui.shared.DeviceConfigurationMatcherDTO;
import com.sap.sailing.gwt.ui.shared.DeviceIdentifierDTO;
import com.sap.sailing.gwt.ui.shared.DeviceMappingDTO;
import com.sap.sailing.gwt.ui.shared.EventBaseDTO;
import com.sap.sailing.gwt.ui.shared.EventDTO;
import com.sap.sailing.gwt.ui.shared.GPSFixDTO;
import com.sap.sailing.gwt.ui.shared.GPSFixDTOWithSpeedWindTackAndLegType;
import com.sap.sailing.gwt.ui.shared.GateDTO;
import com.sap.sailing.gwt.ui.shared.LeaderboardGroupBaseDTO;
import com.sap.sailing.gwt.ui.shared.LeaderboardGroupDTO;
import com.sap.sailing.gwt.ui.shared.LegInfoDTO;
import com.sap.sailing.gwt.ui.shared.ManeuverDTO;
import com.sap.sailing.gwt.ui.shared.MarkDTO;
import com.sap.sailing.gwt.ui.shared.MarkPassingTimesDTO;
import com.sap.sailing.gwt.ui.shared.MarkpassingManeuverDTO;
import com.sap.sailing.gwt.ui.shared.PathDTO;
import com.sap.sailing.gwt.ui.shared.QuickRankDTO;
import com.sap.sailing.gwt.ui.shared.QuickRanksDTO;
import com.sap.sailing.gwt.ui.shared.RaceCourseDTO;
import com.sap.sailing.gwt.ui.shared.RaceGroupDTO;
import com.sap.sailing.gwt.ui.shared.RaceGroupSeriesDTO;
import com.sap.sailing.gwt.ui.shared.RaceInfoDTO;
import com.sap.sailing.gwt.ui.shared.RaceInfoDTO.GateStartInfoDTO;
import com.sap.sailing.gwt.ui.shared.RaceInfoDTO.LineStartInfoDTO;
import com.sap.sailing.gwt.ui.shared.RaceInfoDTO.RaceInfoExtensionDTO;
import com.sap.sailing.gwt.ui.shared.RaceLogDTO;
import com.sap.sailing.gwt.ui.shared.RaceLogEventDTO;
import com.sap.sailing.gwt.ui.shared.RaceLogSetFinishingAndFinishTimeDTO;
import com.sap.sailing.gwt.ui.shared.RaceLogSetStartTimeAndProcedureDTO;
import com.sap.sailing.gwt.ui.shared.RaceMapDataDTO;
import com.sap.sailing.gwt.ui.shared.RaceTimesInfoDTO;
import com.sap.sailing.gwt.ui.shared.RaceWithCompetitorsDTO;
import com.sap.sailing.gwt.ui.shared.RaceboardDataDTO;
import com.sap.sailing.gwt.ui.shared.RegattaDTO;
import com.sap.sailing.gwt.ui.shared.RegattaLogDTO;
import com.sap.sailing.gwt.ui.shared.RegattaLogEventDTO;
import com.sap.sailing.gwt.ui.shared.RegattaOverviewEntryDTO;
import com.sap.sailing.gwt.ui.shared.RegattaScoreCorrectionDTO;
import com.sap.sailing.gwt.ui.shared.RegattaScoreCorrectionDTO.ScoreCorrectionEntryDTO;
import com.sap.sailing.gwt.ui.shared.RemoteSailingServerReferenceDTO;
import com.sap.sailing.gwt.ui.shared.SailingServiceConstants;
import com.sap.sailing.gwt.ui.shared.ScoreCorrectionProviderDTO;
import com.sap.sailing.gwt.ui.shared.SeriesDTO;
import com.sap.sailing.gwt.ui.shared.ServerConfigurationDTO;
import com.sap.sailing.gwt.ui.shared.SidelineDTO;
import com.sap.sailing.gwt.ui.shared.SimulatorResultsDTO;
import com.sap.sailing.gwt.ui.shared.SimulatorWindDTO;
import com.sap.sailing.gwt.ui.shared.SpeedWithBearingDTO;
import com.sap.sailing.gwt.ui.shared.StrippedLeaderboardDTO;
import com.sap.sailing.gwt.ui.shared.SwissTimingArchiveConfigurationDTO;
import com.sap.sailing.gwt.ui.shared.SwissTimingConfigurationDTO;
import com.sap.sailing.gwt.ui.shared.SwissTimingEventRecordDTO;
import com.sap.sailing.gwt.ui.shared.SwissTimingRaceRecordDTO;
import com.sap.sailing.gwt.ui.shared.SwissTimingReplayRaceDTO;
import com.sap.sailing.gwt.ui.shared.TracTracConfigurationDTO;
import com.sap.sailing.gwt.ui.shared.TracTracRaceRecordDTO;
import com.sap.sailing.gwt.ui.shared.TrackFileImportDeviceIdentifierDTO;
import com.sap.sailing.gwt.ui.shared.TypedDeviceMappingDTO;
import com.sap.sailing.gwt.ui.shared.VenueDTO;
import com.sap.sailing.gwt.ui.shared.WaypointDTO;
import com.sap.sailing.gwt.ui.shared.WindDTO;
import com.sap.sailing.gwt.ui.shared.WindInfoForRaceDTO;
import com.sap.sailing.gwt.ui.shared.WindTrackInfoDTO;
import com.sap.sailing.manage2sail.EventResultDescriptor;
import com.sap.sailing.manage2sail.Manage2SailEventResultsParserImpl;
import com.sap.sailing.manage2sail.RaceResultDescriptor;
import com.sap.sailing.manage2sail.RegattaResultDescriptor;
import com.sap.sailing.resultimport.ResultUrlProvider;
import com.sap.sailing.resultimport.ResultUrlRegistry;
import com.sap.sailing.server.RacingEventService;
import com.sap.sailing.server.masterdata.MasterDataImporter;
import com.sap.sailing.server.operationaltransformation.AddColumnToLeaderboard;
import com.sap.sailing.server.operationaltransformation.AddColumnToSeries;
import com.sap.sailing.server.operationaltransformation.AddCourseAreas;
import com.sap.sailing.server.operationaltransformation.AddRemoteSailingServerReference;
import com.sap.sailing.server.operationaltransformation.AddSpecificRegatta;
import com.sap.sailing.server.operationaltransformation.AllowCompetitorResetToDefaults;
import com.sap.sailing.server.operationaltransformation.ConnectTrackedRaceToLeaderboardColumn;
import com.sap.sailing.server.operationaltransformation.CreateEvent;
import com.sap.sailing.server.operationaltransformation.CreateFlexibleLeaderboard;
import com.sap.sailing.server.operationaltransformation.CreateLeaderboardGroup;
import com.sap.sailing.server.operationaltransformation.CreateRegattaLeaderboard;
import com.sap.sailing.server.operationaltransformation.CreateRegattaLeaderboardWithEliminations;
import com.sap.sailing.server.operationaltransformation.DisconnectLeaderboardColumnFromTrackedRace;
import com.sap.sailing.server.operationaltransformation.MoveColumnInSeriesDown;
import com.sap.sailing.server.operationaltransformation.MoveColumnInSeriesUp;
import com.sap.sailing.server.operationaltransformation.MoveLeaderboardColumnDown;
import com.sap.sailing.server.operationaltransformation.MoveLeaderboardColumnUp;
import com.sap.sailing.server.operationaltransformation.RemoveAndUntrackRace;
import com.sap.sailing.server.operationaltransformation.RemoveColumnFromSeries;
import com.sap.sailing.server.operationaltransformation.RemoveCourseAreas;
import com.sap.sailing.server.operationaltransformation.RemoveEvent;
import com.sap.sailing.server.operationaltransformation.RemoveLeaderboard;
import com.sap.sailing.server.operationaltransformation.RemoveLeaderboardColumn;
import com.sap.sailing.server.operationaltransformation.RemoveLeaderboardGroup;
import com.sap.sailing.server.operationaltransformation.RemoveRegatta;
import com.sap.sailing.server.operationaltransformation.RemoveRemoteSailingServerReference;
import com.sap.sailing.server.operationaltransformation.RemoveSeries;
import com.sap.sailing.server.operationaltransformation.RenameEvent;
import com.sap.sailing.server.operationaltransformation.RenameLeaderboard;
import com.sap.sailing.server.operationaltransformation.RenameLeaderboardColumn;
import com.sap.sailing.server.operationaltransformation.RenameLeaderboardGroup;
import com.sap.sailing.server.operationaltransformation.SetRaceIsKnownToStartUpwind;
import com.sap.sailing.server.operationaltransformation.SetSuppressedFlagForCompetitorInLeaderboard;
import com.sap.sailing.server.operationaltransformation.SetWindSourcesToExclude;
import com.sap.sailing.server.operationaltransformation.StopTrackingRace;
import com.sap.sailing.server.operationaltransformation.UpdateCompetitor;
import com.sap.sailing.server.operationaltransformation.UpdateCompetitorDisplayNameInLeaderboard;
import com.sap.sailing.server.operationaltransformation.UpdateEliminatedCompetitorsInLeaderboard;
import com.sap.sailing.server.operationaltransformation.UpdateEvent;
import com.sap.sailing.server.operationaltransformation.UpdateIsMedalRace;
import com.sap.sailing.server.operationaltransformation.UpdateLeaderboard;
import com.sap.sailing.server.operationaltransformation.UpdateLeaderboardCarryValue;
import com.sap.sailing.server.operationaltransformation.UpdateLeaderboardColumnFactor;
import com.sap.sailing.server.operationaltransformation.UpdateLeaderboardGroup;
import com.sap.sailing.server.operationaltransformation.UpdateLeaderboardMaxPointsReason;
import com.sap.sailing.server.operationaltransformation.UpdateLeaderboardScoreCorrection;
import com.sap.sailing.server.operationaltransformation.UpdateLeaderboardScoreCorrectionMetadata;
import com.sap.sailing.server.operationaltransformation.UpdateRaceDelayToLive;
import com.sap.sailing.server.operationaltransformation.UpdateSeries;
import com.sap.sailing.server.operationaltransformation.UpdateServerConfiguration;
import com.sap.sailing.server.operationaltransformation.UpdateSpecificRegatta;
import com.sap.sailing.server.simulation.SimulationService;
import com.sap.sailing.simulator.Path;
import com.sap.sailing.simulator.PolarDiagram;
import com.sap.sailing.simulator.SimulationResults;
import com.sap.sailing.simulator.TimedPositionWithSpeed;
import com.sap.sailing.simulator.impl.PolarDiagramGPS;
import com.sap.sailing.simulator.impl.SparseSimulationDataException;
import com.sap.sailing.util.RegattaUtil;
import com.sap.sailing.xrr.schema.RegattaResults;
import com.sap.sailing.xrr.structureimport.SeriesParameters;
import com.sap.sailing.xrr.structureimport.StructureImporter;
import com.sap.sailing.xrr.structureimport.buildstructure.SetRacenumberFromSeries;
import com.sap.sse.ServerInfo;
import com.sap.sse.common.CountryCode;
import com.sap.sse.common.Duration;
import com.sap.sse.common.NoCorrespondingServiceRegisteredException;
import com.sap.sse.common.TimePoint;
import com.sap.sse.common.TimeRange;
import com.sap.sse.common.Timed;
import com.sap.sse.common.TypeBasedServiceFinder;
import com.sap.sse.common.TypeBasedServiceFinderFactory;
import com.sap.sse.common.Util;
import com.sap.sse.common.Util.Pair;
import com.sap.sse.common.Util.Triple;
import com.sap.sse.common.WithID;
import com.sap.sse.common.impl.MillisecondsTimePoint;
import com.sap.sse.common.impl.TimeRangeImpl;
import com.sap.sse.common.mail.MailException;
import com.sap.sse.common.media.MimeType;
import com.sap.sse.filestorage.FileStorageManagementService;
import com.sap.sse.filestorage.FileStorageService;
import com.sap.sse.filestorage.InvalidPropertiesException;
import com.sap.sse.gwt.client.ServerInfoDTO;
import com.sap.sse.gwt.client.media.ImageDTO;
import com.sap.sse.gwt.client.media.VideoDTO;
import com.sap.sse.gwt.dispatch.servlets.ProxiedRemoteServiceServlet;
import com.sap.sse.gwt.server.filestorage.FileStorageServiceDTOUtils;
import com.sap.sse.gwt.shared.filestorage.FileStorageServiceDTO;
import com.sap.sse.gwt.shared.filestorage.FileStorageServicePropertyErrorsDTO;
import com.sap.sse.gwt.shared.replication.ReplicaDTO;
import com.sap.sse.gwt.shared.replication.ReplicationMasterDTO;
import com.sap.sse.gwt.shared.replication.ReplicationStateDTO;
import com.sap.sse.i18n.ResourceBundleStringMessages;
import com.sap.sse.pairinglist.PairingListTemplate;
import com.sap.sse.replication.OperationWithResult;
import com.sap.sse.replication.Replicable;
import com.sap.sse.replication.ReplicationFactory;
import com.sap.sse.replication.ReplicationMasterDescriptor;
import com.sap.sse.replication.ReplicationService;
import com.sap.sse.replication.impl.ReplicaDescriptor;
import com.sap.sse.security.SecurityService;
import com.sap.sse.security.SessionUtils;
import com.sap.sse.shared.media.ImageDescriptor;
import com.sap.sse.shared.media.MediaUtils;
import com.sap.sse.shared.media.VideoDescriptor;
import com.sap.sse.shared.media.impl.ImageDescriptorImpl;
import com.sap.sse.shared.media.impl.VideoDescriptorImpl;
import com.sap.sse.util.HttpUrlConnectionHelper;
import com.sap.sse.util.ServiceTrackerFactory;
import com.sap.sse.util.ThreadPoolUtil;
import com.sapsailing.xrr.structureimport.eventimport.RegattaJSON;


/**
 * The server side implementation of the RPC service.
 */
public class SailingServiceImpl extends ProxiedRemoteServiceServlet implements SailingService, RaceFetcher, RegattaFetcher {
    private static final Logger logger = Logger.getLogger(SailingServiceImpl.class.getName());

    private static final long serialVersionUID = 9031688830194537489L;

    private final ServiceTracker<RacingEventService, RacingEventService> racingEventServiceTracker;

    private final ServiceTracker<ReplicationService, ReplicationService> replicationServiceTracker;

    private final ServiceTracker<ResultUrlRegistry, ResultUrlRegistry> resultUrlRegistryServiceTracker;

    private final ServiceTracker<ScoreCorrectionProvider, ScoreCorrectionProvider> scoreCorrectionProviderServiceTracker;

    private final ServiceTracker<CompetitorProvider, CompetitorProvider> competitorProviderServiceTracker;

    private final MongoObjectFactory mongoObjectFactory;

    private final ServiceTracker<ExpeditionTrackerFactory, ExpeditionTrackerFactory> expeditionConnectorTracker;

    private final SwissTimingAdapterPersistence swissTimingAdapterPersistence;
    
    private final ServiceTracker<SwissTimingAdapterFactory, SwissTimingAdapterFactory> swissTimingAdapterTracker;

    private final ServiceTracker<TracTracAdapterFactory, TracTracAdapterFactory> tractracAdapterTracker;

    private final ServiceTracker<IgtimiConnectionFactory, IgtimiConnectionFactory> igtimiAdapterTracker;

    private final ServiceTracker<RaceLogTrackingAdapterFactory, RaceLogTrackingAdapterFactory> raceLogTrackingAdapterTracker;
    
    private final ServiceTracker<DeviceIdentifierStringSerializationHandler, DeviceIdentifierStringSerializationHandler>
    deviceIdentifierStringSerializationHandlerTracker;
    
    private final com.sap.sailing.domain.tractracadapter.persistence.MongoObjectFactory tractracMongoObjectFactory;

    private final DomainObjectFactory domainObjectFactory;

    private final SwissTimingFactory swissTimingFactory;

    private final com.sap.sailing.domain.tractracadapter.persistence.DomainObjectFactory tractracDomainObjectFactory;

    private final com.sap.sse.common.CountryCodeFactory countryCodeFactory;

    private final Executor executor;
    
    private final com.sap.sailing.domain.base.DomainFactory baseDomainFactory;
    
    private static final int LEADERBOARD_BY_NAME_RESULTS_CACHE_BY_ID_SIZE = 100;
    
    private static final int LEADERBOARD_DIFFERENCE_CACHE_SIZE = 50;


    private final LinkedHashMap<String, LeaderboardDTO> leaderboardByNameResultsCacheById;

    private int leaderboardDifferenceCacheByIdPairHits;
    private int leaderboardDifferenceCacheByIdPairMisses;
    /**
     * Caches some results of the hard to compute difference between two {@link LeaderboardDTO}s. The objects contained as values
     * have been obtained by {@link IncrementalLeaderboardDTO#strip(LeaderboardDTO)}. The cache size is limited to
     * {@link #LEADERBOARD_DIFFERENCE_CACHE_SIZE}.
     */
    private final LinkedHashMap<com.sap.sse.common.Util.Pair<String, String>, IncrementalLeaderboardDTO> leaderboardDifferenceCacheByIdPair;

    private final SwissTimingReplayService swissTimingReplayService;

    private final QuickRanksLiveCache quickRanksLiveCache;
    
    public SailingServiceImpl() {
        BundleContext context = Activator.getDefault();
        Activator activator = Activator.getInstance();
        if (context != null) {
            activator.setSailingService(this); // register so this service is informed when the bundle shuts down
        }
        quickRanksLiveCache = new QuickRanksLiveCache(this);
        racingEventServiceTracker = ServiceTrackerFactory.createAndOpen(context, RacingEventService.class);
        replicationServiceTracker = ServiceTrackerFactory.createAndOpen(context, ReplicationService.class);
        resultUrlRegistryServiceTracker = ServiceTrackerFactory.createAndOpen(context, ResultUrlRegistry.class);
        swissTimingAdapterTracker = ServiceTrackerFactory.createAndOpen(context, SwissTimingAdapterFactory.class);
        tractracAdapterTracker = ServiceTrackerFactory.createAndOpen(context, TracTracAdapterFactory.class);
        raceLogTrackingAdapterTracker = ServiceTrackerFactory.createAndOpen(context,
                RaceLogTrackingAdapterFactory.class);
        deviceIdentifierStringSerializationHandlerTracker = ServiceTrackerFactory.createAndOpen(context,
                DeviceIdentifierStringSerializationHandler.class);
        igtimiAdapterTracker = ServiceTrackerFactory.createAndOpen(context, IgtimiConnectionFactory.class);
        baseDomainFactory = getService().getBaseDomainFactory();
        mongoObjectFactory = getService().getMongoObjectFactory();
        domainObjectFactory = getService().getDomainObjectFactory();
        // TODO what about passing on the mongo/domain object factory to obtain an according SwissTimingAdapterPersistence instance similar to how the tractracDomainObjectFactory etc. are created below?
        swissTimingAdapterPersistence = SwissTimingAdapterPersistence.INSTANCE;
        swissTimingReplayService = ServiceTrackerFactory.createAndOpen(context, SwissTimingReplayServiceFactory.class)
                .getService().createSwissTimingReplayService(getSwissTimingAdapter().getSwissTimingDomainFactory(),
                /* raceLogResolver */ getService());
        expeditionConnectorTracker = ServiceTrackerFactory.createAndOpen(context, ExpeditionTrackerFactory.class);
        scoreCorrectionProviderServiceTracker = ServiceTrackerFactory.createAndOpen(context,
                ScoreCorrectionProvider.class);
        competitorProviderServiceTracker = ServiceTrackerFactory.createAndOpen(context, CompetitorProvider.class);
        tractracDomainObjectFactory = com.sap.sailing.domain.tractracadapter.persistence.PersistenceFactory.INSTANCE
                .createDomainObjectFactory(mongoObjectFactory.getDatabase(), getTracTracAdapter()
                        .getTracTracDomainFactory());
        tractracMongoObjectFactory = com.sap.sailing.domain.tractracadapter.persistence.MongoObjectFactory.INSTANCE;
        swissTimingFactory = SwissTimingFactory.INSTANCE;
        countryCodeFactory = com.sap.sse.common.CountryCodeFactory.INSTANCE;
        leaderboardDifferenceCacheByIdPair = new LinkedHashMap<com.sap.sse.common.Util.Pair<String, String>, IncrementalLeaderboardDTO>(LEADERBOARD_DIFFERENCE_CACHE_SIZE, 0.75f, /* accessOrder */ true) {
            private static final long serialVersionUID = 3775119859130148488L;
            @Override
            protected boolean removeEldestEntry(Entry<com.sap.sse.common.Util.Pair<String, String>, IncrementalLeaderboardDTO> eldest) {
                return this.size() > LEADERBOARD_DIFFERENCE_CACHE_SIZE;
            }
        };
        leaderboardByNameResultsCacheById = new LinkedHashMap<String, LeaderboardDTO>(LEADERBOARD_BY_NAME_RESULTS_CACHE_BY_ID_SIZE, 0.75f, /* accessOrder */ true) {
            private static final long serialVersionUID = 3775119859130148488L;
            @Override
            protected boolean removeEldestEntry(Entry<String, LeaderboardDTO> eldest) {
                return this.size() > LEADERBOARD_BY_NAME_RESULTS_CACHE_BY_ID_SIZE;
            }
        };
        // When many updates are triggered in a short period of time by a single thread, ensure that the single thread
        // providing the updates is not outperformed by all the re-calculations happening here. Leave at least one
        // core to other things, but by using at least three threads ensure that no simplistic deadlocks may occur.
        executor = ThreadPoolUtil.INSTANCE.getDefaultForegroundTaskThreadPoolExecutor();
    }
    
    /**
     * Stops this service and frees its resources. In particular, caching services and threads owned by this service will be
     * notified to stop their jobs.
     */
    public void stop() {
        quickRanksLiveCache.stop();
    }

    protected SwissTimingAdapterFactory getSwissTimingAdapterFactory() {
        return swissTimingAdapterTracker.getService();
    }

    protected SwissTimingAdapter getSwissTimingAdapter() {
        return getSwissTimingAdapterFactory().getOrCreateSwissTimingAdapter(baseDomainFactory);
    }
    
    protected TracTracAdapterFactory getTracTracAdapterFactory() {
        return tractracAdapterTracker.getService();
    }

    protected TracTracAdapter getTracTracAdapter() {
        return getTracTracAdapterFactory().getOrCreateTracTracAdapter(baseDomainFactory);
    }

    private void writeObject(ObjectOutputStream oos) throws IOException {
        oos.defaultWriteObject();
    }

    @Override
    public Iterable<String> getScoreCorrectionProviderNames() {
        List<String> result = new ArrayList<String>();
        for (ScoreCorrectionProvider scoreCorrectionProvider : getAllScoreCorrectionProviders()) {
            result.add(scoreCorrectionProvider.getName());
        }
        return result;
    }

    @Override
    public ScoreCorrectionProviderDTO getScoreCorrectionsOfProvider(String providerName) throws Exception {
        ScoreCorrectionProviderDTO result = null;
        for (ScoreCorrectionProvider scoreCorrectionProvider : getAllScoreCorrectionProviders()) {
            if (scoreCorrectionProvider.getName().equals(providerName)) {
                result = convertScoreCorrectionProviderDTO(scoreCorrectionProvider);
                break;
            }
        }
        return result;
    }

    private Iterable<ScoreCorrectionProvider> getAllScoreCorrectionProviders() {
        final ScoreCorrectionProvider[] services = scoreCorrectionProviderServiceTracker.getServices(new ScoreCorrectionProvider[0]);
        List<ScoreCorrectionProvider> result = new ArrayList<ScoreCorrectionProvider>();
        if (services != null) {
            for (final ScoreCorrectionProvider service : services) {
                result.add(service);
            }
        }
        return result;
    }

    private ScoreCorrectionProviderDTO convertScoreCorrectionProviderDTO(ScoreCorrectionProvider scoreCorrectionProvider)
            throws Exception {
        Map<String, Set<com.sap.sse.common.Util.Pair<String, Date>>> hasResultsForBoatClassFromDateByEventName = new HashMap<String, Set<com.sap.sse.common.Util.Pair<String,Date>>>();
        for (Map.Entry<String, Set<com.sap.sse.common.Util.Pair<String, TimePoint>>> e : scoreCorrectionProvider
                .getHasResultsForBoatClassFromDateByEventName().entrySet()) {
            Set<com.sap.sse.common.Util.Pair<String, Date>> set = new HashSet<com.sap.sse.common.Util.Pair<String, Date>>();
            for (com.sap.sse.common.Util.Pair<String, TimePoint> p : e.getValue()) {
                set.add(new com.sap.sse.common.Util.Pair<String, Date>(p.getA(), p.getB().asDate()));
            }
            hasResultsForBoatClassFromDateByEventName.put(e.getKey(), set);
        }
        return new ScoreCorrectionProviderDTO(scoreCorrectionProvider.getName(), hasResultsForBoatClassFromDateByEventName);
    }

    @Override
    public Iterable<String> getCompetitorProviderNames() {
        List<String> result = new ArrayList<>();
        for (CompetitorProvider competitorProvider : getAllCompetitorProviders()) {
            result.add(competitorProvider.getName());
        }
        return result;
    }

    private Iterable<CompetitorProvider> getAllCompetitorProviders() {
        final CompetitorProvider[] services = competitorProviderServiceTracker.getServices(new CompetitorProvider[0]);
        List<CompetitorProvider> result = new ArrayList<>();
        if (services != null) {
            for (final CompetitorProvider service : services) {
                result.add(service);
            }
        }
        return result;
    }

    @Override
    public CompetitorProviderDTO getCompetitorProviderDTOByName(String providerName) throws Exception {
        for (CompetitorProvider competitorProvider : getAllCompetitorProviders()) {
            if (competitorProvider.getName().equals(providerName)) {
                return new CompetitorProviderDTO(competitorProvider.getName(),
                        new HashMap<>(competitorProvider.getHasCompetitorsForRegattasInEvent()));
            }
        }
        return null;
    }

    @Override
    public List<CompetitorDescriptor> getCompetitorDescriptors(String competitorProviderName, String eventName,
            String regattaName) throws Exception {
        for (CompetitorProvider cp : getAllCompetitorProviders()) {
            if (cp.getName().equals(competitorProviderName)) {
                final List<CompetitorDescriptor> result = new ArrayList<>();
                Util.addAll(cp.getCompetitorDescriptors(eventName, regattaName), result);
                return result;
            }
        }
        return Collections.emptyList();
    }
    
    @Override
    public Pair<PersonDTO, CountryCode> serializationDummy(PersonDTO dummy, CountryCode ccDummy, PreciseCompactPosition preciseCompactPosition) { return null; }

    /**
     * If <code>date</code> is <code>null</code>, the {@link LiveLeaderboardUpdater} for the
     * <code>leaderboardName</code> requested is obtained or created if it doesn't exist yet. The request is then passed
     * on to the live leaderboard updater which will respond with its live {@link LeaderboardDTO} if it has at least the
     * columns requested as per <code>namesOfRaceColumnsForWhichToLoadLegDetails</code>. Otherwise, the updater will add
     * the missing columns to its profile and start a synchronous computation for the requesting client, the result of
     * which will be used as live leaderboard cache update.
     * <p>
     * 
     * Otherwise, the leaderboard is computed synchronously on the fly.
     * @param previousLeaderboardId
     *            if <code>null</code> or no leaderboard with that {@link LeaderboardDTO#getId() ID} is known, a
     *            {@link FullLeaderboardDTO} will be computed; otherwise, an {@link IncrementalLeaderboardDTO} will be
     *            computed as the difference between the new, resulting leaderboard and the previous leaderboard.
     */
    @Override
    public IncrementalOrFullLeaderboardDTO getLeaderboardByName(final String leaderboardName, final Date date,
            final Collection<String> namesOfRaceColumnsForWhichToLoadLegDetails, boolean addOverallDetails,
            String previousLeaderboardId, boolean fillTotalPointsUncorrected) throws NoWindException, InterruptedException, ExecutionException,
            IllegalArgumentException {
        try {
            long startOfRequestHandling = System.currentTimeMillis();
            IncrementalOrFullLeaderboardDTO result = null;
            final Leaderboard leaderboard = getService().getLeaderboardByName(leaderboardName);
            if (leaderboard != null) {
                TimePoint timePoint;
                if (date == null) {
                    timePoint = null;
                } else {
                    timePoint = new MillisecondsTimePoint(date);
                }
                LeaderboardDTO leaderboardDTO = leaderboard.getLeaderboardDTO(timePoint,
                        namesOfRaceColumnsForWhichToLoadLegDetails, addOverallDetails, getService(), baseDomainFactory, fillTotalPointsUncorrected);
                LeaderboardDTO previousLeaderboardDTO = null;
                synchronized (leaderboardByNameResultsCacheById) {
                    leaderboardByNameResultsCacheById.put(leaderboardDTO.getId(), leaderboardDTO);
                    if (previousLeaderboardId != null) {
                        previousLeaderboardDTO = leaderboardByNameResultsCacheById.get(previousLeaderboardId);
                    }
                }
                // Un-comment the following lines if you need to update the file used by LeaderboardDTODiffingTest, set a breakpoint
                // and toggle the storeLeaderboardForTesting flag if you found a good version. See also bug 1417.
//                boolean storeLeaderboardForTesting = false;
//                if (storeLeaderboardForTesting) {
//                    ObjectOutputStream oos = new ObjectOutputStream(new FileOutputStream(new File("c:/data/SAP/sailing/workspace/java/com.sap.sailing.domain.test/resources/IncrementalLeaderboardDTO.ser")));
//                    oos.writeObject(leaderboardDTO);
//                    oos.close();
//                }
                final IncrementalLeaderboardDTO cachedDiff;
                if (previousLeaderboardId != null) {
                    synchronized (leaderboardDifferenceCacheByIdPair) {
                        cachedDiff = leaderboardDifferenceCacheByIdPair.get(new com.sap.sse.common.Util.Pair<String, String>(previousLeaderboardId, leaderboardDTO.getId()));
                    }
                    if (cachedDiff == null) {
                        leaderboardDifferenceCacheByIdPairMisses++;
                    } else {
                        leaderboardDifferenceCacheByIdPairHits++;
                    }
                } else {
                    cachedDiff = null;
                }
                if (previousLeaderboardDTO == null) {
                    result = new FullLeaderboardDTO(leaderboardDTO);
                } else {
                    final IncrementalLeaderboardDTO incrementalResult;
                    if (cachedDiff == null) {
                        IncrementalLeaderboardDTO preResult = new IncrementalLeaderboardDTOCloner().clone(leaderboardDTO).strip(previousLeaderboardDTO);
                        synchronized (leaderboardDifferenceCacheByIdPair) {
                            leaderboardDifferenceCacheByIdPair.put(new com.sap.sse.common.Util.Pair<String, String>(previousLeaderboardId, leaderboardDTO.getId()), preResult);
                        }
                        incrementalResult = preResult;
                    } else {
                        incrementalResult = cachedDiff;
                    }
                    incrementalResult.setCurrentServerTime(new Date()); // may update a cached object, but we consider a reference update atomic
                    result = incrementalResult;
                }
                logger.fine("getLeaderboardByName(" + leaderboardName + ", " + date + ", "
                        + namesOfRaceColumnsForWhichToLoadLegDetails + ", addOverallDetails=" + addOverallDetails
                        + ") took " + (System.currentTimeMillis() - startOfRequestHandling)
                        + "ms; diff cache hits/misses " + leaderboardDifferenceCacheByIdPairHits + "/"
                        + leaderboardDifferenceCacheByIdPairMisses);
            }
            return result;
        } catch (NoWindException e) {
            throw e;
        } catch (InterruptedException e) {
            throw e;
        } catch (ExecutionException e) {
            throw e;
        } catch (IllegalArgumentException e) {
            throw e;
        } catch (Exception e) {
            logger.log(Level.SEVERE,"Exception during SailingService.getLeaderboardByName", e);
            throw new RuntimeException(e);
        }
    }

    @Override
    public List<RegattaDTO> getRegattas() {
        List<RegattaDTO> result = new ArrayList<RegattaDTO>();
        for (Regatta regatta : getService().getAllRegattas()) {
            result.add(convertToRegattaDTO(regatta));
        }
        return result;
    }

    @Override
    public RegattaDTO getRegattaByName(String regattaName) {
        RegattaDTO result = null;
        if (regattaName != null && !regattaName.isEmpty()) {
            Regatta regatta = getService().getRegatta(new RegattaName(regattaName));
            if (regatta != null) {
                result = convertToRegattaDTO(regatta);
            }
        }
        return result;
    }

    private MarkDTO convertToMarkDTO(Mark mark, Position position) {
        MarkDTO markDTO;
        if (position != null) {
            markDTO = new MarkDTO(mark.getId().toString(), mark.getName(), position.getLatDeg(), position.getLngDeg());
        } else {
            markDTO = new MarkDTO(mark.getId().toString(), mark.getName());
        }
        markDTO.color = mark.getColor();
        markDTO.shape = mark.getShape();
        markDTO.pattern = mark.getPattern();
        markDTO.type = mark.getType();
        return markDTO;
    }
    
    private RegattaDTO convertToRegattaDTO(Regatta regatta) {
        RegattaDTO regattaDTO = new RegattaDTO(regatta.getName(), regatta.getScoringScheme().getType());
        regattaDTO.races = convertToRaceDTOs(regatta);
        regattaDTO.series = convertToSeriesDTOs(regatta);
        regattaDTO.startDate = regatta.getStartDate() != null ? regatta.getStartDate().asDate() : null;
        regattaDTO.endDate = regatta.getEndDate() != null ? regatta.getEndDate().asDate() : null;
        BoatClass boatClass = regatta.getBoatClass();
        if (boatClass != null) {
            regattaDTO.boatClass = new BoatClassDTO(boatClass.getName(), boatClass.getDisplayName(), boatClass.getHullLength(), boatClass.getHullBeam());
        }
        if (regatta.getDefaultCourseArea() != null) {
            regattaDTO.defaultCourseAreaUuid = regatta.getDefaultCourseArea().getId();
            regattaDTO.defaultCourseAreaName = regatta.getDefaultCourseArea().getName();
        }
        regattaDTO.buoyZoneRadiusInHullLengths = regatta.getBuoyZoneRadiusInHullLengths();
        regattaDTO.useStartTimeInference = regatta.useStartTimeInference();
        regattaDTO.controlTrackingFromStartAndFinishTimes = regatta.isControlTrackingFromStartAndFinishTimes();
        regattaDTO.configuration = convertToRegattaConfigurationDTO(regatta.getRegattaConfiguration());
        regattaDTO.rankingMetricType = regatta.getRankingMetricType();
        return regattaDTO;
    }

    private List<SeriesDTO> convertToSeriesDTOs(Regatta regatta) {
        List<SeriesDTO> result = new ArrayList<SeriesDTO>();
        for (Series series : regatta.getSeries()) {
            SeriesDTO seriesDTO = convertToSeriesDTO(series);
            result.add(seriesDTO);
        }
        return result;
    }

    private SeriesDTO convertToSeriesDTO(Series series) {
        List<FleetDTO> fleets = new ArrayList<FleetDTO>();
        for (Fleet fleet : series.getFleets()) {
            fleets.add(baseDomainFactory.convertToFleetDTO(fleet));
        }
        List<RaceColumnDTO> raceColumns = convertToRaceColumnDTOs(series.getRaceColumns());
        SeriesDTO result = new SeriesDTO(series.getName(), fleets, raceColumns, series.isMedal(), series.isFleetsCanRunInParallel(),
                series.getResultDiscardingRule() == null ? null : series.getResultDiscardingRule().getDiscardIndexResultsStartingWithHowManyRaces(),
                        series.isStartsWithZeroScore(), series.isFirstColumnIsNonDiscardableCarryForward(), series.hasSplitFleetContiguousScoring(),
                        series.getMaximumNumberOfDiscards());
        return result;
    }

    private void fillRaceColumnDTO(RaceColumn raceColumn, RaceColumnDTO raceColumnDTO) {
        raceColumnDTO.setName(raceColumn.getName());
        raceColumnDTO.setMedalRace(raceColumn.isMedalRace());
        raceColumnDTO.setExplicitFactor(raceColumn.getExplicitFactor());
    }
    
    private List<RaceColumnDTO> convertToRaceColumnDTOs(Iterable<? extends RaceColumn> raceColumns) {
        List<RaceColumnDTO> raceColumnDTOs = new ArrayList<RaceColumnDTO>();
        RaceColumnDTOFactory columnFactory = RaceColumnDTOFactory.INSTANCE;
        for (RaceColumn raceColumn : raceColumns) {
            final RaceColumnDTO raceColumnDTO = columnFactory.createRaceColumnDTO(raceColumn.getName(),
                    raceColumn.isMedalRace(), raceColumn.getExplicitFactor(),
                    raceColumn instanceof RaceColumnInSeries ? ((RaceColumnInSeries) raceColumn).getRegatta().getName() : null,
                    raceColumn instanceof RaceColumnInSeries ? ((RaceColumnInSeries) raceColumn).getSeries().getName() : null,
                    raceColumn instanceof MetaLeaderboardColumn);
            raceColumnDTOs.add(raceColumnDTO);
        }
        return raceColumnDTOs;
    }
    
    private RaceInfoDTO createRaceInfoDTO(String seriesName, RaceColumn raceColumn, Fleet fleet) {
        RaceInfoDTO raceInfoDTO = new RaceInfoDTO();
        RaceLog raceLog = raceColumn.getRaceLog(fleet);
        final TrackedRace trackedRace = raceColumn.getTrackedRace(fleet);
        raceInfoDTO.isTracked = trackedRace != null ? true : false;
        if (raceLog != null) {
            ReadonlyRaceState state = ReadonlyRaceStateImpl.create(getService(), raceLog);
            TimePoint startTime = state.getStartTime();
            if (startTime != null) {
                raceInfoDTO.startTime = startTime.asDate();
            }
            raceInfoDTO.lastStatus = state.getStatus();
            if (raceLog.getLastRawFix() != null) {
                raceInfoDTO.lastUpdateTime = raceLog.getLastRawFix().getCreatedAt().asDate();
            }
            TimePoint finishedTime = state.getFinishedTime();
            if (finishedTime != null) {
                raceInfoDTO.finishedTime = finishedTime.asDate();
            } else {
                raceInfoDTO.finishedTime = null;
                if (raceInfoDTO.isTracked) {
                    TimePoint endOfRace = trackedRace.getEndOfRace();
                    raceInfoDTO.finishedTime = endOfRace != null ? endOfRace.asDate() : null;
                }
            }

            final TimePoint now = MillisecondsTimePoint.now();
            if (startTime != null) {
                FlagPoleState activeFlagState = state.getRacingProcedure().getActiveFlags(startTime, now);
                List<FlagPole> activeFlags = activeFlagState.getCurrentState();
                FlagPoleState previousFlagState = activeFlagState.getPreviousState(state.getRacingProcedure(), startTime);
                List<FlagPole> previousFlags = previousFlagState.getCurrentState();
                FlagPole mostInterestingFlagPole = FlagPoleState.getMostInterestingFlagPole(previousFlags, activeFlags);

                // TODO: adapt the LastFlagFinder#getMostRecent method!
                if (mostInterestingFlagPole != null) {
                    raceInfoDTO.lastUpperFlag = mostInterestingFlagPole.getUpperFlag();
                    raceInfoDTO.lastLowerFlag = mostInterestingFlagPole.getLowerFlag();
                    raceInfoDTO.lastFlagsAreDisplayed = mostInterestingFlagPole.isDisplayed();
                    raceInfoDTO.lastFlagsDisplayedStateChanged = previousFlagState.hasPoleChanged(mostInterestingFlagPole);
                }
            }
            
            AbortingFlagFinder abortingFlagFinder = new AbortingFlagFinder(raceLog);
            
            RaceLogFlagEvent abortingFlagEvent = abortingFlagFinder.analyze();
            if (abortingFlagEvent != null) {
                raceInfoDTO.isRaceAbortedInPassBefore = true;
                raceInfoDTO.abortingTimeInPassBefore = abortingFlagEvent.getLogicalTimePoint().asDate();
                
                if (raceInfoDTO.lastStatus == RaceLogRaceStatus.UNSCHEDULED || raceInfoDTO.lastStatus == RaceLogRaceStatus.PRESCHEDULED) {
                    raceInfoDTO.lastUpperFlag = abortingFlagEvent.getUpperFlag();
                    raceInfoDTO.lastLowerFlag = abortingFlagEvent.getLowerFlag();
                    raceInfoDTO.lastFlagsAreDisplayed = abortingFlagEvent.isDisplayed();
                    raceInfoDTO.lastFlagsDisplayedStateChanged = true;
                }
            }
            
            CourseBase lastCourse = state.getCourseDesign();
            if (lastCourse != null) {
                raceInfoDTO.lastCourseDesign = convertToRaceCourseDTO(lastCourse, new TrackedRaceMarkPositionFinder(trackedRace), now);
                raceInfoDTO.lastCourseName = lastCourse.getName();
            }
            
            if (raceInfoDTO.lastStatus.equals(RaceLogRaceStatus.FINISHED)) {
                if (state.getProtestTime() != null) {
                    final TimePoint protestEndTime = state.getProtestTime().to();
                    if (protestEndTime != null) {
                        final TimePoint protestStartTime = state.getProtestTime().from();
                        raceInfoDTO.protestStartTime = protestStartTime == null ? null : protestStartTime.asDate();
                        raceInfoDTO.protestFinishTime = protestEndTime.asDate();
                        raceInfoDTO.lastUpperFlag = Flags.BRAVO;
                        raceInfoDTO.lastLowerFlag = Flags.NONE;
                        raceInfoDTO.lastFlagsAreDisplayed = true;
                        raceInfoDTO.lastFlagsDisplayedStateChanged = true;
                    }
                }
            }
            
            Wind wind = state.getWindFix();
            if (wind != null) {
                raceInfoDTO.lastWind = createWindDTOFromAlreadyAveraged(wind, now);
            }

            fillStartProcedureSpecifics(raceInfoDTO, state);
        }
        raceInfoDTO.seriesName = seriesName;
        raceInfoDTO.raceName = raceColumn.getName();
        raceInfoDTO.fleetName = fleet.getName();
        raceInfoDTO.fleetOrdering = fleet.getOrdering();
        raceInfoDTO.raceIdentifier = raceColumn.getRaceIdentifier(fleet);
        return raceInfoDTO;
    }
    
    private void fillStartProcedureSpecifics(RaceInfoDTO raceInfoDTO, ReadonlyRaceState state) {
        RaceInfoExtensionDTO info = null;
        raceInfoDTO.startProcedure = state.getRacingProcedure().getType();
        switch (raceInfoDTO.startProcedure) {
        case GateStart:
            ReadonlyGateStartRacingProcedure gateStart = state.getTypedReadonlyRacingProcedure();
            info = new GateStartInfoDTO(gateStart.getPathfinder(), gateStart.getGateLaunchStopTime());
            break;
        case RRS26:
        case SWC:
            ConfigurableStartModeFlagRacingProcedure linestart = state.getTypedReadonlyRacingProcedure();
            info = new LineStartInfoDTO(linestart.getStartModeFlag());
        case UNKNOWN:
        default:
            break;
        }
        raceInfoDTO.startProcedureDTO = info;
    }

    private List<RaceWithCompetitorsDTO> convertToRaceDTOs(Regatta regatta) {
        List<RaceWithCompetitorsDTO> result = new ArrayList<RaceWithCompetitorsDTO>();
        for (RaceDefinition r : regatta.getAllRaces()) {
            RegattaAndRaceIdentifier raceIdentifier = new RegattaNameAndRaceName(regatta.getName(), r.getName());
            TrackedRace trackedRace = getService().getExistingTrackedRace(raceIdentifier);
            TrackedRaceDTO trackedRaceDTO = null; 
            if (trackedRace != null) {
                trackedRaceDTO = getBaseDomainFactory().createTrackedRaceDTO(trackedRace);
            }
            RaceWithCompetitorsDTO raceDTO = new RaceWithCompetitorsDTO(raceIdentifier, convertToCompetitorDTOs(r.getCompetitors()),
                    trackedRaceDTO, getService().isRaceBeingTracked(regatta, r));
            if (trackedRace != null) {
                getBaseDomainFactory().updateRaceDTOWithTrackedRaceData(trackedRace, raceDTO);
            }
            raceDTO.boatClass = regatta.getBoatClass() == null ? null : regatta.getBoatClass().getName(); 
            result.add(raceDTO);
        }
        return result;
    }

    /**
     * Converts the {@link Competitor} objects passed as {@code iterable} to {@link CompetitorDTO} objects.
     * The iteration order in the result matches that of the {@code iterable} passed.
     */
    private List<CompetitorDTO> convertToCompetitorDTOs(Iterable<? extends Competitor> iterable) {
        List<CompetitorDTO> result = new ArrayList<CompetitorDTO>();
        for (Competitor c : iterable) {
            CompetitorDTO competitorDTO = baseDomainFactory.convertToCompetitorDTO(c);
            result.add(competitorDTO);
        }
        return result;
    }

    @Override
    public com.sap.sse.common.Util.Pair<String, List<TracTracRaceRecordDTO>> listTracTracRacesInEvent(String eventJsonURL, boolean listHiddenRaces) throws MalformedURLException, IOException, ParseException, org.json.simple.parser.ParseException, URISyntaxException {
        com.sap.sse.common.Util.Pair<String,List<RaceRecord>> raceRecords;
        raceRecords = getTracTracAdapter().getTracTracRaceRecords(new URL(eventJsonURL), /*loadClientParam*/ false);
        List<TracTracRaceRecordDTO> result = new ArrayList<TracTracRaceRecordDTO>();
        for (RaceRecord raceRecord : raceRecords.getB()) {
            if (listHiddenRaces == false && raceRecord.getRaceVisibility().equals(TracTracConnectionConstants.HIDDEN_VISIBILITY)) {
                continue;
            }
            
            result.add(new TracTracRaceRecordDTO(raceRecord.getID(), raceRecord.getEventName(), raceRecord.getName(),
                    raceRecord.getTrackingStartTime().asDate(), 
                    raceRecord.getTrackingEndTime().asDate(), raceRecord.getRaceStartTime() == null ? null : raceRecord.getRaceStartTime().asDate(),
                    raceRecord.getBoatClassNames(), raceRecord.getRaceStatus(), raceRecord.getRaceVisibility(), raceRecord.getJsonURL().toString(),
                    hasRememberedRegatta(raceRecord.getID())));
        }
        return new com.sap.sse.common.Util.Pair<String, List<TracTracRaceRecordDTO>>(raceRecords.getA(), result);
    }

    private boolean hasRememberedRegatta(Serializable raceID) {
        return getService().getRememberedRegattaForRace(raceID) != null;
    }

    @Override
    public void trackWithTracTrac(RegattaIdentifier regattaToAddTo, Iterable<TracTracRaceRecordDTO> rrs, String liveURI, String storedURI,
            String courseDesignUpdateURI, boolean trackWind, final boolean correctWindByDeclination,
            final Duration offsetToStartTimeOfSimulatedRace, final boolean useInternalMarkPassingAlgorithm, String tracTracUsername, String tracTracPassword)
            throws Exception {
        logger.info("tracWithTracTrac for regatta " + regattaToAddTo + " for race records " + rrs + " with liveURI " + liveURI
                + " and storedURI " + storedURI);
        for (TracTracRaceRecordDTO rr : rrs) {
            try {
                // reload JSON and load clientparams.php
                RaceRecord record = getTracTracAdapter().getSingleTracTracRaceRecord(new URL(rr.jsonURL), rr.id, /*loadClientParams*/true);
                logger.info("Loaded race " + record.getName() + " in " + record.getEventName() + " start:" + record.getRaceStartTime() +
                        " trackingStart:" + record.getTrackingStartTime() + " trackingEnd:" + record.getTrackingEndTime());
                // note that the live URI may be null for races that were put into replay mode
                final String effectiveLiveURI;
                if (!record.getRaceStatus().equals(TracTracConnectionConstants.REPLAY_STATUS)) {
                    if (liveURI == null || liveURI.trim().length() == 0) {
                        effectiveLiveURI = record.getLiveURI() == null ? null : record.getLiveURI().toString();
                    } else {
                        effectiveLiveURI = liveURI;
                    }
                } else {
                    effectiveLiveURI = null;
                }
                final String effectiveStoredURI;
                if (storedURI == null || storedURI.trim().length() == 0) {
                    effectiveStoredURI = record.getStoredURI().toString();
                } else {
                    effectiveStoredURI = storedURI;
                }
                getTracTracAdapter().addTracTracRace(getService(), regattaToAddTo,
                        record.getParamURL(), effectiveLiveURI == null ? null : new URI(effectiveLiveURI),
                        new URI(effectiveStoredURI), new URI(courseDesignUpdateURI),
                        new MillisecondsTimePoint(record.getTrackingStartTime().asMillis()),
                        new MillisecondsTimePoint(record.getTrackingEndTime().asMillis()), getRaceLogStore(),
                        getRegattaLogStore(), RaceTracker.TIMEOUT_FOR_RECEIVING_RACE_DEFINITION_IN_MILLISECONDS,
                        offsetToStartTimeOfSimulatedRace, useInternalMarkPassingAlgorithm, tracTracUsername,
                        tracTracPassword, record.getRaceStatus(), record.getRaceVisibility(), trackWind,
                        correctWindByDeclination);
            } catch (Exception e) {
                logger.log(Level.SEVERE, "Error trying to load race " + rrs+". Continuing with remaining races...", e);
            }
        }
    }

    @Override
    public List<TracTracConfigurationDTO> getPreviousTracTracConfigurations() throws Exception {
        Iterable<TracTracConfiguration> configs = tractracDomainObjectFactory.getTracTracConfigurations();
        List<TracTracConfigurationDTO> result = new ArrayList<TracTracConfigurationDTO>();
        for (TracTracConfiguration ttConfig : configs) {
            result.add(new TracTracConfigurationDTO(ttConfig.getName(), ttConfig.getJSONURL().toString(),
                    ttConfig.getLiveDataURI().toString(), ttConfig.getStoredDataURI().toString(), ttConfig.getCourseDesignUpdateURI().toString(),
                    ttConfig.getTracTracUsername().toString(), ttConfig.getTracTracPassword().toString()));
        }
        return result;
    }

    @Override
    public void storeTracTracConfiguration(String name, String jsonURL, String liveDataURI, String storedDataURI, String courseDesignUpdateURI, String tracTracUsername, String tracTracPassword) throws Exception {
        tractracMongoObjectFactory.storeTracTracConfiguration(getTracTracAdapter().createTracTracConfiguration(name, jsonURL, liveDataURI, storedDataURI, 
                courseDesignUpdateURI, tracTracUsername, tracTracPassword));
    }

    private RaceDefinition getRaceByName(Regatta regatta, String raceName) {
        if (regatta != null) {
            return regatta.getRaceByName(raceName);
        } else {
            return null;
        }
    }
    
    @Override
    public void stopTrackingRaces(Iterable<RegattaAndRaceIdentifier> regattaAndRaceIdentifiers) throws Exception {
        for (RegattaAndRaceIdentifier regattaAndRaceIdentifier : regattaAndRaceIdentifiers) {            
            getService().apply(new StopTrackingRace(regattaAndRaceIdentifier));
        }
    }

    @Override
    public void removeAndUntrackRaces(Iterable<RegattaAndRaceIdentifier> regattaAndRaceIdentifiers) {
        for (RegattaAndRaceIdentifier regattaAndRaceIdentifier : regattaAndRaceIdentifiers) {
            getService().apply(new RemoveAndUntrackRace(regattaAndRaceIdentifier));
        }
    }

    @Override
    public WindInfoForRaceDTO getRawWindFixes(RegattaAndRaceIdentifier raceIdentifier, Collection<WindSource> windSources) {
        WindInfoForRaceDTO result = null;
        TrackedRace trackedRace = getExistingTrackedRace(raceIdentifier);
        if (trackedRace != null) {
            result = new WindInfoForRaceDTO();
            result.raceIsKnownToStartUpwind = trackedRace.raceIsKnownToStartUpwind();
            Map<WindSource, WindTrackInfoDTO> windTrackInfoDTOs = new HashMap<WindSource, WindTrackInfoDTO>();
            result.windTrackInfoByWindSource = windTrackInfoDTOs;

            List<WindSource> windSourcesToDeliver = new ArrayList<WindSource>();
            if (windSources != null) {
                windSourcesToDeliver.addAll(windSources);
            } else {
                windSourcesToDeliver.add(new WindSourceImpl(WindSourceType.EXPEDITION));
                windSourcesToDeliver.add(new WindSourceImpl(WindSourceType.WEB));
            }
            for (WindSource windSource : windSourcesToDeliver) {
                if(windSource.getType() == WindSourceType.WEB) {
                    WindTrackInfoDTO windTrackInfoDTO = new WindTrackInfoDTO();
                    windTrackInfoDTO.windFixes = new ArrayList<WindDTO>();
                    WindTrack windTrack = trackedRace.getOrCreateWindTrack(windSource);
                    windTrackInfoDTO.resolutionOutsideOfWhichNoFixWillBeReturned = windTrack
                            .getResolutionOutsideOfWhichNoFixWillBeReturned();
                    windTrack.lockForRead();
                    try {
                        Iterator<Wind> windIter = windTrack.getRawFixes().iterator();
                        while (windIter.hasNext()) {
                            Wind wind = windIter.next();
                            if(wind != null) {
                                WindDTO windDTO = createWindDTO(wind, windTrack);
                                windTrackInfoDTO.windFixes.add(windDTO);
                            }
                        }
                    } finally {
                        windTrack.unlockAfterRead();
                    }

                    windTrackInfoDTOs.put(windSource, windTrackInfoDTO);
                }
            }
        }
        return result;
    }

    protected WindDTO createWindDTO(Wind wind, WindTrack windTrack) {
        WindDTO windDTO = new WindDTO();
        windDTO.trueWindBearingDeg = wind.getBearing().getDegrees();
        windDTO.trueWindFromDeg = wind.getBearing().reverse().getDegrees();
        windDTO.trueWindSpeedInKnots = wind.getKnots();
        windDTO.trueWindSpeedInMetersPerSecond = wind.getMetersPerSecond();
        if (wind.getPosition() != null) {
            windDTO.position = wind.getPosition();
        }
        if (wind.getTimePoint() != null) {
            windDTO.measureTimepoint = wind.getTimePoint().asMillis();
            Wind estimatedWind = windTrack
                    .getAveragedWind(wind.getPosition(), wind.getTimePoint());
            if (estimatedWind != null) {
                windDTO.dampenedTrueWindBearingDeg = estimatedWind.getBearing().getDegrees();
                windDTO.dampenedTrueWindFromDeg = estimatedWind.getBearing().reverse().getDegrees();
                windDTO.dampenedTrueWindSpeedInKnots = estimatedWind.getKnots();
                windDTO.dampenedTrueWindSpeedInMetersPerSecond = estimatedWind.getMetersPerSecond();
            }
        }
        return windDTO;
    }

    /**
     * Uses <code>wind</code> for both, the non-dampened and dampened fields of the {@link WindDTO} object returned
     */
    protected WindDTO createWindDTOFromAlreadyAveraged(Wind wind, TimePoint requestTimepoint) {
        WindDTO windDTO = new WindDTO();
        windDTO.requestTimepoint = requestTimepoint.asMillis();
        windDTO.trueWindBearingDeg = wind.getBearing().getDegrees();
        windDTO.trueWindFromDeg = wind.getBearing().reverse().getDegrees();
        windDTO.trueWindSpeedInKnots = wind.getKnots();
        windDTO.trueWindSpeedInMetersPerSecond = wind.getMetersPerSecond();
        windDTO.dampenedTrueWindBearingDeg = wind.getBearing().getDegrees();
        windDTO.dampenedTrueWindFromDeg = wind.getBearing().reverse().getDegrees();
        windDTO.dampenedTrueWindSpeedInKnots = wind.getKnots();
        windDTO.dampenedTrueWindSpeedInMetersPerSecond = wind.getMetersPerSecond();
        if (wind.getPosition() != null) {
            windDTO.position = wind.getPosition();
        }
        if (wind.getTimePoint() != null) {
            windDTO.measureTimepoint = wind.getTimePoint().asMillis();
        }
        return windDTO;
    }

    /**
     * Fetches the {@link WindTrack#getAveragedWind(Position, TimePoint) average wind} from all wind tracks or those identified
     * by <code>windSourceTypeNames</code>
     */
    @Override
    public WindInfoForRaceDTO getAveragedWindInfo(RegattaAndRaceIdentifier raceIdentifier, Date from, long millisecondsStepWidth,
            int numberOfFixes, double latDeg, double lngDeg, Collection<String> windSourceTypeNames)
                    throws NoWindException {
        Position position = new DegreePosition(latDeg, lngDeg);
        WindInfoForRaceDTO result = null;
        TrackedRace trackedRace = getExistingTrackedRace(raceIdentifier);
        if (trackedRace != null) {
            result = new WindInfoForRaceDTO();
            result.raceIsKnownToStartUpwind = trackedRace.raceIsKnownToStartUpwind();
            List<WindSource> windSourcesToExclude = new ArrayList<WindSource>();
            for (WindSource windSourceToExclude : trackedRace.getWindSourcesToExclude()) {
                windSourcesToExclude.add(windSourceToExclude);
            }
            result.windSourcesToExclude = windSourcesToExclude;
            Map<WindSource, WindTrackInfoDTO> windTrackInfoDTOs = new HashMap<WindSource, WindTrackInfoDTO>();
            result.windTrackInfoByWindSource = windTrackInfoDTOs;
            List<WindSource> windSourcesToDeliver = new ArrayList<WindSource>();
            Util.addAll(trackedRace.getWindSources(), windSourcesToDeliver);
            windSourcesToDeliver.add(new WindSourceImpl(WindSourceType.COMBINED));
            for (WindSource windSource : windSourcesToDeliver) {
                if (windSourceTypeNames == null || windSourceTypeNames.contains(windSource.getType().name())) {
                    TimePoint fromTimePoint = new MillisecondsTimePoint(from);
                    WindTrackInfoDTO windTrackInfoDTO = new WindTrackInfoDTO();
                    windTrackInfoDTO.windFixes = new ArrayList<WindDTO>();
                    WindTrack windTrack = trackedRace.getOrCreateWindTrack(windSource);
                    windTrackInfoDTOs.put(windSource, windTrackInfoDTO);
                    windTrackInfoDTO.resolutionOutsideOfWhichNoFixWillBeReturned = windTrack
                            .getResolutionOutsideOfWhichNoFixWillBeReturned();
                    windTrackInfoDTO.dampeningIntervalInMilliseconds = windTrack
                            .getMillisecondsOverWhichToAverageWind();
                    TimePoint timePoint = fromTimePoint;
                    Double minWindConfidence = 2.0;
                    Double maxWindConfidence = -1.0;
                    for (int i = 0; i < numberOfFixes; i++) {
                        WindWithConfidence<com.sap.sse.common.Util.Pair<Position, TimePoint>> averagedWindWithConfidence = windTrack.getAveragedWindWithConfidence(position, timePoint);
                        if (averagedWindWithConfidence != null) {
                            WindDTO windDTO = createWindDTOFromAlreadyAveraged(averagedWindWithConfidence.getObject(), timePoint);
                            double confidence = averagedWindWithConfidence.getConfidence();
                            windDTO.confidence = confidence;
                            windTrackInfoDTO.windFixes.add(windDTO);
                            if (confidence < minWindConfidence) {
                                minWindConfidence = confidence;
                            }
                            if (confidence > maxWindConfidence) {
                                maxWindConfidence = confidence;
                            }
                        }
                        timePoint = new MillisecondsTimePoint(timePoint.asMillis() + millisecondsStepWidth);
                    }
                    windTrackInfoDTO.minWindConfidence = minWindConfidence; 
                    windTrackInfoDTO.maxWindConfidence = maxWindConfidence; 
                }
            }
        }
        return result;
    }

    /**
     * @param onlyUpToNewestEvent
     *            if <code>true</code>, no wind data will be returned for time points later than
     *            {@link TrackedRace#getTimePointOfNewestEvent() trackedRace.getTimePointOfNewestEvent()}. This is
     *            helpful in case the client wants to populate a chart during live mode. If <code>false</code>, the
     *            "best effort" readings are provided for the time interval requested, no matter if based on any sensor
     *            evidence or not, regardless of {@link TrackedRace#getTimePointOfNewestEvent()
     *            trackedRace.getTimePointOfNewestEvent()}.
     */
    @Override
    public WindInfoForRaceDTO getAveragedWindInfo(RegattaAndRaceIdentifier raceIdentifier, Date from, long millisecondsStepWidth,
            int numberOfFixes, Collection<String> windSourceTypeNames, boolean onlyUpToNewestEvent, boolean includeCombinedWindForAllLegMiddles)
                    throws NoWindException {
        assert from != null;
        TrackedRace trackedRace = getExistingTrackedRace(raceIdentifier);
        WindInfoForRaceDTO result = getAveragedWindInfo(new MillisecondsTimePoint(from), millisecondsStepWidth, numberOfFixes,
                windSourceTypeNames, trackedRace, /* onlyUpToNewestEvent */ true, includeCombinedWindForAllLegMiddles);
        return result;
    }

    /**
     * @param onlyUpToNewestEvent
     *            if <code>true</code>, no wind data will be returned for time points later than
     *            {@link TrackedRace#getTimePointOfNewestEvent() trackedRace.getTimePointOfNewestEvent()}. This is
     *            helpful in case the client wants to populate a chart during live mode. If <code>false</code>, the
     *            "best effort" readings are provided for the time interval requested, no matter if based on any sensor
     *            evidence or not, regardless of {@link TrackedRace#getTimePointOfNewestEvent()
     *            trackedRace.getTimePointOfNewestEvent()}.
     * @param windSourceTypeNames
     *            if {@code null}, all wind sources delivered by {@link TrackedRace#getWindSources()} plus the
     *            {@link WindSourceType#COMBINED} wind source are delivered. Note that this does not include
     *            the {@link WindSourceType#LEG_MIDDLE} wind sources.
     * @param includeCombinedWindForAllLegMiddles
     *            if <code>true</code>, the result will return non-<code>null</code> results for calls to
     *            {@link WindInfoForRaceDTO#getCombinedWindOnLegMiddle(int)}.
     */
    private WindInfoForRaceDTO getAveragedWindInfo(TimePoint from, long millisecondsStepWidth, int numberOfFixes,
            Collection<String> windSourceTypeNames, final TrackedRace trackedRace, boolean onlyUpToNewestEvent,
            boolean includeCombinedWindForAllLegMiddles) {
        WindInfoForRaceDTO result = null;
        if (trackedRace != null) {
            TimePoint newestEvent = trackedRace.getTimePointOfNewestEvent();
            result = new WindInfoForRaceDTO();
            result.raceIsKnownToStartUpwind = trackedRace.raceIsKnownToStartUpwind();
            List<WindSource> windSourcesToExclude = new ArrayList<WindSource>();
            for (WindSource windSourceToExclude : trackedRace.getWindSourcesToExclude()) {
                windSourcesToExclude.add(windSourceToExclude);
            }
            result.windSourcesToExclude = windSourcesToExclude;
            Map<WindSource, WindTrackInfoDTO> windTrackInfoDTOs = new HashMap<WindSource, WindTrackInfoDTO>();
            result.windTrackInfoByWindSource = windTrackInfoDTOs;
            final List<WindSource> windSourcesToDeliver = new ArrayList<WindSource>();
            final WindSourceImpl combinedWindSource = new WindSourceImpl(WindSourceType.COMBINED);
            if (windSourceTypeNames == null) {
                Util.addAll(trackedRace.getWindSources(), windSourcesToDeliver);
                windSourcesToDeliver.add(combinedWindSource);
            } else {
                for (final String windSourceTypeToAdd : windSourceTypeNames) {
                    for (final WindSource windSource : trackedRace.getWindSources(WindSourceType.valueOf(windSourceTypeToAdd))) {
                        windSourcesToDeliver.add(windSource);
                    }
                }
            }
            for (final WindSource windSource : windSourcesToDeliver) {
                // TODO consider parallelizing
                WindTrackInfoDTO windTrackInfoDTO = createWindTrackInfoDTO(from, millisecondsStepWidth,
                        numberOfFixes, trackedRace, onlyUpToNewestEvent, newestEvent, windSource, /* use default positions */ at->null);
                windTrackInfoDTOs.put(windSource, windTrackInfoDTO);
            }
            if (includeCombinedWindForAllLegMiddles) {
                int zeroBasedLegNumber = 0;
                for (final TrackedLeg trackedLeg : trackedRace.getTrackedLegs()) {
                    WindTrackInfoDTO windTrackInfoForLegMiddle = createWindTrackInfoDTO(from, millisecondsStepWidth,
                            numberOfFixes, trackedRace, onlyUpToNewestEvent, newestEvent, combinedWindSource,
                            new PositionAtTimeProvider() { @Override public Position getPosition(TimePoint at) { return trackedLeg.getMiddleOfLeg(at); }});
                    result.addWindOnLegMiddle(zeroBasedLegNumber, windTrackInfoForLegMiddle);
                    zeroBasedLegNumber++;
                }
            }
        }
        return result;
    }

    private interface PositionAtTimeProvider {
        Position getPosition(TimePoint at);
    }
    
    private WindTrackInfoDTO createWindTrackInfoDTO(TimePoint from, long millisecondsStepWidth, int numberOfFixes,
            TrackedRace trackedRace, boolean onlyUpToNewestEvent, TimePoint newestEvent, WindSource windSource,
            PositionAtTimeProvider positionProvider) {
        WindTrack windTrack = trackedRace.getOrCreateWindTrack(windSource);
        WindTrackInfoDTO windTrackInfoDTO = new WindTrackInfoDTO();
        windTrackInfoDTO.resolutionOutsideOfWhichNoFixWillBeReturned = windTrack.getResolutionOutsideOfWhichNoFixWillBeReturned();
        windTrackInfoDTO.windFixes = new ArrayList<WindDTO>();
        windTrackInfoDTO.dampeningIntervalInMilliseconds = windTrack.getMillisecondsOverWhichToAverageWind();
        TimePoint timePoint = from;
        Double minWindConfidence = 2.0;
        Double maxWindConfidence = -1.0;
        for (int i = 0; i < numberOfFixes && (!onlyUpToNewestEvent ||
                (newestEvent != null && timePoint.before(newestEvent))); i++) {
            WindWithConfidence<com.sap.sse.common.Util.Pair<Position, TimePoint>> averagedWindWithConfidence =
                    windTrack.getAveragedWindWithConfidence(positionProvider.getPosition(timePoint), timePoint);
            if (averagedWindWithConfidence != null) {
                if (logger.getLevel() != null && logger.getLevel().equals(Level.FINEST)) {
                    logger.finest("Found averaged wind: " + averagedWindWithConfidence);
                }
                double confidence = averagedWindWithConfidence.getConfidence();
                WindDTO windDTO = createWindDTOFromAlreadyAveraged(averagedWindWithConfidence.getObject(), timePoint);
                windDTO.confidence = confidence;
                windTrackInfoDTO.windFixes.add(windDTO);
                if (confidence < minWindConfidence) {
                    minWindConfidence = confidence;
                }
                if (confidence > maxWindConfidence) {
                    maxWindConfidence = confidence;
                }
            } else {
                if (logger.getLevel() != null && logger.getLevel().equals(Level.FINEST)) {
                    logger.finest("Did NOT find any averaged wind for timepoint " + timePoint + " and tracked race " + trackedRace.getRaceIdentifier().getRaceName());
                }
            }
            timePoint = new MillisecondsTimePoint(timePoint.asMillis() + millisecondsStepWidth);
        }
        windTrackInfoDTO.minWindConfidence = minWindConfidence; 
        windTrackInfoDTO.maxWindConfidence = maxWindConfidence;
        return windTrackInfoDTO;
    }

    /**
     * @param to
     *            if <code>null</code>, data is returned up to end of race; if the end of race is not known and
     *            <code>null</code> is used for this parameter, <code>null</code> is returned.
     * @param onlyUpToNewestEvent
     *            if <code>true</code>, no wind data will be returned for time points later than
     *            {@link TrackedRace#getTimePointOfNewestEvent() trackedRace.getTimePointOfNewestEvent()}. This is
     *            helpful in case the client wants to populate a chart during live mode. If <code>false</code>, the
     *            "best effort" readings are provided for the time interval requested, no matter if based on any sensor
     *            evidence or not, regardless of {@link TrackedRace#getTimePointOfNewestEvent()
     *            trackedRace.getTimePointOfNewestEvent()}.
     */
    @Override
    public WindInfoForRaceDTO getAveragedWindInfo(RegattaAndRaceIdentifier raceIdentifier, Date from, Date to,
            long resolutionInMilliseconds, Collection<String> windSourceTypeNames, boolean onlyUpToNewestEvent) {
        TrackedRace trackedRace = getExistingTrackedRace(raceIdentifier);
        WindInfoForRaceDTO result = null;
        if (trackedRace != null) {
            TimePoint fromTimePoint = from == null ? trackedRace.getStartOfTracking() == null ? trackedRace
                    .getStartOfRace() : trackedRace.getStartOfTracking() : new MillisecondsTimePoint(from);
            TimePoint toTimePoint = to == null ? trackedRace.getEndOfRace() == null ?
                    MillisecondsTimePoint.now().minus(trackedRace.getDelayToLiveInMillis()) : trackedRace.getEndOfRace() : new MillisecondsTimePoint(to);
            if (fromTimePoint != null && toTimePoint != null) {
                int numberOfFixes = Math.min(SailingServiceConstants.MAX_NUMBER_OF_WIND_FIXES_TO_DELIVER_IN_ONE_CALL,
                        (int) ((toTimePoint.asMillis() - fromTimePoint.asMillis())/resolutionInMilliseconds));
                result = getAveragedWindInfo(fromTimePoint, resolutionInMilliseconds, numberOfFixes,
                        windSourceTypeNames, trackedRace, onlyUpToNewestEvent, /* includeCombinedWindForAllLegMiddles */ false);
            }
        }
        return result;
    }

    @Override
    public boolean getPolarResults(RegattaAndRaceIdentifier raceIdentifier) {
        final boolean result;
        final TrackedRace trackedRace = getExistingTrackedRace(raceIdentifier);
        final PolarDataService polarData = getService().getPolarDataService();
        if (trackedRace == null || polarData == null) {
            result = false;
        } else {
            BoatClass boatClass = trackedRace.getRace().getBoatClass();
            PolarDiagram polarDiagram;
            try {
                polarDiagram = new PolarDiagramGPS(boatClass, polarData);
            } catch (SparseSimulationDataException e) {
                polarDiagram = null;
            }
            result = polarDiagram != null;
        }
        return result;
    }

    @Override
    public SimulatorResultsDTO getSimulatorResults(LegIdentifier legIdentifier) {
        // get simulation-results from smart-future-cached simulation-service
        SimulatorResultsDTO result = null;
        SimulationService simulationService = getService().getSimulationService();
        if (simulationService == null) 
            return result;
        SimulationResults simulationResults = simulationService.getSimulationResults(legIdentifier);
        if (simulationResults == null) 
            return result;
            // prepare simulator-results-dto
        Map<PathType, Path> paths = simulationResults.getPaths();
        if (paths != null) {
            int noOfPaths = paths.size();
                PathDTO[] pathDTOs = new PathDTO[noOfPaths];
                int index = noOfPaths - 1;
            for (Entry<PathType, Path> entry : paths.entrySet()) {
                pathDTOs[index] = new PathDTO(entry.getKey());
                    // fill pathDTO with path points where speed is true wind speed
                    List<SimulatorWindDTO> wList = new ArrayList<SimulatorWindDTO>();
                    for (TimedPositionWithSpeed p : entry.getValue().getPathPoints()) {
                        wList.add(createSimulatorWindDTO(p));
                    }
                    pathDTOs[index].setPoints(wList);
                pathDTOs[index].setAlgorithmTimedOut(entry.getValue().getAlgorithmTimedOut());
                pathDTOs[index].setMixedLeg(entry.getValue().getMixedLeg());
                    index--;
                }
                RaceMapDataDTO rcDTO;
                rcDTO = new RaceMapDataDTO();
                rcDTO.coursePositions = new CoursePositionsDTO();
            rcDTO.coursePositions.waypointPositions = new ArrayList<Position>();
            rcDTO.coursePositions.waypointPositions.add(simulationResults.getStartPosition());
            rcDTO.coursePositions.waypointPositions.add(simulationResults.getEndPosition());
            result = new SimulatorResultsDTO(simulationResults.getVersion().asMillis(), legIdentifier.getLegNumber()+1, simulationResults.getStartTime(), simulationResults.getTimeStep(),
                    simulationResults.getLegDuration(), rcDTO, pathDTOs, null, null);
            }
        return result;
    }
    
    private SimulatorWindDTO createSimulatorWindDTO(TimedPositionWithSpeed timedPositionWithSpeed) {

        Position position = timedPositionWithSpeed.getPosition();
        SpeedWithBearing speedWithBearing = timedPositionWithSpeed.getSpeed();
        TimePoint timePoint = timedPositionWithSpeed.getTimePoint();

        SimulatorWindDTO result = new SimulatorWindDTO();
        if (speedWithBearing == null) {
                result.trueWindBearingDeg = 0.0;
                result.trueWindSpeedInKnots = 0.0;
        } else {
                result.trueWindBearingDeg = speedWithBearing.getBearing().getDegrees();
                result.trueWindSpeedInKnots = speedWithBearing.getKnots();
        }

        if (position != null) {
            result.position = position;
        }

        if (timePoint != null) {
            result.timepoint = timePoint.asMillis();
        }

        return result;
    }

    @Override
    public void setWind(RegattaAndRaceIdentifier raceIdentifier, WindDTO windDTO) {
        DynamicTrackedRace trackedRace = (DynamicTrackedRace) getExistingTrackedRace(raceIdentifier);
        if (trackedRace != null) {
            Position p = null;
            if (windDTO.position != null) {
                p = windDTO.position;
            }
            TimePoint at = null;
            if (windDTO.measureTimepoint != null) {
                at = new MillisecondsTimePoint(windDTO.measureTimepoint);
            }
            SpeedWithBearing speedWithBearing = null;
            Speed speed = null;
            if (windDTO.trueWindSpeedInKnots != null) {
                speed = new KnotSpeedImpl(windDTO.trueWindSpeedInKnots);
            } else if (windDTO.trueWindSpeedInMetersPerSecond != null) {
                speed = new KilometersPerHourSpeedImpl(windDTO.trueWindSpeedInMetersPerSecond * 3600. / 1000.);
            } else if (windDTO.dampenedTrueWindSpeedInKnots != null) {
                speed = new KnotSpeedImpl(windDTO.dampenedTrueWindSpeedInKnots);
            } else if (windDTO.dampenedTrueWindSpeedInMetersPerSecond != null) {
                speed = new KilometersPerHourSpeedImpl(windDTO.dampenedTrueWindSpeedInMetersPerSecond * 3600. / 1000.);
            }
            if (speed != null) {
                if (windDTO.trueWindBearingDeg != null) {
                    speedWithBearing = new KnotSpeedWithBearingImpl(speed.getKnots(), new DegreeBearingImpl(
                            windDTO.trueWindBearingDeg));
                } else if (windDTO.trueWindFromDeg != null) {
                    speedWithBearing = new KnotSpeedWithBearingImpl(speed.getKnots(), new DegreeBearingImpl(
                            windDTO.trueWindFromDeg).reverse());
                }
            }
            Wind wind = new WindImpl(p, at, speedWithBearing);
            Iterable<WindSource> webWindSources = trackedRace.getWindSources(WindSourceType.WEB);
            if (Util.size(webWindSources) == 0) {
                // create a new WEB wind source if not available
                trackedRace.recordWind(wind, new WindSourceImpl(WindSourceType.WEB));
            } else {
                trackedRace.recordWind(wind, webWindSources.iterator().next());
            }
        }
    }

    @Override
    public Map<CompetitorDTO, BoatDTO> getCompetitorBoats(RegattaAndRaceIdentifier raceIdentifier) {
        Map<CompetitorDTO, BoatDTO> result = null;
        TrackedRace trackedRace = getService().getExistingTrackedRace(raceIdentifier);
        if(trackedRace != null) {
            List<CompetitorDTO> competitors = convertToCompetitorDTOs(trackedRace.getRace().getCompetitors());
            result = getCompetitorBoatsForRace(trackedRace.getRace(), competitors);
        }
        return result;
    }

    @Override
    public RaceboardDataDTO getRaceboardData(String regattaName, String raceName,
            String leaderboardName, String leaderboardGroupName, UUID eventId) {
        RaceWithCompetitorsDTO raceDTO = null;
        Map<CompetitorDTO, BoatDTO> competitorBoats = null;
        Regatta regatta = getService().getRegattaByName(regattaName);
        if (regatta != null) {
            RaceDefinition race = regatta.getRaceByName(raceName);
            if (race != null) {
                RegattaAndRaceIdentifier raceIdentifier = new RegattaNameAndRaceName(regatta.getName(), race.getName());
                TrackedRace trackedRace = getService().getExistingTrackedRace(raceIdentifier);
                List<CompetitorDTO> competitors = convertToCompetitorDTOs(race.getCompetitors());
                competitorBoats = getCompetitorBoatsForRace(race, competitors);
                TrackedRaceDTO trackedRaceDTO = null;
                if (trackedRace != null) {
                    trackedRaceDTO = getBaseDomainFactory().createTrackedRaceDTO(trackedRace);
                }
                raceDTO = new RaceWithCompetitorsDTO(raceIdentifier, competitors, trackedRaceDTO, getService().isRaceBeingTracked(regatta, race));
                if (trackedRace != null) {
                    getBaseDomainFactory().updateRaceDTOWithTrackedRaceData(trackedRace, raceDTO);
                }
                raceDTO.boatClass = regatta.getBoatClass() == null ? null : regatta.getBoatClass().getName();
            }                
        }
        Leaderboard leaderboard = getService().getLeaderboardByName(leaderboardName);
        LeaderboardGroup leaderboardGroup = leaderboardGroupName != null ? getService().getLeaderboardGroupByName(leaderboardGroupName) : null;
        Event event = eventId != null ? getService().getEvent(eventId)  : null;
        
        boolean isValidLeaderboard = leaderboard != null; 
        boolean isValidLeaderboardGroup = false;
        if (leaderboardGroup != null) {
            for(Leaderboard leaderboardInGroup: leaderboardGroup.getLeaderboards()) {
                if(leaderboardInGroup.getName().equals(leaderboard.getName())) {
                    isValidLeaderboardGroup = true;
                    break;
                }
            }
        }
        boolean isValidEvent = event != null;
        if (event != null && leaderboardGroup != null) {
            isValidEvent = false;
            for (LeaderboardGroup leaderboardGroupInEvent: event.getLeaderboardGroups()) {
                if (leaderboardGroupInEvent.getId().equals(leaderboardGroup.getId())) {
                    isValidEvent = true;
                    break;
                }
            }
        }
        RaceboardDataDTO result = new RaceboardDataDTO(raceDTO, competitorBoats, isValidLeaderboard, isValidLeaderboardGroup, isValidEvent);
        return result;
    }

    @Override
    public CompactRaceMapDataDTO getRaceMapData(RegattaAndRaceIdentifier raceIdentifier, Date date,
            Map<String, Date> fromPerCompetitorIdAsString, Map<String, Date> toPerCompetitorIdAsString,
            boolean extrapolate, LegIdentifier simulationLegIdentifier,
            byte[] md5OfIdsAsStringOfCompetitorParticipatingInRaceInAlphanumericOrderOfTheirID,
            Date timeToGetTheEstimatedDurationFor, boolean estimatedDurationRequired) throws NoWindException {
        Duration estimatedDuration = null;
        final HashSet<String> raceCompetitorIdsAsStrings;
        final TrackedRace trackedRace = getExistingTrackedRace(raceIdentifier);
        // if md5OfIdsAsStringOfCompetitorParticipatingInRaceInAlphanumericOrderOfTheirID is null, Arrays.equals will return false, and the
        // competitor set will be calculated and returned to the client
        if (trackedRace == null || Arrays.equals(md5OfIdsAsStringOfCompetitorParticipatingInRaceInAlphanumericOrderOfTheirID, trackedRace.getRace().getCompetitorMD5())) {
            raceCompetitorIdsAsStrings = null; // tracked race not found or still same MD5 hash, suggesting unchanged competitor set
        } else {
            raceCompetitorIdsAsStrings = new HashSet<>();
            for (final Competitor c : trackedRace.getRace().getCompetitors()) {
                raceCompetitorIdsAsStrings.add(c.getId().toString());
            }
        }
        if(estimatedDurationRequired){
            estimatedDuration = getEstimationForTargetTime(timeToGetTheEstimatedDurationFor, estimatedDuration, trackedRace);
        }
        
        final Map<CompetitorDTO, List<GPSFixDTOWithSpeedWindTackAndLegType>> boatPositions = getBoatPositionsInternal(raceIdentifier,
                fromPerCompetitorIdAsString, toPerCompetitorIdAsString, extrapolate);
        final CoursePositionsDTO coursePositions = getCoursePositions(raceIdentifier, date);
        final List<SidelineDTO> courseSidelines = getCourseSidelines(raceIdentifier, date);
        final QuickRanksDTO quickRanks = getQuickRanks(raceIdentifier, date);
        long simulationResultVersion = 0;
        if (simulationLegIdentifier != null) {
            SimulationService simulationService = getService().getSimulationService();
            simulationResultVersion = simulationService.getSimulationResultsVersion(simulationLegIdentifier);
        }
       
        return new CompactRaceMapDataDTO(boatPositions, coursePositions, courseSidelines, quickRanks,
                simulationResultVersion, raceCompetitorIdsAsStrings, estimatedDuration);
    }

    private Duration getEstimationForTargetTime(Date time, Duration estimatedDuration, final TrackedRace trackedRace) {
        if(trackedRace != null){
            try {
                estimatedDuration = trackedRace.getEstimatedTimeToComplete(new MillisecondsTimePoint(time)).getExpectedDuration();
            } catch (NotEnoughDataHasBeenAddedException | NoWindException e) {
                e.printStackTrace();
            } finally{
            }
        }
        return estimatedDuration;
    }

    private Map<CompetitorDTO, BoatDTO> getCompetitorBoatsForRace(RaceDefinition race, List<CompetitorDTO> competitorDTOs) {
        try {
            Map<CompetitorDTO, BoatDTO> competitorBoats = new HashMap<CompetitorDTO, BoatDTO>();
            HashMap<String, CompetitorDTO> competitorDTOsMap = new HashMap<>();
            for (CompetitorDTO competitorDTO : competitorDTOs) {
                competitorDTOsMap.put(competitorDTO.getIdAsString(), competitorDTO);
            }
            for (Competitor competitor : race.getCompetitors()) {
                Boat boatOfCompetitor = race.getBoatOfCompetitorById(competitor.getId());
                if (boatOfCompetitor != null) {
                    BoatDTO boatDTO = new BoatDTO(boatOfCompetitor.getName(), boatOfCompetitor.getSailID(),
                            boatOfCompetitor.getColor());
                    competitorBoats.put(competitorDTOsMap.get(competitor.getId().toString()), boatDTO);
                }
            }
            return competitorBoats;
        } catch (Exception e) {
            e.printStackTrace();
        }
        return null;
    }
    
    
    @Override
    public CompactBoatPositionsDTO getBoatPositions(RegattaAndRaceIdentifier raceIdentifier,
            Map<String, Date> fromPerCompetitorIdAsString, Map<String, Date> toPerCompetitorIdAsString,
            boolean extrapolate) throws NoWindException {
        return new CompactBoatPositionsDTO(getBoatPositionsInternal(raceIdentifier, fromPerCompetitorIdAsString, toPerCompetitorIdAsString, extrapolate));
    }

    /**
     * {@link LegType}s are cached within the method with a resolution of one minute. The cache key is a pair of
     * {@link TrackedLegOfCompetitor} and {@link TimePoint}.
     * 
     * @param from
     *            for the list of competitors provided as keys of this map, requests the GPS fixes starting with the
     *            date provided as value
     * @param to
     *            for the list of competitors provided as keys (expected to be equal to the set of competitors used as
     *            keys in the <code>from</code> parameter, requests the GPS fixes up to but excluding (except
     *            {@code extrapolate} is {@code true}) the date provided as value
     * @param extrapolate
     *            if <code>true</code> and no (exact or interpolated) position is known for <code>to</code>, the last
     *            entry returned in the list of GPS fixes will be obtained by extrapolating from the competitors last
     *            known position at <code>to</code> and the estimated speed. With this, the {@code to} time point is no
     *            longer exclusive.
     * @return a map where for each competitor participating in the race the list of GPS fixes in increasing
     *         chronological order is provided. The last one is the last position at or before <code>date</code>.
     */
    private Map<CompetitorDTO, List<GPSFixDTOWithSpeedWindTackAndLegType>> getBoatPositionsInternal(RegattaAndRaceIdentifier raceIdentifier,
            Map<String, Date> fromPerCompetitorIdAsString, Map<String, Date> toPerCompetitorIdAsString,
            boolean extrapolate)
            throws NoWindException {
        Map<Pair<Leg, TimePoint>, LegType> legTypeCache = new HashMap<>();
        Map<CompetitorDTO, List<GPSFixDTOWithSpeedWindTackAndLegType>> result = new HashMap<CompetitorDTO, List<GPSFixDTOWithSpeedWindTackAndLegType>>();
        TrackedRace trackedRace = getExistingTrackedRace(raceIdentifier);
        if (trackedRace != null) {
            for (Competitor competitor : trackedRace.getRace().getCompetitors()) {
                if (fromPerCompetitorIdAsString.containsKey(competitor.getId().toString())) {
                    CompetitorDTO competitorDTO = baseDomainFactory.convertToCompetitorDTO(competitor);
                    List<GPSFixDTOWithSpeedWindTackAndLegType> fixesForCompetitor = new ArrayList<GPSFixDTOWithSpeedWindTackAndLegType>();
                    result.put(competitorDTO, fixesForCompetitor);
                    GPSFixTrack<Competitor, GPSFixMoving> track = trackedRace.getTrack(competitor);
                    TimePoint fromTimePoint = new MillisecondsTimePoint(fromPerCompetitorIdAsString.get(competitorDTO.getIdAsString()));
                    TimePoint toTimePointExcluding = new MillisecondsTimePoint(toPerCompetitorIdAsString.get(competitorDTO.getIdAsString()));
                    // copy the fixes into a list while holding the monitor; then release the monitor to avoid deadlocks
                    // during wind estimations required for tack determination
                    List<GPSFixMoving> fixes = new ArrayList<GPSFixMoving>();
                    track.lockForRead();
                    try {
                        Iterator<GPSFixMoving> fixIter = track.getFixesIterator(fromTimePoint, /* inclusive */true);
                        while (fixIter.hasNext()) {
                            GPSFixMoving fix = fixIter.next();
                            if (fix.getTimePoint().before(toTimePointExcluding) ||
                                    (extrapolate && fix.getTimePoint().equals(toTimePointExcluding))) {
                                logger.finest(()->""+competitor.getName()+": " + fix);
                                fixes.add(fix);
                            } else {
                                break;
                            }
                        }
                    } finally {
                        track.unlockAfterRead();
                    }
                    final Set<GPSFixMoving> extrapolatedFixes;
                    if (fixes.isEmpty()) {
                        // then there was no (smoothened) fix between fromTimePoint and toTimePointExcluding; estimate...
                        TimePoint middle = new MillisecondsTimePoint((toTimePointExcluding.asMillis()+fromTimePoint.asMillis())/2);
                        Position estimatedPosition = track.getEstimatedPosition(middle, extrapolate);
                        SpeedWithBearing estimatedSpeed = track.getEstimatedSpeed(middle);
                        if (estimatedPosition != null && estimatedSpeed != null) {
                            GPSFixMoving estimatedFix = new GPSFixMovingImpl(estimatedPosition, middle, estimatedSpeed);
                            if (logger.getLevel() != null && logger.getLevel().equals(Level.FINEST)) {
                                logger.finest(""+competitor.getName()+": " + estimatedFix+" (estimated)");
                            }
                            fixes.add(estimatedFix);
                            extrapolatedFixes = Collections.singleton(estimatedFix);
                        } else {
                            extrapolatedFixes = Collections.emptySet();
                        }
                    } else {
                        extrapolatedFixes = Collections.emptySet();
                    }
                    Iterator<GPSFixMoving> fixIter = fixes.iterator();
                    if (fixIter.hasNext()) {
                        GPSFixMoving fix = fixIter.next();
                        while (fix != null && (fix.getTimePoint().before(toTimePointExcluding) ||
                                (fix.getTimePoint().equals(toTimePointExcluding) && toTimePointExcluding.equals(fromTimePoint)))) {
                            Wind wind = trackedRace.getWind(fix.getPosition(), fix.getTimePoint());
                            final SpeedWithBearing estimatedSpeed = track.getEstimatedSpeed(fix.getTimePoint());
                            Tack tack = wind == null? null : trackedRace.getTack(estimatedSpeed, wind, fix.getTimePoint());
                            TrackedLegOfCompetitor trackedLegOfCompetitor = trackedRace.getTrackedLeg(competitor,
                                    fix.getTimePoint());
                            LegType legType;
                            if (trackedLegOfCompetitor != null && trackedLegOfCompetitor.getLeg() != null) {
                                TimePoint quantifiedTimePoint = quantifyTimePointWithResolution(fix.getTimePoint(), /* resolutionInMilliseconds */60000);
                                Pair<Leg, TimePoint> cacheKey = new Pair<Leg, TimePoint>(trackedLegOfCompetitor.getLeg(), quantifiedTimePoint);
                                legType = legTypeCache.get(cacheKey);
                                if (legType == null) {
                                    try {
                                        legType = trackedRace.getTrackedLeg(trackedLegOfCompetitor.getLeg()).getLegType(fix.getTimePoint());
                                        legTypeCache.put(cacheKey, legType);
                                    } catch (NoWindException nwe) {
                                        // without wind, leave the leg type null, meaning "unknown"
                                        legType = null;
                                    }
                                }
                            } else {
                                legType = null;
                            }
                            WindDTO windDTO = wind == null ? null : createWindDTOFromAlreadyAveraged(wind, toTimePointExcluding);
                            GPSFixDTOWithSpeedWindTackAndLegType fixDTO = createGPSFixDTO(fix, estimatedSpeed, windDTO, tack, legType, /* extrapolate */ extrapolatedFixes.contains(fix));
                            fixesForCompetitor.add(fixDTO);
                            if (fixIter.hasNext()) {
                                fix = fixIter.next();
                            } else {
                                // check if fix was at date and if extrapolation is requested; 
                                if (!fix.getTimePoint().equals(toTimePointExcluding) && extrapolate) {
                                    Position position = track.getEstimatedPosition(toTimePointExcluding, extrapolate);
                                    Wind wind2 = trackedRace.getWind(position, toTimePointExcluding);
                                    SpeedWithBearing estimatedSpeed2 = track.getEstimatedSpeed(toTimePointExcluding);
                                    Tack tack2 = wind2 == null ? null : trackedRace.getTack(estimatedSpeed2, wind2, toTimePointExcluding);
                                    LegType legType2;
                                    if (trackedLegOfCompetitor != null && trackedLegOfCompetitor.getLeg() != null) {
                                        TimePoint quantifiedTimePoint = quantifyTimePointWithResolution(
                                                fix.getTimePoint(), /* resolutionInMilliseconds */
                                                60000);
                                        Pair<Leg, TimePoint> cacheKey = new Pair<Leg, TimePoint>(
                                                trackedLegOfCompetitor.getLeg(), quantifiedTimePoint);
                                        legType2 = legTypeCache.get(cacheKey);
                                        if (legType2 == null) {
                                            try {
                                                legType2 = trackedRace.getTrackedLeg(trackedLegOfCompetitor.getLeg()).getLegType(fix.getTimePoint());
                                                legTypeCache.put(cacheKey, legType2);
                                            } catch (NoWindException nwe) {
                                                // no wind information; leave leg type null, meaning "unknown"
                                                legType2 = null;
                                            }
                                        }
                                    } else {
                                        legType2 = null;
                                    }
                                    WindDTO windDTO2 = wind2 == null ? null : createWindDTOFromAlreadyAveraged(wind2, toTimePointExcluding);
                                    GPSFixDTOWithSpeedWindTackAndLegType extrapolated = new GPSFixDTOWithSpeedWindTackAndLegType(
                                            toPerCompetitorIdAsString.get(competitorDTO.getIdAsString()),
                                            position==null?null:position,
                                                    estimatedSpeed2==null?null:createSpeedWithBearingDTO(estimatedSpeed2), windDTO2,
                                                            tack2, legType2, /* extrapolated */ true);
                                    fixesForCompetitor.add(extrapolated);
                                }
                                fix = null;
                            }
                        }
                    }
                }
            }
        }
        return result;
    }

    private TimePoint quantifyTimePointWithResolution(TimePoint timePoint, long resolutionInMilliseconds) {
        return new MillisecondsTimePoint(timePoint.asMillis() / resolutionInMilliseconds * resolutionInMilliseconds);
    }

    private SpeedWithBearingDTO createSpeedWithBearingDTO(SpeedWithBearing speedWithBearing) {
        return new SpeedWithBearingDTO(speedWithBearing.getKnots(), speedWithBearing
                .getBearing().getDegrees());
    }

    private GPSFixDTOWithSpeedWindTackAndLegType createGPSFixDTO(GPSFix fix, SpeedWithBearing speedWithBearing, WindDTO windDTO, Tack tack, LegType legType, boolean extrapolated) {
        return new GPSFixDTOWithSpeedWindTackAndLegType(fix.getTimePoint().asDate(), fix.getPosition()==null?null:fix.getPosition(),
                speedWithBearing==null?null:createSpeedWithBearingDTO(speedWithBearing), windDTO, tack, legType, extrapolated);
    }

    @Override
    public RaceTimesInfoDTO getRaceTimesInfo(RegattaAndRaceIdentifier raceIdentifier) {
        RaceTimesInfoDTO raceTimesInfo = null;
        TrackedRace trackedRace = getExistingTrackedRace(raceIdentifier);

        if (trackedRace != null) {
            raceTimesInfo = new RaceTimesInfoDTO(raceIdentifier);
            List<LegInfoDTO> legInfos = new ArrayList<LegInfoDTO>();
            raceTimesInfo.setLegInfos(legInfos);
            List<MarkPassingTimesDTO> markPassingTimesDTOs = new ArrayList<MarkPassingTimesDTO>();
            raceTimesInfo.setMarkPassingTimes(markPassingTimesDTOs);

            raceTimesInfo.startOfRace = trackedRace.getStartOfRace() == null ? null : trackedRace.getStartOfRace().asDate();
            raceTimesInfo.startOfTracking = trackedRace.getStartOfTracking() == null ? null : trackedRace.getStartOfTracking().asDate();
            raceTimesInfo.newestTrackingEvent = trackedRace.getTimePointOfNewestEvent() == null ? null : trackedRace.getTimePointOfNewestEvent().asDate();
            raceTimesInfo.endOfTracking = trackedRace.getEndOfTracking() == null ? null : trackedRace.getEndOfTracking().asDate();
            raceTimesInfo.endOfRace = trackedRace.getEndOfRace() == null ? null : trackedRace.getEndOfRace().asDate();
            raceTimesInfo.delayToLiveInMs = trackedRace.getDelayToLiveInMillis();

            Iterable<com.sap.sse.common.Util.Pair<Waypoint, com.sap.sse.common.Util.Pair<TimePoint, TimePoint>>> markPassingsTimes = trackedRace.getMarkPassingsTimes();
            synchronized (markPassingsTimes) {
                int numberOfWaypoints = Util.size(markPassingsTimes);
                int wayPointNumber = 1;
                for (com.sap.sse.common.Util.Pair<Waypoint, com.sap.sse.common.Util.Pair<TimePoint, TimePoint>> markPassingTimes : markPassingsTimes) {
                    MarkPassingTimesDTO markPassingTimesDTO = new MarkPassingTimesDTO();
                    String name = "M" + (wayPointNumber - 1);
                    if (wayPointNumber == numberOfWaypoints) {
                        name = "F";
                    }
                    markPassingTimesDTO.setName(name);
                    com.sap.sse.common.Util.Pair<TimePoint, TimePoint> timesPair = markPassingTimes.getB();
                    TimePoint firstPassingTime = timesPair.getA();
                    TimePoint lastPassingTime = timesPair.getB();
                    markPassingTimesDTO.firstPassingDate = firstPassingTime == null ? null : firstPassingTime.asDate();
                    markPassingTimesDTO.lastPassingDate = lastPassingTime == null ? null : lastPassingTime.asDate();
                    markPassingTimesDTOs.add(markPassingTimesDTO);
                    wayPointNumber++;
                }
            }
            trackedRace.getRace().getCourse().lockForRead();
            try {
                Iterable<TrackedLeg> trackedLegs = trackedRace.getTrackedLegs();
                int legNumber = 1;
                for (TrackedLeg trackedLeg : trackedLegs) {
                    LegInfoDTO legInfoDTO = new LegInfoDTO(legNumber);
                    legInfoDTO.setName("L" + legNumber);
                    try {
                        MarkPassingTimesDTO markPassingTimesDTO = markPassingTimesDTOs.get(legNumber - 1);
                        if (markPassingTimesDTO.firstPassingDate != null) {
                            TimePoint p = new MillisecondsTimePoint(markPassingTimesDTO.firstPassingDate);
                            legInfoDTO.legType = trackedLeg.getLegType(p);
                            legInfoDTO.legBearingInDegrees = trackedLeg.getLegBearing(p).getDegrees();
                        }
                    } catch (NoWindException e) {
                        // do nothing
                    }
                    legInfos.add(legInfoDTO);
                    legNumber++;
                }
            } finally {
                trackedRace.getRace().getCourse().unlockAfterRead();
            }
        }   
        if (raceTimesInfo != null) {
            raceTimesInfo.currentServerTime = new Date();
        }
        return raceTimesInfo;
    }

    @Override
    public List<RaceTimesInfoDTO> getRaceTimesInfos(Collection<RegattaAndRaceIdentifier> raceIdentifiers) {
        List<RaceTimesInfoDTO> raceTimesInfos = new ArrayList<RaceTimesInfoDTO>();
        for (RegattaAndRaceIdentifier raceIdentifier : raceIdentifiers) {
            RaceTimesInfoDTO raceTimesInfo = getRaceTimesInfo(raceIdentifier);
            if (raceTimesInfo != null) {
                raceTimesInfos.add(raceTimesInfo);
            }
        }
        return raceTimesInfos;
    }

    private List<SidelineDTO> getCourseSidelines(RegattaAndRaceIdentifier raceIdentifier, Date date) {
        List<SidelineDTO> result = new ArrayList<SidelineDTO>();
        final TimePoint dateAsTimePoint;
        TrackedRace trackedRace = getExistingTrackedRace(raceIdentifier);
        if (trackedRace != null) {
            if (date == null) {
                dateAsTimePoint = MillisecondsTimePoint.now().minus(trackedRace.getDelayToLiveInMillis());
            } else {
                dateAsTimePoint = new MillisecondsTimePoint(date);
            }
            for (Sideline sideline : trackedRace.getCourseSidelines()) {
                List<MarkDTO> markDTOs = new ArrayList<MarkDTO>();
                for (Mark mark : sideline.getMarks()) {
                    GPSFixTrack<Mark, GPSFix> track = trackedRace.getOrCreateTrack(mark);
                    Position positionAtDate = track.getEstimatedPosition(dateAsTimePoint, /* extrapolate */false);
                    if (positionAtDate != null) {
                        markDTOs.add(convertToMarkDTO(mark, positionAtDate));
                    }
                }
                result.add(new SidelineDTO(sideline.getName(), markDTOs));
            }
        }
        return result;
    }
        
    @Override
    public CoursePositionsDTO getCoursePositions(RegattaAndRaceIdentifier raceIdentifier, Date date) {
        CoursePositionsDTO result = new CoursePositionsDTO();
        TrackedRace trackedRace = getExistingTrackedRace(raceIdentifier);
        if (trackedRace != null) {
            final TimePoint dateAsTimePoint;
            if (date == null) {
                dateAsTimePoint = MillisecondsTimePoint.now().minus(trackedRace.getDelayToLiveInMillis());
            } else {
                dateAsTimePoint = new MillisecondsTimePoint(date);
            }
            result.totalLegsCount = trackedRace.getRace().getCourse().getLegs().size();
            result.currentLegNumber = trackedRace.getLastLegStarted(dateAsTimePoint);
            result.marks = new HashSet<MarkDTO>();
            result.course = convertToRaceCourseDTO(trackedRace.getRace().getCourse(), new TrackedRaceMarkPositionFinder(trackedRace), dateAsTimePoint);
            // now make sure we don't duplicate the MarkDTO objects but instead use the ones from the RaceCourseDTO
            // object and amend them with the Position
            result.waypointPositions = new ArrayList<>();
            Set<Mark> marks = new HashSet<Mark>();
            Course course = trackedRace.getRace().getCourse();
            for (Waypoint waypoint : course.getWaypoints()) {
                Position waypointPosition = trackedRace.getApproximatePosition(waypoint, dateAsTimePoint);
                if (waypointPosition != null) {
                    result.waypointPositions.add(waypointPosition);
                }
                for (Mark b : waypoint.getMarks()) {
                    marks.add(b);
                }
            }
            for (final WaypointDTO waypointDTO : result.course.waypoints) {
                for (final MarkDTO markDTO : waypointDTO.controlPoint.getMarks()) {
                    if (markDTO.position != null) {
                        result.marks.add(markDTO);
                    }
                }
            }

            // set the positions of start and finish
            Waypoint firstWaypoint = course.getFirstWaypoint();
            if (firstWaypoint != null && Util.size(firstWaypoint.getMarks()) == 2) {
                final LineDetails markPositionDTOsAndLineAdvantage = trackedRace.getStartLine(dateAsTimePoint);
                if (markPositionDTOsAndLineAdvantage != null) {
                    result.startLineLengthInMeters = markPositionDTOsAndLineAdvantage.getLength().getMeters();
                    Bearing angleDifferenceFromPortToStarboardWhenApproachingLineToTrueWind = markPositionDTOsAndLineAdvantage
                            .getAngleDifferenceFromPortToStarboardWhenApproachingLineToTrueWind();
                    result.startLineAngleFromPortToStarboardWhenApproachingLineToCombinedWind = angleDifferenceFromPortToStarboardWhenApproachingLineToTrueWind == null ? null
                            : angleDifferenceFromPortToStarboardWhenApproachingLineToTrueWind.getDegrees();
                    result.startLineAdvantageousSide = markPositionDTOsAndLineAdvantage
                            .getAdvantageousSideWhileApproachingLine();
                    Distance advantage = markPositionDTOsAndLineAdvantage.getAdvantage();
                    result.startLineAdvantageInMeters = advantage == null ? null : advantage.getMeters();
                }
            }
            Waypoint lastWaypoint = course.getLastWaypoint();
            if (lastWaypoint != null && Util.size(lastWaypoint.getMarks()) == 2) {
                final LineDetails markPositionDTOsAndLineAdvantage = trackedRace.getFinishLine(dateAsTimePoint);
                if (markPositionDTOsAndLineAdvantage != null) {
                    result.finishLineLengthInMeters = markPositionDTOsAndLineAdvantage.getLength().getMeters();
                    Bearing angleDifferenceFromPortToStarboardWhenApproachingLineToTrueWind = markPositionDTOsAndLineAdvantage
                            .getAngleDifferenceFromPortToStarboardWhenApproachingLineToTrueWind();
                    result.finishLineAngleFromPortToStarboardWhenApproachingLineToCombinedWind = angleDifferenceFromPortToStarboardWhenApproachingLineToTrueWind == null ? null
                            : angleDifferenceFromPortToStarboardWhenApproachingLineToTrueWind.getDegrees();
                    result.finishLineAdvantageousSide = markPositionDTOsAndLineAdvantage
                            .getAdvantageousSideWhileApproachingLine();
                    Distance advantage = markPositionDTOsAndLineAdvantage.getAdvantage();
                    result.finishLineAdvantageInMeters = advantage == null ? null : advantage.getMeters();
                }
            }
        }
        return result;
    }
      
    @Override
    public RaceCourseDTO getRaceCourse(RegattaAndRaceIdentifier raceIdentifier, Date date) {
        List<WaypointDTO> waypointDTOs = new ArrayList<WaypointDTO>();
        Map<Serializable, ControlPointDTO> controlPointCache = new HashMap<>();
        TimePoint dateAsTimePoint = new MillisecondsTimePoint(date);
        TrackedRace trackedRace = getExistingTrackedRace(raceIdentifier);
        List<MarkDTO> allMarks = new ArrayList<>();
        if (trackedRace != null) {
            for (Mark mark : trackedRace.getMarks()) {
                Position pos = trackedRace.getOrCreateTrack(mark).getEstimatedPosition(dateAsTimePoint, false);
                allMarks.add(convertToMarkDTO(mark, pos));
            }
            Course course = trackedRace.getRace().getCourse();
            for (Waypoint waypoint : course.getWaypoints()) {
                ControlPointDTO controlPointDTO = controlPointCache.get(waypoint.getControlPoint().getId());
                if (controlPointDTO == null) {
                    controlPointDTO = convertToControlPointDTO(waypoint.getControlPoint(), new TrackedRaceMarkPositionFinder(trackedRace), dateAsTimePoint);
                    controlPointCache.put(waypoint.getControlPoint().getId(), controlPointDTO);
                }
                WaypointDTO waypointDTO = new WaypointDTO(waypoint.getName(), controlPointDTO,
                        waypoint.getPassingInstructions());
                waypointDTOs.add(waypointDTO);
            }
        }
        return new RaceCourseDTO(waypointDTOs, allMarks);
    }
    
    class TrackedRaceMarkPositionFinder implements MarkPositionFinder{
        private TrackedRace trackedRace;

        public TrackedRaceMarkPositionFinder(TrackedRace trackedRace) {
            this.trackedRace = trackedRace;
        }
        
        @Override
        public Position find(Mark mark, TimePoint at) {
            final TimePoint timePointToUse = trackedRace == null ? null :
                at == null ? MillisecondsTimePoint.now().minus(trackedRace.getDelayToLiveInMillis()) : at;
            final Position result;
            if (timePointToUse == null) {
                result = null;
            } else {
                result = trackedRace.getOrCreateTrack(mark).getEstimatedPosition(timePointToUse, /* extrapolate */ false);
            }
            return result;
        }
    }
    
    private interface MarkPositionFinder {
        Position find(Mark mark, TimePoint at);
    }
    
    private ControlPointDTO convertToControlPointDTO(ControlPoint controlPoint, MarkPositionFinder positionFinder, TimePoint timePoint) {
        ControlPointDTO result;
        
        if (controlPoint instanceof ControlPointWithTwoMarks) {
            final Mark left = ((ControlPointWithTwoMarks) controlPoint).getLeft();
            final Position leftPos =  positionFinder.find(left, timePoint);
            final Mark right = ((ControlPointWithTwoMarks) controlPoint).getRight();
            final Position rightPos = positionFinder.find(right, timePoint);
            result = new GateDTO(controlPoint.getId().toString(), controlPoint.getName(), convertToMarkDTO(left, leftPos), convertToMarkDTO(right, rightPos)); 
        } else {
            Mark mark = controlPoint.getMarks().iterator().next();
            final Position position = positionFinder.find(mark, timePoint);
            result = convertToMarkDTO(mark, position);
        }
        return result;
    }
    
    private ControlPoint getOrCreateControlPoint(ControlPointDTO dto) {
        String idAsString = dto.getIdAsString();
        if (idAsString == null) {
            idAsString = UUID.randomUUID().toString();
        }
        if (dto instanceof GateDTO) {
            GateDTO gateDTO = (GateDTO) dto;
            Mark left = (Mark) getOrCreateControlPoint(gateDTO.getLeft());
            Mark right = (Mark) getOrCreateControlPoint(gateDTO.getRight());
            return baseDomainFactory.getOrCreateControlPointWithTwoMarks(idAsString, gateDTO.getName(), left, right);
        } else {
            MarkDTO markDTO = (MarkDTO) dto;
            return baseDomainFactory.getOrCreateMark(idAsString, dto.getName(), markDTO.type, markDTO.color, markDTO.shape, markDTO.pattern);
        }
    }

    /**
     * Creates new ControlPoints, if nThe resulting
     * list of control points is then passed to {@link Course#update(List, com.sap.sailing.domain.base.DomainFactory)} for
     * the course of the race identified by <code>raceIdentifier</code>.
     */
    @Override
    public void updateRaceCourse(RegattaAndRaceIdentifier raceIdentifier,
            List<Pair<ControlPointDTO, PassingInstruction>> courseDTO) {
        TrackedRace trackedRace = getExistingTrackedRace(raceIdentifier);
        if (trackedRace != null) {
            Course course = trackedRace.getRace().getCourse();
            List<Pair<ControlPoint, PassingInstruction>> controlPoints = new ArrayList<>();
            for (Pair<ControlPointDTO, PassingInstruction> waypointDTO : courseDTO) {
                controlPoints.add(new Pair<>(getOrCreateControlPoint(waypointDTO.getA()), waypointDTO.getB()));
            }
            try {
                course.update(controlPoints, baseDomainFactory);
            } catch (Exception e) {
                throw new RuntimeException(e);
            }
        }
    }

    /**
     * @param timePoint
     *            <code>null</code> means "live" and is then replaced by "now" minus the tracked race's
     *            {@link TrackedRace#getDelayToLiveInMillis() delay}.
     */
    public QuickRanksDTO computeQuickRanks(RegattaAndRaceIdentifier raceIdentifier, TimePoint timePoint)
            throws NoWindException {
        final List<QuickRankDTO> result = new ArrayList<>();
        TrackedRace trackedRace = getExistingTrackedRace(raceIdentifier);
        if (trackedRace != null) {
            final TimePoint actualTimePoint;
            if (timePoint == null) {
                actualTimePoint = MillisecondsTimePoint.now().minus(trackedRace.getDelayToLiveInMillis());
            } else {
                actualTimePoint = timePoint;
            }
            final RaceDefinition race = trackedRace.getRace();
            int oneBasedRank = 1;
            final List<Competitor> competitorsFromBestToWorst = trackedRace.getCompetitorsFromBestToWorst(actualTimePoint);
            for (Competitor competitor : competitorsFromBestToWorst) {
                TrackedLegOfCompetitor trackedLeg = trackedRace.getTrackedLeg(competitor, actualTimePoint);
                if (trackedLeg != null) {
                    int legNumberOneBased = race.getCourse().getLegs().indexOf(trackedLeg.getLeg()) + 1;
                    QuickRankDTO quickRankDTO = new QuickRankDTO(baseDomainFactory.convertToCompetitorDTO(competitor),
                            oneBasedRank, legNumberOneBased);
                    result.add(quickRankDTO);
                }
                oneBasedRank++;
            }
        }
        return new QuickRanksDTO(result);
    }

    private QuickRanksDTO getQuickRanks(RegattaAndRaceIdentifier raceIdentifier, Date date) throws NoWindException {
        final QuickRanksDTO result;
        if (date == null) {
            result = quickRanksLiveCache.get(raceIdentifier);
        } else {
            result = computeQuickRanks(raceIdentifier, new MillisecondsTimePoint(date));
        }
        return result;
    }

    @Override
    public void setRaceIsKnownToStartUpwind(RegattaAndRaceIdentifier raceIdentifier, boolean raceIsKnownToStartUpwind) {
        getService().apply(new SetRaceIsKnownToStartUpwind(raceIdentifier, raceIsKnownToStartUpwind));
    }

    @Override
    public void setWindSourcesToExclude(RegattaAndRaceIdentifier raceIdentifier, Iterable<WindSource> windSourcesToExclude) {
        getService().apply(new SetWindSourcesToExclude(raceIdentifier, windSourcesToExclude));
    }

    @Override
    public WindInfoForRaceDTO getWindSourcesInfo(RegattaAndRaceIdentifier raceIdentifier) {
        WindInfoForRaceDTO result = null;
        TrackedRace trackedRace = getExistingTrackedRace(raceIdentifier);
        if (trackedRace != null) {
            result = new WindInfoForRaceDTO();
            result.raceIsKnownToStartUpwind = trackedRace.raceIsKnownToStartUpwind();
            List<WindSource> windSourcesToExclude = new ArrayList<WindSource>();
            for (WindSource windSourceToExclude : trackedRace.getWindSourcesToExclude()) {
                windSourcesToExclude.add(windSourceToExclude);
            }
            result.windSourcesToExclude = windSourcesToExclude;
            Map<WindSource, WindTrackInfoDTO> windTrackInfoDTOs = new HashMap<WindSource, WindTrackInfoDTO>();
            result.windTrackInfoByWindSource = windTrackInfoDTOs;

            for (WindSource windSource: trackedRace.getWindSources()) {
                windTrackInfoDTOs.put(windSource, new WindTrackInfoDTO());
            }
            windTrackInfoDTOs.put(new WindSourceImpl(WindSourceType.COMBINED), new WindTrackInfoDTO());
        }
        return result;
    }

    @Override
    public void removeWind(RegattaAndRaceIdentifier raceIdentifier, WindDTO windDTO) {
        DynamicTrackedRace trackedRace = (DynamicTrackedRace) getExistingTrackedRace(raceIdentifier);
        if (trackedRace != null) {
            Position p = null;
            if (windDTO.position != null) {
                p = windDTO.position;
            }
            TimePoint at = null;
            if (windDTO.measureTimepoint != null) {
                at = new MillisecondsTimePoint(windDTO.measureTimepoint);
            }
            SpeedWithBearing speedWithBearing = null;
            Speed speed = null;
            if (windDTO.trueWindSpeedInKnots != null) {
                speed = new KnotSpeedImpl(windDTO.trueWindSpeedInKnots);
            } else if (windDTO.trueWindSpeedInMetersPerSecond != null) {
                speed = new KilometersPerHourSpeedImpl(windDTO.trueWindSpeedInMetersPerSecond * 3600. / 1000.);
            } else if (windDTO.dampenedTrueWindSpeedInKnots != null) {
                speed = new KnotSpeedImpl(windDTO.dampenedTrueWindSpeedInKnots);
            } else if (windDTO.dampenedTrueWindSpeedInMetersPerSecond != null) {
                speed = new KilometersPerHourSpeedImpl(windDTO.dampenedTrueWindSpeedInMetersPerSecond * 3600. / 1000.);
            }
            if (speed != null) {
                if (windDTO.trueWindBearingDeg != null) {
                    speedWithBearing = new KnotSpeedWithBearingImpl(speed.getKnots(), new DegreeBearingImpl(
                            windDTO.trueWindBearingDeg));
                } else if (windDTO.trueWindFromDeg != null) {
                    speedWithBearing = new KnotSpeedWithBearingImpl(speed.getKnots(), new DegreeBearingImpl(
                            windDTO.trueWindFromDeg).reverse());
                }
            }
            Wind wind = new WindImpl(p, at, speedWithBearing);
            trackedRace.removeWind(wind, trackedRace.getWindSources(WindSourceType.WEB).iterator().next());
        }
    }

    protected RacingEventService getService() {
        return racingEventServiceTracker.getService(); // grab the service
    }

    protected ReplicationService getReplicationService() {
        return replicationServiceTracker.getService();
    }
    
    @Override
    public List<String> getLeaderboardNames() {
        return new ArrayList<String>(getService().getLeaderboards().keySet());
    }

    @Override
    public LeaderboardType getLeaderboardType(String leaderboardName) {
        final LeaderboardType result;
        final Leaderboard leaderboard = getService().getLeaderboards().get(leaderboardName);
        if (leaderboard != null) {
            result = leaderboard.getLeaderboardType();
        } else {
            result = null;
        }
        return result;
    }

    @Override
    public StrippedLeaderboardDTO createFlexibleLeaderboard(String leaderboardName, String leaderboardDisplayName, int[] discardThresholds, ScoringSchemeType scoringSchemeType,
            UUID courseAreaId) {
        return createStrippedLeaderboardDTO(getService().apply(new CreateFlexibleLeaderboard(leaderboardName, leaderboardDisplayName, discardThresholds,
                baseDomainFactory.createScoringScheme(scoringSchemeType), courseAreaId)), false, false);
    }

    public StrippedLeaderboardDTO createRegattaLeaderboard(RegattaIdentifier regattaIdentifier, String leaderboardDisplayName, int[] discardThresholds) {
        return createStrippedLeaderboardDTO(getService().apply(new CreateRegattaLeaderboard(regattaIdentifier, leaderboardDisplayName, discardThresholds)), false, false);
    }

    @Override
    public StrippedLeaderboardDTO createRegattaLeaderboardWithEliminations(String name, String displayName,
            String fullRegattaLeaderboardName) {
        return createStrippedLeaderboardDTO(getService().apply(new CreateRegattaLeaderboardWithEliminations(name, displayName, fullRegattaLeaderboardName)), false, false);
    }

    @Override
    public List<StrippedLeaderboardDTO> getLeaderboards() {
        Map<String, Leaderboard> leaderboards = getService().getLeaderboards();
        List<StrippedLeaderboardDTO> results = new ArrayList<StrippedLeaderboardDTO>();
        for(Leaderboard leaderboard: leaderboards.values()) {
            StrippedLeaderboardDTO dao = createStrippedLeaderboardDTO(leaderboard, false, false);
            results.add(dao);
        }
        return results;
    }

    @Override
    public StrippedLeaderboardDTO getLeaderboard(String leaderboardName) {
        Map<String, Leaderboard> leaderboards = getService().getLeaderboards();
        StrippedLeaderboardDTO result = null;
        Leaderboard leaderboard = leaderboards.get(leaderboardName);
        if (leaderboard != null) {
            result = createStrippedLeaderboardDTO(leaderboard, false, false);
        }
        return result;
    }

    @Override
    public List<StrippedLeaderboardDTO> getLeaderboardsByRaceAndRegatta(String raceName, RegattaIdentifier regattaIdentifier) {
        List<StrippedLeaderboardDTO> results = new ArrayList<StrippedLeaderboardDTO>();
        Map<String, Leaderboard> leaderboards = getService().getLeaderboards();
        for (Leaderboard leaderboard : leaderboards.values()) {
            if (leaderboard instanceof RegattaLeaderboard && ((RegattaLeaderboard) leaderboard).getRegatta().getRegattaIdentifier().equals(regattaIdentifier)) {
                Iterable<RaceColumn> races = leaderboard.getRaceColumns();
                for (RaceColumn raceInLeaderboard : races) {
                    for (Fleet fleet : raceInLeaderboard.getFleets()) {
                        TrackedRace trackedRace = raceInLeaderboard.getTrackedRace(fleet);
                        if (trackedRace != null) {
                            RaceDefinition trackedRaceDef = trackedRace.getRace();
                            if (trackedRaceDef.getName().equals(raceName)) {
                                results.add(createStrippedLeaderboardDTO(leaderboard, false, false));
                                break;
                            }
                        }
                    }
                }
            }
        }
        return results;
    }

    /**
     * Creates a {@link LeaderboardDTO} for <code>leaderboard</code> and fills in the name, race master data
     * in the form of {@link RaceColumnDTO}s, whether or not there are {@link LeaderboardDTO#hasCarriedPoints carried points}
     * and the {@link LeaderboardDTO#discardThresholds discarding thresholds} for the leaderboard. No data about the points
     * is filled into the result object. No data about the competitor display names is filled in; instead, an empty map
     * is used for {@link LeaderboardDTO#competitorDisplayNames}.<br />
     * If <code>withGeoLocationData</code> is <code>true</code> the geographical location of all races will be determined.
     */
    private StrippedLeaderboardDTO createStrippedLeaderboardDTO(Leaderboard leaderboard, boolean withGeoLocationData, boolean withStatisticalData) {
        StrippedLeaderboardDTO leaderboardDTO = new StrippedLeaderboardDTO();
        TimePoint startOfLatestRace = null;
        Long delayToLiveInMillisForLatestRace = null;
        leaderboardDTO.name = leaderboard.getName();
        leaderboardDTO.displayName = leaderboard.getDisplayName();
        leaderboardDTO.competitorDisplayNames = new HashMap<CompetitorDTO, String>();
        leaderboardDTO.competitorsCount = Util.size(leaderboard.getCompetitors());
        leaderboardDTO.boatClassName = leaderboard.getBoatClass()==null?null:leaderboard.getBoatClass().getName();
        leaderboardDTO.type = leaderboard.getLeaderboardType();
        if (leaderboard instanceof RegattaLeaderboard) {
            RegattaLeaderboard regattaLeaderboard = (RegattaLeaderboard) leaderboard;
            Regatta regatta = regattaLeaderboard.getRegatta();
            leaderboardDTO.regattaName = regatta.getName(); 
            leaderboardDTO.scoringScheme = regatta.getScoringScheme().getType();
        } else {
            leaderboardDTO.scoringScheme = leaderboard.getScoringScheme().getType();
        }
        if (leaderboard.getDefaultCourseArea() != null) {
            leaderboardDTO.defaultCourseAreaId = leaderboard.getDefaultCourseArea().getId();
            leaderboardDTO.defaultCourseAreaName = leaderboard.getDefaultCourseArea().getName();
        }
        leaderboardDTO.setDelayToLiveInMillisForLatestRace(delayToLiveInMillisForLatestRace);
        leaderboardDTO.hasCarriedPoints = leaderboard.hasCarriedPoints();
        if (leaderboard.getResultDiscardingRule() instanceof ThresholdBasedResultDiscardingRule) {
            leaderboardDTO.discardThresholds = ((ThresholdBasedResultDiscardingRule) leaderboard.getResultDiscardingRule()).getDiscardIndexResultsStartingWithHowManyRaces();
        } else {
            leaderboardDTO.discardThresholds = null;
        }
        for (RaceColumn raceColumn : leaderboard.getRaceColumns()) {
            for (Fleet fleet : raceColumn.getFleets()) {
                RaceDTO raceDTO = null;
                RegattaAndRaceIdentifier raceIdentifier = null;
                TrackedRace trackedRace = raceColumn.getTrackedRace(fleet);
                if (trackedRace != null) {
                    if (startOfLatestRace == null || (trackedRace.getStartOfRace() != null && trackedRace.getStartOfRace().compareTo(startOfLatestRace) > 0)) {
                        delayToLiveInMillisForLatestRace = trackedRace.getDelayToLiveInMillis();
                    }
                    raceIdentifier = new RegattaNameAndRaceName(trackedRace.getTrackedRegatta().getRegatta().getName(), trackedRace.getRace().getName());
                    raceDTO = baseDomainFactory.createRaceDTO(getService(), withGeoLocationData, raceIdentifier, trackedRace);
                    if(withStatisticalData) {
                        Iterable<MediaTrack> mediaTracksForRace = getService().getMediaTracksForRace(raceIdentifier);
                        raceDTO.trackedRaceStatistics = baseDomainFactory.createTrackedRaceStatisticsDTO(trackedRace, leaderboard, raceColumn, fleet, mediaTracksForRace); 
                    }
                }    
                final FleetDTO fleetDTO = baseDomainFactory.convertToFleetDTO(fleet);
                RaceColumnDTO raceColumnDTO = leaderboardDTO.addRace(raceColumn.getName(), raceColumn.getExplicitFactor(), raceColumn.getFactor(),
                        raceColumn instanceof RaceColumnInSeries ? ((RaceColumnInSeries) raceColumn).getRegatta().getName() : null,
                        raceColumn instanceof RaceColumnInSeries ? ((RaceColumnInSeries) raceColumn).getSeries().getName() : null,
                        fleetDTO, raceColumn.isMedalRace(), raceIdentifier, raceDTO, raceColumn instanceof MetaLeaderboardColumn);
                final RaceLog raceLog = raceColumn.getRaceLog(fleet);
                final RaceLogTrackingState raceLogTrackingState = raceLog == null ? RaceLogTrackingState.NOT_A_RACELOG_TRACKED_RACE :
                    new RaceLogTrackingStateAnalyzer(raceLog).analyze();
                final boolean raceLogTrackerExists = raceLog == null ? false : getService().getRaceTrackerById(raceLog.getId()) != null;
                final boolean competitorRegistrationsExist = raceLog == null ? false : !Util.isEmpty(raceColumn.getAllCompetitors(fleet));
                final boolean courseExist = raceLog == null ? false : !Util.isEmpty(raceColumn.getCourseMarks(fleet));
                final RaceLogTrackingInfoDTO raceLogTrackingInfo = new RaceLogTrackingInfoDTO(raceLogTrackerExists,
                        competitorRegistrationsExist, courseExist, raceLogTrackingState);
                raceColumnDTO.setRaceLogTrackingInfo(fleetDTO, raceLogTrackingInfo);
            }
        }
        return leaderboardDTO;
    }

    @Override
    public StrippedLeaderboardDTO updateLeaderboard(String leaderboardName, String newLeaderboardName, String newLeaderboardDisplayName, int[] newDiscardingThresholds, UUID newCourseAreaId) {
        SecurityUtils.getSubject().checkPermission(Permission.LEADERBOARD.getStringPermissionForObjects(Mode.UPDATE, leaderboardName));
        Leaderboard updatedLeaderboard = getService().apply(new UpdateLeaderboard(leaderboardName, newLeaderboardName, newLeaderboardDisplayName, newDiscardingThresholds, newCourseAreaId));
        return createStrippedLeaderboardDTO(updatedLeaderboard, false, false);
    }
    
    @Override
    public void removeLeaderboards(Collection<String> leaderboardNames) {
        SecurityUtils.getSubject().checkPermission(Permission.LEADERBOARD.getStringPermissionForObjects(Mode.DELETE, leaderboardNames.toArray(new String[0])));
        for (String leaderoardName : leaderboardNames) {
            removeLeaderboard(leaderoardName);
        }
    }

    @Override
    public void removeLeaderboard(String leaderboardName) {
        SecurityUtils.getSubject().checkPermission(Permission.LEADERBOARD.getStringPermissionForObjects(Mode.DELETE, leaderboardName));
        getService().apply(new RemoveLeaderboard(leaderboardName));
    }

    @Override
    public void renameLeaderboard(String leaderboardName, String newLeaderboardName) {
        SecurityUtils.getSubject().checkPermission(Permission.LEADERBOARD.getStringPermissionForObjects(Mode.UPDATE, leaderboardName));
        getService().apply(new RenameLeaderboard(leaderboardName, newLeaderboardName));
    }

    @Override
    public void addColumnToLeaderboard(String columnName, String leaderboardName, boolean medalRace) {
        SecurityUtils.getSubject().checkPermission(Permission.LEADERBOARD.getStringPermissionForObjects(Mode.UPDATE, leaderboardName));
        getService().apply(new AddColumnToLeaderboard(columnName, leaderboardName, medalRace));
    }

    @Override
    public void addColumnsToLeaderboard(String leaderboardName, List<com.sap.sse.common.Util.Pair<String, Boolean>> columnsToAdd) {
        SecurityUtils.getSubject().checkPermission(Permission.LEADERBOARD.getStringPermissionForObjects(Mode.UPDATE, leaderboardName));
        for(com.sap.sse.common.Util.Pair<String, Boolean> columnToAdd: columnsToAdd) {
            getService().apply(new AddColumnToLeaderboard(columnToAdd.getA(), leaderboardName, columnToAdd.getB()));
        }
    }

    @Override
    public void removeLeaderboardColumns(String leaderboardName, List<String> columnsToRemove) {
        SecurityUtils.getSubject().checkPermission(Permission.LEADERBOARD.getStringPermissionForObjects(Mode.UPDATE, leaderboardName));
        for (String columnToRemove : columnsToRemove) {
            getService().apply(new RemoveLeaderboardColumn(columnToRemove, leaderboardName));
        }
    }

    @Override
    public void removeLeaderboardColumn(String leaderboardName, String columnName) {
        SecurityUtils.getSubject().checkPermission(Permission.LEADERBOARD.getStringPermissionForObjects(Mode.UPDATE, leaderboardName));
        getService().apply(new RemoveLeaderboardColumn(columnName, leaderboardName));
    }

    @Override
    public void renameLeaderboardColumn(String leaderboardName, String oldColumnName, String newColumnName) {
        SecurityUtils.getSubject().checkPermission(Permission.LEADERBOARD.getStringPermissionForObjects(Mode.UPDATE, leaderboardName));
        getService().apply(new RenameLeaderboardColumn(leaderboardName, oldColumnName, newColumnName));
    }

    @Override
    public void updateLeaderboardColumnFactor(String leaderboardName, String columnName, Double newFactor) {
        SecurityUtils.getSubject().checkPermission(Permission.LEADERBOARD.getStringPermissionForObjects(Mode.UPDATE, leaderboardName));
        getService().apply(new UpdateLeaderboardColumnFactor(leaderboardName, columnName, newFactor));
    }

    @Override
    public void suppressCompetitorInLeaderboard(String leaderboardName, String competitorIdAsString, boolean suppressed) {
        SecurityUtils.getSubject().checkPermission(Permission.LEADERBOARD.getStringPermissionForObjects(Mode.UPDATE, leaderboardName));
        getService().apply(new SetSuppressedFlagForCompetitorInLeaderboard(leaderboardName, competitorIdAsString, suppressed));
    }

    @Override
    public boolean connectTrackedRaceToLeaderboardColumn(String leaderboardName, String raceColumnName,
            String fleetName, RegattaAndRaceIdentifier raceIdentifier) {
        SecurityUtils.getSubject().checkPermission(Permission.LEADERBOARD.getStringPermissionForObjects(Mode.UPDATE, leaderboardName));
        Object principal = SessionUtils.getPrincipal();
        if (principal != null) {
            logger.info(String.format("%s linked race column %s %s (%s) with tracked race %s.", principal.toString(),
                    leaderboardName, raceColumnName, fleetName, raceIdentifier.getRaceName()));
        } else {
            logger.info(String.format("Linked race column %s %s (%s) with tracked race %s.", leaderboardName, raceColumnName, fleetName,
                    raceIdentifier.getRaceName()));
        }
        return getService().apply(new ConnectTrackedRaceToLeaderboardColumn(leaderboardName, raceColumnName, fleetName, raceIdentifier));
    }

    @Override
    public Map<String, RegattaAndRaceIdentifier> getRegattaAndRaceNameOfTrackedRaceConnectedToLeaderboardColumn(String leaderboardName, String raceColumnName) {
        SecurityUtils.getSubject().checkPermission(Permission.LEADERBOARD.getStringPermissionForObjects(Mode.READ, leaderboardName));
        Map<String, RegattaAndRaceIdentifier> result = new HashMap<String, RegattaAndRaceIdentifier>();
        Leaderboard leaderboard = getService().getLeaderboardByName(leaderboardName);
        if (leaderboard != null) {
            RaceColumn raceColumn = leaderboard.getRaceColumnByName(raceColumnName);
            if (raceColumn != null) {
                for (Fleet fleet : raceColumn.getFleets()) {
                    TrackedRace trackedRace = raceColumn.getTrackedRace(fleet);
                    if (trackedRace != null) {
                        result.put(fleet.getName(), trackedRace.getRaceIdentifier());
                    } else {
                        result.put(fleet.getName(), null);
                    }
                }
            }
        }
        return result;
    }

    @Override
    public void disconnectLeaderboardColumnFromTrackedRace(String leaderboardName, String raceColumnName, String fleetName) {
        SecurityUtils.getSubject().checkPermission(Permission.LEADERBOARD.getStringPermissionForObjects(Mode.UPDATE, leaderboardName));
        getService().apply(new DisconnectLeaderboardColumnFromTrackedRace(leaderboardName, raceColumnName, fleetName));
    }

    @Override
    public void updateLeaderboardCarryValue(String leaderboardName, String competitorIdAsString, Double carriedPoints) {
        SecurityUtils.getSubject().checkPermission(Permission.LEADERBOARD.getStringPermissionForObjects(Mode.UPDATE, leaderboardName));
        getService().apply(new UpdateLeaderboardCarryValue(leaderboardName, competitorIdAsString, carriedPoints));
    }

    @Override
    public com.sap.sse.common.Util.Triple<Double, Double, Boolean> updateLeaderboardMaxPointsReason(String leaderboardName, String competitorIdAsString, String raceColumnName,
            MaxPointsReason maxPointsReason, Date date) throws NoWindException {
        SecurityUtils.getSubject().checkPermission(Permission.LEADERBOARD.getStringPermissionForObjects(Mode.UPDATE, leaderboardName));
        return getService().apply(
                new UpdateLeaderboardMaxPointsReason(leaderboardName, raceColumnName, competitorIdAsString,
                        maxPointsReason, new MillisecondsTimePoint(date)));
    }

    @Override
    public com.sap.sse.common.Util.Triple<Double, Double, Boolean> updateLeaderboardScoreCorrection(String leaderboardName,
            String competitorIdAsString, String columnName, Double correctedScore, Date date) throws NoWindException {
        SecurityUtils.getSubject().checkPermission(Permission.LEADERBOARD.getStringPermissionForObjects(Mode.UPDATE, leaderboardName));
        return getService().apply(
                new UpdateLeaderboardScoreCorrection(leaderboardName, columnName, competitorIdAsString, correctedScore,
                        new MillisecondsTimePoint(date)));
    }

    @Override
    public void updateLeaderboardScoreCorrectionMetadata(String leaderboardName, Date timePointOfLastCorrectionValidity, String comment) {
        SecurityUtils.getSubject().checkPermission(Permission.LEADERBOARD.getStringPermissionForObjects(Mode.UPDATE, leaderboardName));
        getService().apply(
                new UpdateLeaderboardScoreCorrectionMetadata(leaderboardName,
                        timePointOfLastCorrectionValidity == null ? null : new MillisecondsTimePoint(timePointOfLastCorrectionValidity),
                                comment));
    }

    @Override
    public void updateLeaderboardScoreCorrectionsAndMaxPointsReasons(BulkScoreCorrectionDTO updates) throws NoWindException {
        SecurityUtils.getSubject().checkPermission(Permission.LEADERBOARD.getStringPermissionForObjects(Mode.UPDATE, updates.getLeaderboardName()));
        Date dateForResults = new Date(); // we don't care about the result date/time here; use current date as default
        for (Map.Entry<String, Map<String, Double>> e : updates.getScoreUpdatesForRaceColumnByCompetitorIdAsString().entrySet()) {
            for (Map.Entry<String, Double> raceColumnNameAndCorrectedScore : e.getValue().entrySet()) {
                updateLeaderboardScoreCorrection(updates.getLeaderboardName(), e.getKey(),
                        raceColumnNameAndCorrectedScore.getKey(), raceColumnNameAndCorrectedScore.getValue(), dateForResults);
            }
        }
        for (Map.Entry<String, Map<String, MaxPointsReason>> e : updates.getMaxPointsUpdatesForRaceColumnByCompetitorIdAsString().entrySet()) {
            for (Map.Entry<String, MaxPointsReason> raceColumnNameAndNewMaxPointsReason : e.getValue().entrySet()) {
                updateLeaderboardMaxPointsReason(updates.getLeaderboardName(), e.getKey(),
                        raceColumnNameAndNewMaxPointsReason.getKey(), raceColumnNameAndNewMaxPointsReason.getValue(), dateForResults);
            }
        }
    }

    @Override
    public void updateCompetitorDisplayNameInLeaderboard(String leaderboardName, String competitorIdAsString, String displayName) {
        SecurityUtils.getSubject().checkPermission(Permission.LEADERBOARD.getStringPermissionForObjects(Mode.UPDATE, leaderboardName));
        getService().apply(new UpdateCompetitorDisplayNameInLeaderboard(leaderboardName, competitorIdAsString, displayName));
    }

    @Override
    public void moveLeaderboardColumnUp(String leaderboardName, String columnName) {
        SecurityUtils.getSubject().checkPermission(Permission.LEADERBOARD.getStringPermissionForObjects(Mode.UPDATE, leaderboardName));
        getService().apply(new MoveLeaderboardColumnUp(leaderboardName, columnName));
    }

    @Override
    public void moveLeaderboardColumnDown(String leaderboardName, String columnName) {
        SecurityUtils.getSubject().checkPermission(Permission.LEADERBOARD.getStringPermissionForObjects(Mode.UPDATE, leaderboardName));
        getService().apply(new MoveLeaderboardColumnDown(leaderboardName, columnName));
    }

    @Override
    public void updateIsMedalRace(String leaderboardName, String columnName, boolean isMedalRace) {
        SecurityUtils.getSubject().checkPermission(Permission.LEADERBOARD.getStringPermissionForObjects(Mode.UPDATE, leaderboardName));
        getService().apply(new UpdateIsMedalRace(leaderboardName, columnName, isMedalRace));
    }

    @Override
    public void updateRaceDelayToLive(RegattaAndRaceIdentifier regattaAndRaceIdentifier, long delayToLiveInMs) {
        getService().apply(new UpdateRaceDelayToLive(regattaAndRaceIdentifier, delayToLiveInMs));
    }

    @Override
    public void updateRacesDelayToLive(List<RegattaAndRaceIdentifier> regattaAndRaceIdentifiers, long delayToLiveInMs) {
        for (RegattaAndRaceIdentifier regattaAndRaceIdentifier : regattaAndRaceIdentifiers) {
            getService().apply(new UpdateRaceDelayToLive(regattaAndRaceIdentifier, delayToLiveInMs));
        }
    }

    @Override
    public List<SwissTimingConfigurationDTO> getPreviousSwissTimingConfigurations() {
        Iterable<SwissTimingConfiguration> configs = swissTimingAdapterPersistence.getSwissTimingConfigurations();
        List<SwissTimingConfigurationDTO> result = new ArrayList<SwissTimingConfigurationDTO>();
        for (SwissTimingConfiguration stConfig : configs) {
            result.add(new SwissTimingConfigurationDTO(stConfig.getName(), stConfig.getJsonURL(), stConfig.getHostname(), stConfig.getPort()));
        }
        return result;
    }

    @Override
    public SwissTimingEventRecordDTO getRacesOfSwissTimingEvent(String eventJsonURL) 
            throws UnknownHostException, IOException, InterruptedException, ParseException {
        SwissTimingEventRecordDTO result = null; 
        List<SwissTimingRaceRecordDTO> swissTimingRaces = new ArrayList<SwissTimingRaceRecordDTO>();
        
        // TODO: delete getSwissTimingAdapter().getSwissTimingRaceRecords() method
        // TODO: delete SwissTimingDomainFactory.getRaceTypeFromRaceID(String raceID)
        URL url = new URL(eventJsonURL);
        URLConnection eventResultConn = url.openConnection();
        Manage2SailEventResultsParserImpl parser = new Manage2SailEventResultsParserImpl();
        EventResultDescriptor eventResult = parser.getEventResult((InputStream) eventResultConn.getContent());
        if (eventResult != null) {
            for (RegattaResultDescriptor regattaResult : eventResult.getRegattaResults()) {
                for(RaceResultDescriptor race: regattaResult.getRaceResults()) {
                    // add only the  tracked races
                    if (race.isTracked() != null && race.isTracked() == true) {
                        SwissTimingRaceRecordDTO swissTimingRaceRecordDTO = new SwissTimingRaceRecordDTO(race.getId(), race.getName(), 
                                regattaResult.getName(), race.getSeriesName(), race.getFleetName(), race.getStatus(), race.getStartTime(),
                                regattaResult.getXrrEntriesUrl() != null ? regattaResult.getXrrEntriesUrl().toExternalForm() : null, hasRememberedRegatta(race.getId()));
                        swissTimingRaceRecordDTO.boatClass = regattaResult.getIsafId() != null && !regattaResult.getIsafId().isEmpty() ? regattaResult.getIsafId() : regattaResult.getClassName();
                        swissTimingRaceRecordDTO.gender = regattaResult.getCompetitorGenderType().name();
                        swissTimingRaces.add(swissTimingRaceRecordDTO);
                    }
                }
            }
            result = new SwissTimingEventRecordDTO(eventResult.getId(), eventResult.getName(), eventResult.getTrackingDataHost(),
                    eventResult.getTrackingDataPort(), swissTimingRaces);
        }
        return result;
    }

    @Override
    public void storeSwissTimingConfiguration(String configName, String jsonURL, String hostname, int port) {
        if(!jsonURL.equalsIgnoreCase("test")) {
            swissTimingAdapterPersistence.storeSwissTimingConfiguration(swissTimingFactory.createSwissTimingConfiguration(configName, jsonURL, hostname, port));
        }
    }
    
    private RaceLogStore getRaceLogStore() {
        return MongoRaceLogStoreFactory.INSTANCE.getMongoRaceLogStore(mongoObjectFactory,
                domainObjectFactory);
    }
    
    private RegattaLogStore getRegattaLogStore() {
        return MongoRegattaLogStoreFactory.INSTANCE.getMongoRegattaLogStore(
                mongoObjectFactory, domainObjectFactory);
    }

    @Override
    public void trackWithSwissTiming(RegattaIdentifier regattaToAddTo, Iterable<SwissTimingRaceRecordDTO> rrs, String hostname, int port,
            boolean trackWind, final boolean correctWindByDeclination, boolean useInternalMarkPassingAlgorithm) throws Exception {
        logger.info("tracWithSwissTiming for regatta " + regattaToAddTo + " for race records " + rrs
                + " with hostname " + hostname + " and port " + port);
        Map<String, RegattaResults> cachedRegattaEntriesLists = new HashMap<String, RegattaResults>();
        for (SwissTimingRaceRecordDTO rr : rrs) {
            BoatClass boatClass = getBaseDomainFactory().getOrCreateBoatClass(rr.boatClass);
            String raceDescription = rr.regattaName != null ? rr.regattaName : ""; 
            raceDescription += rr.seriesName != null ? "/" + rr.seriesName : "";
            raceDescription += raceDescription.length() > 0 ?  "/" + rr.getName() : rr.getName();
            // try to find a cached entry list for the regatta
            RegattaResults regattaResults = cachedRegattaEntriesLists.get(rr.xrrEntriesUrl);
            if (regattaResults == null) {
            	regattaResults = getSwissTimingAdapter().readRegattaEntryListFromXrrUrl(rr.xrrEntriesUrl);
                if (regattaResults != null) {
                	cachedRegattaEntriesLists.put(rr.xrrEntriesUrl, regattaResults);
                }
            }
            StartList startList = null;
            if (regattaResults != null) {
            	startList = getSwissTimingAdapter().readStartListForRace(rr.raceId, regattaResults);
            }
            // now read the entry list for the race from the result
            getSwissTimingAdapter().addSwissTimingRace(getService(), regattaToAddTo,
                    rr.raceId, rr.getName(), raceDescription, boatClass, hostname, port, startList,
                    getRaceLogStore(), getRegattaLogStore(),
                    RaceTracker.TIMEOUT_FOR_RECEIVING_RACE_DEFINITION_IN_MILLISECONDS, useInternalMarkPassingAlgorithm, trackWind, correctWindByDeclination);
        }
    }
    
    protected SwissTimingReplayService getSwissTimingReplayService() {
        return swissTimingReplayService;
    }

    @Override
    public List<SwissTimingReplayRaceDTO> listSwissTiminigReplayRaces(String swissTimingUrl) {
        List<SwissTimingReplayRace> replayRaces = getSwissTimingReplayService().listReplayRaces(swissTimingUrl);
        List<SwissTimingReplayRaceDTO> result = new ArrayList<SwissTimingReplayRaceDTO>(replayRaces.size()); 
        for (SwissTimingReplayRace replayRace : replayRaces) {
            result.add(new SwissTimingReplayRaceDTO(replayRace.getFlightNumber(), replayRace.getRaceId(),
                    replayRace.getRsc(), replayRace.getName(), replayRace.getBoatClass(), replayRace.getStartTime(),
                    replayRace.getLink(), hasRememberedRegatta(replayRace.getRaceId())));
        }
        return result;
    }

    @Override
    public void replaySwissTimingRace(RegattaIdentifier regattaIdentifier, Iterable<SwissTimingReplayRaceDTO> replayRaceDTOs,
            boolean trackWind, boolean correctWindByDeclination, boolean useInternalMarkPassingAlgorithm) {
        logger.info("replaySwissTimingRace for regatta "+regattaIdentifier+" for races "+replayRaceDTOs);
        for (SwissTimingReplayRaceDTO replayRaceDTO : replayRaceDTOs) {
            try {
                String boatClassName;
                if (regattaIdentifier == null) {
                    boatClassName = replayRaceDTO.boat_class;
                    for (String genderIndicator : new String[] { "Man", "Woman", "Men", "Women", "M", "W" }) {
                        Pattern p = Pattern.compile("(( - )|-| )" + genderIndicator + "$");
                        Matcher m = p.matcher(boatClassName.trim());
                        if (m.find()) {
                            boatClassName = boatClassName.trim().substring(0, m.start(1));
                            break;
                        }
                    }
                } else {
                    boatClassName = null;
                }
                getSwissTimingReplayService().loadRaceData(regattaIdentifier, replayRaceDTO.link, replayRaceDTO.getName(),
                        replayRaceDTO.race_id, boatClassName, getService(), getService(), useInternalMarkPassingAlgorithm, getRaceLogStore(), getRegattaLogStore());
            } catch (Exception e) {
                logger.log(Level.SEVERE, "Error trying to load SwissTimingReplay race " + replayRaceDTO, e);
            }
        }
    }

    @Override
    public String[] getCountryCodes() {
        List<String> countryCodes = new ArrayList<String>();
        for (CountryCode cc : countryCodeFactory.getAll()) {
            if (cc.getThreeLetterIOCCode() != null && !cc.getThreeLetterIOCCode().equals("")) {
                countryCodes.add(cc.getThreeLetterIOCCode());
            }
        }
        Collections.sort(countryCodes);
        return countryCodes.toArray(new String[0]);
    }

    /**
     * Finds a competitor in a sequence of competitors that has an {@link Competitor#getId()} equal to <code>id</code>. 
     */
    private Competitor getCompetitorByIdAsString(Iterable<Competitor> competitors, String idAsString) {
        for (Competitor c : competitors) {
            if (c.getId().toString().equals(idAsString)) {
                return c;
            }
        }
        return null;
    }

    private Double getCompetitorRaceDataEntry(DetailType dataType, TrackedRace trackedRace, Competitor competitor,
            TimePoint timePoint, String leaderboardGroupName, String leaderboardName, WindLegTypeAndLegBearingCache cache) throws NoWindException {
        Double result = null;
        Course course = trackedRace.getRace().getCourse();
        course.lockForRead(); // make sure the tracked leg survives this call even if a course update is pending
        try {
            TrackedLegOfCompetitor trackedLeg = trackedRace.getTrackedLeg(competitor, timePoint);
            switch (dataType) {
            case RACE_CURRENT_SPEED_OVER_GROUND_IN_KNOTS:
                final GPSFixTrack<Competitor, GPSFixMoving> sogTrack = trackedRace.getTrack(competitor);
                if (sogTrack != null) {
                    SpeedWithBearing speedOverGround = sogTrack.getEstimatedSpeed(timePoint);
                    result = (speedOverGround == null) ? null : speedOverGround.getKnots();
                }
                break;
            case COURSE_OVER_GROUND_TRUE_DEGREES:
                final GPSFixTrack<Competitor, GPSFixMoving> cogTrack = trackedRace.getTrack(competitor);
                if (cogTrack != null) {
                    SpeedWithBearing speedOverGround = cogTrack.getEstimatedSpeed(timePoint);
                    result = (speedOverGround == null) ? null : speedOverGround.getBearing().getDegrees();
                }
                break;
            case VELOCITY_MADE_GOOD_IN_KNOTS:
                final Speed velocityMadeGood;
                if (trackedLeg != null) {
                    velocityMadeGood = trackedLeg.getVelocityMadeGood(timePoint, WindPositionMode.EXACT, cache);
                } else {
                    // check if wind information is available; if so, compute a VMG only based on wind data:
                    velocityMadeGood = trackedRace.getVelocityMadeGood(competitor, timePoint, cache);
                }
                result = (velocityMadeGood == null) ? null : velocityMadeGood.getKnots();
                break;
            case DISTANCE_TRAVELED:
                if (trackedLeg != null) {
                    Distance distanceTraveled = trackedRace.getDistanceTraveled(competitor, timePoint);
                    result = distanceTraveled == null ? null : distanceTraveled.getMeters();
                }
                break;
            case DISTANCE_TRAVELED_INCLUDING_GATE_START:
                if (trackedLeg != null) {
                    Distance distanceTraveledConsideringGateStart = trackedRace.getDistanceTraveledIncludingGateStart(competitor, timePoint);
                    result = distanceTraveledConsideringGateStart == null ? null : distanceTraveledConsideringGateStart.getMeters();
                }
                break;
            case GAP_TO_LEADER_IN_SECONDS:
                if (trackedLeg != null) {
                    final RankingInfo rankingInfo = trackedRace.getRankingMetric().getRankingInfo(timePoint);
                    final Duration gapToLeaderInOwnTime = trackedLeg.getTrackedLeg().getTrackedRace().getRankingMetric().getGapToLeaderInOwnTime(rankingInfo, competitor, cache);
                    result = gapToLeaderInOwnTime == null ? null : gapToLeaderInOwnTime.asSeconds();
                }
                break;
            case WINDWARD_DISTANCE_TO_COMPETITOR_FARTHEST_AHEAD:
                if (trackedLeg != null) {
                    final RankingInfo rankingInfo = trackedRace.getRankingMetric().getRankingInfo(timePoint);
                    Distance distanceToLeader = trackedLeg.getWindwardDistanceToCompetitorFarthestAhead(timePoint, WindPositionMode.LEG_MIDDLE, rankingInfo);
                    result = (distanceToLeader == null) ? null : distanceToLeader.getMeters();
                }
                break;
            case RACE_RANK:
                if (trackedLeg != null) {
                    result = (double) trackedLeg.getRank(timePoint, cache);
                }
                break;
            case REGATTA_RANK:
                if (leaderboardName == null || leaderboardName.isEmpty()) {
                    break;
                }
                Leaderboard leaderboard = getService().getLeaderboardByName(leaderboardName);
                result = leaderboard == null ? null : (double) leaderboard.getTotalRankOfCompetitor(competitor,
                        timePoint);
                break;
            case OVERALL_RANK:
                if (leaderboardGroupName == null || leaderboardGroupName.isEmpty()) {
                    break;
                }
                LeaderboardGroup group = getService().getLeaderboardGroupByName(leaderboardGroupName);
                Leaderboard overall = group.getOverallLeaderboard();
                result = overall == null ? null : (double) overall.getTotalRankOfCompetitor(competitor, timePoint);
                break;
            case DISTANCE_TO_START_LINE:
                TimePoint startOfRace = trackedRace.getStartOfRace();
                if (startOfRace == null || timePoint.before(startOfRace) || timePoint.equals(startOfRace)) {
                    Distance distanceToStartLine = trackedRace.getDistanceToStartLine(competitor, timePoint);
                    result = distanceToStartLine == null ? null : distanceToStartLine.getMeters();
                }
                break;
            case BEAT_ANGLE:
                if (trackedLeg != null) {
                    Bearing beatAngle = trackedLeg.getBeatAngle(timePoint, cache);
                    result = beatAngle == null ? null : Math.abs(beatAngle.getDegrees());
                }
                break;
            case CURRENT_HEEL_IN_DEGREES: {
                result = getBravoBearingInDegrees(BravoFixTrack::getHeel, trackedRace, competitor, timePoint);
                break;
            }
            case CURRENT_PITCH_IN_DEGREES: {
                result = getBravoBearingInDegrees(BravoFixTrack::getPitch, trackedRace, competitor, timePoint);
                break;
            }
            case RACE_CURRENT_RIDE_HEIGHT_IN_METERS: {
                result = getBravoDistanceInMeters(BravoFixTrack::getRideHeight, trackedRace, competitor, timePoint);
                break;
            }
            case CURRENT_PORT_DAGGERBOARD_RAKE: {
                result = getBravoDoubleValue(BravoFixTrack::getPortDaggerboardRakeIfAvailable, trackedRace, competitor, timePoint);
                break;
            }
            case CURRENT_STBD_DAGGERBOARD_RAKE: {
                result = getBravoDoubleValue(BravoFixTrack::getStbdDaggerboardRakeStbdIfAvailable, trackedRace, competitor, timePoint);
                break;
            }
            case CURRENT_PORT_RUDDER_RAKE: {
                result = getBravoDoubleValue(BravoFixTrack::getPortRudderRakeIfAvailable, trackedRace, competitor, timePoint);
                break;
            }
            case CURRENT_STBD_RUDDER_RAKE: {
                result = getBravoDoubleValue(BravoFixTrack::getStbdRudderRakeIfAvailable, trackedRace, competitor, timePoint);
                break;
            }
            case CURRENT_MAST_ROTATION_IN_DEGREES: {
                result = getBravoBearingInDegrees(BravoFixTrack::getMastRotationIfAvailable, trackedRace, competitor, timePoint);
                break;
            }
            case CURRENT_LEEWAY_IN_DEGREES: {
                result = getBravoBearingInDegrees(BravoFixTrack::getLeewayIfAvailable, trackedRace, competitor, timePoint);
                break;
            }
            case CURRENT_SET: {
                result = getBravoDoubleValue(BravoFixTrack::getSetIfAvailable, trackedRace, competitor, timePoint);
                break;
            }
            case CURRENT_DRIFT_IN_DEGREES: {
                result = getBravoBearingInDegrees(BravoFixTrack::getDriftIfAvailable, trackedRace, competitor, timePoint);
                break;
            }
            case CURRENT_DEPTH_IN_METERS: {
                result = getBravoDistanceInMeters(BravoFixTrack::getDepthIfAvailable, trackedRace, competitor, timePoint);
                break;
            }
            case CURRENT_RUDDER_IN_DEGREES: {
                result = getBravoBearingInDegrees(BravoFixTrack::getRudderIfAvailable, trackedRace, competitor, timePoint);
                break;
            }
            case CURRENT_TACK_ANGLE_IN_DEGREES: {
                result = getBravoBearingInDegrees(BravoFixTrack::getTackAngleIfAvailable, trackedRace, competitor, timePoint);
                break;
            }
            case CURRENT_DEFLECTOR_PERCENTAGE: {
                result = getBravoDoubleValue(BravoFixTrack::getDeflectorPercentageIfAvailable, trackedRace, competitor, timePoint);
                break;
            }
            case CURRENT_DEFLECTOR_IN_MILLIMETERS: {
                Double deflectorInMeters = getBravoDistanceInMeters(BravoFixTrack::getDeflectorIfAvailable, trackedRace, competitor, timePoint);
                result = deflectorInMeters == null ? null : (deflectorInMeters * 1000.);
                break;
            }
            case CURRENT_RAKE_IN_DEGREES: {
                result = getBravoBearingInDegrees(BravoFixTrack::getRakeIfAvailable, trackedRace, competitor, timePoint);
                break;
            }
            case CURRENT_TARGET_HEEL_ANGLE_IN_DEGREES: {
                result = getBravoBearingInDegrees(BravoFixTrack::getTargetHeelIfAvailable, trackedRace, competitor, timePoint);
                break;
            }
            case CURRENT_FORESTAY_LOAD: {
                result = getBravoDoubleValue(BravoFixTrack::getForestayLoadIfAvailable, trackedRace, competitor, timePoint);
                break;
            }
            case CURRENT_FORESTAY_PRESSURE: {
                result = getBravoDoubleValue(BravoFixTrack::getForestayPressureIfAvailable, trackedRace, competitor, timePoint);
                break;
            }
            case CURRENT_TARGET_BOATSPEED_PERCENTAGE: {
                result = getBravoDoubleValue(BravoFixTrack::getTargetBoatspeedPIfAvailable, trackedRace, competitor, timePoint);
                break;
            }
            default:
                throw new UnsupportedOperationException("There is currently no support for the enum value '" + dataType
                        + "' in this method.");
            }
            return result;
        } finally {
            course.unlockAfterRead();
        }
    }

    private Double getBravoDoubleValue(BiFunction<BravoFixTrack<Competitor>, TimePoint, Double> valueGetter,
            TrackedRace trackedRace, Competitor competitor, TimePoint timePoint) {
        return getBravoValue(valueGetter, d->d, trackedRace, competitor, timePoint);
    }
    
    private Double getBravoBearingInDegrees(BiFunction<BravoFixTrack<Competitor>, TimePoint, Bearing> valueGetter,
            TrackedRace trackedRace, Competitor competitor, TimePoint timePoint) {
        return getBravoValue(valueGetter, b->b.getDegrees(), trackedRace, competitor, timePoint);
    }
    
    private Double getBravoDistanceInMeters(BiFunction<BravoFixTrack<Competitor>, TimePoint, Distance> valueGetter,
            TrackedRace trackedRace, Competitor competitor, TimePoint timePoint) {
        return getBravoValue(valueGetter, d->d.getMeters(), trackedRace, competitor, timePoint);
    }
    
    private <T> Double getBravoValue(BiFunction<BravoFixTrack<Competitor>, TimePoint, T> valueGetter,
            Function<T, Double> mapperToDouble,
            TrackedRace trackedRace, Competitor competitor, TimePoint timePoint) {
        final Double result;
        final BravoFixTrack<Competitor> bravoFixTrack = trackedRace
                .<BravoFix, BravoFixTrack<Competitor>> getSensorTrack(competitor, BravoFixTrack.TRACK_NAME);
        if (bravoFixTrack != null) {
            final T t = valueGetter.apply(bravoFixTrack, timePoint);
            result = t == null ? null : mapperToDouble.apply(t);
        } else {
            result = null;
        }
        return result;
    }

    @Override
    public CompetitorsRaceDataDTO getCompetitorsRaceData(RegattaAndRaceIdentifier race, List<CompetitorDTO> competitors, Date from, Date to,
            final long stepSizeInMillis, final DetailType detailType, final String leaderboardGroupName, final String leaderboardName) throws NoWindException {
        CompetitorsRaceDataDTO result = null;
        final TrackedRace trackedRace = getExistingTrackedRace(race);
        if (trackedRace != null) {
            TimePoint newestEvent = trackedRace.getTimePointOfNewestEvent();
            final TimePoint startTime = from == null ? trackedRace.getStartOfTracking() : new MillisecondsTimePoint(from);
            final TimePoint endTime = (to == null || to.after(newestEvent.asDate())) ? newestEvent : new MillisecondsTimePoint(to);
            final long adjustedStepSizeInMillis = (long) Math.max((double) stepSizeInMillis, startTime.until(endTime).divide(SailingServiceConstants.MAX_NUMBER_OF_FIXES_TO_QUERY).asMillis());
            result = new CompetitorsRaceDataDTO(detailType, startTime==null?null:startTime.asDate(), endTime==null?null:endTime.asDate());
            final int MAX_CACHE_SIZE = SailingServiceConstants.MAX_NUMBER_OF_FIXES_TO_QUERY;
            final ConcurrentHashMap<TimePoint, WindLegTypeAndLegBearingCache> cachesByTimePoint = new ConcurrentHashMap<>();
            Map<CompetitorDTO, FutureTask<CompetitorRaceDataDTO>> resultFutures = new HashMap<CompetitorDTO, FutureTask<CompetitorRaceDataDTO>>();
            for (final CompetitorDTO competitorDTO : competitors) {
                FutureTask<CompetitorRaceDataDTO> future = new FutureTask<CompetitorRaceDataDTO>(new Callable<CompetitorRaceDataDTO>() {
                            @Override
                            public CompetitorRaceDataDTO call() throws NoWindException {
                                Competitor competitor = getCompetitorByIdAsString(trackedRace.getRace().getCompetitors(),
                                        competitorDTO.getIdAsString());
                                ArrayList<com.sap.sse.common.Util.Triple<String, Date, Double>> markPassingsData = new ArrayList<com.sap.sse.common.Util.Triple<String, Date, Double>>();
                                ArrayList<com.sap.sse.common.Util.Pair<Date, Double>> raceData = new ArrayList<com.sap.sse.common.Util.Pair<Date, Double>>();
                                // Filling the mark passings
                                Set<MarkPassing> competitorMarkPassings = trackedRace.getMarkPassings(competitor);
                                if (competitorMarkPassings != null) {
                                    trackedRace.lockForRead(competitorMarkPassings);
                                    try {
                                        for (MarkPassing markPassing : competitorMarkPassings) {
                                            MillisecondsTimePoint time = new MillisecondsTimePoint(markPassing.getTimePoint().asMillis());
                                            WindLegTypeAndLegBearingCache cache = cachesByTimePoint.get(time);
                                            if (cache == null) {
                                                cache = new LeaderboardDTOCalculationReuseCache(time);
                                                cachesByTimePoint.put(time, cache);
                                            }
                                            Double competitorMarkPassingsData = getCompetitorRaceDataEntry(detailType,
                                                    trackedRace, competitor, time, leaderboardGroupName, leaderboardName, cache);
                                            if (competitorMarkPassingsData != null) {
                                                markPassingsData.add(new com.sap.sse.common.Util.Triple<String, Date, Double>(markPassing
                                                        .getWaypoint().getName(), time.asDate(), competitorMarkPassingsData));
                                            }
                                        }
                                    } finally {
                                        trackedRace.unlockAfterRead(competitorMarkPassings);
                                    }
                                }
                                if (startTime != null && endTime != null) {
                                    for (long i = startTime.asMillis(); i <= endTime.asMillis(); i += adjustedStepSizeInMillis) {
                                        MillisecondsTimePoint time = new MillisecondsTimePoint(i);
                                        WindLegTypeAndLegBearingCache cache = cachesByTimePoint.get(time);
                                        if (cache == null) {
                                            cache = new LeaderboardDTOCalculationReuseCache(time);
                                            if (cachesByTimePoint.size() >= MAX_CACHE_SIZE) {
                                                final Iterator<Entry<TimePoint, WindLegTypeAndLegBearingCache>> iterator = cachesByTimePoint.entrySet().iterator();
                                                while (cachesByTimePoint.size() >= MAX_CACHE_SIZE && iterator.hasNext()) {
                                                    iterator.next();
                                                    iterator.remove();
                                                }
                                            }
                                            cachesByTimePoint.put(time, cache);
                                        }
                                        Double competitorRaceData = getCompetitorRaceDataEntry(detailType, trackedRace,
                                                competitor, time, leaderboardGroupName, leaderboardName, cache);
                                        if (competitorRaceData != null) {
                                            raceData.add(new com.sap.sse.common.Util.Pair<Date, Double>(time.asDate(), competitorRaceData));
                                        }
                                    }
                                }
                                return new CompetitorRaceDataDTO(competitorDTO, detailType, markPassingsData, raceData);
                            }
                        });
                resultFutures.put(competitorDTO, future);
                executor.execute(future);
            }
            for (Map.Entry<CompetitorDTO, FutureTask<CompetitorRaceDataDTO>> e : resultFutures.entrySet()) {
                CompetitorRaceDataDTO competitorData;
                try {
                    competitorData = e.getValue().get();
                } catch (InterruptedException e1) {
                    competitorData = null;
                    logger.log(Level.SEVERE, "Exception while trying to compute competitor data "+detailType+" for competitor "+e.getKey().getName(), e1);
                } catch (ExecutionException e1) {
                    competitorData = null;
                    logger.log(Level.SEVERE, "Exception while trying to compute competitor data "+detailType+" for competitor "+e.getKey().getName(), e1);
                }
                result.setCompetitorData(e.getKey(), competitorData);
            }
        }
        return result;
    }

    @Override
    public List<com.sap.sse.common.Util.Triple<String, List<CompetitorDTO>, List<Double>>> getLeaderboardDataEntriesForAllRaceColumns(String leaderboardName, 
            Date date, DetailType detailType) throws Exception {
        List<com.sap.sse.common.Util.Triple<String, List<CompetitorDTO>, List<Double>>> result = new ArrayList<com.sap.sse.common.Util.Triple<String,List<CompetitorDTO>,List<Double>>>();
        // Attention: The reason why we read the data from the LeaderboardDTO and not from the leaderboard directly is to ensure
        // the use of the leaderboard cache.
        final Leaderboard leaderboard = getService().getLeaderboardByName(leaderboardName);
        if (leaderboard != null) {
            TimePoint timePoint;
            if (date == null) {
                timePoint = null;
            } else {
                timePoint = new MillisecondsTimePoint(date);
            }
            TimePoint effectiveTimePoint = timePoint == null ? leaderboard.getNowMinusDelay() : timePoint;
            if (detailType != null) {
                switch (detailType) {
                case REGATTA_NET_POINTS_SUM:
                    for (Entry<RaceColumn, Map<Competitor, Double>> e : leaderboard.getNetPointsSumAfterRaceColumn(effectiveTimePoint).entrySet()) {
                        List<CompetitorDTO> competitorDTOs = new ArrayList<>();
                        List<Double> pointSums = new ArrayList<>();
                        for (Entry<Competitor, Double> e2 : e.getValue().entrySet()) {
                            competitorDTOs.add(baseDomainFactory.convertToCompetitorDTO(e2.getKey()));
                            pointSums.add(e2.getValue());
                        }
                        result.add(new Triple<String, List<CompetitorDTO>, List<Double>>(e.getKey().getName(), competitorDTOs, pointSums)); 
                    }
                    break;
                case REGATTA_RANK:
                case OVERALL_RANK:
                    Map<RaceColumn, List<Competitor>> competitorsFromBestToWorst = leaderboard
                            .getRankedCompetitorsFromBestToWorstAfterEachRaceColumn(effectiveTimePoint);
                    for (Entry<RaceColumn, List<Competitor>> e : competitorsFromBestToWorst.entrySet()) {
                        int rank = 1;
                        List<Double> values = new ArrayList<Double>();
                        List<CompetitorDTO> competitorDTOs = new ArrayList<CompetitorDTO>();
                        for (Competitor competitor : e.getValue()) {
                            values.add(new Double(rank));
                            competitorDTOs.add(baseDomainFactory.convertToCompetitorDTO(competitor));
                            rank++;
                        }
                        result.add(new Triple<String, List<CompetitorDTO>, List<Double>>(e.getKey().getName(), competitorDTOs, values));
                    }
                    break;
                default:
                    break;
                }
            }

        }
        return result;
    }

    @Override
    public List<com.sap.sse.common.Util.Pair<String, String>> getLeaderboardsNamesOfMetaLeaderboard(
            String metaLeaderboardName) {
        Leaderboard leaderboard = getService().getLeaderboardByName(metaLeaderboardName);
        if (leaderboard == null) {
            throw new IllegalArgumentException("Couldn't find leaderboard named " + metaLeaderboardName);
        }
        if (!(leaderboard instanceof MetaLeaderboard)) {
            throw new IllegalArgumentException("The leaderboard " + metaLeaderboardName + " is not a metaleaderboard");
        }
        MetaLeaderboard metaLeaderboard = (MetaLeaderboard) leaderboard;
        LeaderboardGroup groupOrNull = null;
        for (LeaderboardGroup lg : getService().getLeaderboardGroups().values()) {
            if (metaLeaderboard.equals(lg.getOverallLeaderboard())) {
                groupOrNull = lg;
                break;
            }
        }
        // If we could identify the associated LeaderboardGroup the Leaderboards can be sorted based on that group
        Iterable<Leaderboard> leaderBoards = groupOrNull != null
                ? HomeServiceUtil.getLeaderboardsForSeriesInOrder(groupOrNull) : metaLeaderboard.getLeaderboards();
        List<com.sap.sse.common.Util.Pair<String, String>> result = new ArrayList<com.sap.sse.common.Util.Pair<String, String>>();
        for (Leaderboard containedLeaderboard : leaderBoards) {
            result.add(new com.sap.sse.common.Util.Pair<String, String>(containedLeaderboard.getName(),
                    containedLeaderboard.getDisplayName() != null ? containedLeaderboard.getDisplayName()
                            : containedLeaderboard.getName()));
        }
        return result;
    }

    @Override
    public Map<CompetitorDTO, List<GPSFixDTOWithSpeedWindTackAndLegType>> getDouglasPoints(RegattaAndRaceIdentifier raceIdentifier,
            Map<CompetitorDTO, Date> from, Map<CompetitorDTO, Date> to,
            double meters) throws NoWindException {
        Map<CompetitorDTO, List<GPSFixDTOWithSpeedWindTackAndLegType>> result = new HashMap<CompetitorDTO, List<GPSFixDTOWithSpeedWindTackAndLegType>>();
        TrackedRace trackedRace = getExistingTrackedRace(raceIdentifier);
        if (trackedRace != null) {
            MeterDistance maxDistance = new MeterDistance(meters);
            for (Competitor competitor : trackedRace.getRace().getCompetitors()) {
                CompetitorDTO competitorDTO = baseDomainFactory.convertToCompetitorDTO(competitor);
                if (from.containsKey(competitorDTO)) {
                    // get Track of competitor
                    GPSFixTrack<Competitor, GPSFixMoving> gpsFixTrack = trackedRace.getTrack(competitor);
                    // Distance for DouglasPeucker
                    TimePoint timePointFrom = new MillisecondsTimePoint(from.get(competitorDTO));
                    TimePoint timePointTo = new MillisecondsTimePoint(to.get(competitorDTO));
                    Iterable<GPSFixMoving> gpsFixApproximation = trackedRace.approximate(competitor, maxDistance,
                            timePointFrom, timePointTo);
                    List<GPSFixDTOWithSpeedWindTackAndLegType> gpsFixDouglasList = new ArrayList<GPSFixDTOWithSpeedWindTackAndLegType>();
                    GPSFix fix = null;
                    for (GPSFix next : gpsFixApproximation) {
                        if (fix != null) {
                            Bearing bearing = fix.getPosition().getBearingGreatCircle(next.getPosition());
                            Speed speed = fix.getPosition().getDistance(next.getPosition())
                                    .inTime(next.getTimePoint().asMillis() - fix.getTimePoint().asMillis());
                            final SpeedWithBearing speedWithBearing = new KnotSpeedWithBearingImpl(speed.getKnots(), bearing);
                            GPSFixDTOWithSpeedWindTackAndLegType fixDTO = createDouglasPeuckerGPSFixDTO(trackedRace, competitor, fix, speedWithBearing);
                            gpsFixDouglasList.add(fixDTO);
                        }
                        fix = next;
                    }
                    if (fix != null) {
                        // add one last GPSFixDTO with no successor to calculate speed/bearing to:
                        final SpeedWithBearing speedWithBearing = gpsFixTrack.getEstimatedSpeed(fix.getTimePoint());
                        GPSFixDTOWithSpeedWindTackAndLegType fixDTO = createDouglasPeuckerGPSFixDTO(trackedRace, competitor, fix, speedWithBearing);
                        gpsFixDouglasList.add(fixDTO);
                    }
                    result.put(competitorDTO, gpsFixDouglasList);
                }
            }
        }
        return result;
    }

    private GPSFixDTOWithSpeedWindTackAndLegType createDouglasPeuckerGPSFixDTO(TrackedRace trackedRace, Competitor competitor, GPSFix fix,
            SpeedWithBearing speedWithBearing) throws NoWindException {
        Tack tack = trackedRace.getTack(competitor, fix.getTimePoint());
        TrackedLegOfCompetitor trackedLegOfCompetitor = trackedRace.getTrackedLeg(competitor,
                fix.getTimePoint());
        LegType legType = trackedLegOfCompetitor == null ? null : trackedRace.getTrackedLeg(
                trackedLegOfCompetitor.getLeg()).getLegType(fix.getTimePoint());
        Wind wind = trackedRace.getWind(fix.getPosition(), fix.getTimePoint());
        WindDTO windDTO = createWindDTOFromAlreadyAveraged(wind, fix.getTimePoint());
        GPSFixDTOWithSpeedWindTackAndLegType fixDTO = createGPSFixDTO(fix, speedWithBearing, windDTO, tack, legType, /* extrapolated */
                false);
        return fixDTO;
    }

    @Override
    public Map<CompetitorDTO, List<ManeuverDTO>> getManeuvers(RegattaAndRaceIdentifier raceIdentifier,
            Map<CompetitorDTO, Date> from, Map<CompetitorDTO, Date> to) throws NoWindException {
        Map<CompetitorDTO, List<ManeuverDTO>> result = new HashMap<>();
        final TrackedRace trackedRace = getExistingTrackedRace(raceIdentifier);
        if (trackedRace != null) {
            Map<CompetitorDTO, Future<List<ManeuverDTO>>> futures = new HashMap<CompetitorDTO, Future<List<ManeuverDTO>>>();
            for (final Competitor competitor : trackedRace.getRace().getCompetitors()) {
                CompetitorDTO competitorDTO = baseDomainFactory.convertToCompetitorDTO(competitor);
                if (from.containsKey(competitorDTO)) {
                    final TimePoint timePointFrom = new MillisecondsTimePoint(from.get(competitorDTO));
                    final TimePoint timePointTo = new MillisecondsTimePoint(to.get(competitorDTO));
                    RunnableFuture<List<ManeuverDTO>> future = new FutureTask<List<ManeuverDTO>>(
                            new Callable<List<ManeuverDTO>>() {
                                @Override
                                public List<ManeuverDTO> call() {
                                    final Iterable<Maneuver> maneuversForCompetitor = trackedRace.getManeuvers(competitor, timePointFrom,
                                            timePointTo, /* waitForLatest */ true);
                                    return createManeuverDTOsForCompetitor(maneuversForCompetitor, trackedRace, competitor);
                                }
                            });
                    executor.execute(future);
                    futures.put(competitorDTO, future);
                }
            }
            for (Map.Entry<CompetitorDTO, Future<List<ManeuverDTO>>> competitorAndFuture : futures.entrySet()) {
                try {
                    result.put(competitorAndFuture.getKey(), competitorAndFuture.getValue().get());
                } catch (InterruptedException e) {
                    throw new RuntimeException(e);
                } catch (ExecutionException e) {
                    throw new RuntimeException(e);
                }
            }
        }
        return result;
    }

    private List<ManeuverDTO> createManeuverDTOsForCompetitor(Iterable<Maneuver> maneuvers, TrackedRace trackedRace, Competitor competitor) {
        List<ManeuverDTO> result = new ArrayList<ManeuverDTO>();
        for (Maneuver maneuver : maneuvers) {
            final ManeuverDTO maneuverDTO;
            if (maneuver.getType() == ManeuverType.MARK_PASSING) {
                maneuverDTO = new MarkpassingManeuverDTO(maneuver.getType(), maneuver.getNewTack(),
                        maneuver.getPosition(), 
                        maneuver.getTimePoint().asDate(),
                        createSpeedWithBearingDTO(maneuver.getSpeedWithBearingBefore()),
                        createSpeedWithBearingDTO(maneuver.getSpeedWithBearingAfter()),
                        maneuver.getDirectionChangeInDegrees(), maneuver.getManeuverLoss()==null?null:maneuver.getManeuverLoss().getMeters(),
                                ((MarkPassingManeuver) maneuver).getSide());
            } else  {
                maneuverDTO = new ManeuverDTO(maneuver.getType(), maneuver.getNewTack(),
                        maneuver.getPosition(), 
                        maneuver.getTimePoint().asDate(),
                        createSpeedWithBearingDTO(maneuver.getSpeedWithBearingBefore()),
                        createSpeedWithBearingDTO(maneuver.getSpeedWithBearingAfter()),
                        maneuver.getDirectionChangeInDegrees(), maneuver.getManeuverLoss()==null?null:maneuver.getManeuverLoss().getMeters());
            }
            result.add(maneuverDTO);
        }
        return result;
    }

    @Override
    public RaceDefinition getRace(RegattaAndRaceIdentifier raceIdentifier) {
        Regatta regatta = getService().getRegattaByName(raceIdentifier.getRegattaName());
        RaceDefinition race = getRaceByName(regatta, raceIdentifier.getRaceName());
        return race;
    }

    @Override
    public DynamicTrackedRace getTrackedRace(RegattaAndRaceIdentifier regattaNameAndRaceName) {
        Regatta regatta = getService().getRegattaByName(regattaNameAndRaceName.getRegattaName());
        RaceDefinition race = getRaceByName(regatta, regattaNameAndRaceName.getRaceName());
        DynamicTrackedRace trackedRace = getService().getOrCreateTrackedRegatta(regatta).getTrackedRace(race);
        return trackedRace;
    }

    @Override
    public TrackedRace getExistingTrackedRace(RegattaAndRaceIdentifier regattaNameAndRaceName) {
        return getService().getExistingTrackedRace(regattaNameAndRaceName);
    }

    @Override
    public Regatta getRegatta(RegattaName regattaIdentifier) {
        return getService().getRegattaByName(regattaIdentifier.getRegattaName());
    }

    /**
     * Returns a servlet context that, when asked for a resource, first tries the original servlet context's implementation. If that
     * fails, it prepends "war/" to the request because the war/ folder contains all the resources exposed externally
     * through the HTTP server.
     */
    @Override
    public ServletContext getServletContext() {
        return new DelegatingServletContext(super.getServletContext());
    }

    @Override
    /**
     * Override of function to prevent exception "Blocked request without GWT permutation header (XSRF attack?)" when testing the GWT sites
     */
    protected void checkPermutationStrongName() throws SecurityException {
        //Override to prevent exception "Blocked request without GWT permutation header (XSRF attack?)" when testing the GWT sites
        return;
    }

    @Override
    public List<LeaderboardGroupDTO> getLeaderboardGroups(boolean withGeoLocationData) {
        ArrayList<LeaderboardGroupDTO> leaderboardGroupDTOs = new ArrayList<LeaderboardGroupDTO>();
        Map<String, LeaderboardGroup> leaderboardGroups = getService().getLeaderboardGroups();

        for (LeaderboardGroup leaderboardGroup : leaderboardGroups.values()) {
            leaderboardGroupDTOs.add(convertToLeaderboardGroupDTO(leaderboardGroup, withGeoLocationData, false));
        }

        return leaderboardGroupDTOs;
    }

    @Override
    public LeaderboardGroupDTO getLeaderboardGroupByName(String groupName, boolean withGeoLocationData) {
        return convertToLeaderboardGroupDTO(getService().getLeaderboardGroupByName(groupName), withGeoLocationData, false);
    }

    public LeaderboardGroupDTO convertToLeaderboardGroupDTO(LeaderboardGroup leaderboardGroup, boolean withGeoLocationData, boolean withStatisticalData) {
        LeaderboardGroupDTO groupDTO = new LeaderboardGroupDTO(leaderboardGroup.getId(), leaderboardGroup.getName(),
                leaderboardGroup.getDisplayName(), leaderboardGroup.getDescription());
        groupDTO.displayLeaderboardsInReverseOrder = leaderboardGroup.isDisplayGroupsInReverseOrder();
        for (Leaderboard leaderboard : leaderboardGroup.getLeaderboards()) {
            try {
                StrippedLeaderboardDTO leaderboardDTO = createStrippedLeaderboardDTO(leaderboard, withGeoLocationData, withStatisticalData);
                groupDTO.leaderboards.add(leaderboardDTO);
            } catch (Exception e) {
                logger.log(Level.SEVERE, "Caught exception while reading data for leaderboard " + leaderboard.getName(), e);
            }
        }
        Leaderboard overallLeaderboard = leaderboardGroup.getOverallLeaderboard();
        if (overallLeaderboard != null) {
            if (overallLeaderboard.getResultDiscardingRule() instanceof ThresholdBasedResultDiscardingRule) {
                groupDTO.setOverallLeaderboardDiscardThresholds(((ThresholdBasedResultDiscardingRule) overallLeaderboard
                        .getResultDiscardingRule()).getDiscardIndexResultsStartingWithHowManyRaces());
            }
            groupDTO.setOverallLeaderboardScoringSchemeType(overallLeaderboard.getScoringScheme().getType());
        }
        return groupDTO;
    }


    @Override
    public void renameLeaderboardGroup(String oldName, String newName) {
        getService().apply(new RenameLeaderboardGroup(oldName, newName));
    }

    @Override
    public void removeLeaderboardGroups(Set<String> groupNames) {
        for (String groupName : groupNames) {
            removeLeaderboardGroup(groupName);
        }
    }

    private void removeLeaderboardGroup(String groupName) {
        getService().apply(new RemoveLeaderboardGroup(groupName));
    }

    @Override
    public LeaderboardGroupDTO createLeaderboardGroup(String groupName, String description, String displayName,
            boolean displayGroupsInReverseOrder,
            int[] overallLeaderboardDiscardThresholds, ScoringSchemeType overallLeaderboardScoringSchemeType) {
        CreateLeaderboardGroup createLeaderboardGroupOp = new CreateLeaderboardGroup(groupName, description, displayName,
                displayGroupsInReverseOrder, new ArrayList<String>(), overallLeaderboardDiscardThresholds, overallLeaderboardScoringSchemeType);
        return convertToLeaderboardGroupDTO(getService().apply(createLeaderboardGroupOp), false, false);
    }

    @Override
    public void updateLeaderboardGroup(String oldName, String newName, String newDescription, String newDisplayName,
            List<String> leaderboardNames, int[] overallLeaderboardDiscardThresholds, ScoringSchemeType overallLeaderboardScoringSchemeType) {
        SecurityUtils.getSubject().checkPermission(Permission.LEADERBOARD_GROUP.getStringPermissionForObjects(Mode.UPDATE, oldName));
        getService().apply(
                new UpdateLeaderboardGroup(oldName, newName, newDescription, newDisplayName,
                        leaderboardNames, overallLeaderboardDiscardThresholds, overallLeaderboardScoringSchemeType));
    }

    @Override
    public ReplicationStateDTO getReplicaInfo() {
        ReplicationService service = getReplicationService();
        Set<ReplicaDTO> replicaDTOs = new HashSet<ReplicaDTO>();
        for (ReplicaDescriptor replicaDescriptor : service.getReplicaInfo()) {
            final Map<Class<? extends OperationWithResult<?, ?>>, Integer> statistics = service.getStatistics(replicaDescriptor);
            Map<String, Integer> replicationCountByOperationClassName = new HashMap<String, Integer>();
            for (Entry<Class<? extends OperationWithResult<?, ?>>, Integer> e : statistics.entrySet()) {
                replicationCountByOperationClassName.put(e.getKey().getName(), e.getValue());
            }
            replicaDTOs.add(new ReplicaDTO(replicaDescriptor.getIpAddress().getHostName(),
                    replicaDescriptor.getRegistrationTime().asDate(), replicaDescriptor.getUuid().toString(),
                    replicaDescriptor.getReplicableIdsAsStrings(), replicationCountByOperationClassName,
                    service.getAverageNumberOfOperationsPerMessage(replicaDescriptor),
                    service.getNumberOfMessagesSent(replicaDescriptor), service.getNumberOfBytesSent(replicaDescriptor),
                    service.getAverageNumberOfBytesPerMessage(replicaDescriptor)));
        }
        ReplicationMasterDTO master;
        ReplicationMasterDescriptor replicatingFromMaster = service.getReplicatingFromMaster();
        if (replicatingFromMaster == null) {
            master = null;
        } else {
            master = new ReplicationMasterDTO(replicatingFromMaster.getHostname(), replicatingFromMaster.getServletPort(),
                    replicatingFromMaster.getMessagingHostname(), replicatingFromMaster.getMessagingPort(), replicatingFromMaster.getExchangeName(),
                    StreamSupport.stream(replicatingFromMaster.getReplicables().spliterator(), /* parallel */ false).map(r->r.getId()).toArray(s->new String[s]));
        }
        return new ReplicationStateDTO(master, replicaDTOs, service.getServerIdentifier().toString());
    }

    /**
     * A warning shall be issued to the administration user if the {@link RacingEventService} is a replica. For all
     * other {@link Replicable}s such as the {@link SecurityService} we don't care.
     */
    @Override
    public String[] getReplicableIdsAsStringThatShallLeadToWarningAboutInstanceBeingReplica() {
        return new String[] { getService().getId().toString() };
    }
    
    @Override
    public void startReplicatingFromMaster(String messagingHost, String masterHost, String exchangeName, int servletPort, int messagingPort) throws IOException, ClassNotFoundException, InterruptedException {
        // The queue name must always be the same for this server. In order to achieve
        // this we're using the unique server identifier
        getReplicationService().startToReplicateFrom(
                ReplicationFactory.INSTANCE.createReplicationMasterDescriptor(messagingHost, masterHost, exchangeName, servletPort, messagingPort, 
                        /* use local server identifier as queue name */ getReplicationService().getServerIdentifier().toString(), getReplicationService().getAllReplicables()));
    }

    @Override
    public List<EventDTO> getEvents() throws MalformedURLException {
        List<EventDTO> result = new ArrayList<EventDTO>();
        for (Event event : getService().getAllEvents()) {
            EventDTO eventDTO = convertToEventDTO(event, false);
            eventDTO.setBaseURL(getEventBaseURLFromEventOrRequest(event));
            eventDTO.setIsOnRemoteServer(false);
            result.add(eventDTO);
        }
        return result;
    }

    @Override
    public List<EventBaseDTO> getPublicEventsOfAllSailingServers() throws MalformedURLException {
        List<EventBaseDTO> result = new ArrayList<>();
        for (EventDTO localEvent : getEvents()) {
            if (localEvent.isPublic) {
                result.add(localEvent);
            }
        }
        for (Entry<RemoteSailingServerReference, com.sap.sse.common.Util.Pair<Iterable<EventBase>, Exception>> serverRefAndEventsOrException :
                        getService().getPublicEventsOfAllSailingServers().entrySet()) {
            final com.sap.sse.common.Util.Pair<Iterable<EventBase>, Exception> eventsOrException = serverRefAndEventsOrException.getValue();
            final RemoteSailingServerReference serverRef = serverRefAndEventsOrException.getKey();
            final Iterable<EventBase> remoteEvents = eventsOrException.getA();
            String baseURLFromServerReference = getBaseURL(serverRef.getURL()).toString();
            if (remoteEvents != null) {
                for (EventBase remoteEvent : remoteEvents) {
                    EventBaseDTO remoteEventDTO = convertToEventDTO(remoteEvent);
                    remoteEventDTO.setBaseURL(remoteEvent.getBaseURL() == null ? baseURLFromServerReference : remoteEvent.getBaseURL().toString());
                    remoteEventDTO.setIsOnRemoteServer(true);
                    result.add(remoteEventDTO);
                }
            }
        }
        return result;
    }

    /**
     * Determines the base URL (protocol, host and port parts) used for the currently executing servlet request. Defaults
     * to <code>http://sapsailing.com</code>.
     * @throws MalformedURLException 
     */
    private URL getRequestBaseURL() throws MalformedURLException {
        final URL url = new URL(getThreadLocalRequest().getRequestURL().toString());
        final URL baseURL = getBaseURL(url);
        return baseURL;
    }

    private URL getBaseURL(URL url) throws MalformedURLException {
        return new URL(url.getProtocol(), url.getHost(), url.getPort(), /* file */ "");
    }

    private RemoteSailingServerReferenceDTO createRemoteSailingServerReferenceDTO(
            final RemoteSailingServerReference serverRef,
            final com.sap.sse.common.Util.Pair<Iterable<EventBase>, Exception> eventsOrException) {
        final Iterable<EventBase> events = eventsOrException.getA();
        final Iterable<EventBaseDTO> eventDTOs;
        final RemoteSailingServerReferenceDTO sailingServerDTO;
        if (events == null) {
            eventDTOs = null;
            final Exception exception = eventsOrException.getB();
            sailingServerDTO = new RemoteSailingServerReferenceDTO(serverRef.getName(),
                    serverRef.getURL().toExternalForm(), exception==null?null:exception.getMessage());
        } else {
            eventDTOs = convertToEventDTOs(events);
            sailingServerDTO = new RemoteSailingServerReferenceDTO(
                    serverRef.getName(), serverRef
                            .getURL().toExternalForm(), eventDTOs);
        }
        return sailingServerDTO;
    }
    
    private Iterable<EventBaseDTO> convertToEventDTOs(Iterable<EventBase> events) {
        List<EventBaseDTO> result = new ArrayList<>();
        for (EventBase event : events) {
            EventBaseDTO eventDTO = convertToEventDTO(event);
            result.add(eventDTO);
        }
        return result;
    }

    @Override
    public EventDTO updateEvent(UUID eventId, String eventName, String eventDescription, Date startDate, Date endDate,
            VenueDTO venue, boolean isPublic, Iterable<UUID> leaderboardGroupIds, String officialWebsiteURLString, String baseURLAsString,
            Map<String, String> sailorsInfoWebsiteURLsByLocaleName, Iterable<ImageDTO> images, Iterable<VideoDTO> videos) throws MalformedURLException {
        TimePoint startTimePoint = startDate != null ? new MillisecondsTimePoint(startDate) : null;
        TimePoint endTimePoint = endDate != null ?  new MillisecondsTimePoint(endDate) : null;
        URL officialWebsiteURL = officialWebsiteURLString != null ? new URL(officialWebsiteURLString) : null;
        URL baseURL = baseURLAsString != null ? new URL(baseURLAsString) : null;
        Map<Locale, URL> sailorsInfoWebsiteURLs = convertToLocalesAndUrls(sailorsInfoWebsiteURLsByLocaleName);
        List<ImageDescriptor> eventImages = convertToImages(images);
        List<VideoDescriptor> eventVideos = convertToVideos(videos);
        getService().apply(
                new UpdateEvent(eventId, eventName, eventDescription, startTimePoint, endTimePoint, venue.getName(),
                        isPublic, leaderboardGroupIds, officialWebsiteURL, baseURL, sailorsInfoWebsiteURLs, eventImages, eventVideos));
        return getEventById(eventId, false);
    }

    @Override
    public EventDTO createEvent(String eventName, String eventDescription, Date startDate, Date endDate, String venue,
            boolean isPublic, List<String> courseAreaNames, String officialWebsiteURLAsString, String baseURLAsString,
            Map<String, String> sailorsInfoWebsiteURLsByLocaleName, Iterable<ImageDTO> images, Iterable<VideoDTO> videos, Iterable<UUID> leaderboardGroupIds)
            throws MalformedURLException {
        UUID eventUuid = UUID.randomUUID();
        TimePoint startTimePoint = startDate != null ?  new MillisecondsTimePoint(startDate) : null;
        TimePoint endTimePoint = endDate != null ?  new MillisecondsTimePoint(endDate) : null;
        URL officialWebsiteURL = officialWebsiteURLAsString != null ? new URL(officialWebsiteURLAsString) : null;
        URL baseURL = baseURLAsString != null ? new URL(baseURLAsString) : null;
        Map<Locale, URL> sailorsInfoWebsiteURLs = convertToLocalesAndUrls(sailorsInfoWebsiteURLsByLocaleName);
        
        List<ImageDescriptor> eventImages = convertToImages(images);
        List<VideoDescriptor> eventVideos = convertToVideos(videos);
        getService().apply(
                new CreateEvent(eventName, eventDescription, startTimePoint, endTimePoint, venue, isPublic, eventUuid,
                        officialWebsiteURL, baseURL, sailorsInfoWebsiteURLs, eventImages, eventVideos, leaderboardGroupIds));
        createCourseAreas(eventUuid, courseAreaNames.toArray(new String[courseAreaNames.size()]));
        return getEventById(eventUuid, false);
    }

    @Override
    public Pair<Integer, Integer> resolveImageDimensions(String imageUrlAsString) throws Exception {
        final Pair<Integer, Integer> imageDimensions;
        if (imageUrlAsString != null && !imageUrlAsString.isEmpty()) {
            URL imageURL = new URL(imageUrlAsString);
            imageDimensions = MediaUtils.getImageDimensions(imageURL);
        } else {
            imageDimensions = null;
        }
        return imageDimensions;
    }
    
    @Override
    public void createCourseAreas(UUID eventId, String[] courseAreaNames) {
        final UUID[] courseAreaIDs = new UUID[courseAreaNames.length];
        for (int i=0; i<courseAreaNames.length; i++) {
            courseAreaIDs[i] = UUID.randomUUID();
        }
        getService().apply(new AddCourseAreas(eventId, courseAreaNames, courseAreaIDs));
    }

    @Override
    public void removeCourseAreas(UUID eventId, UUID[] courseAreaIds) {
        getService().apply(new RemoveCourseAreas(eventId, courseAreaIds));
    }

    @Override
    public void removeEvents(Collection<UUID> eventIds) {
        for (UUID eventId : eventIds) {
            removeEvent(eventId);
        }
    }

    @Override
    public void removeEvent(UUID eventId) {
        getService().apply(new RemoveEvent(eventId));
    }

    @Override
    public void renameEvent(UUID eventId, String newName) {
        getService().apply(new RenameEvent(eventId, newName));
    }

    @Override
    public EventDTO getEventById(UUID id, boolean withStatisticalData) throws MalformedURLException {
        EventDTO result = null;
        Event event = getService().getEvent(id);
        if (event != null) {
            result = convertToEventDTO(event, withStatisticalData);
            result.setBaseURL(getEventBaseURLFromEventOrRequest(event));
            result.setIsOnRemoteServer(false);
        }
        return result;
    }

    private String getEventBaseURLFromEventOrRequest(Event event) throws MalformedURLException {
        return event.getBaseURL() == null ? getRequestBaseURL().toString() : event.getBaseURL().toString();
    }

    private EventBaseDTO convertToEventDTO(EventBase event) {
        final EventBaseDTO eventDTO;
        if (event == null) {
            eventDTO = null;
        } else {
            List<LeaderboardGroupBaseDTO> lgDTOs = new ArrayList<>();
            if (event.getLeaderboardGroups() != null) {
                for (LeaderboardGroupBase lgBase : event.getLeaderboardGroups()) {
                    lgDTOs.add(convertToLeaderboardGroupBaseDTO(lgBase));
                }
            }
            eventDTO = new EventBaseDTO(event.getName(), lgDTOs);
            copyEventBaseFieldsToDTO(event, eventDTO);
        }
        return eventDTO;
    }

    private LeaderboardGroupBaseDTO convertToLeaderboardGroupBaseDTO(LeaderboardGroupBase leaderboardGroupBase) {
        return new LeaderboardGroupBaseDTO(leaderboardGroupBase.getId(), leaderboardGroupBase.getName(),
                leaderboardGroupBase.getDescription(), leaderboardGroupBase.getDisplayName(),
                leaderboardGroupBase.hasOverallLeaderboard());
    }
    
    private void copyEventBaseFieldsToDTO(EventBase event, EventBaseDTO eventDTO) {
        eventDTO.venue = new VenueDTO();
        eventDTO.venue.setName(event.getVenue() != null ? event.getVenue().getName() : null);
        eventDTO.startDate = event.getStartDate() != null ? event.getStartDate().asDate() : null;
        eventDTO.endDate = event.getStartDate() != null ? event.getEndDate().asDate() : null;
        eventDTO.isPublic = event.isPublic();
        eventDTO.id = (UUID) event.getId();
        eventDTO.setDescription(event.getDescription());
        eventDTO.setOfficialWebsiteURL(event.getOfficialWebsiteURL() != null ? event.getOfficialWebsiteURL().toString() : null);
        eventDTO.setBaseURL(event.getBaseURL() != null ? event.getBaseURL().toString() : null);
        for(Map.Entry<Locale, URL> sailorsInfoWebsiteEntry : event.getSailorsInfoWebsiteURLs().entrySet()) {
            eventDTO.setSailorsInfoWebsiteURL(sailorsInfoWebsiteEntry.getKey() == null ? null : sailorsInfoWebsiteEntry
                    .getKey().toLanguageTag(), sailorsInfoWebsiteEntry.getValue().toExternalForm());
        }
        for(ImageDescriptor image: event.getImages()) {
            eventDTO.addImage(convertToImageDTO(image));
        }
        for(VideoDescriptor video: event.getVideos()) {
            eventDTO.addVideo(convertToVideoDTO(video));
        }
    }

    private List<ImageDescriptor> convertToImages(Iterable<ImageDTO> images) throws MalformedURLException {
        List<ImageDescriptor> eventImages = new ArrayList<ImageDescriptor>();
        for (ImageDTO image : images) {
            try {
                eventImages.add(convertToImage(image));
            } catch(Exception e) {
                // broken URLs are not being stored
            }
        }
        return eventImages;
    }

    private List<VideoDescriptor> convertToVideos(Iterable<VideoDTO> videos) throws MalformedURLException {
        List<VideoDescriptor> eventVideos = new ArrayList<VideoDescriptor>();
        for (VideoDTO video : videos) {
            try {
                eventVideos.add(convertToVideo(video));
            } catch(Exception e) {
                // broken URLs are not being stored
            }
        }
        return eventVideos;
    }

    private Map<Locale, URL> convertToLocalesAndUrls(Map<String, String> sailorsInfoWebsiteURLsByLocaleName) {
        Map<Locale, URL> eventURLs = new HashMap<>();
        for (Map.Entry<String, String> entry : sailorsInfoWebsiteURLsByLocaleName.entrySet()) {
            if (entry.getValue() != null) {
                try {
                    eventURLs.put(toLocale(entry.getKey()), new URL(entry.getValue()));
                } catch(Exception e) {
                    // broken URLs or Locales are not being stored
                }
            }
        }
        return eventURLs;
    }

    private ImageDescriptor convertToImage(ImageDTO image) throws MalformedURLException {
        ImageDescriptor result = new ImageDescriptorImpl(new URL(image.getSourceRef()), new MillisecondsTimePoint(image.getCreatedAtDate()));
        result.setCopyright(image.getCopyright());
        result.setTitle(image.getTitle());
        result.setSubtitle(image.getSubtitle());
        result.setCopyright(image.getCopyright());
        result.setSize(image.getWidthInPx(), image.getHeightInPx());
        result.setLocale(toLocale(image.getLocale()));
        for (String tag : image.getTags()) {
            result.addTag(tag);
        }
        return result;
    }

    private VideoDescriptor convertToVideo(VideoDTO video) throws MalformedURLException {
        MimeType mimeType = video.getMimeType();
        if(mimeType == null || mimeType == MimeType.unknown) {
            mimeType = MediaUtils.detectMimeTypeFromUrl(video.getSourceRef());
        }
        VideoDescriptor result = new VideoDescriptorImpl(new URL(video.getSourceRef()), mimeType, new MillisecondsTimePoint(video.getCreatedAtDate()));
        result.setCopyright(video.getCopyright());
        result.setTitle(video.getTitle());
        result.setSubtitle(video.getSubtitle());
        result.setCopyright(video.getCopyright());
        result.setLengthInSeconds(video.getLengthInSeconds());
        if(video.getThumbnailRef() != null && !video.getThumbnailRef().isEmpty())
        result.setThumbnailURL(new URL(video.getThumbnailRef()));
        result.setLocale(toLocale(video.getLocale()));
        for (String tag : video.getTags()) {
            result.addTag(tag);
        }
        return result;
    }

    private ImageDTO convertToImageDTO(ImageDescriptor image) {
        ImageDTO result = new ImageDTO(image.getURL().toString(), image.getCreatedAtDate() != null ? image.getCreatedAtDate().asDate() : null);
        result.setCopyright(image.getCopyright());
        result.setTitle(image.getTitle());
        result.setSubtitle(image.getSubtitle());
        result.setMimeType(image.getMimeType());
        result.setSizeInPx(image.getWidthInPx(), image.getHeightInPx());
        result.setLocale(toLocaleName(image.getLocale()));
        List<String> tags = new ArrayList<String>();
        for(String tag: image.getTags()) {
            tags.add(tag);
        }
        result.setTags(tags);
        return result;
    }

    private VideoDTO convertToVideoDTO(VideoDescriptor video) {
        VideoDTO result = new VideoDTO(video.getURL().toString(), video.getMimeType(), 
                video.getCreatedAtDate() != null ? video.getCreatedAtDate().asDate() : null);
        result.setCopyright(video.getCopyright());
        result.setTitle(video.getTitle());
        result.setSubtitle(video.getSubtitle());
        result.setThumbnailRef(video.getThumbnailURL() != null ? video.getThumbnailURL().toString() : null);
        result.setLengthInSeconds(video.getLengthInSeconds());
        result.setLocale(toLocaleName(video.getLocale()));
        List<String> tags = new ArrayList<String>();
        for(String tag: video.getTags()) {
            tags.add(tag);
        }
        result.setTags(tags);
        return result;
    }
    
    private Locale toLocale(String localeName) {
        if(localeName == null || localeName.isEmpty()) {
            return null;
        }
        return Locale.forLanguageTag(localeName);
    }
    
    private String toLocaleName(Locale locale) {
        if(locale == null) {
            return null;
        }
        return locale.toString();
    }

    private EventDTO convertToEventDTO(Event event, boolean withStatisticalData) {
        EventDTO eventDTO = new EventDTO(event.getName());
        copyEventBaseFieldsToDTO(event, eventDTO);
        eventDTO.venue.setCourseAreas(new ArrayList<CourseAreaDTO>());
        for (CourseArea courseArea : event.getVenue().getCourseAreas()) {
            CourseAreaDTO courseAreaDTO = convertToCourseAreaDTO(courseArea);
            eventDTO.venue.getCourseAreas().add(courseAreaDTO);
        }
        for (LeaderboardGroup lg : event.getLeaderboardGroups()) {
            eventDTO.addLeaderboardGroup(convertToLeaderboardGroupDTO(lg, /* withGeoLocationData */false, withStatisticalData));
        }
        return eventDTO;
    }

    private CourseAreaDTO convertToCourseAreaDTO(CourseArea courseArea) {
        CourseAreaDTO courseAreaDTO = new CourseAreaDTO(courseArea.getName());
        courseAreaDTO.id = courseArea.getId();
        return courseAreaDTO;
    }
    
    /** for backward compatibility with the regatta overview */
    @Override
    public List<RaceGroupDTO> getRegattaStructureForEvent(UUID eventId) {
        List<RaceGroupDTO> raceGroups = new ArrayList<RaceGroupDTO>();
        Event event = getService().getEvent(eventId);
        Map<Leaderboard, LeaderboardGroup> leaderboardWithLeaderboardGroups = new HashMap<Leaderboard, LeaderboardGroup>();
        for(LeaderboardGroup leaderboardGroup: event.getLeaderboardGroups()) {
            for(Leaderboard leaderboard: leaderboardGroup.getLeaderboards()) {
                leaderboardWithLeaderboardGroups.put(leaderboard, leaderboardGroup);
            }
        }
        if (event != null) {
            for (CourseArea courseArea : event.getVenue().getCourseAreas()) {
                for (Leaderboard leaderboard : getService().getLeaderboards().values()) {
                    if (leaderboard.getDefaultCourseArea() != null && leaderboard.getDefaultCourseArea() == courseArea) {
                        RaceGroupDTO raceGroup = new RaceGroupDTO(leaderboard.getName());
                        raceGroup.courseAreaIdAsString = courseArea.getId().toString();
                        raceGroup.displayName = getRegattaNameFromLeaderboard(leaderboard);
                        if(leaderboardWithLeaderboardGroups.containsKey(leaderboard)) {
                            raceGroup.leaderboardGroupName = leaderboardWithLeaderboardGroups.get(leaderboard).getName(); 
                        }
                        if (leaderboard instanceof RegattaLeaderboard) {
                            RegattaLeaderboard regattaLeaderboard = (RegattaLeaderboard) leaderboard;
                            for (Series series : regattaLeaderboard.getRegatta().getSeries()) {
                                RaceGroupSeriesDTO seriesDTO = new RaceGroupSeriesDTO(series.getName());
                                raceGroup.getSeries().add(seriesDTO);
                                for (Fleet fleet : series.getFleets()) {
                                    FleetDTO fleetDTO = new FleetDTO(fleet.getName(), fleet.getOrdering(), fleet.getColor());
                                    seriesDTO.getFleets().add(fleetDTO);
                                }
                                seriesDTO.getRaceColumns().addAll(convertToRaceColumnDTOs(series.getRaceColumns()));
                            }
                        } else {
                            RaceGroupSeriesDTO seriesDTO = new RaceGroupSeriesDTO(LeaderboardNameConstants.DEFAULT_SERIES_NAME);
                            raceGroup.getSeries().add(seriesDTO);
                            FleetDTO fleetDTO = new FleetDTO(LeaderboardNameConstants.DEFAULT_FLEET_NAME, 0, null);
                            seriesDTO.getFleets().add(fleetDTO);
                            seriesDTO.getRaceColumns().addAll(convertToRaceColumnDTOs(leaderboard.getRaceColumns()));
                        }
                        raceGroups.add(raceGroup);
                    }
                }
            }
        }
        return raceGroups;
    }

    /** the replacement service for getRegattaStructureForEvent() */
    @Override
    public List<RaceGroupDTO> getRegattaStructureOfEvent(UUID eventId) {
        List<RaceGroupDTO> raceGroups = new ArrayList<RaceGroupDTO>();
        Event event = getService().getEvent(eventId);
        Map<Leaderboard, LeaderboardGroup> leaderboardWithLeaderboardGroups = new HashMap<Leaderboard, LeaderboardGroup>();
        for(LeaderboardGroup leaderboardGroup: event.getLeaderboardGroups()) {
            for(Leaderboard leaderboard: leaderboardGroup.getLeaderboards()) {
                leaderboardWithLeaderboardGroups.put(leaderboard, leaderboardGroup);
            }
        }
        if (event != null) {
            for(LeaderboardGroup leaderboardGroup: event.getLeaderboardGroups()) {
                for(Leaderboard leaderboard: leaderboardGroup.getLeaderboards()) {
                    RaceGroupDTO raceGroup = new RaceGroupDTO(leaderboard.getName());
                    for (CourseArea courseArea : event.getVenue().getCourseAreas()) {
                        if (leaderboard.getDefaultCourseArea() != null && leaderboard.getDefaultCourseArea() == courseArea) {
                            raceGroup.courseAreaIdAsString = courseArea.getId().toString();
                            break;
                        }
                    }
                    raceGroup.displayName = getRegattaNameFromLeaderboard(leaderboard);
                    if(leaderboardWithLeaderboardGroups.containsKey(leaderboard)) {
                        raceGroup.leaderboardGroupName = leaderboardWithLeaderboardGroups.get(leaderboard).getName(); 
                    }
                    if (leaderboard instanceof RegattaLeaderboard) {
                        RegattaLeaderboard regattaLeaderboard = (RegattaLeaderboard) leaderboard;
                        raceGroup.boatClass = regattaLeaderboard.getRegatta().getBoatClass().getDisplayName();
                        for (Series series : regattaLeaderboard.getRegatta().getSeries()) {
                            RaceGroupSeriesDTO seriesDTO = new RaceGroupSeriesDTO(series.getName());
                            raceGroup.getSeries().add(seriesDTO);
                            for (Fleet fleet : series.getFleets()) {
                                FleetDTO fleetDTO = new FleetDTO(fleet.getName(), fleet.getOrdering(), fleet.getColor());
                                seriesDTO.getFleets().add(fleetDTO);
                            }
                            seriesDTO.getRaceColumns().addAll(convertToRaceColumnDTOs(series.getRaceColumns()));
                        }
                    } else {
                        RaceGroupSeriesDTO seriesDTO = new RaceGroupSeriesDTO(LeaderboardNameConstants.DEFAULT_SERIES_NAME);
                        raceGroup.getSeries().add(seriesDTO);
                        FleetDTO fleetDTO = new FleetDTO(LeaderboardNameConstants.DEFAULT_FLEET_NAME, 0, null);
                        seriesDTO.getFleets().add(fleetDTO);
                        seriesDTO.getRaceColumns().addAll(convertToRaceColumnDTOs(leaderboard.getRaceColumns()));
                        for(Competitor c: leaderboard.getCompetitors()) {
                            if(c.getBoat() != null && c.getBoat().getBoatClass() != null) {
                                raceGroup.boatClass = c.getBoat().getBoatClass().getDisplayName();
                            }
                        }
                    }
                    raceGroups.add(raceGroup);
                }
            }
        }
        return raceGroups;
    }
    
    /**
     * The name of the regatta to be shown on the regatta overview webpage is retrieved from the name of the {@link Leaderboard}. Since regattas are
     * not always represented by a {@link Regatta} object in the Sailing Suite but need to be shown on the regatta overview page, the leaderboard is
     * used as the representative of the sailing regatta. When a display name is set for a leaderboard, this name is favored against the (mostly technical)
     * regatta name as the display name represents the publicly visible name of the regatta. 
     * <br>
     * When the leaderboard is a {@link RegattaLeaderboard} the name of the {@link Regatta} is used, otherwise the leaderboard 
     * is a {@link FlexibleLeaderboard} and it's name is used as the last option.
     * @param leaderboard The {@link Leaderboard} from which the name is be retrieved
     * @return the name of the regatta to be shown on the regatta overview page
     */
    private String getRegattaNameFromLeaderboard(Leaderboard leaderboard) {
        String regattaName;
        if (leaderboard.getDisplayName() != null && !leaderboard.getDisplayName().isEmpty()) {
            regattaName = leaderboard.getDisplayName();
        } else {
            if (leaderboard instanceof RegattaLeaderboard) {
                RegattaLeaderboard regattaLeaderboard = (RegattaLeaderboard) leaderboard;
                regattaName = regattaLeaderboard.getRegatta().getName();
            } else {
                regattaName = leaderboard.getName();
            }
        }
        return regattaName;
    }

    @Override
    public void removeRegattas(Collection<RegattaIdentifier> selectedRegattas) {
        for (RegattaIdentifier regatta : selectedRegattas) {
            removeRegatta(regatta);
        }
    }
    
    @Override
    public void removeRegatta(RegattaIdentifier regattaIdentifier) {
        getService().apply(new RemoveRegatta(regattaIdentifier));
    }
    
    @Override
    public void removeSeries(RegattaIdentifier identifier, String seriesName) {
        getService().apply(new RemoveSeries(identifier, seriesName));
    }

    private RaceColumnInSeriesDTO convertToRaceColumnInSeriesDTO(RaceColumnInSeries raceColumnInSeries) {
        RaceColumnInSeriesDTO raceColumnInSeriesDTO = new RaceColumnInSeriesDTO(raceColumnInSeries.getSeries().getName(),
                raceColumnInSeries.getRegatta().getName());
        fillRaceColumnDTO(raceColumnInSeries, raceColumnInSeriesDTO);
        return raceColumnInSeriesDTO;
    }

    @Override
    public void updateRegatta(RegattaIdentifier regattaName, Date startDate, Date endDate, UUID defaultCourseAreaUuid, 
            RegattaConfigurationDTO configurationDTO, Double buoyZoneRadiusInHullLengths, boolean useStartTimeInference, boolean controlTrackingFromStartAndFinishTimes) {
        Regatta regatta = getService().getRegatta(regattaName);
        if (regatta != null) {
            SecurityUtils.getSubject().checkPermission(Permission.REGATTA.getStringPermissionForObjects(Mode.UPDATE, regatta.getName()));
        }
        TimePoint startTimePoint = startDate != null ?  new MillisecondsTimePoint(startDate) : null;
        TimePoint endTimePoint = endDate != null ?  new MillisecondsTimePoint(endDate) : null;
        getService().apply(new UpdateSpecificRegatta(regattaName, startTimePoint, endTimePoint,
                defaultCourseAreaUuid, convertToRegattaConfiguration(configurationDTO), buoyZoneRadiusInHullLengths, useStartTimeInference, controlTrackingFromStartAndFinishTimes));
    }

    @Override
    public List<RaceColumnInSeriesDTO> addRaceColumnsToSeries(RegattaIdentifier regattaIdentifier, String seriesName,
            List<Pair<String, Integer>> columnNamesWithInsertIndex) {
        Regatta regatta = getService().getRegatta(regattaIdentifier);
        if (regatta != null) {
            SecurityUtils.getSubject().checkPermission(Permission.REGATTA.getStringPermissionForObjects(Mode.UPDATE, regatta.getName()));
        }
        List<RaceColumnInSeriesDTO> result = new ArrayList<RaceColumnInSeriesDTO>();
        for (Pair<String, Integer> columnNameAndInsertIndex : columnNamesWithInsertIndex) {
            RaceColumnInSeries raceColumnInSeries = getService().apply(
                    new AddColumnToSeries(columnNameAndInsertIndex.getB(), regattaIdentifier, seriesName, columnNameAndInsertIndex.getA()));
            if (raceColumnInSeries != null) {
                result.add(convertToRaceColumnInSeriesDTO(raceColumnInSeries));
            }
        }
        return result;
    }
    
    @Override
    public void updateSeries(RegattaIdentifier regattaIdentifier, String seriesName, String newSeriesName, boolean isMedal, boolean isFleetsCanRunInParallel,
            int[] resultDiscardingThresholds, boolean startsWithZeroScore,
            boolean firstColumnIsNonDiscardableCarryForward, boolean hasSplitFleetContiguousScoring,
            Integer maximumNumberOfDiscards, List<FleetDTO> fleets) {
        Regatta regatta = getService().getRegatta(regattaIdentifier);
        if (regatta != null) {
            SecurityUtils.getSubject().checkPermission(Permission.REGATTA.getStringPermissionForObjects(Mode.UPDATE, regatta.getName()));
        }
        getService().apply(
                new UpdateSeries(regattaIdentifier, seriesName, newSeriesName, isMedal, isFleetsCanRunInParallel, resultDiscardingThresholds,
                        startsWithZeroScore, firstColumnIsNonDiscardableCarryForward, hasSplitFleetContiguousScoring,
                        maximumNumberOfDiscards, fleets));
    }

    @Override
    public RaceColumnInSeriesDTO addRaceColumnToSeries(RegattaIdentifier regattaIdentifier, String seriesName, String columnName) {
        Regatta regatta = getService().getRegatta(regattaIdentifier);
        if (regatta != null) {
            SecurityUtils.getSubject().checkPermission(Permission.REGATTA.getStringPermissionForObjects(Mode.UPDATE, regatta.getName()));
        }
        RaceColumnInSeriesDTO result = null;
        RaceColumnInSeries raceColumnInSeries = getService().apply(new AddColumnToSeries(regattaIdentifier, seriesName, columnName));
        if(raceColumnInSeries != null) {
            result = convertToRaceColumnInSeriesDTO(raceColumnInSeries);
        }
        return result;
    }

    @Override
    public void removeRaceColumnsFromSeries(RegattaIdentifier regattaIdentifier, String seriesName, List<String> columnNames) {
        Regatta regatta = getService().getRegatta(regattaIdentifier);
        if (regatta != null) {
            SecurityUtils.getSubject().checkPermission(Permission.REGATTA.getStringPermissionForObjects(Mode.UPDATE, regatta.getName()));
        }
        for(String columnName: columnNames) {
            getService().apply(new RemoveColumnFromSeries(regattaIdentifier, seriesName, columnName));
        }
    }

    @Override
    public void removeRaceColumnFromSeries(RegattaIdentifier regattaIdentifier, String seriesName, String columnName) {
        Regatta regatta = getService().getRegatta(regattaIdentifier);
        if (regatta != null) {
            SecurityUtils.getSubject().checkPermission(Permission.REGATTA.getStringPermissionForObjects(Mode.UPDATE, regatta.getName()));
        }
        getService().apply(new RemoveColumnFromSeries(regattaIdentifier, seriesName, columnName));
    }

    @Override
    public void moveRaceColumnInSeriesUp(RegattaIdentifier regattaIdentifier, String seriesName, String columnName) {
        Regatta regatta = getService().getRegatta(regattaIdentifier);
        if (regatta != null) {
            SecurityUtils.getSubject().checkPermission(Permission.REGATTA.getStringPermissionForObjects(Mode.UPDATE, regatta.getName()));
        }
        getService().apply(new MoveColumnInSeriesUp(regattaIdentifier, seriesName, columnName));
    }

    @Override
    public void moveRaceColumnInSeriesDown(RegattaIdentifier regattaIdentifier, String seriesName, String columnName) {
        Regatta regatta = getService().getRegatta(regattaIdentifier);
        if (regatta != null) {
            SecurityUtils.getSubject().checkPermission(Permission.REGATTA.getStringPermissionForObjects(Mode.UPDATE, regatta.getName()));
        }
        getService().apply(new MoveColumnInSeriesDown(regattaIdentifier, seriesName, columnName));
    }

    @Override
    public RegattaDTO createRegatta(String regattaName, String boatClassName, Date startDate, Date endDate, 
            RegattaCreationParametersDTO seriesNamesWithFleetNamesAndFleetOrderingAndMedal,
            boolean persistent, ScoringSchemeType scoringSchemeType, UUID defaultCourseAreaId, Double buoyZoneRadiusInHullLengths, boolean useStartTimeInference,
            boolean controlTrackingFromStartAndFinishTimes, RankingMetrics rankingMetricType) {
        SecurityUtils.getSubject().checkPermission(Permission.REGATTA.getStringPermissionForObjects(Mode.CREATE, regattaName));
        TimePoint startTimePoint = startDate != null ?  new MillisecondsTimePoint(startDate) : null;
        TimePoint endTimePoint = endDate != null ?  new MillisecondsTimePoint(endDate) : null;
        Regatta regatta = getService().apply(
                new AddSpecificRegatta(
                        regattaName, boatClassName, startTimePoint, endTimePoint, UUID.randomUUID(),
                        seriesNamesWithFleetNamesAndFleetOrderingAndMedal,
                        persistent, baseDomainFactory.createScoringScheme(scoringSchemeType), defaultCourseAreaId, buoyZoneRadiusInHullLengths, useStartTimeInference,
                        controlTrackingFromStartAndFinishTimes, rankingMetricType));
        return convertToRegattaDTO(regatta);
    }
    
    @Override
    public RegattaScoreCorrectionDTO getScoreCorrections(String scoreCorrectionProviderName, String eventName,
            String boatClassName, Date timePointWhenResultPublished) throws Exception {
        RegattaScoreCorrectionDTO result = null;
        for (ScoreCorrectionProvider scp : getAllScoreCorrectionProviders()) {
            if (scp.getName().equals(scoreCorrectionProviderName)) {
                result = createScoreCorrection(scp.getScoreCorrections(eventName, boatClassName,
                        new MillisecondsTimePoint(timePointWhenResultPublished)));
                break;
            }
        }
        return result;
    }

    private RegattaScoreCorrectionDTO createScoreCorrection(RegattaScoreCorrections scoreCorrections) {
        // Key is the race name or number as String; values are maps whose key is the sailID.
        LinkedHashMap<String, Map<String, ScoreCorrectionEntryDTO>> map = new LinkedHashMap<String, Map<String, ScoreCorrectionEntryDTO>>();
        for (ScoreCorrectionsForRace sc4r : scoreCorrections.getScoreCorrectionsForRaces()) {
            Map<String, ScoreCorrectionEntryDTO> entryMap = new HashMap<String, RegattaScoreCorrectionDTO.ScoreCorrectionEntryDTO>();
            for (String sailID : sc4r.getSailIDs()) {
                entryMap.put(sailID, createScoreCorrectionEntryDTO(sc4r.getScoreCorrectionForCompetitor(sailID)));
            }
            map.put(sc4r.getRaceNameOrNumber(), entryMap);
        }
        return new RegattaScoreCorrectionDTO(scoreCorrections.getProvider().getName(), map);
    }

    private ScoreCorrectionEntryDTO createScoreCorrectionEntryDTO(
            ScoreCorrectionForCompetitorInRace scoreCorrectionForCompetitor) {
        return new ScoreCorrectionEntryDTO(scoreCorrectionForCompetitor.getPoints(),
                scoreCorrectionForCompetitor.isDiscarded(), scoreCorrectionForCompetitor.getMaxPointsReason());
    }
    
    @Override
    public List<Pair<String, String>> getUrlResultProviderNamesAndOptionalSampleURL() {
        List<Pair<String, String>> result = new ArrayList<>();
        for (ScoreCorrectionProvider scp : getAllScoreCorrectionProviders()) {
            if (scp instanceof ResultUrlProvider) {
                result.add(new Pair<>(scp.getName(), ((ResultUrlProvider) scp).getOptionalSampleURL()));
            }
        }
        return result;
    }

    private ResultUrlProvider getUrlBasedScoreCorrectionProvider(String resultProviderName) {
        ResultUrlProvider result = null;
        for (ScoreCorrectionProvider scp : getAllScoreCorrectionProviders()) {
            if (scp instanceof ResultUrlProvider && scp.getName().equals(resultProviderName)) {
                result = (ResultUrlProvider) scp;
                break;
            }
        }
        return result;
    }

    @Override
    public ServerInfoDTO getServerInfo() {
        ServerInfoDTO result = new ServerInfoDTO(ServerInfo.getName(), ServerInfo.getBuildVersion());
        return result;
    }

    @Override
    public ServerConfigurationDTO getServerConfiguration() {
        SailingServerConfiguration sailingServerConfiguration = getService().getSailingServerConfiguration();
        ServerConfigurationDTO result = new ServerConfigurationDTO(sailingServerConfiguration.isStandaloneServer());
        return result;
    }
    
    @Override
    public void updateServerConfiguration(ServerConfigurationDTO serverConfiguration) {
        SailingServerConfiguration newServerConfiguration = new SailingServerConfigurationImpl(serverConfiguration.isStandaloneServer());
        getService().apply(new UpdateServerConfiguration(newServerConfiguration));
    }

    @Override
    public List<RemoteSailingServerReferenceDTO> getRemoteSailingServerReferences() {
        List<RemoteSailingServerReferenceDTO> result = new ArrayList<RemoteSailingServerReferenceDTO>();
        for (Entry<RemoteSailingServerReference, com.sap.sse.common.Util.Pair<Iterable<EventBase>, Exception>> remoteSailingServerRefAndItsCachedEvent :
                    getService().getPublicEventsOfAllSailingServers().entrySet()) {
            RemoteSailingServerReferenceDTO dto = createRemoteSailingServerReferenceDTO(
                    remoteSailingServerRefAndItsCachedEvent.getKey(),
                    remoteSailingServerRefAndItsCachedEvent.getValue());
            result.add(dto);
        }
        return result;
    }

    @Override
    public void removeSailingServers(Set<String> namesOfSailingServersToRemove) throws Exception {
        for (String serverName : namesOfSailingServersToRemove) {
            getService().apply(new RemoveRemoteSailingServerReference(serverName));
        }
    }

    @Override
    public RemoteSailingServerReferenceDTO addRemoteSailingServerReference(RemoteSailingServerReferenceDTO sailingServer) throws MalformedURLException {
        final String expandedURL;
        if (sailingServer.getUrl().contains("//")) {
            expandedURL = sailingServer.getUrl();
        } else {
            expandedURL = "http://" + sailingServer.getUrl();
        }
        URL serverURL = new URL(expandedURL);
        RemoteSailingServerReference serverRef = getService().apply(new AddRemoteSailingServerReference(sailingServer.getName(), serverURL));
        com.sap.sse.common.Util.Pair<Iterable<EventBase>, Exception> eventsOrException = getService().updateRemoteServerEventCacheSynchronously(serverRef);
        return createRemoteSailingServerReferenceDTO(serverRef, eventsOrException);
        
    }

    @Override
    public List<String> getResultImportUrls(String resultProviderName) {
        List<String> result = new ArrayList<String>();
        ResultUrlProvider urlBasedScoreCorrectionProvider = getUrlBasedScoreCorrectionProvider(resultProviderName);
        ResultUrlRegistry resultUrlRegistry = getResultUrlRegistry();
        if (urlBasedScoreCorrectionProvider != null) {
            Iterable<URL> allUrls = resultUrlRegistry.getResultUrls(resultProviderName);
            for (URL url : allUrls) {
                result.add(url.toString());
            }
        }
        return result;
    }

    @Override
    public void removeResultImportURLs(String resultProviderName, Set<String> toRemove) throws Exception {
        ResultUrlProvider urlBasedScoreCorrectionProvider = getUrlBasedScoreCorrectionProvider(resultProviderName);
        ResultUrlRegistry resultUrlRegistry = getResultUrlRegistry();
        if (urlBasedScoreCorrectionProvider != null) {
            for (String urlToRemove : toRemove) {
                resultUrlRegistry.unregisterResultUrl(resultProviderName, new URL(urlToRemove));
            }
        }
    }

    @Override
    public void addResultImportUrl(String resultProviderName, String url) throws Exception {
        ResultUrlProvider urlBasedScoreCorrectionProvider = getUrlBasedScoreCorrectionProvider(resultProviderName);
        if (urlBasedScoreCorrectionProvider != null) {
            ResultUrlRegistry resultUrlRegistry = getResultUrlRegistry();
            resultUrlRegistry.registerResultUrl(resultProviderName, new URL(url));
        }
    }

    private ResultUrlRegistry getResultUrlRegistry() {
        return resultUrlRegistryServiceTracker.getService();
    }    

    @Override
    public List<String> getOverallLeaderboardNamesContaining(String leaderboardName) {
        Leaderboard leaderboard = getService().getLeaderboardByName(leaderboardName);
        if (leaderboard == null) {
            throw new IllegalArgumentException("Couldn't find leaderboard named "+leaderboardName);
        }
        List<String> result = new ArrayList<String>();
        for (Map.Entry<String, Leaderboard> leaderboardEntry : getService().getLeaderboards().entrySet()) {
            if (leaderboardEntry.getValue() instanceof MetaLeaderboard) {
                MetaLeaderboard metaLeaderboard = (MetaLeaderboard) leaderboardEntry.getValue();
                if (Util.contains(metaLeaderboard.getLeaderboards(), leaderboard)) {
                    result.add(leaderboardEntry.getKey());
                }
            }
        }
        return result;
    }

    @Override
    public List<SwissTimingArchiveConfigurationDTO> getPreviousSwissTimingArchiveConfigurations() {
        Iterable<SwissTimingArchiveConfiguration> configs = swissTimingAdapterPersistence.getSwissTimingArchiveConfigurations();
        List<SwissTimingArchiveConfigurationDTO> result = new ArrayList<SwissTimingArchiveConfigurationDTO>();
        for (SwissTimingArchiveConfiguration stArchiveConfig : configs) {
            result.add(new SwissTimingArchiveConfigurationDTO(stArchiveConfig.getJsonUrl()));
        }
        return result;
    }

    @Override
    public void storeSwissTimingArchiveConfiguration(String swissTimingJsonUrl) {
        swissTimingAdapterPersistence.storeSwissTimingArchiveConfiguration(swissTimingFactory.createSwissTimingArchiveConfiguration(
                swissTimingJsonUrl));
    }

    protected com.sap.sailing.domain.base.DomainFactory getBaseDomainFactory() {
        return baseDomainFactory;
    }

    @Override
    public List<RegattaOverviewEntryDTO> getRaceStateEntriesForLeaderboard(String leaderboardName,
            boolean showOnlyCurrentlyRunningRaces, boolean showOnlyRacesOfSameDay, Duration clientTimeZoneOffset, final List<String> visibleRegattas)
            throws NoWindException, InterruptedException, ExecutionException {
        Leaderboard leaderboard = getService().getLeaderboardByName(leaderboardName);
        return getRaceStateEntriesForLeaderboard(leaderboard, showOnlyCurrentlyRunningRaces, showOnlyRacesOfSameDay, clientTimeZoneOffset, visibleRegattas);
    }

    /**
     * The client's day starts at <code>00:00:00Z - clientTimeZoneOffset</code> and ends at <code>23:59:59Z - clientTimeZoneOffset</code>.
     */
    private List<RegattaOverviewEntryDTO> getRaceStateEntriesForLeaderboard(Leaderboard leaderboard,
            boolean showOnlyCurrentlyRunningRaces, boolean showOnlyRacesOfSameDay, Duration clientTimeZoneOffset, final List<String> visibleRegattas)
            throws NoWindException, InterruptedException, ExecutionException {
        List<RegattaOverviewEntryDTO> result = new ArrayList<RegattaOverviewEntryDTO>();
        Calendar dayToCheck = Calendar.getInstance();
        dayToCheck.setTime(new Date());
        CourseArea usedCourseArea = leaderboard.getDefaultCourseArea();
        if (leaderboard != null) {
            if (visibleRegattas != null && !visibleRegattas.contains(leaderboard.getName())) {
                return result;
            } 
            String regattaName = getRegattaNameFromLeaderboard(leaderboard);
            if (leaderboard instanceof RegattaLeaderboard) {
                RegattaLeaderboard regattaLeaderboard = (RegattaLeaderboard) leaderboard;
                Regatta regatta = regattaLeaderboard.getRegatta();
                BoatClass boatClass = regatta.getBoatClass();
                Distance buyZoneRadius = RegattaUtil.getCalculatedRegattaBuoyZoneRadius(regatta, boatClass);
                for (Series series : regatta.getSeries()) {
                    Map<String, List<RegattaOverviewEntryDTO>> entriesPerFleet = new HashMap<String, List<RegattaOverviewEntryDTO>>();
                    for (RaceColumn raceColumn : series.getRaceColumns()) {
                        getRegattaOverviewEntries(showOnlyRacesOfSameDay, clientTimeZoneOffset, dayToCheck,
                                usedCourseArea, leaderboard, boatClass.getName(), regattaName, buyZoneRadius,
                                series.getName(), raceColumn, entriesPerFleet);
                    }
                    result.addAll(getRegattaOverviewEntriesToBeShown(showOnlyCurrentlyRunningRaces, entriesPerFleet));
                }

            } else if(leaderboard instanceof FlexibleLeaderboard) {
                BoatClass boatClass = null;
                for (TrackedRace trackedRace : leaderboard.getTrackedRaces()) {
                    boatClass = trackedRace.getRace().getBoatClass();
                    break;
                }
                Distance buyZoneRadius = RegattaUtil.getCalculatedRegattaBuoyZoneRadius(null, boatClass);
                Map<String, List<RegattaOverviewEntryDTO>> entriesPerFleet = new HashMap<String, List<RegattaOverviewEntryDTO>>();
                for (RaceColumn raceColumn : leaderboard.getRaceColumns()) {
                    getRegattaOverviewEntries(showOnlyRacesOfSameDay, clientTimeZoneOffset, dayToCheck, usedCourseArea,
                            leaderboard, boatClass == null ? "" : boatClass.getName(), regattaName, buyZoneRadius,
                            LeaderboardNameConstants.DEFAULT_SERIES_NAME, raceColumn, entriesPerFleet);
                }
                result.addAll(getRegattaOverviewEntriesToBeShown(showOnlyCurrentlyRunningRaces, entriesPerFleet));
            }
        }
        return result;
    }
    
    private void createRegattaFromRegattaDTO(RegattaDTO regatta) {
        SecurityUtils.getSubject().checkPermission(Permission.REGATTA.getStringPermissionForObjects(Mode.CREATE, regatta.getName()));
        this.createRegatta(regatta.getName(), regatta.boatClass.getName(), regatta.startDate, regatta.endDate,
                        new RegattaCreationParametersDTO(getSeriesCreationParameters(regatta)), 
                        true, regatta.scoringScheme, regatta.defaultCourseAreaUuid, regatta.buoyZoneRadiusInHullLengths, regatta.useStartTimeInference,
                        regatta.controlTrackingFromStartAndFinishTimes, regatta.rankingMetricType);
    }
    
    private SeriesParameters getSeriesParameters(SeriesDTO seriesDTO) {
        SeriesParameters series = new SeriesParameters(false, false, false, null, seriesDTO.getMaximumNumberOfDiscards());
        series.setFirstColumnIsNonDiscardableCarryForward(seriesDTO.isFirstColumnIsNonDiscardableCarryForward());
        series.setHasSplitFleetContiguousScoring(seriesDTO.hasSplitFleetContiguousScoring());
        series.setStartswithZeroScore(seriesDTO.isStartsWithZeroScore());
        series.setDiscardingThresholds(seriesDTO.getDiscardThresholds());
        return series;
    }
    
    private LinkedHashMap<String, SeriesCreationParametersDTO> getSeriesCreationParameters(RegattaDTO regattaDTO) {
        LinkedHashMap<String, SeriesCreationParametersDTO> seriesCreationParams = new LinkedHashMap<String, SeriesCreationParametersDTO>();
            for (SeriesDTO series : regattaDTO.series){
                SeriesParameters seriesParameters = getSeriesParameters(series);
                seriesCreationParams.put(series.getName(), new SeriesCreationParametersDTO(series.getFleets(),
                false, true, seriesParameters.isStartswithZeroScore(), seriesParameters.isFirstColumnIsNonDiscardableCarryForward(),
                        seriesParameters.getDiscardingThresholds(), seriesParameters.isHasSplitFleetContiguousScoring(),
                        seriesParameters.getMaximumNumberOfDiscards()));
            }
        return seriesCreationParams;
    }

    @Override
    public Iterable<RegattaDTO> getRegattas(String manage2SailJsonUrl) { 
        StructureImporter structureImporter = new StructureImporter(new SetRacenumberFromSeries(), baseDomainFactory);
        Iterable<RegattaJSON> parsedEvent = structureImporter.parseEvent(manage2SailJsonUrl);
        List<RegattaDTO> regattaDTOs = new ArrayList<RegattaDTO>();
        Iterable<Regatta> regattas = structureImporter.getRegattas(parsedEvent);
        for (Regatta regatta : regattas) {
            regattaDTOs.add(convertToRegattaDTO(regatta));
        }
        return regattaDTOs;
    }

    /**
     * Uses {@link #addRaceColumnsToSeries} which also handles replication to update the regatta identified
     * by <code>regatta</code>'s {@link RegattaDTO#getRegattaIdentifier() identifier} with the race columns
     * as specified by <code>regatta</code>. The domain regatta object is assumed to have no races associated
     * when this method is called.
     */
    private void addRaceColumnsToRegattaSeries(RegattaDTO regatta) {
        SecurityUtils.getSubject().checkPermission(Permission.REGATTA.getStringPermissionForObjects(Mode.UPDATE, regatta.getName()));
        for (SeriesDTO series : regatta.series) {
            List<Pair<String, Integer>> raceNamesAndInsertIndex = new ArrayList<>();
            int insertIndex = 0;
            for (RaceColumnDTO raceColumnInSeries : series.getRaceColumns()) {
                raceNamesAndInsertIndex.add(new Pair<>(raceColumnInSeries.getName(), insertIndex));
                insertIndex++;
            }
            addRaceColumnsToSeries(regatta.getRegattaIdentifier(), series.getName(), raceNamesAndInsertIndex);
        }
    }

    @Override
    public void createRegattaStructure(final Iterable<RegattaDTO> regattas, final EventDTO newEvent) throws MalformedURLException {
        final List<String> leaderboardNames = new ArrayList<String>();
        for (RegattaDTO regatta : regattas) {
            createRegattaFromRegattaDTO(regatta);
            addRaceColumnsToRegattaSeries(regatta);
            if (getLeaderboard(regatta.getName()) == null) {
                leaderboardNames.add(regatta.getName());
                createRegattaLeaderboard(regatta.getRegattaIdentifier(), regatta.boatClass.toString(), new int[0]);
            }
        }
        createAndAddLeaderboardGroup(newEvent, leaderboardNames);
        // TODO find a way to import the competitors for the selected regattas. You'll need the regattas as Iterable<RegattaResults>
        // structureImporter.setCompetitors(regattas, "");
    }

    private void createAndAddLeaderboardGroup(final EventDTO newEvent, List<String> leaderboardNames) throws MalformedURLException {
        LeaderboardGroupDTO leaderboardGroupDTO = null;
        String description = "";
        if (newEvent.getDescription() != null) {
            description = newEvent.getDescription();
        }
        String eventName = newEvent.getName();
        List<UUID> eventLeaderboardGroupUUIDs = new ArrayList<>();

        // create Leaderboard Group
        if (getService().getLeaderboardGroupByName(eventName) == null) {
            SecurityUtils.getSubject().checkPermission(Permission.LEADERBOARD_GROUP.getStringPermissionForObjects(Mode.CREATE, eventName));
            CreateLeaderboardGroup createLeaderboardGroupOp = new CreateLeaderboardGroup(eventName, description,
                    eventName, false, leaderboardNames, null, null);
            leaderboardGroupDTO = convertToLeaderboardGroupDTO(getService().apply(createLeaderboardGroupOp), false,
                    false);
            eventLeaderboardGroupUUIDs.add(leaderboardGroupDTO.getId());
        } else {
            leaderboardNames.addAll(getLeaderboardNames());
            updateLeaderboardGroup(eventName, eventName, newEvent.getDescription(), eventName, leaderboardNames, null, null);
            leaderboardGroupDTO = getLeaderboardGroupByName(eventName, false);
        }
        for (LeaderboardGroupDTO lg : newEvent.getLeaderboardGroups()) {
            eventLeaderboardGroupUUIDs.add(lg.getId());
        }
        updateEvent(newEvent.id, newEvent.getName(), description, newEvent.startDate, newEvent.endDate, newEvent.venue,
                newEvent.isPublic, eventLeaderboardGroupUUIDs, newEvent.getOfficialWebsiteURL(),
                newEvent.getBaseURL(), newEvent.getSailorsInfoWebsiteURLs(), newEvent.getImages(), newEvent.getVideos());
    }
    
    @Override
    public List<RegattaOverviewEntryDTO> getRaceStateEntriesForRaceGroup(UUID eventId, List<UUID> visibleCourseAreaIds,
            List<String> visibleRegattas, boolean showOnlyCurrentlyRunningRaces, boolean showOnlyRacesOfSameDay, Duration clientTimeZoneOffset)
            throws NoWindException, InterruptedException, ExecutionException {
        List<RegattaOverviewEntryDTO> result = new ArrayList<RegattaOverviewEntryDTO>();
        Calendar dayToCheck = Calendar.getInstance();
        dayToCheck.setTime(new Date());
        Event event = getService().getEvent(eventId);
        if (event != null) {
            for (CourseArea courseArea : event.getVenue().getCourseAreas()) {
                if (visibleCourseAreaIds.contains(courseArea.getId())) {
                    for (Leaderboard leaderboard : getService().getLeaderboards().values()) {
                        final CourseArea leaderboardDefaultCourseArea = leaderboard.getDefaultCourseArea();
                        if (leaderboardDefaultCourseArea != null && leaderboardDefaultCourseArea.equals(courseArea)) {
                            result.addAll(getRaceStateEntriesForLeaderboard(leaderboard.getName(),
                                    showOnlyCurrentlyRunningRaces, showOnlyRacesOfSameDay, clientTimeZoneOffset, visibleRegattas));
                        }
                    }
                }
            }
        }
        return result;
    }

    /**
     * The client's day starts at <code>00:00:00Z - clientTimeZoneOffset</code> and ends at <code>23:59:59Z - clientTimeZoneOffset</code>.
     */
    private void getRegattaOverviewEntries(boolean showOnlyRacesOfSameDay, Duration clientTimeZoneOffset,
            Calendar dayToCheck, CourseArea courseArea, Leaderboard leaderboard, String boatClassName,
            String regattaName, Distance buyZoneRadius, String seriesName, RaceColumn raceColumn,
            Map<String, List<RegattaOverviewEntryDTO>> entriesPerFleet) {
        if (!raceColumn.isCarryForward()) {
            for (Fleet fleet : raceColumn.getFleets()) {
                RegattaOverviewEntryDTO entry = createRegattaOverviewEntryDTO(courseArea,
                        leaderboard, boatClassName, regattaName, buyZoneRadius, seriesName, raceColumn, fleet, 
                        showOnlyRacesOfSameDay, clientTimeZoneOffset, dayToCheck);
                if (entry != null) {
                    addRegattaOverviewEntryToEntriesPerFleet(entriesPerFleet, fleet, entry);
                }
            }
        }
    }

    private List<RegattaOverviewEntryDTO> getRegattaOverviewEntriesToBeShown(boolean showOnlyCurrentlyRunningRaces,
            Map<String, List<RegattaOverviewEntryDTO>> entriesPerFleet) {
        List<RegattaOverviewEntryDTO> result = new ArrayList<RegattaOverviewEntryDTO>();
        for (List<RegattaOverviewEntryDTO> entryList : entriesPerFleet.values()) {
            result.addAll(entryList);
            if (showOnlyCurrentlyRunningRaces) {
                List<RegattaOverviewEntryDTO> finishedEntries = new ArrayList<RegattaOverviewEntryDTO>();
                for (RegattaOverviewEntryDTO entry : entryList) {
                    if (!RaceLogRaceStatus.isActive(entry.raceInfo.lastStatus)) {
                        if (entry.raceInfo.lastStatus.equals(RaceLogRaceStatus.FINISHED)) {
                            finishedEntries.add(entry);
                        } else if (entry.raceInfo.lastStatus.equals(RaceLogRaceStatus.UNSCHEDULED)) {
                            //don't filter when the race is unscheduled and aborted before
                            if (!entry.raceInfo.isRaceAbortedInPassBefore) {
                                result.remove(entry);
                            }
                            
                        }
                    }
                }
                if (!finishedEntries.isEmpty()) {
                    //keep the last finished race in the list to be shown
                    int indexOfLastElement = finishedEntries.size() - 1;
                    finishedEntries.remove(indexOfLastElement);
                    
                    //... and remove all other finished races
                    result.removeAll(finishedEntries);
                }
            }
        }
        return result;
    }

    private void addRegattaOverviewEntryToEntriesPerFleet(Map<String, List<RegattaOverviewEntryDTO>> entriesPerFleet,
            Fleet fleet, RegattaOverviewEntryDTO entry) {
        if (!entriesPerFleet.containsKey(fleet.getName())) {
           entriesPerFleet.put(fleet.getName(), new ArrayList<RegattaOverviewEntryDTO>()); 
        }
        entriesPerFleet.get(fleet.getName()).add(entry);
    }

    /**
     * The client's day starts at <code>00:00:00Z - clientTimeZoneOffset</code> and ends at <code>23:59:59Z - clientTimeZoneOffset</code>.
     */
    private RegattaOverviewEntryDTO createRegattaOverviewEntryDTO(CourseArea courseArea, Leaderboard leaderboard,
            String boatClassName, String regattaName, Distance buyZoneRadius, String seriesName, RaceColumn raceColumn,
            Fleet fleet, boolean showOnlyRacesOfSameDay, Duration clientTimeZoneOffset, Calendar dayToCheck) {
        RegattaOverviewEntryDTO entry = new RegattaOverviewEntryDTO();
        if (courseArea != null) {
            entry.courseAreaName = courseArea.getName();
            entry.courseAreaIdAsString = courseArea.getId().toString();
        } else {
            entry.courseAreaName = "Default";
            entry.courseAreaIdAsString = "Default";
        }
        entry.boatClassName = boatClassName;
        entry.regattaDisplayName = regattaName;
        entry.leaderboardName = leaderboard.getName();
        entry.raceInfo = createRaceInfoDTO(seriesName, raceColumn, fleet);
        entry.currentServerTime = new Date();
        entry.buyZoneRadius = buyZoneRadius;
        if (showOnlyRacesOfSameDay) {
            if (!RaceStateOfSameDayHelper.isRaceStateOfSameDay(entry.raceInfo.startTime, entry.raceInfo.finishedTime,
                    entry.raceInfo.abortingTimeInPassBefore, dayToCheck, clientTimeZoneOffset)) {
                entry = null;
            }
        }
        return entry;
    }

    @Override
    public void stopReplicatingFromMaster() {
        try {
            getReplicationService().stopToReplicateFromMaster();
        } catch (IOException e) {
            logger.log(Level.SEVERE, "Exception trying to stop replicating from master", e);
            throw new RuntimeException(e);
        }
    }

    @Override
    public void stopAllReplicas() {
        try {
            getReplicationService().stopAllReplicas();
        } catch (IOException e) {
            logger.log(Level.SEVERE, "Exception trying to stop all replicas from receiving updates from this master", e);
            throw new RuntimeException(e);
        }
    }

    @Override
    public void stopSingleReplicaInstance(String identifier) {
        UUID uuid = UUID.fromString(identifier);
        try {
            getReplicationService().unregisterReplica(uuid);
        } catch (IOException e) {
            logger.log(Level.SEVERE, "Exception trying to unregister replica with UUID "+uuid, e);
            throw new RuntimeException(e);
        }
    }

    @Override
    public void reloadRaceLog(String leaderboardName, RaceColumnDTO raceColumnDTO, FleetDTO fleet) {
        getService().reloadRaceLog(leaderboardName, raceColumnDTO.getName(), fleet.getName());
    }

    @Override
    public RaceLogDTO getRaceLog(String leaderboardName, RaceColumnDTO raceColumnDTO, FleetDTO fleet) {
        RaceLogDTO result = null;
        RaceLog raceLog = getService().getRaceLog(leaderboardName, raceColumnDTO.getName(), fleet.getName());
        if(raceLog != null) {
            List<RaceLogEventDTO> entries = new ArrayList<RaceLogEventDTO>();
            result = new RaceLogDTO(leaderboardName, raceColumnDTO.getName(), fleet.getName(), raceLog.getCurrentPassId(), entries);
            raceLog.lockForRead();
            try {
                for(RaceLogEvent raceLogEvent: raceLog.getRawFixes()) {
                    RaceLogEventDTO entry = new RaceLogEventDTO(raceLogEvent.getPassId(), 
                            raceLogEvent.getAuthor().getName(), raceLogEvent.getAuthor().getPriority(), 
                            raceLogEvent.getCreatedAt() != null ? raceLogEvent.getCreatedAt().asDate() : null,
                            raceLogEvent.getLogicalTimePoint() != null ? raceLogEvent.getLogicalTimePoint().asDate() : null,
                            raceLogEvent.getClass().getSimpleName(), raceLogEvent.getShortInfo());
                    entries.add(entry);
                }
            } finally {
                raceLog.unlockAfterRead();
            }
        }
        return result;
    }

    @Override
    public RegattaLogDTO getRegattaLog(String leaderboardName) throws DoesNotHaveRegattaLogException {
        RegattaLogDTO result = null;
        RegattaLog regattaLog = getRegattaLogInternal(leaderboardName);
        if (regattaLog != null) {
            List<RegattaLogEventDTO> entries = new ArrayList<>();
            result = new RegattaLogDTO(leaderboardName, entries);
            regattaLog.lockForRead();
            try {
                for(RegattaLogEvent raceLogEvent: regattaLog.getRawFixes()) {
                    RegattaLogEventDTO entry = new RegattaLogEventDTO( 
                            raceLogEvent.getAuthor().getName(), raceLogEvent.getAuthor().getPriority(), 
                            raceLogEvent.getCreatedAt() != null ? raceLogEvent.getCreatedAt().asDate() : null,
                            raceLogEvent.getLogicalTimePoint() != null ? raceLogEvent.getLogicalTimePoint().asDate() : null,
                            raceLogEvent.getClass().getSimpleName(), raceLogEvent.getShortInfo());
                    entries.add(entry);
                }
            } finally {
                regattaLog.unlockAfterRead();
            }
        }
        return result;
    }

    @Override
    public List<String> getLeaderboardGroupNamesFromRemoteServer(String url) {
        final String path = "/sailingserver/api/v1/leaderboardgroups";
        final String query = null;
        URL serverAddress = null;
        InputStream inputStream = null;
        HttpURLConnection connection = null;
        try {
            URL base = createBaseUrl(url);
        	serverAddress = createUrl(base, path, query);
        	connection = HttpUrlConnectionHelper.redirectConnection(serverAddress);
            inputStream = connection.getInputStream();

            InputStreamReader in = new InputStreamReader(inputStream, "UTF-8");

            org.json.simple.parser.JSONParser parser = new org.json.simple.parser.JSONParser();
            org.json.simple.JSONArray array = (org.json.simple.JSONArray) parser.parse(in);
            List<String> names = new ArrayList<String>();
            for (Object obj : array) {
                names.add((String) obj);
            }
            return names;
        } catch (Exception e) {
            throw new RuntimeException(e); 
        } finally {
            // close the connection
            if (connection != null) {
                connection.disconnect();
            }
            try {
                if (inputStream != null) {
                    inputStream.close();
                }
            } catch (IOException e) {
            }
        }

    }

    /**
     * Strips off trailing slash and replaces an omitted or unknown protocol by HTTP
     */
    private URL createBaseUrl(String urlAsString) throws MalformedURLException {
        final String urlAsStringWithTrailingSlashRemoved = urlAsString == null ?
                null : urlAsString.length()>0 && urlAsString.charAt(urlAsString.length()-1)=='/' ?
                        urlAsString.substring(0, urlAsString.length()-1) : urlAsString;
        URL url;
        try {
            url = new URL(urlAsStringWithTrailingSlashRemoved);
        } catch (MalformedURLException e1) {
            // trying to strip off an unknown protocol, defaulting to HTTP
            String urlAsStringAfterFormatting = urlAsStringWithTrailingSlashRemoved;
            if (urlAsStringAfterFormatting.contains("://")) {
                urlAsStringAfterFormatting = urlAsStringWithTrailingSlashRemoved.split("://")[1];
            }
            url = new URL("http://" + urlAsStringAfterFormatting);
        }
        return url;
    }

    @Override
    public UUID importMasterData(final String urlAsString, final String[] groupNames, final boolean override,
            final boolean compress, final boolean exportWind, final boolean exportDeviceConfigurations) {
        final UUID importOperationId = UUID.randomUUID();
        getService().createOrUpdateDataImportProgressWithReplication(importOperationId, 0.0, DataImportSubProgress.INIT, 0.0);
        // Create a progress indicator for as long as the server gets data from the other server.
        // As soon as the server starts the import operation, a progress object will be built on every server
        Runnable masterDataImportTask = new Runnable() {
            @Override
            public void run() {
                long startTime = System.currentTimeMillis();
                getService().createOrUpdateDataImportProgressWithReplication(importOperationId, 0.01,
                        DataImportSubProgress.CONNECTION_SETUP, 0.5);
                String query;
                try {
                    query = createLeaderboardQuery(groupNames, compress, exportWind, exportDeviceConfigurations);
                } catch (UnsupportedEncodingException e1) {
                    throw new RuntimeException(e1);
                }
                HttpURLConnection connection = null;

                URL serverAddress = null;
                InputStream inputStream = null;
                try {
                    URL base = createBaseUrl(urlAsString);
                    String path = "/sailingserver/spi/v1/masterdata/leaderboardgroups";
                    serverAddress = createUrl(base, path, query);
                    connection = HttpUrlConnectionHelper.redirectConnection(serverAddress);
                    getService().createOrUpdateDataImportProgressWithReplication(importOperationId, 0.02, 
                            DataImportSubProgress.CONNECTION_ESTABLISH, 0.5);
                    if (compress) {
                        InputStream timeoutExtendingInputStream = new TimeoutExtendingInputStream(
                                connection.getInputStream(), connection);
                        inputStream = new GZIPInputStream(timeoutExtendingInputStream);
                    } else {
                        inputStream = new TimeoutExtendingInputStream(connection.getInputStream(), connection);
                    }

                    final MasterDataImporter importer = new MasterDataImporter(baseDomainFactory, getService());
                    importer.importFromStream(inputStream, importOperationId, override);
                } catch (Exception e) {
                    // do not assume that RuntimeException is logged properly
                    logger.log(Level.SEVERE, e.getMessage(), e);
                    getService()
                            .setDataImportFailedWithReplication(
                                    importOperationId,
                                    e.getMessage()
                                            + "\n\nHave you checked if the"
                                            + " versions (commit-wise) of the importing and exporting servers are compatible with each other? "
                                            + "If the error still occurs, when both servers are running the same version, please report the problem.");
                    throw new RuntimeException(e);
                } finally {
                    // close the connection, set all objects to null
                    getService().setDataImportDeleteProgressFromMapTimerWithReplication(importOperationId);
                    if (connection != null) {
                        connection.disconnect();
                    }
                    connection = null;
                    long timeToImport = System.currentTimeMillis() - startTime;
                    logger.info(String.format("Took %s ms overall to import master data.", timeToImport));
                    try {
                        if (inputStream != null) {
                            inputStream.close();
                        }
                    } catch (IOException e) {
                        logger.log(Level.INFO, "Couldn't close input stream", e);
                    }
                }
            }
        };
        executor.execute(masterDataImportTask);
        return importOperationId;
    }
    
    private URL createUrl(URL base, String pathWithLeadingSlash, String query) throws Exception {
        URL url;
        if (query != null) {
            url = new URL(base.toExternalForm() + pathWithLeadingSlash + "?" + query);
        } else {
            url = new URL(base.toExternalForm() + pathWithLeadingSlash);
        }
        return url;
    }

    public DataImportProgress getImportOperationProgress(UUID id) {
        return getService().getDataImportLock().getProgress(id);
    }

    @Override
    public Integer getStructureImportOperationProgress() {
        return 0;
    }

    private String createLeaderboardQuery(String[] groupNames, boolean compress, boolean exportWind, boolean exportDeviceConfigurations)
            throws UnsupportedEncodingException {
        StringBuffer queryStringBuffer = new StringBuffer("");
        for (int i = 0; i < groupNames.length; i++) {
            String encodedGroupName = URLEncoder.encode(groupNames[i], "UTF-8");
            queryStringBuffer.append("names[]=" + encodedGroupName + "&");
        }
        queryStringBuffer.append(String.format("compress=%s&exportWind=%s&exportDeviceConfigs=%s", compress,
                exportWind, exportDeviceConfigurations));
        return queryStringBuffer.toString();
    }

    @Override
    public Iterable<CompetitorDTO> getCompetitors() {
        return convertToCompetitorDTOs(getService().getBaseDomainFactory().getCompetitorStore().getCompetitors());
    }

    @Override
    public Iterable<CompetitorDTO> getCompetitorsOfLeaderboard(String leaderboardName) {
            Leaderboard leaderboard = getService().getLeaderboardByName(leaderboardName);
            return convertToCompetitorDTOs(leaderboard.getAllCompetitors());
    }

    @Override
    public List<CompetitorDTO> addOrUpdateCompetitor(List<CompetitorDTO> competitors) throws URISyntaxException {
        final List<CompetitorDTO> results = new ArrayList<>();
        for (final CompetitorDTO competitor : competitors) {
            Competitor existingCompetitor = getService().getCompetitorStore().getExistingCompetitorByIdAsString(competitor.getIdAsString());
            Nationality nationality = (competitor.getThreeLetterIocCountryCode() == null
                    || competitor.getThreeLetterIocCountryCode().isEmpty()) ? null
                            : getBaseDomainFactory().getOrCreateNationality(competitor.getThreeLetterIocCountryCode());
            final CompetitorDTO result;
            // new competitor
            if (competitor.getIdAsString() == null || competitor.getIdAsString().isEmpty() || existingCompetitor == null) {
                BoatClass boatClass = getBaseDomainFactory().getOrCreateBoatClass(competitor.getBoatClass().getName());
                DynamicPerson sailor = new PersonImpl(competitor.getName(), nationality, null, null);
                DynamicTeam team = new TeamImpl(competitor.getName() + " team", Collections.singleton(sailor), null);
                DynamicBoat boat = new BoatImpl(competitor.getName() + " boat", boatClass, competitor.getSailID());
                result = getBaseDomainFactory().convertToCompetitorDTO(
                        getBaseDomainFactory().getOrCreateCompetitor(UUID.randomUUID(), competitor.getName(),
                                competitor.getColor(), competitor.getEmail(), 
                                competitor.getFlagImageURL() == null ? null : new URI(competitor.getFlagImageURL()), team, boat,
                                        competitor.getTimeOnTimeFactor(),
                                        competitor.getTimeOnDistanceAllowancePerNauticalMile(), competitor.getSearchTag()));
            } else {
                result = getBaseDomainFactory().convertToCompetitorDTO(
                        getService().apply(
                                new UpdateCompetitor(competitor.getIdAsString(), competitor.getName(), competitor
                                        .getColor(), competitor.getEmail(), competitor.getSailID(), nationality,
                                        competitor.getImageURL() == null ? null : new URI(competitor.getImageURL()),
                                        competitor.getFlagImageURL() == null ? null : new URI(competitor.getFlagImageURL()),
                                        competitor.getTimeOnTimeFactor(),
                                        competitor.getTimeOnDistanceAllowancePerNauticalMile(), 
                                        competitor.getSearchTag())));
            }
            results.add(result);
        }
        return results;
    }

    @Override
    public List<CompetitorDTO> addCompetitors(List<CompetitorDescriptor> competitorDescriptors, String searchTag) throws URISyntaxException {
        List<Competitor> competitorsForSaving = new ArrayList<>();
        for (final CompetitorDescriptor competitorDescriptor : competitorDescriptors) {
            Competitor competitor = convertCompetitorDescriptorToCompetitor(competitorDescriptor, searchTag);
            competitorsForSaving.add(competitor);
        }
        getBaseDomainFactory().getCompetitorStore().addNewCompetitors(competitorsForSaving);
        return convertToCompetitorDTOs(competitorsForSaving);
    }

    /**
     * Creates a new {@link Competitor} object from a {@link CompetitorDescriptor} with a new random {@link UUID}.
     * 
     * @param searchTag
     *            set as the {@link Competitor#getSearchTag() searchTag} property of all new competitors
     */
    private Competitor convertCompetitorDescriptorToCompetitor(CompetitorDescriptor competitorDescriptor, String searchTag) throws URISyntaxException {
        Nationality nationality = (competitorDescriptor.getCountryCode() == null
                || competitorDescriptor.getCountryCode().getThreeLetterIOCCode() == null
                || competitorDescriptor.getCountryCode().getThreeLetterIOCCode().isEmpty()) ? null
                        : getBaseDomainFactory().getOrCreateNationality(competitorDescriptor.getCountryCode().getThreeLetterIOCCode());
        BoatClass boatClass = getBaseDomainFactory().getOrCreateBoatClass(competitorDescriptor.getBoatClassName());
        DynamicPerson sailor = new PersonImpl(competitorDescriptor.getName(), nationality, null, null);
        DynamicTeam team = new TeamImpl(competitorDescriptor.getName(), Collections.singleton(sailor), null);
        DynamicBoat boat = new BoatImpl(competitorDescriptor.getSailNumber(), boatClass, competitorDescriptor.getSailNumber());
        Competitor competitor = new CompetitorImpl(UUID.randomUUID(), competitorDescriptor.getName(),
                /* color */ null, /* eMail */ null,
                /* flag image */ null, team,
                boat, competitorDescriptor.getTimeOnTimeFactor(),
                competitorDescriptor.getTimeOnDistanceAllowancePerNauticalMile(), searchTag);
        return competitor;
    }

    @Override
    public void allowCompetitorResetToDefaults(Iterable<CompetitorDTO> competitors) {
        List<String> competitorIdsAsStrings = new ArrayList<String>();
        for (CompetitorDTO competitor : competitors) {
            competitorIdsAsStrings.add(competitor.getIdAsString());
        }
        getService().apply(new AllowCompetitorResetToDefaults(competitorIdsAsStrings));
    }
    
    @Override
    public List<DeviceConfigurationMatcherDTO> getDeviceConfigurationMatchers() {
        List<DeviceConfigurationMatcherDTO> configs = new ArrayList<DeviceConfigurationMatcherDTO>();
        for (Entry<DeviceConfigurationMatcher, DeviceConfiguration> entry : 
            getService().getAllDeviceConfigurations().entrySet()) {
            DeviceConfigurationMatcher matcher = entry.getKey();
            configs.add(convertToDeviceConfigurationMatcherDTO(matcher));
        }
        return configs;
    }

    @Override
    public DeviceConfigurationDTO getDeviceConfiguration(DeviceConfigurationMatcherDTO matcherDto) {
        DeviceConfigurationMatcher matcher = convertToDeviceConfigurationMatcher(matcherDto.clients);
        DeviceConfiguration configuration = getService().getAllDeviceConfigurations().get(matcher);
        if (configuration == null) {
            return null;
        } else {
            return convertToDeviceConfigurationDTO(configuration);
        }
    }

    @Override
    public DeviceConfigurationMatcherDTO createOrUpdateDeviceConfiguration(DeviceConfigurationMatcherDTO matcherDTO, DeviceConfigurationDTO configurationDTO) {
        DeviceConfigurationMatcher matcher = convertToDeviceConfigurationMatcher(matcherDTO.clients);
        DeviceConfiguration configuration = convertToDeviceConfiguration(configurationDTO);
        getService().createOrUpdateDeviceConfiguration(matcher, configuration);
        return convertToDeviceConfigurationMatcherDTO(matcher);
    }

    @Override
    public boolean removeDeviceConfiguration(List<String> clientIds) {
        DeviceConfigurationMatcher matcher = convertToDeviceConfigurationMatcher(clientIds);
        getService().removeDeviceConfiguration(matcher);
        return true;
    }

    private DeviceConfigurationMatcherDTO convertToDeviceConfigurationMatcherDTO(DeviceConfigurationMatcher matcher) {
        List<String> clients = new ArrayList<String>();
        if (matcher instanceof DeviceConfigurationMatcherSingle) {
            clients.add(((DeviceConfigurationMatcherSingle)matcher).getClientIdentifier());
        }
        DeviceConfigurationMatcherDTO dto = new DeviceConfigurationMatcherDTO(
                clients);
        return dto;
    }

    private DeviceConfigurationMatcher convertToDeviceConfigurationMatcher(List<String> clientIds) {
        return baseDomainFactory.getOrCreateDeviceConfigurationMatcher(clientIds);
    }

    private DeviceConfigurationDTO convertToDeviceConfigurationDTO(DeviceConfiguration configuration) {
        DeviceConfigurationDTO dto = new DeviceConfigurationDTO();
        dto.allowedCourseAreaNames = configuration.getAllowedCourseAreaNames();
        dto.resultsMailRecipient = configuration.getResultsMailRecipient();
        dto.byNameDesignerCourseNames = configuration.getByNameCourseDesignerCourseNames();
        if (configuration.getRegattaConfiguration() != null) {
            dto.regattaConfiguration = convertToRegattaConfigurationDTO(configuration.getRegattaConfiguration());
        }
        return dto;
    }

    private DeviceConfigurationDTO.RegattaConfigurationDTO convertToRegattaConfigurationDTO(
            RegattaConfiguration configuration) {
        if (configuration == null) {
            return null;
        }
        DeviceConfigurationDTO.RegattaConfigurationDTO dto = new DeviceConfigurationDTO.RegattaConfigurationDTO();
        
        dto.defaultRacingProcedureType = configuration.getDefaultRacingProcedureType();
        dto.defaultCourseDesignerMode = configuration.getDefaultCourseDesignerMode();
        
        if (configuration.getRRS26Configuration() != null) {
            dto.rrs26Configuration = new DeviceConfigurationDTO.RegattaConfigurationDTO.RRS26ConfigurationDTO();
            copyBasicRacingProcedureProperties(configuration.getRRS26Configuration(), dto.rrs26Configuration);
            copyRacingProcedureWithConfigurableStartModeFlagProperties(configuration.getRRS26Configuration(), dto.rrs26Configuration);
        }
        if (configuration.getSWCStartConfiguration() != null) {
            dto.swcStartConfiguration = new DeviceConfigurationDTO.RegattaConfigurationDTO.SWCStartConfigurationDTO();
            copyBasicRacingProcedureProperties(configuration.getSWCStartConfiguration(), dto.swcStartConfiguration);
            copyRacingProcedureWithConfigurableStartModeFlagProperties(configuration.getSWCStartConfiguration(), dto.swcStartConfiguration);
        }
        if (configuration.getGateStartConfiguration() != null) {
            dto.gateStartConfiguration = new DeviceConfigurationDTO.RegattaConfigurationDTO.GateStartConfigurationDTO();
            copyBasicRacingProcedureProperties(configuration.getGateStartConfiguration(), dto.gateStartConfiguration);
            dto.gateStartConfiguration.hasPathfinder = configuration.getGateStartConfiguration().hasPathfinder();
            dto.gateStartConfiguration.hasAdditionalGolfDownTime = configuration.getGateStartConfiguration().hasAdditionalGolfDownTime();
        }
        if (configuration.getESSConfiguration() != null) {
            dto.essConfiguration = new DeviceConfigurationDTO.RegattaConfigurationDTO.ESSConfigurationDTO();
            copyBasicRacingProcedureProperties(configuration.getESSConfiguration(), dto.essConfiguration);
        }
        if (configuration.getBasicConfiguration() != null) {
            dto.basicConfiguration = new DeviceConfigurationDTO.RegattaConfigurationDTO.RacingProcedureConfigurationDTO();
            copyBasicRacingProcedureProperties(configuration.getBasicConfiguration(), dto.basicConfiguration);
        }
        if (configuration.getLeagueConfiguration() != null) {
            dto.leagueConfiguration = new DeviceConfigurationDTO.RegattaConfigurationDTO.LeagueConfigurationDTO();
            copyBasicRacingProcedureProperties(configuration.getLeagueConfiguration(), dto.leagueConfiguration);
        }
        return dto;
    }
    
    private void copyBasicRacingProcedureProperties(RacingProcedureConfiguration configuration, final RacingProcedureConfigurationDTO racingProcedureConfigurationDTO) {
        racingProcedureConfigurationDTO.classFlag = configuration.getClassFlag();
        racingProcedureConfigurationDTO.hasIndividualRecall = configuration.hasIndividualRecall();
        racingProcedureConfigurationDTO.isResultEntryEnabled = configuration.isResultEntryEnabled();
    }

    private void copyRacingProcedureWithConfigurableStartModeFlagProperties(ConfigurableStartModeFlagRacingProcedureConfiguration configuration, final RacingProcedureWithConfigurableStartModeFlagConfigurationDTO racingProcedureConfigurationDTO) {
        racingProcedureConfigurationDTO.startModeFlags = configuration.getStartModeFlags();
    }

    private DeviceConfigurationImpl convertToDeviceConfiguration(DeviceConfigurationDTO dto) {
        DeviceConfigurationImpl configuration = new DeviceConfigurationImpl(convertToRegattaConfiguration(dto.regattaConfiguration));
        configuration.setAllowedCourseAreaNames(dto.allowedCourseAreaNames);
        configuration.setResultsMailRecipient(dto.resultsMailRecipient);
        configuration.setByNameDesignerCourseNames(dto.byNameDesignerCourseNames);
        return configuration;
    }

    private RegattaConfiguration convertToRegattaConfiguration(RegattaConfigurationDTO dto) {
        if (dto == null) {
            return null;
        }
        RegattaConfigurationImpl configuration = new RegattaConfigurationImpl();
        configuration.setDefaultRacingProcedureType(dto.defaultRacingProcedureType);
        configuration.setDefaultCourseDesignerMode(dto.defaultCourseDesignerMode);
        if (dto.rrs26Configuration != null) {
            RRS26ConfigurationImpl config = new RRS26ConfigurationImpl();
            applyGeneralRacingProcedureConfigProperties(dto.rrs26Configuration, config);
            applyRacingProcedureWithConfigurableStartModeFlagConfigProperties(dto.rrs26Configuration, config);
            configuration.setRRS26Configuration(config);
        }
        if (dto.swcStartConfiguration != null) {
            SWCStartConfigurationImpl config = new SWCStartConfigurationImpl();
            applyGeneralRacingProcedureConfigProperties(dto.swcStartConfiguration, config);
            applyRacingProcedureWithConfigurableStartModeFlagConfigProperties(dto.swcStartConfiguration, config);
            configuration.setSWCStartConfiguration(config);
        }
        if (dto.gateStartConfiguration != null) {
            GateStartConfigurationImpl config = new GateStartConfigurationImpl();
            applyGeneralRacingProcedureConfigProperties(dto.gateStartConfiguration, config);
            config.setHasPathfinder(dto.gateStartConfiguration.hasPathfinder);
            config.setHasAdditionalGolfDownTime(dto.gateStartConfiguration.hasAdditionalGolfDownTime);
            configuration.setGateStartConfiguration(config);
        }
        if (dto.essConfiguration != null) {
            ESSConfigurationImpl config = new ESSConfigurationImpl();
            applyGeneralRacingProcedureConfigProperties(dto.essConfiguration, config);
            configuration.setESSConfiguration(config);
        }
        if (dto.basicConfiguration != null) {
            RacingProcedureConfigurationImpl config = new RacingProcedureConfigurationImpl();
            applyGeneralRacingProcedureConfigProperties(dto.basicConfiguration, config);
            configuration.setBasicConfiguration(config);
        }
        if (dto.leagueConfiguration != null) {
            LeagueConfigurationImpl config = new LeagueConfigurationImpl();
            applyGeneralRacingProcedureConfigProperties(dto.leagueConfiguration, config);
            configuration.setLeagueConfiguration(config);
        }
        return configuration;
    }

    private void applyGeneralRacingProcedureConfigProperties(RacingProcedureConfigurationDTO racingProcedureConfigurationDTO,
            RacingProcedureConfigurationImpl config) {
        config.setClassFlag(racingProcedureConfigurationDTO.classFlag);
        config.setHasIndividualRecall(racingProcedureConfigurationDTO.hasIndividualRecall);
        config.setResultEntryEnabled(racingProcedureConfigurationDTO.isResultEntryEnabled);
    }

    private void applyRacingProcedureWithConfigurableStartModeFlagConfigProperties(
            RacingProcedureWithConfigurableStartModeFlagConfigurationDTO racingProcedureConfigurationDTO,
            RacingProcedureWithConfigurableStartModeFlagConfigurationImpl config) {
        config.setStartModeFlags(racingProcedureConfigurationDTO.startModeFlags);
    }
    
    @Override
    public boolean setStartTimeAndProcedure(RaceLogSetStartTimeAndProcedureDTO dto) {
        TimePoint newStartTime = getService().setStartTimeAndProcedure(dto.leaderboardName, dto.raceColumnName, 
                dto.fleetName, dto.authorName, dto.authorPriority,
                dto.passId, new MillisecondsTimePoint(dto.logicalTimePoint), new MillisecondsTimePoint(dto.startTime),
                dto.racingProcedure);
        return new MillisecondsTimePoint(dto.startTime).equals(newStartTime);
    }
    
    @Override
    public Pair<Boolean, Boolean> setFinishingAndEndTime(RaceLogSetFinishingAndFinishTimeDTO dto) {
        TimePoint newFinsihingTime = getService().setFinishingTime(dto.leaderboardName, dto.raceColumnName, 
                dto.fleetName, dto.authorName, dto.authorPriority,
                dto.passId, new MillisecondsTimePoint(dto.finishingTime));
        
        TimePoint newEndTime = getService().setEndTime(dto.leaderboardName, dto.raceColumnName, 
                dto.fleetName, dto.authorName, dto.authorPriority,
                dto.passId, new MillisecondsTimePoint(dto.finishTime));
        
        return new Pair<Boolean, Boolean>(new MillisecondsTimePoint(dto.finishingTime).equals(newFinsihingTime),
                new MillisecondsTimePoint(dto.finishTime).equals(newEndTime));
    }

    @Override
    public void setTrackingTimes(RaceLogSetTrackingTimesDTO dto) throws NotFoundException {
        RaceLog raceLog = getRaceLog(dto.leaderboardName, dto.raceColumnName, dto.fleetName);
        // the tracking start/end time events are not revoked; updates with null as TimePoint may be added instead
        final LogEventAuthorImpl author = new LogEventAuthorImpl(dto.authorName, dto.authorPriority);
        if (!Util.equalsWithNull(dto.newStartOfTracking, dto.currentStartOfTracking)) {
            if (dto.newStartOfTracking != null) {
                raceLog.add(new RaceLogStartOfTrackingEventImpl(dto.newStartOfTracking.getTimePoint(),
                        author, raceLog.getCurrentPassId()));
            } else {
                final Pair<RaceLogStartOfTrackingEvent, RaceLogEndOfTrackingEvent> trackingTimesEvents = new TrackingTimesEventFinder(raceLog).analyze();
                // we assume to find a valid "set start of tracking time" event that matches the old start of tracking time;
                // if the time doesn't match dto.currentStartOfTracking, the revocation is rejected with an exception;
                // the result of trying to revoke is returned otherwise, and it may not be the result intended in case
                // the author's priority was lower than that of the author of the event that is to be revoked.
                if (trackingTimesEvents == null || trackingTimesEvents.getA() == null ||
                        !Util.equalsWithNull(trackingTimesEvents.getA().getLogicalTimePoint(), dto.currentStartOfTracking==null?null:dto.currentStartOfTracking.getTimePoint())) {
                    throw new NotFoundException("Old start of tracking time in the race log ("+
                        (trackingTimesEvents==null||trackingTimesEvents.getA()==null?"unset":trackingTimesEvents.getA().getLogicalTimePoint())+
                        ") does not match start of tracking time at transaction start ("+dto.currentStartOfTracking==null?null:dto.currentStartOfTracking.getTimePoint()+")");
                } else {
                    try {
                        raceLog.revokeEvent(author, trackingTimesEvents.getA(), "resetting tracking start time");
                    } catch (NotRevokableException e) {
                        logger.log(Level.WARNING, "Internal error: event "+trackingTimesEvents.getA()+" was expected to be revokable", e);
                    }
                }
            }
        }
        if (!Util.equalsWithNull(dto.newEndOfTracking, dto.currentEndOfTracking)) {
            if (dto.newEndOfTracking != null) {
                raceLog.add(new RaceLogEndOfTrackingEventImpl(
                        dto.newEndOfTracking.getTimePoint(), author,
                        raceLog.getCurrentPassId()));
            } else {
                final Pair<RaceLogStartOfTrackingEvent, RaceLogEndOfTrackingEvent> trackingTimesEvents = new TrackingTimesEventFinder(raceLog).analyze();
                // we assume to find a valid "set start of tracking time" event that matches the old start of tracking time;
                // if the time doesn't match dto.currentStartOfTracking, the revocation is rejected with an exception;
                // the result of trying to revoke is returned otherwise, and it may not be the result intended in case
                // the author's priority was lower than that of the author of the event that is to be revoked.
                if (trackingTimesEvents == null || trackingTimesEvents.getB() == null ||
                        !Util.equalsWithNull(trackingTimesEvents.getB().getLogicalTimePoint(), dto.currentEndOfTracking==null?null:dto.currentEndOfTracking.getTimePoint())) {
                    throw new NotFoundException("Old end of tracking time in the race log ("+
                        (trackingTimesEvents==null||trackingTimesEvents.getB()==null?"unset":trackingTimesEvents.getB().getLogicalTimePoint())+
                        ") does not match end of tracking time at transaction start ("+dto.currentEndOfTracking==null?null:dto.currentEndOfTracking.getTimePoint()+")");
                } else {
                    try {
                        raceLog.revokeEvent(author, trackingTimesEvents.getB(), "resetting tracking end time");
                    } catch (NotRevokableException e) {
                        logger.log(Level.WARNING, "Internal error: event "+trackingTimesEvents.getB()+" was expected to be revokable", e);
                    }
                }
            }
        }
    }

    @Override
    public Pair<TimePointSpecificationFoundInLog, TimePointSpecificationFoundInLog> getTrackingTimes(String leaderboardName, String raceColumnName, String fleetName) throws NotFoundException {
        final Pair<TimePointSpecificationFoundInLog, TimePointSpecificationFoundInLog> times;
        final RaceLog raceLog = getRaceLog(leaderboardName, raceColumnName, fleetName);
        if (raceLog != null) {
            times = new TrackingTimesFinder(raceLog).analyze();
        } else {
            times = null;
        }
        return times;
    }

    @Override
    public com.sap.sse.common.Util.Triple<Date, Integer, RacingProcedureType> getStartTimeAndProcedure(String leaderboardName, String raceColumnName, String fleetName) {
        com.sap.sse.common.Util.Triple<TimePoint, Integer, RacingProcedureType> result = getService().getStartTimeAndProcedure(leaderboardName, raceColumnName, fleetName);
        if (result == null || result.getA() == null) {
            return null;
        }
        return new com.sap.sse.common.Util.Triple<Date, Integer, RacingProcedureType>(result.getA() == null ? null : result.getA().asDate(), result.getB(), result.getC());
    }
    

    @Override
    public com.sap.sse.common.Util.Triple<Date, Date, Integer> getFinishingAndFinishTime(String leaderboardName, String raceColumnName, String fleetName) {
        com.sap.sse.common.Util.Triple<TimePoint, TimePoint, Integer> result = getService().getFinishingAndFinishTime(leaderboardName, raceColumnName, fleetName);
        if (result == null) {
            return null;
        }
        return new com.sap.sse.common.Util.Triple<>(result.getA() == null ? null : result.getA().asDate(),
                result.getB() == null ? null : result.getB().asDate(), result.getC());
    }

    @Override
    public Iterable<String> getAllIgtimiAccountEmailAddresses() {
        List<String> result = new ArrayList<String>();
        for (Account account : getIgtimiConnectionFactory().getAllAccounts()) {
            result.add(account.getUser().getEmail());
        }
        return result;
    }

    private IgtimiConnectionFactory getIgtimiConnectionFactory() {
        return igtimiAdapterTracker.getService();
    }
    
    protected RaceLogTrackingAdapterFactory getRaceLogTrackingAdapterFactory() {
        return raceLogTrackingAdapterTracker.getService();
    }

    protected RaceLogTrackingAdapter getRaceLogTrackingAdapter() {
        return getRaceLogTrackingAdapterFactory().getAdapter(getBaseDomainFactory());
    }

    @Override
    public String getIgtimiAuthorizationUrl(String redirectProtocol, String redirectHostname, String redirectPort) throws MalformedURLException, UnsupportedEncodingException {
        return getIgtimiConnectionFactory().getAuthorizationUrl(redirectProtocol, redirectHostname, redirectPort);
    }

    @Override
    public boolean authorizeAccessToIgtimiUser(String eMailAddress, String password) throws Exception {
        Account account = getIgtimiConnectionFactory().createAccountToAccessUserData(eMailAddress, password);
        return account != null;
    }

    @Override
    public void removeIgtimiAccount(String eMailOfAccountToRemove) {
        getIgtimiConnectionFactory().removeAccount(eMailOfAccountToRemove);
    }

    @Override
    public Map<RegattaAndRaceIdentifier, Integer> importWindFromIgtimi(List<RaceDTO> selectedRaces, boolean correctByDeclination) throws IllegalStateException,
            ClientProtocolException, IOException, org.json.simple.parser.ParseException {
        final IgtimiConnectionFactory igtimiConnectionFactory = getIgtimiConnectionFactory();
        final Iterable<DynamicTrackedRace> trackedRaces;
        if (selectedRaces != null && !selectedRaces.isEmpty()) {
            List<DynamicTrackedRace> myTrackedRaces = new ArrayList<DynamicTrackedRace>();
            trackedRaces = myTrackedRaces;
            for (RaceDTO raceDTO : selectedRaces) {
                DynamicTrackedRace trackedRace = getTrackedRace(raceDTO.getRaceIdentifier());
                myTrackedRaces.add(trackedRace);
            }
        } else {
            trackedRaces = getAllTrackedRaces();
        }
        Map<RegattaAndRaceIdentifier, Integer> numberOfWindFixesImportedPerRace = new HashMap<RegattaAndRaceIdentifier, Integer>();
        for (Account account : igtimiConnectionFactory.getAllAccounts()) {
            IgtimiConnection conn = igtimiConnectionFactory.connect(account);
            Map<TrackedRace, Integer> resultsForAccounts = conn.importWindIntoRace(trackedRaces, correctByDeclination);
            for (Entry<TrackedRace, Integer> resultForAccount : resultsForAccounts.entrySet()) {
                RegattaAndRaceIdentifier key = resultForAccount.getKey().getRaceIdentifier();
                Integer i = numberOfWindFixesImportedPerRace.get(key);
                if (i == null) {
                    i = 0;
                }
                numberOfWindFixesImportedPerRace.put(key, i+resultForAccount.getValue());
            }
        }
        for (final TrackedRace trackedRace : trackedRaces) {
        	// update polar sheets:
        	getService().getPolarDataService().insertExistingFixes(trackedRace);
        }
        return numberOfWindFixesImportedPerRace;
    }

    private Set<DynamicTrackedRace> getAllTrackedRaces() {
        Set<DynamicTrackedRace> result = new HashSet<DynamicTrackedRace>();
        Iterable<Regatta> allRegattas = getService().getAllRegattas();
        for (Regatta regatta : allRegattas) {
            DynamicTrackedRegatta trackedRegatta = getService().getTrackedRegatta(regatta);
            if (trackedRegatta != null) {
                trackedRegatta.lockTrackedRacesForRead();
                try {
                    Iterable<DynamicTrackedRace> trackedRaces = trackedRegatta.getTrackedRaces();
                    for (TrackedRace trackedRace : trackedRaces) {
                        result.add((DynamicTrackedRace) trackedRace);
                    }
                } finally {
                    trackedRegatta.unlockTrackedRacesAfterRead();
                }
            }
        }
        return result;
    }

    private class TimeoutExtendingInputStream extends FilterInputStream {

    	// default timeout is high to ensure that long running client operations
    	// such as compressing data will not have the server run into a timeout.
    	// this especially applies to foiling data where compression on slower machines
    	// can take up to two hours.
    	private static final int DEFAULT_TIMEOUT_IN_SECONDS = 60*60*2;

        private final HttpURLConnection connection;

        protected TimeoutExtendingInputStream(InputStream in, HttpURLConnection connection) {
            super(in);
            this.connection = connection;
        }

        @Override
        public int read() throws IOException {
            connection.setReadTimeout(DEFAULT_TIMEOUT_IN_SECONDS*1000);
            return super.read();
        }

        @Override
        public int read(byte[] b) throws IOException {
            connection.setReadTimeout(DEFAULT_TIMEOUT_IN_SECONDS*1000);
            return super.read(b);
        }

        @Override
        public int read(byte[] b, int off, int len) throws IOException {
            connection.setReadTimeout(DEFAULT_TIMEOUT_IN_SECONDS*1000);
            return super.read(b, off, len);
        }

    }

    @Override
    public Boolean denoteForRaceLogTracking(String leaderboardName,
    		String raceColumnName, String fleetName) throws NotFoundException, NotDenotableForRaceLogTrackingException {
        Leaderboard leaderboard = getService().getLeaderboardByName(leaderboardName);
    	RaceColumn raceColumn = getRaceColumn(leaderboardName, raceColumnName);
    	Fleet fleet = getFleetByName(raceColumn, fleetName);
    	return getRaceLogTrackingAdapter().denoteRaceForRaceLogTracking(getService(), leaderboard, raceColumn, fleet, null);
    }
    
    @Override
    public void removeDenotationForRaceLogTracking(String leaderboardName, String raceColumnName, String fleetName) throws NotFoundException {
        RaceLog raceLog = getRaceLog(leaderboardName, raceColumnName, fleetName);
        getRaceLogTrackingAdapter().removeDenotationForRaceLogTracking(getService(), raceLog);
    }
    
    @Override
    public void denoteForRaceLogTracking(String leaderboardName) throws Exception {
        Leaderboard leaderboard = getService().getLeaderboardByName(leaderboardName);        
        getRaceLogTrackingAdapter().denoteAllRacesForRaceLogTracking(getService(), leaderboard);
    }
    
    /**
     * @param triple leaderboard and racecolumn and fleet names
     * @return
     * @throws NotFoundException 
     */
    private RaceLog getRaceLog(com.sap.sse.common.Util.Triple<String, String, String> triple) throws NotFoundException {
        return getRaceLog(triple.getA(), triple.getB(), triple.getC());
    }
    
    private RegattaLog getRegattaLogInternal(String leaderboardName) throws DoesNotHaveRegattaLogException {
        Leaderboard l = getService().getLeaderboardByName(leaderboardName);
        if (! (l instanceof HasRegattaLike)) {
            throw new DoesNotHaveRegattaLogException();
        }
        return ((HasRegattaLike) l).getRegattaLike().getRegattaLog();
    }
    
    private RaceLog getRaceLog(String leaderboardName, String raceColumnName, String fleetName) throws NotFoundException {
        RaceColumn raceColumn = getRaceColumn(leaderboardName, raceColumnName);
        Fleet fleet = getFleetByName(raceColumn, fleetName);
        return raceColumn.getRaceLog(fleet);
    }

    private Competitor getCompetitor(CompetitorDTO dto) {
        return getService().getCompetitorStore().getExistingCompetitorByIdAsString(dto.getIdAsString());
    }
    
    @Override
    public void setCompetitorRegistrationsInRaceLog(String leaderboardName, String raceColumnName, String fleetName,
            Set<CompetitorDTO> competitorDTOs) throws CompetitorRegistrationOnRaceLogDisabledException, NotFoundException {
        Set<Competitor> competitorsToRegister = new HashSet<Competitor>();
        for (CompetitorDTO dto : competitorDTOs) {
            competitorsToRegister.add(getCompetitor(dto));
        }
        
        RaceColumn raceColumn = getRaceColumn(leaderboardName, raceColumnName);
        Fleet fleet = getFleetByName(raceColumn, fleetName);
        Iterable<Competitor> competitorsToRemove = raceColumn.getCompetitorsRegisteredInRacelog(fleet);
        HashSet<Competitor> competitorSetToRemove = new HashSet<>();
        Util.addAll(competitorsToRemove, competitorSetToRemove);
        filterDuplicates(competitorsToRegister, competitorSetToRemove);
        
        raceColumn.deregisterCompetitors(competitorSetToRemove, fleet);
        raceColumn.registerCompetitors(competitorsToRegister, fleet);
    }
    
    @Override
    public void setCompetitorRegistrationsInRegattaLog(String leaderboardName, Set<CompetitorDTO> competitorDTOs)
            throws DoesNotHaveRegattaLogException, NotFoundException {
        Leaderboard leaderboard = getLeaderboardByName(leaderboardName);
        if (!(leaderboard instanceof HasRegattaLike)){
            throw new DoesNotHaveRegattaLogException();
        }
        
        Set<Competitor> competitorsToRegister = new HashSet<Competitor>();
        for (CompetitorDTO dto : competitorDTOs) {
            competitorsToRegister.add(getCompetitor(dto));
        }
        
        HasRegattaLike hasRegattaLike = (HasRegattaLike) leaderboard;
        Iterable<Competitor> competitorsToRemove = leaderboard.getAllCompetitors();
        HashSet<Competitor> competitorSetToRemove = new HashSet<>();
        Util.addAll(competitorsToRemove, competitorSetToRemove);
        filterDuplicates(competitorsToRegister, competitorSetToRemove);
        
        hasRegattaLike.deregisterCompetitors(competitorSetToRemove);
        hasRegattaLike.registerCompetitors(competitorsToRegister);
    }

    private HashSet<Competitor> filterDuplicates(Set<Competitor> competitorsToRegister, HashSet<Competitor> competitorSetToRemove) {
        for (Iterator<Competitor> iterator = competitorSetToRemove.iterator(); iterator.hasNext();) {
            Competitor competitor = iterator.next();
            if (competitorsToRegister.remove(competitor)) {
                iterator.remove();
            }
        }
        return competitorSetToRemove;
    }
    
    private Mark convertToMark(MarkDTO dto, boolean resolve) {
        Mark result = null;
        if (resolve) {
            Mark existing = baseDomainFactory.getExistingMarkByIdAsString(dto.getIdAsString());
            if (existing != null) {
                result = existing;
            }
        }
        if (result == null) {
            Serializable id = UUID.randomUUID();
            result = baseDomainFactory.getOrCreateMark(id, dto.getName(), dto.type, dto.color, dto.shape, dto.pattern);
        }
        return result;
    }
    
    /**
     * Also finds the last position of the marks if set by pinging them as long as currently a {@link TrackedRace} exists
     * whose tracking interval spans the current time. If at least a non-spanning {@link TrackedRace} can be found in the
     * scope of the <code>leaderboard</code>, the time-wise closest position fix for the mark will be used as its position.
     * If the mark has been pinged through the {@link RegattaLog} but no {@link TrackedRace} exists that has loaded that ping,
     * the ping won't be visible to this API.
     */
    private MarkDTO convertToMarkDTO(LeaderboardThatHasRegattaLike leaderboard, Mark mark) {
        final TimePoint now = MillisecondsTimePoint.now();
        final Position lastPos = getService().getMarkPosition(mark, leaderboard, now);
        return convertToMarkDTO(mark, lastPos);
    }
    
    @Override
    public void addMarkToRegattaLog(String leaderboardName, MarkDTO markDTO) throws DoesNotHaveRegattaLogException {
        Mark mark = convertToMark(markDTO, false);

        RegattaLog regattaLog = getRegattaLogInternal(leaderboardName);
        RegattaLogDefineMarkEventImpl event = new RegattaLogDefineMarkEventImpl(MillisecondsTimePoint.now(),
                getService().getServerAuthor(), MillisecondsTimePoint.now(), UUID.randomUUID(), mark);
        regattaLog.add(event);
    }
    
    @Override
    public void revokeMarkDefinitionEventInRegattaLog(String leaderboardName, MarkDTO markDTO) throws DoesNotHaveRegattaLogException {
        RegattaLog regattaLog = getRegattaLogInternal(leaderboardName);
        final List<RegattaLogEvent> regattaLogDefineMarkEvents = new AllEventsOfTypeFinder<>(regattaLog, /* only unrevoked */ true, RegattaLogDefineMarkEvent.class).analyze();
        RegattaLogDefineMarkEvent eventToRevoke = null;
        for (RegattaLogEvent event : regattaLogDefineMarkEvents) {
            RegattaLogDefineMarkEvent defineMarkEvent = (RegattaLogDefineMarkEvent) event;
            if (defineMarkEvent.getMark().getId().toString().equals(markDTO.getIdAsString())){
                eventToRevoke = defineMarkEvent;
                break;
            }
        }
        regattaLog.revokeDefineMarkEventAndRelatedDeviceMappings(eventToRevoke, getService().getServerAuthor(), logger);
    }

    @Override
    public void addCourseDefinitionToRaceLog(String leaderboardName, String raceColumnName, String fleetName,
            List<com.sap.sse.common.Util.Pair<ControlPointDTO, PassingInstruction>> courseDTO) throws NotFoundException {
        RaceLog raceLog = getRaceLog(leaderboardName, raceColumnName, fleetName);
        String courseName = "Course of " + raceColumnName;
        if (!LeaderboardNameConstants.DEFAULT_FLEET_NAME.equals(fleetName)) {
            courseName += " - " + fleetName; 
        }
        CourseBase lastPublishedCourse = new LastPublishedCourseDesignFinder(raceLog, /* onlyCoursesWithValidWaypointList */ false).analyze();
        if (lastPublishedCourse == null) {
            lastPublishedCourse = new CourseDataImpl(courseName);
        }
        
        List<Pair<ControlPoint, PassingInstruction>> controlPoints = new ArrayList<>();
        for (Pair<ControlPointDTO, PassingInstruction> waypointDTO : courseDTO) {
            controlPoints.add(new Pair<>(getOrCreateControlPoint(waypointDTO.getA()), waypointDTO.getB()));
        }
        Course course = new CourseImpl(courseName, lastPublishedCourse.getWaypoints());
        
        try {
            course.update(controlPoints, baseDomainFactory);
        } catch (Exception e) {
            throw new RuntimeException(e);
        }
        
        RaceLogEvent event = new RaceLogCourseDesignChangedEventImpl(MillisecondsTimePoint.now(),
                getService().getServerAuthor(), raceLog.getCurrentPassId(), course, CourseDesignerMode.ADMIN_CONSOLE);
        raceLog.add(event);
    }
    
    /**
     * @param trackedRace
     *            if <code>null</code>, no position data will be attached to the {@link MarkDTO}s
     * @param timePoint
     *            if <code>trackedRace</code> is not <code>null</code>, specifies the time point for which to determine
     *            the mark positions and attach to the {@link MarkDTO}s. If <code>null<c/code>, the current time point
     *            will be used as default.
     */
    private WaypointDTO convertToWaypointDTO(Waypoint waypoint, Map<Serializable, ControlPointDTO> controlPointCache, MarkPositionFinder positionFinder, TimePoint timePoint) {
        ControlPointDTO cp = controlPointCache.get(waypoint.getControlPoint().getId());
        if (cp == null) {
            cp = convertToControlPointDTO(waypoint.getControlPoint(), positionFinder, timePoint);
            controlPointCache.put(waypoint.getControlPoint().getId(), cp);
        }
        return new WaypointDTO(waypoint.getName(), cp, waypoint.getPassingInstructions());
    }
    
    /**
     * @param course
     *            the course to convert
     * @param trackedRace
     *            if <code>null</code>, no position data will be attached to the {@link MarkDTO}s
     * @param timePoint
     *            if <code>trackedRace</code> is not <code>null</code>, specifies the time point for which to determine
     *            the mark positions and attach to the {@link MarkDTO}s. If <code>null<c/code>, the current time point
     *            will be used as default.
     */
    private RaceCourseDTO convertToRaceCourseDTO(CourseBase course, MarkPositionFinder positionFinder, TimePoint timePoint) {
        final RaceCourseDTO result;
        if (course != null) {
            List<WaypointDTO> waypointDTOs = new ArrayList<WaypointDTO>();
            Map<Serializable, ControlPointDTO> controlPointCache = new HashMap<>();
            for (Waypoint waypoint : course.getWaypoints()) {
                waypointDTOs.add(convertToWaypointDTO(waypoint, controlPointCache, positionFinder, timePoint));
            }
            result = new RaceCourseDTO(waypointDTOs);
        } else {
            result = new RaceCourseDTO(Collections.<WaypointDTO> emptyList());
        }
        return result;
    }
    
    @Override
    public RaceCourseDTO getLastCourseDefinitionInRaceLog(final String leaderboardName, String raceColumnName, String fleetName) throws NotFoundException {
        final RaceLog raceLog = getRaceLog(leaderboardName, raceColumnName, fleetName);
        // only look for course definitions that really define waypoints; ignore by-name course updates
        CourseBase lastPublishedCourse = new LastPublishedCourseDesignFinder(raceLog, /* onlyCoursesWithValidWaypointList */ true).analyze();
        if (lastPublishedCourse == null) {
            lastPublishedCourse = new CourseDataImpl("");
        }
        return convertToRaceCourseDTO(lastPublishedCourse, new MarkPositionFinder() {
            @Override
            public Position find(Mark mark, TimePoint at) {
                return getService().getMarkPosition(mark, (LeaderboardThatHasRegattaLike) getService().getLeaderboardByName(leaderboardName), at);
            }
        }, /* timePoint */ MillisecondsTimePoint.now());
    }
    
    @Override
    public void pingMark(String leaderboardName,
            MarkDTO markDTO, TimePoint timePoint, Position positionDTO) throws DoesNotHaveRegattaLogException {
        final RegattaLog regattaLog = getRegattaLogInternal(leaderboardName);
        final Mark mark = convertToMark(markDTO, true);
        final TimePoint time = timePoint == null ? MillisecondsTimePoint.now() : timePoint;
        final Position position = positionDTO;
        final GPSFix fix = new GPSFixImpl(position, time);
        getRaceLogTrackingAdapter().pingMark(regattaLog, mark, fix, getService());
    }
    
    @Override
    public void copyCourseToOtherRaceLogs(com.sap.sse.common.Util.Triple<String, String, String> fromTriple,
            Set<com.sap.sse.common.Util.Triple<String, String, String>> toTriples) throws NotFoundException {
        RaceLog fromRaceLog = getRaceLog(fromTriple);
        Set<RaceLog> toRaceLogs = new HashSet<>();
        for (com.sap.sse.common.Util.Triple<String, String, String> toTriple : toTriples) {
            toRaceLogs.add(getRaceLog(toTriple));
        }
        getRaceLogTrackingAdapter().copyCourse(fromRaceLog, toRaceLogs, baseDomainFactory, getService());
    }
    
    @Override
    public void copyCompetitorsToOtherRaceLogs(com.sap.sse.common.Util.Triple<String, String, String> fromTriple,
            Set<com.sap.sse.common.Util.Triple<String, String, String>> toTriples) throws NotFoundException {
        final RaceColumn raceColumn = getRaceColumn(fromTriple.getA(), fromTriple.getB());
        final Set<Pair<RaceColumn, Fleet>> toRaces = new HashSet<>();
        for (com.sap.sse.common.Util.Triple<String, String, String> toTriple : toTriples) {
            final RaceColumn toRaceColumn = getRaceColumn(toTriple.getA(), toTriple.getB());
            final Fleet toFleet = getFleetByName(toRaceColumn, toTriple.getC());
            toRaces.add(new Pair<>(toRaceColumn, toFleet));
        }
        getRaceLogTrackingAdapter().copyCompetitors(raceColumn, getFleetByName(raceColumn, fromTriple.getC()), toRaces);
    }
    
    private TypeBasedServiceFinder<DeviceIdentifierStringSerializationHandler> getDeviceIdentifierStringSerializerHandlerFinder(
            boolean withFallback) {
        TypeBasedServiceFinderFactory factory = getService().getTypeBasedServiceFinderFactory();
        TypeBasedServiceFinder<DeviceIdentifierStringSerializationHandler> finder = factory.createServiceFinder(DeviceIdentifierStringSerializationHandler.class);
        if (withFallback) {
            finder.setFallbackService(new PlaceHolderDeviceIdentifierStringSerializationHandler());
        }
        return finder;
    }
    
    private DeviceIdentifier deserializeDeviceIdentifier(String type, String deviceId) throws NoCorrespondingServiceRegisteredException,
    TransformationException {
        DeviceIdentifierStringSerializationHandler handler =
                getDeviceIdentifierStringSerializerHandlerFinder(false).findService(type);
        return handler.deserialize(deviceId, type, deviceId);
    }
    
    private String serializeDeviceIdentifier(DeviceIdentifier deviceId) throws TransformationException {
        return getDeviceIdentifierStringSerializerHandlerFinder(true).findService(
                deviceId.getIdentifierType()).serialize(deviceId).getB();
    }
    
    private DeviceMappingDTO convertToDeviceMappingDTO(DeviceMapping<?> mapping) throws TransformationException {
        final Map<DeviceIdentifier, Timed> lastFixes = getService().getSensorFixStore().getLastFix(Collections.singleton(mapping.getDevice()));
        final Timed lastFix;
        if (lastFixes != null && lastFixes.containsKey(mapping.getDevice())) {
            lastFix = lastFixes.get(mapping.getDevice());
        } else {
            lastFix = null;
        }
        String deviceId = serializeDeviceIdentifier(mapping.getDevice());
        Date from = mapping.getTimeRange().from() == null || mapping.getTimeRange().from().equals(TimePoint.BeginningOfTime) ? 
                null : mapping.getTimeRange().from().asDate();
        Date to = mapping.getTimeRange().to() == null || mapping.getTimeRange().to().equals(TimePoint.EndOfTime) ?
                null : mapping.getTimeRange().to().asDate();
        MappableToDevice item = null;
        final WithID mappedTo = mapping.getMappedTo();
        if (mappedTo == null) {
            throw new RuntimeException("Device mapping not mapped to any object");
        } else if (mappedTo instanceof Competitor) {
            item = baseDomainFactory.convertToCompetitorDTO((Competitor) mapping.getMappedTo());
        } else if (mappedTo instanceof Mark) {
            item = convertToMarkDTO((Mark) mapping.getMappedTo(), null);
        } else {
            throw new RuntimeException("Can only handle Competitor or Mark as mapped item type, but not "+mappedTo.getClass().getName());
        }
        //Only deal with UUIDs - otherwise we would have to pass Serializable to browser context - which
        //has a large performance implact for GWT.
        //As any Serializable subclass is converted to String by the BaseRaceLogEventSerializer, and only UUIDs are
        //recovered by the BaseRaceLogEventDeserializer, only UUIDs are safe to use anyway.
        List<UUID> originalRaceLogEventUUIDs = new ArrayList<UUID>();
        for (Serializable id : mapping.getOriginalRaceLogEventIds()) {
            if (! (id instanceof UUID)) {
                logger.log(Level.WARNING, "Got RaceLogEvent with id that was not UUID, but " + id.getClass().getName());
                throw new TransformationException("Could not send device mapping to browser: can only deal with UUIDs");
            }
            originalRaceLogEventUUIDs.add((UUID) id);
        }
        return new DeviceMappingDTO(new DeviceIdentifierDTO(mapping.getDevice().getIdentifierType(),
                deviceId), from, to, item, originalRaceLogEventUUIDs, lastFix==null?null:lastFix.getTimePoint());
    }
    
    private List<AbstractLog<?, ?>> getLogHierarchy(String leaderboardName, String raceColumnName,
            String fleetName) throws NotFoundException {
        List<AbstractLog<?, ?>> result = new ArrayList<>();
        RaceLog raceLog = getRaceLog(leaderboardName, raceColumnName, fleetName);
        
        if (raceLog != null){
            result.add(raceLog);
        }
        
        Leaderboard leaderboard = getLeaderboardByName(leaderboardName);
        if (leaderboard instanceof HasRegattaLike) {
            result.add(((HasRegattaLike) leaderboard).getRegattaLike().getRegattaLog());
        }
        return result;
    }
    
    private List<DeviceMappingDTO> getDeviceMappings(RegattaLog regattaLog)
            throws TransformationException {
        List<DeviceMappingDTO> result = new ArrayList<DeviceMappingDTO>();
        for (List<? extends DeviceMapping<WithID>> list : new RegattaLogDeviceMappingFinder<>(
                regattaLog).analyze().values()) {
            for (DeviceMapping<WithID> mapping : list) {
                result.add(convertToDeviceMappingDTO(mapping));
            }
        }
        return result;
    }
    
    @Override
    public void addDeviceMappingToRegattaLog(String leaderboardName,
            DeviceMappingDTO dto) throws NoCorrespondingServiceRegisteredException, TransformationException, DoesNotHaveRegattaLogException {
        RegattaLog regattaLog = getRegattaLogInternal(leaderboardName);
        DeviceMapping<?> mapping = convertToDeviceMapping(dto);
        TimePoint now = MillisecondsTimePoint.now();
        RegattaLogEvent event = null;
        TimePoint from = mapping.getTimeRange().hasOpenBeginning() ? null : mapping.getTimeRange().from();
        TimePoint to = mapping.getTimeRange().hasOpenEnd() ? null : mapping.getTimeRange().to();
        if (dto.mappedTo instanceof MarkDTO) {
            Mark mark = convertToMark(((MarkDTO) dto.mappedTo), true); 
            event = new RegattaLogDeviceMarkMappingEventImpl(now, now, getService().getServerAuthor(), UUID.randomUUID(), 
                    mark, mapping.getDevice(), from, to);
        } else if (dto.mappedTo instanceof CompetitorDTO) {
            Competitor competitor = getService().getCompetitorStore().getExistingCompetitorByIdAsString(
                    ((CompetitorDTO) dto.mappedTo).getIdAsString());
            if (mapping.getDevice().getIdentifierType().equals(ExpeditionSensorDeviceIdentifier.TYPE)) {
                event = new RegattaLogDeviceCompetitorExpeditionExtendedMappingEventImpl(
                        now, now, getService().getServerAuthor(), UUID.randomUUID(), 
                        competitor, mapping.getDevice(), from, to);
            } else {
                event = new RegattaLogDeviceCompetitorMappingEventImpl(now, now, getService().getServerAuthor(), UUID.randomUUID(), 
                        competitor, mapping.getDevice(), from, to);
            }
        } else {
            throw new RuntimeException("Can only map devices to competitors or marks");
        }
        regattaLog.add(event);
    }
    
    @Override
    public void addTypedDeviceMappingToRegattaLog(String leaderboardName, TypedDeviceMappingDTO dto)
            throws NoCorrespondingServiceRegisteredException, TransformationException, DoesNotHaveRegattaLogException {
        RegattaLog regattaLog = getRegattaLogInternal(leaderboardName);
        DeviceMapping<?> mapping = convertToDeviceMapping(dto);
        TimePoint now = MillisecondsTimePoint.now();
        RegattaLogEvent event = null;
        TimePoint from = mapping.getTimeRange().hasOpenBeginning() ? null : mapping.getTimeRange().from();
        TimePoint to = mapping.getTimeRange().hasOpenEnd() ? null : mapping.getTimeRange().to();
        if (dto.mappedTo instanceof CompetitorDTO) {
            DoubleVectorFixImporter importer = getRegisteredImporter(DoubleVectorFixImporter.class, dto.dataType);
            event = importer.createEvent(now, now, getService().getServerAuthor(), UUID.randomUUID(),
                    getCompetitor((CompetitorDTO) dto.mappedTo), mapping.getDevice(), from, to);
        } else {
            throw new RuntimeException("Can only map devices to competitors");
        }
        regattaLog.add(event);
    }
    
    @Override
    public List<String> getDeserializableDeviceIdentifierTypes() {
        List<String> result = new ArrayList<String>();
        for (ServiceReference<DeviceIdentifierStringSerializationHandler> reference :
            deviceIdentifierStringSerializationHandlerTracker.getServiceReferences()) {
            result.add((String) reference.getProperty(TypeBasedServiceFinder.TYPE));
        }
        return result;
    }
    
    DeviceMapping<?> convertToDeviceMapping(DeviceMappingDTO dto) throws NoCorrespondingServiceRegisteredException, TransformationException {
        DeviceIdentifier device = deserializeDeviceIdentifier(dto.deviceIdentifier.deviceType, dto.deviceIdentifier.deviceId);
        TimePoint from = dto.from == null ? null : new MillisecondsTimePoint(dto.from);
        TimePoint to = dto.to == null ? null : new MillisecondsTimePoint(dto.to);
        TimeRange timeRange = new TimeRangeImpl(from, to);
        if (dto.mappedTo instanceof MarkDTO) {
            Mark mark = convertToMark(((MarkDTO) dto.mappedTo), true);
            //expect UUIDs
            return new DeviceMappingImpl<Mark>(mark, device, timeRange, dto.originalRaceLogEventIds, RegattaLogDeviceMarkMappingEventImpl.class);
        } else if (dto.mappedTo instanceof CompetitorDTO) {
            Competitor competitor = getService().getCompetitorStore().getExistingCompetitorByIdAsString(
                    ((CompetitorDTO) dto.mappedTo).getIdAsString());
            return new DeviceMappingImpl<Competitor>(competitor, device, timeRange, dto.originalRaceLogEventIds, RegattaLogDeviceCompetitorMappingEventImpl.class);
        } else {
            throw new RuntimeException("Can only map devices to competitors or marks");
        }
    }

    private void closeOpenEndedDeviceMapping(RegattaLog regattaLog, DeviceMappingDTO mappingDTO, Date closingTimePoint) throws TransformationException, UnableToCloseDeviceMappingException {
        boolean successfullyClosed = false;
        List<RegattaLogCloseOpenEndedDeviceMappingEvent> closingEvents = null;
        regattaLog.lockForRead();
        try {
            RegattaLogEvent event = regattaLog.getEventById(mappingDTO.originalRaceLogEventIds.get(0));
            if (event != null) {
                successfullyClosed = true;
                DeviceMapping<?> mapping = convertToDeviceMapping(mappingDTO);
                closingEvents = new RegattaLogOpenEndedDeviceMappingCloser(regattaLog, mapping, getService().getServerAuthor(),
                                new MillisecondsTimePoint(closingTimePoint)).analyze();
            }
        } finally {
            regattaLog.unlockAfterRead();
        }
        // important: read lock must be release before write lock is obtained in add(...); see bug 3774
        if (successfullyClosed) {
            for (RegattaLogEvent closingEvent : closingEvents) {
                regattaLog.add(closingEvent);
            }
        } else {
            throw new UnableToCloseDeviceMappingException();
        }
    }
    
    @Override
    public void revokeRaceAndRegattaLogEvents(String leaderboardName, String raceColumnName, String fleetName,
            List<UUID> eventIds) throws NotRevokableException, NotFoundException {
        List<AbstractLog<?, ?>> logs = getLogHierarchy(leaderboardName, raceColumnName, fleetName);
        revokeEventsFromLogs(logs, eventIds);
    }
    
    @Override
    public void revokeRaceAndRegattaLogEvents(String leaderboardName,
        List<UUID> eventIds) throws NotRevokableException, DoesNotHaveRegattaLogException {
        List<AbstractLog<?, ?>> logs = getLogHierarchy(leaderboardName);
        revokeEventsFromLogs(logs, eventIds);
    }
    
    private void revokeEventsFromLogs(List<AbstractLog<?, ?>> logs, List<UUID> eventIds) throws NotRevokableException{
        boolean eventRevoked = false;
        for (Serializable idToRevoke : eventIds) {
            eventRevoked = false;
            for (AbstractLog<?, ?> abstractLog : logs) {
                eventRevoked = revokeEvent(eventRevoked, idToRevoke, abstractLog);
            }
            if (!eventRevoked){
                logger.warning("Could not revoke event with id "+idToRevoke);
            }
        }
    }

    private <EventT extends AbstractLogEvent<VisitorT>, VisitorT> boolean revokeEvent(boolean eventRevoked, Serializable idToRevoke, AbstractLog<EventT, VisitorT> abstractLog)
            throws NotRevokableException {
        final EventT event; 
        abstractLog.lockForRead();
        try {
            event = abstractLog.getEventById(idToRevoke);
        } finally {
            abstractLog.unlockAfterRead();
        }
        if (event != null) {
            abstractLog.revokeEvent(getService().getServerAuthor(), event, "revoke triggered by GWT user action"); 
            eventRevoked = true;
        }
        return eventRevoked;
    }
    
    @Override
    public void startRaceLogTracking(String leaderboardName, String raceColumnName, String fleetName, final boolean trackWind, final boolean correctWindByDeclination)
            throws NotDenotedForRaceLogTrackingException, Exception {
        Leaderboard leaderboard = getLeaderboardByName(leaderboardName);
        RaceColumn raceColumn = leaderboard.getRaceColumnByName(raceColumnName);
        Fleet fleet = raceColumn.getFleetByName(fleetName);
        getRaceLogTrackingAdapter().startTracking(getService(), leaderboard, raceColumn, fleet, trackWind, correctWindByDeclination);
    }
    
    @Override
    public void startRaceLogTracking(List<Triple<String, String, String>> leaderboardRaceColumnFleetNames,
            final boolean trackWind, final boolean correctWindByDeclination)
            throws NotDenotedForRaceLogTrackingException, Exception {
        for (final Triple<String, String, String> leaderboardRaceColumnFleetName : leaderboardRaceColumnFleetNames) {
            startRaceLogTracking(leaderboardRaceColumnFleetName.getA(), leaderboardRaceColumnFleetName.getB(),
                    leaderboardRaceColumnFleetName.getC(), trackWind, correctWindByDeclination);
        }
    }
    
    @Override
    public Collection<String> getGPSFixImporterTypes() {
        return getRegisteredImporterTypes(GPSFixImporter.class);
    }
    
    @Override
    public Collection<String> getSensorDataImporterTypes() {
        return getRegisteredImporterTypes(DoubleVectorFixImporter.class);
    }
    
    private <S> Collection<String> getRegisteredImporterTypes(Class<S> referenceClass) {
        Set<String> result = new HashSet<>();
        for (ServiceReference<S> reference : getRegisteredServiceReferences(referenceClass)) {
            result.add((String) reference.getProperty(TypeBasedServiceFinder.TYPE));
        }
        return result;
    }
    
    private <S extends DoubleVectorFixImporter> S getRegisteredImporter(Class<S> referenceClass, String type)
            throws NoCorrespondingServiceRegisteredException {
        for (ServiceReference<S> reference : getRegisteredServiceReferences(referenceClass)) {
            S importer = Activator.getDefault().getService(reference);
            if (importer != null && importer.getType().equals(type)) {
                return importer;
            }
        }
        throw new NoCorrespondingServiceRegisteredException("No importer service found!", type, referenceClass.getName());
    }
    
    private <S> Collection<ServiceReference<S>> getRegisteredServiceReferences(Class<S> referenceClass) {
        try {
            return Activator.getDefault().getServiceReferences(referenceClass, null);
        } catch (InvalidSyntaxException e) {
            // shouldn't happen, as we are passing null for the filter
        }
        return Collections.emptyList();
    }
    
    @Override
    public List<TrackFileImportDeviceIdentifierDTO> getTrackFileImportDeviceIds(List<String> uuids)
            throws NoCorrespondingServiceRegisteredException, TransformationException {
        try {
            final List<TrackFileImportDeviceIdentifierDTO> result = new ArrayList<>();
            for (String uuidAsString : uuids) {
                UUID uuid = UUID.fromString(uuidAsString);
                TrackFileImportDeviceIdentifier device = TrackFileImportDeviceIdentifierImpl.getOrCreate(uuid);
                long numFixes = getService().getSensorFixStore().getNumberOfFixes(device);
                TimeRange timeRange = getService().getSensorFixStore().getTimeRangeCoveredByFixes(device);
                Date from = timeRange == null ? null : timeRange.from().asDate();
                Date to = timeRange == null ? null : timeRange.to().asDate();
                result.add(new TrackFileImportDeviceIdentifierDTO(uuidAsString, device.getFileName(), device.getTrackName(),
                        numFixes, from, to));
            }
            return result;
        } catch (Exception e) {
            logger.log(Level.SEVERE, "Exception trying to obtain track file import device IDs", e);
            throw e;
        }
    }

    @Override
    public RaceDTO setStartTimeReceivedForRace(RaceIdentifier raceIdentifier, Date newStartTimeReceived) {
        if (newStartTimeReceived != null) {
            RegattaNameAndRaceName regattaAndRaceIdentifier = new RegattaNameAndRaceName(
                    raceIdentifier.getRegattaName(), raceIdentifier.getRaceName());
            DynamicTrackedRace trackedRace = getService().getTrackedRace(regattaAndRaceIdentifier);
            trackedRace.setStartTimeReceived(new MillisecondsTimePoint(newStartTimeReceived));
            
            return baseDomainFactory.createRaceDTO(getService(), false, regattaAndRaceIdentifier, trackedRace);
        }
        return null;
    }
    
    @Override
    public ArrayList<EventDTO> getEventsForLeaderboard(String leaderboardName) {
        Leaderboard leaderboard = getService().getLeaderboardByName(leaderboardName);
        HashMap<UUID, EventDTO> events = new HashMap<>();
        for (Event e : getService().getAllEvents()) {
            for (LeaderboardGroup g : e.getLeaderboardGroups()) {
                for (Leaderboard l : g.getLeaderboards()) {
                    if (leaderboard.equals(l)) {
                        events.put(e.getId(), convertToEventDTO(e, false));
                    }
                }
            }
        }
        return new ArrayList<>(events.values());
    }

    @Override
    public Map<Integer, Date> getCompetitorRaceLogMarkPassingData(String leaderboardName, String raceColumnName, String fleetName,
            CompetitorDTO competitor) {
        Map<Integer, Date> result = new HashMap<>();
        RaceLog raceLog = getService().getRaceLog(leaderboardName, raceColumnName, fleetName);
        for (Triple<Competitor, Integer, TimePoint> fixedEvent : new MarkPassingDataFinder(raceLog).analyze()) {
            if (fixedEvent.getA().getName().equals(competitor.getName())) {
                final Date date;
                if (fixedEvent.getC() != null) {
                    date = new Date(fixedEvent.getC().asMillis());
                } else {
                    date = null;
                }
                result.put(fixedEvent.getB(), date);
            }
        }
        return result;
    }

    @Override
    public void updateFixedMarkPassing(String leaderboardName, String raceColumnName, String fleetName, Integer indexOfWaypoint,
            Date dateOfMarkPassing, CompetitorDTO competitorDTO) {
        RaceLog raceLog = getService().getRaceLog(leaderboardName, raceColumnName, fleetName);
        Competitor competitor = getCompetitor(competitorDTO);
        RaceLogFixedMarkPassingEvent oldFixedMarkPassingEvent = null;
        for (RaceLogEvent event : raceLog.getUnrevokedEvents()) {
            if (event instanceof RaceLogFixedMarkPassingEventImpl && event.getInvolvedBoats().contains(competitor)) {
                RaceLogFixedMarkPassingEvent fixedEvent = (RaceLogFixedMarkPassingEvent) event;
                if (Util.equalsWithNull(fixedEvent.getZeroBasedIndexOfPassedWaypoint(), indexOfWaypoint)) {
                    oldFixedMarkPassingEvent = fixedEvent;
                }
            }
        }
        if (oldFixedMarkPassingEvent != null) {
            try {
                raceLog.revokeEvent(getService().getServerAuthor(), oldFixedMarkPassingEvent);
            } catch (NotRevokableException e) {
                e.printStackTrace();
            }
        }
        if (dateOfMarkPassing != null) {
            raceLog.add(new RaceLogFixedMarkPassingEventImpl(MillisecondsTimePoint.now(), getService()
                    .getServerAuthor(), competitor, raceLog.getCurrentPassId(),
                    new MillisecondsTimePoint(dateOfMarkPassing), indexOfWaypoint));
        }
    }
    
    @Override
    public void updateSuppressedMarkPassings(String leaderboardName, String raceColumnName, String fleetName,
            Integer newZeroBasedIndexOfSuppressedMarkPassing, CompetitorDTO competitorDTO) {
        RaceLogSuppressedMarkPassingsEvent oldSuppressedMarkPassingEvent = null;
        RaceLog raceLog = getService().getRaceLog(leaderboardName, raceColumnName, fleetName);
        Competitor competitor = getCompetitor(competitorDTO);
        NavigableSet<RaceLogEvent> unrevokedEvents = raceLog.getUnrevokedEvents();
        for (RaceLogEvent event : unrevokedEvents) {
            if (event instanceof RaceLogSuppressedMarkPassingsEvent && event.getInvolvedBoats().contains(competitor)) {
                oldSuppressedMarkPassingEvent = (RaceLogSuppressedMarkPassingsEvent) event;
                break;
            }
        }
        
        final boolean create;
        final boolean revoke;
        if (oldSuppressedMarkPassingEvent == null) {
            if (newZeroBasedIndexOfSuppressedMarkPassing == null) {
                create = false;
                revoke = false;
            } else {
                create = true;
                revoke = false;
            }
        } else {
            if (newZeroBasedIndexOfSuppressedMarkPassing == null) {
                revoke = true;
                create = false;
            } else {
                boolean equal = Util.equalsWithNull(newZeroBasedIndexOfSuppressedMarkPassing,
                		oldSuppressedMarkPassingEvent.getZeroBasedIndexOfFirstSuppressedWaypoint());
                create = !equal;
                revoke = !equal;
            }
        }
        if (revoke) {
            try {
                raceLog.revokeEvent(getService().getServerAuthor(), oldSuppressedMarkPassingEvent);
            } catch (NotRevokableException e) {
            }
        }
        if (create) {
            raceLog.add(new RaceLogSuppressedMarkPassingsEventImpl(MillisecondsTimePoint.now(), getService()
                    .getServerAuthor(), competitor, raceLog.getCurrentPassId(),
                    newZeroBasedIndexOfSuppressedMarkPassing));
        }
    }

    @Override
    public Map<Integer, Date> getCompetitorMarkPassings(RegattaAndRaceIdentifier race, CompetitorDTO competitorDTO, boolean waitForCalculations) {
        Map<Integer, Date> result = new HashMap<>();
        final TrackedRace trackedRace = getExistingTrackedRace(race);
        if (trackedRace != null) {
            Competitor competitor = getCompetitorByIdAsString(trackedRace.getRace().getCompetitors(), competitorDTO.getIdAsString());
            Set<MarkPassing> competitorMarkPassings;
            competitorMarkPassings = trackedRace.getMarkPassings(competitor, waitForCalculations);
            Iterable<Waypoint> waypoints = trackedRace.getRace().getCourse().getWaypoints();
            if (competitorMarkPassings != null) {
                for (MarkPassing markPassing : competitorMarkPassings) {
                    result.put(Util.indexOf(waypoints, markPassing.getWaypoint()), markPassing.getTimePoint().asDate());
                }
            }
        }
        return result;
    }

    @Override
    public PolarSheetsXYDiagramData createXYDiagramForBoatClass(String boatClassName) {
        BoatClass boatClass = getService().getBaseDomainFactory().getOrCreateBoatClass(boatClassName);
        Map<Pair<LegType, Tack>, List<Pair<Double, Double>>> regressionSpeedDataLists = new HashMap<>();
        for (LegType legType : new LegType[] { LegType.UPWIND, LegType.DOWNWIND }) {
            for (Tack tack : new Tack[] { Tack.PORT, Tack.STARBOARD }) {
                regressionSpeedDataLists.put(new Pair<LegType, Tack>(legType, tack),
                        new ArrayList<Pair<Double, Double>>());
            }
        }
        for (double windInKnots = 0.1; windInKnots < 30; windInKnots = windInKnots + 0.1) {
            for (LegType legType : new LegType[] { LegType.UPWIND, LegType.DOWNWIND }) {
                for (Tack tack : new Tack[] { Tack.PORT, Tack.STARBOARD }) {     
                    try {
                        SpeedWithBearingWithConfidence<Void> averageUpwindStarboardRegression = getService()
                                .getPolarDataService().getAverageSpeedWithBearing(boatClass,
                                        new KnotSpeedImpl(windInKnots), legType, tack);

                        regressionSpeedDataLists.get(new Pair<LegType, Tack>(legType, tack)).add(
                                new Pair<Double, Double>(windInKnots, averageUpwindStarboardRegression.getObject()
                                        .getKnots()));
                    } catch (NotEnoughDataHasBeenAddedException e) {
                        // Do not add a point to the result
                    }
                }
            }
        }

        PolarSheetsXYDiagramData data = new PolarSheetsXYDiagramDataImpl(regressionSpeedDataLists);

        return data;
    }
    
    private FileStorageService getFileStorageService(String name) {
        if (name == null || name.equals("")) {
            return null;
        }
        return getService().getFileStorageManagementService().getFileStorageService(name);
    }
    
    private Locale getLocale(String localeInfoName) {
        return ResourceBundleStringMessages.Util.getLocaleFor(localeInfoName);
    }

    @Override
    public FileStorageServiceDTO[] getAvailableFileStorageServices(String localeInfoName) {
        List<FileStorageServiceDTO> serviceDtos = new ArrayList<>();
        final FileStorageManagementService fileStorageManagementService = getService().getFileStorageManagementService();
        if (fileStorageManagementService != null) {
            for (FileStorageService s : fileStorageManagementService.getAvailableFileStorageServices()) {
                serviceDtos.add(FileStorageServiceDTOUtils.convert(s, getLocale(localeInfoName)));
            }
        }
        return serviceDtos.toArray(new FileStorageServiceDTO[0]);
    }

    @Override
    public void setFileStorageServiceProperties(String serviceName, Map<String, String> properties) {
        for (Entry<String, String> p : properties.entrySet()) {
            try {
                getService().getFileStorageManagementService()
                    .setFileStorageServiceProperty(getFileStorageService(serviceName), p.getKey(), p.getValue());
            } catch (NoCorrespondingServiceRegisteredException | IllegalArgumentException e) {
                //ignore, doing refresh afterwards anyways
            }
        }
    }

    @Override
    public FileStorageServicePropertyErrorsDTO testFileStorageServiceProperties(String serviceName, String localeInfoName) throws IOException {
        try {
            FileStorageService service = getFileStorageService(serviceName);
            if (service != null) {
                service.testProperties();
            }
        } catch (InvalidPropertiesException e) {
            return FileStorageServiceDTOUtils.convert(e, getLocale(localeInfoName));
        }
        return null;
    }

    @Override
    public void setActiveFileStorageService(String serviceName, String localeInfoName) {
        getService().getFileStorageManagementService().setActiveFileStorageService(getFileStorageService(serviceName));
    }

    @Override
    public String getActiveFileStorageServiceName() {
        try {
            final FileStorageService activeFileStorageService = getService().getFileStorageManagementService().getActiveFileStorageService();
            return activeFileStorageService == null ? null : activeFileStorageService.getName();
        } catch (NoCorrespondingServiceRegisteredException e) {
            return null;
        }
    }

    @Override
    public void inviteCompetitorsForTrackingViaEmail(String serverUrlWithoutTrailingSlash, EventDTO eventDto,
            String leaderboardName, Collection<CompetitorDTO> competitorDtos, String iOSAppUrl, String androidAppUrl,
            String localeInfoName) throws MailException {
        Event event = getService().getEvent(eventDto.id);
        Set<Competitor> competitors = new HashSet<>();
        for (CompetitorDTO c : competitorDtos) {
            competitors.add(getCompetitor(c));
        }
        Leaderboard leaderboard = getService().getLeaderboardByName(leaderboardName);
        getRaceLogTrackingAdapter().inviteCompetitorsForTrackingViaEmail(event, leaderboard, serverUrlWithoutTrailingSlash,
                competitors, iOSAppUrl, androidAppUrl, getLocale(localeInfoName));
    }
    
    @Override
    public void inviteBuoyTenderViaEmail(String serverUrlWithoutTrailingSlash, EventDTO eventDto,
            String leaderboardName, String emails, String iOSAppUrl, String androidAppUrl, String localeInfoName)
            throws MailException {
        Event event = getService().getEvent(eventDto.id);
        Leaderboard leaderboard = getService().getLeaderboardByName(leaderboardName);
        getRaceLogTrackingAdapter().inviteBuoyTenderViaEmail(event, leaderboard, serverUrlWithoutTrailingSlash,
                emails, iOSAppUrl, androidAppUrl, getLocale(localeInfoName));
    }

    @Override
    public ArrayList<LeaderboardGroupDTO> getLeaderboardGroupsByEventId(UUID id) {
        Event event = getService().getEvent(id);
        if (event == null) {
            throw new RuntimeException("Event not found");
        }
        
        ArrayList<LeaderboardGroupDTO> result = new ArrayList<>();
        for (LeaderboardGroup lg : event.getLeaderboardGroups()) {
            result.add(convertToLeaderboardGroupDTO(lg, /* withGeoLocationData */false, true));
        }
        return result;
    }

    /**
     * Gets all Marks defined in the RegattaLog and the trackedRace
     * @throws DoesNotHaveRegattaLogException 
     */
    @Override
    public Iterable<MarkDTO> getMarksInRegattaLog(String leaderboardName) throws DoesNotHaveRegattaLogException {
        final Leaderboard l = getService().getLeaderboardByName(leaderboardName);
        if (! (l instanceof HasRegattaLike)) {
            throw new DoesNotHaveRegattaLogException();
        }
        final LeaderboardThatHasRegattaLike leaderboard = (LeaderboardThatHasRegattaLike) l;
        final RegattaLog regattaLog = leaderboard.getRegattaLike().getRegattaLog();
        final Set<MarkDTO> markDTOs = new HashSet<>();
        final List<RegattaLogEvent> markEvents = new AllEventsOfTypeFinder<>(regattaLog, /* only unrevoked */ true, RegattaLogDefineMarkEvent.class).analyze();
        for (RegattaLogEvent regattaLogEvent : markEvents) {
            final RegattaLogDefineMarkEvent defineMarkEvent = (RegattaLogDefineMarkEvent) regattaLogEvent;
            markDTOs.add(convertToMarkDTO(leaderboard, defineMarkEvent.getMark()));
        }
        return markDTOs;
    }

    @Override
    public void closeOpenEndedDeviceMapping(String leaderboardName, DeviceMappingDTO mappingDTO, Date closingTimePoint) throws TransformationException, DoesNotHaveRegattaLogException, UnableToCloseDeviceMappingException {
        RegattaLog regattaLog = getRegattaLogInternal(leaderboardName);
        closeOpenEndedDeviceMapping(regattaLog, mappingDTO, closingTimePoint);
    }

    /**
     * Gets all the logs corresponding to a leaderboard. This includes all the RaceLogs of the leaderBoard's raceColumns
     * @param leaderboardName
     * @return
     */
    private List<AbstractLog<?, ?>> getLogHierarchy(String leaderboardName) {
        final List<AbstractLog<?, ?>> result;
        Leaderboard leaderboard = getService().getLeaderboardByName(leaderboardName);
        if (leaderboard == null) {
            result = null;
        } else {
            result = new ArrayList<>();
            if (leaderboard instanceof HasRegattaLike) {
                result.add(((HasRegattaLike) leaderboard).getRegattaLike().getRegattaLog());
            }
            for (RaceColumn raceColumn : leaderboard.getRaceColumns()) {
                for (Fleet fleet : raceColumn.getFleets()) {
                    RaceLog raceLog = raceColumn.getRaceLog(fleet);
                    result.add(raceLog);
                }
            }
        }
        return result;
    }   

    public boolean doesRegattaLogContainCompetitors(String leaderboardName) throws DoesNotHaveRegattaLogException {
        RegattaLog regattaLog = getRegattaLogInternal(leaderboardName);
        List<RegattaLogEvent> comeptitorRegistrationEvents = new AllEventsOfTypeFinder<>(regattaLog,
                /* only unrevoked */ true, RegattaLogRegisterCompetitorEvent.class).analyze();
        return !comeptitorRegistrationEvents.isEmpty();
    }

    @Override
    public RegattaAndRaceIdentifier getRaceIdentifier(String regattaLikeName, String raceColumnName, String fleetName) {
        RegattaAndRaceIdentifier result = null;
        final Leaderboard leaderboard = getService().getLeaderboardByName(regattaLikeName);
        if (leaderboard != null) {
            final RaceColumn raceColumn = leaderboard.getRaceColumnByName(raceColumnName);
            if (raceColumn != null) {
                final Fleet fleet = raceColumn.getFleetByName(fleetName);
                if (fleet != null) {
                    final TrackedRace trackedRace = raceColumn.getTrackedRace(fleet);
                    if (trackedRace != null) {
                        result = trackedRace.getRaceIdentifier();
                    }
                }
            }
        }
        return result;
    }

    @Override
    public Collection<CompetitorDTO> getCompetitorRegistrationsForRace(String leaderboardName, String raceColumnName,
            String fleetName) throws NotFoundException {
        RaceColumn raceColumn = getRaceColumn(leaderboardName, raceColumnName);
        Fleet fleet = getFleetByName(raceColumn, fleetName);
        return convertToCompetitorDTOs(raceColumn.getAllCompetitors(fleet));
    }
    
    @Override
    public Collection<CompetitorDTO> getCompetitorRegistrationsForLeaderboard(String leaderboardName) throws NotFoundException {
        Leaderboard leaderboard = getLeaderboardByName(leaderboardName);
        return convertToCompetitorDTOs(leaderboard.getAllCompetitors());
    }

    @Override
    public Collection<CompetitorDTO> getCompetitorRegistrationsInRegattaLog(String leaderboardName) throws DoesNotHaveRegattaLogException, NotFoundException {
        Leaderboard leaderboard = getLeaderboardByName(leaderboardName);
        if (! (leaderboard instanceof HasRegattaLike)) {
            throw new DoesNotHaveRegattaLogException();
        }
        HasRegattaLike regattaLikeLeaderboard = ((HasRegattaLike) leaderboard);
        return convertToCompetitorDTOs(regattaLikeLeaderboard.getCompetitorsRegisteredInRegattaLog());
    }
    
    @Override
    public Collection<CompetitorDTO> getCompetitorRegistrationsInRaceLog(String leaderboardName, String raceColumnName,
            String fleetName) throws NotFoundException {
        RaceColumn raceColumn = getRaceColumn(leaderboardName, raceColumnName);
        Fleet fleet = getFleetByName(raceColumn, fleetName);
        return convertToCompetitorDTOs(raceColumn.getCompetitorsRegisteredInRacelog(fleet));
    }

    @Override
    public Boolean areCompetitorRegistrationsEnabledForRace(String leaderboardName, String raceColumnName,
            String fleetName) throws NotFoundException {
        RaceColumn raceColumn = getRaceColumn(leaderboardName, raceColumnName);
        Fleet fleet = getFleetByName(raceColumn, fleetName);
        return raceColumn.isCompetitorRegistrationInRacelogEnabled(fleet);
    }
    
    private Fleet getFleetByName(RaceColumn raceColumn, String fleetName) throws NotFoundException{
        Fleet fleet = raceColumn.getFleetByName(fleetName);
        if (fleet == null){
            throw new NotFoundException("fleet with name "+fleetName+" not found");
        }
        return fleet;
    }
    
    private Leaderboard getLeaderboardByName(String leaderboardName) throws NotFoundException{
        Leaderboard leaderboard = getService().getLeaderboardByName(leaderboardName);
        if (leaderboard == null){
            throw new NotFoundException("Leaderboard with name "+leaderboardName+" not found");
        }
        return leaderboard;
    }
    
    private RaceColumn getRaceColumn(String leaderboardName, String raceColumnName) throws NotFoundException{
        Leaderboard leaderboard = getService().getLeaderboardByName(leaderboardName);
        if (leaderboard == null){
            throw new NotFoundException("leaderboard with name "+leaderboardName+" not found");
        } 
        RaceColumn raceColumn = leaderboard.getRaceColumnByName(raceColumnName);
        if (raceColumn == null){
            throw new NotFoundException("raceColumn with name "+raceColumnName+" not found");
        }
        return raceColumn;
    }

    @Override
    public void disableCompetitorRegistrationsForRace(String leaderboardName, String raceColumnName, String fleetName) throws NotRevokableException, NotFoundException {
        if (areCompetitorRegistrationsEnabledForRace(leaderboardName, raceColumnName, fleetName)){
            RaceColumn raceColumn = getRaceColumn(leaderboardName, raceColumnName);
            raceColumn.disableCompetitorRegistrationOnRaceLog(getFleetByName(raceColumn, fleetName));
        }
    }

    @Override
    public void enableCompetitorRegistrationsForRace(String leaderboardName, String raceColumnName, String fleetName) throws IllegalArgumentException, NotFoundException {
        if (!areCompetitorRegistrationsEnabledForRace(leaderboardName, raceColumnName, fleetName)){
            RaceColumn raceColumn = getRaceColumn(leaderboardName, raceColumnName);
            raceColumn.enableCompetitorRegistrationOnRaceLog(getFleetByName(raceColumn, fleetName));
        }
    }

    @Override
    public Pair<Boolean, String> checkIfMarksAreUsedInOtherRaceLogs(String leaderboardName, String raceColumnName,
            String fleetName, Set<MarkDTO> marksToRemove) throws NotFoundException {
        Set<String> markIds = new HashSet<String>();
        for (MarkDTO markDTO : marksToRemove) {
            markIds.add(markDTO.getIdAsString());
        }
        RaceLog raceLogToIgnore = getRaceLog(leaderboardName, raceColumnName, fleetName);
        HashSet<String> racesContainingMarksToDeleteInCourse = new HashSet<String>();
        boolean marksAreUsedInOtherRaceLogs = false;
        Leaderboard leaderboard = getService().getLeaderboardByName(leaderboardName);
        for (RaceColumn raceColumn : leaderboard.getRaceColumns()) {
            for (Fleet fleet : raceColumn.getFleets()) {
                RaceLog raceLog = raceColumn.getRaceLog(fleet);
                if (raceLog != raceLogToIgnore) {
                    LastPublishedCourseDesignFinder finder = new LastPublishedCourseDesignFinder(raceLog, /* onlyCoursesWithValidWaypointList */ true);
                    CourseBase course = finder.analyze();
                    if (course != null) {
                        for (Waypoint waypoint : course.getWaypoints()) {
                            for (Mark mark : waypoint.getMarks()) {
                                if (markIds.contains(mark.getId().toString())) {
                                    racesContainingMarksToDeleteInCourse.add(raceColumn.getName() + "/"
                                            + fleet.getName());
                                    marksAreUsedInOtherRaceLogs = true;
                                }
                            }
                        }
                    }
                }
            }
        }         
        StringBuilder racesInCollision = new StringBuilder();
        for (String raceName : racesContainingMarksToDeleteInCourse) {
            racesInCollision.append(raceName+", ");
        }
        return new Pair<Boolean, String>(marksAreUsedInOtherRaceLogs, 
                racesInCollision.substring(0, Math.max(0, racesInCollision.length()-2)));
    }

    @Override
    public List<DeviceMappingDTO> getDeviceMappings(String leaderboardName)
            throws DoesNotHaveRegattaLogException, TransformationException {
        RegattaLog regattaLog = getRegattaLogInternal(leaderboardName);
        return getDeviceMappings(regattaLog);
    }
    
    @Override
    public Iterable<MarkDTO> getMarksInTrackedRace(String leaderboardName, String raceColumnName, String fleetName) {
        final List<MarkDTO> marks = new ArrayList<>();
        final Leaderboard leaderboard = getService().getLeaderboardByName(leaderboardName);
        if (leaderboard != null) {
            final RaceColumn raceColumn = leaderboard.getRaceColumnByName(raceColumnName);
            if (raceColumn != null) {
                final Fleet fleet = raceColumn.getFleetByName(fleetName);
                if (fleet != null) {
                    for (final Mark mark : raceColumn.getAvailableMarks(fleet)) {
                        marks.add(new MarkDTO(mark.getId().toString(), mark.getName()));
                    }
                }
            }
        }
        return marks;
    }

    @Override
    public MarkTracksDTO getMarkTracks(String leaderboardName, String raceColumnName, String fleetName) {
        final List<MarkTrackDTO> markTracks = new ArrayList<>();
        for (final MarkDTO mark : getMarksInTrackedRace(leaderboardName, raceColumnName, fleetName)) {
            MarkTrackDTO markTrackDTO = getMarkTrack(leaderboardName, raceColumnName, fleetName, mark.getIdAsString());
            markTracks.add(markTrackDTO);
        }
        return new MarkTracksDTO(markTracks);
    }
    
    private MarkTrackDTO getMarkTrack(Leaderboard leaderboard, RaceColumn raceColumn, Fleet fleet, String markIdAsString) {
        MarkDTO markDTO = null;
        Mark mark = null;
        for (final Mark currMark : raceColumn.getAvailableMarks(fleet)) {
            if (currMark.getId().toString().equals(markIdAsString)) {
                mark = currMark;
                markDTO = convertToMarkDTO(currMark, /* position */ null);
                break;
            }
        }
        
        if (markDTO != null) {
            final TrackedRace trackedRace = raceColumn.getTrackedRace(fleet);
            final GPSFixTrack<Mark, ? extends GPSFix> markTrack;
            if (trackedRace != null) {
                markTrack = trackedRace.getOrCreateTrack(mark);
            } else {
                DynamicGPSFixTrackImpl<Mark> writeableMarkTrack = new DynamicGPSFixTrackImpl<Mark>(mark, BoatClass.APPROXIMATE_AVERAGE_MANEUVER_DURATION.asMillis());
                markTrack = writeableMarkTrack;
                final RaceLog raceLog = raceColumn.getRaceLog(fleet);
                final RegattaLog regattaLog = raceColumn.getRegattaLog();
                final TrackingTimesFinder trackingTimesFinder = new TrackingTimesFinder(raceLog);
                final Pair<TimePointSpecificationFoundInLog, TimePointSpecificationFoundInLog> trackingTimes = trackingTimesFinder.analyze();
                try {
                    GPSFixStore gfs = new GPSFixStoreImpl(getService().getSensorFixStore());
                    gfs.loadMarkTrack(writeableMarkTrack, regattaLog, mark,
                            trackingTimes.getA().getTimePoint(), trackingTimes.getB().getTimePoint());
                } catch (TransformationException | NoCorrespondingServiceRegisteredException e) {
                    logger.info("Error trying to load mark track for mark "+mark+" from "+trackingTimes.getA()+" to "+trackingTimes.getB());
                }
            }
            Iterable<GPSFixDTO> gpsFixDTOTrack = convertToGPSFixDTOTrack(markTrack);
            return new MarkTrackDTO(markDTO, gpsFixDTOTrack, /* thinned out */ false);
        }
        return null;
    }
    
    @Override
    public MarkTrackDTO getMarkTrack(String leaderboardName, String raceColumnName, String fleetName, String markIdAsString) {
        final Leaderboard leaderboard = getService().getLeaderboardByName(leaderboardName);
        if (leaderboard != null) {
            final RaceColumn raceColumn = leaderboard.getRaceColumnByName(raceColumnName);
            if (raceColumn != null) {
                final Fleet fleet = raceColumn.getFleetByName(fleetName);
                if (fleet != null) {
                    return getMarkTrack(leaderboard, raceColumn, fleet, markIdAsString);
                }
            }
        }
        return null;
    }
    
    /**
     * Uses all fixed from {@code track} with the outliers removed, {@link #convertToGPSFixDTO(GPSFix) converts} each
     * of them to a {@link GPSFixDTO} and adds them to the resulting list.
     */
    private Iterable<GPSFixDTO> convertToGPSFixDTOTrack(Track<? extends GPSFix> track) {
        final List<GPSFixDTO> result = new ArrayList<>();
        track.lockForRead();
        try {
            for (final GPSFix fix : track.getFixes()) {
                result.add(convertToGPSFixDTO(fix));
            }
        } finally {
            track.unlockAfterRead();
        }
        return result;
    }
    
    private GPSFixDTO convertToGPSFixDTO(GPSFix fix) {
        final GPSFixDTO result;
        if (fix == null) {
            result = null;
        } else {
            result = new GPSFixDTO(fix.getTimePoint().asDate(), fix.getPosition());
        }
        return result;
    }

    @Override
    public boolean canRemoveMarkFix(String leaderboardName, String raceColumnName, String fleetName,
            String markIdAsString, GPSFixDTO fix) {
        boolean result = false;
        final Leaderboard leaderboard = getService().getLeaderboardByName(leaderboardName);
        if (leaderboard != null) {
            final RaceColumn raceColumn = leaderboard.getRaceColumnByName(raceColumnName);
            if (raceColumn != null) {
                final TimePoint fixTimePoint = new MillisecondsTimePoint(fix.timepoint);
                final RegattaLog regattaLog = raceColumn.getRegattaLog();
                final BaseRegattaLogDeviceMappingFinder<Mark> mappingFinder = new RegattaLogDeviceMarkMappingFinder(regattaLog);
                final Fleet fleet = raceColumn.getFleetByName(fleetName);
                if (fleet != null) {
                    for (final Mark mark : raceColumn.getAvailableMarks(fleet)) {
                        if (mark.getId().toString().equals(markIdAsString)) {
                            result = mappingFinder.hasMappingFor(mark, fixTimePoint);
                            if (result) {
                                break;
                            }
                        }
                    }
                }
            }
        }
        return result;
    }

    @Override
    public void removeMarkFix(String leaderboardName, String raceColumnName, String fleetName, String markIdAsString, GPSFixDTO fix) throws NotRevokableException {
        final Leaderboard leaderboard = getService().getLeaderboardByName(leaderboardName);
        if (leaderboard != null) {
            final RaceColumn raceColumn = leaderboard.getRaceColumnByName(raceColumnName);
            if (raceColumn != null) {
                final TimePoint fixTimePoint = new MillisecondsTimePoint(fix.timepoint);
                final RegattaLog regattaLog = raceColumn.getRegattaLog();
                final BaseRegattaLogDeviceMappingFinder<Mark> mappingFinder = new RegattaLogDeviceMarkMappingFinder(regattaLog);
                final Fleet fleet = raceColumn.getFleetByName(fleetName);
                if (fleet != null) {
                    for (final Mark mark : raceColumn.getAvailableMarks(fleet)) {
                        if (mark.getId().toString().equals(markIdAsString)) {
                            mappingFinder.removeTimePointFromMapping(mark, fixTimePoint);
                        }
                    }
                }
            }
        }
    }

    @Override
    public void addMarkFix(String leaderboardName, String raceColumnName, String fleetName, String markIdAsString, GPSFixDTO newFix) {
        final Leaderboard leaderboard = getService().getLeaderboardByName(leaderboardName);
        if (leaderboard != null) {
            final RaceColumn raceColumn = leaderboard.getRaceColumnByName(raceColumnName);
            if (raceColumn != null) {
                final RegattaLog regattaLog = raceColumn.getRegattaLog();
                final Fleet fleet = raceColumn.getFleetByName(fleetName);
                if (fleet != null) {
                    for (final Mark mark : raceColumn.getAvailableMarks(fleet)) {
                        if (mark.getId().toString().equals(markIdAsString)) {
                            getRaceLogTrackingAdapter().pingMark(regattaLog, mark,
                                    new GPSFixImpl(newFix.position, new MillisecondsTimePoint(newFix.timepoint)),
                                    getService());
                        }
                    }
                }
            }
        }
    }

    @Override
    public void editMarkFix(String leaderboardName, String raceColumnName, String fleetName, String markIdAsString,
            GPSFixDTO oldFix, Position newPosition) throws NotRevokableException {
        final Leaderboard leaderboard = getService().getLeaderboardByName(leaderboardName);
        if (leaderboard != null) {
            final RaceColumn raceColumn = leaderboard.getRaceColumnByName(raceColumnName);
            if (raceColumn != null) {
                final RegattaLog regattaLog = raceColumn.getRegattaLog();
                final BaseRegattaLogDeviceMappingFinder<Mark> mappingFinder = new RegattaLogDeviceMarkMappingFinder(
                        regattaLog);
                final Fleet fleet = raceColumn.getFleetByName(fleetName);
                if (fleet != null) {
                    final TimePoint fixTimePoint = new MillisecondsTimePoint(oldFix.timepoint);
                    for (final Mark mark : raceColumn.getAvailableMarks(fleet)) {
                        if (mark.getId().toString().equals(markIdAsString)) {
                            mappingFinder.removeTimePointFromMapping(mark, fixTimePoint);
                            getRaceLogTrackingAdapter().pingMark(regattaLog, mark,
                                    new GPSFixImpl(newPosition, fixTimePoint), getService());
                        }
                    }
                }
            }
        }
    }

    @Override
    public Map<Triple<String, String, String>, Pair<TimePointSpecificationFoundInLog, TimePointSpecificationFoundInLog>> getTrackingTimes(
            Collection<Triple<String, String, String>> leaderboardRaceColumnFleetNames) {
        Map<Triple<String, String, String>, Pair<TimePointSpecificationFoundInLog, TimePointSpecificationFoundInLog>> trackingTimes = new HashMap<>(); 
        for (Triple<String, String, String> leaderboardRaceColumnFleetName : leaderboardRaceColumnFleetNames) {
            try {
                trackingTimes.put(leaderboardRaceColumnFleetName, getTrackingTimes(leaderboardRaceColumnFleetName.getA(), 
                        leaderboardRaceColumnFleetName.getB(), leaderboardRaceColumnFleetName.getC()));
            } catch (Exception e) {
                trackingTimes.put(leaderboardRaceColumnFleetName, null);
            }
        }
        return trackingTimes;
    }

    @Override
    public Collection<CompetitorDTO> getEliminatedCompetitors(String leaderboardName) {
        final Leaderboard leaderboard = getService().getLeaderboardByName(leaderboardName);
        if (leaderboard == null || !(leaderboard instanceof RegattaLeaderboardWithEliminations)) {
            throw new IllegalArgumentException(leaderboardName+" does not match a regatta leaderboard with eliminations");
        }
        final RegattaLeaderboardWithEliminations rlwe = (RegattaLeaderboardWithEliminations) leaderboard;
        return convertToCompetitorDTOs(rlwe.getEliminatedCompetitors());
    }
    
    @Override
    public void setEliminatedCompetitors(String leaderboardName, Set<CompetitorDTO> newEliminatedCompetitorDTOs) {
        Set<Competitor> newEliminatedCompetitors = new HashSet<>();
        for (final CompetitorDTO cDTO : newEliminatedCompetitorDTOs) {
            newEliminatedCompetitors.add(getCompetitor(cDTO));
        }
        getService().apply(new UpdateEliminatedCompetitorsInLeaderboard(leaderboardName, newEliminatedCompetitors));
    }

    @Override
    public List<DetailType> determineDetailTypesForCompetitorChart(String leaderboardGroupName, RegattaAndRaceIdentifier identifier) {
        List<DetailType> availableDetailsTypes = DetailType.getDefaultDetailTypesForChart();
        final DynamicTrackedRace trackedRace = getService().getTrackedRace(identifier);
        if (trackedRace != null) {
            boolean hasBravoTrack = false;
            boolean hasExtendedBravoFixes = false;
            for (BravoFixTrack<Competitor> track : trackedRace.<BravoFix, BravoFixTrack<Competitor>>getSensorTracks(BravoFixTrack.TRACK_NAME)) {
                hasBravoTrack = true;
                if (track.hasExtendedFixes()) {
                    hasExtendedBravoFixes = true;
                    break;
                }
            }
            if (hasBravoTrack) {
                availableDetailsTypes.add(DetailType.RACE_CURRENT_RIDE_HEIGHT_IN_METERS);
                availableDetailsTypes.add(DetailType.CURRENT_HEEL_IN_DEGREES);
                availableDetailsTypes.add(DetailType.CURRENT_PITCH_IN_DEGREES);
            }
            if (hasExtendedBravoFixes) {
                availableDetailsTypes.add(DetailType.CURRENT_PORT_DAGGERBOARD_RAKE);
                availableDetailsTypes.add(DetailType.CURRENT_STBD_DAGGERBOARD_RAKE);
                availableDetailsTypes.add(DetailType.CURRENT_PORT_RUDDER_RAKE);
                availableDetailsTypes.add(DetailType.CURRENT_STBD_RUDDER_RAKE);
                availableDetailsTypes.add(DetailType.CURRENT_MAST_ROTATION_IN_DEGREES);
                availableDetailsTypes.add(DetailType.CURRENT_LEEWAY_IN_DEGREES);
                availableDetailsTypes.add(DetailType.CURRENT_SET);
                availableDetailsTypes.add(DetailType.CURRENT_DRIFT_IN_DEGREES);
                availableDetailsTypes.add(DetailType.CURRENT_DEPTH_IN_METERS);
                availableDetailsTypes.add(DetailType.CURRENT_RUDDER_IN_DEGREES);
                availableDetailsTypes.add(DetailType.CURRENT_TACK_ANGLE_IN_DEGREES);
                availableDetailsTypes.add(DetailType.CURRENT_DEFLECTOR_PERCENTAGE);
                availableDetailsTypes.add(DetailType.CURRENT_DEFLECTOR_IN_MILLIMETERS);
                availableDetailsTypes.add(DetailType.CURRENT_RAKE_IN_DEGREES);
                availableDetailsTypes.add(DetailType.CURRENT_TARGET_HEEL_ANGLE_IN_DEGREES);
                availableDetailsTypes.add(DetailType.CURRENT_FORESTAY_LOAD);
                availableDetailsTypes.add(DetailType.CURRENT_FORESTAY_PRESSURE);
                availableDetailsTypes.add(DetailType.CURRENT_TARGET_BOATSPEED_PERCENTAGE);
            }
        }
        if (leaderboardGroupName != null) {
            LeaderboardGroupDTO group = getLeaderboardGroupByName(leaderboardGroupName, false);
            if (group != null ? group.hasOverallLeaderboard() : false) {
                availableDetailsTypes.add(DetailType.OVERALL_RANK);
            }
        }
        return availableDetailsTypes;
    }
    
    @Override
<<<<<<< HEAD
    public Iterable<CompetitorDTO> getCompetitorsFromRegatta(RegattaIdentifier regattaIdentifier) {
        return convertToCompetitorDTOs(getService().getCompetitorsFromRegatta(regattaIdentifier));
    }
    
    @Override
    public PairingListTemplateDTO calculatePairingList(RegattaIdentifier regattaIdentifier, int competitorsCount, 
            int flightMultiplier) {
        PairingListTemplate template = getService().createPairingListFromRegatta(regattaIdentifier, competitorsCount, 
                flightMultiplier);
        Regatta regatta = getService().getRegatta(regattaIdentifier);
        int flightCount = Util.size(regatta.getRaceColumns());
        int groupCount = (int) (template.getPairingListTemplate().length / flightCount / (flightMultiplier > 0 ? (flightMultiplier + 1) : 1));
        return new PairingListTemplateDTO(flightCount, groupCount, 
                competitorsCount, flightMultiplier, template.getPairingListTemplate(), template.getQuality());
=======
    public List<ExpeditionDeviceConfiguration> getExpeditionDeviceConfigurations() {
        final List<ExpeditionDeviceConfiguration> result = new ArrayList<>();
        final ExpeditionTrackerFactory expeditionConnector = expeditionConnectorTracker.getService();
        if (expeditionConnector != null) {
            Util.addAll(expeditionConnector.getDeviceConfigurations(), result);
        }
        return result;
    }

    @Override
    public void addOrReplaceExpeditionDeviceConfiguration(ExpeditionDeviceConfiguration deviceConfiguration) {
        // TODO consider replication
        final ExpeditionTrackerFactory expeditionConnector = expeditionConnectorTracker.getService();
        if (expeditionConnector != null) {
            expeditionConnector.addOrReplaceDeviceConfiguration(deviceConfiguration);
        }
    }

    @Override
    public void removeExpeditionDeviceConfiguration(ExpeditionDeviceConfiguration deviceConfiguration) {
        // TODO consider replication
        final ExpeditionTrackerFactory expeditionConnector = expeditionConnectorTracker.getService();
        if (expeditionConnector != null) {
            expeditionConnector.removeDeviceConfiguration(deviceConfiguration);
        }
>>>>>>> 0c8d33bb
    }
}<|MERGE_RESOLUTION|>--- conflicted
+++ resolved
@@ -6759,9 +6759,35 @@
         }
         return availableDetailsTypes;
     }
-    
-    @Override
-<<<<<<< HEAD
+
+    @Override
+    public List<ExpeditionDeviceConfiguration> getExpeditionDeviceConfigurations() {
+        final List<ExpeditionDeviceConfiguration> result = new ArrayList<>();
+        final ExpeditionTrackerFactory expeditionConnector = expeditionConnectorTracker.getService();
+        if (expeditionConnector != null) {
+            Util.addAll(expeditionConnector.getDeviceConfigurations(), result);
+        }
+        return result;
+    }
+
+    @Override
+    public void addOrReplaceExpeditionDeviceConfiguration(ExpeditionDeviceConfiguration deviceConfiguration) {
+        // TODO consider replication
+        final ExpeditionTrackerFactory expeditionConnector = expeditionConnectorTracker.getService();
+        if (expeditionConnector != null) {
+            expeditionConnector.addOrReplaceDeviceConfiguration(deviceConfiguration);
+        }
+    }
+
+    @Override
+    public void removeExpeditionDeviceConfiguration(ExpeditionDeviceConfiguration deviceConfiguration) {
+        // TODO consider replication
+        final ExpeditionTrackerFactory expeditionConnector = expeditionConnectorTracker.getService();
+        if (expeditionConnector != null) {
+            expeditionConnector.removeDeviceConfiguration(deviceConfiguration);
+        }
+    }
+    @Override
     public Iterable<CompetitorDTO> getCompetitorsFromRegatta(RegattaIdentifier regattaIdentifier) {
         return convertToCompetitorDTOs(getService().getCompetitorsFromRegatta(regattaIdentifier));
     }
@@ -6776,32 +6802,5 @@
         int groupCount = (int) (template.getPairingListTemplate().length / flightCount / (flightMultiplier > 0 ? (flightMultiplier + 1) : 1));
         return new PairingListTemplateDTO(flightCount, groupCount, 
                 competitorsCount, flightMultiplier, template.getPairingListTemplate(), template.getQuality());
-=======
-    public List<ExpeditionDeviceConfiguration> getExpeditionDeviceConfigurations() {
-        final List<ExpeditionDeviceConfiguration> result = new ArrayList<>();
-        final ExpeditionTrackerFactory expeditionConnector = expeditionConnectorTracker.getService();
-        if (expeditionConnector != null) {
-            Util.addAll(expeditionConnector.getDeviceConfigurations(), result);
-        }
-        return result;
-    }
-
-    @Override
-    public void addOrReplaceExpeditionDeviceConfiguration(ExpeditionDeviceConfiguration deviceConfiguration) {
-        // TODO consider replication
-        final ExpeditionTrackerFactory expeditionConnector = expeditionConnectorTracker.getService();
-        if (expeditionConnector != null) {
-            expeditionConnector.addOrReplaceDeviceConfiguration(deviceConfiguration);
-        }
-    }
-
-    @Override
-    public void removeExpeditionDeviceConfiguration(ExpeditionDeviceConfiguration deviceConfiguration) {
-        // TODO consider replication
-        final ExpeditionTrackerFactory expeditionConnector = expeditionConnectorTracker.getService();
-        if (expeditionConnector != null) {
-            expeditionConnector.removeDeviceConfiguration(deviceConfiguration);
-        }
->>>>>>> 0c8d33bb
     }
 }