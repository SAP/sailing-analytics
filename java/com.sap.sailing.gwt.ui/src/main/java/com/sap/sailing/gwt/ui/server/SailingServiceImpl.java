--- conflicted
+++ resolved
@@ -3328,11 +3328,7 @@
         List<VideoDescriptor> eventVideos = convertToVideos(videos);
         getService().apply(
                 new CreateEvent(eventName, eventDescription, startTimePoint, endTimePoint, venue, isPublic, eventUuid,
-<<<<<<< HEAD
-                        officialWebsiteURLAsString == null ? null : new URL(officialWebsiteURLAsString), new URL(sailorsInfoWebsiteURLAsString), eventImages, eventVideos));
-=======
                         officialWebsiteURL, sailorsInfoWebsiteURL, eventImages, eventVideos));
->>>>>>> 91a59862
         for (String courseAreaName : courseAreaNames) {
             createCourseArea(eventUuid, courseAreaName);
         }
