--- conflicted
+++ resolved
@@ -5467,51 +5467,6 @@
     }
 
     @Override
-<<<<<<< HEAD
-=======
-    public Iterable<String> getSearchServerNames() {
-        List<String> result = new ArrayList<>();
-        for (RemoteSailingServerReference remoteServerRef : getService().getLiveRemoteServerReferences()) {
-            result.add(remoteServerRef.getName());
-        }
-        return result;
-    }
-
-    @Override
-    public Iterable<LeaderboardSearchResultDTO> search(String serverNameOrNullForMain, KeywordQuery query) throws MalformedURLException {
-        final List<LeaderboardSearchResultDTO> result = new ArrayList<>();
-        if (serverNameOrNullForMain == null) {
-            Result<LeaderboardSearchResult> searchResult = getService().search(query);
-            for (LeaderboardSearchResult hit : searchResult.getHits()) {
-                result.add(createLeaderboardSearchResultDTO(hit, getRequestBaseURL(), false));
-            }
-        } else {
-            RemoteSailingServerReference remoteRef = getService().getRemoteServerReferenceByName(serverNameOrNullForMain);
-            for (LeaderboardSearchResultBase hit : getService().searchRemotely(serverNameOrNullForMain, query).getHits()) {
-                result.add(createLeaderboardSearchResultDTO(hit, remoteRef.getURL(), true));
-            }
-        }
-        return result;
-    }
-
-    private LeaderboardSearchResultDTO createLeaderboardSearchResultDTO(LeaderboardSearchResultBase leaderboardSearchResult, URL baseURL,
-            boolean isOnRemoteServer) {
-        Collection<LeaderboardGroupBaseDTO> leaderboardGroups = new ArrayList<>();
-        for (final LeaderboardGroupBase lgb : leaderboardSearchResult.getLeaderboardGroups()) {
-            LeaderboardGroupBaseDTO leaderboardGroupDTO = convertToLeaderboardGroupBaseDTO(lgb);
-            leaderboardGroups.add(leaderboardGroupDTO);
-        }
-        Collection<EventBaseDTO> events = new ArrayList<>();
-        for (final EventBase e : leaderboardSearchResult.getEvents()) {
-            events.add(convertToEventDTO(e));
-        }
-        return new LeaderboardSearchResultDTO(baseURL.toString(), isOnRemoteServer, leaderboardSearchResult.getLeaderboard().getName(),
-                leaderboardSearchResult.getLeaderboard().getDisplayName(), leaderboardSearchResult.getRegattaName(),
-                leaderboardSearchResult.getBoatClassName(), events, leaderboardGroups);
-    }
-
-    @Override
->>>>>>> 7c89d20b
     public RaceDTO setStartTimeReceivedForRace(RaceIdentifier raceIdentifier, Date newStartTimeReceived) {
         if (newStartTimeReceived != null) {
             RegattaNameAndRaceName regattaAndRaceIdentifier = new RegattaNameAndRaceName(
