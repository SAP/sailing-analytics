--- conflicted
+++ resolved
@@ -712,15 +712,11 @@
         // providing the updates is not outperformed by all the re-calculations happening here. Leave at least one
         // core to other things, but by using at least three threads ensure that no simplistic deadlocks may occur.
         executor = ThreadPoolUtil.INSTANCE.getDefaultForegroundTaskThreadPoolExecutor();
-<<<<<<< HEAD
+        serverStringMessages = new ResourceBundleStringMessagesImpl(STRING_MESSAGES_BASE_NAME,
+                this.getClass().getClassLoader(), StandardCharsets.UTF_8.name());
         if (context != null) {
             activator.setSailingService(this); // register so this service is informed when the bundle shuts down
         }
-=======
-        
-        serverStringMessages = new ResourceBundleStringMessagesImpl(STRING_MESSAGES_BASE_NAME,
-                this.getClass().getClassLoader(), StandardCharsets.UTF_8.name());
->>>>>>> 394e0a1f
     }
     
     /**
@@ -7598,15 +7594,9 @@
     
     @Override
     public RegattaAndRaceIdentifier sliceRace(RegattaAndRaceIdentifier raceIdentifier, String newRaceColumnName,
-<<<<<<< HEAD
-            TimePoint sliceFrom, TimePoint sliceTo) {
+            TimePoint sliceFrom, TimePoint sliceTo) throws ServiceException {
         SecurityUtils.getSubject().checkPermission(Permission.MANAGE_TRACKED_RACES.getStringPermissionForObjects(DefaultModes.UPDATE));
-=======
-            TimePoint sliceFrom, TimePoint sliceTo) throws ServiceException {
         final Locale locale = getClientLocale();
-        
-        SecurityUtils.getSubject().checkPermission(Permission.MANAGE_TRACKED_RACES.getStringPermissionForObjects(Mode.UPDATE));
->>>>>>> 394e0a1f
         if (!canSliceRace(raceIdentifier)) {
             throw new ServiceException(serverStringMessages.get(locale, "slicingCannotSliceRace"));
         }
