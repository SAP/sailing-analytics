package com.sap.sailing.gwt.ui.server;

import java.io.File;
import java.io.FileOutputStream;
import java.io.FilterInputStream;
import java.io.IOException;
import java.io.InputStream;
import java.io.InputStreamReader;
import java.io.ObjectOutputStream;
import java.io.Serializable;
import java.io.UnsupportedEncodingException;
import java.net.HttpURLConnection;
import java.net.MalformedURLException;
import java.net.URI;
import java.net.URISyntaxException;
import java.net.URL;
import java.net.URLConnection;
import java.net.URLEncoder;
import java.net.UnknownHostException;
import java.text.ParseException;
import java.util.ArrayList;
import java.util.Arrays;
import java.util.Calendar;
import java.util.Collection;
import java.util.Collections;
import java.util.Date;
import java.util.HashMap;
import java.util.HashSet;
import java.util.Iterator;
import java.util.LinkedHashMap;
import java.util.List;
import java.util.Locale;
import java.util.Map;
import java.util.Map.Entry;
import java.util.NavigableSet;
import java.util.Set;
import java.util.UUID;
import java.util.concurrent.Callable;
import java.util.concurrent.ConcurrentHashMap;
import java.util.concurrent.ExecutionException;
import java.util.concurrent.Executor;
import java.util.concurrent.Future;
import java.util.concurrent.FutureTask;
import java.util.concurrent.RunnableFuture;
import java.util.function.BiFunction;
import java.util.function.Function;
import java.util.logging.Level;
import java.util.logging.Logger;
import java.util.regex.Matcher;
import java.util.regex.Pattern;
import java.util.stream.StreamSupport;
import java.util.zip.GZIPInputStream;

import javax.servlet.ServletContext;

import org.apache.http.client.ClientProtocolException;
import org.apache.shiro.SecurityUtils;
import org.osgi.framework.BundleContext;
import org.osgi.framework.InvalidSyntaxException;
import org.osgi.framework.ServiceReference;
import org.osgi.util.tracker.ServiceTracker;

import com.sap.sailing.competitorimport.CompetitorProvider;
import com.sap.sailing.domain.abstractlog.AbstractLog;
import com.sap.sailing.domain.abstractlog.AbstractLogEvent;
import com.sap.sailing.domain.abstractlog.AbstractLogEventAuthor;
import com.sap.sailing.domain.abstractlog.impl.AllEventsOfTypeFinder;
import com.sap.sailing.domain.abstractlog.impl.LogEventAuthorImpl;
import com.sap.sailing.domain.abstractlog.race.RaceLog;
import com.sap.sailing.domain.abstractlog.race.RaceLogCourseDesignChangedEvent;
import com.sap.sailing.domain.abstractlog.race.RaceLogDependentStartTimeEvent;
import com.sap.sailing.domain.abstractlog.race.RaceLogEndOfTrackingEvent;
import com.sap.sailing.domain.abstractlog.race.RaceLogEvent;
import com.sap.sailing.domain.abstractlog.race.RaceLogFinishPositioningConfirmedEvent;
import com.sap.sailing.domain.abstractlog.race.RaceLogFinishPositioningListChangedEvent;
import com.sap.sailing.domain.abstractlog.race.RaceLogFixedMarkPassingEvent;
import com.sap.sailing.domain.abstractlog.race.RaceLogFlagEvent;
import com.sap.sailing.domain.abstractlog.race.RaceLogGateLineOpeningTimeEvent;
import com.sap.sailing.domain.abstractlog.race.RaceLogPathfinderEvent;
import com.sap.sailing.domain.abstractlog.race.RaceLogProtestStartTimeEvent;
import com.sap.sailing.domain.abstractlog.race.RaceLogRaceStatusEvent;
import com.sap.sailing.domain.abstractlog.race.RaceLogStartOfTrackingEvent;
import com.sap.sailing.domain.abstractlog.race.RaceLogStartProcedureChangedEvent;
import com.sap.sailing.domain.abstractlog.race.RaceLogStartTimeEvent;
import com.sap.sailing.domain.abstractlog.race.RaceLogSuppressedMarkPassingsEvent;
import com.sap.sailing.domain.abstractlog.race.RaceLogWindFixEvent;
import com.sap.sailing.domain.abstractlog.race.analyzing.impl.AbortingFlagFinder;
import com.sap.sailing.domain.abstractlog.race.analyzing.impl.FinishedTimeFinder;
import com.sap.sailing.domain.abstractlog.race.analyzing.impl.FinishingTimeFinder;
import com.sap.sailing.domain.abstractlog.race.analyzing.impl.LastPublishedCourseDesignFinder;
import com.sap.sailing.domain.abstractlog.race.analyzing.impl.MarkPassingDataFinder;
import com.sap.sailing.domain.abstractlog.race.analyzing.impl.StartTimeFinder;
import com.sap.sailing.domain.abstractlog.race.analyzing.impl.StartTimeFinderResult;
import com.sap.sailing.domain.abstractlog.race.analyzing.impl.TrackingTimesEventFinder;
import com.sap.sailing.domain.abstractlog.race.analyzing.impl.TrackingTimesFinder;
import com.sap.sailing.domain.abstractlog.race.impl.BaseRaceLogEventVisitor;
import com.sap.sailing.domain.abstractlog.race.impl.RaceLogCourseDesignChangedEventImpl;
import com.sap.sailing.domain.abstractlog.race.impl.RaceLogDependentStartTimeEventImpl;
import com.sap.sailing.domain.abstractlog.race.impl.RaceLogEndOfTrackingEventImpl;
import com.sap.sailing.domain.abstractlog.race.impl.RaceLogFinishPositioningConfirmedEventImpl;
import com.sap.sailing.domain.abstractlog.race.impl.RaceLogFinishPositioningListChangedEventImpl;
import com.sap.sailing.domain.abstractlog.race.impl.RaceLogFixedMarkPassingEventImpl;
import com.sap.sailing.domain.abstractlog.race.impl.RaceLogFlagEventImpl;
import com.sap.sailing.domain.abstractlog.race.impl.RaceLogGateLineOpeningTimeEventImpl;
import com.sap.sailing.domain.abstractlog.race.impl.RaceLogPathfinderEventImpl;
import com.sap.sailing.domain.abstractlog.race.impl.RaceLogProtestStartTimeEventImpl;
import com.sap.sailing.domain.abstractlog.race.impl.RaceLogRaceStatusEventImpl;
import com.sap.sailing.domain.abstractlog.race.impl.RaceLogStartOfTrackingEventImpl;
import com.sap.sailing.domain.abstractlog.race.impl.RaceLogStartProcedureChangedEventImpl;
import com.sap.sailing.domain.abstractlog.race.impl.RaceLogStartTimeEventImpl;
import com.sap.sailing.domain.abstractlog.race.impl.RaceLogSuppressedMarkPassingsEventImpl;
import com.sap.sailing.domain.abstractlog.race.impl.RaceLogWindFixEventImpl;
import com.sap.sailing.domain.abstractlog.race.scoring.RaceLogAdditionalScoringInformationEvent;
import com.sap.sailing.domain.abstractlog.race.scoring.impl.RaceLogAdditionalScoringInformationEventImpl;
import com.sap.sailing.domain.abstractlog.race.state.ReadonlyRaceState;
import com.sap.sailing.domain.abstractlog.race.state.impl.ReadonlyRaceStateImpl;
import com.sap.sailing.domain.abstractlog.race.state.racingprocedure.FlagPoleState;
import com.sap.sailing.domain.abstractlog.race.state.racingprocedure.gate.ReadonlyGateStartRacingProcedure;
import com.sap.sailing.domain.abstractlog.race.state.racingprocedure.line.ConfigurableStartModeFlagRacingProcedure;
import com.sap.sailing.domain.abstractlog.race.tracking.RaceLogDenoteForTrackingEvent;
import com.sap.sailing.domain.abstractlog.race.tracking.RaceLogRegisterCompetitorEvent;
import com.sap.sailing.domain.abstractlog.race.tracking.RaceLogUseCompetitorsFromRaceLogEvent;
import com.sap.sailing.domain.abstractlog.race.tracking.analyzing.impl.RaceLogTrackingStateAnalyzer;
import com.sap.sailing.domain.abstractlog.race.tracking.impl.RaceLogDenoteForTrackingEventImpl;
import com.sap.sailing.domain.abstractlog.race.tracking.impl.RaceLogRegisterCompetitorEventImpl;
import com.sap.sailing.domain.abstractlog.race.tracking.impl.RaceLogStartTrackingEventImpl;
import com.sap.sailing.domain.abstractlog.race.tracking.impl.RaceLogUseCompetitorsFromRaceLogEventImpl;
import com.sap.sailing.domain.abstractlog.regatta.RegattaLog;
import com.sap.sailing.domain.abstractlog.regatta.RegattaLogEvent;
import com.sap.sailing.domain.abstractlog.regatta.events.RegattaLogCloseOpenEndedDeviceMappingEvent;
import com.sap.sailing.domain.abstractlog.regatta.events.RegattaLogDefineMarkEvent;
import com.sap.sailing.domain.abstractlog.regatta.events.RegattaLogRegisterCompetitorEvent;
import com.sap.sailing.domain.abstractlog.regatta.events.impl.RegattaLogDefineMarkEventImpl;
import com.sap.sailing.domain.abstractlog.regatta.events.impl.RegattaLogDeviceBoatMappingEventImpl;
import com.sap.sailing.domain.abstractlog.regatta.events.impl.RegattaLogDeviceCompetitorExpeditionExtendedMappingEventImpl;
import com.sap.sailing.domain.abstractlog.regatta.events.impl.RegattaLogDeviceCompetitorMappingEventImpl;
import com.sap.sailing.domain.abstractlog.regatta.events.impl.RegattaLogDeviceMarkMappingEventImpl;
import com.sap.sailing.domain.abstractlog.regatta.tracking.analyzing.impl.BaseRegattaLogDeviceMappingFinder;
import com.sap.sailing.domain.abstractlog.regatta.tracking.analyzing.impl.RegattaLogDeviceMappingFinder;
import com.sap.sailing.domain.abstractlog.regatta.tracking.analyzing.impl.RegattaLogDeviceMarkMappingFinder;
import com.sap.sailing.domain.abstractlog.regatta.tracking.analyzing.impl.RegattaLogOpenEndedDeviceMappingCloser;
import com.sap.sailing.domain.base.Boat;
import com.sap.sailing.domain.base.BoatClass;
import com.sap.sailing.domain.base.Competitor;
import com.sap.sailing.domain.base.CompetitorStore;
import com.sap.sailing.domain.base.CompetitorWithBoat;
import com.sap.sailing.domain.base.ControlPoint;
import com.sap.sailing.domain.base.ControlPointWithTwoMarks;
import com.sap.sailing.domain.base.Course;
import com.sap.sailing.domain.base.CourseArea;
import com.sap.sailing.domain.base.CourseBase;
import com.sap.sailing.domain.base.Event;
import com.sap.sailing.domain.base.EventBase;
import com.sap.sailing.domain.base.Fleet;
import com.sap.sailing.domain.base.LeaderboardGroupBase;
import com.sap.sailing.domain.base.Leg;
import com.sap.sailing.domain.base.Mark;
import com.sap.sailing.domain.base.Nationality;
import com.sap.sailing.domain.base.PairingListLeaderboardAdapter;
import com.sap.sailing.domain.base.RaceColumn;
import com.sap.sailing.domain.base.RaceColumnInSeries;
import com.sap.sailing.domain.base.RaceDefinition;
import com.sap.sailing.domain.base.Regatta;
import com.sap.sailing.domain.base.RemoteSailingServerReference;
import com.sap.sailing.domain.base.SailingServerConfiguration;
import com.sap.sailing.domain.base.Series;
import com.sap.sailing.domain.base.Sideline;
import com.sap.sailing.domain.base.SpeedWithBearingWithConfidence;
import com.sap.sailing.domain.base.Waypoint;
import com.sap.sailing.domain.base.configuration.DeviceConfiguration;
import com.sap.sailing.domain.base.configuration.DeviceConfigurationMatcher;
import com.sap.sailing.domain.base.configuration.RacingProcedureConfiguration;
import com.sap.sailing.domain.base.configuration.RegattaConfiguration;
import com.sap.sailing.domain.base.configuration.impl.DeviceConfigurationImpl;
import com.sap.sailing.domain.base.configuration.impl.DeviceConfigurationMatcherSingle;
import com.sap.sailing.domain.base.configuration.impl.ESSConfigurationImpl;
import com.sap.sailing.domain.base.configuration.impl.GateStartConfigurationImpl;
import com.sap.sailing.domain.base.configuration.impl.LeagueConfigurationImpl;
import com.sap.sailing.domain.base.configuration.impl.RRS26ConfigurationImpl;
import com.sap.sailing.domain.base.configuration.impl.RacingProcedureConfigurationImpl;
import com.sap.sailing.domain.base.configuration.impl.RacingProcedureWithConfigurableStartModeFlagConfigurationImpl;
import com.sap.sailing.domain.base.configuration.impl.RegattaConfigurationImpl;
import com.sap.sailing.domain.base.configuration.impl.SWCStartConfigurationImpl;
import com.sap.sailing.domain.base.configuration.procedures.ConfigurableStartModeFlagRacingProcedureConfiguration;
import com.sap.sailing.domain.base.impl.BoatImpl;
import com.sap.sailing.domain.base.impl.CompetitorWithBoatImpl;
import com.sap.sailing.domain.base.impl.CourseDataImpl;
import com.sap.sailing.domain.base.impl.CourseImpl;
import com.sap.sailing.domain.base.impl.DynamicBoat;
import com.sap.sailing.domain.base.impl.DynamicPerson;
import com.sap.sailing.domain.base.impl.DynamicTeam;
import com.sap.sailing.domain.base.impl.PersonImpl;
import com.sap.sailing.domain.base.impl.SailingServerConfigurationImpl;
import com.sap.sailing.domain.base.impl.TeamImpl;
import com.sap.sailing.domain.common.Bearing;
import com.sap.sailing.domain.common.CompetitorDescriptor;
import com.sap.sailing.domain.common.CourseDesignerMode;
import com.sap.sailing.domain.common.DataImportProgress;
import com.sap.sailing.domain.common.DataImportSubProgress;
import com.sap.sailing.domain.common.DetailType;
import com.sap.sailing.domain.common.DeviceIdentifier;
import com.sap.sailing.domain.common.Distance;
import com.sap.sailing.domain.common.LeaderboardNameConstants;
import com.sap.sailing.domain.common.LeaderboardType;
import com.sap.sailing.domain.common.LegIdentifier;
import com.sap.sailing.domain.common.LegType;
import com.sap.sailing.domain.common.ManeuverType;
import com.sap.sailing.domain.common.MaxPointsReason;
import com.sap.sailing.domain.common.NoWindException;
import com.sap.sailing.domain.common.NotFoundException;
import com.sap.sailing.domain.common.PassingInstruction;
import com.sap.sailing.domain.common.PathType;
import com.sap.sailing.domain.common.PolarSheetsXYDiagramData;
import com.sap.sailing.domain.common.Position;
import com.sap.sailing.domain.common.RaceFetcher;
import com.sap.sailing.domain.common.RaceIdentifier;
import com.sap.sailing.domain.common.RankingMetrics;
import com.sap.sailing.domain.common.RegattaAndRaceIdentifier;
import com.sap.sailing.domain.common.RegattaFetcher;
import com.sap.sailing.domain.common.RegattaIdentifier;
import com.sap.sailing.domain.common.RegattaName;
import com.sap.sailing.domain.common.RegattaNameAndRaceName;
import com.sap.sailing.domain.common.RegattaScoreCorrections;
import com.sap.sailing.domain.common.RegattaScoreCorrections.ScoreCorrectionForCompetitorInRace;
import com.sap.sailing.domain.common.RegattaScoreCorrections.ScoreCorrectionsForRace;
import com.sap.sailing.domain.common.ScoreCorrectionProvider;
import com.sap.sailing.domain.common.ScoringSchemeType;
import com.sap.sailing.domain.common.Speed;
import com.sap.sailing.domain.common.SpeedWithBearing;
import com.sap.sailing.domain.common.Tack;
import com.sap.sailing.domain.common.TrackedRaceStatusEnum;
import com.sap.sailing.domain.common.UnableToCloseDeviceMappingException;
import com.sap.sailing.domain.common.Wind;
import com.sap.sailing.domain.common.WindSource;
import com.sap.sailing.domain.common.WindSourceType;
import com.sap.sailing.domain.common.abstractlog.NotRevokableException;
import com.sap.sailing.domain.common.abstractlog.TimePointSpecificationFoundInLog;
import com.sap.sailing.domain.common.dto.BoatClassDTO;
import com.sap.sailing.domain.common.dto.BoatDTO;
import com.sap.sailing.domain.common.dto.CompetitorDTO;
import com.sap.sailing.domain.common.dto.CompetitorWithoutBoatDTO;
import com.sap.sailing.domain.common.dto.FleetDTO;
import com.sap.sailing.domain.common.dto.FullLeaderboardDTO;
import com.sap.sailing.domain.common.dto.IncrementalLeaderboardDTO;
import com.sap.sailing.domain.common.dto.IncrementalOrFullLeaderboardDTO;
import com.sap.sailing.domain.common.dto.LeaderboardDTO;
import com.sap.sailing.domain.common.dto.PairingListDTO;
import com.sap.sailing.domain.common.dto.PairingListTemplateDTO;
import com.sap.sailing.domain.common.dto.PersonDTO;
import com.sap.sailing.domain.common.dto.RaceColumnDTO;
import com.sap.sailing.domain.common.dto.RaceColumnDTOFactory;
import com.sap.sailing.domain.common.dto.RaceColumnInSeriesDTO;
import com.sap.sailing.domain.common.dto.RaceDTO;
import com.sap.sailing.domain.common.dto.RaceLogTrackingInfoDTO;
import com.sap.sailing.domain.common.dto.RegattaCreationParametersDTO;
import com.sap.sailing.domain.common.dto.SeriesCreationParametersDTO;
import com.sap.sailing.domain.common.dto.TrackedRaceDTO;
import com.sap.sailing.domain.common.impl.DegreeBearingImpl;
import com.sap.sailing.domain.common.impl.DegreePosition;
import com.sap.sailing.domain.common.impl.KilometersPerHourSpeedImpl;
import com.sap.sailing.domain.common.impl.KnotSpeedImpl;
import com.sap.sailing.domain.common.impl.KnotSpeedWithBearingImpl;
import com.sap.sailing.domain.common.impl.MeterDistance;
import com.sap.sailing.domain.common.impl.PolarSheetsXYDiagramDataImpl;
import com.sap.sailing.domain.common.impl.WindImpl;
import com.sap.sailing.domain.common.impl.WindSourceImpl;
import com.sap.sailing.domain.common.media.MediaTrack;
import com.sap.sailing.domain.common.racelog.FlagPole;
import com.sap.sailing.domain.common.racelog.Flags;
import com.sap.sailing.domain.common.racelog.RaceLogRaceStatus;
import com.sap.sailing.domain.common.racelog.RacingProcedureType;
import com.sap.sailing.domain.common.racelog.tracking.CompetitorRegistrationOnRaceLogDisabledException;
import com.sap.sailing.domain.common.racelog.tracking.DoesNotHaveRegattaLogException;
import com.sap.sailing.domain.common.racelog.tracking.MappableToDevice;
import com.sap.sailing.domain.common.racelog.tracking.NotDenotableForRaceLogTrackingException;
import com.sap.sailing.domain.common.racelog.tracking.NotDenotedForRaceLogTrackingException;
import com.sap.sailing.domain.common.racelog.tracking.RaceLogTrackingState;
import com.sap.sailing.domain.common.racelog.tracking.TransformationException;
import com.sap.sailing.domain.common.security.Permission;
import com.sap.sailing.domain.common.security.Permission.Mode;
import com.sap.sailing.domain.common.tracking.BravoFix;
import com.sap.sailing.domain.common.tracking.GPSFix;
import com.sap.sailing.domain.common.tracking.GPSFixMoving;
import com.sap.sailing.domain.common.tracking.impl.GPSFixImpl;
import com.sap.sailing.domain.common.tracking.impl.GPSFixMovingImpl;
import com.sap.sailing.domain.common.tracking.impl.PreciseCompactGPSFixMovingImpl.PreciseCompactPosition;
import com.sap.sailing.domain.common.windfinder.SpotDTO;
import com.sap.sailing.domain.igtimiadapter.Account;
import com.sap.sailing.domain.igtimiadapter.IgtimiConnection;
import com.sap.sailing.domain.igtimiadapter.IgtimiConnectionFactory;
import com.sap.sailing.domain.leaderboard.FlexibleLeaderboard;
import com.sap.sailing.domain.leaderboard.Leaderboard;
import com.sap.sailing.domain.leaderboard.LeaderboardGroup;
import com.sap.sailing.domain.leaderboard.MetaLeaderboard;
import com.sap.sailing.domain.leaderboard.RegattaLeaderboard;
import com.sap.sailing.domain.leaderboard.RegattaLeaderboardWithEliminations;
import com.sap.sailing.domain.leaderboard.ThresholdBasedResultDiscardingRule;
import com.sap.sailing.domain.leaderboard.caching.LeaderboardDTOCalculationReuseCache;
import com.sap.sailing.domain.leaderboard.caching.LiveLeaderboardUpdater;
import com.sap.sailing.domain.leaderboard.meta.MetaLeaderboardColumn;
import com.sap.sailing.domain.persistence.DomainObjectFactory;
import com.sap.sailing.domain.persistence.MongoObjectFactory;
import com.sap.sailing.domain.persistence.MongoRaceLogStoreFactory;
import com.sap.sailing.domain.persistence.MongoRegattaLogStoreFactory;
import com.sap.sailing.domain.polars.NotEnoughDataHasBeenAddedException;
import com.sap.sailing.domain.polars.PolarDataService;
import com.sap.sailing.domain.racelog.RaceLogStore;
import com.sap.sailing.domain.racelog.RaceStateOfSameDayHelper;
import com.sap.sailing.domain.racelog.impl.GPSFixStoreImpl;
import com.sap.sailing.domain.racelog.tracking.GPSFixStore;
import com.sap.sailing.domain.racelogtracking.DeviceIdentifierStringSerializationHandler;
import com.sap.sailing.domain.racelogtracking.DeviceMapping;
import com.sap.sailing.domain.racelogtracking.RaceLogTrackingAdapter;
import com.sap.sailing.domain.racelogtracking.RaceLogTrackingAdapterFactory;
import com.sap.sailing.domain.racelogtracking.impl.DeviceMappingImpl;
import com.sap.sailing.domain.ranking.RankingMetric.RankingInfo;
import com.sap.sailing.domain.regattalike.HasRegattaLike;
import com.sap.sailing.domain.regattalike.IsRegattaLike;
import com.sap.sailing.domain.regattalike.LeaderboardThatHasRegattaLike;
import com.sap.sailing.domain.regattalog.RegattaLogStore;
import com.sap.sailing.domain.swisstimingadapter.StartList;
import com.sap.sailing.domain.swisstimingadapter.SwissTimingAdapter;
import com.sap.sailing.domain.swisstimingadapter.SwissTimingAdapterFactory;
import com.sap.sailing.domain.swisstimingadapter.SwissTimingArchiveConfiguration;
import com.sap.sailing.domain.swisstimingadapter.SwissTimingConfiguration;
import com.sap.sailing.domain.swisstimingadapter.SwissTimingFactory;
import com.sap.sailing.domain.swisstimingadapter.persistence.SwissTimingAdapterPersistence;
import com.sap.sailing.domain.swisstimingreplayadapter.SwissTimingReplayRace;
import com.sap.sailing.domain.swisstimingreplayadapter.SwissTimingReplayService;
import com.sap.sailing.domain.swisstimingreplayadapter.SwissTimingReplayServiceFactory;
import com.sap.sailing.domain.trackfiles.TrackFileImportDeviceIdentifier;
import com.sap.sailing.domain.trackfiles.TrackFileImportDeviceIdentifierImpl;
import com.sap.sailing.domain.trackimport.DoubleVectorFixImporter;
import com.sap.sailing.domain.trackimport.GPSFixImporter;
import com.sap.sailing.domain.tracking.BravoFixTrack;
import com.sap.sailing.domain.tracking.DynamicTrackedRace;
import com.sap.sailing.domain.tracking.DynamicTrackedRegatta;
import com.sap.sailing.domain.tracking.GPSFixTrack;
import com.sap.sailing.domain.tracking.LineDetails;
import com.sap.sailing.domain.tracking.Maneuver;
import com.sap.sailing.domain.tracking.MarkPassing;
import com.sap.sailing.domain.tracking.RaceHandle;
import com.sap.sailing.domain.tracking.RaceTracker;
import com.sap.sailing.domain.tracking.Track;
import com.sap.sailing.domain.tracking.TrackedLeg;
import com.sap.sailing.domain.tracking.TrackedLegOfCompetitor;
import com.sap.sailing.domain.tracking.TrackedRace;
import com.sap.sailing.domain.tracking.WindLegTypeAndLegBearingCache;
import com.sap.sailing.domain.tracking.WindPositionMode;
import com.sap.sailing.domain.tracking.WindTrack;
import com.sap.sailing.domain.tracking.WindWithConfidence;
import com.sap.sailing.domain.tracking.impl.DynamicGPSFixTrackImpl;
import com.sap.sailing.domain.tractracadapter.RaceRecord;
import com.sap.sailing.domain.tractracadapter.TracTracAdapter;
import com.sap.sailing.domain.tractracadapter.TracTracAdapterFactory;
import com.sap.sailing.domain.tractracadapter.TracTracConfiguration;
import com.sap.sailing.domain.tractracadapter.TracTracConnectionConstants;
import com.sap.sailing.domain.windfinder.Spot;
import com.sap.sailing.domain.windfinder.WindFinderTrackerFactory;
import com.sap.sailing.expeditionconnector.ExpeditionDeviceConfiguration;
import com.sap.sailing.expeditionconnector.ExpeditionSensorDeviceIdentifier;
import com.sap.sailing.expeditionconnector.ExpeditionTrackerFactory;
import com.sap.sailing.gwt.common.client.EventWindFinderUtil;
import com.sap.sailing.gwt.server.HomeServiceUtil;
import com.sap.sailing.gwt.ui.adminconsole.RaceLogSetTrackingTimesDTO;
import com.sap.sailing.gwt.ui.client.SailingService;
import com.sap.sailing.gwt.ui.client.shared.charts.MarkPositionService.MarkTrackDTO;
import com.sap.sailing.gwt.ui.client.shared.charts.MarkPositionService.MarkTracksDTO;
import com.sap.sailing.gwt.ui.shared.BulkScoreCorrectionDTO;
import com.sap.sailing.gwt.ui.shared.CompactBoatPositionsDTO;
import com.sap.sailing.gwt.ui.shared.CompactRaceMapDataDTO;
import com.sap.sailing.gwt.ui.shared.CompetitorProviderDTO;
import com.sap.sailing.gwt.ui.shared.CompetitorRaceDataDTO;
import com.sap.sailing.gwt.ui.shared.CompetitorsRaceDataDTO;
import com.sap.sailing.gwt.ui.shared.ControlPointDTO;
import com.sap.sailing.gwt.ui.shared.CourseAreaDTO;
import com.sap.sailing.gwt.ui.shared.CoursePositionsDTO;
import com.sap.sailing.gwt.ui.shared.DeviceConfigurationDTO;
import com.sap.sailing.gwt.ui.shared.DeviceConfigurationDTO.RegattaConfigurationDTO;
import com.sap.sailing.gwt.ui.shared.DeviceConfigurationDTO.RegattaConfigurationDTO.RacingProcedureConfigurationDTO;
import com.sap.sailing.gwt.ui.shared.DeviceConfigurationDTO.RegattaConfigurationDTO.RacingProcedureWithConfigurableStartModeFlagConfigurationDTO;
import com.sap.sailing.gwt.ui.shared.DeviceConfigurationMatcherDTO;
import com.sap.sailing.gwt.ui.shared.DeviceIdentifierDTO;
import com.sap.sailing.gwt.ui.shared.DeviceMappingDTO;
import com.sap.sailing.gwt.ui.shared.EventBaseDTO;
import com.sap.sailing.gwt.ui.shared.EventDTO;
import com.sap.sailing.gwt.ui.shared.GPSFixDTO;
import com.sap.sailing.gwt.ui.shared.GPSFixDTOWithSpeedWindTackAndLegType;
import com.sap.sailing.gwt.ui.shared.GateDTO;
import com.sap.sailing.gwt.ui.shared.LeaderboardGroupBaseDTO;
import com.sap.sailing.gwt.ui.shared.LeaderboardGroupDTO;
import com.sap.sailing.gwt.ui.shared.LegInfoDTO;
import com.sap.sailing.gwt.ui.shared.ManeuverDTO;
import com.sap.sailing.gwt.ui.shared.MarkDTO;
import com.sap.sailing.gwt.ui.shared.MarkPassingTimesDTO;
import com.sap.sailing.gwt.ui.shared.PathDTO;
import com.sap.sailing.gwt.ui.shared.QuickRankDTO;
import com.sap.sailing.gwt.ui.shared.QuickRanksDTO;
import com.sap.sailing.gwt.ui.shared.RaceCourseDTO;
import com.sap.sailing.gwt.ui.shared.RaceGroupDTO;
import com.sap.sailing.gwt.ui.shared.RaceGroupSeriesDTO;
import com.sap.sailing.gwt.ui.shared.RaceInfoDTO;
import com.sap.sailing.gwt.ui.shared.RaceInfoDTO.GateStartInfoDTO;
import com.sap.sailing.gwt.ui.shared.RaceInfoDTO.LineStartInfoDTO;
import com.sap.sailing.gwt.ui.shared.RaceInfoDTO.RaceInfoExtensionDTO;
import com.sap.sailing.gwt.ui.shared.RaceLogDTO;
import com.sap.sailing.gwt.ui.shared.RaceLogEventDTO;
import com.sap.sailing.gwt.ui.shared.RaceLogSetFinishingAndFinishTimeDTO;
import com.sap.sailing.gwt.ui.shared.RaceLogSetStartTimeAndProcedureDTO;
import com.sap.sailing.gwt.ui.shared.RaceMapDataDTO;
import com.sap.sailing.gwt.ui.shared.RaceTimesInfoDTO;
import com.sap.sailing.gwt.ui.shared.RaceWithCompetitorsAndBoatsDTO;
import com.sap.sailing.gwt.ui.shared.RaceboardDataDTO;
import com.sap.sailing.gwt.ui.shared.RegattaDTO;
import com.sap.sailing.gwt.ui.shared.RegattaLogDTO;
import com.sap.sailing.gwt.ui.shared.RegattaLogEventDTO;
import com.sap.sailing.gwt.ui.shared.RegattaOverviewEntryDTO;
import com.sap.sailing.gwt.ui.shared.RegattaScoreCorrectionDTO;
import com.sap.sailing.gwt.ui.shared.RegattaScoreCorrectionDTO.ScoreCorrectionEntryDTO;
import com.sap.sailing.gwt.ui.shared.RemoteSailingServerReferenceDTO;
import com.sap.sailing.gwt.ui.shared.SailingServiceConstants;
import com.sap.sailing.gwt.ui.shared.ScoreCorrectionProviderDTO;
import com.sap.sailing.gwt.ui.shared.SeriesDTO;
import com.sap.sailing.gwt.ui.shared.ServerConfigurationDTO;
import com.sap.sailing.gwt.ui.shared.SidelineDTO;
import com.sap.sailing.gwt.ui.shared.SimulatorResultsDTO;
import com.sap.sailing.gwt.ui.shared.SimulatorWindDTO;
import com.sap.sailing.gwt.ui.shared.SliceRacePreperationDTO;
import com.sap.sailing.gwt.ui.shared.SpeedDTO;
import com.sap.sailing.gwt.ui.shared.SpeedWithBearingDTO;
import com.sap.sailing.gwt.ui.shared.StrippedLeaderboardDTO;
import com.sap.sailing.gwt.ui.shared.SwissTimingArchiveConfigurationDTO;
import com.sap.sailing.gwt.ui.shared.SwissTimingConfigurationDTO;
import com.sap.sailing.gwt.ui.shared.SwissTimingEventRecordDTO;
import com.sap.sailing.gwt.ui.shared.SwissTimingRaceRecordDTO;
import com.sap.sailing.gwt.ui.shared.SwissTimingReplayRaceDTO;
import com.sap.sailing.gwt.ui.shared.TracTracConfigurationDTO;
import com.sap.sailing.gwt.ui.shared.TracTracRaceRecordDTO;
import com.sap.sailing.gwt.ui.shared.TrackFileImportDeviceIdentifierDTO;
import com.sap.sailing.gwt.ui.shared.TypedDeviceMappingDTO;
import com.sap.sailing.gwt.ui.shared.VenueDTO;
import com.sap.sailing.gwt.ui.shared.WaypointDTO;
import com.sap.sailing.gwt.ui.shared.WindDTO;
import com.sap.sailing.gwt.ui.shared.WindInfoForRaceDTO;
import com.sap.sailing.gwt.ui.shared.WindTrackInfoDTO;
import com.sap.sailing.manage2sail.EventResultDescriptor;
import com.sap.sailing.manage2sail.Manage2SailEventResultsParserImpl;
import com.sap.sailing.manage2sail.RaceResultDescriptor;
import com.sap.sailing.manage2sail.RegattaResultDescriptor;
import com.sap.sailing.resultimport.ResultUrlProvider;
import com.sap.sailing.resultimport.ResultUrlRegistry;
import com.sap.sailing.server.RacingEventService;
import com.sap.sailing.server.masterdata.MasterDataImporter;
import com.sap.sailing.server.operationaltransformation.AddColumnToLeaderboard;
import com.sap.sailing.server.operationaltransformation.AddColumnToSeries;
import com.sap.sailing.server.operationaltransformation.AddCourseAreas;
import com.sap.sailing.server.operationaltransformation.AddRemoteSailingServerReference;
import com.sap.sailing.server.operationaltransformation.AddSpecificRegatta;
import com.sap.sailing.server.operationaltransformation.AllowBoatResetToDefaults;
import com.sap.sailing.server.operationaltransformation.AllowCompetitorResetToDefaults;
import com.sap.sailing.server.operationaltransformation.ConnectTrackedRaceToLeaderboardColumn;
import com.sap.sailing.server.operationaltransformation.CreateEvent;
import com.sap.sailing.server.operationaltransformation.CreateFlexibleLeaderboard;
import com.sap.sailing.server.operationaltransformation.CreateLeaderboardGroup;
import com.sap.sailing.server.operationaltransformation.CreateRegattaLeaderboard;
import com.sap.sailing.server.operationaltransformation.CreateRegattaLeaderboardWithEliminations;
import com.sap.sailing.server.operationaltransformation.DisconnectLeaderboardColumnFromTrackedRace;
import com.sap.sailing.server.operationaltransformation.MoveColumnInSeriesDown;
import com.sap.sailing.server.operationaltransformation.MoveColumnInSeriesUp;
import com.sap.sailing.server.operationaltransformation.MoveLeaderboardColumnDown;
import com.sap.sailing.server.operationaltransformation.MoveLeaderboardColumnUp;
import com.sap.sailing.server.operationaltransformation.RemoveAndUntrackRace;
import com.sap.sailing.server.operationaltransformation.RemoveColumnFromSeries;
import com.sap.sailing.server.operationaltransformation.RemoveCourseAreas;
import com.sap.sailing.server.operationaltransformation.RemoveEvent;
import com.sap.sailing.server.operationaltransformation.RemoveLeaderboard;
import com.sap.sailing.server.operationaltransformation.RemoveLeaderboardColumn;
import com.sap.sailing.server.operationaltransformation.RemoveLeaderboardGroup;
import com.sap.sailing.server.operationaltransformation.RemoveRegatta;
import com.sap.sailing.server.operationaltransformation.RemoveRemoteSailingServerReference;
import com.sap.sailing.server.operationaltransformation.RemoveSeries;
import com.sap.sailing.server.operationaltransformation.RenameEvent;
import com.sap.sailing.server.operationaltransformation.RenameLeaderboard;
import com.sap.sailing.server.operationaltransformation.RenameLeaderboardColumn;
import com.sap.sailing.server.operationaltransformation.RenameLeaderboardGroup;
import com.sap.sailing.server.operationaltransformation.SetRaceIsKnownToStartUpwind;
import com.sap.sailing.server.operationaltransformation.SetSuppressedFlagForCompetitorInLeaderboard;
import com.sap.sailing.server.operationaltransformation.SetWindSourcesToExclude;
import com.sap.sailing.server.operationaltransformation.StopTrackingRace;
import com.sap.sailing.server.operationaltransformation.UpdateBoat;
import com.sap.sailing.server.operationaltransformation.UpdateCompetitor;
import com.sap.sailing.server.operationaltransformation.UpdateCompetitorDisplayNameInLeaderboard;
import com.sap.sailing.server.operationaltransformation.UpdateEliminatedCompetitorsInLeaderboard;
import com.sap.sailing.server.operationaltransformation.UpdateEvent;
import com.sap.sailing.server.operationaltransformation.UpdateIsMedalRace;
import com.sap.sailing.server.operationaltransformation.UpdateLeaderboard;
import com.sap.sailing.server.operationaltransformation.UpdateLeaderboardCarryValue;
import com.sap.sailing.server.operationaltransformation.UpdateLeaderboardColumnFactor;
import com.sap.sailing.server.operationaltransformation.UpdateLeaderboardGroup;
import com.sap.sailing.server.operationaltransformation.UpdateLeaderboardMaxPointsReason;
import com.sap.sailing.server.operationaltransformation.UpdateLeaderboardScoreCorrection;
import com.sap.sailing.server.operationaltransformation.UpdateLeaderboardScoreCorrectionMetadata;
import com.sap.sailing.server.operationaltransformation.UpdateRaceDelayToLive;
import com.sap.sailing.server.operationaltransformation.UpdateSeries;
import com.sap.sailing.server.operationaltransformation.UpdateServerConfiguration;
import com.sap.sailing.server.operationaltransformation.UpdateSpecificRegatta;
import com.sap.sailing.server.simulation.SimulationService;
import com.sap.sailing.server.util.WaitForTrackedRaceUtil;
import com.sap.sailing.simulator.Path;
import com.sap.sailing.simulator.PolarDiagram;
import com.sap.sailing.simulator.SimulationResults;
import com.sap.sailing.simulator.TimedPositionWithSpeed;
import com.sap.sailing.simulator.impl.PolarDiagramGPS;
import com.sap.sailing.simulator.impl.SparseSimulationDataException;
import com.sap.sailing.util.RegattaUtil;
import com.sap.sailing.xrr.schema.RegattaResults;
import com.sap.sailing.xrr.structureimport.SeriesParameters;
import com.sap.sailing.xrr.structureimport.StructureImporter;
import com.sap.sailing.xrr.structureimport.buildstructure.SetRacenumberFromSeries;
import com.sap.sse.ServerInfo;
import com.sap.sse.common.CountryCode;
import com.sap.sse.common.Duration;
import com.sap.sse.common.NoCorrespondingServiceRegisteredException;
import com.sap.sse.common.TimePoint;
import com.sap.sse.common.TimeRange;
import com.sap.sse.common.Timed;
import com.sap.sse.common.TypeBasedServiceFinder;
import com.sap.sse.common.TypeBasedServiceFinderFactory;
import com.sap.sse.common.Util;
import com.sap.sse.common.Util.Pair;
import com.sap.sse.common.Util.Triple;
import com.sap.sse.common.WithID;
import com.sap.sse.common.impl.MillisecondsTimePoint;
import com.sap.sse.common.impl.TimeRangeImpl;
import com.sap.sse.common.mail.MailException;
import com.sap.sse.common.media.MimeType;
import com.sap.sse.filestorage.FileStorageManagementService;
import com.sap.sse.filestorage.FileStorageService;
import com.sap.sse.filestorage.InvalidPropertiesException;
import com.sap.sse.gwt.client.ServerInfoDTO;
import com.sap.sse.gwt.client.media.ImageDTO;
import com.sap.sse.gwt.client.media.VideoDTO;
import com.sap.sse.gwt.dispatch.servlets.ProxiedRemoteServiceServlet;
import com.sap.sse.gwt.server.filestorage.FileStorageServiceDTOUtils;
import com.sap.sse.gwt.shared.filestorage.FileStorageServiceDTO;
import com.sap.sse.gwt.shared.filestorage.FileStorageServicePropertyErrorsDTO;
import com.sap.sse.gwt.shared.replication.ReplicaDTO;
import com.sap.sse.gwt.shared.replication.ReplicationMasterDTO;
import com.sap.sse.gwt.shared.replication.ReplicationStateDTO;
import com.sap.sse.i18n.ResourceBundleStringMessages;
import com.sap.sse.pairinglist.PairingList;
import com.sap.sse.pairinglist.PairingListTemplate;
import com.sap.sse.pairinglist.impl.PairingListTemplateImpl;
import com.sap.sse.replication.OperationWithResult;
import com.sap.sse.replication.Replicable;
import com.sap.sse.replication.ReplicationFactory;
import com.sap.sse.replication.ReplicationMasterDescriptor;
import com.sap.sse.replication.ReplicationService;
import com.sap.sse.replication.impl.ReplicaDescriptor;
import com.sap.sse.security.SecurityService;
import com.sap.sse.security.SessionUtils;
import com.sap.sse.shared.media.ImageDescriptor;
import com.sap.sse.shared.media.MediaUtils;
import com.sap.sse.shared.media.VideoDescriptor;
import com.sap.sse.shared.media.impl.ImageDescriptorImpl;
import com.sap.sse.shared.media.impl.VideoDescriptorImpl;
import com.sap.sse.util.HttpUrlConnectionHelper;
import com.sap.sse.util.ServiceTrackerFactory;
import com.sap.sse.util.ThreadPoolUtil;
import com.sapsailing.xrr.structureimport.eventimport.RegattaJSON;


/**
 * The server side implementation of the RPC service.
 */
public class SailingServiceImpl extends ProxiedRemoteServiceServlet implements SailingService, RaceFetcher, RegattaFetcher {
    private static final Logger logger = Logger.getLogger(SailingServiceImpl.class.getName());

    private static final long serialVersionUID = 9031688830194537489L;

    private final ServiceTracker<RacingEventService, RacingEventService> racingEventServiceTracker;

    private final ServiceTracker<ReplicationService, ReplicationService> replicationServiceTracker;

    private final ServiceTracker<ResultUrlRegistry, ResultUrlRegistry> resultUrlRegistryServiceTracker;

    private final ServiceTracker<ScoreCorrectionProvider, ScoreCorrectionProvider> scoreCorrectionProviderServiceTracker;

    private final ServiceTracker<CompetitorProvider, CompetitorProvider> competitorProviderServiceTracker;
    
    private final ServiceTracker<WindFinderTrackerFactory, WindFinderTrackerFactory> windFinderTrackerFactoryServiceTracker;

    private final MongoObjectFactory mongoObjectFactory;

    private final ServiceTracker<ExpeditionTrackerFactory, ExpeditionTrackerFactory> expeditionConnectorTracker;

    private final SwissTimingAdapterPersistence swissTimingAdapterPersistence;
    
    private final ServiceTracker<SwissTimingAdapterFactory, SwissTimingAdapterFactory> swissTimingAdapterTracker;

    private final ServiceTracker<TracTracAdapterFactory, TracTracAdapterFactory> tractracAdapterTracker;

    private final ServiceTracker<IgtimiConnectionFactory, IgtimiConnectionFactory> igtimiAdapterTracker;

    private final ServiceTracker<RaceLogTrackingAdapterFactory, RaceLogTrackingAdapterFactory> raceLogTrackingAdapterTracker;
    
    private final ServiceTracker<DeviceIdentifierStringSerializationHandler, DeviceIdentifierStringSerializationHandler>
    deviceIdentifierStringSerializationHandlerTracker;
    
    private final com.sap.sailing.domain.tractracadapter.persistence.MongoObjectFactory tractracMongoObjectFactory;

    private final DomainObjectFactory domainObjectFactory;

    private final SwissTimingFactory swissTimingFactory;

    private final com.sap.sailing.domain.tractracadapter.persistence.DomainObjectFactory tractracDomainObjectFactory;

    private final com.sap.sse.common.CountryCodeFactory countryCodeFactory;

    private final Executor executor;
    
    private final com.sap.sailing.domain.base.DomainFactory baseDomainFactory;
    
    private static final int LEADERBOARD_BY_NAME_RESULTS_CACHE_BY_ID_SIZE = 100;
    
    private static final int LEADERBOARD_DIFFERENCE_CACHE_SIZE = 50;


    private final LinkedHashMap<String, LeaderboardDTO> leaderboardByNameResultsCacheById;

    private int leaderboardDifferenceCacheByIdPairHits;
    private int leaderboardDifferenceCacheByIdPairMisses;
    /**
     * Caches some results of the hard to compute difference between two {@link LeaderboardDTO}s. The objects contained as values
     * have been obtained by {@link IncrementalLeaderboardDTO#strip(LeaderboardDTO)}. The cache size is limited to
     * {@link #LEADERBOARD_DIFFERENCE_CACHE_SIZE}.
     */
    private final LinkedHashMap<com.sap.sse.common.Util.Pair<String, String>, IncrementalLeaderboardDTO> leaderboardDifferenceCacheByIdPair;

    private final SwissTimingReplayService swissTimingReplayService;

    private final QuickRanksLiveCache quickRanksLiveCache;
    
    public SailingServiceImpl() {
        BundleContext context = Activator.getDefault();
        Activator activator = Activator.getInstance();
        if (context != null) {
            activator.setSailingService(this); // register so this service is informed when the bundle shuts down
        }
        quickRanksLiveCache = new QuickRanksLiveCache(this);
        racingEventServiceTracker = ServiceTrackerFactory.createAndOpen(context, RacingEventService.class);
        windFinderTrackerFactoryServiceTracker = ServiceTrackerFactory.createAndOpen(context, WindFinderTrackerFactory.class);
        replicationServiceTracker = ServiceTrackerFactory.createAndOpen(context, ReplicationService.class);
        resultUrlRegistryServiceTracker = ServiceTrackerFactory.createAndOpen(context, ResultUrlRegistry.class);
        swissTimingAdapterTracker = ServiceTrackerFactory.createAndOpen(context, SwissTimingAdapterFactory.class);
        tractracAdapterTracker = ServiceTrackerFactory.createAndOpen(context, TracTracAdapterFactory.class);
        raceLogTrackingAdapterTracker = ServiceTrackerFactory.createAndOpen(context,
                RaceLogTrackingAdapterFactory.class);
        deviceIdentifierStringSerializationHandlerTracker = ServiceTrackerFactory.createAndOpen(context,
                DeviceIdentifierStringSerializationHandler.class);
        igtimiAdapterTracker = ServiceTrackerFactory.createAndOpen(context, IgtimiConnectionFactory.class);
        baseDomainFactory = getService().getBaseDomainFactory();
        mongoObjectFactory = getService().getMongoObjectFactory();
        domainObjectFactory = getService().getDomainObjectFactory();
        // TODO what about passing on the mongo/domain object factory to obtain an according SwissTimingAdapterPersistence instance similar to how the tractracDomainObjectFactory etc. are created below?
        swissTimingAdapterPersistence = SwissTimingAdapterPersistence.INSTANCE;
        swissTimingReplayService = ServiceTrackerFactory.createAndOpen(context, SwissTimingReplayServiceFactory.class)
                .getService().createSwissTimingReplayService(getSwissTimingAdapter().getSwissTimingDomainFactory(),
                /* raceLogResolver */ getService());
        expeditionConnectorTracker = ServiceTrackerFactory.createAndOpen(context, ExpeditionTrackerFactory.class);
        scoreCorrectionProviderServiceTracker = ServiceTrackerFactory.createAndOpen(context,
                ScoreCorrectionProvider.class);
        competitorProviderServiceTracker = ServiceTrackerFactory.createAndOpen(context, CompetitorProvider.class);
        tractracDomainObjectFactory = com.sap.sailing.domain.tractracadapter.persistence.PersistenceFactory.INSTANCE
                .createDomainObjectFactory(mongoObjectFactory.getDatabase(), getTracTracAdapter()
                        .getTracTracDomainFactory());
        tractracMongoObjectFactory = com.sap.sailing.domain.tractracadapter.persistence.MongoObjectFactory.INSTANCE;
        swissTimingFactory = SwissTimingFactory.INSTANCE;
        countryCodeFactory = com.sap.sse.common.CountryCodeFactory.INSTANCE;
        leaderboardDifferenceCacheByIdPair = new LinkedHashMap<com.sap.sse.common.Util.Pair<String, String>, IncrementalLeaderboardDTO>(LEADERBOARD_DIFFERENCE_CACHE_SIZE, 0.75f, /* accessOrder */ true) {
            private static final long serialVersionUID = 3775119859130148488L;
            @Override
            protected boolean removeEldestEntry(Entry<com.sap.sse.common.Util.Pair<String, String>, IncrementalLeaderboardDTO> eldest) {
                return this.size() > LEADERBOARD_DIFFERENCE_CACHE_SIZE;
            }
        };
        leaderboardByNameResultsCacheById = new LinkedHashMap<String, LeaderboardDTO>(LEADERBOARD_BY_NAME_RESULTS_CACHE_BY_ID_SIZE, 0.75f, /* accessOrder */ true) {
            private static final long serialVersionUID = 3775119859130148488L;
            @Override
            protected boolean removeEldestEntry(Entry<String, LeaderboardDTO> eldest) {
                return this.size() > LEADERBOARD_BY_NAME_RESULTS_CACHE_BY_ID_SIZE;
            }
        };
        // When many updates are triggered in a short period of time by a single thread, ensure that the single thread
        // providing the updates is not outperformed by all the re-calculations happening here. Leave at least one
        // core to other things, but by using at least three threads ensure that no simplistic deadlocks may occur.
        executor = ThreadPoolUtil.INSTANCE.getDefaultForegroundTaskThreadPoolExecutor();
    }
    
    /**
     * Stops this service and frees its resources. In particular, caching services and threads owned by this service will be
     * notified to stop their jobs.
     */
    public void stop() {
        quickRanksLiveCache.stop();
    }

    protected SwissTimingAdapterFactory getSwissTimingAdapterFactory() {
        return swissTimingAdapterTracker.getService();
    }

    protected SwissTimingAdapter getSwissTimingAdapter() {
        return getSwissTimingAdapterFactory().getOrCreateSwissTimingAdapter(baseDomainFactory);
    }
    
    protected TracTracAdapterFactory getTracTracAdapterFactory() {
        return tractracAdapterTracker.getService();
    }

    protected TracTracAdapter getTracTracAdapter() {
        return getTracTracAdapterFactory().getOrCreateTracTracAdapter(baseDomainFactory);
    }

    private void writeObject(ObjectOutputStream oos) throws IOException {
        oos.defaultWriteObject();
    }

    @Override
    public Iterable<String> getScoreCorrectionProviderNames() {
        List<String> result = new ArrayList<String>();
        for (ScoreCorrectionProvider scoreCorrectionProvider : getAllScoreCorrectionProviders()) {
            result.add(scoreCorrectionProvider.getName());
        }
        return result;
    }

    @Override
    public ScoreCorrectionProviderDTO getScoreCorrectionsOfProvider(String providerName) throws Exception {
        ScoreCorrectionProviderDTO result = null;
        for (ScoreCorrectionProvider scoreCorrectionProvider : getAllScoreCorrectionProviders()) {
            if (scoreCorrectionProvider.getName().equals(providerName)) {
                result = convertScoreCorrectionProviderDTO(scoreCorrectionProvider);
                break;
            }
        }
        return result;
    }

    private Iterable<ScoreCorrectionProvider> getAllScoreCorrectionProviders() {
        final ScoreCorrectionProvider[] services = scoreCorrectionProviderServiceTracker.getServices(new ScoreCorrectionProvider[0]);
        List<ScoreCorrectionProvider> result = new ArrayList<ScoreCorrectionProvider>();
        if (services != null) {
            for (final ScoreCorrectionProvider service : services) {
                result.add(service);
            }
        }
        return result;
    }

    private ScoreCorrectionProviderDTO convertScoreCorrectionProviderDTO(ScoreCorrectionProvider scoreCorrectionProvider)
            throws Exception {
        Map<String, Set<com.sap.sse.common.Util.Pair<String, Date>>> hasResultsForBoatClassFromDateByEventName = new HashMap<String, Set<com.sap.sse.common.Util.Pair<String,Date>>>();
        for (Map.Entry<String, Set<com.sap.sse.common.Util.Pair<String, TimePoint>>> e : scoreCorrectionProvider
                .getHasResultsForBoatClassFromDateByEventName().entrySet()) {
            Set<com.sap.sse.common.Util.Pair<String, Date>> set = new HashSet<com.sap.sse.common.Util.Pair<String, Date>>();
            for (com.sap.sse.common.Util.Pair<String, TimePoint> p : e.getValue()) {
                set.add(new com.sap.sse.common.Util.Pair<String, Date>(p.getA(), p.getB().asDate()));
            }
            hasResultsForBoatClassFromDateByEventName.put(e.getKey(), set);
        }
        return new ScoreCorrectionProviderDTO(scoreCorrectionProvider.getName(), hasResultsForBoatClassFromDateByEventName);
    }

    @Override
    public Iterable<String> getCompetitorProviderNames() {
        List<String> result = new ArrayList<>();
        for (CompetitorProvider competitorProvider : getAllCompetitorProviders()) {
            result.add(competitorProvider.getName());
        }
        return result;
    }

    private Iterable<CompetitorProvider> getAllCompetitorProviders() {
        final CompetitorProvider[] services = competitorProviderServiceTracker.getServices(new CompetitorProvider[0]);
        List<CompetitorProvider> result = new ArrayList<>();
        if (services != null) {
            for (final CompetitorProvider service : services) {
                result.add(service);
            }
        }
        return result;
    }

    @Override
    public CompetitorProviderDTO getCompetitorProviderDTOByName(String providerName) throws Exception {
        for (CompetitorProvider competitorProvider : getAllCompetitorProviders()) {
            if (competitorProvider.getName().equals(providerName)) {
                return new CompetitorProviderDTO(competitorProvider.getName(),
                        new HashMap<>(competitorProvider.getHasCompetitorsForRegattasInEvent()));
            }
        }
        return null;
    }

    @Override
    public List<CompetitorDescriptor> getCompetitorDescriptors(String competitorProviderName, String eventName,
            String regattaName) throws Exception {
        for (CompetitorProvider cp : getAllCompetitorProviders()) {
            if (cp.getName().equals(competitorProviderName)) {
                final List<CompetitorDescriptor> result = new ArrayList<>();
                Util.addAll(cp.getCompetitorDescriptors(eventName, regattaName), result);
                return result;
            }
        }
        return Collections.emptyList();
    }
    
    @Override
    public Pair<PersonDTO, CountryCode> serializationDummy(PersonDTO dummy, CountryCode ccDummy, PreciseCompactPosition preciseCompactPosition) { return null; }

    /**
     * If <code>date</code> is <code>null</code>, the {@link LiveLeaderboardUpdater} for the
     * <code>leaderboardName</code> requested is obtained or created if it doesn't exist yet. The request is then passed
     * on to the live leaderboard updater which will respond with its live {@link LeaderboardDTO} if it has at least the
     * columns requested as per <code>namesOfRaceColumnsForWhichToLoadLegDetails</code>. Otherwise, the updater will add
     * the missing columns to its profile and start a synchronous computation for the requesting client, the result of
     * which will be used as live leaderboard cache update.
     * <p>
     * 
     * Otherwise, the leaderboard is computed synchronously on the fly.
     * @param previousLeaderboardId
     *            if <code>null</code> or no leaderboard with that {@link LeaderboardDTO#getId() ID} is known, a
     *            {@link FullLeaderboardDTO} will be computed; otherwise, an {@link IncrementalLeaderboardDTO} will be
     *            computed as the difference between the new, resulting leaderboard and the previous leaderboard.
     */
    @Override
    public IncrementalOrFullLeaderboardDTO getLeaderboardByName(final String leaderboardName, final Date date,
            final Collection<String> namesOfRaceColumnsForWhichToLoadLegDetails, boolean addOverallDetails,
            String previousLeaderboardId, boolean fillTotalPointsUncorrected) throws NoWindException, InterruptedException, ExecutionException,
            IllegalArgumentException {
        try {
            long startOfRequestHandling = System.currentTimeMillis();
            IncrementalOrFullLeaderboardDTO result = null;
            final Leaderboard leaderboard = getService().getLeaderboardByName(leaderboardName);
            if (leaderboard != null) {
                TimePoint timePoint;
                if (date == null) {
                    timePoint = null;
                } else {
                    timePoint = new MillisecondsTimePoint(date);
                }
                LeaderboardDTO leaderboardDTO = leaderboard.getLeaderboardDTO(timePoint,
                        namesOfRaceColumnsForWhichToLoadLegDetails, addOverallDetails, getService(), baseDomainFactory, fillTotalPointsUncorrected);
                LeaderboardDTO previousLeaderboardDTO = null;
                synchronized (leaderboardByNameResultsCacheById) {
                    leaderboardByNameResultsCacheById.put(leaderboardDTO.getId(), leaderboardDTO);
                    if (previousLeaderboardId != null) {
                        previousLeaderboardDTO = leaderboardByNameResultsCacheById.get(previousLeaderboardId);
                    }
                }
                // Un-comment the following lines if you need to update the file used by LeaderboardDTODiffingTest, set a breakpoint
                // and toggle the storeLeaderboardForTesting flag if you found a good version. See also bug 1417.
                boolean storeLeaderboardForTesting = false;
                if (storeLeaderboardForTesting) {
                    ObjectOutputStream oos = new ObjectOutputStream(new FileOutputStream(new File("C:/Projekte/sailing/dev/git/java/com.sap.sailing.domain.test/resources/IncrementalLeaderboardDTO.ser")));
                    oos.writeObject(leaderboardDTO);
                    oos.close();
                }
                final IncrementalLeaderboardDTO cachedDiff;
                if (previousLeaderboardId != null) {
                    synchronized (leaderboardDifferenceCacheByIdPair) {
                        cachedDiff = leaderboardDifferenceCacheByIdPair.get(new com.sap.sse.common.Util.Pair<String, String>(previousLeaderboardId, leaderboardDTO.getId()));
                    }
                    if (cachedDiff == null) {
                        leaderboardDifferenceCacheByIdPairMisses++;
                    } else {
                        leaderboardDifferenceCacheByIdPairHits++;
                    }
                } else {
                    cachedDiff = null;
                }
                if (previousLeaderboardDTO == null) {
                    result = new FullLeaderboardDTO(leaderboardDTO);
                } else {
                    final IncrementalLeaderboardDTO incrementalResult;
                    if (cachedDiff == null) {
                        IncrementalLeaderboardDTO preResult = new IncrementalLeaderboardDTOCloner().clone(leaderboardDTO).strip(previousLeaderboardDTO);
                        synchronized (leaderboardDifferenceCacheByIdPair) {
                            leaderboardDifferenceCacheByIdPair.put(new com.sap.sse.common.Util.Pair<String, String>(previousLeaderboardId, leaderboardDTO.getId()), preResult);
                        }
                        incrementalResult = preResult;
                    } else {
                        incrementalResult = cachedDiff;
                    }
                    incrementalResult.setCurrentServerTime(new Date()); // may update a cached object, but we consider a reference update atomic
                    result = incrementalResult;
                }
                logger.fine("getLeaderboardByName(" + leaderboardName + ", " + date + ", "
                        + namesOfRaceColumnsForWhichToLoadLegDetails + ", addOverallDetails=" + addOverallDetails
                        + ") took " + (System.currentTimeMillis() - startOfRequestHandling)
                        + "ms; diff cache hits/misses " + leaderboardDifferenceCacheByIdPairHits + "/"
                        + leaderboardDifferenceCacheByIdPairMisses);
            }
            return result;
        } catch (NoWindException e) {
            throw e;
        } catch (InterruptedException e) {
            throw e;
        } catch (ExecutionException e) {
            throw e;
        } catch (IllegalArgumentException e) {
            throw e;
        } catch (Exception e) {
            logger.log(Level.SEVERE,"Exception during SailingService.getLeaderboardByName", e);
            throw new RuntimeException(e);
        }
    }

    @Override
    public List<RegattaDTO> getRegattas() {
        List<RegattaDTO> result = new ArrayList<RegattaDTO>();
        for (Regatta regatta : getService().getAllRegattas()) {
            result.add(convertToRegattaDTO(regatta));
        }
        return result;
    }

    @Override
    public RegattaDTO getRegattaByName(String regattaName) {
        RegattaDTO result = null;
        if (regattaName != null && !regattaName.isEmpty()) {
            Regatta regatta = getService().getRegatta(new RegattaName(regattaName));
            if (regatta != null) {
                result = convertToRegattaDTO(regatta);
            }
        }
        return result;
    }

    private MarkDTO convertToMarkDTO(Mark mark, Position position) {
        MarkDTO markDTO;
        if (position != null) {
            markDTO = new MarkDTO(mark.getId().toString(), mark.getName(), position.getLatDeg(), position.getLngDeg());
        } else {
            markDTO = new MarkDTO(mark.getId().toString(), mark.getName());
        }
        markDTO.color = mark.getColor();
        markDTO.shape = mark.getShape();
        markDTO.pattern = mark.getPattern();
        markDTO.type = mark.getType();
        return markDTO;
    }
    
    private RegattaDTO convertToRegattaDTO(Regatta regatta) {
        RegattaDTO regattaDTO = new RegattaDTO(regatta.getName(), regatta.getScoringScheme().getType());
        regattaDTO.races = convertToRaceDTOs(regatta);
        regattaDTO.series = convertToSeriesDTOs(regatta);
        regattaDTO.startDate = regatta.getStartDate() != null ? regatta.getStartDate().asDate() : null;
        regattaDTO.endDate = regatta.getEndDate() != null ? regatta.getEndDate().asDate() : null;
        BoatClass boatClass = regatta.getBoatClass();
        if (boatClass != null) {
            regattaDTO.boatClass = convertToBoatClassDTO(boatClass);
        }
        if (regatta.getDefaultCourseArea() != null) {
            regattaDTO.defaultCourseAreaUuid = regatta.getDefaultCourseArea().getId();
            regattaDTO.defaultCourseAreaName = regatta.getDefaultCourseArea().getName();
        }
        regattaDTO.buoyZoneRadiusInHullLengths = regatta.getBuoyZoneRadiusInHullLengths();
        regattaDTO.useStartTimeInference = regatta.useStartTimeInference();
        regattaDTO.controlTrackingFromStartAndFinishTimes = regatta.isControlTrackingFromStartAndFinishTimes();
        regattaDTO.canBoatsOfCompetitorsChangePerRace = regatta.canBoatsOfCompetitorsChangePerRace();
        regattaDTO.configuration = convertToRegattaConfigurationDTO(regatta.getRegattaConfiguration());
        regattaDTO.rankingMetricType = regatta.getRankingMetricType();
        return regattaDTO;
    }

    private BoatClassDTO convertToBoatClassDTO(BoatClass boatClass) {
        return new BoatClassDTO(boatClass.getName(), boatClass.getDisplayName(), boatClass.getHullLength(), boatClass.getHullBeam());
    }

    private List<SeriesDTO> convertToSeriesDTOs(Regatta regatta) {
        List<SeriesDTO> result = new ArrayList<SeriesDTO>();
        for (Series series : regatta.getSeries()) {
            SeriesDTO seriesDTO = convertToSeriesDTO(series);
            result.add(seriesDTO);
        }
        return result;
    }

    private SeriesDTO convertToSeriesDTO(Series series) {
        List<FleetDTO> fleets = new ArrayList<FleetDTO>();
        for (Fleet fleet : series.getFleets()) {
            fleets.add(baseDomainFactory.convertToFleetDTO(fleet));
        }
        List<RaceColumnDTO> raceColumns = convertToRaceColumnDTOs(series.getRaceColumns());
        SeriesDTO result = new SeriesDTO(series.getName(), fleets, raceColumns, series.isMedal(), series.isFleetsCanRunInParallel(),
                series.getResultDiscardingRule() == null ? null : series.getResultDiscardingRule().getDiscardIndexResultsStartingWithHowManyRaces(),
                        series.isStartsWithZeroScore(), series.isFirstColumnIsNonDiscardableCarryForward(), series.hasSplitFleetContiguousScoring(),
                        series.getMaximumNumberOfDiscards());
        return result;
    }

    private void fillRaceColumnDTO(RaceColumn raceColumn, RaceColumnDTO raceColumnDTO) {
        raceColumnDTO.setName(raceColumn.getName());
        raceColumnDTO.setMedalRace(raceColumn.isMedalRace());
        raceColumnDTO.setExplicitFactor(raceColumn.getExplicitFactor());
    }
    
    private List<RaceColumnDTO> convertToRaceColumnDTOs(Iterable<? extends RaceColumn> raceColumns) {
        List<RaceColumnDTO> raceColumnDTOs = new ArrayList<RaceColumnDTO>();
        RaceColumnDTOFactory columnFactory = RaceColumnDTOFactory.INSTANCE;
        for (RaceColumn raceColumn : raceColumns) {
            final RaceColumnDTO raceColumnDTO = columnFactory.createRaceColumnDTO(raceColumn.getName(),
                    raceColumn.isMedalRace(), raceColumn.getExplicitFactor(),
                    raceColumn instanceof RaceColumnInSeries ? ((RaceColumnInSeries) raceColumn).getRegatta().getName() : null,
                    raceColumn instanceof RaceColumnInSeries ? ((RaceColumnInSeries) raceColumn).getSeries().getName() : null,
                    raceColumn instanceof MetaLeaderboardColumn);
            raceColumnDTOs.add(raceColumnDTO);
        }
        return raceColumnDTOs;
    }
    
    private RaceInfoDTO createRaceInfoDTO(String seriesName, RaceColumn raceColumn, Fleet fleet) {
        RaceInfoDTO raceInfoDTO = new RaceInfoDTO();
        RaceLog raceLog = raceColumn.getRaceLog(fleet);
        final TrackedRace trackedRace = raceColumn.getTrackedRace(fleet);
        raceInfoDTO.isTracked = trackedRace != null ? true : false;
        if (raceLog != null) {
            ReadonlyRaceState state = ReadonlyRaceStateImpl.create(getService(), raceLog);
            TimePoint startTime = state.getStartTime();
            if (startTime != null) {
                raceInfoDTO.startTime = startTime.asDate();
            }
            raceInfoDTO.lastStatus = state.getStatus();
            if (raceLog.getLastRawFix() != null) {
                raceInfoDTO.lastUpdateTime = raceLog.getLastRawFix().getCreatedAt().asDate();
            }
            TimePoint finishedTime = state.getFinishedTime();
            if (finishedTime != null) {
                raceInfoDTO.finishedTime = finishedTime.asDate();
            } else {
                raceInfoDTO.finishedTime = null;
                if (raceInfoDTO.isTracked) {
                    TimePoint endOfRace = trackedRace.getEndOfRace();
                    raceInfoDTO.finishedTime = endOfRace != null ? endOfRace.asDate() : null;
                }
            }

            final TimePoint now = MillisecondsTimePoint.now();
            if (startTime != null) {
                FlagPoleState activeFlagState = state.getRacingProcedure().getActiveFlags(startTime, now);
                List<FlagPole> activeFlags = activeFlagState.getCurrentState();
                FlagPoleState previousFlagState = activeFlagState.getPreviousState(state.getRacingProcedure(), startTime);
                List<FlagPole> previousFlags = previousFlagState.getCurrentState();
                FlagPole mostInterestingFlagPole = FlagPoleState.getMostInterestingFlagPole(previousFlags, activeFlags);

                // TODO: adapt the LastFlagFinder#getMostRecent method!
                if (mostInterestingFlagPole != null) {
                    raceInfoDTO.lastUpperFlag = mostInterestingFlagPole.getUpperFlag();
                    raceInfoDTO.lastLowerFlag = mostInterestingFlagPole.getLowerFlag();
                    raceInfoDTO.lastFlagsAreDisplayed = mostInterestingFlagPole.isDisplayed();
                    raceInfoDTO.lastFlagsDisplayedStateChanged = previousFlagState.hasPoleChanged(mostInterestingFlagPole);
                }
            }
            
            AbortingFlagFinder abortingFlagFinder = new AbortingFlagFinder(raceLog);
            
            RaceLogFlagEvent abortingFlagEvent = abortingFlagFinder.analyze();
            if (abortingFlagEvent != null) {
                raceInfoDTO.isRaceAbortedInPassBefore = true;
                raceInfoDTO.abortingTimeInPassBefore = abortingFlagEvent.getLogicalTimePoint().asDate();
                
                if (raceInfoDTO.lastStatus == RaceLogRaceStatus.UNSCHEDULED || raceInfoDTO.lastStatus == RaceLogRaceStatus.PRESCHEDULED) {
                    raceInfoDTO.lastUpperFlag = abortingFlagEvent.getUpperFlag();
                    raceInfoDTO.lastLowerFlag = abortingFlagEvent.getLowerFlag();
                    raceInfoDTO.lastFlagsAreDisplayed = abortingFlagEvent.isDisplayed();
                    raceInfoDTO.lastFlagsDisplayedStateChanged = true;
                }
            }
            
            CourseBase lastCourse = state.getCourseDesign();
            if (lastCourse != null) {
                raceInfoDTO.lastCourseDesign = convertToRaceCourseDTO(lastCourse, new TrackedRaceMarkPositionFinder(trackedRace), now);
                raceInfoDTO.lastCourseName = lastCourse.getName();
            }
            
            if (raceInfoDTO.lastStatus.equals(RaceLogRaceStatus.FINISHED)) {
                if (state.getProtestTime() != null) {
                    final TimePoint protestEndTime = state.getProtestTime().to();
                    if (protestEndTime != null) {
                        final TimePoint protestStartTime = state.getProtestTime().from();
                        raceInfoDTO.protestStartTime = protestStartTime == null ? null : protestStartTime.asDate();
                        raceInfoDTO.protestFinishTime = protestEndTime.asDate();
                        raceInfoDTO.lastUpperFlag = Flags.BRAVO;
                        raceInfoDTO.lastLowerFlag = Flags.NONE;
                        raceInfoDTO.lastFlagsAreDisplayed = true;
                        raceInfoDTO.lastFlagsDisplayedStateChanged = true;
                    }
                }
            }
            
            Wind wind = state.getWindFix();
            if (wind != null) {
                raceInfoDTO.lastWind = createWindDTOFromAlreadyAveraged(wind, now);
            }

            fillStartProcedureSpecifics(raceInfoDTO, state);
        }
        raceInfoDTO.seriesName = seriesName;
        raceInfoDTO.raceName = raceColumn.getName();
        raceInfoDTO.fleetName = fleet.getName();
        raceInfoDTO.fleetOrdering = fleet.getOrdering();
        raceInfoDTO.raceIdentifier = raceColumn.getRaceIdentifier(fleet);
        return raceInfoDTO;
    }
    
    private void fillStartProcedureSpecifics(RaceInfoDTO raceInfoDTO, ReadonlyRaceState state) {
        RaceInfoExtensionDTO info = null;
        raceInfoDTO.startProcedure = state.getRacingProcedure().getType();
        switch (raceInfoDTO.startProcedure) {
        case GateStart:
            ReadonlyGateStartRacingProcedure gateStart = state.getTypedReadonlyRacingProcedure();
            info = new GateStartInfoDTO(gateStart.getPathfinder(), gateStart.getGateLaunchStopTime());
            break;
        case RRS26:
        case SWC:
            ConfigurableStartModeFlagRacingProcedure linestart = state.getTypedReadonlyRacingProcedure();
            info = new LineStartInfoDTO(linestart.getStartModeFlag());
        case UNKNOWN:
        default:
            break;
        }
        raceInfoDTO.startProcedureDTO = info;
    }

    private List<RaceWithCompetitorsAndBoatsDTO> convertToRaceDTOs(Regatta regatta) {
        List<RaceWithCompetitorsAndBoatsDTO> result = new ArrayList<RaceWithCompetitorsAndBoatsDTO>();
        for (RaceDefinition r : regatta.getAllRaces()) {
            RegattaAndRaceIdentifier raceIdentifier = new RegattaNameAndRaceName(regatta.getName(), r.getName());
            TrackedRace trackedRace = getService().getExistingTrackedRace(raceIdentifier);
            TrackedRaceDTO trackedRaceDTO = null; 
            if (trackedRace != null) {
                trackedRaceDTO = getBaseDomainFactory().createTrackedRaceDTO(trackedRace);
            }
            Map<CompetitorDTO, BoatDTO> competitorAndBoatDTOs = baseDomainFactory.convertToCompetitorAndBoatDTOs(r.getCompetitorsAndTheirBoats());
            RaceWithCompetitorsAndBoatsDTO raceDTO = new RaceWithCompetitorsAndBoatsDTO(raceIdentifier, competitorAndBoatDTOs,
                    trackedRaceDTO, getService().isRaceBeingTracked(regatta, r));
            if (trackedRace != null) {
                getBaseDomainFactory().updateRaceDTOWithTrackedRaceData(trackedRace, raceDTO);
            }
            raceDTO.boatClass = regatta.getBoatClass() == null ? null : regatta.getBoatClass().getName(); 
            result.add(raceDTO);
        }
        return result;
    }

    /**
     * Converts the {@link Competitor} objects passed as {@code iterable} to {@link CompetitorDTO} objects with an empty boat.
     * The iteration order in the result matches that of the {@code iterable} passed.
     */
    private List<CompetitorDTO> convertToCompetitorDTOs(Iterable<? extends Competitor> iterable) {
        List<CompetitorDTO> result = new ArrayList<CompetitorDTO>();
        for (Competitor c : iterable) {
            CompetitorDTO competitorDTO = baseDomainFactory.convertToCompetitorWithOptionalBoatDTO(c);
            result.add(competitorDTO);
        }
        return result;
    }

    /**
     * Converts the {@link Boat} objects passed as {@code iterable} to {@link BoatDTO} objects.
     * The iteration order in the result matches that of the {@code iterable} passed.
     */
    private List<BoatDTO> convertToBoatDTOs(Iterable<? extends Boat> iterable) {
        List<BoatDTO> result = new ArrayList<BoatDTO>();
        for (Boat b : iterable) {
            BoatDTO boatDTO = baseDomainFactory.convertToBoatDTO(b);
            result.add(boatDTO);
        }
        return result;
    }

    @Override
    public com.sap.sse.common.Util.Pair<String, List<TracTracRaceRecordDTO>> listTracTracRacesInEvent(String eventJsonURL, boolean listHiddenRaces) throws MalformedURLException, IOException, ParseException, org.json.simple.parser.ParseException, URISyntaxException {
        com.sap.sse.common.Util.Pair<String,List<RaceRecord>> raceRecords;
        raceRecords = getTracTracAdapter().getTracTracRaceRecords(new URL(eventJsonURL), /*loadClientParam*/ false);
        List<TracTracRaceRecordDTO> result = new ArrayList<TracTracRaceRecordDTO>();
        for (RaceRecord raceRecord : raceRecords.getB()) {
            if (listHiddenRaces == false && raceRecord.getRaceVisibility().equals(TracTracConnectionConstants.HIDDEN_VISIBILITY)) {
                continue;
            }
            
            result.add(new TracTracRaceRecordDTO(raceRecord.getID(), raceRecord.getEventName(), raceRecord.getName(),
                    raceRecord.getTrackingStartTime().asDate(), 
                    raceRecord.getTrackingEndTime().asDate(), raceRecord.getRaceStartTime() == null ? null : raceRecord.getRaceStartTime().asDate(),
                    raceRecord.getBoatClassNames(), raceRecord.getRaceStatus(), raceRecord.getRaceVisibility(), raceRecord.getJsonURL().toString(),
                    hasRememberedRegatta(raceRecord.getID())));
        }
        return new com.sap.sse.common.Util.Pair<String, List<TracTracRaceRecordDTO>>(raceRecords.getA(), result);
    }

    private boolean hasRememberedRegatta(Serializable raceID) {
        return getService().getRememberedRegattaForRace(raceID) != null;
    }

    @Override
    public void trackWithTracTrac(RegattaIdentifier regattaToAddTo, Iterable<TracTracRaceRecordDTO> rrs, String liveURI, String storedURI,
            String courseDesignUpdateURI, boolean trackWind, final boolean correctWindByDeclination,
            final Duration offsetToStartTimeOfSimulatedRace, final boolean useInternalMarkPassingAlgorithm, String tracTracUsername, String tracTracPassword)
            throws Exception {
        logger.info("tracWithTracTrac for regatta " + regattaToAddTo + " for race records " + rrs + " with liveURI " + liveURI
                + " and storedURI " + storedURI);
        for (TracTracRaceRecordDTO rr : rrs) {
            try {
                // reload JSON and load clientparams.php
                RaceRecord record = getTracTracAdapter().getSingleTracTracRaceRecord(new URL(rr.jsonURL), rr.id, /*loadClientParams*/true);
                logger.info("Loaded race " + record.getName() + " in " + record.getEventName() + " start:" + record.getRaceStartTime() +
                        " trackingStart:" + record.getTrackingStartTime() + " trackingEnd:" + record.getTrackingEndTime());
                // note that the live URI may be null for races that were put into replay mode
                final String effectiveLiveURI;
                if (!record.getRaceStatus().equals(TracTracConnectionConstants.REPLAY_STATUS)) {
                    if (liveURI == null || liveURI.trim().length() == 0) {
                        effectiveLiveURI = record.getLiveURI() == null ? null : record.getLiveURI().toString();
                    } else {
                        effectiveLiveURI = liveURI;
                    }
                } else {
                    effectiveLiveURI = null;
                }
                final String effectiveStoredURI;
                if (storedURI == null || storedURI.trim().length() == 0) {
                    effectiveStoredURI = record.getStoredURI().toString();
                } else {
                    effectiveStoredURI = storedURI;
                }
                getTracTracAdapter().addTracTracRace(getService(), regattaToAddTo,
                        record.getParamURL(), effectiveLiveURI == null ? null : new URI(effectiveLiveURI),
                        new URI(effectiveStoredURI), new URI(courseDesignUpdateURI),
                        new MillisecondsTimePoint(record.getTrackingStartTime().asMillis()),
                        new MillisecondsTimePoint(record.getTrackingEndTime().asMillis()), getRaceLogStore(),
                        getRegattaLogStore(), RaceTracker.TIMEOUT_FOR_RECEIVING_RACE_DEFINITION_IN_MILLISECONDS,
                        offsetToStartTimeOfSimulatedRace, useInternalMarkPassingAlgorithm, tracTracUsername,
                        tracTracPassword, record.getRaceStatus(), record.getRaceVisibility(), trackWind,
                        correctWindByDeclination);
            } catch (Exception e) {
                logger.log(Level.SEVERE, "Error trying to load race " + rrs+". Continuing with remaining races...", e);
            }
        }
    }

    @Override
    public List<TracTracConfigurationDTO> getPreviousTracTracConfigurations() throws Exception {
        Iterable<TracTracConfiguration> configs = tractracDomainObjectFactory.getTracTracConfigurations();
        List<TracTracConfigurationDTO> result = new ArrayList<TracTracConfigurationDTO>();
        for (TracTracConfiguration ttConfig : configs) {
            result.add(new TracTracConfigurationDTO(ttConfig.getName(), ttConfig.getJSONURL().toString(),
                    ttConfig.getLiveDataURI().toString(), ttConfig.getStoredDataURI().toString(), ttConfig.getCourseDesignUpdateURI().toString(),
                    ttConfig.getTracTracUsername().toString(), ttConfig.getTracTracPassword().toString()));
        }
        return result;
    }

    @Override
    public void storeTracTracConfiguration(String name, String jsonURL, String liveDataURI, String storedDataURI, String courseDesignUpdateURI, String tracTracUsername, String tracTracPassword) throws Exception {
        tractracMongoObjectFactory.storeTracTracConfiguration(getTracTracAdapter().createTracTracConfiguration(name, jsonURL, liveDataURI, storedDataURI, 
                courseDesignUpdateURI, tracTracUsername, tracTracPassword));
    }

    private RaceDefinition getRaceByName(Regatta regatta, String raceName) {
        if (regatta != null) {
            return regatta.getRaceByName(raceName);
        } else {
            return null;
        }
    }
    
    @Override
    public void stopTrackingRaces(Iterable<RegattaAndRaceIdentifier> regattaAndRaceIdentifiers) throws Exception {
        for (RegattaAndRaceIdentifier regattaAndRaceIdentifier : regattaAndRaceIdentifiers) {            
            getService().apply(new StopTrackingRace(regattaAndRaceIdentifier));
        }
    }

    @Override
    public void removeAndUntrackRaces(Iterable<RegattaAndRaceIdentifier> regattaAndRaceIdentifiers) {
        for (RegattaAndRaceIdentifier regattaAndRaceIdentifier : regattaAndRaceIdentifiers) {
            getService().apply(new RemoveAndUntrackRace(regattaAndRaceIdentifier));
        }
    }

    @Override
    public WindInfoForRaceDTO getRawWindFixes(RegattaAndRaceIdentifier raceIdentifier, Collection<WindSource> windSources) {
        WindInfoForRaceDTO result = null;
        TrackedRace trackedRace = getExistingTrackedRace(raceIdentifier);
        if (trackedRace != null) {
            result = new WindInfoForRaceDTO();
            result.raceIsKnownToStartUpwind = trackedRace.raceIsKnownToStartUpwind();
            Map<WindSource, WindTrackInfoDTO> windTrackInfoDTOs = new HashMap<WindSource, WindTrackInfoDTO>();
            result.windTrackInfoByWindSource = windTrackInfoDTOs;

            List<WindSource> windSourcesToDeliver = new ArrayList<WindSource>();
            if (windSources != null) {
                windSourcesToDeliver.addAll(windSources);
            } else {
                windSourcesToDeliver.add(new WindSourceImpl(WindSourceType.EXPEDITION));
                windSourcesToDeliver.add(new WindSourceImpl(WindSourceType.WEB));
            }
            for (WindSource windSource : windSourcesToDeliver) {
                if(windSource.getType() == WindSourceType.WEB) {
                    WindTrackInfoDTO windTrackInfoDTO = new WindTrackInfoDTO();
                    windTrackInfoDTO.windFixes = new ArrayList<WindDTO>();
                    WindTrack windTrack = trackedRace.getOrCreateWindTrack(windSource);
                    windTrackInfoDTO.resolutionOutsideOfWhichNoFixWillBeReturned = windTrack
                            .getResolutionOutsideOfWhichNoFixWillBeReturned();
                    windTrack.lockForRead();
                    try {
                        Iterator<Wind> windIter = windTrack.getRawFixes().iterator();
                        while (windIter.hasNext()) {
                            Wind wind = windIter.next();
                            if(wind != null) {
                                WindDTO windDTO = createWindDTO(wind, windTrack);
                                windTrackInfoDTO.windFixes.add(windDTO);
                            }
                        }
                    } finally {
                        windTrack.unlockAfterRead();
                    }

                    windTrackInfoDTOs.put(windSource, windTrackInfoDTO);
                }
            }
        }
        return result;
    }

    protected WindDTO createWindDTO(Wind wind, WindTrack windTrack) {
        WindDTO windDTO = new WindDTO();
        windDTO.trueWindBearingDeg = wind.getBearing().getDegrees();
        windDTO.trueWindFromDeg = wind.getBearing().reverse().getDegrees();
        windDTO.trueWindSpeedInKnots = wind.getKnots();
        windDTO.trueWindSpeedInMetersPerSecond = wind.getMetersPerSecond();
        if (wind.getPosition() != null) {
            windDTO.position = wind.getPosition();
        }
        if (wind.getTimePoint() != null) {
            windDTO.measureTimepoint = wind.getTimePoint().asMillis();
            Wind estimatedWind = windTrack
                    .getAveragedWind(wind.getPosition(), wind.getTimePoint());
            if (estimatedWind != null) {
                windDTO.dampenedTrueWindBearingDeg = estimatedWind.getBearing().getDegrees();
                windDTO.dampenedTrueWindFromDeg = estimatedWind.getBearing().reverse().getDegrees();
                windDTO.dampenedTrueWindSpeedInKnots = estimatedWind.getKnots();
                windDTO.dampenedTrueWindSpeedInMetersPerSecond = estimatedWind.getMetersPerSecond();
            }
        }
        return windDTO;
    }

    /**
     * Uses <code>wind</code> for both, the non-dampened and dampened fields of the {@link WindDTO} object returned
     */
    protected WindDTO createWindDTOFromAlreadyAveraged(Wind wind, TimePoint requestTimepoint) {
        WindDTO windDTO = new WindDTO();
        windDTO.requestTimepoint = requestTimepoint.asMillis();
        windDTO.trueWindBearingDeg = wind.getBearing().getDegrees();
        windDTO.trueWindFromDeg = wind.getBearing().reverse().getDegrees();
        windDTO.trueWindSpeedInKnots = wind.getKnots();
        windDTO.trueWindSpeedInMetersPerSecond = wind.getMetersPerSecond();
        windDTO.dampenedTrueWindBearingDeg = wind.getBearing().getDegrees();
        windDTO.dampenedTrueWindFromDeg = wind.getBearing().reverse().getDegrees();
        windDTO.dampenedTrueWindSpeedInKnots = wind.getKnots();
        windDTO.dampenedTrueWindSpeedInMetersPerSecond = wind.getMetersPerSecond();
        if (wind.getPosition() != null) {
            windDTO.position = wind.getPosition();
        }
        if (wind.getTimePoint() != null) {
            windDTO.measureTimepoint = wind.getTimePoint().asMillis();
        }
        return windDTO;
    }

    /**
     * Fetches the {@link WindTrack#getAveragedWind(Position, TimePoint) average wind} from all wind tracks or those identified
     * by <code>windSourceTypeNames</code>
     */
    @Override
    public WindInfoForRaceDTO getAveragedWindInfo(RegattaAndRaceIdentifier raceIdentifier, Date from, long millisecondsStepWidth,
            int numberOfFixes, double latDeg, double lngDeg, Collection<String> windSourceTypeNames)
                    throws NoWindException {
        Position position = new DegreePosition(latDeg, lngDeg);
        WindInfoForRaceDTO result = null;
        TrackedRace trackedRace = getExistingTrackedRace(raceIdentifier);
        if (trackedRace != null) {
            result = new WindInfoForRaceDTO();
            result.raceIsKnownToStartUpwind = trackedRace.raceIsKnownToStartUpwind();
            List<WindSource> windSourcesToExclude = new ArrayList<WindSource>();
            for (WindSource windSourceToExclude : trackedRace.getWindSourcesToExclude()) {
                windSourcesToExclude.add(windSourceToExclude);
            }
            result.windSourcesToExclude = windSourcesToExclude;
            Map<WindSource, WindTrackInfoDTO> windTrackInfoDTOs = new HashMap<WindSource, WindTrackInfoDTO>();
            result.windTrackInfoByWindSource = windTrackInfoDTOs;
            List<WindSource> windSourcesToDeliver = new ArrayList<WindSource>();
            Util.addAll(trackedRace.getWindSources(), windSourcesToDeliver);
            windSourcesToDeliver.add(new WindSourceImpl(WindSourceType.COMBINED));
            for (WindSource windSource : windSourcesToDeliver) {
                if (windSourceTypeNames == null || windSourceTypeNames.contains(windSource.getType().name())) {
                    TimePoint fromTimePoint = new MillisecondsTimePoint(from);
                    WindTrackInfoDTO windTrackInfoDTO = new WindTrackInfoDTO();
                    windTrackInfoDTO.windFixes = new ArrayList<WindDTO>();
                    WindTrack windTrack = trackedRace.getOrCreateWindTrack(windSource);
                    windTrackInfoDTOs.put(windSource, windTrackInfoDTO);
                    windTrackInfoDTO.resolutionOutsideOfWhichNoFixWillBeReturned = windTrack
                            .getResolutionOutsideOfWhichNoFixWillBeReturned();
                    windTrackInfoDTO.dampeningIntervalInMilliseconds = windTrack
                            .getMillisecondsOverWhichToAverageWind();
                    TimePoint timePoint = fromTimePoint;
                    Double minWindConfidence = 2.0;
                    Double maxWindConfidence = -1.0;
                    for (int i = 0; i < numberOfFixes; i++) {
                        WindWithConfidence<com.sap.sse.common.Util.Pair<Position, TimePoint>> averagedWindWithConfidence = windTrack.getAveragedWindWithConfidence(position, timePoint);
                        if (averagedWindWithConfidence != null) {
                            WindDTO windDTO = createWindDTOFromAlreadyAveraged(averagedWindWithConfidence.getObject(), timePoint);
                            double confidence = averagedWindWithConfidence.getConfidence();
                            windDTO.confidence = confidence;
                            windTrackInfoDTO.windFixes.add(windDTO);
                            if (confidence < minWindConfidence) {
                                minWindConfidence = confidence;
                            }
                            if (confidence > maxWindConfidence) {
                                maxWindConfidence = confidence;
                            }
                        }
                        timePoint = new MillisecondsTimePoint(timePoint.asMillis() + millisecondsStepWidth);
                    }
                    windTrackInfoDTO.minWindConfidence = minWindConfidence; 
                    windTrackInfoDTO.maxWindConfidence = maxWindConfidence; 
                }
            }
        }
        return result;
    }

    /**
     * @param onlyUpToNewestEvent
     *            if <code>true</code>, no wind data will be returned for time points later than
     *            {@link TrackedRace#getTimePointOfNewestEvent() trackedRace.getTimePointOfNewestEvent()}. This is
     *            helpful in case the client wants to populate a chart during live mode. If <code>false</code>, the
     *            "best effort" readings are provided for the time interval requested, no matter if based on any sensor
     *            evidence or not, regardless of {@link TrackedRace#getTimePointOfNewestEvent()
     *            trackedRace.getTimePointOfNewestEvent()}.
     */
    @Override
    public WindInfoForRaceDTO getAveragedWindInfo(RegattaAndRaceIdentifier raceIdentifier, Date from, long millisecondsStepWidth,
            int numberOfFixes, Collection<String> windSourceTypeNames, boolean onlyUpToNewestEvent, boolean includeCombinedWindForAllLegMiddles)
                    throws NoWindException {
        assert from != null;
        TrackedRace trackedRace = getExistingTrackedRace(raceIdentifier);
        WindInfoForRaceDTO result = getAveragedWindInfo(new MillisecondsTimePoint(from), millisecondsStepWidth, numberOfFixes,
                windSourceTypeNames, trackedRace, /* onlyUpToNewestEvent */ true, includeCombinedWindForAllLegMiddles);
        return result;
    }

    /**
     * @param onlyUpToNewestEvent
     *            if <code>true</code>, no wind data will be returned for time points later than
     *            {@link TrackedRace#getTimePointOfNewestEvent() trackedRace.getTimePointOfNewestEvent()}. This is
     *            helpful in case the client wants to populate a chart during live mode. If <code>false</code>, the
     *            "best effort" readings are provided for the time interval requested, no matter if based on any sensor
     *            evidence or not, regardless of {@link TrackedRace#getTimePointOfNewestEvent()
     *            trackedRace.getTimePointOfNewestEvent()}.
     * @param windSourceTypeNames
     *            if {@code null}, all wind sources delivered by {@link TrackedRace#getWindSources()} plus the
     *            {@link WindSourceType#COMBINED} wind source are delivered. Note that this does not include
     *            the {@link WindSourceType#LEG_MIDDLE} wind sources.
     * @param includeCombinedWindForAllLegMiddles
     *            if <code>true</code>, the result will return non-<code>null</code> results for calls to
     *            {@link WindInfoForRaceDTO#getCombinedWindOnLegMiddle(int)}.
     */
    private WindInfoForRaceDTO getAveragedWindInfo(TimePoint from, long millisecondsStepWidth, int numberOfFixes,
            Collection<String> windSourceTypeNames, final TrackedRace trackedRace, boolean onlyUpToNewestEvent,
            boolean includeCombinedWindForAllLegMiddles) {
        WindInfoForRaceDTO result = null;
        if (trackedRace != null) {
            TimePoint newestEvent = trackedRace.getTimePointOfNewestEvent();
            result = new WindInfoForRaceDTO();
            result.raceIsKnownToStartUpwind = trackedRace.raceIsKnownToStartUpwind();
            List<WindSource> windSourcesToExclude = new ArrayList<WindSource>();
            for (WindSource windSourceToExclude : trackedRace.getWindSourcesToExclude()) {
                windSourcesToExclude.add(windSourceToExclude);
            }
            result.windSourcesToExclude = windSourcesToExclude;
            Map<WindSource, WindTrackInfoDTO> windTrackInfoDTOs = new HashMap<WindSource, WindTrackInfoDTO>();
            result.windTrackInfoByWindSource = windTrackInfoDTOs;
            final List<WindSource> windSourcesToDeliver = new ArrayList<WindSource>();
            final WindSourceImpl combinedWindSource = new WindSourceImpl(WindSourceType.COMBINED);
            if (windSourceTypeNames == null) {
                Util.addAll(trackedRace.getWindSources(), windSourcesToDeliver);
                windSourcesToDeliver.add(combinedWindSource);
            } else {
                for (final String windSourceTypeToAdd : windSourceTypeNames) {
                    for (final WindSource windSource : trackedRace.getWindSources(WindSourceType.valueOf(windSourceTypeToAdd))) {
                        windSourcesToDeliver.add(windSource);
                    }
                }
            }
            for (final WindSource windSource : windSourcesToDeliver) {
                // TODO consider parallelizing
                WindTrackInfoDTO windTrackInfoDTO = createWindTrackInfoDTO(from, millisecondsStepWidth,
                        numberOfFixes, trackedRace, onlyUpToNewestEvent, newestEvent, windSource, /* use default positions */ at->null);
                windTrackInfoDTOs.put(windSource, windTrackInfoDTO);
            }
            if (includeCombinedWindForAllLegMiddles) {
                int zeroBasedLegNumber = 0;
                for (final TrackedLeg trackedLeg : trackedRace.getTrackedLegs()) {
                    WindTrackInfoDTO windTrackInfoForLegMiddle = createWindTrackInfoDTO(from, millisecondsStepWidth,
                            numberOfFixes, trackedRace, onlyUpToNewestEvent, newestEvent, combinedWindSource,
                            new PositionAtTimeProvider() { @Override public Position getPosition(TimePoint at) { return trackedLeg.getMiddleOfLeg(at); }});
                    result.addWindOnLegMiddle(zeroBasedLegNumber, windTrackInfoForLegMiddle);
                    zeroBasedLegNumber++;
                }
            }
        }
        return result;
    }

    private interface PositionAtTimeProvider {
        Position getPosition(TimePoint at);
    }
    
    private WindTrackInfoDTO createWindTrackInfoDTO(TimePoint from, long millisecondsStepWidth, int numberOfFixes,
            TrackedRace trackedRace, boolean onlyUpToNewestEvent, TimePoint newestEvent, WindSource windSource,
            PositionAtTimeProvider positionProvider) {
        WindTrack windTrack = trackedRace.getOrCreateWindTrack(windSource);
        WindTrackInfoDTO windTrackInfoDTO = new WindTrackInfoDTO();
        windTrackInfoDTO.resolutionOutsideOfWhichNoFixWillBeReturned = windTrack.getResolutionOutsideOfWhichNoFixWillBeReturned();
        windTrackInfoDTO.windFixes = new ArrayList<WindDTO>();
        windTrackInfoDTO.dampeningIntervalInMilliseconds = windTrack.getMillisecondsOverWhichToAverageWind();
        TimePoint timePoint = from;
        Double minWindConfidence = 2.0;
        Double maxWindConfidence = -1.0;
        for (int i = 0; i < numberOfFixes && (!onlyUpToNewestEvent ||
                (newestEvent != null && timePoint.before(newestEvent))); i++) {
            WindWithConfidence<com.sap.sse.common.Util.Pair<Position, TimePoint>> averagedWindWithConfidence =
                    windTrack.getAveragedWindWithConfidence(positionProvider.getPosition(timePoint), timePoint);
            if (averagedWindWithConfidence != null) {
                if (logger.getLevel() != null && logger.getLevel().equals(Level.FINEST)) {
                    logger.finest("Found averaged wind: " + averagedWindWithConfidence);
                }
                double confidence = averagedWindWithConfidence.getConfidence();
                WindDTO windDTO = createWindDTOFromAlreadyAveraged(averagedWindWithConfidence.getObject(), timePoint);
                windDTO.confidence = confidence;
                windTrackInfoDTO.windFixes.add(windDTO);
                if (confidence < minWindConfidence) {
                    minWindConfidence = confidence;
                }
                if (confidence > maxWindConfidence) {
                    maxWindConfidence = confidence;
                }
            } else {
                if (logger.getLevel() != null && logger.getLevel().equals(Level.FINEST)) {
                    logger.finest("Did NOT find any averaged wind for timepoint " + timePoint + " and tracked race " + trackedRace.getRaceIdentifier().getRaceName());
                }
            }
            timePoint = new MillisecondsTimePoint(timePoint.asMillis() + millisecondsStepWidth);
        }
        windTrackInfoDTO.minWindConfidence = minWindConfidence; 
        windTrackInfoDTO.maxWindConfidence = maxWindConfidence;
        return windTrackInfoDTO;
    }

    /**
     * @param to
     *            if <code>null</code>, data is returned up to end of race; if the end of race is not known and
     *            <code>null</code> is used for this parameter, <code>null</code> is returned.
     * @param onlyUpToNewestEvent
     *            if <code>true</code>, no wind data will be returned for time points later than
     *            {@link TrackedRace#getTimePointOfNewestEvent() trackedRace.getTimePointOfNewestEvent()}. This is
     *            helpful in case the client wants to populate a chart during live mode. If <code>false</code>, the
     *            "best effort" readings are provided for the time interval requested, no matter if based on any sensor
     *            evidence or not, regardless of {@link TrackedRace#getTimePointOfNewestEvent()
     *            trackedRace.getTimePointOfNewestEvent()}.
     */
    @Override
    public WindInfoForRaceDTO getAveragedWindInfo(RegattaAndRaceIdentifier raceIdentifier, Date from, Date to,
            long resolutionInMilliseconds, Collection<String> windSourceTypeNames, boolean onlyUpToNewestEvent) {
        TrackedRace trackedRace = getExistingTrackedRace(raceIdentifier);
        WindInfoForRaceDTO result = null;
        if (trackedRace != null) {
            TimePoint fromTimePoint = from == null ? trackedRace.getStartOfTracking() == null ? trackedRace
                    .getStartOfRace() : trackedRace.getStartOfTracking() : new MillisecondsTimePoint(from);
            TimePoint toTimePoint = to == null ? trackedRace.getEndOfRace() == null ?
                    MillisecondsTimePoint.now().minus(trackedRace.getDelayToLiveInMillis()) : trackedRace.getEndOfRace() : new MillisecondsTimePoint(to);
            if (fromTimePoint != null && toTimePoint != null) {
                int numberOfFixes = Math.min(SailingServiceConstants.MAX_NUMBER_OF_WIND_FIXES_TO_DELIVER_IN_ONE_CALL,
                        (int) ((toTimePoint.asMillis() - fromTimePoint.asMillis())/resolutionInMilliseconds));
                result = getAveragedWindInfo(fromTimePoint, resolutionInMilliseconds, numberOfFixes,
                        windSourceTypeNames, trackedRace, onlyUpToNewestEvent, /* includeCombinedWindForAllLegMiddles */ false);
            }
        }
        return result;
    }

    @Override
    public boolean getPolarResults(RegattaAndRaceIdentifier raceIdentifier) {
        final boolean result;
        final TrackedRace trackedRace = getExistingTrackedRace(raceIdentifier);
        final PolarDataService polarData = getService().getPolarDataService();
        if (trackedRace == null || polarData == null) {
            result = false;
        } else {
            BoatClass boatClass = trackedRace.getRace().getBoatClass();
            PolarDiagram polarDiagram;
            try {
                polarDiagram = new PolarDiagramGPS(boatClass, polarData);
            } catch (SparseSimulationDataException e) {
                polarDiagram = null;
            }
            result = polarDiagram != null;
        }
        return result;
    }

    @Override
    public SimulatorResultsDTO getSimulatorResults(LegIdentifier legIdentifier) {
        // get simulation-results from smart-future-cached simulation-service
        SimulatorResultsDTO result = null;
        SimulationService simulationService = getService().getSimulationService();
        if (simulationService == null) 
            return result;
        SimulationResults simulationResults = simulationService.getSimulationResults(legIdentifier);
        if (simulationResults == null) 
            return result;
            // prepare simulator-results-dto
        Map<PathType, Path> paths = simulationResults.getPaths();
        if (paths != null) {
            int noOfPaths = paths.size();
                PathDTO[] pathDTOs = new PathDTO[noOfPaths];
                int index = noOfPaths - 1;
            for (Entry<PathType, Path> entry : paths.entrySet()) {
                pathDTOs[index] = new PathDTO(entry.getKey());
                    // fill pathDTO with path points where speed is true wind speed
                    List<SimulatorWindDTO> wList = new ArrayList<SimulatorWindDTO>();
                    for (TimedPositionWithSpeed p : entry.getValue().getPathPoints()) {
                        wList.add(createSimulatorWindDTO(p));
                    }
                    pathDTOs[index].setPoints(wList);
                pathDTOs[index].setAlgorithmTimedOut(entry.getValue().getAlgorithmTimedOut());
                pathDTOs[index].setMixedLeg(entry.getValue().getMixedLeg());
                    index--;
                }
                RaceMapDataDTO rcDTO;
                rcDTO = new RaceMapDataDTO();
                rcDTO.coursePositions = new CoursePositionsDTO();
            rcDTO.coursePositions.waypointPositions = new ArrayList<Position>();
            rcDTO.coursePositions.waypointPositions.add(simulationResults.getStartPosition());
            rcDTO.coursePositions.waypointPositions.add(simulationResults.getEndPosition());
            result = new SimulatorResultsDTO(simulationResults.getVersion().asMillis(), legIdentifier.getLegNumber()+1, simulationResults.getStartTime(), simulationResults.getTimeStep(),
                    simulationResults.getLegDuration(), rcDTO, pathDTOs, null, null);
            }
        return result;
    }
    
    private SimulatorWindDTO createSimulatorWindDTO(TimedPositionWithSpeed timedPositionWithSpeed) {

        Position position = timedPositionWithSpeed.getPosition();
        SpeedWithBearing speedWithBearing = timedPositionWithSpeed.getSpeed();
        TimePoint timePoint = timedPositionWithSpeed.getTimePoint();

        SimulatorWindDTO result = new SimulatorWindDTO();
        if (speedWithBearing == null) {
                result.trueWindBearingDeg = 0.0;
                result.trueWindSpeedInKnots = 0.0;
        } else {
                result.trueWindBearingDeg = speedWithBearing.getBearing().getDegrees();
                result.trueWindSpeedInKnots = speedWithBearing.getKnots();
        }

        if (position != null) {
            result.position = position;
        }

        if (timePoint != null) {
            result.timepoint = timePoint.asMillis();
        }

        return result;
    }

    @Override
    public void setWind(RegattaAndRaceIdentifier raceIdentifier, WindDTO windDTO) {
        DynamicTrackedRace trackedRace = (DynamicTrackedRace) getExistingTrackedRace(raceIdentifier);
        if (trackedRace != null) {
            Position p = null;
            if (windDTO.position != null) {
                p = windDTO.position;
            }
            TimePoint at = null;
            if (windDTO.measureTimepoint != null) {
                at = new MillisecondsTimePoint(windDTO.measureTimepoint);
            }
            SpeedWithBearing speedWithBearing = null;
            Speed speed = null;
            if (windDTO.trueWindSpeedInKnots != null) {
                speed = new KnotSpeedImpl(windDTO.trueWindSpeedInKnots);
            } else if (windDTO.trueWindSpeedInMetersPerSecond != null) {
                speed = new KilometersPerHourSpeedImpl(windDTO.trueWindSpeedInMetersPerSecond * 3600. / 1000.);
            } else if (windDTO.dampenedTrueWindSpeedInKnots != null) {
                speed = new KnotSpeedImpl(windDTO.dampenedTrueWindSpeedInKnots);
            } else if (windDTO.dampenedTrueWindSpeedInMetersPerSecond != null) {
                speed = new KilometersPerHourSpeedImpl(windDTO.dampenedTrueWindSpeedInMetersPerSecond * 3600. / 1000.);
            }
            if (speed != null) {
                if (windDTO.trueWindBearingDeg != null) {
                    speedWithBearing = new KnotSpeedWithBearingImpl(speed.getKnots(), new DegreeBearingImpl(
                            windDTO.trueWindBearingDeg));
                } else if (windDTO.trueWindFromDeg != null) {
                    speedWithBearing = new KnotSpeedWithBearingImpl(speed.getKnots(), new DegreeBearingImpl(
                            windDTO.trueWindFromDeg).reverse());
                }
            }
            Wind wind = new WindImpl(p, at, speedWithBearing);
            Iterable<WindSource> webWindSources = trackedRace.getWindSources(WindSourceType.WEB);
            if (Util.size(webWindSources) == 0) {
                // create a new WEB wind source if not available
                trackedRace.recordWind(wind, new WindSourceImpl(WindSourceType.WEB));
            } else {
                trackedRace.recordWind(wind, webWindSources.iterator().next());
            }
        }
    }

    @Override
    public Map<CompetitorDTO, BoatDTO> getCompetitorBoats(RegattaAndRaceIdentifier raceIdentifier) {
        Map<CompetitorDTO, BoatDTO> result = null;
        TrackedRace trackedRace = getService().getExistingTrackedRace(raceIdentifier);
        if(trackedRace != null) {
            result = baseDomainFactory.convertToCompetitorAndBoatDTOs(trackedRace.getRace().getCompetitorsAndTheirBoats());
        }
        return result;
    }

    @Override
    public RaceboardDataDTO getRaceboardData(String regattaName, String raceName,
            String leaderboardName, String leaderboardGroupName, UUID eventId) {
        RaceWithCompetitorsAndBoatsDTO raceDTO = null;
        Regatta regatta = getService().getRegattaByName(regattaName);
        if (regatta != null) {
            RaceDefinition race = regatta.getRaceByName(raceName);
            if (race != null) {
                RegattaAndRaceIdentifier raceIdentifier = new RegattaNameAndRaceName(regatta.getName(), race.getName());
                TrackedRace trackedRace = getService().getExistingTrackedRace(raceIdentifier);
                Map<CompetitorDTO, BoatDTO> competitorsAndBoats = baseDomainFactory.convertToCompetitorAndBoatDTOs(race.getCompetitorsAndTheirBoats());
                TrackedRaceDTO trackedRaceDTO = null;
                if (trackedRace != null) {
                    trackedRaceDTO = getBaseDomainFactory().createTrackedRaceDTO(trackedRace);
                }
                raceDTO = new RaceWithCompetitorsAndBoatsDTO(raceIdentifier, competitorsAndBoats, trackedRaceDTO, getService().isRaceBeingTracked(regatta, race));
                if (trackedRace != null) {
                    getBaseDomainFactory().updateRaceDTOWithTrackedRaceData(trackedRace, raceDTO);
                }
                raceDTO.boatClass = regatta.getBoatClass() == null ? null : regatta.getBoatClass().getName();
            }                
        }
        Leaderboard leaderboard = getService().getLeaderboardByName(leaderboardName);
        LeaderboardGroup leaderboardGroup = leaderboardGroupName != null ? getService().getLeaderboardGroupByName(leaderboardGroupName) : null;
        Event event = eventId != null ? getService().getEvent(eventId)  : null;
        
        boolean isValidLeaderboard = leaderboard != null; 
        boolean isValidLeaderboardGroup = false;
        if (leaderboardGroup != null) {
            for(Leaderboard leaderboardInGroup: leaderboardGroup.getLeaderboards()) {
                if(leaderboardInGroup.getName().equals(leaderboard.getName())) {
                    isValidLeaderboardGroup = true;
                    break;
                }
            }
        }
        boolean isValidEvent = event != null;
        if (event != null && leaderboardGroup != null) {
            isValidEvent = false;
            for (LeaderboardGroup leaderboardGroupInEvent: event.getLeaderboardGroups()) {
                if (leaderboardGroupInEvent.getId().equals(leaderboardGroup.getId())) {
                    isValidEvent = true;
                    break;
                }
            }
        }
        RaceboardDataDTO result = new RaceboardDataDTO(raceDTO, isValidLeaderboard, isValidLeaderboardGroup, isValidEvent);
        return result;
    }

    @Override
    public CompactRaceMapDataDTO getRaceMapData(RegattaAndRaceIdentifier raceIdentifier, Date date,
            Map<String, Date> fromPerCompetitorIdAsString, Map<String, Date> toPerCompetitorIdAsString,
            boolean extrapolate, LegIdentifier simulationLegIdentifier,
            byte[] md5OfIdsAsStringOfCompetitorParticipatingInRaceInAlphanumericOrderOfTheirID,
            Date timeToGetTheEstimatedDurationFor, boolean estimatedDurationRequired) throws NoWindException {
        Duration estimatedDuration = null;
        final HashSet<String> raceCompetitorIdsAsStrings;
        final TrackedRace trackedRace = getExistingTrackedRace(raceIdentifier);
        // if md5OfIdsAsStringOfCompetitorParticipatingInRaceInAlphanumericOrderOfTheirID is null, Arrays.equals will return false, and the
        // competitor set will be calculated and returned to the client
        if (trackedRace == null || Arrays.equals(md5OfIdsAsStringOfCompetitorParticipatingInRaceInAlphanumericOrderOfTheirID, trackedRace.getRace().getCompetitorMD5())) {
            raceCompetitorIdsAsStrings = null; // tracked race not found or still same MD5 hash, suggesting unchanged competitor set
        } else {
            raceCompetitorIdsAsStrings = new HashSet<>();
            for (final Competitor c : trackedRace.getRace().getCompetitors()) {
                raceCompetitorIdsAsStrings.add(c.getId().toString());
            }
        }
        if(estimatedDurationRequired){
            estimatedDuration = getEstimationForTargetTime(timeToGetTheEstimatedDurationFor, estimatedDuration, trackedRace);
        }
        
        final Map<CompetitorDTO, List<GPSFixDTOWithSpeedWindTackAndLegType>> boatPositions = getBoatPositionsInternal(raceIdentifier,
                fromPerCompetitorIdAsString, toPerCompetitorIdAsString, extrapolate);
        final CoursePositionsDTO coursePositions = getCoursePositions(raceIdentifier, date);
        final List<SidelineDTO> courseSidelines = getCourseSidelines(raceIdentifier, date);
        final QuickRanksDTO quickRanks = getQuickRanks(raceIdentifier, date);
        long simulationResultVersion = 0;
        if (simulationLegIdentifier != null) {
            SimulationService simulationService = getService().getSimulationService();
            simulationResultVersion = simulationService.getSimulationResultsVersion(simulationLegIdentifier);
        }
       
        return new CompactRaceMapDataDTO(boatPositions, coursePositions, courseSidelines, quickRanks,
                simulationResultVersion, raceCompetitorIdsAsStrings, estimatedDuration);
    }

    private Duration getEstimationForTargetTime(Date time, Duration estimatedDuration, final TrackedRace trackedRace) {
        if(trackedRace != null){
            try {
                estimatedDuration = trackedRace.getEstimatedTimeToComplete(new MillisecondsTimePoint(time)).getExpectedDuration();
            } catch (NotEnoughDataHasBeenAddedException | NoWindException e) {
                e.printStackTrace();
            } finally{
            }
        }
        return estimatedDuration;
    }

    @Override
    public CompactBoatPositionsDTO getBoatPositions(RegattaAndRaceIdentifier raceIdentifier,
            Map<String, Date> fromPerCompetitorIdAsString, Map<String, Date> toPerCompetitorIdAsString,
            boolean extrapolate) throws NoWindException {
        return new CompactBoatPositionsDTO(getBoatPositionsInternal(raceIdentifier, fromPerCompetitorIdAsString, toPerCompetitorIdAsString, extrapolate));
    }

    /**
     * {@link LegType}s are cached within the method with a resolution of one minute. The cache key is a pair of
     * {@link TrackedLegOfCompetitor} and {@link TimePoint}.
     * 
     * @param from
     *            for the list of competitors provided as keys of this map, requests the GPS fixes starting with the
     *            date provided as value
     * @param to
     *            for the list of competitors provided as keys (expected to be equal to the set of competitors used as
     *            keys in the <code>from</code> parameter, requests the GPS fixes up to but excluding (except
     *            {@code extrapolate} is {@code true}) the date provided as value
     * @param extrapolate
     *            if <code>true</code> and no (exact or interpolated) position is known for <code>to</code>, the last
     *            entry returned in the list of GPS fixes will be obtained by extrapolating from the competitors last
     *            known position at <code>to</code> and the estimated speed. With this, the {@code to} time point is no
     *            longer exclusive.
     * @return a map where for each competitor participating in the race the list of GPS fixes in increasing
     *         chronological order is provided. The last one is the last position at or before <code>date</code>.
     */
    private Map<CompetitorDTO, List<GPSFixDTOWithSpeedWindTackAndLegType>> getBoatPositionsInternal(RegattaAndRaceIdentifier raceIdentifier,
            Map<String, Date> fromPerCompetitorIdAsString, Map<String, Date> toPerCompetitorIdAsString,
            boolean extrapolate)
            throws NoWindException {
        Map<Pair<Leg, TimePoint>, LegType> legTypeCache = new HashMap<>();
        Map<CompetitorDTO, List<GPSFixDTOWithSpeedWindTackAndLegType>> result = new HashMap<CompetitorDTO, List<GPSFixDTOWithSpeedWindTackAndLegType>>();
        TrackedRace trackedRace = getExistingTrackedRace(raceIdentifier);
        if (trackedRace != null) {
            for (Entry<Competitor, Boat> competitorAndBoat : trackedRace.getRace().getCompetitorsAndTheirBoats().entrySet()) {
                Competitor competitor = competitorAndBoat.getKey();
                if (fromPerCompetitorIdAsString.containsKey(competitor.getId().toString())) {
                    CompetitorDTO competitorDTO = baseDomainFactory.convertToCompetitorDTO(competitor, competitorAndBoat.getValue());
                    List<GPSFixDTOWithSpeedWindTackAndLegType> fixesForCompetitor = new ArrayList<GPSFixDTOWithSpeedWindTackAndLegType>();
                    result.put(competitorDTO, fixesForCompetitor);
                    GPSFixTrack<Competitor, GPSFixMoving> track = trackedRace.getTrack(competitor);
                    TimePoint fromTimePoint = new MillisecondsTimePoint(fromPerCompetitorIdAsString.get(competitorDTO.getIdAsString()));
                    TimePoint toTimePointExcluding = new MillisecondsTimePoint(toPerCompetitorIdAsString.get(competitorDTO.getIdAsString()));
                    // copy the fixes into a list while holding the monitor; then release the monitor to avoid deadlocks
                    // during wind estimations required for tack determination
                    List<GPSFixMoving> fixes = new ArrayList<GPSFixMoving>();
                    track.lockForRead();
                    try {
                        Iterator<GPSFixMoving> fixIter = track.getFixesIterator(fromTimePoint, /* inclusive */true);
                        while (fixIter.hasNext()) {
                            GPSFixMoving fix = fixIter.next();
                            if (fix.getTimePoint().before(toTimePointExcluding) ||
                                    (extrapolate && fix.getTimePoint().equals(toTimePointExcluding))) {
                                logger.finest(()->""+competitor.getName()+": " + fix);
                                fixes.add(fix);
                            } else {
                                break;
                            }
                        }
                    } finally {
                        track.unlockAfterRead();
                    }
                    final Set<GPSFixMoving> extrapolatedFixes;
                    if (fixes.isEmpty()) {
                        // then there was no (smoothened) fix between fromTimePoint and toTimePointExcluding; estimate...
                        TimePoint middle = new MillisecondsTimePoint((toTimePointExcluding.asMillis()+fromTimePoint.asMillis())/2);
                        Position estimatedPosition = track.getEstimatedPosition(middle, extrapolate);
                        SpeedWithBearing estimatedSpeed = track.getEstimatedSpeed(middle);
                        if (estimatedPosition != null && estimatedSpeed != null) {
                            GPSFixMoving estimatedFix = new GPSFixMovingImpl(estimatedPosition, middle, estimatedSpeed);
                            if (logger.getLevel() != null && logger.getLevel().equals(Level.FINEST)) {
                                logger.finest(""+competitor.getName()+": " + estimatedFix+" (estimated)");
                            }
                            fixes.add(estimatedFix);
                            extrapolatedFixes = Collections.singleton(estimatedFix);
                        } else {
                            extrapolatedFixes = Collections.emptySet();
                        }
                    } else {
                        extrapolatedFixes = Collections.emptySet();
                    }
                    Iterator<GPSFixMoving> fixIter = fixes.iterator();
                    if (fixIter.hasNext()) {
                        GPSFixMoving fix = fixIter.next();
                        while (fix != null && (fix.getTimePoint().before(toTimePointExcluding) ||
                                (fix.getTimePoint().equals(toTimePointExcluding) && toTimePointExcluding.equals(fromTimePoint)))) {
                            Wind wind = trackedRace.getWind(fix.getPosition(), fix.getTimePoint());
                            final SpeedWithBearing estimatedSpeed = track.getEstimatedSpeed(fix.getTimePoint());
                            Tack tack = wind == null? null : trackedRace.getTack(estimatedSpeed, wind, fix.getTimePoint());
                            TrackedLegOfCompetitor trackedLegOfCompetitor = trackedRace.getTrackedLeg(competitor,
                                    fix.getTimePoint());
                            LegType legType;
                            if (trackedLegOfCompetitor != null && trackedLegOfCompetitor.getLeg() != null) {
                                TimePoint quantifiedTimePoint = quantifyTimePointWithResolution(fix.getTimePoint(), /* resolutionInMilliseconds */60000);
                                Pair<Leg, TimePoint> cacheKey = new Pair<Leg, TimePoint>(trackedLegOfCompetitor.getLeg(), quantifiedTimePoint);
                                legType = legTypeCache.get(cacheKey);
                                if (legType == null) {
                                    try {
                                        legType = trackedRace.getTrackedLeg(trackedLegOfCompetitor.getLeg()).getLegType(fix.getTimePoint());
                                        legTypeCache.put(cacheKey, legType);
                                    } catch (NoWindException nwe) {
                                        // without wind, leave the leg type null, meaning "unknown"
                                        legType = null;
                                    }
                                }
                            } else {
                                legType = null;
                            }
                            WindDTO windDTO = wind == null ? null : createWindDTOFromAlreadyAveraged(wind, toTimePointExcluding);
                            GPSFixDTOWithSpeedWindTackAndLegType fixDTO = createGPSFixDTO(fix, estimatedSpeed, windDTO, tack, legType, /* extrapolate */ extrapolatedFixes.contains(fix));
                            fixesForCompetitor.add(fixDTO);
                            if (fixIter.hasNext()) {
                                fix = fixIter.next();
                            } else {
                                // check if fix was at date and if extrapolation is requested; 
                                if (!fix.getTimePoint().equals(toTimePointExcluding) && extrapolate) {
                                    Position position = track.getEstimatedPosition(toTimePointExcluding, extrapolate);
                                    Wind wind2 = trackedRace.getWind(position, toTimePointExcluding);
                                    SpeedWithBearing estimatedSpeed2 = track.getEstimatedSpeed(toTimePointExcluding);
                                    Tack tack2 = wind2 == null ? null : trackedRace.getTack(estimatedSpeed2, wind2, toTimePointExcluding);
                                    LegType legType2;
                                    if (trackedLegOfCompetitor != null && trackedLegOfCompetitor.getLeg() != null) {
                                        TimePoint quantifiedTimePoint = quantifyTimePointWithResolution(
                                                fix.getTimePoint(), /* resolutionInMilliseconds */
                                                60000);
                                        Pair<Leg, TimePoint> cacheKey = new Pair<Leg, TimePoint>(
                                                trackedLegOfCompetitor.getLeg(), quantifiedTimePoint);
                                        legType2 = legTypeCache.get(cacheKey);
                                        if (legType2 == null) {
                                            try {
                                                legType2 = trackedRace.getTrackedLeg(trackedLegOfCompetitor.getLeg()).getLegType(fix.getTimePoint());
                                                legTypeCache.put(cacheKey, legType2);
                                            } catch (NoWindException nwe) {
                                                // no wind information; leave leg type null, meaning "unknown"
                                                legType2 = null;
                                            }
                                        }
                                    } else {
                                        legType2 = null;
                                    }
                                    WindDTO windDTO2 = wind2 == null ? null : createWindDTOFromAlreadyAveraged(wind2, toTimePointExcluding);
                                    GPSFixDTOWithSpeedWindTackAndLegType extrapolated = new GPSFixDTOWithSpeedWindTackAndLegType(
                                            toPerCompetitorIdAsString.get(competitorDTO.getIdAsString()),
                                            position==null?null:position,
                                                    estimatedSpeed2==null?null:createSpeedWithBearingDTO(estimatedSpeed2), windDTO2,
                                                            tack2, legType2, /* extrapolated */ true);
                                    fixesForCompetitor.add(extrapolated);
                                }
                                fix = null;
                            }
                        }
                    }
                }
            }
        }
        return result;
    }

    private TimePoint quantifyTimePointWithResolution(TimePoint timePoint, long resolutionInMilliseconds) {
        return new MillisecondsTimePoint(timePoint.asMillis() / resolutionInMilliseconds * resolutionInMilliseconds);
    }

    private SpeedDTO createSpeedDTO(Speed speedWithBearing) {
        return new SpeedDTO(speedWithBearing.getKnots());
    }
    
    private SpeedWithBearingDTO createSpeedWithBearingDTO(SpeedWithBearing speedWithBearing) {
        return new SpeedWithBearingDTO(speedWithBearing.getKnots(), speedWithBearing
                .getBearing().getDegrees());
    }

    private GPSFixDTOWithSpeedWindTackAndLegType createGPSFixDTO(GPSFix fix, SpeedWithBearing speedWithBearing, WindDTO windDTO, Tack tack, LegType legType, boolean extrapolated) {
        return new GPSFixDTOWithSpeedWindTackAndLegType(fix.getTimePoint().asDate(), fix.getPosition()==null?null:fix.getPosition(),
                speedWithBearing==null?null:createSpeedWithBearingDTO(speedWithBearing), windDTO, tack, legType, extrapolated);
    }

    @Override
    public RaceTimesInfoDTO getRaceTimesInfo(RegattaAndRaceIdentifier raceIdentifier) {
        RaceTimesInfoDTO raceTimesInfo = null;
        TrackedRace trackedRace = getExistingTrackedRace(raceIdentifier);

        if (trackedRace != null) {
            raceTimesInfo = new RaceTimesInfoDTO(raceIdentifier);
            List<LegInfoDTO> legInfos = new ArrayList<LegInfoDTO>();
            raceTimesInfo.setLegInfos(legInfos);
            List<MarkPassingTimesDTO> markPassingTimesDTOs = new ArrayList<MarkPassingTimesDTO>();
            raceTimesInfo.setMarkPassingTimes(markPassingTimesDTOs);

            raceTimesInfo.startOfRace = trackedRace.getStartOfRace() == null ? null : trackedRace.getStartOfRace().asDate();
            raceTimesInfo.startOfTracking = trackedRace.getStartOfTracking() == null ? null : trackedRace.getStartOfTracking().asDate();
            raceTimesInfo.newestTrackingEvent = trackedRace.getTimePointOfNewestEvent() == null ? null : trackedRace.getTimePointOfNewestEvent().asDate();
            raceTimesInfo.endOfTracking = trackedRace.getEndOfTracking() == null ? null : trackedRace.getEndOfTracking().asDate();
            raceTimesInfo.endOfRace = trackedRace.getEndOfRace() == null ? null : trackedRace.getEndOfRace().asDate();
            raceTimesInfo.delayToLiveInMs = trackedRace.getDelayToLiveInMillis();

            Iterable<com.sap.sse.common.Util.Pair<Waypoint, com.sap.sse.common.Util.Pair<TimePoint, TimePoint>>> markPassingsTimes = trackedRace.getMarkPassingsTimes();
            synchronized (markPassingsTimes) {
                int numberOfWaypoints = Util.size(markPassingsTimes);
                int wayPointNumber = 1;
                for (com.sap.sse.common.Util.Pair<Waypoint, com.sap.sse.common.Util.Pair<TimePoint, TimePoint>> markPassingTimes : markPassingsTimes) {
                    MarkPassingTimesDTO markPassingTimesDTO = new MarkPassingTimesDTO();
                    String name = "M" + (wayPointNumber - 1);
                    if (wayPointNumber == numberOfWaypoints) {
                        name = "F";
                    }
                    markPassingTimesDTO.setName(name);
                    com.sap.sse.common.Util.Pair<TimePoint, TimePoint> timesPair = markPassingTimes.getB();
                    TimePoint firstPassingTime = timesPair.getA();
                    TimePoint lastPassingTime = timesPair.getB();
                    markPassingTimesDTO.firstPassingDate = firstPassingTime == null ? null : firstPassingTime.asDate();
                    markPassingTimesDTO.lastPassingDate = lastPassingTime == null ? null : lastPassingTime.asDate();
                    markPassingTimesDTOs.add(markPassingTimesDTO);
                    wayPointNumber++;
                }
            }
            trackedRace.getRace().getCourse().lockForRead();
            try {
                Iterable<TrackedLeg> trackedLegs = trackedRace.getTrackedLegs();
                int legNumber = 1;
                for (TrackedLeg trackedLeg : trackedLegs) {
                    LegInfoDTO legInfoDTO = new LegInfoDTO(legNumber);
                    legInfoDTO.setName("L" + legNumber);
                    try {
                        MarkPassingTimesDTO markPassingTimesDTO = markPassingTimesDTOs.get(legNumber - 1);
                        if (markPassingTimesDTO.firstPassingDate != null) {
                            TimePoint p = new MillisecondsTimePoint(markPassingTimesDTO.firstPassingDate);
                            legInfoDTO.legType = trackedLeg.getLegType(p);
                            legInfoDTO.legBearingInDegrees = trackedLeg.getLegBearing(p).getDegrees();
                        }
                    } catch (NoWindException e) {
                        // do nothing
                    }
                    legInfos.add(legInfoDTO);
                    legNumber++;
                }
            } finally {
                trackedRace.getRace().getCourse().unlockAfterRead();
            }
        }   
        if (raceTimesInfo != null) {
            raceTimesInfo.currentServerTime = new Date();
        }
        return raceTimesInfo;
    }

    @Override
    public List<RaceTimesInfoDTO> getRaceTimesInfos(Collection<RegattaAndRaceIdentifier> raceIdentifiers) {
        List<RaceTimesInfoDTO> raceTimesInfos = new ArrayList<RaceTimesInfoDTO>();
        for (RegattaAndRaceIdentifier raceIdentifier : raceIdentifiers) {
            RaceTimesInfoDTO raceTimesInfo = getRaceTimesInfo(raceIdentifier);
            if (raceTimesInfo != null) {
                raceTimesInfos.add(raceTimesInfo);
            }
        }
        return raceTimesInfos;
    }

    private List<SidelineDTO> getCourseSidelines(RegattaAndRaceIdentifier raceIdentifier, Date date) {
        List<SidelineDTO> result = new ArrayList<SidelineDTO>();
        final TimePoint dateAsTimePoint;
        TrackedRace trackedRace = getExistingTrackedRace(raceIdentifier);
        if (trackedRace != null) {
            if (date == null) {
                dateAsTimePoint = MillisecondsTimePoint.now().minus(trackedRace.getDelayToLiveInMillis());
            } else {
                dateAsTimePoint = new MillisecondsTimePoint(date);
            }
            for (Sideline sideline : trackedRace.getCourseSidelines()) {
                List<MarkDTO> markDTOs = new ArrayList<MarkDTO>();
                for (Mark mark : sideline.getMarks()) {
                    GPSFixTrack<Mark, GPSFix> track = trackedRace.getOrCreateTrack(mark);
                    Position positionAtDate = track.getEstimatedPosition(dateAsTimePoint, /* extrapolate */false);
                    if (positionAtDate != null) {
                        markDTOs.add(convertToMarkDTO(mark, positionAtDate));
                    }
                }
                result.add(new SidelineDTO(sideline.getName(), markDTOs));
            }
        }
        return result;
    }
        
    @Override
    public CoursePositionsDTO getCoursePositions(RegattaAndRaceIdentifier raceIdentifier, Date date) {
        CoursePositionsDTO result = new CoursePositionsDTO();
        TrackedRace trackedRace = getExistingTrackedRace(raceIdentifier);
        if (trackedRace != null) {
            final TimePoint dateAsTimePoint;
            if (date == null) {
                dateAsTimePoint = MillisecondsTimePoint.now().minus(trackedRace.getDelayToLiveInMillis());
            } else {
                dateAsTimePoint = new MillisecondsTimePoint(date);
            }
            result.totalLegsCount = trackedRace.getRace().getCourse().getLegs().size();
            result.currentLegNumber = trackedRace.getLastLegStarted(dateAsTimePoint);
            result.marks = new HashSet<MarkDTO>();
            result.course = convertToRaceCourseDTO(trackedRace.getRace().getCourse(), new TrackedRaceMarkPositionFinder(trackedRace), dateAsTimePoint);
            // now make sure we don't duplicate the MarkDTO objects but instead use the ones from the RaceCourseDTO
            // object and amend them with the Position
            result.waypointPositions = new ArrayList<>();
            Set<Mark> marks = new HashSet<Mark>();
            Course course = trackedRace.getRace().getCourse();
            for (Waypoint waypoint : course.getWaypoints()) {
                Position waypointPosition = trackedRace.getApproximatePosition(waypoint, dateAsTimePoint);
                if (waypointPosition != null) {
                    result.waypointPositions.add(waypointPosition);
                }
                for (Mark b : waypoint.getMarks()) {
                    marks.add(b);
                }
            }
            for (final WaypointDTO waypointDTO : result.course.waypoints) {
                for (final MarkDTO markDTO : waypointDTO.controlPoint.getMarks()) {
                    if (markDTO.position != null) {
                        result.marks.add(markDTO);
                    }
                }
            }

            // set the positions of start and finish
            Waypoint firstWaypoint = course.getFirstWaypoint();
            if (firstWaypoint != null && Util.size(firstWaypoint.getMarks()) == 2) {
                final LineDetails markPositionDTOsAndLineAdvantage = trackedRace.getStartLine(dateAsTimePoint);
                if (markPositionDTOsAndLineAdvantage != null) {
                    result.startLineLengthInMeters = markPositionDTOsAndLineAdvantage.getLength().getMeters();
                    Bearing angleDifferenceFromPortToStarboardWhenApproachingLineToTrueWind = markPositionDTOsAndLineAdvantage
                            .getAngleDifferenceFromPortToStarboardWhenApproachingLineToTrueWind();
                    result.startLineAngleFromPortToStarboardWhenApproachingLineToCombinedWind = angleDifferenceFromPortToStarboardWhenApproachingLineToTrueWind == null ? null
                            : angleDifferenceFromPortToStarboardWhenApproachingLineToTrueWind.getDegrees();
                    result.startLineAdvantageousSide = markPositionDTOsAndLineAdvantage
                            .getAdvantageousSideWhileApproachingLine();
                    Distance advantage = markPositionDTOsAndLineAdvantage.getAdvantage();
                    result.startLineAdvantageInMeters = advantage == null ? null : advantage.getMeters();
                }
            }
            Waypoint lastWaypoint = course.getLastWaypoint();
            if (lastWaypoint != null && Util.size(lastWaypoint.getMarks()) == 2) {
                final LineDetails markPositionDTOsAndLineAdvantage = trackedRace.getFinishLine(dateAsTimePoint);
                if (markPositionDTOsAndLineAdvantage != null) {
                    result.finishLineLengthInMeters = markPositionDTOsAndLineAdvantage.getLength().getMeters();
                    Bearing angleDifferenceFromPortToStarboardWhenApproachingLineToTrueWind = markPositionDTOsAndLineAdvantage
                            .getAngleDifferenceFromPortToStarboardWhenApproachingLineToTrueWind();
                    result.finishLineAngleFromPortToStarboardWhenApproachingLineToCombinedWind = angleDifferenceFromPortToStarboardWhenApproachingLineToTrueWind == null ? null
                            : angleDifferenceFromPortToStarboardWhenApproachingLineToTrueWind.getDegrees();
                    result.finishLineAdvantageousSide = markPositionDTOsAndLineAdvantage
                            .getAdvantageousSideWhileApproachingLine();
                    Distance advantage = markPositionDTOsAndLineAdvantage.getAdvantage();
                    result.finishLineAdvantageInMeters = advantage == null ? null : advantage.getMeters();
                }
            }
        }
        return result;
    }
      
    @Override
    public RaceCourseDTO getRaceCourse(RegattaAndRaceIdentifier raceIdentifier, Date date) {
        List<WaypointDTO> waypointDTOs = new ArrayList<WaypointDTO>();
        Map<Serializable, ControlPointDTO> controlPointCache = new HashMap<>();
        TimePoint dateAsTimePoint = new MillisecondsTimePoint(date);
        TrackedRace trackedRace = getExistingTrackedRace(raceIdentifier);
        List<MarkDTO> allMarks = new ArrayList<>();
        if (trackedRace != null) {
            for (Mark mark : trackedRace.getMarks()) {
                Position pos = trackedRace.getOrCreateTrack(mark).getEstimatedPosition(dateAsTimePoint, false);
                allMarks.add(convertToMarkDTO(mark, pos));
            }
            Course course = trackedRace.getRace().getCourse();
            for (Waypoint waypoint : course.getWaypoints()) {
                ControlPointDTO controlPointDTO = controlPointCache.get(waypoint.getControlPoint().getId());
                if (controlPointDTO == null) {
                    controlPointDTO = convertToControlPointDTO(waypoint.getControlPoint(), new TrackedRaceMarkPositionFinder(trackedRace), dateAsTimePoint);
                    controlPointCache.put(waypoint.getControlPoint().getId(), controlPointDTO);
                }
                WaypointDTO waypointDTO = new WaypointDTO(waypoint.getName(), controlPointDTO,
                        waypoint.getPassingInstructions());
                waypointDTOs.add(waypointDTO);
            }
        }
        return new RaceCourseDTO(waypointDTOs, allMarks);
    }
    
    class TrackedRaceMarkPositionFinder implements MarkPositionFinder{
        private TrackedRace trackedRace;

        public TrackedRaceMarkPositionFinder(TrackedRace trackedRace) {
            this.trackedRace = trackedRace;
        }
        
        @Override
        public Position find(Mark mark, TimePoint at) {
            final TimePoint timePointToUse = trackedRace == null ? null :
                at == null ? MillisecondsTimePoint.now().minus(trackedRace.getDelayToLiveInMillis()) : at;
            final Position result;
            if (timePointToUse == null) {
                result = null;
            } else {
                result = trackedRace.getOrCreateTrack(mark).getEstimatedPosition(timePointToUse, /* extrapolate */ false);
            }
            return result;
        }
    }
    
    private interface MarkPositionFinder {
        Position find(Mark mark, TimePoint at);
    }
    
    private ControlPointDTO convertToControlPointDTO(ControlPoint controlPoint, MarkPositionFinder positionFinder, TimePoint timePoint) {
        ControlPointDTO result;
        
        if (controlPoint instanceof ControlPointWithTwoMarks) {
            final Mark left = ((ControlPointWithTwoMarks) controlPoint).getLeft();
            final Position leftPos =  positionFinder.find(left, timePoint);
            final Mark right = ((ControlPointWithTwoMarks) controlPoint).getRight();
            final Position rightPos = positionFinder.find(right, timePoint);
            result = new GateDTO(controlPoint.getId().toString(), controlPoint.getName(), convertToMarkDTO(left, leftPos), convertToMarkDTO(right, rightPos)); 
        } else {
            Mark mark = controlPoint.getMarks().iterator().next();
            final Position position = positionFinder.find(mark, timePoint);
            result = convertToMarkDTO(mark, position);
        }
        return result;
    }
    
    private ControlPoint getOrCreateControlPoint(ControlPointDTO dto) {
        String idAsString = dto.getIdAsString();
        if (idAsString == null) {
            idAsString = UUID.randomUUID().toString();
        }
        if (dto instanceof GateDTO) {
            GateDTO gateDTO = (GateDTO) dto;
            Mark left = (Mark) getOrCreateControlPoint(gateDTO.getLeft());
            Mark right = (Mark) getOrCreateControlPoint(gateDTO.getRight());
            return baseDomainFactory.getOrCreateControlPointWithTwoMarks(idAsString, gateDTO.getName(), left, right);
        } else {
            MarkDTO markDTO = (MarkDTO) dto;
            return baseDomainFactory.getOrCreateMark(idAsString, dto.getName(), markDTO.type, markDTO.color, markDTO.shape, markDTO.pattern);
        }
    }

    /**
     * Creates new ControlPoints, if nThe resulting
     * list of control points is then passed to {@link Course#update(List, com.sap.sailing.domain.base.DomainFactory)} for
     * the course of the race identified by <code>raceIdentifier</code>.
     */
    @Override
    public void updateRaceCourse(RegattaAndRaceIdentifier raceIdentifier,
            List<Pair<ControlPointDTO, PassingInstruction>> courseDTO) {
        TrackedRace trackedRace = getExistingTrackedRace(raceIdentifier);
        if (trackedRace != null) {
            Course course = trackedRace.getRace().getCourse();
            List<Pair<ControlPoint, PassingInstruction>> controlPoints = new ArrayList<>();
            for (Pair<ControlPointDTO, PassingInstruction> waypointDTO : courseDTO) {
                controlPoints.add(new Pair<>(getOrCreateControlPoint(waypointDTO.getA()), waypointDTO.getB()));
            }
            try {
                course.update(controlPoints, baseDomainFactory);
            } catch (Exception e) {
                throw new RuntimeException(e);
            }
        }
    }

    /**
     * @param timePoint
     *            <code>null</code> means "live" and is then replaced by "now" minus the tracked race's
     *            {@link TrackedRace#getDelayToLiveInMillis() delay}.
     */
    public QuickRanksDTO computeQuickRanks(RegattaAndRaceIdentifier raceIdentifier, TimePoint timePoint)
            throws NoWindException {
        final List<QuickRankDTO> result = new ArrayList<>();
        TrackedRace trackedRace = getExistingTrackedRace(raceIdentifier);
        if (trackedRace != null) {
            final TimePoint actualTimePoint;
            if (timePoint == null) {
                actualTimePoint = MillisecondsTimePoint.now().minus(trackedRace.getDelayToLiveInMillis());
            } else {
                actualTimePoint = timePoint;
            }
            final RaceDefinition race = trackedRace.getRace();
            int oneBasedRank = 1;
            final List<Competitor> competitorsFromBestToWorst = trackedRace.getCompetitorsFromBestToWorst(actualTimePoint);
            for (Competitor competitor : competitorsFromBestToWorst) {
                TrackedLegOfCompetitor trackedLeg = trackedRace.getTrackedLeg(competitor, actualTimePoint);
                if (trackedLeg != null) {
                    int legNumberOneBased = race.getCourse().getLegs().indexOf(trackedLeg.getLeg()) + 1;
                    Boat boatOfCompetitor = trackedRace.getBoatOfCompetitor(competitor);
                    QuickRankDTO quickRankDTO = new QuickRankDTO(baseDomainFactory.convertToCompetitorDTO(competitor, boatOfCompetitor),
                            oneBasedRank, legNumberOneBased);
                    result.add(quickRankDTO);
                }
                oneBasedRank++;
            }
        }
        return new QuickRanksDTO(result);
    }

    private QuickRanksDTO getQuickRanks(RegattaAndRaceIdentifier raceIdentifier, Date date) throws NoWindException {
        final QuickRanksDTO result;
        if (date == null) {
            result = quickRanksLiveCache.get(raceIdentifier);
        } else {
            result = computeQuickRanks(raceIdentifier, new MillisecondsTimePoint(date));
        }
        return result;
    }

    @Override
    public void setRaceIsKnownToStartUpwind(RegattaAndRaceIdentifier raceIdentifier, boolean raceIsKnownToStartUpwind) {
        getService().apply(new SetRaceIsKnownToStartUpwind(raceIdentifier, raceIsKnownToStartUpwind));
    }

    @Override
    public void setWindSourcesToExclude(RegattaAndRaceIdentifier raceIdentifier, Iterable<WindSource> windSourcesToExclude) {
        getService().apply(new SetWindSourcesToExclude(raceIdentifier, windSourcesToExclude));
    }

    @Override
    public WindInfoForRaceDTO getWindSourcesInfo(RegattaAndRaceIdentifier raceIdentifier) {
        WindInfoForRaceDTO result = null;
        TrackedRace trackedRace = getExistingTrackedRace(raceIdentifier);
        if (trackedRace != null) {
            result = new WindInfoForRaceDTO();
            result.raceIsKnownToStartUpwind = trackedRace.raceIsKnownToStartUpwind();
            List<WindSource> windSourcesToExclude = new ArrayList<WindSource>();
            for (WindSource windSourceToExclude : trackedRace.getWindSourcesToExclude()) {
                windSourcesToExclude.add(windSourceToExclude);
            }
            result.windSourcesToExclude = windSourcesToExclude;
            Map<WindSource, WindTrackInfoDTO> windTrackInfoDTOs = new HashMap<WindSource, WindTrackInfoDTO>();
            result.windTrackInfoByWindSource = windTrackInfoDTOs;

            for (WindSource windSource: trackedRace.getWindSources()) {
                windTrackInfoDTOs.put(windSource, new WindTrackInfoDTO());
            }
            windTrackInfoDTOs.put(new WindSourceImpl(WindSourceType.COMBINED), new WindTrackInfoDTO());
        }
        return result;
    }

    @Override
    public void removeWind(RegattaAndRaceIdentifier raceIdentifier, WindDTO windDTO) {
        DynamicTrackedRace trackedRace = (DynamicTrackedRace) getExistingTrackedRace(raceIdentifier);
        if (trackedRace != null) {
            Position p = null;
            if (windDTO.position != null) {
                p = windDTO.position;
            }
            TimePoint at = null;
            if (windDTO.measureTimepoint != null) {
                at = new MillisecondsTimePoint(windDTO.measureTimepoint);
            }
            SpeedWithBearing speedWithBearing = null;
            Speed speed = null;
            if (windDTO.trueWindSpeedInKnots != null) {
                speed = new KnotSpeedImpl(windDTO.trueWindSpeedInKnots);
            } else if (windDTO.trueWindSpeedInMetersPerSecond != null) {
                speed = new KilometersPerHourSpeedImpl(windDTO.trueWindSpeedInMetersPerSecond * 3600. / 1000.);
            } else if (windDTO.dampenedTrueWindSpeedInKnots != null) {
                speed = new KnotSpeedImpl(windDTO.dampenedTrueWindSpeedInKnots);
            } else if (windDTO.dampenedTrueWindSpeedInMetersPerSecond != null) {
                speed = new KilometersPerHourSpeedImpl(windDTO.dampenedTrueWindSpeedInMetersPerSecond * 3600. / 1000.);
            }
            if (speed != null) {
                if (windDTO.trueWindBearingDeg != null) {
                    speedWithBearing = new KnotSpeedWithBearingImpl(speed.getKnots(), new DegreeBearingImpl(
                            windDTO.trueWindBearingDeg));
                } else if (windDTO.trueWindFromDeg != null) {
                    speedWithBearing = new KnotSpeedWithBearingImpl(speed.getKnots(), new DegreeBearingImpl(
                            windDTO.trueWindFromDeg).reverse());
                }
            }
            Wind wind = new WindImpl(p, at, speedWithBearing);
            trackedRace.removeWind(wind, trackedRace.getWindSources(WindSourceType.WEB).iterator().next());
        }
    }

    protected RacingEventService getService() {
        return racingEventServiceTracker.getService(); // grab the service
    }

    protected ReplicationService getReplicationService() {
        return replicationServiceTracker.getService();
    }
    
    @Override
    public List<String> getLeaderboardNames() {
        return new ArrayList<String>(getService().getLeaderboards().keySet());
    }

    @Override
    public LeaderboardType getLeaderboardType(String leaderboardName) {
        final LeaderboardType result;
        final Leaderboard leaderboard = getService().getLeaderboards().get(leaderboardName);
        if (leaderboard != null) {
            result = leaderboard.getLeaderboardType();
        } else {
            result = null;
        }
        return result;
    }

    @Override
    public StrippedLeaderboardDTO createFlexibleLeaderboard(String leaderboardName, String leaderboardDisplayName, int[] discardThresholds, ScoringSchemeType scoringSchemeType,
            UUID courseAreaId) {
        return createStrippedLeaderboardDTO(getService().apply(new CreateFlexibleLeaderboard(leaderboardName, leaderboardDisplayName, discardThresholds,
                baseDomainFactory.createScoringScheme(scoringSchemeType), courseAreaId)), false, false);
    }

    public StrippedLeaderboardDTO createRegattaLeaderboard(RegattaIdentifier regattaIdentifier, String leaderboardDisplayName, int[] discardThresholds) {
        return createStrippedLeaderboardDTO(getService().apply(new CreateRegattaLeaderboard(regattaIdentifier, leaderboardDisplayName, discardThresholds)), false, false);
    }

    @Override
    public StrippedLeaderboardDTO createRegattaLeaderboardWithEliminations(String name, String displayName,
            String fullRegattaLeaderboardName) {
        return createStrippedLeaderboardDTO(getService().apply(new CreateRegattaLeaderboardWithEliminations(name, displayName, fullRegattaLeaderboardName)), false, false);
    }

    @Override
    public List<StrippedLeaderboardDTO> getLeaderboards() {
        Map<String, Leaderboard> leaderboards = getService().getLeaderboards();
        List<StrippedLeaderboardDTO> results = new ArrayList<StrippedLeaderboardDTO>();
        for(Leaderboard leaderboard: leaderboards.values()) {
            StrippedLeaderboardDTO dao = createStrippedLeaderboardDTO(leaderboard, false, false);
            results.add(dao);
        }
        return results;
    }

    @Override
    public StrippedLeaderboardDTO getLeaderboard(String leaderboardName) {
        Map<String, Leaderboard> leaderboards = getService().getLeaderboards();
        StrippedLeaderboardDTO result = null;
        Leaderboard leaderboard = leaderboards.get(leaderboardName);
        if (leaderboard != null) {
            result = createStrippedLeaderboardDTO(leaderboard, false, false);
        }
        return result;
    }

    @Override
    public List<StrippedLeaderboardDTO> getLeaderboardsByRaceAndRegatta(String raceName, RegattaIdentifier regattaIdentifier) {
        List<StrippedLeaderboardDTO> results = new ArrayList<StrippedLeaderboardDTO>();
        Map<String, Leaderboard> leaderboards = getService().getLeaderboards();
        for (Leaderboard leaderboard : leaderboards.values()) {
            if (leaderboard instanceof RegattaLeaderboard && ((RegattaLeaderboard) leaderboard).getRegatta().getRegattaIdentifier().equals(regattaIdentifier)) {
                Iterable<RaceColumn> races = leaderboard.getRaceColumns();
                for (RaceColumn raceInLeaderboard : races) {
                    for (Fleet fleet : raceInLeaderboard.getFleets()) {
                        TrackedRace trackedRace = raceInLeaderboard.getTrackedRace(fleet);
                        if (trackedRace != null) {
                            RaceDefinition trackedRaceDef = trackedRace.getRace();
                            if (trackedRaceDef.getName().equals(raceName)) {
                                results.add(createStrippedLeaderboardDTO(leaderboard, false, false));
                                break;
                            }
                        }
                    }
                }
            }
        }
        return results;
    }

    /**
     * Creates a {@link LeaderboardDTO} for <code>leaderboard</code> and fills in the name, race master data
     * in the form of {@link RaceColumnDTO}s, whether or not there are {@link LeaderboardDTO#hasCarriedPoints carried points}
     * and the {@link LeaderboardDTO#discardThresholds discarding thresholds} for the leaderboard. No data about the points
     * is filled into the result object. No data about the competitor display names is filled in; instead, an empty map
     * is used for {@link LeaderboardDTO#competitorDisplayNames}.<br />
     * If <code>withGeoLocationData</code> is <code>true</code> the geographical location of all races will be determined.
     */
    private StrippedLeaderboardDTO createStrippedLeaderboardDTO(Leaderboard leaderboard, boolean withGeoLocationData, boolean withStatisticalData) {
        StrippedLeaderboardDTO leaderboardDTO = new StrippedLeaderboardDTO();
        TimePoint startOfLatestRace = null;
        Long delayToLiveInMillisForLatestRace = null;
        leaderboardDTO.name = leaderboard.getName();
        leaderboardDTO.displayName = leaderboard.getDisplayName();
        leaderboardDTO.competitorDisplayNames = new HashMap<CompetitorDTO, String>();
        leaderboardDTO.competitorsCount = Util.size(leaderboard.getCompetitors());
        leaderboardDTO.boatClassName = leaderboard.getBoatClass()==null?null:leaderboard.getBoatClass().getName();
        leaderboardDTO.type = leaderboard.getLeaderboardType();
        if (leaderboard instanceof RegattaLeaderboard) {
            RegattaLeaderboard regattaLeaderboard = (RegattaLeaderboard) leaderboard;
            Regatta regatta = regattaLeaderboard.getRegatta();
            leaderboardDTO.regattaName = regatta.getName(); 
            leaderboardDTO.scoringScheme = regatta.getScoringScheme().getType();
            leaderboardDTO.canBoatsOfCompetitorsChangePerRace = regatta.canBoatsOfCompetitorsChangePerRace();
        } else {
            leaderboardDTO.scoringScheme = leaderboard.getScoringScheme().getType();
            leaderboardDTO.canBoatsOfCompetitorsChangePerRace = false;
        }
        if (leaderboard.getDefaultCourseArea() != null) {
            leaderboardDTO.defaultCourseAreaId = leaderboard.getDefaultCourseArea().getId();
            leaderboardDTO.defaultCourseAreaName = leaderboard.getDefaultCourseArea().getName();
        }
        leaderboardDTO.setDelayToLiveInMillisForLatestRace(delayToLiveInMillisForLatestRace);
        leaderboardDTO.hasCarriedPoints = leaderboard.hasCarriedPoints();
        if (leaderboard.getResultDiscardingRule() instanceof ThresholdBasedResultDiscardingRule) {
            leaderboardDTO.discardThresholds = ((ThresholdBasedResultDiscardingRule) leaderboard.getResultDiscardingRule()).getDiscardIndexResultsStartingWithHowManyRaces();
        } else {
            leaderboardDTO.discardThresholds = null;
        }
        for (RaceColumn raceColumn : leaderboard.getRaceColumns()) {
            for (Fleet fleet : raceColumn.getFleets()) {
                RaceDTO raceDTO = null;
                RegattaAndRaceIdentifier raceIdentifier = null;
                TrackedRace trackedRace = raceColumn.getTrackedRace(fleet);
                if (trackedRace != null) {
                    if (startOfLatestRace == null || (trackedRace.getStartOfRace() != null && trackedRace.getStartOfRace().compareTo(startOfLatestRace) > 0)) {
                        delayToLiveInMillisForLatestRace = trackedRace.getDelayToLiveInMillis();
                    }
                    raceIdentifier = new RegattaNameAndRaceName(trackedRace.getTrackedRegatta().getRegatta().getName(), trackedRace.getRace().getName());
                    raceDTO = baseDomainFactory.createRaceDTO(getService(), withGeoLocationData, raceIdentifier, trackedRace);
                    if(withStatisticalData) {
                        Iterable<MediaTrack> mediaTracksForRace = getService().getMediaTracksForRace(raceIdentifier);
                        raceDTO.trackedRaceStatistics = baseDomainFactory.createTrackedRaceStatisticsDTO(trackedRace, leaderboard, raceColumn, fleet, mediaTracksForRace); 
                    }
                }    
                final FleetDTO fleetDTO = baseDomainFactory.convertToFleetDTO(fleet);
                RaceColumnDTO raceColumnDTO = leaderboardDTO.addRace(raceColumn.getName(), raceColumn.getExplicitFactor(), raceColumn.getFactor(),
                        raceColumn instanceof RaceColumnInSeries ? ((RaceColumnInSeries) raceColumn).getRegatta().getName() : null,
                        raceColumn instanceof RaceColumnInSeries ? ((RaceColumnInSeries) raceColumn).getSeries().getName() : null,
                        fleetDTO, raceColumn.isMedalRace(), raceIdentifier, raceDTO, raceColumn instanceof MetaLeaderboardColumn);
                final RaceLog raceLog = raceColumn.getRaceLog(fleet);
                final RaceLogTrackingState raceLogTrackingState = raceLog == null ? RaceLogTrackingState.NOT_A_RACELOG_TRACKED_RACE :
                    new RaceLogTrackingStateAnalyzer(raceLog).analyze();
                final boolean raceLogTrackerExists = raceLog == null ? false : getService().getRaceTrackerById(raceLog.getId()) != null;
                final boolean competitorRegistrationsExist = raceLog == null ? false : !Util.isEmpty(raceColumn.getAllCompetitorsAndTheirBoats(fleet).keySet());
                final boolean courseExist = raceLog == null ? false : !Util.isEmpty(raceColumn.getCourseMarks(fleet));
                final RaceLogTrackingInfoDTO raceLogTrackingInfo = new RaceLogTrackingInfoDTO(raceLogTrackerExists,
                        competitorRegistrationsExist, courseExist, raceLogTrackingState);
                raceColumnDTO.setRaceLogTrackingInfo(fleetDTO, raceLogTrackingInfo);
            }
        }
        return leaderboardDTO;
    }

    @Override
    public StrippedLeaderboardDTO updateLeaderboard(String leaderboardName, String newLeaderboardName, String newLeaderboardDisplayName, int[] newDiscardingThresholds, UUID newCourseAreaId) {
        SecurityUtils.getSubject().checkPermission(Permission.LEADERBOARD.getStringPermissionForObjects(Mode.UPDATE, leaderboardName));
        Leaderboard updatedLeaderboard = getService().apply(new UpdateLeaderboard(leaderboardName, newLeaderboardName, newLeaderboardDisplayName, newDiscardingThresholds, newCourseAreaId));
        return createStrippedLeaderboardDTO(updatedLeaderboard, false, false);
    }
    
    @Override
    public void removeLeaderboards(Collection<String> leaderboardNames) {
        SecurityUtils.getSubject().checkPermission(Permission.LEADERBOARD.getStringPermissionForObjects(Mode.DELETE, leaderboardNames.toArray(new String[0])));
        for (String leaderoardName : leaderboardNames) {
            removeLeaderboard(leaderoardName);
        }
    }

    @Override
    public void removeLeaderboard(String leaderboardName) {
        SecurityUtils.getSubject().checkPermission(Permission.LEADERBOARD.getStringPermissionForObjects(Mode.DELETE, leaderboardName));
        getService().apply(new RemoveLeaderboard(leaderboardName));
    }

    @Override
    public void renameLeaderboard(String leaderboardName, String newLeaderboardName) {
        SecurityUtils.getSubject().checkPermission(Permission.LEADERBOARD.getStringPermissionForObjects(Mode.UPDATE, leaderboardName));
        getService().apply(new RenameLeaderboard(leaderboardName, newLeaderboardName));
    }

    @Override
    public void addColumnToLeaderboard(String columnName, String leaderboardName, boolean medalRace) {
        SecurityUtils.getSubject().checkPermission(Permission.LEADERBOARD.getStringPermissionForObjects(Mode.UPDATE, leaderboardName));
        getService().apply(new AddColumnToLeaderboard(columnName, leaderboardName, medalRace));
    }

    @Override
    public void addColumnsToLeaderboard(String leaderboardName, List<com.sap.sse.common.Util.Pair<String, Boolean>> columnsToAdd) {
        SecurityUtils.getSubject().checkPermission(Permission.LEADERBOARD.getStringPermissionForObjects(Mode.UPDATE, leaderboardName));
        for(com.sap.sse.common.Util.Pair<String, Boolean> columnToAdd: columnsToAdd) {
            getService().apply(new AddColumnToLeaderboard(columnToAdd.getA(), leaderboardName, columnToAdd.getB()));
        }
    }

    @Override
    public void removeLeaderboardColumns(String leaderboardName, List<String> columnsToRemove) {
        SecurityUtils.getSubject().checkPermission(Permission.LEADERBOARD.getStringPermissionForObjects(Mode.UPDATE, leaderboardName));
        for (String columnToRemove : columnsToRemove) {
            getService().apply(new RemoveLeaderboardColumn(columnToRemove, leaderboardName));
        }
    }

    @Override
    public void removeLeaderboardColumn(String leaderboardName, String columnName) {
        SecurityUtils.getSubject().checkPermission(Permission.LEADERBOARD.getStringPermissionForObjects(Mode.UPDATE, leaderboardName));
        getService().apply(new RemoveLeaderboardColumn(columnName, leaderboardName));
    }

    @Override
    public void renameLeaderboardColumn(String leaderboardName, String oldColumnName, String newColumnName) {
        SecurityUtils.getSubject().checkPermission(Permission.LEADERBOARD.getStringPermissionForObjects(Mode.UPDATE, leaderboardName));
        getService().apply(new RenameLeaderboardColumn(leaderboardName, oldColumnName, newColumnName));
    }

    @Override
    public void updateLeaderboardColumnFactor(String leaderboardName, String columnName, Double newFactor) {
        SecurityUtils.getSubject().checkPermission(Permission.LEADERBOARD.getStringPermissionForObjects(Mode.UPDATE, leaderboardName));
        getService().apply(new UpdateLeaderboardColumnFactor(leaderboardName, columnName, newFactor));
    }

    @Override
    public void suppressCompetitorInLeaderboard(String leaderboardName, String competitorIdAsString, boolean suppressed) {
        SecurityUtils.getSubject().checkPermission(Permission.LEADERBOARD.getStringPermissionForObjects(Mode.UPDATE, leaderboardName));
        getService().apply(new SetSuppressedFlagForCompetitorInLeaderboard(leaderboardName, competitorIdAsString, suppressed));
    }

    @Override
    public boolean connectTrackedRaceToLeaderboardColumn(String leaderboardName, String raceColumnName,
            String fleetName, RegattaAndRaceIdentifier raceIdentifier) {
        SecurityUtils.getSubject().checkPermission(Permission.LEADERBOARD.getStringPermissionForObjects(Mode.UPDATE, leaderboardName));
        Object principal = SessionUtils.getPrincipal();
        if (principal != null) {
            logger.info(String.format("%s linked race column %s %s (%s) with tracked race %s.", principal.toString(),
                    leaderboardName, raceColumnName, fleetName, raceIdentifier.getRaceName()));
        } else {
            logger.info(String.format("Linked race column %s %s (%s) with tracked race %s.", leaderboardName, raceColumnName, fleetName,
                    raceIdentifier.getRaceName()));
        }
        return getService().apply(new ConnectTrackedRaceToLeaderboardColumn(leaderboardName, raceColumnName, fleetName, raceIdentifier));
    }

    @Override
    public Map<String, RegattaAndRaceIdentifier> getRegattaAndRaceNameOfTrackedRaceConnectedToLeaderboardColumn(String leaderboardName, String raceColumnName) {
        SecurityUtils.getSubject().checkPermission(Permission.LEADERBOARD.getStringPermissionForObjects(Mode.READ, leaderboardName));
        Map<String, RegattaAndRaceIdentifier> result = new HashMap<String, RegattaAndRaceIdentifier>();
        Leaderboard leaderboard = getService().getLeaderboardByName(leaderboardName);
        if (leaderboard != null) {
            RaceColumn raceColumn = leaderboard.getRaceColumnByName(raceColumnName);
            if (raceColumn != null) {
                for (Fleet fleet : raceColumn.getFleets()) {
                    TrackedRace trackedRace = raceColumn.getTrackedRace(fleet);
                    if (trackedRace != null) {
                        result.put(fleet.getName(), trackedRace.getRaceIdentifier());
                    } else {
                        result.put(fleet.getName(), null);
                    }
                }
            }
        }
        return result;
    }

    @Override
    public void disconnectLeaderboardColumnFromTrackedRace(String leaderboardName, String raceColumnName, String fleetName) {
        SecurityUtils.getSubject().checkPermission(Permission.LEADERBOARD.getStringPermissionForObjects(Mode.UPDATE, leaderboardName));
        getService().apply(new DisconnectLeaderboardColumnFromTrackedRace(leaderboardName, raceColumnName, fleetName));
    }

    @Override
    public void updateLeaderboardCarryValue(String leaderboardName, String competitorIdAsString, Double carriedPoints) {
        SecurityUtils.getSubject().checkPermission(Permission.LEADERBOARD.getStringPermissionForObjects(Mode.UPDATE, leaderboardName));
        getService().apply(new UpdateLeaderboardCarryValue(leaderboardName, competitorIdAsString, carriedPoints));
    }

    @Override
    public com.sap.sse.common.Util.Triple<Double, Double, Boolean> updateLeaderboardMaxPointsReason(String leaderboardName, String competitorIdAsString, String raceColumnName,
            MaxPointsReason maxPointsReason, Date date) throws NoWindException {
        SecurityUtils.getSubject().checkPermission(Permission.LEADERBOARD.getStringPermissionForObjects(Mode.UPDATE, leaderboardName));
        return getService().apply(
                new UpdateLeaderboardMaxPointsReason(leaderboardName, raceColumnName, competitorIdAsString,
                        maxPointsReason, new MillisecondsTimePoint(date)));
    }

    @Override
    public com.sap.sse.common.Util.Triple<Double, Double, Boolean> updateLeaderboardScoreCorrection(String leaderboardName,
            String competitorIdAsString, String columnName, Double correctedScore, Date date) throws NoWindException {
        SecurityUtils.getSubject().checkPermission(Permission.LEADERBOARD.getStringPermissionForObjects(Mode.UPDATE, leaderboardName));
        return getService().apply(
                new UpdateLeaderboardScoreCorrection(leaderboardName, columnName, competitorIdAsString, correctedScore,
                        new MillisecondsTimePoint(date)));
    }

    @Override
    public void updateLeaderboardScoreCorrectionMetadata(String leaderboardName, Date timePointOfLastCorrectionValidity, String comment) {
        SecurityUtils.getSubject().checkPermission(Permission.LEADERBOARD.getStringPermissionForObjects(Mode.UPDATE, leaderboardName));
        getService().apply(
                new UpdateLeaderboardScoreCorrectionMetadata(leaderboardName,
                        timePointOfLastCorrectionValidity == null ? null : new MillisecondsTimePoint(timePointOfLastCorrectionValidity),
                                comment));
    }

    @Override
    public void updateLeaderboardScoreCorrectionsAndMaxPointsReasons(BulkScoreCorrectionDTO updates) throws NoWindException {
        SecurityUtils.getSubject().checkPermission(Permission.LEADERBOARD.getStringPermissionForObjects(Mode.UPDATE, updates.getLeaderboardName()));
        Date dateForResults = new Date(); // we don't care about the result date/time here; use current date as default
        for (Map.Entry<String, Map<String, Double>> e : updates.getScoreUpdatesForRaceColumnByCompetitorIdAsString().entrySet()) {
            for (Map.Entry<String, Double> raceColumnNameAndCorrectedScore : e.getValue().entrySet()) {
                updateLeaderboardScoreCorrection(updates.getLeaderboardName(), e.getKey(),
                        raceColumnNameAndCorrectedScore.getKey(), raceColumnNameAndCorrectedScore.getValue(), dateForResults);
            }
        }
        for (Map.Entry<String, Map<String, MaxPointsReason>> e : updates.getMaxPointsUpdatesForRaceColumnByCompetitorIdAsString().entrySet()) {
            for (Map.Entry<String, MaxPointsReason> raceColumnNameAndNewMaxPointsReason : e.getValue().entrySet()) {
                updateLeaderboardMaxPointsReason(updates.getLeaderboardName(), e.getKey(),
                        raceColumnNameAndNewMaxPointsReason.getKey(), raceColumnNameAndNewMaxPointsReason.getValue(), dateForResults);
            }
        }
    }

    @Override
    public void updateCompetitorDisplayNameInLeaderboard(String leaderboardName, String competitorIdAsString, String displayName) {
        SecurityUtils.getSubject().checkPermission(Permission.LEADERBOARD.getStringPermissionForObjects(Mode.UPDATE, leaderboardName));
        getService().apply(new UpdateCompetitorDisplayNameInLeaderboard(leaderboardName, competitorIdAsString, displayName));
    }

    @Override
    public void moveLeaderboardColumnUp(String leaderboardName, String columnName) {
        SecurityUtils.getSubject().checkPermission(Permission.LEADERBOARD.getStringPermissionForObjects(Mode.UPDATE, leaderboardName));
        getService().apply(new MoveLeaderboardColumnUp(leaderboardName, columnName));
    }

    @Override
    public void moveLeaderboardColumnDown(String leaderboardName, String columnName) {
        SecurityUtils.getSubject().checkPermission(Permission.LEADERBOARD.getStringPermissionForObjects(Mode.UPDATE, leaderboardName));
        getService().apply(new MoveLeaderboardColumnDown(leaderboardName, columnName));
    }

    @Override
    public void updateIsMedalRace(String leaderboardName, String columnName, boolean isMedalRace) {
        SecurityUtils.getSubject().checkPermission(Permission.LEADERBOARD.getStringPermissionForObjects(Mode.UPDATE, leaderboardName));
        getService().apply(new UpdateIsMedalRace(leaderboardName, columnName, isMedalRace));
    }

    @Override
    public void updateRaceDelayToLive(RegattaAndRaceIdentifier regattaAndRaceIdentifier, long delayToLiveInMs) {
        getService().apply(new UpdateRaceDelayToLive(regattaAndRaceIdentifier, delayToLiveInMs));
    }

    @Override
    public void updateRacesDelayToLive(List<RegattaAndRaceIdentifier> regattaAndRaceIdentifiers, long delayToLiveInMs) {
        for (RegattaAndRaceIdentifier regattaAndRaceIdentifier : regattaAndRaceIdentifiers) {
            getService().apply(new UpdateRaceDelayToLive(regattaAndRaceIdentifier, delayToLiveInMs));
        }
    }

    @Override
    public List<SwissTimingConfigurationDTO> getPreviousSwissTimingConfigurations() {
        Iterable<SwissTimingConfiguration> configs = swissTimingAdapterPersistence.getSwissTimingConfigurations();
        List<SwissTimingConfigurationDTO> result = new ArrayList<SwissTimingConfigurationDTO>();
        for (SwissTimingConfiguration stConfig : configs) {
            result.add(new SwissTimingConfigurationDTO(stConfig.getName(), stConfig.getJsonURL(), stConfig.getHostname(), stConfig.getPort()));
        }
        return result;
    }

    @Override
    public SwissTimingEventRecordDTO getRacesOfSwissTimingEvent(String eventJsonURL) 
            throws UnknownHostException, IOException, InterruptedException, ParseException {
        SwissTimingEventRecordDTO result = null; 
        List<SwissTimingRaceRecordDTO> swissTimingRaces = new ArrayList<SwissTimingRaceRecordDTO>();
        
        // TODO: delete getSwissTimingAdapter().getSwissTimingRaceRecords() method
        // TODO: delete SwissTimingDomainFactory.getRaceTypeFromRaceID(String raceID)
        URL url = new URL(eventJsonURL);
        URLConnection eventResultConn = url.openConnection();
        Manage2SailEventResultsParserImpl parser = new Manage2SailEventResultsParserImpl();
        EventResultDescriptor eventResult = parser.getEventResult((InputStream) eventResultConn.getContent());
        if (eventResult != null) {
            for (RegattaResultDescriptor regattaResult : eventResult.getRegattaResults()) {
                for(RaceResultDescriptor race: regattaResult.getRaceResults()) {
                    // add only the  tracked races
                    if (race.isTracked() != null && race.isTracked() == true) {
                        SwissTimingRaceRecordDTO swissTimingRaceRecordDTO = new SwissTimingRaceRecordDTO(race.getId(), race.getName(), 
                                regattaResult.getName(), race.getSeriesName(), race.getFleetName(), race.getStatus(), race.getStartTime(),
                                regattaResult.getXrrEntriesUrl() != null ? regattaResult.getXrrEntriesUrl().toExternalForm() : null, hasRememberedRegatta(race.getId()));
                        swissTimingRaceRecordDTO.boatClass = regattaResult.getIsafId() != null && !regattaResult.getIsafId().isEmpty() ? regattaResult.getIsafId() : regattaResult.getClassName();
                        swissTimingRaceRecordDTO.gender = regattaResult.getCompetitorGenderType().name();
                        swissTimingRaces.add(swissTimingRaceRecordDTO);
                    }
                }
            }
            result = new SwissTimingEventRecordDTO(eventResult.getId(), eventResult.getName(), eventResult.getTrackingDataHost(),
                    eventResult.getTrackingDataPort(), swissTimingRaces);
        }
        return result;
    }

    @Override
    public void storeSwissTimingConfiguration(String configName, String jsonURL, String hostname, int port) {
        if(!jsonURL.equalsIgnoreCase("test")) {
            swissTimingAdapterPersistence.storeSwissTimingConfiguration(swissTimingFactory.createSwissTimingConfiguration(configName, jsonURL, hostname, port));
        }
    }
    
    private RaceLogStore getRaceLogStore() {
        return MongoRaceLogStoreFactory.INSTANCE.getMongoRaceLogStore(mongoObjectFactory,
                domainObjectFactory);
    }
    
    private RegattaLogStore getRegattaLogStore() {
        return MongoRegattaLogStoreFactory.INSTANCE.getMongoRegattaLogStore(
                mongoObjectFactory, domainObjectFactory);
    }

    @Override
    public void trackWithSwissTiming(RegattaIdentifier regattaToAddTo, Iterable<SwissTimingRaceRecordDTO> rrs, String hostname, int port,
            boolean trackWind, final boolean correctWindByDeclination, boolean useInternalMarkPassingAlgorithm) throws Exception {
        logger.info("tracWithSwissTiming for regatta " + regattaToAddTo + " for race records " + rrs
                + " with hostname " + hostname + " and port " + port);
        Map<String, RegattaResults> cachedRegattaEntriesLists = new HashMap<String, RegattaResults>();
        for (SwissTimingRaceRecordDTO rr : rrs) {
            BoatClass boatClass = getBaseDomainFactory().getOrCreateBoatClass(rr.boatClass);
            String raceDescription = rr.regattaName != null ? rr.regattaName : ""; 
            raceDescription += rr.seriesName != null ? "/" + rr.seriesName : "";
            raceDescription += raceDescription.length() > 0 ?  "/" + rr.getName() : rr.getName();
            // try to find a cached entry list for the regatta
            RegattaResults regattaResults = cachedRegattaEntriesLists.get(rr.xrrEntriesUrl);
            if (regattaResults == null) {
            	regattaResults = getSwissTimingAdapter().readRegattaEntryListFromXrrUrl(rr.xrrEntriesUrl);
                if (regattaResults != null) {
                	cachedRegattaEntriesLists.put(rr.xrrEntriesUrl, regattaResults);
                }
            }
            StartList startList = null;
            if (regattaResults != null) {
            	startList = getSwissTimingAdapter().readStartListForRace(rr.raceId, regattaResults);
            }
            // now read the entry list for the race from the result
            getSwissTimingAdapter().addSwissTimingRace(getService(), regattaToAddTo,
                    rr.raceId, rr.getName(), raceDescription, boatClass, hostname, port, startList,
                    getRaceLogStore(), getRegattaLogStore(),
                    RaceTracker.TIMEOUT_FOR_RECEIVING_RACE_DEFINITION_IN_MILLISECONDS, useInternalMarkPassingAlgorithm, trackWind, correctWindByDeclination);
        }
    }
    
    protected SwissTimingReplayService getSwissTimingReplayService() {
        return swissTimingReplayService;
    }

    @Override
    public List<SwissTimingReplayRaceDTO> listSwissTiminigReplayRaces(String swissTimingUrl) {
        List<SwissTimingReplayRace> replayRaces = getSwissTimingReplayService().listReplayRaces(swissTimingUrl);
        List<SwissTimingReplayRaceDTO> result = new ArrayList<SwissTimingReplayRaceDTO>(replayRaces.size()); 
        for (SwissTimingReplayRace replayRace : replayRaces) {
            result.add(new SwissTimingReplayRaceDTO(replayRace.getFlightNumber(), replayRace.getRaceId(),
                    replayRace.getRsc(), replayRace.getName(), replayRace.getBoatClass(), replayRace.getStartTime(),
                    replayRace.getLink(), hasRememberedRegatta(replayRace.getRaceId())));
        }
        return result;
    }

    @Override
    public void replaySwissTimingRace(RegattaIdentifier regattaIdentifier, Iterable<SwissTimingReplayRaceDTO> replayRaceDTOs,
            boolean trackWind, boolean correctWindByDeclination, boolean useInternalMarkPassingAlgorithm) {
        logger.info("replaySwissTimingRace for regatta "+regattaIdentifier+" for races "+replayRaceDTOs);
        for (SwissTimingReplayRaceDTO replayRaceDTO : replayRaceDTOs) {
            try {
                String boatClassName;
                if (regattaIdentifier == null) {
                    boatClassName = replayRaceDTO.boat_class;
                    for (String genderIndicator : new String[] { "Man", "Woman", "Men", "Women", "M", "W" }) {
                        Pattern p = Pattern.compile("(( - )|-| )" + genderIndicator + "$");
                        Matcher m = p.matcher(boatClassName.trim());
                        if (m.find()) {
                            boatClassName = boatClassName.trim().substring(0, m.start(1));
                            break;
                        }
                    }
                } else {
                    boatClassName = null;
                }
                getSwissTimingReplayService().loadRaceData(regattaIdentifier, replayRaceDTO.link, replayRaceDTO.getName(),
                        replayRaceDTO.race_id, boatClassName, getService(), getService(), useInternalMarkPassingAlgorithm, getRaceLogStore(), getRegattaLogStore());
            } catch (Exception e) {
                logger.log(Level.SEVERE, "Error trying to load SwissTimingReplay race " + replayRaceDTO, e);
            }
        }
    }

    @Override
    public String[] getCountryCodes() {
        List<String> countryCodes = new ArrayList<String>();
        for (CountryCode cc : countryCodeFactory.getAll()) {
            if (cc.getThreeLetterIOCCode() != null && !cc.getThreeLetterIOCCode().equals("")) {
                countryCodes.add(cc.getThreeLetterIOCCode());
            }
        }
        Collections.sort(countryCodes);
        return countryCodes.toArray(new String[0]);
    }

    /**
     * Finds a competitor in a sequence of competitors that has an {@link Competitor#getId()} equal to <code>id</code>. 
     */
    private Competitor getCompetitorByIdAsString(Iterable<Competitor> competitors, String idAsString) {
        for (Competitor c : competitors) {
            if (c.getId().toString().equals(idAsString)) {
                return c;
            }
        }
        return null;
    }

    private Double getCompetitorRaceDataEntry(DetailType dataType, TrackedRace trackedRace, Competitor competitor,
            TimePoint timePoint, String leaderboardGroupName, String leaderboardName, WindLegTypeAndLegBearingCache cache) throws NoWindException {
        Double result = null;
        Course course = trackedRace.getRace().getCourse();
        course.lockForRead(); // make sure the tracked leg survives this call even if a course update is pending
        try {
            TrackedLegOfCompetitor trackedLeg = trackedRace.getTrackedLeg(competitor, timePoint);
            switch (dataType) {
            case RACE_CURRENT_SPEED_OVER_GROUND_IN_KNOTS:
                final GPSFixTrack<Competitor, GPSFixMoving> sogTrack = trackedRace.getTrack(competitor);
                if (sogTrack != null) {
                    SpeedWithBearing speedOverGround = sogTrack.getEstimatedSpeed(timePoint);
                    result = (speedOverGround == null) ? null : speedOverGround.getKnots();
                }
                break;
            case COURSE_OVER_GROUND_TRUE_DEGREES:
                final GPSFixTrack<Competitor, GPSFixMoving> cogTrack = trackedRace.getTrack(competitor);
                if (cogTrack != null) {
                    SpeedWithBearing speedOverGround = cogTrack.getEstimatedSpeed(timePoint);
                    result = (speedOverGround == null) ? null : speedOverGround.getBearing().getDegrees();
                }
                break;
            case VELOCITY_MADE_GOOD_IN_KNOTS:
                final Speed velocityMadeGood;
                if (trackedLeg != null) {
                    velocityMadeGood = trackedLeg.getVelocityMadeGood(timePoint, WindPositionMode.EXACT, cache);
                } else {
                    // check if wind information is available; if so, compute a VMG only based on wind data:
                    velocityMadeGood = trackedRace.getVelocityMadeGood(competitor, timePoint, cache);
                }
                result = (velocityMadeGood == null) ? null : velocityMadeGood.getKnots();
                break;
            case DISTANCE_TRAVELED:
                if (trackedLeg != null) {
                    Distance distanceTraveled = trackedRace.getDistanceTraveled(competitor, timePoint);
                    result = distanceTraveled == null ? null : distanceTraveled.getMeters();
                }
                break;
            case DISTANCE_TRAVELED_INCLUDING_GATE_START:
                if (trackedLeg != null) {
                    Distance distanceTraveledConsideringGateStart = trackedRace.getDistanceTraveledIncludingGateStart(competitor, timePoint);
                    result = distanceTraveledConsideringGateStart == null ? null : distanceTraveledConsideringGateStart.getMeters();
                }
                break;
            case GAP_TO_LEADER_IN_SECONDS:
                if (trackedLeg != null) {
                    final RankingInfo rankingInfo = trackedRace.getRankingMetric().getRankingInfo(timePoint);
                    final Duration gapToLeaderInOwnTime = trackedLeg.getTrackedLeg().getTrackedRace().getRankingMetric().getGapToLeaderInOwnTime(rankingInfo, competitor, cache);
                    result = gapToLeaderInOwnTime == null ? null : gapToLeaderInOwnTime.asSeconds();
                }
                break;
            case WINDWARD_DISTANCE_TO_COMPETITOR_FARTHEST_AHEAD:
                if (trackedLeg != null) {
                    final RankingInfo rankingInfo = trackedRace.getRankingMetric().getRankingInfo(timePoint);
                    Distance distanceToLeader = trackedLeg.getWindwardDistanceToCompetitorFarthestAhead(timePoint, WindPositionMode.LEG_MIDDLE, rankingInfo);
                    result = (distanceToLeader == null) ? null : distanceToLeader.getMeters();
                }
                break;
            case RACE_RANK:
                if (trackedLeg != null) {
                    result = (double) trackedLeg.getRank(timePoint, cache);
                }
                break;
            case REGATTA_RANK:
                if (leaderboardName == null || leaderboardName.isEmpty()) {
                    break;
                }
                Leaderboard leaderboard = getService().getLeaderboardByName(leaderboardName);
                result = leaderboard == null ? null : (double) leaderboard.getTotalRankOfCompetitor(competitor,
                        timePoint);
                break;
            case OVERALL_RANK:
                if (leaderboardGroupName == null || leaderboardGroupName.isEmpty()) {
                    break;
                }
                LeaderboardGroup group = getService().getLeaderboardGroupByName(leaderboardGroupName);
                Leaderboard overall = group.getOverallLeaderboard();
                result = overall == null ? null : (double) overall.getTotalRankOfCompetitor(competitor, timePoint);
                break;
            case DISTANCE_TO_START_LINE:
                TimePoint startOfRace = trackedRace.getStartOfRace();
                if (startOfRace == null || timePoint.before(startOfRace) || timePoint.equals(startOfRace)) {
                    Distance distanceToStartLine = trackedRace.getDistanceToStartLine(competitor, timePoint);
                    result = distanceToStartLine == null ? null : distanceToStartLine.getMeters();
                }
                break;
            case BEAT_ANGLE:
                Bearing twa = trackedRace.getTWA(competitor, timePoint, cache);
                result = twa == null? null:twa.getDegrees();
                break;
            case CURRENT_HEEL_IN_DEGREES: {
                result = getBravoBearingInDegrees(BravoFixTrack::getHeel, trackedRace, competitor, timePoint);
                break;
            }
            case CURRENT_PITCH_IN_DEGREES: {
                result = getBravoBearingInDegrees(BravoFixTrack::getPitch, trackedRace, competitor, timePoint);
                break;
            }
            case RACE_CURRENT_RIDE_HEIGHT_IN_METERS: {
                result = getBravoDistanceInMeters(BravoFixTrack::getRideHeight, trackedRace, competitor, timePoint);
                break;
            }
            case CURRENT_PORT_DAGGERBOARD_RAKE: {
                result = getBravoDoubleValue(BravoFixTrack::getPortDaggerboardRakeIfAvailable, trackedRace, competitor, timePoint);
                break;
            }
            case CURRENT_STBD_DAGGERBOARD_RAKE: {
                result = getBravoDoubleValue(BravoFixTrack::getStbdDaggerboardRakeStbdIfAvailable, trackedRace, competitor, timePoint);
                break;
            }
            case CURRENT_PORT_RUDDER_RAKE: {
                result = getBravoDoubleValue(BravoFixTrack::getPortRudderRakeIfAvailable, trackedRace, competitor, timePoint);
                break;
            }
            case CURRENT_STBD_RUDDER_RAKE: {
                result = getBravoDoubleValue(BravoFixTrack::getStbdRudderRakeIfAvailable, trackedRace, competitor, timePoint);
                break;
            }
            case CURRENT_MAST_ROTATION_IN_DEGREES: {
                result = getBravoBearingInDegrees(BravoFixTrack::getMastRotationIfAvailable, trackedRace, competitor, timePoint);
                break;
            }
            case CURRENT_LEEWAY_IN_DEGREES: {
                result = getBravoBearingInDegrees(BravoFixTrack::getLeewayIfAvailable, trackedRace, competitor, timePoint);
                break;
            }
            case CURRENT_SET: {
                result = getBravoDoubleValue(BravoFixTrack::getSetIfAvailable, trackedRace, competitor, timePoint);
                break;
            }
            case CURRENT_DRIFT_IN_DEGREES: {
                result = getBravoBearingInDegrees(BravoFixTrack::getDriftIfAvailable, trackedRace, competitor, timePoint);
                break;
            }
            case CURRENT_DEPTH_IN_METERS: {
                result = getBravoDistanceInMeters(BravoFixTrack::getDepthIfAvailable, trackedRace, competitor, timePoint);
                break;
            }
            case CURRENT_RUDDER_IN_DEGREES: {
                result = getBravoBearingInDegrees(BravoFixTrack::getRudderIfAvailable, trackedRace, competitor, timePoint);
                break;
            }
            case CURRENT_TACK_ANGLE_IN_DEGREES: {
                result = getBravoBearingInDegrees(BravoFixTrack::getTackAngleIfAvailable, trackedRace, competitor, timePoint);
                break;
            }
            case CURRENT_DEFLECTOR_PERCENTAGE: {
                result = getBravoDoubleValue(BravoFixTrack::getDeflectorPercentageIfAvailable, trackedRace, competitor, timePoint);
                break;
            }
            case CURRENT_DEFLECTOR_IN_MILLIMETERS: {
                Double deflectorInMeters = getBravoDistanceInMeters(BravoFixTrack::getDeflectorIfAvailable, trackedRace, competitor, timePoint);
                result = deflectorInMeters == null ? null : (deflectorInMeters * 1000.);
                break;
            }
            case CURRENT_RAKE_IN_DEGREES: {
                result = getBravoBearingInDegrees(BravoFixTrack::getRakeIfAvailable, trackedRace, competitor, timePoint);
                break;
            }
            case CURRENT_TARGET_HEEL_ANGLE_IN_DEGREES: {
                result = getBravoBearingInDegrees(BravoFixTrack::getTargetHeelIfAvailable, trackedRace, competitor, timePoint);
                break;
            }
            case CURRENT_FORESTAY_LOAD: {
                result = getBravoDoubleValue(BravoFixTrack::getForestayLoadIfAvailable, trackedRace, competitor, timePoint);
                break;
            }
            case CURRENT_FORESTAY_PRESSURE: {
                result = getBravoDoubleValue(BravoFixTrack::getForestayPressureIfAvailable, trackedRace, competitor, timePoint);
                break;
            }
            case CURRENT_TARGET_BOATSPEED_PERCENTAGE: {
                result = getBravoDoubleValue(BravoFixTrack::getTargetBoatspeedPIfAvailable, trackedRace, competitor, timePoint);
                break;
            }
            default:
                throw new UnsupportedOperationException("There is currently no support for the enum value '" + dataType
                        + "' in this method.");
            }
            return result;
        } finally {
            course.unlockAfterRead();
        }
    }

    private Double getBravoDoubleValue(BiFunction<BravoFixTrack<Competitor>, TimePoint, Double> valueGetter,
            TrackedRace trackedRace, Competitor competitor, TimePoint timePoint) {
        return getBravoValue(valueGetter, d->d, trackedRace, competitor, timePoint);
    }
    
    private Double getBravoBearingInDegrees(BiFunction<BravoFixTrack<Competitor>, TimePoint, Bearing> valueGetter,
            TrackedRace trackedRace, Competitor competitor, TimePoint timePoint) {
        return getBravoValue(valueGetter, b->b.getDegrees(), trackedRace, competitor, timePoint);
    }
    
    private Double getBravoDistanceInMeters(BiFunction<BravoFixTrack<Competitor>, TimePoint, Distance> valueGetter,
            TrackedRace trackedRace, Competitor competitor, TimePoint timePoint) {
        return getBravoValue(valueGetter, d->d.getMeters(), trackedRace, competitor, timePoint);
    }
    
    private <T> Double getBravoValue(BiFunction<BravoFixTrack<Competitor>, TimePoint, T> valueGetter,
            Function<T, Double> mapperToDouble,
            TrackedRace trackedRace, Competitor competitor, TimePoint timePoint) {
        final Double result;
        final BravoFixTrack<Competitor> bravoFixTrack = trackedRace
                .<BravoFix, BravoFixTrack<Competitor>> getSensorTrack(competitor, BravoFixTrack.TRACK_NAME);
        if (bravoFixTrack != null) {
            final T t = valueGetter.apply(bravoFixTrack, timePoint);
            result = t == null ? null : mapperToDouble.apply(t);
        } else {
            result = null;
        }
        return result;
    }

    @Override
    public CompetitorsRaceDataDTO getCompetitorsRaceData(RegattaAndRaceIdentifier race, List<CompetitorDTO> competitors, Date from, Date to,
            final long stepSizeInMillis, final DetailType detailType, final String leaderboardGroupName, final String leaderboardName) throws NoWindException {
        CompetitorsRaceDataDTO result = null;
        final TrackedRace trackedRace = getExistingTrackedRace(race);
        if (trackedRace != null) {
            TimePoint newestEvent = trackedRace.getTimePointOfNewestEvent();
            final TimePoint startTime = from == null ? trackedRace.getStartOfTracking() : new MillisecondsTimePoint(from);
            final TimePoint endTime = (to == null || to.after(newestEvent.asDate())) ? newestEvent : new MillisecondsTimePoint(to);
            final long adjustedStepSizeInMillis = (long) Math.max((double) stepSizeInMillis, startTime.until(endTime).divide(SailingServiceConstants.MAX_NUMBER_OF_FIXES_TO_QUERY).asMillis());
            result = new CompetitorsRaceDataDTO(detailType, startTime==null?null:startTime.asDate(), endTime==null?null:endTime.asDate());
            final int MAX_CACHE_SIZE = SailingServiceConstants.MAX_NUMBER_OF_FIXES_TO_QUERY;
            final ConcurrentHashMap<TimePoint, WindLegTypeAndLegBearingCache> cachesByTimePoint = new ConcurrentHashMap<>();
            Map<CompetitorDTO, FutureTask<CompetitorRaceDataDTO>> resultFutures = new HashMap<CompetitorDTO, FutureTask<CompetitorRaceDataDTO>>();
            for (final CompetitorDTO competitorDTO : competitors) {
                FutureTask<CompetitorRaceDataDTO> future = new FutureTask<CompetitorRaceDataDTO>(new Callable<CompetitorRaceDataDTO>() {
                            @Override
                            public CompetitorRaceDataDTO call() throws NoWindException {
                                Competitor competitor = getCompetitorByIdAsString(trackedRace.getRace().getCompetitors(),
                                        competitorDTO.getIdAsString());
                                ArrayList<com.sap.sse.common.Util.Triple<String, Date, Double>> markPassingsData = new ArrayList<com.sap.sse.common.Util.Triple<String, Date, Double>>();
                                ArrayList<com.sap.sse.common.Util.Pair<Date, Double>> raceData = new ArrayList<com.sap.sse.common.Util.Pair<Date, Double>>();
                                // Filling the mark passings
                                Set<MarkPassing> competitorMarkPassings = trackedRace.getMarkPassings(competitor);
                                if (competitorMarkPassings != null) {
                                    trackedRace.lockForRead(competitorMarkPassings);
                                    try {
                                        for (MarkPassing markPassing : competitorMarkPassings) {
                                            MillisecondsTimePoint time = new MillisecondsTimePoint(markPassing.getTimePoint().asMillis());
                                            WindLegTypeAndLegBearingCache cache = cachesByTimePoint.get(time);
                                            if (cache == null) {
                                                cache = new LeaderboardDTOCalculationReuseCache(time);
                                                cachesByTimePoint.put(time, cache);
                                            }
                                            Double competitorMarkPassingsData = getCompetitorRaceDataEntry(detailType,
                                                    trackedRace, competitor, time, leaderboardGroupName, leaderboardName, cache);
                                            if (competitorMarkPassingsData != null) {
                                                markPassingsData.add(new com.sap.sse.common.Util.Triple<String, Date, Double>(markPassing
                                                        .getWaypoint().getName(), time.asDate(), competitorMarkPassingsData));
                                            }
                                        }
                                    } finally {
                                        trackedRace.unlockAfterRead(competitorMarkPassings);
                                    }
                                }
                                if (startTime != null && endTime != null) {
                                    for (long i = startTime.asMillis(); i <= endTime.asMillis(); i += adjustedStepSizeInMillis) {
                                        MillisecondsTimePoint time = new MillisecondsTimePoint(i);
                                        WindLegTypeAndLegBearingCache cache = cachesByTimePoint.get(time);
                                        if (cache == null) {
                                            cache = new LeaderboardDTOCalculationReuseCache(time);
                                            if (cachesByTimePoint.size() >= MAX_CACHE_SIZE) {
                                                final Iterator<Entry<TimePoint, WindLegTypeAndLegBearingCache>> iterator = cachesByTimePoint.entrySet().iterator();
                                                while (cachesByTimePoint.size() >= MAX_CACHE_SIZE && iterator.hasNext()) {
                                                    iterator.next();
                                                    iterator.remove();
                                                }
                                            }
                                            cachesByTimePoint.put(time, cache);
                                        }
                                        Double competitorRaceData = getCompetitorRaceDataEntry(detailType, trackedRace,
                                                competitor, time, leaderboardGroupName, leaderboardName, cache);
                                        if (competitorRaceData != null) {
                                            raceData.add(new com.sap.sse.common.Util.Pair<Date, Double>(time.asDate(), competitorRaceData));
                                        }
                                    }
                                }
                                return new CompetitorRaceDataDTO(competitorDTO, detailType, markPassingsData, raceData);
                            }
                        });
                resultFutures.put(competitorDTO, future);
                executor.execute(future);
            }
            for (Map.Entry<CompetitorDTO, FutureTask<CompetitorRaceDataDTO>> e : resultFutures.entrySet()) {
                CompetitorRaceDataDTO competitorData;
                try {
                    competitorData = e.getValue().get();
                } catch (InterruptedException e1) {
                    competitorData = null;
                    logger.log(Level.SEVERE, "Exception while trying to compute competitor data "+detailType+" for competitor "+e.getKey().getName(), e1);
                } catch (ExecutionException e1) {
                    competitorData = null;
                    logger.log(Level.SEVERE, "Exception while trying to compute competitor data "+detailType+" for competitor "+e.getKey().getName(), e1);
                }
                result.setCompetitorData(e.getKey(), competitorData);
            }
        }
        return result;
    }

    @Override
    public List<com.sap.sse.common.Util.Triple<String, List<CompetitorDTO>, List<Double>>> getLeaderboardDataEntriesForAllRaceColumns(String leaderboardName, 
            Date date, DetailType detailType) throws Exception {
        List<com.sap.sse.common.Util.Triple<String, List<CompetitorDTO>, List<Double>>> result = new ArrayList<com.sap.sse.common.Util.Triple<String,List<CompetitorDTO>,List<Double>>>();
        // Attention: The reason why we read the data from the LeaderboardDTO and not from the leaderboard directly is to ensure
        // the use of the leaderboard cache.
        final Leaderboard leaderboard = getService().getLeaderboardByName(leaderboardName);
        if (leaderboard != null) {
            TimePoint timePoint;
            if (date == null) {
                timePoint = null;
            } else {
                timePoint = new MillisecondsTimePoint(date);
            }
            TimePoint effectiveTimePoint = timePoint == null ? leaderboard.getNowMinusDelay() : timePoint;
            if (detailType != null) {
                switch (detailType) {
                case REGATTA_NET_POINTS_SUM:
                    for (Entry<RaceColumn, Map<Competitor, Double>> e : leaderboard.getNetPointsSumAfterRaceColumn(effectiveTimePoint).entrySet()) {
                        List<CompetitorDTO> competitorDTOs = new ArrayList<>();
                        List<Double> pointSums = new ArrayList<>();
                        for (Entry<Competitor, Double> e2 : e.getValue().entrySet()) {
                            competitorDTOs.add(baseDomainFactory.convertToCompetitorWithOptionalBoatDTO(e2.getKey()));
                            pointSums.add(e2.getValue());
                        }
                        result.add(new Triple<String, List<CompetitorDTO>, List<Double>>(e.getKey().getName(), competitorDTOs, pointSums)); 
                    }
                    break;
                case REGATTA_RANK:
                case OVERALL_RANK:
                    Map<RaceColumn, List<Competitor>> competitorsFromBestToWorst = leaderboard
                            .getRankedCompetitorsFromBestToWorstAfterEachRaceColumn(effectiveTimePoint);
                    for (Entry<RaceColumn, List<Competitor>> e : competitorsFromBestToWorst.entrySet()) {
                        int rank = 1;
                        List<Double> values = new ArrayList<Double>();
                        List<CompetitorDTO> competitorDTOs = new ArrayList<CompetitorDTO>();
                        for (Competitor competitor : e.getValue()) {
                            values.add(new Double(rank));
                            competitorDTOs.add(baseDomainFactory.convertToCompetitorWithOptionalBoatDTO(competitor));
                            rank++;
                        }
                        result.add(new Triple<String, List<CompetitorDTO>, List<Double>>(e.getKey().getName(), competitorDTOs, values));
                    }
                    break;
                default:
                    break;
                }
            }

        }
        return result;
    }

    @Override
    public List<com.sap.sse.common.Util.Pair<String, String>> getLeaderboardsNamesOfMetaLeaderboard(
            String metaLeaderboardName) {
        Leaderboard leaderboard = getService().getLeaderboardByName(metaLeaderboardName);
        if (leaderboard == null) {
            throw new IllegalArgumentException("Couldn't find leaderboard named " + metaLeaderboardName);
        }
        if (!(leaderboard instanceof MetaLeaderboard)) {
            throw new IllegalArgumentException("The leaderboard " + metaLeaderboardName + " is not a metaleaderboard");
        }
        MetaLeaderboard metaLeaderboard = (MetaLeaderboard) leaderboard;
        LeaderboardGroup groupOrNull = null;
        for (LeaderboardGroup lg : getService().getLeaderboardGroups().values()) {
            if (metaLeaderboard.equals(lg.getOverallLeaderboard())) {
                groupOrNull = lg;
                break;
            }
        }
        // If we could identify the associated LeaderboardGroup the Leaderboards can be sorted based on that group
        Iterable<Leaderboard> leaderBoards = groupOrNull != null
                ? HomeServiceUtil.getLeaderboardsForSeriesInOrder(groupOrNull) : metaLeaderboard.getLeaderboards();
        List<com.sap.sse.common.Util.Pair<String, String>> result = new ArrayList<com.sap.sse.common.Util.Pair<String, String>>();
        for (Leaderboard containedLeaderboard : leaderBoards) {
            result.add(new com.sap.sse.common.Util.Pair<String, String>(containedLeaderboard.getName(),
                    containedLeaderboard.getDisplayName() != null ? containedLeaderboard.getDisplayName()
                            : containedLeaderboard.getName()));
        }
        return result;
    }

    @Override
    public Map<CompetitorDTO, List<GPSFixDTOWithSpeedWindTackAndLegType>> getDouglasPoints(
            RegattaAndRaceIdentifier raceIdentifier, Map<CompetitorDTO, TimeRange> competitorTimeRanges, double meters)
            throws NoWindException {
        final Map<CompetitorDTO, List<GPSFixDTOWithSpeedWindTackAndLegType>> result = new HashMap<>();
        final TrackedRace trackedRace = getExistingTrackedRace(raceIdentifier);
        if (trackedRace != null) {
<<<<<<< HEAD
            final MeterDistance maxDistance = new MeterDistance(meters);
            for (Competitor competitor : trackedRace.getRace().getCompetitors()) {
                final CompetitorDTO competitorDTO = baseDomainFactory.convertToCompetitorDTO(competitor);
                if (competitorTimeRanges.containsKey(competitorDTO)) {
=======
            MeterDistance maxDistance = new MeterDistance(meters);
            for (Entry<Competitor, Boat> competitorAndBoat : trackedRace.getRace().getCompetitorsAndTheirBoats().entrySet()) {
                Competitor competitor = competitorAndBoat.getKey();
                CompetitorDTO competitorDTO = baseDomainFactory.convertToCompetitorDTO(competitor, competitorAndBoat.getValue());
                if (from.containsKey(competitorDTO)) {
>>>>>>> 9084ae9f
                    // get Track of competitor
                    final GPSFixTrack<Competitor, GPSFixMoving> gpsFixTrack = trackedRace.getTrack(competitor);
                    // Distance for DouglasPeucker
                    final TimeRange timeRange = competitorTimeRanges.get(competitorDTO);
                    final Iterable<GPSFixMoving> gpsFixApproximation = trackedRace.approximate(competitor, maxDistance,
                            timeRange.from(), timeRange.to());
                    final List<GPSFixDTOWithSpeedWindTackAndLegType> gpsFixDouglasList = new ArrayList<>();
                    GPSFix fix = null;
                    for (GPSFix next : gpsFixApproximation) {
                        if (fix != null) {
                            final Bearing bearing = fix.getPosition().getBearingGreatCircle(next.getPosition());
                            final Speed speed = fix.getPosition().getDistance(next.getPosition())
                                    .inTime(next.getTimePoint().asMillis() - fix.getTimePoint().asMillis());
                            final SpeedWithBearing speedWithBearing = new KnotSpeedWithBearingImpl(speed.getKnots(), bearing);
                            gpsFixDouglasList.add(createDouglasPeuckerGPSFixDTO(trackedRace, competitor, fix, speedWithBearing));
                        }
                        fix = next;
                    }
                    if (fix != null) {
                        // add one last GPSFixDTO with no successor to calculate speed/bearing to:
                        final SpeedWithBearing speedWithBearing = gpsFixTrack.getEstimatedSpeed(fix.getTimePoint());
                        gpsFixDouglasList.add(createDouglasPeuckerGPSFixDTO(trackedRace, competitor, fix, speedWithBearing));
                    }
                    result.put(competitorDTO, gpsFixDouglasList);
                }
            }
        }
        return result;
    }

    private GPSFixDTOWithSpeedWindTackAndLegType createDouglasPeuckerGPSFixDTO(TrackedRace trackedRace, Competitor competitor, GPSFix fix,
            SpeedWithBearing speedWithBearing) throws NoWindException {
        Tack tack = trackedRace.getTack(competitor, fix.getTimePoint());
        TrackedLegOfCompetitor trackedLegOfCompetitor = trackedRace.getTrackedLeg(competitor,
                fix.getTimePoint());
        LegType legType = trackedLegOfCompetitor == null ? null : trackedRace.getTrackedLeg(
                trackedLegOfCompetitor.getLeg()).getLegType(fix.getTimePoint());
        Wind wind = trackedRace.getWind(fix.getPosition(), fix.getTimePoint());
        WindDTO windDTO = createWindDTOFromAlreadyAveraged(wind, fix.getTimePoint());
        GPSFixDTOWithSpeedWindTackAndLegType fixDTO = createGPSFixDTO(fix, speedWithBearing, windDTO, tack, legType, /* extrapolated */
                false);
        return fixDTO;
    }

    @Override
    public Map<CompetitorDTO, List<ManeuverDTO>> getManeuvers(RegattaAndRaceIdentifier raceIdentifier,
            Map<CompetitorDTO, TimeRange> competitorTimeRanges) throws NoWindException {
        final Map<CompetitorDTO, List<ManeuverDTO>> result = new HashMap<>();
        final TrackedRace trackedRace = getExistingTrackedRace(raceIdentifier);
        if (trackedRace != null) {
<<<<<<< HEAD
            final Map<CompetitorDTO, Future<List<ManeuverDTO>>> futures = new HashMap<>();
            for (final Competitor competitor : trackedRace.getRace().getCompetitors()) {
                final CompetitorDTO competitorDTO = baseDomainFactory.convertToCompetitorDTO(competitor);
                if (competitorTimeRanges.containsKey(competitorDTO)) {
                    final TimeRange timeRange = competitorTimeRanges.get(competitorDTO);
                    final TimePoint from = timeRange.from(), to = timeRange.to();
                    final RunnableFuture<List<ManeuverDTO>> future = new FutureTask<>(() -> {
                        final Iterable<Maneuver> maneuvers = trackedRace.getManeuvers(competitor, from, to,
                                /* waitForLatest */ true);
                        return createManeuverDTOsForCompetitor(maneuvers, trackedRace, competitor);
                    });
=======
            Map<CompetitorDTO, Future<List<ManeuverDTO>>> futures = new HashMap<CompetitorDTO, Future<List<ManeuverDTO>>>();
            for (Entry<Competitor, Boat> competitorAndBoat : trackedRace.getRace().getCompetitorsAndTheirBoats().entrySet()) {
                Competitor competitor = competitorAndBoat.getKey();
                CompetitorDTO competitorDTO = baseDomainFactory.convertToCompetitorDTO(competitor, competitorAndBoat.getValue());
                if (from.containsKey(competitorDTO)) {
                    final TimePoint timePointFrom = new MillisecondsTimePoint(from.get(competitorDTO));
                    final TimePoint timePointTo = new MillisecondsTimePoint(to.get(competitorDTO));
                    RunnableFuture<List<ManeuverDTO>> future = new FutureTask<List<ManeuverDTO>>(
                            new Callable<List<ManeuverDTO>>() {
                                @Override
                                public List<ManeuverDTO> call() {
                                    final Iterable<Maneuver> maneuversForCompetitor = trackedRace.getManeuvers(competitor, timePointFrom,
                                            timePointTo, /* waitForLatest */ true);
                                    return createManeuverDTOsForCompetitor(maneuversForCompetitor, trackedRace, competitor);
                                }
                            });
>>>>>>> 9084ae9f
                    executor.execute(future);
                    futures.put(competitorDTO, future);
                }
            }
            for (Map.Entry<CompetitorDTO, Future<List<ManeuverDTO>>> competitorAndFuture : futures.entrySet()) {
                try {
                    result.put(competitorAndFuture.getKey(), competitorAndFuture.getValue().get());
                } catch (InterruptedException | ExecutionException e) {
                    throw new RuntimeException(e);
                }
            }
        }
        return result;
    }

    private List<ManeuverDTO> createManeuverDTOsForCompetitor(Iterable<Maneuver> maneuvers, TrackedRace trackedRace, Competitor competitor) {
        List<ManeuverDTO> result = new ArrayList<ManeuverDTO>();
        for (Maneuver maneuver : maneuvers) {
<<<<<<< HEAD
            final ManeuverDTO maneuverDTO;
            final ManeuverType type = maneuver.getType();
            final Tack newTack = maneuver.getNewTack();
            final Position position = maneuver.getPosition();
            final Date timepoint = maneuver.getTimePoint().asDate();
            final Date timePointBefore = maneuver.getManeuverBoundaries().getTimePointBefore().asDate();
            final SpeedWithBearingDTO speedBefore = createSpeedWithBearingDTO(maneuver.getSpeedWithBearingBefore());
            final SpeedWithBearingDTO speedAfter = createSpeedWithBearingDTO(maneuver.getSpeedWithBearingAfter());
            final double directionChangeInDegrees = maneuver.getDirectionChangeInDegrees();
            final Double maneuverLossInMeters = maneuver.getManeuverLoss() == null ? null : maneuver.getManeuverLoss().getMeters();
            final Duration duration = maneuver.getDuration();
            final SpeedDTO minSpeed = maneuver.getLowestSpeed() == null ? null : createSpeedDTO(maneuver.getLowestSpeed());
            if (maneuver.isMarkPassing()) {
                maneuverDTO = new MarkpassingManeuverDTO(type, newTack, position, timepoint, timePointBefore,
                        speedBefore, speedAfter, directionChangeInDegrees, maneuverLossInMeters,
                        maneuver.getToSide(), duration, minSpeed);
            } else  {
                maneuverDTO = new ManeuverDTO(type, newTack, position, timepoint, timePointBefore, speedBefore,
                        speedAfter, directionChangeInDegrees, maneuverLossInMeters, duration, minSpeed);
            }
=======
            final ManeuverDTO maneuverDTO = new ManeuverDTO(maneuver.getType(), maneuver.getNewTack(),
                    maneuver.getPosition(), maneuver.getTimePoint().asDate(),
                    createSpeedWithBearingDTO(maneuver.getSpeedWithBearingBefore()),
                    createSpeedWithBearingDTO(maneuver.getSpeedWithBearingAfter()),
                    maneuver.getDirectionChangeInDegrees(),
                    maneuver.getManeuverLoss() == null ? null : maneuver.getManeuverLoss().getMeters(),
                    maneuver.getMaxTurningRateInDegreesPerSecond(), maneuver.getAvgTurningRateInDegreesPerSecond(),
                    maneuver.getLowestSpeed().getKnots(),
                    maneuver.isMarkPassing() ? maneuver.getMarkPassing().getTimePoint().asDate() : null,
                    maneuver.isMarkPassing() ? maneuver.getToSide() : null);
>>>>>>> 9084ae9f
            result.add(maneuverDTO);
        }
        return result;
    }

    @Override
    public RaceDefinition getRace(RegattaAndRaceIdentifier raceIdentifier) {
        Regatta regatta = getService().getRegattaByName(raceIdentifier.getRegattaName());
        RaceDefinition race = getRaceByName(regatta, raceIdentifier.getRaceName());
        return race;
    }

    @Override
    public DynamicTrackedRace getTrackedRace(RegattaAndRaceIdentifier regattaNameAndRaceName) {
        Regatta regatta = getService().getRegattaByName(regattaNameAndRaceName.getRegattaName());
        RaceDefinition race = getRaceByName(regatta, regattaNameAndRaceName.getRaceName());
        DynamicTrackedRace trackedRace = getService().getOrCreateTrackedRegatta(regatta).getTrackedRace(race);
        return trackedRace;
    }

    @Override
    public TrackedRace getExistingTrackedRace(RegattaAndRaceIdentifier regattaNameAndRaceName) {
        return getService().getExistingTrackedRace(regattaNameAndRaceName);
    }

    @Override
    public Regatta getRegatta(RegattaName regattaIdentifier) {
        return getService().getRegattaByName(regattaIdentifier.getRegattaName());
    }

    /**
     * Returns a servlet context that, when asked for a resource, first tries the original servlet context's implementation. If that
     * fails, it prepends "war/" to the request because the war/ folder contains all the resources exposed externally
     * through the HTTP server.
     */
    @Override
    public ServletContext getServletContext() {
        return new DelegatingServletContext(super.getServletContext());
    }

    @Override
    /**
     * Override of function to prevent exception "Blocked request without GWT permutation header (XSRF attack?)" when testing the GWT sites
     */
    protected void checkPermutationStrongName() throws SecurityException {
        //Override to prevent exception "Blocked request without GWT permutation header (XSRF attack?)" when testing the GWT sites
        return;
    }

    @Override
    public List<LeaderboardGroupDTO> getLeaderboardGroups(boolean withGeoLocationData) {
        ArrayList<LeaderboardGroupDTO> leaderboardGroupDTOs = new ArrayList<LeaderboardGroupDTO>();
        Map<String, LeaderboardGroup> leaderboardGroups = getService().getLeaderboardGroups();

        for (LeaderboardGroup leaderboardGroup : leaderboardGroups.values()) {
            leaderboardGroupDTOs.add(convertToLeaderboardGroupDTO(leaderboardGroup, withGeoLocationData, false));
        }

        return leaderboardGroupDTOs;
    }

    @Override
    public LeaderboardGroupDTO getLeaderboardGroupByName(String groupName, boolean withGeoLocationData) {
        return convertToLeaderboardGroupDTO(getService().getLeaderboardGroupByName(groupName), withGeoLocationData, false);
    }

    public LeaderboardGroupDTO convertToLeaderboardGroupDTO(LeaderboardGroup leaderboardGroup, boolean withGeoLocationData, boolean withStatisticalData) {
        LeaderboardGroupDTO groupDTO = new LeaderboardGroupDTO(leaderboardGroup.getId(), leaderboardGroup.getName(),
                leaderboardGroup.getDisplayName(), leaderboardGroup.getDescription());
        groupDTO.displayLeaderboardsInReverseOrder = leaderboardGroup.isDisplayGroupsInReverseOrder();
        for (Leaderboard leaderboard : leaderboardGroup.getLeaderboards()) {
            try {
                StrippedLeaderboardDTO leaderboardDTO = createStrippedLeaderboardDTO(leaderboard, withGeoLocationData, withStatisticalData);
                groupDTO.leaderboards.add(leaderboardDTO);
            } catch (Exception e) {
                logger.log(Level.SEVERE, "Caught exception while reading data for leaderboard " + leaderboard.getName(), e);
            }
        }
        Leaderboard overallLeaderboard = leaderboardGroup.getOverallLeaderboard();
        if (overallLeaderboard != null) {
            if (overallLeaderboard.getResultDiscardingRule() instanceof ThresholdBasedResultDiscardingRule) {
                groupDTO.setOverallLeaderboardDiscardThresholds(((ThresholdBasedResultDiscardingRule) overallLeaderboard
                        .getResultDiscardingRule()).getDiscardIndexResultsStartingWithHowManyRaces());
            }
            groupDTO.setOverallLeaderboardScoringSchemeType(overallLeaderboard.getScoringScheme().getType());
        }
        return groupDTO;
    }


    @Override
    public void renameLeaderboardGroup(String oldName, String newName) {
        getService().apply(new RenameLeaderboardGroup(oldName, newName));
    }

    @Override
    public void removeLeaderboardGroups(Set<String> groupNames) {
        for (String groupName : groupNames) {
            removeLeaderboardGroup(groupName);
        }
    }

    private void removeLeaderboardGroup(String groupName) {
        getService().apply(new RemoveLeaderboardGroup(groupName));
    }

    @Override
    public LeaderboardGroupDTO createLeaderboardGroup(String groupName, String description, String displayName,
            boolean displayGroupsInReverseOrder,
            int[] overallLeaderboardDiscardThresholds, ScoringSchemeType overallLeaderboardScoringSchemeType) {
        CreateLeaderboardGroup createLeaderboardGroupOp = new CreateLeaderboardGroup(groupName, description, displayName,
                displayGroupsInReverseOrder, new ArrayList<String>(), overallLeaderboardDiscardThresholds, overallLeaderboardScoringSchemeType);
        return convertToLeaderboardGroupDTO(getService().apply(createLeaderboardGroupOp), false, false);
    }

    @Override
    public void updateLeaderboardGroup(String oldName, String newName, String newDescription, String newDisplayName,
            List<String> leaderboardNames, int[] overallLeaderboardDiscardThresholds, ScoringSchemeType overallLeaderboardScoringSchemeType) {
        SecurityUtils.getSubject().checkPermission(Permission.LEADERBOARD_GROUP.getStringPermissionForObjects(Mode.UPDATE, oldName));
        getService().apply(
                new UpdateLeaderboardGroup(oldName, newName, newDescription, newDisplayName,
                        leaderboardNames, overallLeaderboardDiscardThresholds, overallLeaderboardScoringSchemeType));
    }

    @Override
    public ReplicationStateDTO getReplicaInfo() {
        ReplicationService service = getReplicationService();
        Set<ReplicaDTO> replicaDTOs = new HashSet<ReplicaDTO>();
        for (ReplicaDescriptor replicaDescriptor : service.getReplicaInfo()) {
            final Map<Class<? extends OperationWithResult<?, ?>>, Integer> statistics = service.getStatistics(replicaDescriptor);
            Map<String, Integer> replicationCountByOperationClassName = new HashMap<String, Integer>();
            for (Entry<Class<? extends OperationWithResult<?, ?>>, Integer> e : statistics.entrySet()) {
                replicationCountByOperationClassName.put(e.getKey().getName(), e.getValue());
            }
            replicaDTOs.add(new ReplicaDTO(replicaDescriptor.getIpAddress().getHostName(),
                    replicaDescriptor.getRegistrationTime().asDate(), replicaDescriptor.getUuid().toString(),
                    replicaDescriptor.getReplicableIdsAsStrings(), replicationCountByOperationClassName,
                    service.getAverageNumberOfOperationsPerMessage(replicaDescriptor),
                    service.getNumberOfMessagesSent(replicaDescriptor), service.getNumberOfBytesSent(replicaDescriptor),
                    service.getAverageNumberOfBytesPerMessage(replicaDescriptor)));
        }
        ReplicationMasterDTO master;
        ReplicationMasterDescriptor replicatingFromMaster = service.getReplicatingFromMaster();
        if (replicatingFromMaster == null) {
            master = null;
        } else {
            master = new ReplicationMasterDTO(replicatingFromMaster.getHostname(), replicatingFromMaster.getServletPort(),
                    replicatingFromMaster.getMessagingHostname(), replicatingFromMaster.getMessagingPort(), replicatingFromMaster.getExchangeName(),
                    StreamSupport.stream(replicatingFromMaster.getReplicables().spliterator(), /* parallel */ false).map(r->r.getId()).toArray(s->new String[s]));
        }
        return new ReplicationStateDTO(master, replicaDTOs, service.getServerIdentifier().toString());
    }

    /**
     * A warning shall be issued to the administration user if the {@link RacingEventService} is a replica. For all
     * other {@link Replicable}s such as the {@link SecurityService} we don't care.
     */
    @Override
    public String[] getReplicableIdsAsStringThatShallLeadToWarningAboutInstanceBeingReplica() {
        return new String[] { getService().getId().toString() };
    }
    
    @Override
    public void startReplicatingFromMaster(String messagingHost, String masterHost, String exchangeName, int servletPort, int messagingPort) throws IOException, ClassNotFoundException, InterruptedException {
        // The queue name must always be the same for this server. In order to achieve
        // this we're using the unique server identifier
        getReplicationService().startToReplicateFrom(
                ReplicationFactory.INSTANCE.createReplicationMasterDescriptor(messagingHost, masterHost, exchangeName, servletPort, messagingPort, 
                        /* use local server identifier as queue name */ getReplicationService().getServerIdentifier().toString(), getReplicationService().getAllReplicables()));
    }

    @Override
    public List<EventDTO> getEvents() throws MalformedURLException {
        List<EventDTO> result = new ArrayList<EventDTO>();
        for (Event event : getService().getAllEvents()) {
            EventDTO eventDTO = convertToEventDTO(event, false);
            eventDTO.setBaseURL(getEventBaseURLFromEventOrRequest(event));
            eventDTO.setIsOnRemoteServer(false);
            result.add(eventDTO);
        }
        return result;
    }

    @Override
    public List<EventBaseDTO> getPublicEventsOfAllSailingServers() throws MalformedURLException {
        List<EventBaseDTO> result = new ArrayList<>();
        for (EventDTO localEvent : getEvents()) {
            if (localEvent.isPublic) {
                result.add(localEvent);
            }
        }
        for (Entry<RemoteSailingServerReference, com.sap.sse.common.Util.Pair<Iterable<EventBase>, Exception>> serverRefAndEventsOrException :
                        getService().getPublicEventsOfAllSailingServers().entrySet()) {
            final com.sap.sse.common.Util.Pair<Iterable<EventBase>, Exception> eventsOrException = serverRefAndEventsOrException.getValue();
            final RemoteSailingServerReference serverRef = serverRefAndEventsOrException.getKey();
            final Iterable<EventBase> remoteEvents = eventsOrException.getA();
            String baseURLFromServerReference = getBaseURL(serverRef.getURL()).toString();
            if (remoteEvents != null) {
                for (EventBase remoteEvent : remoteEvents) {
                    EventBaseDTO remoteEventDTO = convertToEventDTO(remoteEvent);
                    remoteEventDTO.setBaseURL(remoteEvent.getBaseURL() == null ? baseURLFromServerReference : remoteEvent.getBaseURL().toString());
                    remoteEventDTO.setIsOnRemoteServer(true);
                    result.add(remoteEventDTO);
                }
            }
        }
        return result;
    }

    /**
     * Determines the base URL (protocol, host and port parts) used for the currently executing servlet request. Defaults
     * to <code>http://sapsailing.com</code>.
     * @throws MalformedURLException 
     */
    private URL getRequestBaseURL() throws MalformedURLException {
        final URL url = new URL(getThreadLocalRequest().getRequestURL().toString());
        final URL baseURL = getBaseURL(url);
        return baseURL;
    }

    private URL getBaseURL(URL url) throws MalformedURLException {
        return new URL(url.getProtocol(), url.getHost(), url.getPort(), /* file */ "");
    }

    private RemoteSailingServerReferenceDTO createRemoteSailingServerReferenceDTO(
            final RemoteSailingServerReference serverRef,
            final com.sap.sse.common.Util.Pair<Iterable<EventBase>, Exception> eventsOrException) {
        final Iterable<EventBase> events = eventsOrException.getA();
        final Iterable<EventBaseDTO> eventDTOs;
        final RemoteSailingServerReferenceDTO sailingServerDTO;
        if (events == null) {
            eventDTOs = null;
            final Exception exception = eventsOrException.getB();
            sailingServerDTO = new RemoteSailingServerReferenceDTO(serverRef.getName(),
                    serverRef.getURL().toExternalForm(), exception==null?null:exception.getMessage());
        } else {
            eventDTOs = convertToEventDTOs(events);
            sailingServerDTO = new RemoteSailingServerReferenceDTO(
                    serverRef.getName(), serverRef
                            .getURL().toExternalForm(), eventDTOs);
        }
        return sailingServerDTO;
    }
    
    private Iterable<EventBaseDTO> convertToEventDTOs(Iterable<EventBase> events) {
        List<EventBaseDTO> result = new ArrayList<>();
        for (EventBase event : events) {
            EventBaseDTO eventDTO = convertToEventDTO(event);
            result.add(eventDTO);
        }
        return result;
    }

    @Override
    public EventDTO updateEvent(UUID eventId, String eventName, String eventDescription, Date startDate, Date endDate,
            VenueDTO venue, boolean isPublic, Iterable<UUID> leaderboardGroupIds, String officialWebsiteURLString, String baseURLAsString,
            Map<String, String> sailorsInfoWebsiteURLsByLocaleName, Iterable<ImageDTO> images, Iterable<VideoDTO> videos,
            Iterable<String> windFinderReviewedSpotCollectionIds) throws MalformedURLException {
        TimePoint startTimePoint = startDate != null ? new MillisecondsTimePoint(startDate) : null;
        TimePoint endTimePoint = endDate != null ?  new MillisecondsTimePoint(endDate) : null;
        URL officialWebsiteURL = officialWebsiteURLString != null ? new URL(officialWebsiteURLString) : null;
        URL baseURL = baseURLAsString != null ? new URL(baseURLAsString) : null;
        Map<Locale, URL> sailorsInfoWebsiteURLs = convertToLocalesAndUrls(sailorsInfoWebsiteURLsByLocaleName);
        List<ImageDescriptor> eventImages = convertToImages(images);
        List<VideoDescriptor> eventVideos = convertToVideos(videos);
        getService().apply(
                new UpdateEvent(eventId, eventName, eventDescription, startTimePoint, endTimePoint, venue.getName(),
                        isPublic, leaderboardGroupIds, officialWebsiteURL, baseURL, sailorsInfoWebsiteURLs, eventImages,
                        eventVideos, windFinderReviewedSpotCollectionIds));
        return getEventById(eventId, false);
    }

    @Override
    public EventDTO createEvent(String eventName, String eventDescription, Date startDate, Date endDate, String venue,
            boolean isPublic, List<String> courseAreaNames, String officialWebsiteURLAsString, String baseURLAsString,
            Map<String, String> sailorsInfoWebsiteURLsByLocaleName, Iterable<ImageDTO> images, Iterable<VideoDTO> videos, Iterable<UUID> leaderboardGroupIds)
            throws MalformedURLException {
        UUID eventUuid = UUID.randomUUID();
        TimePoint startTimePoint = startDate != null ?  new MillisecondsTimePoint(startDate) : null;
        TimePoint endTimePoint = endDate != null ?  new MillisecondsTimePoint(endDate) : null;
        URL officialWebsiteURL = officialWebsiteURLAsString != null ? new URL(officialWebsiteURLAsString) : null;
        URL baseURL = baseURLAsString != null ? new URL(baseURLAsString) : null;
        Map<Locale, URL> sailorsInfoWebsiteURLs = convertToLocalesAndUrls(sailorsInfoWebsiteURLsByLocaleName);
        
        List<ImageDescriptor> eventImages = convertToImages(images);
        List<VideoDescriptor> eventVideos = convertToVideos(videos);
        getService().apply(
                new CreateEvent(eventName, eventDescription, startTimePoint, endTimePoint, venue, isPublic, eventUuid,
                        officialWebsiteURL, baseURL, sailorsInfoWebsiteURLs, eventImages, eventVideos, leaderboardGroupIds));
        createCourseAreas(eventUuid, courseAreaNames.toArray(new String[courseAreaNames.size()]));
        return getEventById(eventUuid, false);
    }

    @Override
    public Pair<Integer, Integer> resolveImageDimensions(String imageUrlAsString) throws Exception {
        final Pair<Integer, Integer> imageDimensions;
        if (imageUrlAsString != null && !imageUrlAsString.isEmpty()) {
            URL imageURL = new URL(imageUrlAsString);
            imageDimensions = MediaUtils.getImageDimensions(imageURL);
        } else {
            imageDimensions = null;
        }
        return imageDimensions;
    }
    
    @Override
    public void createCourseAreas(UUID eventId, String[] courseAreaNames) {
        final UUID[] courseAreaIDs = new UUID[courseAreaNames.length];
        for (int i=0; i<courseAreaNames.length; i++) {
            courseAreaIDs[i] = UUID.randomUUID();
        }
        getService().apply(new AddCourseAreas(eventId, courseAreaNames, courseAreaIDs));
    }

    @Override
    public void removeCourseAreas(UUID eventId, UUID[] courseAreaIds) {
        getService().apply(new RemoveCourseAreas(eventId, courseAreaIds));
    }

    @Override
    public void removeEvents(Collection<UUID> eventIds) {
        for (UUID eventId : eventIds) {
            removeEvent(eventId);
        }
    }

    @Override
    public void removeEvent(UUID eventId) {
        getService().apply(new RemoveEvent(eventId));
    }

    @Override
    public void renameEvent(UUID eventId, String newName) {
        getService().apply(new RenameEvent(eventId, newName));
    }

    @Override
    public EventDTO getEventById(UUID id, boolean withStatisticalData) throws MalformedURLException {
        EventDTO result = null;
        Event event = getService().getEvent(id);
        if (event != null) {
            result = convertToEventDTO(event, withStatisticalData);
            result.setBaseURL(getEventBaseURLFromEventOrRequest(event));
            result.setIsOnRemoteServer(false);
        }
        return result;
    }

    private String getEventBaseURLFromEventOrRequest(Event event) throws MalformedURLException {
        return event.getBaseURL() == null ? getRequestBaseURL().toString() : event.getBaseURL().toString();
    }

    private EventBaseDTO convertToEventDTO(EventBase event) {
        final EventBaseDTO eventDTO;
        if (event == null) {
            eventDTO = null;
        } else {
            List<LeaderboardGroupBaseDTO> lgDTOs = new ArrayList<>();
            if (event.getLeaderboardGroups() != null) {
                for (LeaderboardGroupBase lgBase : event.getLeaderboardGroups()) {
                    lgDTOs.add(convertToLeaderboardGroupBaseDTO(lgBase));
                }
            }
            eventDTO = new EventBaseDTO(event.getName(), lgDTOs);
            copyEventBaseFieldsToDTO(event, eventDTO);
        }
        return eventDTO;
    }

    private LeaderboardGroupBaseDTO convertToLeaderboardGroupBaseDTO(LeaderboardGroupBase leaderboardGroupBase) {
        return new LeaderboardGroupBaseDTO(leaderboardGroupBase.getId(), leaderboardGroupBase.getName(),
                leaderboardGroupBase.getDescription(), leaderboardGroupBase.getDisplayName(),
                leaderboardGroupBase.hasOverallLeaderboard());
    }
    
    private void copyEventBaseFieldsToDTO(EventBase event, EventBaseDTO eventDTO) {
        eventDTO.venue = new VenueDTO();
        eventDTO.venue.setName(event.getVenue() != null ? event.getVenue().getName() : null);
        eventDTO.startDate = event.getStartDate() != null ? event.getStartDate().asDate() : null;
        eventDTO.endDate = event.getStartDate() != null ? event.getEndDate().asDate() : null;
        eventDTO.isPublic = event.isPublic();
        eventDTO.id = (UUID) event.getId();
        eventDTO.setDescription(event.getDescription());
        eventDTO.setOfficialWebsiteURL(event.getOfficialWebsiteURL() != null ? event.getOfficialWebsiteURL().toString() : null);
        eventDTO.setBaseURL(event.getBaseURL() != null ? event.getBaseURL().toString() : null);
        for (Map.Entry<Locale, URL> sailorsInfoWebsiteEntry : event.getSailorsInfoWebsiteURLs().entrySet()) {
            eventDTO.setSailorsInfoWebsiteURL(sailorsInfoWebsiteEntry.getKey() == null ? null : sailorsInfoWebsiteEntry
                    .getKey().toLanguageTag(), sailorsInfoWebsiteEntry.getValue().toExternalForm());
        }
        for (ImageDescriptor image : event.getImages()) {
            eventDTO.addImage(convertToImageDTO(image));
        }
        for (VideoDescriptor video : event.getVideos()) {
            eventDTO.addVideo(convertToVideoDTO(video));
        }
    }

    private List<ImageDescriptor> convertToImages(Iterable<ImageDTO> images) throws MalformedURLException {
        List<ImageDescriptor> eventImages = new ArrayList<ImageDescriptor>();
        for (ImageDTO image : images) {
            try {
                eventImages.add(convertToImage(image));
            } catch(Exception e) {
                // broken URLs are not being stored
            }
        }
        return eventImages;
    }

    private List<VideoDescriptor> convertToVideos(Iterable<VideoDTO> videos) throws MalformedURLException {
        List<VideoDescriptor> eventVideos = new ArrayList<VideoDescriptor>();
        for (VideoDTO video : videos) {
            try {
                eventVideos.add(convertToVideo(video));
            } catch(Exception e) {
                // broken URLs are not being stored
            }
        }
        return eventVideos;
    }

    private Map<Locale, URL> convertToLocalesAndUrls(Map<String, String> sailorsInfoWebsiteURLsByLocaleName) {
        Map<Locale, URL> eventURLs = new HashMap<>();
        for (Map.Entry<String, String> entry : sailorsInfoWebsiteURLsByLocaleName.entrySet()) {
            if (entry.getValue() != null) {
                try {
                    eventURLs.put(toLocale(entry.getKey()), new URL(entry.getValue()));
                } catch(Exception e) {
                    // broken URLs or Locales are not being stored
                }
            }
        }
        return eventURLs;
    }

    private ImageDescriptor convertToImage(ImageDTO image) throws MalformedURLException {
        ImageDescriptor result = new ImageDescriptorImpl(new URL(image.getSourceRef()), new MillisecondsTimePoint(image.getCreatedAtDate()));
        result.setCopyright(image.getCopyright());
        result.setTitle(image.getTitle());
        result.setSubtitle(image.getSubtitle());
        result.setCopyright(image.getCopyright());
        result.setSize(image.getWidthInPx(), image.getHeightInPx());
        result.setLocale(toLocale(image.getLocale()));
        for (String tag : image.getTags()) {
            result.addTag(tag);
        }
        return result;
    }

    private VideoDescriptor convertToVideo(VideoDTO video) throws MalformedURLException {
        MimeType mimeType = video.getMimeType();
        if(mimeType == null || mimeType == MimeType.unknown) {
            mimeType = MediaUtils.detectMimeTypeFromUrl(video.getSourceRef());
        }
        VideoDescriptor result = new VideoDescriptorImpl(new URL(video.getSourceRef()), mimeType, new MillisecondsTimePoint(video.getCreatedAtDate()));
        result.setCopyright(video.getCopyright());
        result.setTitle(video.getTitle());
        result.setSubtitle(video.getSubtitle());
        result.setCopyright(video.getCopyright());
        result.setLengthInSeconds(video.getLengthInSeconds());
        if(video.getThumbnailRef() != null && !video.getThumbnailRef().isEmpty())
        result.setThumbnailURL(new URL(video.getThumbnailRef()));
        result.setLocale(toLocale(video.getLocale()));
        for (String tag : video.getTags()) {
            result.addTag(tag);
        }
        return result;
    }

    private ImageDTO convertToImageDTO(ImageDescriptor image) {
        ImageDTO result = new ImageDTO(image.getURL().toString(), image.getCreatedAtDate() != null ? image.getCreatedAtDate().asDate() : null);
        result.setCopyright(image.getCopyright());
        result.setTitle(image.getTitle());
        result.setSubtitle(image.getSubtitle());
        result.setMimeType(image.getMimeType());
        result.setSizeInPx(image.getWidthInPx(), image.getHeightInPx());
        result.setLocale(toLocaleName(image.getLocale()));
        List<String> tags = new ArrayList<String>();
        for(String tag: image.getTags()) {
            tags.add(tag);
        }
        result.setTags(tags);
        return result;
    }

    private VideoDTO convertToVideoDTO(VideoDescriptor video) {
        VideoDTO result = new VideoDTO(video.getURL().toString(), video.getMimeType(), 
                video.getCreatedAtDate() != null ? video.getCreatedAtDate().asDate() : null);
        result.setCopyright(video.getCopyright());
        result.setTitle(video.getTitle());
        result.setSubtitle(video.getSubtitle());
        result.setThumbnailRef(video.getThumbnailURL() != null ? video.getThumbnailURL().toString() : null);
        result.setLengthInSeconds(video.getLengthInSeconds());
        result.setLocale(toLocaleName(video.getLocale()));
        List<String> tags = new ArrayList<String>();
        for(String tag: video.getTags()) {
            tags.add(tag);
        }
        result.setTags(tags);
        return result;
    }
    
    private Locale toLocale(String localeName) {
        if(localeName == null || localeName.isEmpty()) {
            return null;
        }
        return Locale.forLanguageTag(localeName);
    }
    
    private String toLocaleName(Locale locale) {
        if(locale == null) {
            return null;
        }
        return locale.toString();
    }

    private EventDTO convertToEventDTO(Event event, boolean withStatisticalData) {
        EventDTO eventDTO = new EventDTO(event.getName());
        copyEventBaseFieldsToDTO(event, eventDTO);
        eventDTO.venue.setCourseAreas(new ArrayList<CourseAreaDTO>());
        for (CourseArea courseArea : event.getVenue().getCourseAreas()) {
            CourseAreaDTO courseAreaDTO = convertToCourseAreaDTO(courseArea);
            eventDTO.venue.getCourseAreas().add(courseAreaDTO);
        }
        for (LeaderboardGroup lg : event.getLeaderboardGroups()) {
            eventDTO.addLeaderboardGroup(convertToLeaderboardGroupDTO(lg, /* withGeoLocationData */ false, withStatisticalData));
        }
        eventDTO.setWindFinderReviewedSpotsCollection(event.getWindFinderReviewedSpotsCollectionIds());
        final WindFinderTrackerFactory windFinderTrackerFactory = windFinderTrackerFactoryServiceTracker.getService();
        if (windFinderTrackerFactory != null) {
            eventDTO.setAllWindFinderSpotsUsedByEvent(new EventWindFinderUtil().getWindFinderSpotsToConsider(event,
                    windFinderTrackerFactory, /* useCachedSpotsForTrackedRaces */ false));
        }
        return eventDTO;
    }

    private CourseAreaDTO convertToCourseAreaDTO(CourseArea courseArea) {
        CourseAreaDTO courseAreaDTO = new CourseAreaDTO(courseArea.getName());
        courseAreaDTO.id = courseArea.getId();
        return courseAreaDTO;
    }
    
    /** for backward compatibility with the regatta overview */
    @Override
    public List<RaceGroupDTO> getRegattaStructureForEvent(UUID eventId) {
        List<RaceGroupDTO> raceGroups = new ArrayList<RaceGroupDTO>();
        Event event = getService().getEvent(eventId);
        Map<Leaderboard, LeaderboardGroup> leaderboardWithLeaderboardGroups = new HashMap<Leaderboard, LeaderboardGroup>();
        for(LeaderboardGroup leaderboardGroup: event.getLeaderboardGroups()) {
            for(Leaderboard leaderboard: leaderboardGroup.getLeaderboards()) {
                leaderboardWithLeaderboardGroups.put(leaderboard, leaderboardGroup);
            }
        }
        if (event != null) {
            for (CourseArea courseArea : event.getVenue().getCourseAreas()) {
                for (Leaderboard leaderboard : getService().getLeaderboards().values()) {
                    if (leaderboard.getDefaultCourseArea() != null && leaderboard.getDefaultCourseArea() == courseArea) {
                        RaceGroupDTO raceGroup = new RaceGroupDTO(leaderboard.getName());
                        raceGroup.courseAreaIdAsString = courseArea.getId().toString();
                        raceGroup.displayName = getRegattaNameFromLeaderboard(leaderboard);
                        if(leaderboardWithLeaderboardGroups.containsKey(leaderboard)) {
                            raceGroup.leaderboardGroupName = leaderboardWithLeaderboardGroups.get(leaderboard).getName(); 
                        }
                        if (leaderboard instanceof RegattaLeaderboard) {
                            RegattaLeaderboard regattaLeaderboard = (RegattaLeaderboard) leaderboard;
                            for (Series series : regattaLeaderboard.getRegatta().getSeries()) {
                                RaceGroupSeriesDTO seriesDTO = new RaceGroupSeriesDTO(series.getName());
                                raceGroup.getSeries().add(seriesDTO);
                                for (Fleet fleet : series.getFleets()) {
                                    FleetDTO fleetDTO = new FleetDTO(fleet.getName(), fleet.getOrdering(), fleet.getColor());
                                    seriesDTO.getFleets().add(fleetDTO);
                                }
                                seriesDTO.getRaceColumns().addAll(convertToRaceColumnDTOs(series.getRaceColumns()));
                            }
                        } else {
                            RaceGroupSeriesDTO seriesDTO = new RaceGroupSeriesDTO(LeaderboardNameConstants.DEFAULT_SERIES_NAME);
                            raceGroup.getSeries().add(seriesDTO);
                            FleetDTO fleetDTO = new FleetDTO(LeaderboardNameConstants.DEFAULT_FLEET_NAME, 0, null);
                            seriesDTO.getFleets().add(fleetDTO);
                            seriesDTO.getRaceColumns().addAll(convertToRaceColumnDTOs(leaderboard.getRaceColumns()));
                        }
                        raceGroups.add(raceGroup);
                    }
                }
            }
        }
        return raceGroups;
    }

    /** the replacement service for getRegattaStructureForEvent() */
    @Override
    public List<RaceGroupDTO> getRegattaStructureOfEvent(UUID eventId) {
        List<RaceGroupDTO> raceGroups = new ArrayList<RaceGroupDTO>();
        Event event = getService().getEvent(eventId);
        Map<Leaderboard, LeaderboardGroup> leaderboardWithLeaderboardGroups = new HashMap<Leaderboard, LeaderboardGroup>();
        for(LeaderboardGroup leaderboardGroup: event.getLeaderboardGroups()) {
            for(Leaderboard leaderboard: leaderboardGroup.getLeaderboards()) {
                leaderboardWithLeaderboardGroups.put(leaderboard, leaderboardGroup);
            }
        }
        if (event != null) {
            for(LeaderboardGroup leaderboardGroup: event.getLeaderboardGroups()) {
                for(Leaderboard leaderboard: leaderboardGroup.getLeaderboards()) {
                    RaceGroupDTO raceGroup = new RaceGroupDTO(leaderboard.getName());
                    for (CourseArea courseArea : event.getVenue().getCourseAreas()) {
                        if (leaderboard.getDefaultCourseArea() != null && leaderboard.getDefaultCourseArea() == courseArea) {
                            raceGroup.courseAreaIdAsString = courseArea.getId().toString();
                            break;
                        }
                    }
                    raceGroup.displayName = getRegattaNameFromLeaderboard(leaderboard);
                    if(leaderboardWithLeaderboardGroups.containsKey(leaderboard)) {
                        raceGroup.leaderboardGroupName = leaderboardWithLeaderboardGroups.get(leaderboard).getName(); 
                    }
                    if (leaderboard instanceof RegattaLeaderboard) {
                        RegattaLeaderboard regattaLeaderboard = (RegattaLeaderboard) leaderboard;
                        raceGroup.boatClass = regattaLeaderboard.getRegatta().getBoatClass().getDisplayName();
                        for (Series series : regattaLeaderboard.getRegatta().getSeries()) {
                            RaceGroupSeriesDTO seriesDTO = new RaceGroupSeriesDTO(series.getName());
                            raceGroup.getSeries().add(seriesDTO);
                            for (Fleet fleet : series.getFleets()) {
                                FleetDTO fleetDTO = new FleetDTO(fleet.getName(), fleet.getOrdering(), fleet.getColor());
                                seriesDTO.getFleets().add(fleetDTO);
                            }
                            seriesDTO.getRaceColumns().addAll(convertToRaceColumnDTOs(series.getRaceColumns()));
                        }
                    } else {
                        RaceGroupSeriesDTO seriesDTO = new RaceGroupSeriesDTO(LeaderboardNameConstants.DEFAULT_SERIES_NAME);
                        raceGroup.getSeries().add(seriesDTO);
                        FleetDTO fleetDTO = new FleetDTO(LeaderboardNameConstants.DEFAULT_FLEET_NAME, 0, null);
                        seriesDTO.getFleets().add(fleetDTO);
                        seriesDTO.getRaceColumns().addAll(convertToRaceColumnDTOs(leaderboard.getRaceColumns()));

                        BoatClass boatClass = leaderboard.getBoatClass();
                        raceGroup.boatClass = boatClass != null ? boatClass.getDisplayName(): null;
                    }
                    raceGroups.add(raceGroup);
                }
            }
        }
        return raceGroups;
    }
    
    /**
     * The name of the regatta to be shown on the regatta overview webpage is retrieved from the name of the {@link Leaderboard}. Since regattas are
     * not always represented by a {@link Regatta} object in the Sailing Suite but need to be shown on the regatta overview page, the leaderboard is
     * used as the representative of the sailing regatta. When a display name is set for a leaderboard, this name is favored against the (mostly technical)
     * regatta name as the display name represents the publicly visible name of the regatta. 
     * <br>
     * When the leaderboard is a {@link RegattaLeaderboard} the name of the {@link Regatta} is used, otherwise the leaderboard 
     * is a {@link FlexibleLeaderboard} and it's name is used as the last option.
     * @param leaderboard The {@link Leaderboard} from which the name is be retrieved
     * @return the name of the regatta to be shown on the regatta overview page
     */
    private String getRegattaNameFromLeaderboard(Leaderboard leaderboard) {
        String regattaName;
        if (leaderboard.getDisplayName() != null && !leaderboard.getDisplayName().isEmpty()) {
            regattaName = leaderboard.getDisplayName();
        } else {
            if (leaderboard instanceof RegattaLeaderboard) {
                RegattaLeaderboard regattaLeaderboard = (RegattaLeaderboard) leaderboard;
                regattaName = regattaLeaderboard.getRegatta().getName();
            } else {
                regattaName = leaderboard.getName();
            }
        }
        return regattaName;
    }

    @Override
    public void removeRegattas(Collection<RegattaIdentifier> selectedRegattas) {
        for (RegattaIdentifier regatta : selectedRegattas) {
            removeRegatta(regatta);
        }
    }
    
    @Override
    public void removeRegatta(RegattaIdentifier regattaIdentifier) {
        getService().apply(new RemoveRegatta(regattaIdentifier));
    }
    
    @Override
    public void removeSeries(RegattaIdentifier identifier, String seriesName) {
        getService().apply(new RemoveSeries(identifier, seriesName));
    }

    private RaceColumnInSeriesDTO convertToRaceColumnInSeriesDTO(RaceColumnInSeries raceColumnInSeries) {
        RaceColumnInSeriesDTO raceColumnInSeriesDTO = new RaceColumnInSeriesDTO(raceColumnInSeries.getSeries().getName(),
                raceColumnInSeries.getRegatta().getName());
        fillRaceColumnDTO(raceColumnInSeries, raceColumnInSeriesDTO);
        return raceColumnInSeriesDTO;
    }

    @Override
    public void updateRegatta(RegattaIdentifier regattaName, Date startDate, Date endDate, UUID defaultCourseAreaUuid, 
            RegattaConfigurationDTO configurationDTO, Double buoyZoneRadiusInHullLengths, boolean useStartTimeInference, boolean controlTrackingFromStartAndFinishTimes) {
        Regatta regatta = getService().getRegatta(regattaName);
        if (regatta != null) {
            SecurityUtils.getSubject().checkPermission(Permission.REGATTA.getStringPermissionForObjects(Mode.UPDATE, regatta.getName()));
        }
        TimePoint startTimePoint = startDate != null ?  new MillisecondsTimePoint(startDate) : null;
        TimePoint endTimePoint = endDate != null ?  new MillisecondsTimePoint(endDate) : null;
        getService().apply(new UpdateSpecificRegatta(regattaName, startTimePoint, endTimePoint,
                defaultCourseAreaUuid, convertToRegattaConfiguration(configurationDTO), buoyZoneRadiusInHullLengths, useStartTimeInference, controlTrackingFromStartAndFinishTimes));
    }

    @Override
    public List<RaceColumnInSeriesDTO> addRaceColumnsToSeries(RegattaIdentifier regattaIdentifier, String seriesName,
            List<Pair<String, Integer>> columnNamesWithInsertIndex) {
        Regatta regatta = getService().getRegatta(regattaIdentifier);
        if (regatta != null) {
            SecurityUtils.getSubject().checkPermission(Permission.REGATTA.getStringPermissionForObjects(Mode.UPDATE, regatta.getName()));
        }
        List<RaceColumnInSeriesDTO> result = new ArrayList<RaceColumnInSeriesDTO>();
        for (Pair<String, Integer> columnNameAndInsertIndex : columnNamesWithInsertIndex) {
            RaceColumnInSeries raceColumnInSeries = getService().apply(
                    new AddColumnToSeries(columnNameAndInsertIndex.getB(), regattaIdentifier, seriesName, columnNameAndInsertIndex.getA()));
            if (raceColumnInSeries != null) {
                result.add(convertToRaceColumnInSeriesDTO(raceColumnInSeries));
            }
        }
        return result;
    }
    
    @Override
    public void updateSeries(RegattaIdentifier regattaIdentifier, String seriesName, String newSeriesName, boolean isMedal, boolean isFleetsCanRunInParallel,
            int[] resultDiscardingThresholds, boolean startsWithZeroScore,
            boolean firstColumnIsNonDiscardableCarryForward, boolean hasSplitFleetContiguousScoring,
            Integer maximumNumberOfDiscards, List<FleetDTO> fleets) {
        Regatta regatta = getService().getRegatta(regattaIdentifier);
        if (regatta != null) {
            SecurityUtils.getSubject().checkPermission(Permission.REGATTA.getStringPermissionForObjects(Mode.UPDATE, regatta.getName()));
        }
        getService().apply(
                new UpdateSeries(regattaIdentifier, seriesName, newSeriesName, isMedal, isFleetsCanRunInParallel, resultDiscardingThresholds,
                        startsWithZeroScore, firstColumnIsNonDiscardableCarryForward, hasSplitFleetContiguousScoring,
                        maximumNumberOfDiscards, fleets));
    }

    @Override
    public void removeRaceColumnsFromSeries(RegattaIdentifier regattaIdentifier, String seriesName, List<String> columnNames) {
        Regatta regatta = getService().getRegatta(regattaIdentifier);
        if (regatta != null) {
            SecurityUtils.getSubject().checkPermission(Permission.REGATTA.getStringPermissionForObjects(Mode.UPDATE, regatta.getName()));
        }
        for(String columnName: columnNames) {
            getService().apply(new RemoveColumnFromSeries(regattaIdentifier, seriesName, columnName));
        }
    }

    @Override
    public void moveRaceColumnInSeriesUp(RegattaIdentifier regattaIdentifier, String seriesName, String columnName) {
        Regatta regatta = getService().getRegatta(regattaIdentifier);
        if (regatta != null) {
            SecurityUtils.getSubject().checkPermission(Permission.REGATTA.getStringPermissionForObjects(Mode.UPDATE, regatta.getName()));
        }
        getService().apply(new MoveColumnInSeriesUp(regattaIdentifier, seriesName, columnName));
    }

    @Override
    public void moveRaceColumnInSeriesDown(RegattaIdentifier regattaIdentifier, String seriesName, String columnName) {
        Regatta regatta = getService().getRegatta(regattaIdentifier);
        if (regatta != null) {
            SecurityUtils.getSubject().checkPermission(Permission.REGATTA.getStringPermissionForObjects(Mode.UPDATE, regatta.getName()));
        }
        getService().apply(new MoveColumnInSeriesDown(regattaIdentifier, seriesName, columnName));
    }

    @Override
    public RegattaDTO createRegatta(String regattaName, String boatClassName, boolean canBoatsOfCompetitorsChangePerRace, Date startDate, Date endDate, 
            RegattaCreationParametersDTO seriesNamesWithFleetNamesAndFleetOrderingAndMedal,
            boolean persistent, ScoringSchemeType scoringSchemeType, UUID defaultCourseAreaId, Double buoyZoneRadiusInHullLengths, boolean useStartTimeInference,
            boolean controlTrackingFromStartAndFinishTimes, RankingMetrics rankingMetricType) {
        SecurityUtils.getSubject().checkPermission(Permission.REGATTA.getStringPermissionForObjects(Mode.CREATE, regattaName));
        TimePoint startTimePoint = startDate != null ?  new MillisecondsTimePoint(startDate) : null;
        TimePoint endTimePoint = endDate != null ?  new MillisecondsTimePoint(endDate) : null;
        Regatta regatta = getService().apply(
                new AddSpecificRegatta(
                        regattaName, boatClassName, canBoatsOfCompetitorsChangePerRace, startTimePoint, endTimePoint, UUID.randomUUID(),
                        seriesNamesWithFleetNamesAndFleetOrderingAndMedal,
                        persistent, baseDomainFactory.createScoringScheme(scoringSchemeType), defaultCourseAreaId, buoyZoneRadiusInHullLengths, useStartTimeInference,
                        controlTrackingFromStartAndFinishTimes, rankingMetricType));
        return convertToRegattaDTO(regatta);
    }
    
    @Override
    public RegattaScoreCorrectionDTO getScoreCorrections(String scoreCorrectionProviderName, String eventName,
            String boatClassName, Date timePointWhenResultPublished) throws Exception {
        RegattaScoreCorrectionDTO result = null;
        for (ScoreCorrectionProvider scp : getAllScoreCorrectionProviders()) {
            if (scp.getName().equals(scoreCorrectionProviderName)) {
                result = createScoreCorrection(scp.getScoreCorrections(eventName, boatClassName,
                        new MillisecondsTimePoint(timePointWhenResultPublished)));
                break;
            }
        }
        return result;
    }

    private RegattaScoreCorrectionDTO createScoreCorrection(RegattaScoreCorrections scoreCorrections) {
        // Key is the race name or number as String; values are maps whose key is the sailID.
        LinkedHashMap<String, Map<String, ScoreCorrectionEntryDTO>> map = new LinkedHashMap<String, Map<String, ScoreCorrectionEntryDTO>>();
        for (ScoreCorrectionsForRace sc4r : scoreCorrections.getScoreCorrectionsForRaces()) {
            Map<String, ScoreCorrectionEntryDTO> entryMap = new HashMap<String, RegattaScoreCorrectionDTO.ScoreCorrectionEntryDTO>();
            for (String sailID : sc4r.getSailIDs()) {
                entryMap.put(sailID, createScoreCorrectionEntryDTO(sc4r.getScoreCorrectionForCompetitor(sailID)));
            }
            map.put(sc4r.getRaceNameOrNumber(), entryMap);
        }
        return new RegattaScoreCorrectionDTO(scoreCorrections.getProvider().getName(), map);
    }

    private ScoreCorrectionEntryDTO createScoreCorrectionEntryDTO(
            ScoreCorrectionForCompetitorInRace scoreCorrectionForCompetitor) {
        return new ScoreCorrectionEntryDTO(scoreCorrectionForCompetitor.getPoints(),
                scoreCorrectionForCompetitor.isDiscarded(), scoreCorrectionForCompetitor.getMaxPointsReason());
    }
    
    @Override
    public List<Pair<String, String>> getUrlResultProviderNamesAndOptionalSampleURL() {
        List<Pair<String, String>> result = new ArrayList<>();
        for (ScoreCorrectionProvider scp : getAllScoreCorrectionProviders()) {
            if (scp instanceof ResultUrlProvider) {
                result.add(new Pair<>(scp.getName(), ((ResultUrlProvider) scp).getOptionalSampleURL()));
            }
        }
        return result;
    }

    private ResultUrlProvider getUrlBasedScoreCorrectionProvider(String resultProviderName) {
        ResultUrlProvider result = null;
        for (ScoreCorrectionProvider scp : getAllScoreCorrectionProviders()) {
            if (scp instanceof ResultUrlProvider && scp.getName().equals(resultProviderName)) {
                result = (ResultUrlProvider) scp;
                break;
            }
        }
        return result;
    }

    @Override
    public ServerInfoDTO getServerInfo() {
        ServerInfoDTO result = new ServerInfoDTO(ServerInfo.getName(), ServerInfo.getBuildVersion());
        return result;
    }

    @Override
    public ServerConfigurationDTO getServerConfiguration() {
        SailingServerConfiguration sailingServerConfiguration = getService().getSailingServerConfiguration();
        ServerConfigurationDTO result = new ServerConfigurationDTO(sailingServerConfiguration.isStandaloneServer());
        return result;
    }
    
    @Override
    public void updateServerConfiguration(ServerConfigurationDTO serverConfiguration) {
        SailingServerConfiguration newServerConfiguration = new SailingServerConfigurationImpl(serverConfiguration.isStandaloneServer());
        getService().apply(new UpdateServerConfiguration(newServerConfiguration));
    }

    @Override
    public List<RemoteSailingServerReferenceDTO> getRemoteSailingServerReferences() {
        List<RemoteSailingServerReferenceDTO> result = new ArrayList<RemoteSailingServerReferenceDTO>();
        for (Entry<RemoteSailingServerReference, com.sap.sse.common.Util.Pair<Iterable<EventBase>, Exception>> remoteSailingServerRefAndItsCachedEvent :
                    getService().getPublicEventsOfAllSailingServers().entrySet()) {
            RemoteSailingServerReferenceDTO dto = createRemoteSailingServerReferenceDTO(
                    remoteSailingServerRefAndItsCachedEvent.getKey(),
                    remoteSailingServerRefAndItsCachedEvent.getValue());
            result.add(dto);
        }
        return result;
    }

    @Override
    public void removeSailingServers(Set<String> namesOfSailingServersToRemove) throws Exception {
        for (String serverName : namesOfSailingServersToRemove) {
            getService().apply(new RemoveRemoteSailingServerReference(serverName));
        }
    }

    @Override
    public RemoteSailingServerReferenceDTO addRemoteSailingServerReference(RemoteSailingServerReferenceDTO sailingServer) throws MalformedURLException {
        final String expandedURL;
        if (sailingServer.getUrl().contains("//")) {
            expandedURL = sailingServer.getUrl();
        } else {
            expandedURL = "http://" + sailingServer.getUrl();
        }
        URL serverURL = new URL(expandedURL);
        RemoteSailingServerReference serverRef = getService().apply(new AddRemoteSailingServerReference(sailingServer.getName(), serverURL));
        com.sap.sse.common.Util.Pair<Iterable<EventBase>, Exception> eventsOrException = getService().updateRemoteServerEventCacheSynchronously(serverRef);
        return createRemoteSailingServerReferenceDTO(serverRef, eventsOrException);
        
    }

    @Override
    public List<String> getResultImportUrls(String resultProviderName) {
        List<String> result = new ArrayList<String>();
        ResultUrlProvider urlBasedScoreCorrectionProvider = getUrlBasedScoreCorrectionProvider(resultProviderName);
        ResultUrlRegistry resultUrlRegistry = getResultUrlRegistry();
        if (urlBasedScoreCorrectionProvider != null) {
            Iterable<URL> allUrls = resultUrlRegistry.getResultUrls(resultProviderName);
            for (URL url : allUrls) {
                result.add(url.toString());
            }
        }
        return result;
    }

    @Override
    public void removeResultImportURLs(String resultProviderName, Set<String> toRemove) throws Exception {
        ResultUrlProvider urlBasedScoreCorrectionProvider = getUrlBasedScoreCorrectionProvider(resultProviderName);
        ResultUrlRegistry resultUrlRegistry = getResultUrlRegistry();
        if (urlBasedScoreCorrectionProvider != null) {
            for (String urlToRemove : toRemove) {
                resultUrlRegistry.unregisterResultUrl(resultProviderName, new URL(urlToRemove));
            }
        }
    }

    @Override
    public void addResultImportUrl(String resultProviderName, String url) throws Exception {
        ResultUrlProvider urlBasedScoreCorrectionProvider = getUrlBasedScoreCorrectionProvider(resultProviderName);
        if (urlBasedScoreCorrectionProvider != null) {
            ResultUrlRegistry resultUrlRegistry = getResultUrlRegistry();
            resultUrlRegistry.registerResultUrl(resultProviderName, new URL(url));
        }
    }

    private ResultUrlRegistry getResultUrlRegistry() {
        return resultUrlRegistryServiceTracker.getService();
    }    

    @Override
    public List<String> getOverallLeaderboardNamesContaining(String leaderboardName) {
        Leaderboard leaderboard = getService().getLeaderboardByName(leaderboardName);
        if (leaderboard == null) {
            throw new IllegalArgumentException("Couldn't find leaderboard named "+leaderboardName);
        }
        List<String> result = new ArrayList<String>();
        for (Map.Entry<String, Leaderboard> leaderboardEntry : getService().getLeaderboards().entrySet()) {
            if (leaderboardEntry.getValue() instanceof MetaLeaderboard) {
                MetaLeaderboard metaLeaderboard = (MetaLeaderboard) leaderboardEntry.getValue();
                if (Util.contains(metaLeaderboard.getLeaderboards(), leaderboard)) {
                    result.add(leaderboardEntry.getKey());
                }
            }
        }
        return result;
    }

    @Override
    public List<SwissTimingArchiveConfigurationDTO> getPreviousSwissTimingArchiveConfigurations() {
        Iterable<SwissTimingArchiveConfiguration> configs = swissTimingAdapterPersistence.getSwissTimingArchiveConfigurations();
        List<SwissTimingArchiveConfigurationDTO> result = new ArrayList<SwissTimingArchiveConfigurationDTO>();
        for (SwissTimingArchiveConfiguration stArchiveConfig : configs) {
            result.add(new SwissTimingArchiveConfigurationDTO(stArchiveConfig.getJsonUrl()));
        }
        return result;
    }

    @Override
    public void storeSwissTimingArchiveConfiguration(String swissTimingJsonUrl) {
        swissTimingAdapterPersistence.storeSwissTimingArchiveConfiguration(swissTimingFactory.createSwissTimingArchiveConfiguration(
                swissTimingJsonUrl));
    }

    protected com.sap.sailing.domain.base.DomainFactory getBaseDomainFactory() {
        return baseDomainFactory;
    }

    @Override
    public List<RegattaOverviewEntryDTO> getRaceStateEntriesForLeaderboard(String leaderboardName,
            boolean showOnlyCurrentlyRunningRaces, boolean showOnlyRacesOfSameDay, Duration clientTimeZoneOffset, final List<String> visibleRegattas)
            throws NoWindException, InterruptedException, ExecutionException {
        Leaderboard leaderboard = getService().getLeaderboardByName(leaderboardName);
        return getRaceStateEntriesForLeaderboard(leaderboard, showOnlyCurrentlyRunningRaces, showOnlyRacesOfSameDay, clientTimeZoneOffset, visibleRegattas);
    }

    /**
     * The client's day starts at <code>00:00:00Z - clientTimeZoneOffset</code> and ends at <code>23:59:59Z - clientTimeZoneOffset</code>.
     */
    private List<RegattaOverviewEntryDTO> getRaceStateEntriesForLeaderboard(Leaderboard leaderboard,
            boolean showOnlyCurrentlyRunningRaces, boolean showOnlyRacesOfSameDay, Duration clientTimeZoneOffset, final List<String> visibleRegattas)
            throws NoWindException, InterruptedException, ExecutionException {
        List<RegattaOverviewEntryDTO> result = new ArrayList<RegattaOverviewEntryDTO>();
        Calendar dayToCheck = Calendar.getInstance();
        dayToCheck.setTime(new Date());
        CourseArea usedCourseArea = leaderboard.getDefaultCourseArea();
        if (leaderboard != null) {
            if (visibleRegattas != null && !visibleRegattas.contains(leaderboard.getName())) {
                return result;
            } 
            String regattaName = getRegattaNameFromLeaderboard(leaderboard);
            if (leaderboard instanceof RegattaLeaderboard) {
                RegattaLeaderboard regattaLeaderboard = (RegattaLeaderboard) leaderboard;
                Regatta regatta = regattaLeaderboard.getRegatta();
                BoatClass boatClass = regatta.getBoatClass();
                Distance buyZoneRadius = RegattaUtil.getCalculatedRegattaBuoyZoneRadius(regatta, boatClass);
                for (Series series : regatta.getSeries()) {
                    Map<String, List<RegattaOverviewEntryDTO>> entriesPerFleet = new HashMap<String, List<RegattaOverviewEntryDTO>>();
                    for (RaceColumn raceColumn : series.getRaceColumns()) {
                        getRegattaOverviewEntries(showOnlyRacesOfSameDay, clientTimeZoneOffset, dayToCheck,
                                usedCourseArea, leaderboard, boatClass.getName(), regattaName, buyZoneRadius,
                                series.getName(), raceColumn, entriesPerFleet);
                    }
                    result.addAll(getRegattaOverviewEntriesToBeShown(showOnlyCurrentlyRunningRaces, entriesPerFleet));
                }

            } else if(leaderboard instanceof FlexibleLeaderboard) {
                BoatClass boatClass = null;
                for (TrackedRace trackedRace : leaderboard.getTrackedRaces()) {
                    boatClass = trackedRace.getRace().getBoatClass();
                    break;
                }
                Distance buyZoneRadius = RegattaUtil.getCalculatedRegattaBuoyZoneRadius(null, boatClass);
                Map<String, List<RegattaOverviewEntryDTO>> entriesPerFleet = new HashMap<String, List<RegattaOverviewEntryDTO>>();
                for (RaceColumn raceColumn : leaderboard.getRaceColumns()) {
                    getRegattaOverviewEntries(showOnlyRacesOfSameDay, clientTimeZoneOffset, dayToCheck, usedCourseArea,
                            leaderboard, boatClass == null ? "" : boatClass.getName(), regattaName, buyZoneRadius,
                            LeaderboardNameConstants.DEFAULT_SERIES_NAME, raceColumn, entriesPerFleet);
                }
                result.addAll(getRegattaOverviewEntriesToBeShown(showOnlyCurrentlyRunningRaces, entriesPerFleet));
            }
        }
        return result;
    }
    
    private void createRegattaFromRegattaDTO(RegattaDTO regatta) {
        SecurityUtils.getSubject().checkPermission(Permission.REGATTA.getStringPermissionForObjects(Mode.CREATE, regatta.getName()));
        this.createRegatta(regatta.getName(), regatta.boatClass.getName(), regatta.canBoatsOfCompetitorsChangePerRace, regatta.startDate, regatta.endDate,
                        new RegattaCreationParametersDTO(getSeriesCreationParameters(regatta)), 
                        true, regatta.scoringScheme, regatta.defaultCourseAreaUuid, regatta.buoyZoneRadiusInHullLengths, regatta.useStartTimeInference,
                        regatta.controlTrackingFromStartAndFinishTimes, regatta.rankingMetricType);
    }
    
    private SeriesParameters getSeriesParameters(SeriesDTO seriesDTO) {
        SeriesParameters series = new SeriesParameters(false, false, false, null, seriesDTO.getMaximumNumberOfDiscards());
        series.setFirstColumnIsNonDiscardableCarryForward(seriesDTO.isFirstColumnIsNonDiscardableCarryForward());
        series.setHasSplitFleetContiguousScoring(seriesDTO.hasSplitFleetContiguousScoring());
        series.setStartswithZeroScore(seriesDTO.isStartsWithZeroScore());
        series.setDiscardingThresholds(seriesDTO.getDiscardThresholds());
        return series;
    }
    
    private LinkedHashMap<String, SeriesCreationParametersDTO> getSeriesCreationParameters(RegattaDTO regattaDTO) {
        LinkedHashMap<String, SeriesCreationParametersDTO> seriesCreationParams = new LinkedHashMap<String, SeriesCreationParametersDTO>();
            for (SeriesDTO series : regattaDTO.series){
                SeriesParameters seriesParameters = getSeriesParameters(series);
                seriesCreationParams.put(series.getName(), new SeriesCreationParametersDTO(series.getFleets(),
                false, true, seriesParameters.isStartswithZeroScore(), seriesParameters.isFirstColumnIsNonDiscardableCarryForward(),
                        seriesParameters.getDiscardingThresholds(), seriesParameters.isHasSplitFleetContiguousScoring(),
                        seriesParameters.getMaximumNumberOfDiscards()));
            }
        return seriesCreationParams;
    }

    @Override
    public Iterable<RegattaDTO> getRegattas(String manage2SailJsonUrl) { 
        StructureImporter structureImporter = new StructureImporter(new SetRacenumberFromSeries(), baseDomainFactory);
        Iterable<RegattaJSON> parsedEvent = structureImporter.parseEvent(manage2SailJsonUrl);
        List<RegattaDTO> regattaDTOs = new ArrayList<RegattaDTO>();
        Iterable<Regatta> regattas = structureImporter.getRegattas(parsedEvent);
        for (Regatta regatta : regattas) {
            regattaDTOs.add(convertToRegattaDTO(regatta));
        }
        return regattaDTOs;
    }

    /**
     * Uses {@link #addRaceColumnsToSeries} which also handles replication to update the regatta identified
     * by <code>regatta</code>'s {@link RegattaDTO#getRegattaIdentifier() identifier} with the race columns
     * as specified by <code>regatta</code>. The domain regatta object is assumed to have no races associated
     * when this method is called.
     */
    private void addRaceColumnsToRegattaSeries(RegattaDTO regatta) {
        SecurityUtils.getSubject().checkPermission(Permission.REGATTA.getStringPermissionForObjects(Mode.UPDATE, regatta.getName()));
        for (SeriesDTO series : regatta.series) {
            List<Pair<String, Integer>> raceNamesAndInsertIndex = new ArrayList<>();
            int insertIndex = 0;
            for (RaceColumnDTO raceColumnInSeries : series.getRaceColumns()) {
                raceNamesAndInsertIndex.add(new Pair<>(raceColumnInSeries.getName(), insertIndex));
                insertIndex++;
            }
            addRaceColumnsToSeries(regatta.getRegattaIdentifier(), series.getName(), raceNamesAndInsertIndex);
        }
    }

    @Override
    public void createRegattaStructure(final Iterable<RegattaDTO> regattas, final EventDTO newEvent) throws MalformedURLException {
        final List<String> leaderboardNames = new ArrayList<String>();
        for (RegattaDTO regatta : regattas) {
            createRegattaFromRegattaDTO(regatta);
            addRaceColumnsToRegattaSeries(regatta);
            if (getLeaderboard(regatta.getName()) == null) {
                leaderboardNames.add(regatta.getName());
                createRegattaLeaderboard(regatta.getRegattaIdentifier(), regatta.boatClass.toString(), new int[0]);
            }
        }
        createAndAddLeaderboardGroup(newEvent, leaderboardNames);
        // TODO find a way to import the competitors for the selected regattas. You'll need the regattas as Iterable<RegattaResults>
        // structureImporter.setCompetitors(regattas, "");
    }

    private void createAndAddLeaderboardGroup(final EventDTO newEvent, List<String> leaderboardNames) throws MalformedURLException {
        LeaderboardGroupDTO leaderboardGroupDTO = null;
        String description = "";
        if (newEvent.getDescription() != null) {
            description = newEvent.getDescription();
        }
        String eventName = newEvent.getName();
        List<UUID> eventLeaderboardGroupUUIDs = new ArrayList<>();

        // create Leaderboard Group
        if (getService().getLeaderboardGroupByName(eventName) == null) {
            SecurityUtils.getSubject().checkPermission(Permission.LEADERBOARD_GROUP.getStringPermissionForObjects(Mode.CREATE, eventName));
            CreateLeaderboardGroup createLeaderboardGroupOp = new CreateLeaderboardGroup(eventName, description,
                    eventName, false, leaderboardNames, null, null);
            leaderboardGroupDTO = convertToLeaderboardGroupDTO(getService().apply(createLeaderboardGroupOp), false,
                    false);
            eventLeaderboardGroupUUIDs.add(leaderboardGroupDTO.getId());
        } else {
            updateLeaderboardGroup(eventName, eventName, newEvent.getDescription(), eventName, leaderboardNames, null, null);
            leaderboardGroupDTO = getLeaderboardGroupByName(eventName, false);
        }
        for (LeaderboardGroupDTO lg : newEvent.getLeaderboardGroups()) {
            eventLeaderboardGroupUUIDs.add(lg.getId());
        }
        updateEvent(newEvent.id, newEvent.getName(), description, newEvent.startDate, newEvent.endDate, newEvent.venue,
                newEvent.isPublic, eventLeaderboardGroupUUIDs, newEvent.getOfficialWebsiteURL(),
                newEvent.getBaseURL(), newEvent.getSailorsInfoWebsiteURLs(), newEvent.getImages(), newEvent.getVideos(),
                newEvent.getWindFinderReviewedSpotsCollectionIds());
    }
    
    @Override
    public List<RegattaOverviewEntryDTO> getRaceStateEntriesForRaceGroup(UUID eventId, List<UUID> visibleCourseAreaIds,
            List<String> visibleRegattas, boolean showOnlyCurrentlyRunningRaces, boolean showOnlyRacesOfSameDay, Duration clientTimeZoneOffset)
            throws NoWindException, InterruptedException, ExecutionException {
        List<RegattaOverviewEntryDTO> result = new ArrayList<RegattaOverviewEntryDTO>();
        Calendar dayToCheck = Calendar.getInstance();
        dayToCheck.setTime(new Date());
        Event event = getService().getEvent(eventId);
        if (event != null) {
            for (CourseArea courseArea : event.getVenue().getCourseAreas()) {
                if (visibleCourseAreaIds.contains(courseArea.getId())) {
                    for (Leaderboard leaderboard : getService().getLeaderboards().values()) {
                        final CourseArea leaderboardDefaultCourseArea = leaderboard.getDefaultCourseArea();
                        if (leaderboardDefaultCourseArea != null && leaderboardDefaultCourseArea.equals(courseArea)) {
                            result.addAll(getRaceStateEntriesForLeaderboard(leaderboard.getName(),
                                    showOnlyCurrentlyRunningRaces, showOnlyRacesOfSameDay, clientTimeZoneOffset, visibleRegattas));
                        }
                    }
                }
            }
        }
        return result;
    }

    /**
     * The client's day starts at <code>00:00:00Z - clientTimeZoneOffset</code> and ends at <code>23:59:59Z - clientTimeZoneOffset</code>.
     */
    private void getRegattaOverviewEntries(boolean showOnlyRacesOfSameDay, Duration clientTimeZoneOffset,
            Calendar dayToCheck, CourseArea courseArea, Leaderboard leaderboard, String boatClassName,
            String regattaName, Distance buyZoneRadius, String seriesName, RaceColumn raceColumn,
            Map<String, List<RegattaOverviewEntryDTO>> entriesPerFleet) {
        if (!raceColumn.isCarryForward()) {
            for (Fleet fleet : raceColumn.getFleets()) {
                RegattaOverviewEntryDTO entry = createRegattaOverviewEntryDTO(courseArea,
                        leaderboard, boatClassName, regattaName, buyZoneRadius, seriesName, raceColumn, fleet, 
                        showOnlyRacesOfSameDay, clientTimeZoneOffset, dayToCheck);
                if (entry != null) {
                    addRegattaOverviewEntryToEntriesPerFleet(entriesPerFleet, fleet, entry);
                }
            }
        }
    }

    private List<RegattaOverviewEntryDTO> getRegattaOverviewEntriesToBeShown(boolean showOnlyCurrentlyRunningRaces,
            Map<String, List<RegattaOverviewEntryDTO>> entriesPerFleet) {
        List<RegattaOverviewEntryDTO> result = new ArrayList<RegattaOverviewEntryDTO>();
        for (List<RegattaOverviewEntryDTO> entryList : entriesPerFleet.values()) {
            result.addAll(entryList);
            if (showOnlyCurrentlyRunningRaces) {
                List<RegattaOverviewEntryDTO> finishedEntries = new ArrayList<RegattaOverviewEntryDTO>();
                for (RegattaOverviewEntryDTO entry : entryList) {
                    if (!RaceLogRaceStatus.isActive(entry.raceInfo.lastStatus)) {
                        if (entry.raceInfo.lastStatus.equals(RaceLogRaceStatus.FINISHED)) {
                            finishedEntries.add(entry);
                        } else if (entry.raceInfo.lastStatus.equals(RaceLogRaceStatus.UNSCHEDULED)) {
                            //don't filter when the race is unscheduled and aborted before
                            if (!entry.raceInfo.isRaceAbortedInPassBefore) {
                                result.remove(entry);
                            }
                            
                        }
                    }
                }
                if (!finishedEntries.isEmpty()) {
                    //keep the last finished race in the list to be shown
                    int indexOfLastElement = finishedEntries.size() - 1;
                    finishedEntries.remove(indexOfLastElement);
                    
                    //... and remove all other finished races
                    result.removeAll(finishedEntries);
                }
            }
        }
        return result;
    }

    private void addRegattaOverviewEntryToEntriesPerFleet(Map<String, List<RegattaOverviewEntryDTO>> entriesPerFleet,
            Fleet fleet, RegattaOverviewEntryDTO entry) {
        if (!entriesPerFleet.containsKey(fleet.getName())) {
           entriesPerFleet.put(fleet.getName(), new ArrayList<RegattaOverviewEntryDTO>()); 
        }
        entriesPerFleet.get(fleet.getName()).add(entry);
    }

    /**
     * The client's day starts at <code>00:00:00Z - clientTimeZoneOffset</code> and ends at <code>23:59:59Z - clientTimeZoneOffset</code>.
     */
    private RegattaOverviewEntryDTO createRegattaOverviewEntryDTO(CourseArea courseArea, Leaderboard leaderboard,
            String boatClassName, String regattaName, Distance buyZoneRadius, String seriesName, RaceColumn raceColumn,
            Fleet fleet, boolean showOnlyRacesOfSameDay, Duration clientTimeZoneOffset, Calendar dayToCheck) {
        RegattaOverviewEntryDTO entry = new RegattaOverviewEntryDTO();
        if (courseArea != null) {
            entry.courseAreaName = courseArea.getName();
            entry.courseAreaIdAsString = courseArea.getId().toString();
        } else {
            entry.courseAreaName = "Default";
            entry.courseAreaIdAsString = "Default";
        }
        entry.boatClassName = boatClassName;
        entry.regattaDisplayName = regattaName;
        entry.leaderboardName = leaderboard.getName();
        entry.raceInfo = createRaceInfoDTO(seriesName, raceColumn, fleet);
        entry.currentServerTime = new Date();
        entry.buyZoneRadius = buyZoneRadius;
        if (showOnlyRacesOfSameDay) {
            if (!RaceStateOfSameDayHelper.isRaceStateOfSameDay(entry.raceInfo.startTime, entry.raceInfo.finishedTime,
                    entry.raceInfo.abortingTimeInPassBefore, dayToCheck, clientTimeZoneOffset)) {
                entry = null;
            }
        }
        return entry;
    }

    @Override
    public void stopReplicatingFromMaster() {
        try {
            getReplicationService().stopToReplicateFromMaster();
        } catch (IOException e) {
            logger.log(Level.SEVERE, "Exception trying to stop replicating from master", e);
            throw new RuntimeException(e);
        }
    }

    @Override
    public void stopAllReplicas() {
        try {
            getReplicationService().stopAllReplicas();
        } catch (IOException e) {
            logger.log(Level.SEVERE, "Exception trying to stop all replicas from receiving updates from this master", e);
            throw new RuntimeException(e);
        }
    }

    @Override
    public void stopSingleReplicaInstance(String identifier) {
        UUID uuid = UUID.fromString(identifier);
        try {
            getReplicationService().unregisterReplica(uuid);
        } catch (IOException e) {
            logger.log(Level.SEVERE, "Exception trying to unregister replica with UUID "+uuid, e);
            throw new RuntimeException(e);
        }
    }

    @Override
    public void reloadRaceLog(String leaderboardName, RaceColumnDTO raceColumnDTO, FleetDTO fleet) {
        getService().reloadRaceLog(leaderboardName, raceColumnDTO.getName(), fleet.getName());
    }

    @Override
    public RaceLogDTO getRaceLog(String leaderboardName, RaceColumnDTO raceColumnDTO, FleetDTO fleet) {
        RaceLogDTO result = null;
        RaceLog raceLog = getService().getRaceLog(leaderboardName, raceColumnDTO.getName(), fleet.getName());
        if(raceLog != null) {
            List<RaceLogEventDTO> entries = new ArrayList<RaceLogEventDTO>();
            result = new RaceLogDTO(leaderboardName, raceColumnDTO.getName(), fleet.getName(), raceLog.getCurrentPassId(), entries);
            raceLog.lockForRead();
            try {
                for(RaceLogEvent raceLogEvent: raceLog.getRawFixes()) {
                    RaceLogEventDTO entry = new RaceLogEventDTO(raceLogEvent.getPassId(), 
                            raceLogEvent.getAuthor().getName(), raceLogEvent.getAuthor().getPriority(), 
                            raceLogEvent.getCreatedAt() != null ? raceLogEvent.getCreatedAt().asDate() : null,
                            raceLogEvent.getLogicalTimePoint() != null ? raceLogEvent.getLogicalTimePoint().asDate() : null,
                            raceLogEvent.getClass().getSimpleName(), raceLogEvent.getShortInfo());
                    entries.add(entry);
                }
            } finally {
                raceLog.unlockAfterRead();
            }
        }
        return result;
    }

    @Override
    public RegattaLogDTO getRegattaLog(String leaderboardName) throws DoesNotHaveRegattaLogException {
        RegattaLogDTO result = null;
        RegattaLog regattaLog = getRegattaLogInternal(leaderboardName);
        if (regattaLog != null) {
            List<RegattaLogEventDTO> entries = new ArrayList<>();
            result = new RegattaLogDTO(leaderboardName, entries);
            regattaLog.lockForRead();
            try {
                for(RegattaLogEvent raceLogEvent: regattaLog.getRawFixes()) {
                    RegattaLogEventDTO entry = new RegattaLogEventDTO( 
                            raceLogEvent.getAuthor().getName(), raceLogEvent.getAuthor().getPriority(), 
                            raceLogEvent.getCreatedAt() != null ? raceLogEvent.getCreatedAt().asDate() : null,
                            raceLogEvent.getLogicalTimePoint() != null ? raceLogEvent.getLogicalTimePoint().asDate() : null,
                            raceLogEvent.getClass().getSimpleName(), raceLogEvent.getShortInfo());
                    entries.add(entry);
                }
            } finally {
                regattaLog.unlockAfterRead();
            }
        }
        return result;
    }

    @Override
    public List<String> getLeaderboardGroupNamesFromRemoteServer(String url) {
        final String path = "/sailingserver/api/v1/leaderboardgroups";
        final String query = null;
        URL serverAddress = null;
        InputStream inputStream = null;
        HttpURLConnection connection = null;
        try {
            URL base = createBaseUrl(url);
        	serverAddress = createUrl(base, path, query);
        	connection = HttpUrlConnectionHelper.redirectConnection(serverAddress);
            inputStream = connection.getInputStream();

            InputStreamReader in = new InputStreamReader(inputStream, "UTF-8");

            org.json.simple.parser.JSONParser parser = new org.json.simple.parser.JSONParser();
            org.json.simple.JSONArray array = (org.json.simple.JSONArray) parser.parse(in);
            List<String> names = new ArrayList<String>();
            for (Object obj : array) {
                names.add((String) obj);
            }
            return names;
        } catch (Exception e) {
            throw new RuntimeException(e); 
        } finally {
            // close the connection
            if (connection != null) {
                connection.disconnect();
            }
            try {
                if (inputStream != null) {
                    inputStream.close();
                }
            } catch (IOException e) {
            }
        }

    }

    /**
     * Strips off trailing slash and replaces an omitted or unknown protocol by HTTP
     */
    private URL createBaseUrl(String urlAsString) throws MalformedURLException {
        final String urlAsStringWithTrailingSlashRemoved = urlAsString == null ?
                null : urlAsString.length()>0 && urlAsString.charAt(urlAsString.length()-1)=='/' ?
                        urlAsString.substring(0, urlAsString.length()-1) : urlAsString;
        URL url;
        try {
            url = new URL(urlAsStringWithTrailingSlashRemoved);
        } catch (MalformedURLException e1) {
            // trying to strip off an unknown protocol, defaulting to HTTP
            String urlAsStringAfterFormatting = urlAsStringWithTrailingSlashRemoved;
            if (urlAsStringAfterFormatting.contains("://")) {
                urlAsStringAfterFormatting = urlAsStringWithTrailingSlashRemoved.split("://")[1];
            }
            url = new URL("http://" + urlAsStringAfterFormatting);
        }
        return url;
    }

    @Override
    public UUID importMasterData(final String urlAsString, final String[] groupNames, final boolean override,
            final boolean compress, final boolean exportWind, final boolean exportDeviceConfigurations) {
        final UUID importOperationId = UUID.randomUUID();
        getService().createOrUpdateDataImportProgressWithReplication(importOperationId, 0.0, DataImportSubProgress.INIT, 0.0);
        // Create a progress indicator for as long as the server gets data from the other server.
        // As soon as the server starts the import operation, a progress object will be built on every server
        Runnable masterDataImportTask = new Runnable() {
            @Override
            public void run() {
                long startTime = System.currentTimeMillis();
                getService().createOrUpdateDataImportProgressWithReplication(importOperationId, 0.01,
                        DataImportSubProgress.CONNECTION_SETUP, 0.5);
                String query;
                try {
                    query = createLeaderboardQuery(groupNames, compress, exportWind, exportDeviceConfigurations);
                } catch (UnsupportedEncodingException e1) {
                    throw new RuntimeException(e1);
                }
                HttpURLConnection connection = null;

                URL serverAddress = null;
                InputStream inputStream = null;
                try {
                    URL base = createBaseUrl(urlAsString);
                    String path = "/sailingserver/spi/v1/masterdata/leaderboardgroups";
                    serverAddress = createUrl(base, path, query);
                    // the response can take a very long time for MDI that include foiling data or such
                    connection = HttpUrlConnectionHelper.redirectConnection(serverAddress, Duration.ONE_HOUR.times(2));
                    getService().createOrUpdateDataImportProgressWithReplication(importOperationId, 0.02, 
                            DataImportSubProgress.CONNECTION_ESTABLISH, 0.5);
                    if (compress) {
                        InputStream timeoutExtendingInputStream = new TimeoutExtendingInputStream(
                                connection.getInputStream(), connection);
                        inputStream = new GZIPInputStream(timeoutExtendingInputStream);
                    } else {
                        inputStream = new TimeoutExtendingInputStream(connection.getInputStream(), connection);
                    }

                    final MasterDataImporter importer = new MasterDataImporter(baseDomainFactory, getService());
                    importer.importFromStream(inputStream, importOperationId, override);
                } catch (Exception e) {
                    // do not assume that RuntimeException is logged properly
                    logger.log(Level.SEVERE, e.getMessage(), e);
                    getService()
                            .setDataImportFailedWithReplication(
                                    importOperationId,
                                    e.getMessage()
                                            + "\n\nHave you checked if the"
                                            + " versions (commit-wise) of the importing and exporting servers are compatible with each other? "
                                            + "If the error still occurs, when both servers are running the same version, please report the problem.");
                    throw new RuntimeException(e);
                } finally {
                    // close the connection, set all objects to null
                    getService().setDataImportDeleteProgressFromMapTimerWithReplication(importOperationId);
                    if (connection != null) {
                        connection.disconnect();
                    }
                    connection = null;
                    long timeToImport = System.currentTimeMillis() - startTime;
                    logger.info(String.format("Took %s ms overall to import master data.", timeToImport));
                    try {
                        if (inputStream != null) {
                            inputStream.close();
                        }
                    } catch (IOException e) {
                        logger.log(Level.INFO, "Couldn't close input stream", e);
                    }
                }
            }
        };
        executor.execute(masterDataImportTask);
        return importOperationId;
    }
    
    private URL createUrl(URL base, String pathWithLeadingSlash, String query) throws Exception {
        URL url;
        if (query != null) {
            url = new URL(base.toExternalForm() + pathWithLeadingSlash + "?" + query);
        } else {
            url = new URL(base.toExternalForm() + pathWithLeadingSlash);
        }
        return url;
    }

    public DataImportProgress getImportOperationProgress(UUID id) {
        return getService().getDataImportLock().getProgress(id);
    }

    @Override
    public Integer getStructureImportOperationProgress() {
        return 0;
    }

    private String createLeaderboardQuery(String[] groupNames, boolean compress, boolean exportWind, boolean exportDeviceConfigurations)
            throws UnsupportedEncodingException {
        StringBuffer queryStringBuffer = new StringBuffer("");
        for (int i = 0; i < groupNames.length; i++) {
            String encodedGroupName = URLEncoder.encode(groupNames[i], "UTF-8");
            queryStringBuffer.append("names[]=" + encodedGroupName + "&");
        }
        queryStringBuffer.append(String.format("compress=%s&exportWind=%s&exportDeviceConfigs=%s", compress,
                exportWind, exportDeviceConfigurations));
        return queryStringBuffer.toString();
    }

    @Override
    public Iterable<CompetitorDTO> getCompetitors(boolean filterCompetitorsWithBoat, boolean filterCompetitorsWithoutBoat) {
        Iterable<CompetitorDTO> result;
        CompetitorStore competitorStore = getService().getBaseDomainFactory().getCompetitorStore();
        if (filterCompetitorsWithBoat == false && filterCompetitorsWithoutBoat == false) {
            result = convertToCompetitorDTOs(competitorStore.getAllCompetitors());
        } else if (filterCompetitorsWithBoat == true && filterCompetitorsWithoutBoat == false) {
            result = convertToCompetitorDTOs(competitorStore.getCompetitorsWithoutBoat());
        } else if (filterCompetitorsWithBoat == false && filterCompetitorsWithoutBoat == true) {
            result = convertToCompetitorDTOs(competitorStore.getCompetitorsWithBoat());
        } else {
            result = Collections.emptyList();
        }
        return result;
    }

    @Override
    public Iterable<CompetitorDTO> getCompetitorsOfLeaderboard(String leaderboardName) {
        Leaderboard leaderboard = getService().getLeaderboardByName(leaderboardName);
        return convertToCompetitorDTOs(leaderboard.getAllCompetitors());
    }

    @Override
    public Map<CompetitorDTO, BoatDTO> getCompetitorsAndBoatsOfRace(String leaderboardName, String raceColumnName, String fleetName) {
        Map<Competitor, Boat> competitorsAndBoats = getService().getCompetitorToBoatMappingsForRace(leaderboardName, raceColumnName, fleetName);
        return baseDomainFactory.convertToCompetitorAndBoatDTOs(competitorsAndBoats);
    }
    
    @Override
    public List<CompetitorDTO> addOrUpdateCompetitors(List<CompetitorDTO> competitors) throws URISyntaxException {
        final List<CompetitorDTO> result = new ArrayList<>();
        for (final CompetitorDTO competitor : competitors) {
            result.add(addOrUpdateCompetitorWithBoat(competitor));
        }
        return result;
    }

    private CompetitorWithBoat addOrUpdateCompetitorWithBoatInternal(CompetitorDTO competitor) throws URISyntaxException {
        CompetitorWithBoat result;
        CompetitorWithBoat existingCompetitor = getService().getCompetitorStore().getExistingCompetitorWithBoatByIdAsString(competitor.getIdAsString());
        Nationality nationality = (competitor.getThreeLetterIocCountryCode() == null || competitor.getThreeLetterIocCountryCode().isEmpty()) ? null :
            getBaseDomainFactory().getOrCreateNationality(competitor.getThreeLetterIocCountryCode());
        if (competitor.getIdAsString() == null || competitor.getIdAsString().isEmpty() || existingCompetitor == null) {
            // new competitor
            UUID competitorUUID = UUID.randomUUID();
            DynamicPerson sailor = new PersonImpl(competitor.getName(), nationality, null, null);
            DynamicTeam team = new TeamImpl(competitor.getName() + " team", Collections.singleton(sailor), null);
            // new boat
            DynamicBoat boat = (DynamicBoat) addOrUpdateBoatInternal(competitor.getBoat());
            
            result = getBaseDomainFactory().getOrCreateCompetitorWithBoat(competitorUUID, competitor.getName(), competitor.getShortName(),
                            competitor.getColor(), competitor.getEmail(), 
                            competitor.getFlagImageURL() == null ? null : new URI(competitor.getFlagImageURL()), team,
                                    competitor.getTimeOnTimeFactor(),
                                    competitor.getTimeOnDistanceAllowancePerNauticalMile(), competitor.getSearchTag(), boat);
            
        } else {
            Competitor updatedCompetitor  = getService().apply(
                            new UpdateCompetitor(competitor.getIdAsString(), competitor.getName(), competitor.getShortName(),
                                    competitor.getColor(), competitor.getEmail(), nationality,
                                    competitor.getImageURL() == null ? null : new URI(competitor.getImageURL()),
                                    competitor.getFlagImageURL() == null ? null : new URI(competitor.getFlagImageURL()),
                                    competitor.getTimeOnTimeFactor(),
                                    competitor.getTimeOnDistanceAllowancePerNauticalMile(), 
                                    competitor.getSearchTag()));
            DynamicBoat updatedBoat = (DynamicBoat) addOrUpdateBoatInternal(competitor.getBoat());
            result = new CompetitorWithBoatImpl(updatedCompetitor, updatedBoat);
        }
        return result;
    }

    
    private Competitor addOrUpdateCompetitorWithoutBoatInternal(CompetitorDTO competitor) throws URISyntaxException {
        Competitor result;
        Competitor existingCompetitor = getService().getCompetitorStore().getExistingCompetitorByIdAsString(competitor.getIdAsString());
        Nationality nationality = (competitor.getThreeLetterIocCountryCode() == null || competitor.getThreeLetterIocCountryCode().isEmpty()) ? null :
            getBaseDomainFactory().getOrCreateNationality(competitor.getThreeLetterIocCountryCode());
        if (competitor.getIdAsString() == null || competitor.getIdAsString().isEmpty() || existingCompetitor == null) {
            // new competitor
            UUID competitorUUID = UUID.randomUUID();
            DynamicPerson sailor = new PersonImpl(competitor.getName(), nationality, null, null);
            DynamicTeam team = new TeamImpl(competitor.getName() + " team", Collections.singleton(sailor), null);
            result = getBaseDomainFactory().getOrCreateCompetitor(competitorUUID, competitor.getName(), competitor.getShortName(),
                            competitor.getColor(), competitor.getEmail(), 
                            competitor.getFlagImageURL() == null ? null : new URI(competitor.getFlagImageURL()), team,
                                    competitor.getTimeOnTimeFactor(),
                                    competitor.getTimeOnDistanceAllowancePerNauticalMile(), competitor.getSearchTag());
            
        } else {
            result = getService().apply(
                            new UpdateCompetitor(competitor.getIdAsString(), competitor.getName(), competitor.getShortName(),
                                    competitor.getColor(), competitor.getEmail(), nationality,
                                    competitor.getImageURL() == null ? null : new URI(competitor.getImageURL()),
                                    competitor.getFlagImageURL() == null ? null : new URI(competitor.getFlagImageURL()),
                                    competitor.getTimeOnTimeFactor(),
                                    competitor.getTimeOnDistanceAllowancePerNauticalMile(), 
                                    competitor.getSearchTag()));
        }
        return result;
    }

    @Override
    public CompetitorDTO addOrUpdateCompetitorWithoutBoat(CompetitorDTO competitorDTO) throws URISyntaxException {
        Competitor competitor = addOrUpdateCompetitorWithoutBoatInternal(competitorDTO);
        return getBaseDomainFactory().convertToCompetitorWithOptionalBoatDTO(competitor);        
    }
    
    @Override
    public CompetitorDTO addOrUpdateCompetitorWithBoat(CompetitorDTO competitorDTO) throws URISyntaxException {
        CompetitorWithBoat competitor = addOrUpdateCompetitorWithBoatInternal(competitorDTO);
        return getBaseDomainFactory().convertToCompetitorWithOptionalBoatDTO(competitor);        
    }

    @Override
    public List<CompetitorDTO> addCompetitors(List<CompetitorDescriptor> competitorDescriptors, String searchTag) throws URISyntaxException {
        List<CompetitorWithBoat> competitorsForSaving = new ArrayList<>();
        for (final CompetitorDescriptor competitorDescriptor : competitorDescriptors) {
            competitorsForSaving.add(convertCompetitorDescriptorToCompetitorWithBoat(competitorDescriptor, searchTag));
        }
        getBaseDomainFactory().getCompetitorStore().addNewCompetitorsWithBoat(competitorsForSaving);
        return convertToCompetitorDTOs(competitorsForSaving);
    }

    /**
     * Creates a new {@link CompetitorWithBoat} objects from a {@link CompetitorDescriptor}.
     * 
     * @param searchTag
     *            set as the {@link Competitor#getSearchTag() searchTag} property of all new competitors
     */
    private CompetitorWithBoat convertCompetitorDescriptorToCompetitorWithBoat(CompetitorDescriptor competitorDescriptor, String searchTag) throws URISyntaxException {
        Nationality nationality = (competitorDescriptor.getCountryCode() == null
                || competitorDescriptor.getCountryCode().getThreeLetterIOCCode() == null
                || competitorDescriptor.getCountryCode().getThreeLetterIOCCode().isEmpty()) ? null
                        : getBaseDomainFactory().getOrCreateNationality(competitorDescriptor.getCountryCode().getThreeLetterIOCCode());
        UUID competitorUUID = competitorDescriptor.getCompetitorUUID() != null ? competitorDescriptor.getCompetitorUUID() : UUID.randomUUID();
        UUID boatUUID = competitorDescriptor.getBoatUUID() != null ? competitorDescriptor.getBoatUUID() : UUID.randomUUID();
        DynamicPerson sailor = new PersonImpl(competitorDescriptor.getName(), nationality, null, null);
        DynamicTeam team = new TeamImpl(competitorDescriptor.getName(), Collections.singleton(sailor), null);
        BoatClass boatClass = getBaseDomainFactory().getOrCreateBoatClass(competitorDescriptor.getBoatClassName());
        DynamicBoat boat = new BoatImpl(competitorUUID, competitorDescriptor.getBoatName(), boatClass, competitorDescriptor.getSailNumber());
        CompetitorWithBoat competitorWithBoat = new CompetitorWithBoatImpl(boatUUID, competitorDescriptor.getName(), competitorDescriptor.getSailNumber(),
                /* color */ null, /* eMail */ null,
                /* flag image */ null, team,
                competitorDescriptor.getTimeOnTimeFactor(),
                competitorDescriptor.getTimeOnDistanceAllowancePerNauticalMile(), searchTag, boat);
        
        return competitorWithBoat;
    }

    @Override
    public void allowCompetitorResetToDefaults(Iterable<CompetitorDTO> competitors) {
        List<String> competitorIdsAsStrings = new ArrayList<String>();
        for (CompetitorDTO competitor : competitors) {
            competitorIdsAsStrings.add(competitor.getIdAsString());
        }
        getService().apply(new AllowCompetitorResetToDefaults(competitorIdsAsStrings));
    }

    @Override
    public Iterable<BoatDTO> getAllBoats() {
        return convertToBoatDTOs(getService().getBaseDomainFactory().getCompetitorStore().getBoats());
    }

    @Override
    public Iterable<BoatDTO> getStandaloneBoats() {
        return convertToBoatDTOs(getService().getBaseDomainFactory().getCompetitorStore().getStandaloneBoats());
    }

    @Override
    public BoatDTO addOrUpdateBoat(BoatDTO boat) {
        return getBaseDomainFactory().convertToBoatDTO(addOrUpdateBoatInternal(boat));
    }

    private Boat addOrUpdateBoatInternal(BoatDTO boat) {
        Boat existingBoat = getService().getCompetitorStore().getExistingBoatByIdAsString(boat.getIdAsString());
        final Boat result;
        if (boat.getIdAsString() == null || boat.getIdAsString().isEmpty() || existingBoat == null) {
            // new boat
            UUID boatUUID = UUID.randomUUID();
            BoatClass boatClass = getBaseDomainFactory().getOrCreateBoatClass(boat.getBoatClass().getName());
            result = getBaseDomainFactory().getOrCreateBoat(boatUUID, boat.getName(), boatClass, boat.getSailId(), boat.getColor());
        } else {
            result = getService().apply(
                            new UpdateBoat(boat.getIdAsString(), boat.getName(), boat.getColor(), boat.getSailId()));
        }
        return result;
    }

    @Override
    public void allowBoatResetToDefaults(Iterable<BoatDTO> boats) {
        List<String> boatIdsAsStrings = new ArrayList<String>();
        for (BoatDTO boat : boats) {
            boatIdsAsStrings.add(boat.getIdAsString());
        }
        getService().apply(new AllowBoatResetToDefaults(boatIdsAsStrings));
    }

    @Override
    public boolean linkBoatToCompetitorForRace(String leaderboardName, String raceColumnName, String fleetName, String competitorIdAsString, String boatIdAsString) {
        boolean result = false;
        Boat existingBoat = getService().getCompetitorStore().getExistingBoatByIdAsString(boatIdAsString);
        Competitor existingCompetitor = getService().getCompetitorStore().getExistingCompetitorByIdAsString(competitorIdAsString);
        RaceLog raceLog = getService().getRaceLog(leaderboardName, raceColumnName, fleetName);
        if (raceLog != null && existingCompetitor != null && existingBoat != null) {
            raceLog.add(new RaceLogRegisterCompetitorEventImpl(MillisecondsTimePoint.now(), 
                    getService().getServerAuthor(), raceLog.getCurrentPassId(), existingCompetitor, existingBoat));
            result = true;
        }        
        return result;
    }

    @Override
    public boolean unlinkBoatFromCompetitorForRace(String leaderboardName, String raceColumnName, String fleetName, String competitorIdAsString) {
        boolean result = false;
        Competitor existingCompetitor = getService().getCompetitorStore().getExistingCompetitorByIdAsString(competitorIdAsString);
        RaceLog raceLog = getService().getRaceLog(leaderboardName, raceColumnName, fleetName);
        if (raceLog != null && existingCompetitor != null) {
            List<RaceLogRegisterCompetitorEvent> linkEventsToRevoke = new ArrayList<>();
            for (RaceLogEvent event : raceLog.getUnrevokedEventsDescending()) {
                if (event instanceof RaceLogRegisterCompetitorEvent) {
                    linkEventsToRevoke.add((RaceLogRegisterCompetitorEvent) event);
                }
            }
            try {
                for (RaceLogRegisterCompetitorEvent eventToRevoke : linkEventsToRevoke) {
                    raceLog.revokeEvent(getService().getServerAuthor(), eventToRevoke, "unlink competitor from boat");
                }
            } catch (NotRevokableException e) {
                logger.log(Level.WARNING, "Could not unlink competitor from boat by adding RevokeEvent", e);
            }

            result = true;
        }        
        return result;
    }

    @Override
    public BoatDTO getBoatLinkedToCompetitorForRace(String leaderboardName, String raceColumnName, String fleetName, String competitorIdAsString) {
        BoatDTO result = null;
        Competitor existingCompetitor = getService().getCompetitorStore().getExistingCompetitorByIdAsString(competitorIdAsString);
        Map<Competitor, Boat> competitorToBoatMappingsForRace = getService().getCompetitorToBoatMappingsForRace(leaderboardName, raceColumnName, fleetName);
        if (existingCompetitor != null) {
            Boat boatOfCompetitor = competitorToBoatMappingsForRace.get(existingCompetitor);
            if (boatOfCompetitor != null) {
                result = baseDomainFactory.convertToBoatDTO(boatOfCompetitor);
            }
        }
        return result;
    }

    @Override
    public List<DeviceConfigurationMatcherDTO> getDeviceConfigurationMatchers() {
        List<DeviceConfigurationMatcherDTO> configs = new ArrayList<DeviceConfigurationMatcherDTO>();
        for (Entry<DeviceConfigurationMatcher, DeviceConfiguration> entry : 
            getService().getAllDeviceConfigurations().entrySet()) {
            DeviceConfigurationMatcher matcher = entry.getKey();
            configs.add(convertToDeviceConfigurationMatcherDTO(matcher));
        }
        return configs;
    }

    @Override
    public DeviceConfigurationDTO getDeviceConfiguration(DeviceConfigurationMatcherDTO matcherDto) {
        DeviceConfigurationMatcher matcher = convertToDeviceConfigurationMatcher(matcherDto.clients);
        DeviceConfiguration configuration = getService().getAllDeviceConfigurations().get(matcher);
        if (configuration == null) {
            return null;
        } else {
            return convertToDeviceConfigurationDTO(configuration);
        }
    }

    @Override
    public DeviceConfigurationMatcherDTO createOrUpdateDeviceConfiguration(DeviceConfigurationMatcherDTO matcherDTO, DeviceConfigurationDTO configurationDTO) {
        DeviceConfigurationMatcher matcher = convertToDeviceConfigurationMatcher(matcherDTO.clients);
        DeviceConfiguration configuration = convertToDeviceConfiguration(configurationDTO);
        getService().createOrUpdateDeviceConfiguration(matcher, configuration);
        return convertToDeviceConfigurationMatcherDTO(matcher);
    }

    @Override
    public boolean removeDeviceConfiguration(List<String> clientIds) {
        DeviceConfigurationMatcher matcher = convertToDeviceConfigurationMatcher(clientIds);
        getService().removeDeviceConfiguration(matcher);
        return true;
    }

    private DeviceConfigurationMatcherDTO convertToDeviceConfigurationMatcherDTO(DeviceConfigurationMatcher matcher) {
        List<String> clients = new ArrayList<String>();
        if (matcher instanceof DeviceConfigurationMatcherSingle) {
            clients.add(((DeviceConfigurationMatcherSingle)matcher).getClientIdentifier());
        }
        DeviceConfigurationMatcherDTO dto = new DeviceConfigurationMatcherDTO(
                clients);
        return dto;
    }

    private DeviceConfigurationMatcher convertToDeviceConfigurationMatcher(List<String> clientIds) {
        return baseDomainFactory.getOrCreateDeviceConfigurationMatcher(clientIds);
    }

    private DeviceConfigurationDTO convertToDeviceConfigurationDTO(DeviceConfiguration configuration) {
        DeviceConfigurationDTO dto = new DeviceConfigurationDTO();
        dto.allowedCourseAreaNames = configuration.getAllowedCourseAreaNames();
        dto.resultsMailRecipient = configuration.getResultsMailRecipient();
        dto.byNameDesignerCourseNames = configuration.getByNameCourseDesignerCourseNames();
        if (configuration.getRegattaConfiguration() != null) {
            dto.regattaConfiguration = convertToRegattaConfigurationDTO(configuration.getRegattaConfiguration());
        }
        return dto;
    }

    private DeviceConfigurationDTO.RegattaConfigurationDTO convertToRegattaConfigurationDTO(
            RegattaConfiguration configuration) {
        if (configuration == null) {
            return null;
        }
        DeviceConfigurationDTO.RegattaConfigurationDTO dto = new DeviceConfigurationDTO.RegattaConfigurationDTO();
        
        dto.defaultRacingProcedureType = configuration.getDefaultRacingProcedureType();
        dto.defaultCourseDesignerMode = configuration.getDefaultCourseDesignerMode();
        
        if (configuration.getRRS26Configuration() != null) {
            dto.rrs26Configuration = new DeviceConfigurationDTO.RegattaConfigurationDTO.RRS26ConfigurationDTO();
            copyBasicRacingProcedureProperties(configuration.getRRS26Configuration(), dto.rrs26Configuration);
            copyRacingProcedureWithConfigurableStartModeFlagProperties(configuration.getRRS26Configuration(), dto.rrs26Configuration);
        }
        if (configuration.getSWCStartConfiguration() != null) {
            dto.swcStartConfiguration = new DeviceConfigurationDTO.RegattaConfigurationDTO.SWCStartConfigurationDTO();
            copyBasicRacingProcedureProperties(configuration.getSWCStartConfiguration(), dto.swcStartConfiguration);
            copyRacingProcedureWithConfigurableStartModeFlagProperties(configuration.getSWCStartConfiguration(), dto.swcStartConfiguration);
        }
        if (configuration.getGateStartConfiguration() != null) {
            dto.gateStartConfiguration = new DeviceConfigurationDTO.RegattaConfigurationDTO.GateStartConfigurationDTO();
            copyBasicRacingProcedureProperties(configuration.getGateStartConfiguration(), dto.gateStartConfiguration);
            dto.gateStartConfiguration.hasPathfinder = configuration.getGateStartConfiguration().hasPathfinder();
            dto.gateStartConfiguration.hasAdditionalGolfDownTime = configuration.getGateStartConfiguration().hasAdditionalGolfDownTime();
        }
        if (configuration.getESSConfiguration() != null) {
            dto.essConfiguration = new DeviceConfigurationDTO.RegattaConfigurationDTO.ESSConfigurationDTO();
            copyBasicRacingProcedureProperties(configuration.getESSConfiguration(), dto.essConfiguration);
        }
        if (configuration.getBasicConfiguration() != null) {
            dto.basicConfiguration = new DeviceConfigurationDTO.RegattaConfigurationDTO.RacingProcedureConfigurationDTO();
            copyBasicRacingProcedureProperties(configuration.getBasicConfiguration(), dto.basicConfiguration);
        }
        if (configuration.getLeagueConfiguration() != null) {
            dto.leagueConfiguration = new DeviceConfigurationDTO.RegattaConfigurationDTO.LeagueConfigurationDTO();
            copyBasicRacingProcedureProperties(configuration.getLeagueConfiguration(), dto.leagueConfiguration);
        }
        return dto;
    }
    
    private void copyBasicRacingProcedureProperties(RacingProcedureConfiguration configuration, final RacingProcedureConfigurationDTO racingProcedureConfigurationDTO) {
        racingProcedureConfigurationDTO.classFlag = configuration.getClassFlag();
        racingProcedureConfigurationDTO.hasIndividualRecall = configuration.hasIndividualRecall();
        racingProcedureConfigurationDTO.isResultEntryEnabled = configuration.isResultEntryEnabled();
    }

    private void copyRacingProcedureWithConfigurableStartModeFlagProperties(ConfigurableStartModeFlagRacingProcedureConfiguration configuration, final RacingProcedureWithConfigurableStartModeFlagConfigurationDTO racingProcedureConfigurationDTO) {
        racingProcedureConfigurationDTO.startModeFlags = configuration.getStartModeFlags();
    }

    private DeviceConfigurationImpl convertToDeviceConfiguration(DeviceConfigurationDTO dto) {
        DeviceConfigurationImpl configuration = new DeviceConfigurationImpl(convertToRegattaConfiguration(dto.regattaConfiguration));
        configuration.setAllowedCourseAreaNames(dto.allowedCourseAreaNames);
        configuration.setResultsMailRecipient(dto.resultsMailRecipient);
        configuration.setByNameDesignerCourseNames(dto.byNameDesignerCourseNames);
        return configuration;
    }

    private RegattaConfiguration convertToRegattaConfiguration(RegattaConfigurationDTO dto) {
        if (dto == null) {
            return null;
        }
        RegattaConfigurationImpl configuration = new RegattaConfigurationImpl();
        configuration.setDefaultRacingProcedureType(dto.defaultRacingProcedureType);
        configuration.setDefaultCourseDesignerMode(dto.defaultCourseDesignerMode);
        if (dto.rrs26Configuration != null) {
            RRS26ConfigurationImpl config = new RRS26ConfigurationImpl();
            applyGeneralRacingProcedureConfigProperties(dto.rrs26Configuration, config);
            applyRacingProcedureWithConfigurableStartModeFlagConfigProperties(dto.rrs26Configuration, config);
            configuration.setRRS26Configuration(config);
        }
        if (dto.swcStartConfiguration != null) {
            SWCStartConfigurationImpl config = new SWCStartConfigurationImpl();
            applyGeneralRacingProcedureConfigProperties(dto.swcStartConfiguration, config);
            applyRacingProcedureWithConfigurableStartModeFlagConfigProperties(dto.swcStartConfiguration, config);
            configuration.setSWCStartConfiguration(config);
        }
        if (dto.gateStartConfiguration != null) {
            GateStartConfigurationImpl config = new GateStartConfigurationImpl();
            applyGeneralRacingProcedureConfigProperties(dto.gateStartConfiguration, config);
            config.setHasPathfinder(dto.gateStartConfiguration.hasPathfinder);
            config.setHasAdditionalGolfDownTime(dto.gateStartConfiguration.hasAdditionalGolfDownTime);
            configuration.setGateStartConfiguration(config);
        }
        if (dto.essConfiguration != null) {
            ESSConfigurationImpl config = new ESSConfigurationImpl();
            applyGeneralRacingProcedureConfigProperties(dto.essConfiguration, config);
            configuration.setESSConfiguration(config);
        }
        if (dto.basicConfiguration != null) {
            RacingProcedureConfigurationImpl config = new RacingProcedureConfigurationImpl();
            applyGeneralRacingProcedureConfigProperties(dto.basicConfiguration, config);
            configuration.setBasicConfiguration(config);
        }
        if (dto.leagueConfiguration != null) {
            LeagueConfigurationImpl config = new LeagueConfigurationImpl();
            applyGeneralRacingProcedureConfigProperties(dto.leagueConfiguration, config);
            configuration.setLeagueConfiguration(config);
        }
        return configuration;
    }

    private void applyGeneralRacingProcedureConfigProperties(RacingProcedureConfigurationDTO racingProcedureConfigurationDTO,
            RacingProcedureConfigurationImpl config) {
        config.setClassFlag(racingProcedureConfigurationDTO.classFlag);
        config.setHasIndividualRecall(racingProcedureConfigurationDTO.hasIndividualRecall);
        config.setResultEntryEnabled(racingProcedureConfigurationDTO.isResultEntryEnabled);
    }

    private void applyRacingProcedureWithConfigurableStartModeFlagConfigProperties(
            RacingProcedureWithConfigurableStartModeFlagConfigurationDTO racingProcedureConfigurationDTO,
            RacingProcedureWithConfigurableStartModeFlagConfigurationImpl config) {
        config.setStartModeFlags(racingProcedureConfigurationDTO.startModeFlags);
    }
    
    @Override
    public boolean setStartTimeAndProcedure(RaceLogSetStartTimeAndProcedureDTO dto) {
        TimePoint newStartTime = getService().setStartTimeAndProcedure(dto.leaderboardName, dto.raceColumnName, 
                dto.fleetName, dto.authorName, dto.authorPriority,
                dto.passId, new MillisecondsTimePoint(dto.logicalTimePoint), new MillisecondsTimePoint(dto.startTime),
                dto.racingProcedure);
        return new MillisecondsTimePoint(dto.startTime).equals(newStartTime);
    }
    
    @Override
    public Pair<Boolean, Boolean> setFinishingAndEndTime(RaceLogSetFinishingAndFinishTimeDTO dto) {
        TimePoint newFinsihingTime = getService().setFinishingTime(dto.leaderboardName, dto.raceColumnName, 
                dto.fleetName, dto.authorName, dto.authorPriority,
                dto.passId, new MillisecondsTimePoint(dto.finishingTime));
        
        TimePoint newEndTime = getService().setEndTime(dto.leaderboardName, dto.raceColumnName, 
                dto.fleetName, dto.authorName, dto.authorPriority,
                dto.passId, new MillisecondsTimePoint(dto.finishTime));
        
        return new Pair<Boolean, Boolean>(new MillisecondsTimePoint(dto.finishingTime).equals(newFinsihingTime),
                new MillisecondsTimePoint(dto.finishTime).equals(newEndTime));
    }

    @Override
    public void setTrackingTimes(RaceLogSetTrackingTimesDTO dto) throws NotFoundException {
        RaceLog raceLog = getRaceLog(dto.leaderboardName, dto.raceColumnName, dto.fleetName);
        // the tracking start/end time events are not revoked; updates with null as TimePoint may be added instead
        final LogEventAuthorImpl author = new LogEventAuthorImpl(dto.authorName, dto.authorPriority);
        if (!Util.equalsWithNull(dto.newStartOfTracking, dto.currentStartOfTracking)) {
            if (dto.newStartOfTracking != null) {
                raceLog.add(new RaceLogStartOfTrackingEventImpl(dto.newStartOfTracking.getTimePoint(),
                        author, raceLog.getCurrentPassId()));
            } else {
                final Pair<RaceLogStartOfTrackingEvent, RaceLogEndOfTrackingEvent> trackingTimesEvents = new TrackingTimesEventFinder(raceLog).analyze();
                // we assume to find a valid "set start of tracking time" event that matches the old start of tracking time;
                // if the time doesn't match dto.currentStartOfTracking, the revocation is rejected with an exception;
                // the result of trying to revoke is returned otherwise, and it may not be the result intended in case
                // the author's priority was lower than that of the author of the event that is to be revoked.
                if (trackingTimesEvents == null || trackingTimesEvents.getA() == null ||
                        !Util.equalsWithNull(trackingTimesEvents.getA().getLogicalTimePoint(), dto.currentStartOfTracking==null?null:dto.currentStartOfTracking.getTimePoint())) {
                    throw new NotFoundException("Old start of tracking time in the race log ("+
                        (trackingTimesEvents==null||trackingTimesEvents.getA()==null?"unset":trackingTimesEvents.getA().getLogicalTimePoint())+
                        ") does not match start of tracking time at transaction start ("+dto.currentStartOfTracking==null?null:dto.currentStartOfTracking.getTimePoint()+")");
                } else {
                    try {
                        raceLog.revokeEvent(author, trackingTimesEvents.getA(), "resetting tracking start time");
                    } catch (NotRevokableException e) {
                        logger.log(Level.WARNING, "Internal error: event "+trackingTimesEvents.getA()+" was expected to be revokable", e);
                    }
                }
            }
        }
        if (!Util.equalsWithNull(dto.newEndOfTracking, dto.currentEndOfTracking)) {
            if (dto.newEndOfTracking != null) {
                raceLog.add(new RaceLogEndOfTrackingEventImpl(
                        dto.newEndOfTracking.getTimePoint(), author,
                        raceLog.getCurrentPassId()));
            } else {
                final Pair<RaceLogStartOfTrackingEvent, RaceLogEndOfTrackingEvent> trackingTimesEvents = new TrackingTimesEventFinder(raceLog).analyze();
                // we assume to find a valid "set start of tracking time" event that matches the old start of tracking time;
                // if the time doesn't match dto.currentStartOfTracking, the revocation is rejected with an exception;
                // the result of trying to revoke is returned otherwise, and it may not be the result intended in case
                // the author's priority was lower than that of the author of the event that is to be revoked.
                if (trackingTimesEvents == null || trackingTimesEvents.getB() == null ||
                        !Util.equalsWithNull(trackingTimesEvents.getB().getLogicalTimePoint(), dto.currentEndOfTracking==null?null:dto.currentEndOfTracking.getTimePoint())) {
                    throw new NotFoundException("Old end of tracking time in the race log ("+
                        (trackingTimesEvents==null||trackingTimesEvents.getB()==null?"unset":trackingTimesEvents.getB().getLogicalTimePoint())+
                        ") does not match end of tracking time at transaction start ("+dto.currentEndOfTracking==null?null:dto.currentEndOfTracking.getTimePoint()+")");
                } else {
                    try {
                        raceLog.revokeEvent(author, trackingTimesEvents.getB(), "resetting tracking end time");
                    } catch (NotRevokableException e) {
                        logger.log(Level.WARNING, "Internal error: event "+trackingTimesEvents.getB()+" was expected to be revokable", e);
                    }
                }
            }
        }
    }

    @Override
    public Pair<TimePointSpecificationFoundInLog, TimePointSpecificationFoundInLog> getTrackingTimes(String leaderboardName, String raceColumnName, String fleetName) throws NotFoundException {
        final Pair<TimePointSpecificationFoundInLog, TimePointSpecificationFoundInLog> times;
        final RaceLog raceLog = getRaceLog(leaderboardName, raceColumnName, fleetName);
        if (raceLog != null) {
            times = new TrackingTimesFinder(raceLog).analyze();
        } else {
            times = null;
        }
        return times;
    }

    @Override
    public com.sap.sse.common.Util.Triple<Date, Integer, RacingProcedureType> getStartTimeAndProcedure(String leaderboardName, String raceColumnName, String fleetName) {
        com.sap.sse.common.Util.Triple<TimePoint, Integer, RacingProcedureType> result = getService().getStartTimeAndProcedure(leaderboardName, raceColumnName, fleetName);
        if (result == null || result.getA() == null) {
            return null;
        }
        return new com.sap.sse.common.Util.Triple<Date, Integer, RacingProcedureType>(result.getA() == null ? null : result.getA().asDate(), result.getB(), result.getC());
    }
    

    @Override
    public com.sap.sse.common.Util.Triple<Date, Date, Integer> getFinishingAndFinishTime(String leaderboardName, String raceColumnName, String fleetName) {
        com.sap.sse.common.Util.Triple<TimePoint, TimePoint, Integer> result = getService().getFinishingAndFinishTime(leaderboardName, raceColumnName, fleetName);
        if (result == null) {
            return null;
        }
        return new com.sap.sse.common.Util.Triple<>(result.getA() == null ? null : result.getA().asDate(),
                result.getB() == null ? null : result.getB().asDate(), result.getC());
    }

    @Override
    public Iterable<String> getAllIgtimiAccountEmailAddresses() {
        List<String> result = new ArrayList<String>();
        for (Account account : getIgtimiConnectionFactory().getAllAccounts()) {
            result.add(account.getUser().getEmail());
        }
        return result;
    }

    private IgtimiConnectionFactory getIgtimiConnectionFactory() {
        return igtimiAdapterTracker.getService();
    }
    
    protected RaceLogTrackingAdapterFactory getRaceLogTrackingAdapterFactory() {
        return raceLogTrackingAdapterTracker.getService();
    }

    protected RaceLogTrackingAdapter getRaceLogTrackingAdapter() {
        return getRaceLogTrackingAdapterFactory().getAdapter(getBaseDomainFactory());
    }

    @Override
    public String getIgtimiAuthorizationUrl(String redirectProtocol, String redirectHostname, String redirectPort) throws MalformedURLException, UnsupportedEncodingException {
        return getIgtimiConnectionFactory().getAuthorizationUrl(redirectProtocol, redirectHostname, redirectPort);
    }

    @Override
    public boolean authorizeAccessToIgtimiUser(String eMailAddress, String password) throws Exception {
        Account account = getIgtimiConnectionFactory().createAccountToAccessUserData(eMailAddress, password);
        return account != null;
    }

    @Override
    public void removeIgtimiAccount(String eMailOfAccountToRemove) {
        getIgtimiConnectionFactory().removeAccount(eMailOfAccountToRemove);
    }

    @Override
    public Map<RegattaAndRaceIdentifier, Integer> importWindFromIgtimi(List<RaceDTO> selectedRaces, boolean correctByDeclination) throws IllegalStateException,
            ClientProtocolException, IOException, org.json.simple.parser.ParseException {
        final IgtimiConnectionFactory igtimiConnectionFactory = getIgtimiConnectionFactory();
        final Iterable<DynamicTrackedRace> trackedRaces;
        if (selectedRaces != null && !selectedRaces.isEmpty()) {
            List<DynamicTrackedRace> myTrackedRaces = new ArrayList<DynamicTrackedRace>();
            trackedRaces = myTrackedRaces;
            for (RaceDTO raceDTO : selectedRaces) {
                DynamicTrackedRace trackedRace = getTrackedRace(raceDTO.getRaceIdentifier());
                myTrackedRaces.add(trackedRace);
            }
        } else {
            trackedRaces = getAllTrackedRaces();
        }
        Map<RegattaAndRaceIdentifier, Integer> numberOfWindFixesImportedPerRace = new HashMap<RegattaAndRaceIdentifier, Integer>();
        for (Account account : igtimiConnectionFactory.getAllAccounts()) {
            IgtimiConnection conn = igtimiConnectionFactory.connect(account);
            Map<TrackedRace, Integer> resultsForAccounts = conn.importWindIntoRace(trackedRaces, correctByDeclination);
            for (Entry<TrackedRace, Integer> resultForAccount : resultsForAccounts.entrySet()) {
                RegattaAndRaceIdentifier key = resultForAccount.getKey().getRaceIdentifier();
                Integer i = numberOfWindFixesImportedPerRace.get(key);
                if (i == null) {
                    i = 0;
                }
                numberOfWindFixesImportedPerRace.put(key, i+resultForAccount.getValue());
            }
        }
        for (final TrackedRace trackedRace : trackedRaces) {
        	// update polar sheets:
        	getService().getPolarDataService().insertExistingFixes(trackedRace);
        }
        return numberOfWindFixesImportedPerRace;
    }

    private Set<DynamicTrackedRace> getAllTrackedRaces() {
        Set<DynamicTrackedRace> result = new HashSet<DynamicTrackedRace>();
        Iterable<Regatta> allRegattas = getService().getAllRegattas();
        for (Regatta regatta : allRegattas) {
            DynamicTrackedRegatta trackedRegatta = getService().getTrackedRegatta(regatta);
            if (trackedRegatta != null) {
                trackedRegatta.lockTrackedRacesForRead();
                try {
                    Iterable<DynamicTrackedRace> trackedRaces = trackedRegatta.getTrackedRaces();
                    for (TrackedRace trackedRace : trackedRaces) {
                        result.add((DynamicTrackedRace) trackedRace);
                    }
                } finally {
                    trackedRegatta.unlockTrackedRacesAfterRead();
                }
            }
        }
        return result;
    }

    private class TimeoutExtendingInputStream extends FilterInputStream {

    	// default timeout is high to ensure that long running client operations
    	// such as compressing data will not have the server run into a timeout.
    	// this especially applies to foiling data where compression on slower machines
    	// can take up to two hours.
    	private static final int DEFAULT_TIMEOUT_IN_SECONDS = 60*60*2;

        private final HttpURLConnection connection;

        protected TimeoutExtendingInputStream(InputStream in, HttpURLConnection connection) {
            super(in);
            this.connection = connection;
        }

        @Override
        public int read() throws IOException {
            connection.setReadTimeout(DEFAULT_TIMEOUT_IN_SECONDS*1000);
            return super.read();
        }

        @Override
        public int read(byte[] b) throws IOException {
            connection.setReadTimeout(DEFAULT_TIMEOUT_IN_SECONDS*1000);
            return super.read(b);
        }

        @Override
        public int read(byte[] b, int off, int len) throws IOException {
            connection.setReadTimeout(DEFAULT_TIMEOUT_IN_SECONDS*1000);
            return super.read(b, off, len);
        }

    }

    @Override
    public Boolean denoteForRaceLogTracking(String leaderboardName,
    		String raceColumnName, String fleetName) throws NotFoundException, NotDenotableForRaceLogTrackingException {
        Leaderboard leaderboard = getService().getLeaderboardByName(leaderboardName);
    	RaceColumn raceColumn = getRaceColumn(leaderboardName, raceColumnName);
    	Fleet fleet = getFleetByName(raceColumn, fleetName);
    	return getRaceLogTrackingAdapter().denoteRaceForRaceLogTracking(getService(), leaderboard, raceColumn, fleet, null);
    }
    
    @Override
    public void removeDenotationForRaceLogTracking(String leaderboardName, String raceColumnName, String fleetName) throws NotFoundException {
        RaceLog raceLog = getRaceLog(leaderboardName, raceColumnName, fleetName);
        getRaceLogTrackingAdapter().removeDenotationForRaceLogTracking(getService(), raceLog);
    }
    
    @Override
    public void denoteForRaceLogTracking(String leaderboardName) throws Exception {
        denoteForRaceLogTracking(leaderboardName, /* race name prefix */ null);
    }
    
    @Override
    public void denoteForRaceLogTracking(String leaderboardName, String prefix) throws Exception {
        Leaderboard leaderboard = getService().getLeaderboardByName(leaderboardName);        
        getRaceLogTrackingAdapter().denoteAllRacesForRaceLogTracking(getService(), leaderboard, prefix);
    }
    
    /**
     * @param triple
     *            leaderboard and racecolumn and fleet names
     */
    private RaceLog getRaceLog(com.sap.sse.common.Util.Triple<String, String, String> triple) throws NotFoundException {
        return getRaceLog(triple.getA(), triple.getB(), triple.getC());
    }
    
    private RegattaLog getRegattaLogInternal(String leaderboardName) throws DoesNotHaveRegattaLogException {
        Leaderboard l = getService().getLeaderboardByName(leaderboardName);
        if (! (l instanceof HasRegattaLike)) {
            throw new DoesNotHaveRegattaLogException();
        }
        return ((HasRegattaLike) l).getRegattaLike().getRegattaLog();
    }
    
    private RaceLog getRaceLog(String leaderboardName, String raceColumnName, String fleetName) throws NotFoundException {
        RaceColumn raceColumn = getRaceColumn(leaderboardName, raceColumnName);
        Fleet fleet = getFleetByName(raceColumn, fleetName);
        return raceColumn.getRaceLog(fleet);
    }

    private Competitor getCompetitor(CompetitorWithoutBoatDTO dto) {
        return getService().getCompetitorStore().getExistingCompetitorByIdAsString(dto.getIdAsString());
    }

    private Boat getBoat(BoatDTO dto) {
        return getService().getCompetitorStore().getExistingBoatByIdAsString(dto.getIdAsString());
    }

    @Override
    public void setCompetitorRegistrationsInRaceLog(String leaderboardName, String raceColumnName, String fleetName,
            Map<? extends CompetitorWithoutBoatDTO, BoatDTO> competitorAndBoatDTOs)
            throws CompetitorRegistrationOnRaceLogDisabledException, NotFoundException {
        Set<Competitor> competitorsToRegister = new HashSet<>();
        Map<Competitor, Boat> competitorToBoatMapping = new HashMap<>();
        for (Entry<? extends CompetitorWithoutBoatDTO, BoatDTO> competitorAndBoatEntry: competitorAndBoatDTOs.entrySet()) {
            Competitor competitor = getCompetitor(competitorAndBoatEntry.getKey());
            competitorsToRegister.add(competitor);
            competitorToBoatMapping.put(competitor, getBoat(competitorAndBoatEntry.getValue()));
        }
        
        RaceColumn raceColumn = getRaceColumn(leaderboardName, raceColumnName);
        Fleet fleet = getFleetByName(raceColumn, fleetName);

        Collection<Competitor> competitorsToRemove = raceColumn.getCompetitorsRegisteredInRacelog(fleet).keySet();
        HashSet<Competitor> competitorSetToRemove = new HashSet<>();
        Util.addAll(competitorsToRemove, competitorSetToRemove);
        filterCompetitorDuplicates(competitorsToRegister, competitorSetToRemove);
        
        raceColumn.deregisterCompetitors(competitorSetToRemove, fleet);
        
        // we assume that the competitors id of type Competitor here, so we need to find the corresponding boat
        for (Competitor competitorToRegister: competitorsToRegister) {
            raceColumn.registerCompetitor(competitorToRegister, competitorToBoatMapping.get(competitorToRegister), fleet);  
        }
    }
    
    @Override
    public void setCompetitorRegistrationsInRaceLog(String leaderboardName, String raceColumnName, String fleetName,
            Set<? extends CompetitorWithoutBoatDTO> competitorDTOs) throws CompetitorRegistrationOnRaceLogDisabledException, NotFoundException {
        Set<Competitor> competitorsToRegister = new HashSet<>();
        for (CompetitorWithoutBoatDTO dto : competitorDTOs) {
            competitorsToRegister.add(getCompetitor(dto));
        }
        RaceColumn raceColumn = getRaceColumn(leaderboardName, raceColumnName);
        Fleet fleet = getFleetByName(raceColumn, fleetName);
        Collection<Competitor> competitorsToRemove = raceColumn.getCompetitorsRegisteredInRacelog(fleet).keySet();
        HashSet<Competitor> competitorSetToRemove = new HashSet<>();
        Util.addAll(competitorsToRemove, competitorSetToRemove);
        filterCompetitorDuplicates(competitorsToRegister, competitorSetToRemove);
        raceColumn.deregisterCompetitors(competitorSetToRemove, fleet);
        // we assume that the competitors id of type Competitor here, so we need to find the corresponding boat
        for (Competitor competitorToRegister : competitorsToRegister) {
            if (competitorToRegister.hasBoat()) {
                raceColumn.registerCompetitor((CompetitorWithBoat) competitorToRegister, fleet);  
            } else {
                logger.warning("The competitor "+competitorToRegister.getName()+" does not have a boat associated but should have; "+
                        "competitor is not registered for race log of race "+raceColumnName+" in leaderboard "+leaderboardName+" for fleet "+fleetName);
            }
        }
    }
    
    @Override
    public void setCompetitorRegistrationsInRegattaLog(String leaderboardName, Set<? extends CompetitorWithoutBoatDTO> competitorDTOs)
            throws DoesNotHaveRegattaLogException, NotFoundException {
        Leaderboard leaderboard = getLeaderboardByName(leaderboardName);
        if (!(leaderboard instanceof HasRegattaLike)){
            throw new DoesNotHaveRegattaLogException();
        }
        
        Set<Competitor> competitorsToRegister = new HashSet<Competitor>();
        for (CompetitorWithoutBoatDTO dto : competitorDTOs) {
            competitorsToRegister.add(getCompetitor(dto));
        }
        
        HasRegattaLike hasRegattaLike = (HasRegattaLike) leaderboard;
        Iterable<Competitor> competitorsToRemove = leaderboard.getAllCompetitors();
        HashSet<Competitor> competitorSetToRemove = new HashSet<>();
        Util.addAll(competitorsToRemove, competitorSetToRemove);
        filterCompetitorDuplicates(competitorsToRegister, competitorSetToRemove);
        
        hasRegattaLike.deregisterCompetitors(competitorSetToRemove);
        hasRegattaLike.registerCompetitors(competitorsToRegister);
    }

    private HashSet<Competitor> filterCompetitorDuplicates(Set<Competitor> competitorsToRegister, HashSet<Competitor> competitorSetToRemove) {
        for (Iterator<Competitor> iterator = competitorSetToRemove.iterator(); iterator.hasNext();) {
            Competitor competitor = iterator.next();
            if (competitorsToRegister.remove(competitor)) {
                iterator.remove();
            }
        }
        return competitorSetToRemove;
    }

    private HashSet<Boat> filterBoatDuplicates(Set<Boat> boatsToRegister, HashSet<Boat> boatSetToRemove) {
        for (Iterator<Boat> iterator = boatSetToRemove.iterator(); iterator.hasNext();) {
            Boat boat = iterator.next();
            if (boatsToRegister.remove(boat)) {
                iterator.remove();
            }
        }
        return boatSetToRemove;
    }

    private Mark convertToMark(MarkDTO dto, boolean resolve) {
        Mark result = null;
        if (resolve) {
            Mark existing = baseDomainFactory.getExistingMarkByIdAsString(dto.getIdAsString());
            if (existing != null) {
                result = existing;
            }
        }
        if (result == null) {
            Serializable id = UUID.randomUUID();
            result = baseDomainFactory.getOrCreateMark(id, dto.getName(), dto.type, dto.color, dto.shape, dto.pattern);
        }
        return result;
    }
    
    /**
     * Also finds the last position of the marks if set by pinging them as long as currently a {@link TrackedRace} exists
     * whose tracking interval spans the current time. If at least a non-spanning {@link TrackedRace} can be found in the
     * scope of the <code>leaderboard</code>, the time-wise closest position fix for the mark will be used as its position.
     * If the mark has been pinged through the {@link RegattaLog} but no {@link TrackedRace} exists that has loaded that ping,
     * the ping won't be visible to this API.
     */
    private MarkDTO convertToMarkDTO(LeaderboardThatHasRegattaLike leaderboard, Mark mark) {
        final TimePoint now = MillisecondsTimePoint.now();
        final Position lastPos = getService().getMarkPosition(mark, leaderboard, now);
        return convertToMarkDTO(mark, lastPos);
    }
    
    @Override
    public void addMarkToRegattaLog(String leaderboardName, MarkDTO markDTO) throws DoesNotHaveRegattaLogException {
        Mark mark = convertToMark(markDTO, false);

        RegattaLog regattaLog = getRegattaLogInternal(leaderboardName);
        RegattaLogDefineMarkEventImpl event = new RegattaLogDefineMarkEventImpl(MillisecondsTimePoint.now(),
                getService().getServerAuthor(), MillisecondsTimePoint.now(), UUID.randomUUID(), mark);
        regattaLog.add(event);
    }
    
    @Override
    public void revokeMarkDefinitionEventInRegattaLog(String leaderboardName, MarkDTO markDTO) throws DoesNotHaveRegattaLogException {
        RegattaLog regattaLog = getRegattaLogInternal(leaderboardName);
        final List<RegattaLogEvent> regattaLogDefineMarkEvents = new AllEventsOfTypeFinder<>(regattaLog, /* only unrevoked */ true, RegattaLogDefineMarkEvent.class).analyze();
        RegattaLogDefineMarkEvent eventToRevoke = null;
        for (RegattaLogEvent event : regattaLogDefineMarkEvents) {
            RegattaLogDefineMarkEvent defineMarkEvent = (RegattaLogDefineMarkEvent) event;
            if (defineMarkEvent.getMark().getId().toString().equals(markDTO.getIdAsString())){
                eventToRevoke = defineMarkEvent;
                break;
            }
        }
        regattaLog.revokeDefineMarkEventAndRelatedDeviceMappings(eventToRevoke, getService().getServerAuthor(), logger);
    }

    @Override
    public void addCourseDefinitionToRaceLog(String leaderboardName, String raceColumnName, String fleetName,
            List<com.sap.sse.common.Util.Pair<ControlPointDTO, PassingInstruction>> courseDTO) throws NotFoundException {
        RaceLog raceLog = getRaceLog(leaderboardName, raceColumnName, fleetName);
        String courseName = "Course of " + raceColumnName;
        if (!LeaderboardNameConstants.DEFAULT_FLEET_NAME.equals(fleetName)) {
            courseName += " - " + fleetName; 
        }
        CourseBase lastPublishedCourse = new LastPublishedCourseDesignFinder(raceLog, /* onlyCoursesWithValidWaypointList */ false).analyze();
        if (lastPublishedCourse == null) {
            lastPublishedCourse = new CourseDataImpl(courseName);
        }
        
        List<Pair<ControlPoint, PassingInstruction>> controlPoints = new ArrayList<>();
        for (Pair<ControlPointDTO, PassingInstruction> waypointDTO : courseDTO) {
            controlPoints.add(new Pair<>(getOrCreateControlPoint(waypointDTO.getA()), waypointDTO.getB()));
        }
        Course course = new CourseImpl(courseName, lastPublishedCourse.getWaypoints());
        
        try {
            course.update(controlPoints, baseDomainFactory);
        } catch (Exception e) {
            throw new RuntimeException(e);
        }
        
        RaceLogEvent event = new RaceLogCourseDesignChangedEventImpl(MillisecondsTimePoint.now(),
                getService().getServerAuthor(), raceLog.getCurrentPassId(), course, CourseDesignerMode.ADMIN_CONSOLE);
        raceLog.add(event);
    }
    
    /**
     * @param trackedRace
     *            if <code>null</code>, no position data will be attached to the {@link MarkDTO}s
     * @param timePoint
     *            if <code>trackedRace</code> is not <code>null</code>, specifies the time point for which to determine
     *            the mark positions and attach to the {@link MarkDTO}s. If <code>null<c/code>, the current time point
     *            will be used as default.
     */
    private WaypointDTO convertToWaypointDTO(Waypoint waypoint, Map<Serializable, ControlPointDTO> controlPointCache, MarkPositionFinder positionFinder, TimePoint timePoint) {
        ControlPointDTO cp = controlPointCache.get(waypoint.getControlPoint().getId());
        if (cp == null) {
            cp = convertToControlPointDTO(waypoint.getControlPoint(), positionFinder, timePoint);
            controlPointCache.put(waypoint.getControlPoint().getId(), cp);
        }
        return new WaypointDTO(waypoint.getName(), cp, waypoint.getPassingInstructions());
    }
    
    /**
     * @param course
     *            the course to convert
     * @param trackedRace
     *            if <code>null</code>, no position data will be attached to the {@link MarkDTO}s
     * @param timePoint
     *            if <code>trackedRace</code> is not <code>null</code>, specifies the time point for which to determine
     *            the mark positions and attach to the {@link MarkDTO}s. If <code>null<c/code>, the current time point
     *            will be used as default.
     */
    private RaceCourseDTO convertToRaceCourseDTO(CourseBase course, MarkPositionFinder positionFinder, TimePoint timePoint) {
        final RaceCourseDTO result;
        if (course != null) {
            List<WaypointDTO> waypointDTOs = new ArrayList<WaypointDTO>();
            Map<Serializable, ControlPointDTO> controlPointCache = new HashMap<>();
            for (Waypoint waypoint : course.getWaypoints()) {
                waypointDTOs.add(convertToWaypointDTO(waypoint, controlPointCache, positionFinder, timePoint));
            }
            result = new RaceCourseDTO(waypointDTOs);
        } else {
            result = new RaceCourseDTO(Collections.<WaypointDTO> emptyList());
        }
        return result;
    }
    
    @Override
    public RaceCourseDTO getLastCourseDefinitionInRaceLog(final String leaderboardName, String raceColumnName, String fleetName) throws NotFoundException {
        final RaceLog raceLog = getRaceLog(leaderboardName, raceColumnName, fleetName);
        // only look for course definitions that really define waypoints; ignore by-name course updates
        CourseBase lastPublishedCourse = new LastPublishedCourseDesignFinder(raceLog, /* onlyCoursesWithValidWaypointList */ true).analyze();
        if (lastPublishedCourse == null) {
            lastPublishedCourse = new CourseDataImpl("");
        }
        return convertToRaceCourseDTO(lastPublishedCourse, new MarkPositionFinder() {
            @Override
            public Position find(Mark mark, TimePoint at) {
                return getService().getMarkPosition(mark, (LeaderboardThatHasRegattaLike) getService().getLeaderboardByName(leaderboardName), at);
            }
        }, /* timePoint */ MillisecondsTimePoint.now());
    }
    
    @Override
    public void pingMark(String leaderboardName,
            MarkDTO markDTO, TimePoint timePoint, Position positionDTO) throws DoesNotHaveRegattaLogException {
        final RegattaLog regattaLog = getRegattaLogInternal(leaderboardName);
        final Mark mark = convertToMark(markDTO, true);
        final TimePoint time = timePoint == null ? MillisecondsTimePoint.now() : timePoint;
        final Position position = positionDTO;
        final GPSFix fix = new GPSFixImpl(position, time);
        getRaceLogTrackingAdapter().pingMark(regattaLog, mark, fix, getService());
    }
    
    @Override
    public void copyCourseToOtherRaceLogs(com.sap.sse.common.Util.Triple<String, String, String> fromTriple,
            Set<com.sap.sse.common.Util.Triple<String, String, String>> toTriples) throws NotFoundException {
        RaceLog fromRaceLog = getRaceLog(fromTriple);
        Set<RaceLog> toRaceLogs = new HashSet<>();
        for (com.sap.sse.common.Util.Triple<String, String, String> toTriple : toTriples) {
            toRaceLogs.add(getRaceLog(toTriple));
        }
        getRaceLogTrackingAdapter().copyCourse(fromRaceLog, toRaceLogs, baseDomainFactory, getService());
    }
    
    @Override
    public void copyCompetitorsToOtherRaceLogs(com.sap.sse.common.Util.Triple<String, String, String> fromTriple,
            Set<com.sap.sse.common.Util.Triple<String, String, String>> toTriples) throws NotFoundException {
        final RaceColumn raceColumn = getRaceColumn(fromTriple.getA(), fromTriple.getB());
        final Set<Pair<RaceColumn, Fleet>> toRaces = new HashSet<>();
        for (com.sap.sse.common.Util.Triple<String, String, String> toTriple : toTriples) {
            final RaceColumn toRaceColumn = getRaceColumn(toTriple.getA(), toTriple.getB());
            final Fleet toFleet = getFleetByName(toRaceColumn, toTriple.getC());
            toRaces.add(new Pair<>(toRaceColumn, toFleet));
        }
        getRaceLogTrackingAdapter().copyCompetitors(raceColumn, getFleetByName(raceColumn, fromTriple.getC()), toRaces);
    }
    
    private TypeBasedServiceFinder<DeviceIdentifierStringSerializationHandler> getDeviceIdentifierStringSerializerHandlerFinder(
            boolean withFallback) {
        TypeBasedServiceFinderFactory factory = getService().getTypeBasedServiceFinderFactory();
        TypeBasedServiceFinder<DeviceIdentifierStringSerializationHandler> finder = factory.createServiceFinder(DeviceIdentifierStringSerializationHandler.class);
        if (withFallback) {
            finder.setFallbackService(new PlaceHolderDeviceIdentifierStringSerializationHandler());
        }
        return finder;
    }
    
    private DeviceIdentifier deserializeDeviceIdentifier(String type, String deviceId) throws NoCorrespondingServiceRegisteredException,
    TransformationException {
        DeviceIdentifierStringSerializationHandler handler =
                getDeviceIdentifierStringSerializerHandlerFinder(false).findService(type);
        return handler.deserialize(deviceId, type, deviceId);
    }
    
    private String serializeDeviceIdentifier(DeviceIdentifier deviceId) throws TransformationException {
        return getDeviceIdentifierStringSerializerHandlerFinder(true).findService(
                deviceId.getIdentifierType()).serialize(deviceId).getB();
    }
    
    private DeviceMappingDTO convertToDeviceMappingDTO(DeviceMapping<?> mapping) throws TransformationException {
        final Map<DeviceIdentifier, Timed> lastFixes = getService().getSensorFixStore().getLastFix(Collections.singleton(mapping.getDevice()));
        final Timed lastFix;
        if (lastFixes != null && lastFixes.containsKey(mapping.getDevice())) {
            lastFix = lastFixes.get(mapping.getDevice());
        } else {
            lastFix = null;
        }
        String deviceId = serializeDeviceIdentifier(mapping.getDevice());
        Date from = mapping.getTimeRange().from() == null || mapping.getTimeRange().from().equals(TimePoint.BeginningOfTime) ? 
                null : mapping.getTimeRange().from().asDate();
        Date to = mapping.getTimeRange().to() == null || mapping.getTimeRange().to().equals(TimePoint.EndOfTime) ?
                null : mapping.getTimeRange().to().asDate();
        MappableToDevice item = null;
        final WithID mappedTo = mapping.getMappedTo();
        if (mappedTo == null) {
            throw new RuntimeException("Device mapping not mapped to any object");
        } else if (mappedTo instanceof Competitor) {
            item = baseDomainFactory.convertToCompetitorDTO((Competitor) mapping.getMappedTo());
        } else if (mappedTo instanceof Mark) {
            item = convertToMarkDTO((Mark) mapping.getMappedTo(), null);
        } else if (mappedTo instanceof Boat) {
            item = baseDomainFactory.convertToBoatDTO((Boat) mappedTo);
        } else {
            throw new RuntimeException("Can only handle Competitor, Boat or Mark as mapped item type, but not "
                    + mappedTo.getClass().getName());
        }
        //Only deal with UUIDs - otherwise we would have to pass Serializable to browser context - which
        //has a large performance implact for GWT.
        //As any Serializable subclass is converted to String by the BaseRaceLogEventSerializer, and only UUIDs are
        //recovered by the BaseRaceLogEventDeserializer, only UUIDs are safe to use anyway.
        List<UUID> originalRaceLogEventUUIDs = new ArrayList<UUID>();
        for (Serializable id : mapping.getOriginalRaceLogEventIds()) {
            if (! (id instanceof UUID)) {
                logger.log(Level.WARNING, "Got RaceLogEvent with id that was not UUID, but " + id.getClass().getName());
                throw new TransformationException("Could not send device mapping to browser: can only deal with UUIDs");
            }
            originalRaceLogEventUUIDs.add((UUID) id);
        }
        return new DeviceMappingDTO(new DeviceIdentifierDTO(mapping.getDevice().getIdentifierType(),
                deviceId), from, to, item, originalRaceLogEventUUIDs, lastFix==null?null:lastFix.getTimePoint());
    }
    
    private List<AbstractLog<?, ?>> getLogHierarchy(String leaderboardName, String raceColumnName,
            String fleetName) throws NotFoundException {
        List<AbstractLog<?, ?>> result = new ArrayList<>();
        RaceLog raceLog = getRaceLog(leaderboardName, raceColumnName, fleetName);
        
        if (raceLog != null){
            result.add(raceLog);
        }
        
        Leaderboard leaderboard = getLeaderboardByName(leaderboardName);
        if (leaderboard instanceof HasRegattaLike) {
            result.add(((HasRegattaLike) leaderboard).getRegattaLike().getRegattaLog());
        }
        return result;
    }
    
    private List<DeviceMappingDTO> getDeviceMappings(RegattaLog regattaLog)
            throws TransformationException {
        List<DeviceMappingDTO> result = new ArrayList<DeviceMappingDTO>();
        for (List<? extends DeviceMapping<WithID>> list : new RegattaLogDeviceMappingFinder<>(
                regattaLog).analyze().values()) {
            for (DeviceMapping<WithID> mapping : list) {
                result.add(convertToDeviceMappingDTO(mapping));
            }
        }
        return result;
    }
    
    @Override
    public void addDeviceMappingToRegattaLog(String leaderboardName,
            DeviceMappingDTO dto) throws NoCorrespondingServiceRegisteredException, TransformationException, DoesNotHaveRegattaLogException {
        RegattaLog regattaLog = getRegattaLogInternal(leaderboardName);
        DeviceMapping<?> mapping = convertToDeviceMapping(dto);
        TimePoint now = MillisecondsTimePoint.now();
        RegattaLogEvent event = null;
        TimePoint from = mapping.getTimeRange().hasOpenBeginning() ? null : mapping.getTimeRange().from();
        TimePoint to = mapping.getTimeRange().hasOpenEnd() ? null : mapping.getTimeRange().to();
        if (dto.mappedTo instanceof MarkDTO) {
            Mark mark = convertToMark(((MarkDTO) dto.mappedTo), true); 
            event = new RegattaLogDeviceMarkMappingEventImpl(now, now, getService().getServerAuthor(), UUID.randomUUID(), 
                    mark, mapping.getDevice(), from, to);
        } else if (dto.mappedTo instanceof CompetitorDTO) {
            Competitor competitor = getService().getCompetitorStore().getExistingCompetitorByIdAsString(
                    ((CompetitorDTO) dto.mappedTo).getIdAsString());
            if (mapping.getDevice().getIdentifierType().equals(ExpeditionSensorDeviceIdentifier.TYPE)) {
                event = new RegattaLogDeviceCompetitorExpeditionExtendedMappingEventImpl(
                        now, now, getService().getServerAuthor(), UUID.randomUUID(), 
                        competitor, mapping.getDevice(), from, to);
            } else {
                event = new RegattaLogDeviceCompetitorMappingEventImpl(now, now, getService().getServerAuthor(), UUID.randomUUID(), 
                        competitor, mapping.getDevice(), from, to);
            }
        } else if (dto.mappedTo instanceof BoatDTO) {
            final Boat boat = getService().getCompetitorStore()
                    .getExistingBoatByIdAsString(((BoatDTO) dto.mappedTo).getIdAsString());
            event = new RegattaLogDeviceBoatMappingEventImpl(now, now, getService().getServerAuthor(), UUID.randomUUID(), 
                    boat, mapping.getDevice(), from, to);
        } else {
            throw new RuntimeException("Can only map devices to competitors, boats or marks");
        }
        regattaLog.add(event);
    }
    
    @Override
    public void addTypedDeviceMappingToRegattaLog(String leaderboardName, TypedDeviceMappingDTO dto)
            throws NoCorrespondingServiceRegisteredException, TransformationException, DoesNotHaveRegattaLogException {
        RegattaLog regattaLog = getRegattaLogInternal(leaderboardName);
        DeviceMapping<?> mapping = convertToDeviceMapping(dto);
        TimePoint now = MillisecondsTimePoint.now();
        RegattaLogEvent event = null;
        TimePoint from = mapping.getTimeRange().hasOpenBeginning() ? null : mapping.getTimeRange().from();
        TimePoint to = mapping.getTimeRange().hasOpenEnd() ? null : mapping.getTimeRange().to();
        if (dto.mappedTo instanceof CompetitorDTO) {
            DoubleVectorFixImporter importer = getRegisteredImporter(DoubleVectorFixImporter.class, dto.dataType);
            event = importer.createEvent(now, now, getService().getServerAuthor(), UUID.randomUUID(),
                    getCompetitor((CompetitorDTO) dto.mappedTo), mapping.getDevice(), from, to);
        } else if (dto.mappedTo instanceof BoatDTO) {
            DoubleVectorFixImporter importer = getRegisteredImporter(DoubleVectorFixImporter.class, dto.dataType);
            event = importer.createEvent(now, now, getService().getServerAuthor(), UUID.randomUUID(),
                    getBoat((BoatDTO) dto.mappedTo), mapping.getDevice(), from, to);
        } else {
            throw new RuntimeException("Can only map devices to a competitor or boat");
        }
        regattaLog.add(event);
    }
    
    @Override
    public List<String> getDeserializableDeviceIdentifierTypes() {
        List<String> result = new ArrayList<String>();
        for (ServiceReference<DeviceIdentifierStringSerializationHandler> reference :
            deviceIdentifierStringSerializationHandlerTracker.getServiceReferences()) {
            result.add((String) reference.getProperty(TypeBasedServiceFinder.TYPE));
        }
        return result;
    }
    
    private DeviceMapping<?> convertToDeviceMapping(DeviceMappingDTO dto)
            throws NoCorrespondingServiceRegisteredException, TransformationException {
        DeviceIdentifier device = deserializeDeviceIdentifier(dto.deviceIdentifier.deviceType, dto.deviceIdentifier.deviceId);
        TimePoint from = dto.from == null ? null : new MillisecondsTimePoint(dto.from);
        TimePoint to = dto.to == null ? null : new MillisecondsTimePoint(dto.to);
        TimeRange timeRange = new TimeRangeImpl(from, to);
        if (dto.mappedTo instanceof MarkDTO) {
            Mark mark = convertToMark(((MarkDTO) dto.mappedTo), true);
            //expect UUIDs
            return new DeviceMappingImpl<Mark>(mark, device, timeRange, dto.originalRaceLogEventIds, RegattaLogDeviceMarkMappingEventImpl.class);
        } else if (dto.mappedTo instanceof CompetitorDTO) {
            Competitor competitor = getService().getCompetitorStore().getExistingCompetitorByIdAsString(
                    ((CompetitorDTO) dto.mappedTo).getIdAsString());
            return new DeviceMappingImpl<Competitor>(competitor, device, timeRange, dto.originalRaceLogEventIds, RegattaLogDeviceCompetitorMappingEventImpl.class);
        } else if (dto.mappedTo instanceof BoatDTO) {
            final Boat boat = getService().getCompetitorStore()
                    .getExistingBoatByIdAsString(dto.mappedTo.getIdAsString());
            return new DeviceMappingImpl<WithID>(boat, device, timeRange, dto.originalRaceLogEventIds,
                    RegattaLogDeviceBoatMappingEventImpl.class);
        } else {
            throw new RuntimeException("Can only map devices to competitors, boats or marks");
        }
    }

    private void closeOpenEndedDeviceMapping(RegattaLog regattaLog, DeviceMappingDTO mappingDTO, Date closingTimePoint) throws TransformationException, UnableToCloseDeviceMappingException {
        boolean successfullyClosed = false;
        List<RegattaLogCloseOpenEndedDeviceMappingEvent> closingEvents = null;
        regattaLog.lockForRead();
        try {
            RegattaLogEvent event = regattaLog.getEventById(mappingDTO.originalRaceLogEventIds.get(0));
            if (event != null) {
                successfullyClosed = true;
                DeviceMapping<?> mapping = convertToDeviceMapping(mappingDTO);
                closingEvents = new RegattaLogOpenEndedDeviceMappingCloser(regattaLog, mapping, getService().getServerAuthor(),
                                new MillisecondsTimePoint(closingTimePoint)).analyze();
            }
        } finally {
            regattaLog.unlockAfterRead();
        }
        // important: read lock must be release before write lock is obtained in add(...); see bug 3774
        if (successfullyClosed) {
            for (RegattaLogEvent closingEvent : closingEvents) {
                regattaLog.add(closingEvent);
            }
        } else {
            throw new UnableToCloseDeviceMappingException();
        }
    }
    
    @Override
    public void revokeRaceAndRegattaLogEvents(String leaderboardName, String raceColumnName, String fleetName,
            List<UUID> eventIds) throws NotRevokableException, NotFoundException {
        List<AbstractLog<?, ?>> logs = getLogHierarchy(leaderboardName, raceColumnName, fleetName);
        revokeEventsFromLogs(logs, eventIds);
    }
    
    @Override
    public void revokeRaceAndRegattaLogEvents(String leaderboardName,
        List<UUID> eventIds) throws NotRevokableException, DoesNotHaveRegattaLogException {
        List<AbstractLog<?, ?>> logs = getLogHierarchy(leaderboardName);
        revokeEventsFromLogs(logs, eventIds);
    }
    
    private void revokeEventsFromLogs(List<AbstractLog<?, ?>> logs, List<UUID> eventIds) throws NotRevokableException{
        boolean eventRevoked = false;
        for (Serializable idToRevoke : eventIds) {
            eventRevoked = false;
            for (AbstractLog<?, ?> abstractLog : logs) {
                eventRevoked = revokeEvent(eventRevoked, idToRevoke, abstractLog);
            }
            if (!eventRevoked){
                logger.warning("Could not revoke event with id "+idToRevoke);
            }
        }
    }

    private <EventT extends AbstractLogEvent<VisitorT>, VisitorT> boolean revokeEvent(boolean eventRevoked, Serializable idToRevoke, AbstractLog<EventT, VisitorT> abstractLog)
            throws NotRevokableException {
        final EventT event; 
        abstractLog.lockForRead();
        try {
            event = abstractLog.getEventById(idToRevoke);
        } finally {
            abstractLog.unlockAfterRead();
        }
        if (event != null) {
            abstractLog.revokeEvent(getService().getServerAuthor(), event, "revoke triggered by GWT user action"); 
            eventRevoked = true;
        }
        return eventRevoked;
    }
    
    @Override
    public void startRaceLogTracking(String leaderboardName, String raceColumnName, String fleetName, final boolean trackWind, final boolean correctWindByDeclination)
            throws NotDenotedForRaceLogTrackingException, Exception {
        Leaderboard leaderboard = getLeaderboardByName(leaderboardName);
        RaceColumn raceColumn = leaderboard.getRaceColumnByName(raceColumnName);
        Fleet fleet = raceColumn.getFleetByName(fleetName);
        getRaceLogTrackingAdapter().startTracking(getService(), leaderboard, raceColumn, fleet, trackWind, correctWindByDeclination);
    }
    
    @Override
    public void startRaceLogTracking(List<Triple<String, String, String>> leaderboardRaceColumnFleetNames,
            final boolean trackWind, final boolean correctWindByDeclination)
            throws NotDenotedForRaceLogTrackingException, Exception {
        for (final Triple<String, String, String> leaderboardRaceColumnFleetName : leaderboardRaceColumnFleetNames) {
            startRaceLogTracking(leaderboardRaceColumnFleetName.getA(), leaderboardRaceColumnFleetName.getB(),
                    leaderboardRaceColumnFleetName.getC(), trackWind, correctWindByDeclination);
        }
    }
    
    @Override
    public Collection<String> getGPSFixImporterTypes() {
        return getRegisteredImporterTypes(GPSFixImporter.class);
    }
    
    @Override
    public Collection<String> getSensorDataImporterTypes() {
        return getRegisteredImporterTypes(DoubleVectorFixImporter.class);
    }
    
    private <S> Collection<String> getRegisteredImporterTypes(Class<S> referenceClass) {
        Set<String> result = new HashSet<>();
        for (ServiceReference<S> reference : getRegisteredServiceReferences(referenceClass)) {
            result.add((String) reference.getProperty(TypeBasedServiceFinder.TYPE));
        }
        return result;
    }
    
    private <S extends DoubleVectorFixImporter> S getRegisteredImporter(Class<S> referenceClass, String type)
            throws NoCorrespondingServiceRegisteredException {
        for (ServiceReference<S> reference : getRegisteredServiceReferences(referenceClass)) {
            S importer = Activator.getDefault().getService(reference);
            if (importer != null && importer.getType().equals(type)) {
                return importer;
            }
        }
        throw new NoCorrespondingServiceRegisteredException("No importer service found!", type, referenceClass.getName());
    }
    
    private <S> Collection<ServiceReference<S>> getRegisteredServiceReferences(Class<S> referenceClass) {
        try {
            return Activator.getDefault().getServiceReferences(referenceClass, null);
        } catch (InvalidSyntaxException e) {
            // shouldn't happen, as we are passing null for the filter
        }
        return Collections.emptyList();
    }
    
    @Override
    public List<TrackFileImportDeviceIdentifierDTO> getTrackFileImportDeviceIds(List<String> uuids)
            throws NoCorrespondingServiceRegisteredException, TransformationException {
        try {
            final List<TrackFileImportDeviceIdentifierDTO> result = new ArrayList<>();
            for (String uuidAsString : uuids) {
                UUID uuid = UUID.fromString(uuidAsString);
                TrackFileImportDeviceIdentifier device = TrackFileImportDeviceIdentifierImpl.getOrCreate(uuid);
                long numFixes = getService().getSensorFixStore().getNumberOfFixes(device);
                TimeRange timeRange = getService().getSensorFixStore().getTimeRangeCoveredByFixes(device);
                Date from = timeRange == null ? null : timeRange.from().asDate();
                Date to = timeRange == null ? null : timeRange.to().asDate();
                result.add(new TrackFileImportDeviceIdentifierDTO(uuidAsString, device.getFileName(), device.getTrackName(),
                        numFixes, from, to));
            }
            return result;
        } catch (Exception e) {
            logger.log(Level.SEVERE, "Exception trying to obtain track file import device IDs", e);
            throw e;
        }
    }

    @Override
    public RaceDTO setStartTimeReceivedForRace(RaceIdentifier raceIdentifier, Date newStartTimeReceived) {
        if (newStartTimeReceived != null) {
            RegattaNameAndRaceName regattaAndRaceIdentifier = new RegattaNameAndRaceName(
                    raceIdentifier.getRegattaName(), raceIdentifier.getRaceName());
            DynamicTrackedRace trackedRace = getService().getTrackedRace(regattaAndRaceIdentifier);
            trackedRace.setStartTimeReceived(new MillisecondsTimePoint(newStartTimeReceived));
            
            return baseDomainFactory.createRaceDTO(getService(), false, regattaAndRaceIdentifier, trackedRace);
        }
        return null;
    }
    
    @Override
    public ArrayList<EventDTO> getEventsForLeaderboard(String leaderboardName) {
        Leaderboard leaderboard = getService().getLeaderboardByName(leaderboardName);
        HashMap<UUID, EventDTO> events = new HashMap<>();
        for (Event e : getService().getAllEvents()) {
            for (LeaderboardGroup g : e.getLeaderboardGroups()) {
                for (Leaderboard l : g.getLeaderboards()) {
                    if (leaderboard.equals(l)) {
                        events.put(e.getId(), convertToEventDTO(e, false));
                    }
                }
            }
        }
        return new ArrayList<>(events.values());
    }

    @Override
    public Map<Integer, Date> getCompetitorRaceLogMarkPassingData(String leaderboardName, String raceColumnName, String fleetName,
            CompetitorDTO competitor) {
        Map<Integer, Date> result = new HashMap<>();
        RaceLog raceLog = getService().getRaceLog(leaderboardName, raceColumnName, fleetName);
        for (Triple<Competitor, Integer, TimePoint> fixedEvent : new MarkPassingDataFinder(raceLog).analyze()) {
            if (fixedEvent.getA().getName().equals(competitor.getName())) {
                final Date date;
                if (fixedEvent.getC() != null) {
                    date = new Date(fixedEvent.getC().asMillis());
                } else {
                    date = null;
                }
                result.put(fixedEvent.getB(), date);
            }
        }
        return result;
    }

    @Override
    public void updateFixedMarkPassing(String leaderboardName, String raceColumnName, String fleetName, Integer indexOfWaypoint,
            Date dateOfMarkPassing, CompetitorDTO competitorDTO) {
        RaceLog raceLog = getService().getRaceLog(leaderboardName, raceColumnName, fleetName);
        Competitor competitor = getCompetitor(competitorDTO);
        RaceLogFixedMarkPassingEvent oldFixedMarkPassingEvent = null;
        for (RaceLogEvent event : raceLog.getUnrevokedEvents()) {
            if (event instanceof RaceLogFixedMarkPassingEventImpl && event.getInvolvedCompetitors().contains(competitor)) {
                RaceLogFixedMarkPassingEvent fixedEvent = (RaceLogFixedMarkPassingEvent) event;
                if (Util.equalsWithNull(fixedEvent.getZeroBasedIndexOfPassedWaypoint(), indexOfWaypoint)) {
                    oldFixedMarkPassingEvent = fixedEvent;
                }
            }
        }
        if (oldFixedMarkPassingEvent != null) {
            try {
                raceLog.revokeEvent(getService().getServerAuthor(), oldFixedMarkPassingEvent);
            } catch (NotRevokableException e) {
                e.printStackTrace();
            }
        }
        if (dateOfMarkPassing != null) {
            raceLog.add(new RaceLogFixedMarkPassingEventImpl(MillisecondsTimePoint.now(), getService()
                    .getServerAuthor(), competitor, raceLog.getCurrentPassId(),
                    new MillisecondsTimePoint(dateOfMarkPassing), indexOfWaypoint));
        }
    }
    
    @Override
    public void updateSuppressedMarkPassings(String leaderboardName, String raceColumnName, String fleetName,
            Integer newZeroBasedIndexOfSuppressedMarkPassing, CompetitorDTO competitorDTO) {
        RaceLogSuppressedMarkPassingsEvent oldSuppressedMarkPassingEvent = null;
        RaceLog raceLog = getService().getRaceLog(leaderboardName, raceColumnName, fleetName);
        Competitor competitor = getCompetitor(competitorDTO);
        NavigableSet<RaceLogEvent> unrevokedEvents = raceLog.getUnrevokedEvents();
        for (RaceLogEvent event : unrevokedEvents) {
            if (event instanceof RaceLogSuppressedMarkPassingsEvent && event.getInvolvedCompetitors().contains(competitor)) {
                oldSuppressedMarkPassingEvent = (RaceLogSuppressedMarkPassingsEvent) event;
                break;
            }
        }
        
        final boolean create;
        final boolean revoke;
        if (oldSuppressedMarkPassingEvent == null) {
            if (newZeroBasedIndexOfSuppressedMarkPassing == null) {
                create = false;
                revoke = false;
            } else {
                create = true;
                revoke = false;
            }
        } else {
            if (newZeroBasedIndexOfSuppressedMarkPassing == null) {
                revoke = true;
                create = false;
            } else {
                boolean equal = Util.equalsWithNull(newZeroBasedIndexOfSuppressedMarkPassing,
                		oldSuppressedMarkPassingEvent.getZeroBasedIndexOfFirstSuppressedWaypoint());
                create = !equal;
                revoke = !equal;
            }
        }
        if (revoke) {
            try {
                raceLog.revokeEvent(getService().getServerAuthor(), oldSuppressedMarkPassingEvent);
            } catch (NotRevokableException e) {
            }
        }
        if (create) {
            raceLog.add(new RaceLogSuppressedMarkPassingsEventImpl(MillisecondsTimePoint.now(), getService()
                    .getServerAuthor(), competitor, raceLog.getCurrentPassId(),
                    newZeroBasedIndexOfSuppressedMarkPassing));
        }
    }

    @Override
    public Map<Integer, Date> getCompetitorMarkPassings(RegattaAndRaceIdentifier race, CompetitorDTO competitorDTO, boolean waitForCalculations) {
        Map<Integer, Date> result = new HashMap<>();
        final TrackedRace trackedRace = getExistingTrackedRace(race);
        if (trackedRace != null) {
            Competitor competitor = getCompetitorByIdAsString(trackedRace.getRace().getCompetitors(), competitorDTO.getIdAsString());
            Set<MarkPassing> competitorMarkPassings;
            competitorMarkPassings = trackedRace.getMarkPassings(competitor, waitForCalculations);
            Iterable<Waypoint> waypoints = trackedRace.getRace().getCourse().getWaypoints();
            if (competitorMarkPassings != null) {
                for (MarkPassing markPassing : competitorMarkPassings) {
                    result.put(Util.indexOf(waypoints, markPassing.getWaypoint()), markPassing.getTimePoint().asDate());
                }
            }
        }
        return result;
    }

    @Override
    public PolarSheetsXYDiagramData createXYDiagramForBoatClass(String boatClassName) {
        BoatClass boatClass = getService().getBaseDomainFactory().getOrCreateBoatClass(boatClassName);
        Map<Pair<LegType, Tack>, List<Pair<Double, Double>>> regressionSpeedDataLists = new HashMap<>();
        for (LegType legType : new LegType[] { LegType.UPWIND, LegType.DOWNWIND }) {
            for (Tack tack : new Tack[] { Tack.PORT, Tack.STARBOARD }) {
                regressionSpeedDataLists.put(new Pair<LegType, Tack>(legType, tack),
                        new ArrayList<Pair<Double, Double>>());
            }
        }
        for (double windInKnots = 0.1; windInKnots < 30; windInKnots = windInKnots + 0.1) {
            for (LegType legType : new LegType[] { LegType.UPWIND, LegType.DOWNWIND }) {
                for (Tack tack : new Tack[] { Tack.PORT, Tack.STARBOARD }) {     
                    try {
                        SpeedWithBearingWithConfidence<Void> averageUpwindStarboardRegression = getService()
                                .getPolarDataService().getAverageSpeedWithBearing(boatClass,
                                        new KnotSpeedImpl(windInKnots), legType, tack);

                        regressionSpeedDataLists.get(new Pair<LegType, Tack>(legType, tack)).add(
                                new Pair<Double, Double>(windInKnots, averageUpwindStarboardRegression.getObject()
                                        .getKnots()));
                    } catch (NotEnoughDataHasBeenAddedException e) {
                        // Do not add a point to the result
                    }
                }
            }
        }

        PolarSheetsXYDiagramData data = new PolarSheetsXYDiagramDataImpl(regressionSpeedDataLists);

        return data;
    }
    
    private FileStorageService getFileStorageService(String name) {
        if (name == null || name.equals("")) {
            return null;
        }
        return getService().getFileStorageManagementService().getFileStorageService(name);
    }
    
    private Locale getLocale(String localeInfoName) {
        return ResourceBundleStringMessages.Util.getLocaleFor(localeInfoName);
    }

    @Override
    public FileStorageServiceDTO[] getAvailableFileStorageServices(String localeInfoName) {
        List<FileStorageServiceDTO> serviceDtos = new ArrayList<>();
        final FileStorageManagementService fileStorageManagementService = getService().getFileStorageManagementService();
        if (fileStorageManagementService != null) {
            for (FileStorageService s : fileStorageManagementService.getAvailableFileStorageServices()) {
                serviceDtos.add(FileStorageServiceDTOUtils.convert(s, getLocale(localeInfoName)));
            }
        }
        return serviceDtos.toArray(new FileStorageServiceDTO[0]);
    }

    @Override
    public void setFileStorageServiceProperties(String serviceName, Map<String, String> properties) {
        for (Entry<String, String> p : properties.entrySet()) {
            try {
                getService().getFileStorageManagementService()
                    .setFileStorageServiceProperty(getFileStorageService(serviceName), p.getKey(), p.getValue());
            } catch (NoCorrespondingServiceRegisteredException | IllegalArgumentException e) {
                //ignore, doing refresh afterwards anyways
            }
        }
    }

    @Override
    public FileStorageServicePropertyErrorsDTO testFileStorageServiceProperties(String serviceName, String localeInfoName) throws IOException {
        try {
            FileStorageService service = getFileStorageService(serviceName);
            if (service != null) {
                service.testProperties();
            }
        } catch (InvalidPropertiesException e) {
            return FileStorageServiceDTOUtils.convert(e, getLocale(localeInfoName));
        }
        return null;
    }

    @Override
    public void setActiveFileStorageService(String serviceName, String localeInfoName) {
        getService().getFileStorageManagementService().setActiveFileStorageService(getFileStorageService(serviceName));
    }

    @Override
    public String getActiveFileStorageServiceName() {
        try {
            final FileStorageService activeFileStorageService = getService().getFileStorageManagementService().getActiveFileStorageService();
            return activeFileStorageService == null ? null : activeFileStorageService.getName();
        } catch (NoCorrespondingServiceRegisteredException e) {
            return null;
        }
    }

    @Override
    public void inviteCompetitorsForTrackingViaEmail(String serverUrlWithoutTrailingSlash, EventDTO eventDto,
            String leaderboardName, Collection<CompetitorDTO> competitorDtos, String iOSAppUrl, String androidAppUrl,
            String localeInfoName) throws MailException {
        Event event = getService().getEvent(eventDto.id);
        Set<Competitor> competitors = new HashSet<>();
        for (CompetitorDTO c : competitorDtos) {
            competitors.add(getCompetitor(c));
        }
        Leaderboard leaderboard = getService().getLeaderboardByName(leaderboardName);
        getRaceLogTrackingAdapter().inviteCompetitorsForTrackingViaEmail(event, leaderboard, serverUrlWithoutTrailingSlash,
                competitors, iOSAppUrl, androidAppUrl, getLocale(localeInfoName));
    }
    
    @Override
    public void inviteBuoyTenderViaEmail(String serverUrlWithoutTrailingSlash, EventDTO eventDto,
            String leaderboardName, String emails, String iOSAppUrl, String androidAppUrl, String localeInfoName)
            throws MailException {
        Event event = getService().getEvent(eventDto.id);
        Leaderboard leaderboard = getService().getLeaderboardByName(leaderboardName);
        getRaceLogTrackingAdapter().inviteBuoyTenderViaEmail(event, leaderboard, serverUrlWithoutTrailingSlash,
                emails, iOSAppUrl, androidAppUrl, getLocale(localeInfoName));
    }

    @Override
    public ArrayList<LeaderboardGroupDTO> getLeaderboardGroupsByEventId(UUID id) {
        Event event = getService().getEvent(id);
        if (event == null) {
            throw new RuntimeException("Event not found");
        }
        
        ArrayList<LeaderboardGroupDTO> result = new ArrayList<>();
        for (LeaderboardGroup lg : event.getLeaderboardGroups()) {
            result.add(convertToLeaderboardGroupDTO(lg, /* withGeoLocationData */false, true));
        }
        return result;
    }

    /**
     * Gets all Marks defined in the RegattaLog and the trackedRace
     * @throws DoesNotHaveRegattaLogException 
     */
    @Override
    public Iterable<MarkDTO> getMarksInRegattaLog(String leaderboardName) throws DoesNotHaveRegattaLogException {
        final Leaderboard l = getService().getLeaderboardByName(leaderboardName);
        if (! (l instanceof HasRegattaLike)) {
            throw new DoesNotHaveRegattaLogException();
        }
        final LeaderboardThatHasRegattaLike leaderboard = (LeaderboardThatHasRegattaLike) l;
        final RegattaLog regattaLog = leaderboard.getRegattaLike().getRegattaLog();
        final Set<MarkDTO> markDTOs = new HashSet<>();
        final List<RegattaLogEvent> markEvents = new AllEventsOfTypeFinder<>(regattaLog, /* only unrevoked */ true, RegattaLogDefineMarkEvent.class).analyze();
        for (RegattaLogEvent regattaLogEvent : markEvents) {
            final RegattaLogDefineMarkEvent defineMarkEvent = (RegattaLogDefineMarkEvent) regattaLogEvent;
            markDTOs.add(convertToMarkDTO(leaderboard, defineMarkEvent.getMark()));
        }
        return markDTOs;
    }

    @Override
    public void closeOpenEndedDeviceMapping(String leaderboardName, DeviceMappingDTO mappingDTO, Date closingTimePoint) throws TransformationException, DoesNotHaveRegattaLogException, UnableToCloseDeviceMappingException {
        RegattaLog regattaLog = getRegattaLogInternal(leaderboardName);
        closeOpenEndedDeviceMapping(regattaLog, mappingDTO, closingTimePoint);
    }

    /**
     * Gets all the logs corresponding to a leaderboard. This includes all the RaceLogs of the leaderBoard's raceColumns
     * @param leaderboardName
     * @return
     */
    private List<AbstractLog<?, ?>> getLogHierarchy(String leaderboardName) {
        final List<AbstractLog<?, ?>> result;
        Leaderboard leaderboard = getService().getLeaderboardByName(leaderboardName);
        if (leaderboard == null) {
            result = null;
        } else {
            result = new ArrayList<>();
            if (leaderboard instanceof HasRegattaLike) {
                result.add(((HasRegattaLike) leaderboard).getRegattaLike().getRegattaLog());
            }
            for (RaceColumn raceColumn : leaderboard.getRaceColumns()) {
                for (Fleet fleet : raceColumn.getFleets()) {
                    RaceLog raceLog = raceColumn.getRaceLog(fleet);
                    result.add(raceLog);
                }
            }
        }
        return result;
    }   

    public boolean doesRegattaLogContainCompetitors(String leaderboardName) throws DoesNotHaveRegattaLogException {
        RegattaLog regattaLog = getRegattaLogInternal(leaderboardName);
        List<RegattaLogEvent> comeptitorRegistrationEvents = new AllEventsOfTypeFinder<>(regattaLog,
                /* only unrevoked */ true, RegattaLogRegisterCompetitorEvent.class).analyze();
        return !comeptitorRegistrationEvents.isEmpty();
    }

    @Override
    public RegattaAndRaceIdentifier getRaceIdentifier(String regattaLikeName, String raceColumnName, String fleetName) {
        RegattaAndRaceIdentifier result = null;
        final Leaderboard leaderboard = getService().getLeaderboardByName(regattaLikeName);
        if (leaderboard != null) {
            final RaceColumn raceColumn = leaderboard.getRaceColumnByName(raceColumnName);
            if (raceColumn != null) {
                final Fleet fleet = raceColumn.getFleetByName(fleetName);
                if (fleet != null) {
                    final TrackedRace trackedRace = raceColumn.getTrackedRace(fleet);
                    if (trackedRace != null) {
                        result = trackedRace.getRaceIdentifier();
                    }
                }
            }
        }
        return result;
    }

    @Override
    public Collection<CompetitorDTO> getCompetitorRegistrationsForRace(String leaderboardName, String raceColumnName,
            String fleetName) throws NotFoundException {
        RaceColumn raceColumn = getRaceColumn(leaderboardName, raceColumnName);
        Fleet fleet = getFleetByName(raceColumn, fleetName);
        return convertToCompetitorDTOs(raceColumn.getAllCompetitors(fleet));
    }
    
    @Override
    public Collection<CompetitorDTO> getCompetitorRegistrationsForLeaderboard(String leaderboardName) throws NotFoundException {
        Leaderboard leaderboard = getLeaderboardByName(leaderboardName);
        return convertToCompetitorDTOs(leaderboard.getAllCompetitors());
    }

    @Override
    public Collection<CompetitorDTO> getCompetitorRegistrationsInRegattaLog(String leaderboardName) throws DoesNotHaveRegattaLogException, NotFoundException {
        Leaderboard leaderboard = getLeaderboardByName(leaderboardName);
        if (! (leaderboard instanceof HasRegattaLike)) {
            throw new DoesNotHaveRegattaLogException();
        }
        HasRegattaLike regattaLikeLeaderboard = ((HasRegattaLike) leaderboard);
        return convertToCompetitorDTOs(regattaLikeLeaderboard.getCompetitorsRegisteredInRegattaLog());
    }
    
    @Override
    public Collection<CompetitorDTO> getCompetitorRegistrationsInRaceLog(String leaderboardName, String raceColumnName,
            String fleetName) throws NotFoundException {
        RaceColumn raceColumn = getRaceColumn(leaderboardName, raceColumnName);
        Fleet fleet = getFleetByName(raceColumn, fleetName);
        return convertToCompetitorDTOs(raceColumn.getCompetitorsRegisteredInRacelog(fleet).keySet());
    }
    
    @Override
    public Map<CompetitorDTO, BoatDTO> getCompetitorAndBoatRegistrationsInRaceLog(String leaderboardName, String raceColumnName,
            String fleetName) throws NotFoundException {
        RaceColumn raceColumn = getRaceColumn(leaderboardName, raceColumnName);
        Fleet fleet = getFleetByName(raceColumn, fleetName);
        Map<Competitor, Boat> competitorsAndBoatsRegisteredInRacelog = raceColumn.getCompetitorsRegisteredInRacelog(fleet);
        return baseDomainFactory.convertToCompetitorAndBoatDTOs(competitorsAndBoatsRegisteredInRacelog);
    }

    @Override
    public Collection<BoatDTO> getBoatRegistrationsInRegattaLog(String leaderboardName) throws DoesNotHaveRegattaLogException, NotFoundException {
        Leaderboard leaderboard = getLeaderboardByName(leaderboardName);
        if (! (leaderboard instanceof HasRegattaLike)) {
            throw new DoesNotHaveRegattaLogException();
        }
        HasRegattaLike regattaLikeLeaderboard = ((HasRegattaLike) leaderboard);
        return convertToBoatDTOs(regattaLikeLeaderboard.getBoatsRegisteredInRegattaLog());
    }
    
    @Override
    public void setBoatRegistrationsInRegattaLog(String leaderboardName, Set<BoatDTO> boatDTOs)
            throws DoesNotHaveRegattaLogException, NotFoundException {
        Leaderboard leaderboard = getLeaderboardByName(leaderboardName);
        if (!(leaderboard instanceof HasRegattaLike)){
            throw new DoesNotHaveRegattaLogException();
        }
        
        Set<Boat> boatsToRegister = new HashSet<Boat>();
        for (BoatDTO dto : boatDTOs) {
            boatsToRegister.add(getBoat(dto));
        }
        
        HasRegattaLike hasRegattaLike = (HasRegattaLike) leaderboard;
        Iterable<Boat> boatsToRemove = leaderboard.getAllBoats();
        HashSet<Boat> boatSetToRemove = new HashSet<>();
        Util.addAll(boatsToRemove, boatSetToRemove);
        filterBoatDuplicates(boatsToRegister, boatSetToRemove);
        
        hasRegattaLike.deregisterBoats(boatSetToRemove);
        hasRegattaLike.registerBoats(boatsToRegister);        
    }

    @Override
    public Collection<BoatDTO> getBoatRegistrationsForLeaderboard(String leaderboardName) throws NotFoundException {
        Leaderboard leaderboard = getLeaderboardByName(leaderboardName);
        return convertToBoatDTOs(leaderboard.getAllBoats());
    }

    @Override
    public Boolean areCompetitorRegistrationsEnabledForRace(String leaderboardName, String raceColumnName,
            String fleetName) throws NotFoundException {
        RaceColumn raceColumn = getRaceColumn(leaderboardName, raceColumnName);
        Fleet fleet = getFleetByName(raceColumn, fleetName);
        return raceColumn.isCompetitorRegistrationInRacelogEnabled(fleet);
    }
    
    private Fleet getFleetByName(RaceColumn raceColumn, String fleetName) throws NotFoundException{
        Fleet fleet = raceColumn.getFleetByName(fleetName);
        if (fleet == null){
            throw new NotFoundException("fleet with name "+fleetName+" not found");
        }
        return fleet;
    }
    
    private Leaderboard getLeaderboardByName(String leaderboardName) throws NotFoundException{
        Leaderboard leaderboard = getService().getLeaderboardByName(leaderboardName);
        if (leaderboard == null){
            throw new NotFoundException("Leaderboard with name "+leaderboardName+" not found");
        }
        return leaderboard;
    }
    
    private RaceColumn getRaceColumn(String leaderboardName, String raceColumnName) throws NotFoundException{
        Leaderboard leaderboard = getService().getLeaderboardByName(leaderboardName);
        if (leaderboard == null){
            throw new NotFoundException("leaderboard with name "+leaderboardName+" not found");
        } 
        RaceColumn raceColumn = leaderboard.getRaceColumnByName(raceColumnName);
        if (raceColumn == null){
            throw new NotFoundException("raceColumn with name "+raceColumnName+" not found");
        }
        return raceColumn;
    }

    @Override
    public void disableCompetitorRegistrationsForRace(String leaderboardName, String raceColumnName, String fleetName) throws NotRevokableException, NotFoundException {
        if (areCompetitorRegistrationsEnabledForRace(leaderboardName, raceColumnName, fleetName)){
            RaceColumn raceColumn = getRaceColumn(leaderboardName, raceColumnName);
            raceColumn.disableCompetitorRegistrationOnRaceLog(getFleetByName(raceColumn, fleetName));
        }
    }

    @Override
    public void enableCompetitorRegistrationsForRace(String leaderboardName, String raceColumnName, String fleetName) throws IllegalArgumentException, NotFoundException {
        if (!areCompetitorRegistrationsEnabledForRace(leaderboardName, raceColumnName, fleetName)){
            RaceColumn raceColumn = getRaceColumn(leaderboardName, raceColumnName);
            raceColumn.enableCompetitorRegistrationOnRaceLog(getFleetByName(raceColumn, fleetName));
        }
    }

    @Override
    public Pair<Boolean, String> checkIfMarksAreUsedInOtherRaceLogs(String leaderboardName, String raceColumnName,
            String fleetName, Set<MarkDTO> marksToRemove) throws NotFoundException {
        Set<String> markIds = new HashSet<String>();
        for (MarkDTO markDTO : marksToRemove) {
            markIds.add(markDTO.getIdAsString());
        }
        RaceLog raceLogToIgnore = getRaceLog(leaderboardName, raceColumnName, fleetName);
        HashSet<String> racesContainingMarksToDeleteInCourse = new HashSet<String>();
        boolean marksAreUsedInOtherRaceLogs = false;
        Leaderboard leaderboard = getService().getLeaderboardByName(leaderboardName);
        for (RaceColumn raceColumn : leaderboard.getRaceColumns()) {
            for (Fleet fleet : raceColumn.getFleets()) {
                RaceLog raceLog = raceColumn.getRaceLog(fleet);
                if (raceLog != raceLogToIgnore) {
                    LastPublishedCourseDesignFinder finder = new LastPublishedCourseDesignFinder(raceLog, /* onlyCoursesWithValidWaypointList */ true);
                    CourseBase course = finder.analyze();
                    if (course != null) {
                        for (Waypoint waypoint : course.getWaypoints()) {
                            for (Mark mark : waypoint.getMarks()) {
                                if (markIds.contains(mark.getId().toString())) {
                                    racesContainingMarksToDeleteInCourse.add(raceColumn.getName() + "/"
                                            + fleet.getName());
                                    marksAreUsedInOtherRaceLogs = true;
                                }
                            }
                        }
                    }
                }
            }
        }         
        StringBuilder racesInCollision = new StringBuilder();
        for (String raceName : racesContainingMarksToDeleteInCourse) {
            racesInCollision.append(raceName+", ");
        }
        return new Pair<Boolean, String>(marksAreUsedInOtherRaceLogs, 
                racesInCollision.substring(0, Math.max(0, racesInCollision.length()-2)));
    }

    @Override
    public List<DeviceMappingDTO> getDeviceMappings(String leaderboardName)
            throws DoesNotHaveRegattaLogException, TransformationException {
        RegattaLog regattaLog = getRegattaLogInternal(leaderboardName);
        return getDeviceMappings(regattaLog);
    }
    
    @Override
    public Iterable<MarkDTO> getMarksInTrackedRace(String leaderboardName, String raceColumnName, String fleetName) {
        final List<MarkDTO> marks = new ArrayList<>();
        final Leaderboard leaderboard = getService().getLeaderboardByName(leaderboardName);
        if (leaderboard != null) {
            final RaceColumn raceColumn = leaderboard.getRaceColumnByName(raceColumnName);
            if (raceColumn != null) {
                final Fleet fleet = raceColumn.getFleetByName(fleetName);
                if (fleet != null) {
                    for (final Mark mark : raceColumn.getAvailableMarks(fleet)) {
                        marks.add(new MarkDTO(mark.getId().toString(), mark.getName()));
                    }
                }
            }
        }
        return marks;
    }

    @Override
    public MarkTracksDTO getMarkTracks(String leaderboardName, String raceColumnName, String fleetName) {
        final List<MarkTrackDTO> markTracks = new ArrayList<>();
        for (final MarkDTO mark : getMarksInTrackedRace(leaderboardName, raceColumnName, fleetName)) {
            MarkTrackDTO markTrackDTO = getMarkTrack(leaderboardName, raceColumnName, fleetName, mark.getIdAsString());
            markTracks.add(markTrackDTO);
        }
        return new MarkTracksDTO(markTracks);
    }
    
    private MarkTrackDTO getMarkTrack(Leaderboard leaderboard, RaceColumn raceColumn, Fleet fleet, String markIdAsString) {
        MarkDTO markDTO = null;
        Mark mark = null;
        for (final Mark currMark : raceColumn.getAvailableMarks(fleet)) {
            if (currMark.getId().toString().equals(markIdAsString)) {
                mark = currMark;
                markDTO = convertToMarkDTO(currMark, /* position */ null);
                break;
            }
        }
        
        if (markDTO != null) {
            final TrackedRace trackedRace = raceColumn.getTrackedRace(fleet);
            final GPSFixTrack<Mark, ? extends GPSFix> markTrack;
            if (trackedRace != null) {
                markTrack = trackedRace.getOrCreateTrack(mark);
            } else {
                DynamicGPSFixTrackImpl<Mark> writeableMarkTrack = new DynamicGPSFixTrackImpl<Mark>(mark, BoatClass.APPROXIMATE_AVERAGE_MANEUVER_DURATION.asMillis());
                markTrack = writeableMarkTrack;
                final RaceLog raceLog = raceColumn.getRaceLog(fleet);
                final RegattaLog regattaLog = raceColumn.getRegattaLog();
                final TrackingTimesFinder trackingTimesFinder = new TrackingTimesFinder(raceLog);
                final Pair<TimePointSpecificationFoundInLog, TimePointSpecificationFoundInLog> trackingTimes = trackingTimesFinder.analyze();
                try {
                    GPSFixStore gfs = new GPSFixStoreImpl(getService().getSensorFixStore());
                    gfs.loadMarkTrack(writeableMarkTrack, regattaLog, mark,
                            trackingTimes.getA().getTimePoint(), trackingTimes.getB().getTimePoint());
                } catch (TransformationException | NoCorrespondingServiceRegisteredException e) {
                    logger.info("Error trying to load mark track for mark "+mark+" from "+trackingTimes.getA()+" to "+trackingTimes.getB());
                }
            }
            Iterable<GPSFixDTO> gpsFixDTOTrack = convertToGPSFixDTOTrack(markTrack);
            return new MarkTrackDTO(markDTO, gpsFixDTOTrack, /* thinned out */ false);
        }
        return null;
    }
    
    @Override
    public MarkTrackDTO getMarkTrack(String leaderboardName, String raceColumnName, String fleetName, String markIdAsString) {
        final Leaderboard leaderboard = getService().getLeaderboardByName(leaderboardName);
        if (leaderboard != null) {
            final RaceColumn raceColumn = leaderboard.getRaceColumnByName(raceColumnName);
            if (raceColumn != null) {
                final Fleet fleet = raceColumn.getFleetByName(fleetName);
                if (fleet != null) {
                    return getMarkTrack(leaderboard, raceColumn, fleet, markIdAsString);
                }
            }
        }
        return null;
    }
    
    /**
     * Uses all fixed from {@code track} with the outliers removed, {@link #convertToGPSFixDTO(GPSFix) converts} each
     * of them to a {@link GPSFixDTO} and adds them to the resulting list.
     */
    private Iterable<GPSFixDTO> convertToGPSFixDTOTrack(Track<? extends GPSFix> track) {
        final List<GPSFixDTO> result = new ArrayList<>();
        track.lockForRead();
        try {
            for (final GPSFix fix : track.getFixes()) {
                result.add(convertToGPSFixDTO(fix));
            }
        } finally {
            track.unlockAfterRead();
        }
        return result;
    }
    
    private GPSFixDTO convertToGPSFixDTO(GPSFix fix) {
        final GPSFixDTO result;
        if (fix == null) {
            result = null;
        } else {
            result = new GPSFixDTO(fix.getTimePoint().asDate(), fix.getPosition());
        }
        return result;
    }

    @Override
    public boolean canRemoveMarkFix(String leaderboardName, String raceColumnName, String fleetName,
            String markIdAsString, GPSFixDTO fix) {
        boolean result = false;
        final Leaderboard leaderboard = getService().getLeaderboardByName(leaderboardName);
        if (leaderboard != null) {
            final RaceColumn raceColumn = leaderboard.getRaceColumnByName(raceColumnName);
            if (raceColumn != null) {
                final TimePoint fixTimePoint = new MillisecondsTimePoint(fix.timepoint);
                final RegattaLog regattaLog = raceColumn.getRegattaLog();
                final BaseRegattaLogDeviceMappingFinder<Mark> mappingFinder = new RegattaLogDeviceMarkMappingFinder(regattaLog);
                final Fleet fleet = raceColumn.getFleetByName(fleetName);
                if (fleet != null) {
                    for (final Mark mark : raceColumn.getAvailableMarks(fleet)) {
                        if (mark.getId().toString().equals(markIdAsString)) {
                            result = mappingFinder.hasMappingFor(mark, fixTimePoint);
                            if (result) {
                                break;
                            }
                        }
                    }
                }
            }
        }
        return result;
    }

    @Override
    public void removeMarkFix(String leaderboardName, String raceColumnName, String fleetName, String markIdAsString, GPSFixDTO fix) throws NotRevokableException {
        final Leaderboard leaderboard = getService().getLeaderboardByName(leaderboardName);
        if (leaderboard != null) {
            final RaceColumn raceColumn = leaderboard.getRaceColumnByName(raceColumnName);
            if (raceColumn != null) {
                final TimePoint fixTimePoint = new MillisecondsTimePoint(fix.timepoint);
                final RegattaLog regattaLog = raceColumn.getRegattaLog();
                final BaseRegattaLogDeviceMappingFinder<Mark> mappingFinder = new RegattaLogDeviceMarkMappingFinder(regattaLog);
                final Fleet fleet = raceColumn.getFleetByName(fleetName);
                if (fleet != null) {
                    for (final Mark mark : raceColumn.getAvailableMarks(fleet)) {
                        if (mark.getId().toString().equals(markIdAsString)) {
                            mappingFinder.removeTimePointFromMapping(mark, fixTimePoint);
                        }
                    }
                }
            }
        }
    }

    @Override
    public void addMarkFix(String leaderboardName, String raceColumnName, String fleetName, String markIdAsString, GPSFixDTO newFix) {
        final Leaderboard leaderboard = getService().getLeaderboardByName(leaderboardName);
        if (leaderboard != null) {
            final RaceColumn raceColumn = leaderboard.getRaceColumnByName(raceColumnName);
            if (raceColumn != null) {
                final RegattaLog regattaLog = raceColumn.getRegattaLog();
                final Fleet fleet = raceColumn.getFleetByName(fleetName);
                if (fleet != null) {
                    for (final Mark mark : raceColumn.getAvailableMarks(fleet)) {
                        if (mark.getId().toString().equals(markIdAsString)) {
                            getRaceLogTrackingAdapter().pingMark(regattaLog, mark,
                                    new GPSFixImpl(newFix.position, new MillisecondsTimePoint(newFix.timepoint)),
                                    getService());
                        }
                    }
                }
            }
        }
    }

    @Override
    public void editMarkFix(String leaderboardName, String raceColumnName, String fleetName, String markIdAsString,
            GPSFixDTO oldFix, Position newPosition) throws NotRevokableException {
        final Leaderboard leaderboard = getService().getLeaderboardByName(leaderboardName);
        if (leaderboard != null) {
            final RaceColumn raceColumn = leaderboard.getRaceColumnByName(raceColumnName);
            if (raceColumn != null) {
                final RegattaLog regattaLog = raceColumn.getRegattaLog();
                final BaseRegattaLogDeviceMappingFinder<Mark> mappingFinder = new RegattaLogDeviceMarkMappingFinder(
                        regattaLog);
                final Fleet fleet = raceColumn.getFleetByName(fleetName);
                if (fleet != null) {
                    final TimePoint fixTimePoint = new MillisecondsTimePoint(oldFix.timepoint);
                    for (final Mark mark : raceColumn.getAvailableMarks(fleet)) {
                        if (mark.getId().toString().equals(markIdAsString)) {
                            mappingFinder.removeTimePointFromMapping(mark, fixTimePoint);
                            getRaceLogTrackingAdapter().pingMark(regattaLog, mark,
                                    new GPSFixImpl(newPosition, fixTimePoint), getService());
                        }
                    }
                }
            }
        }
    }

    @Override
    public Map<Triple<String, String, String>, Pair<TimePointSpecificationFoundInLog, TimePointSpecificationFoundInLog>> getTrackingTimes(
            Collection<Triple<String, String, String>> leaderboardRaceColumnFleetNames) {
        Map<Triple<String, String, String>, Pair<TimePointSpecificationFoundInLog, TimePointSpecificationFoundInLog>> trackingTimes = new HashMap<>(); 
        for (Triple<String, String, String> leaderboardRaceColumnFleetName : leaderboardRaceColumnFleetNames) {
            try {
                trackingTimes.put(leaderboardRaceColumnFleetName, getTrackingTimes(leaderboardRaceColumnFleetName.getA(), 
                        leaderboardRaceColumnFleetName.getB(), leaderboardRaceColumnFleetName.getC()));
            } catch (Exception e) {
                trackingTimes.put(leaderboardRaceColumnFleetName, null);
            }
        }
        return trackingTimes;
    }

    @Override
    public Collection<CompetitorDTO> getEliminatedCompetitors(String leaderboardName) {
        final Leaderboard leaderboard = getService().getLeaderboardByName(leaderboardName);
        if (leaderboard == null || !(leaderboard instanceof RegattaLeaderboardWithEliminations)) {
            throw new IllegalArgumentException(leaderboardName+" does not match a regatta leaderboard with eliminations");
        }
        final RegattaLeaderboardWithEliminations rlwe = (RegattaLeaderboardWithEliminations) leaderboard;
        return convertToCompetitorDTOs(rlwe.getEliminatedCompetitors());
    }
    
    @Override
    public void setEliminatedCompetitors(String leaderboardName, Set<CompetitorDTO> newEliminatedCompetitorDTOs) {
        Set<Competitor> newEliminatedCompetitors = new HashSet<>();
        for (final CompetitorDTO cDTO : newEliminatedCompetitorDTOs) {
            newEliminatedCompetitors.add(getCompetitor(cDTO));
        }
        getService().apply(new UpdateEliminatedCompetitorsInLeaderboard(leaderboardName, newEliminatedCompetitors));
    }

    @Override
    public List<DetailType> determineDetailTypesForCompetitorChart(String leaderboardGroupName, RegattaAndRaceIdentifier identifier) {
        List<DetailType> availableDetailsTypes = DetailType.getDefaultDetailTypesForChart();
        final DynamicTrackedRace trackedRace = getService().getTrackedRace(identifier);
        if (trackedRace != null) {
            boolean hasBravoTrack = false;
            boolean hasExtendedBravoFixes = false;
            for (BravoFixTrack<Competitor> track : trackedRace.<BravoFix, BravoFixTrack<Competitor>>getSensorTracks(BravoFixTrack.TRACK_NAME)) {
                hasBravoTrack = true;
                if (track.hasExtendedFixes()) {
                    hasExtendedBravoFixes = true;
                    break;
                }
            }
            if (hasBravoTrack) {
                availableDetailsTypes.add(DetailType.RACE_CURRENT_RIDE_HEIGHT_IN_METERS);
                availableDetailsTypes.add(DetailType.CURRENT_HEEL_IN_DEGREES);
                availableDetailsTypes.add(DetailType.CURRENT_PITCH_IN_DEGREES);
            }
            if (hasExtendedBravoFixes) {
                availableDetailsTypes.add(DetailType.CURRENT_PORT_DAGGERBOARD_RAKE);
                availableDetailsTypes.add(DetailType.CURRENT_STBD_DAGGERBOARD_RAKE);
                availableDetailsTypes.add(DetailType.CURRENT_PORT_RUDDER_RAKE);
                availableDetailsTypes.add(DetailType.CURRENT_STBD_RUDDER_RAKE);
                availableDetailsTypes.add(DetailType.CURRENT_MAST_ROTATION_IN_DEGREES);
                availableDetailsTypes.add(DetailType.CURRENT_LEEWAY_IN_DEGREES);
                availableDetailsTypes.add(DetailType.CURRENT_SET);
                availableDetailsTypes.add(DetailType.CURRENT_DRIFT_IN_DEGREES);
                availableDetailsTypes.add(DetailType.CURRENT_DEPTH_IN_METERS);
                availableDetailsTypes.add(DetailType.CURRENT_RUDDER_IN_DEGREES);
                availableDetailsTypes.add(DetailType.CURRENT_TACK_ANGLE_IN_DEGREES);
                availableDetailsTypes.add(DetailType.CURRENT_DEFLECTOR_PERCENTAGE);
                availableDetailsTypes.add(DetailType.CURRENT_DEFLECTOR_IN_MILLIMETERS);
                availableDetailsTypes.add(DetailType.CURRENT_RAKE_IN_DEGREES);
                availableDetailsTypes.add(DetailType.CURRENT_TARGET_HEEL_ANGLE_IN_DEGREES);
                availableDetailsTypes.add(DetailType.CURRENT_FORESTAY_LOAD);
                availableDetailsTypes.add(DetailType.CURRENT_FORESTAY_PRESSURE);
                availableDetailsTypes.add(DetailType.CURRENT_TARGET_BOATSPEED_PERCENTAGE);
            }
        }
        if (leaderboardGroupName != null) {
            LeaderboardGroupDTO group = getLeaderboardGroupByName(leaderboardGroupName, false);
            if (group != null ? group.hasOverallLeaderboard() : false) {
                availableDetailsTypes.add(DetailType.OVERALL_RANK);
            }
        }
        return availableDetailsTypes;
    }

    @Override
    public List<ExpeditionDeviceConfiguration> getExpeditionDeviceConfigurations() {
        final List<ExpeditionDeviceConfiguration> result = new ArrayList<>();
        final ExpeditionTrackerFactory expeditionConnector = expeditionConnectorTracker.getService();
        if (expeditionConnector != null) {
            Util.addAll(expeditionConnector.getDeviceConfigurations(), result);
        }
        return result;
    }

    @Override
    public void addOrReplaceExpeditionDeviceConfiguration(ExpeditionDeviceConfiguration deviceConfiguration) {
        // TODO consider replication
        final ExpeditionTrackerFactory expeditionConnector = expeditionConnectorTracker.getService();
        if (expeditionConnector != null) {
            expeditionConnector.addOrReplaceDeviceConfiguration(deviceConfiguration);
        }
    }

    @Override
    public void removeExpeditionDeviceConfiguration(ExpeditionDeviceConfiguration deviceConfiguration) {
        // TODO consider replication
        final ExpeditionTrackerFactory expeditionConnector = expeditionConnectorTracker.getService();
        if (expeditionConnector != null) {
            expeditionConnector.removeDeviceConfiguration(deviceConfiguration);
        }
    }
    
    @Override
    public PairingListTemplateDTO calculatePairingListTemplate(final int flightCount, final int groupCount,
            final int competitorCount, final int flightMultiplier) {
        PairingListTemplate template = getService().createPairingListTemplate(flightCount, groupCount, competitorCount, 
                flightMultiplier);
        return new PairingListTemplateDTO(flightCount, groupCount, competitorCount, flightMultiplier, 
                template.getPairingListTemplate(), template.getQuality());
    }
    
    @Override
    public PairingListDTO getPairingListFromTemplate(final String leaderboardName, final int flightMultiplier,
            final Iterable<String> selectedRaceColumnNames, PairingListTemplateDTO templateDTO) 
            throws NotFoundException {
        Leaderboard leaderboard = getLeaderboardByName(leaderboardName);
        List<RaceColumn> selectedRaces = new ArrayList<RaceColumn>();
        for (String raceColumnName : selectedRaceColumnNames) {
            for (RaceColumn raceColumn : leaderboard.getRaceColumns()) {
                if (raceColumnName.equalsIgnoreCase(raceColumn.getName())) {
                    selectedRaces.add(raceColumn);
                }
            }
        }
        PairingListTemplate pairingListTemplate = new PairingListTemplateImpl(templateDTO.getPairingListTemplate(),
                templateDTO.getCompetitorCount(), templateDTO.getFlightMultiplier());
        PairingList<RaceColumn, Fleet, Competitor, Boat> pairingList = getService()
                .getPairingListFromTemplate(pairingListTemplate, leaderboardName, selectedRaces);
        List<List<List<Pair<CompetitorWithoutBoatDTO, BoatDTO>>>> result = new ArrayList<>();
        for (RaceColumn raceColumn : selectedRaces) {
            List<List<Pair<CompetitorWithoutBoatDTO, BoatDTO>>> raceColumnList = new ArrayList<>();
            for (Fleet fleet : raceColumn.getFleets()) {
                List<Pair<CompetitorWithoutBoatDTO, BoatDTO>> fleetList = new ArrayList<>();
                for (Pair<Competitor, Boat> competitorAndBoatPair : pairingList.getCompetitors(raceColumn, fleet)) {
                    final Boat boat = competitorAndBoatPair.getB();
                    if (competitorAndBoatPair.getA() != null) {
                        fleetList.add(new Pair<>(
                                baseDomainFactory.convertToCompetitorDTO(competitorAndBoatPair.getA()),
                                new BoatDTO(boat.getId().toString(), boat.getName(), convertToBoatClassDTO(boat.getBoatClass()),
                                        boat.getSailID(),
                                        boat.getColor())));
                    } else {
                        fleetList.add(new Pair<>(/* no competitor */ null,
                                new BoatDTO(boat.getId().toString(), boat.getName(), convertToBoatClassDTO(boat.getBoatClass()),
                                        boat.getSailID(),
                                        boat.getColor())));
                    }
                }
                raceColumnList.add(fleetList);
            }
            result.add(raceColumnList);
        }
        return new PairingListDTO(result, Util.asList(selectedRaceColumnNames));
    }
    
    @Override
    public PairingListDTO getPairingListFromRaceLogs(final String leaderboardName) throws NotFoundException {
        Leaderboard leaderboard = getLeaderboardByName(leaderboardName);
        List<List<List<Pair<CompetitorWithoutBoatDTO, BoatDTO>>>> result = new ArrayList<>();
        List<String> raceColumnNames = new ArrayList<>();
        PairingListLeaderboardAdapter adapter = new PairingListLeaderboardAdapter();
        for (RaceColumn raceColumn : leaderboard.getRaceColumns()) {
            if (!raceColumn.isMedalRace()) {
                List<List<Pair<CompetitorWithoutBoatDTO, BoatDTO>>> raceColumnList = new ArrayList<>();
                for (Fleet fleet : raceColumn.getFleets()) {
                    List<Pair<CompetitorWithoutBoatDTO, BoatDTO>> fleetList = new ArrayList<>();
                    for (Pair<Competitor, Boat> competitorAndBoatPair : adapter.getCompetitors(raceColumn, fleet)) {
                        final Boat boat = competitorAndBoatPair.getB();
                        fleetList.add(new Pair<CompetitorWithoutBoatDTO, BoatDTO>(baseDomainFactory.convertToCompetitorDTO(competitorAndBoatPair.getA()),
                                new BoatDTO(boat.getId().toString(), boat.getName(),
                                        convertToBoatClassDTO(boat.getBoatClass()), boat.getSailID(), 
                                        boat.getColor())));
                    }
                    if (fleetList.size() > 0) {
                        raceColumnList.add(fleetList);
                    }
                }
                if (raceColumnList.size() > 0) {
                    result.add(raceColumnList);
                    if (!raceColumnNames.contains(raceColumn.getName())) {
                        raceColumnNames.add(raceColumn.getName());
                    }
                }
            }
        }
        return new PairingListDTO(result, raceColumnNames);
    }
    
    @Override
    public void fillRaceLogsFromPairingListTemplate(final String leaderboardName, final int flightMultiplier,
            final Iterable<String> selectedFlightNames, final PairingListDTO pairingListDTO)
            throws NotFoundException, CompetitorRegistrationOnRaceLogDisabledException {
        Leaderboard leaderboard = getLeaderboardByName(leaderboardName);
        int flightCount = 0;
        int groupCount = 0;
        for (RaceColumn raceColumn : leaderboard.getRaceColumns()) {
            if (Util.contains(selectedFlightNames, raceColumn.getName())) {
                groupCount = 0;
                for (Fleet fleet : raceColumn.getFleets()) {
                    raceColumn.enableCompetitorRegistrationOnRaceLog(fleet);
                    Map<CompetitorWithoutBoatDTO, BoatDTO> competitors = new HashMap<>();
                    List<Pair<CompetitorWithoutBoatDTO, BoatDTO>> competitorsFromPairingList = pairingListDTO.getPairingList()
                            .get(flightCount).get(groupCount);
                    for (Pair<CompetitorWithoutBoatDTO, BoatDTO> competitorAndBoatPair : competitorsFromPairingList) {
                        if (competitorAndBoatPair.getA() != null && competitorAndBoatPair.getA().getName() != null) {
                            competitors.put(competitorAndBoatPair.getA(), competitorAndBoatPair.getB());
                        }
                    }
                    this.setCompetitorRegistrationsInRaceLog(leaderboard.getName(), raceColumn.getName(),
                            fleet.getName(), competitors);
                    groupCount++;
                }
                flightCount++;
            } else {
                for (Fleet fleet : raceColumn.getFleets()) {
                    this.setCompetitorRegistrationsInRaceLog(leaderboard.getName(), raceColumn.getName(),
                            fleet.getName(), new HashSet<CompetitorDTO>());
                }
            }
        }
        if (leaderboard instanceof LeaderboardThatHasRegattaLike && flightMultiplier > 1) {
            final IsRegattaLike regattaLike = ((LeaderboardThatHasRegattaLike) leaderboard).getRegattaLike();
            logger.info("Updating regatta "+regattaLike.getRegattaLikeIdentifier().getName()+
                    ", setting flag that fleets can run in parallel because a pairing list with flight multiplier "+
                    flightMultiplier+" has been used.");
            regattaLike.setFleetsCanRunInParallelToTrue();
        }
    }
    
    public List<String> getRaceDisplayNamesFromLeaderboard(String leaderboardName,List<String> raceColumnNames) throws NotFoundException {
        Leaderboard leaderboard = this.getLeaderboardByName(leaderboardName);
        List<String> result = new ArrayList<>();
        for (RaceColumn raceColumn : leaderboard.getRaceColumns()) {
            if (raceColumn.hasTrackedRaces()) {
                if (raceColumnNames.contains(raceColumn.getName())) {
                    for (Fleet fleet : raceColumn.getFleets()) {
                        if(raceColumn.getTrackedRace(fleet) != null && raceColumn.getTrackedRace(fleet).getRaceIdentifier()!=null) {
                            result.add(raceColumn.getTrackedRace(fleet).getRaceIdentifier().getRaceName());
                        } else {
                            break;
                        }
                    }
                }
            } else {
                break;
            }
        }
        if (result.size()==raceColumnNames.size()*Util.size(leaderboard.getRaceColumnByName(raceColumnNames.get(0)).getFleets())) {
            return result;
        }
        result.clear();
        for (RaceColumn raceColumn : leaderboard.getRaceColumns()) {
            for (Fleet fleet: raceColumn.getFleets()) {
                NavigableSet<RaceLogEvent> set=raceColumn.getRaceLog(fleet).getUnrevokedEvents();
                for (RaceLogEvent raceLogEvent : set) {
                    if (raceLogEvent instanceof RaceLogDenoteForTrackingEvent) {
                        RaceLogDenoteForTrackingEvent denoteEvent = (RaceLogDenoteForTrackingEvent) raceLogEvent;
                        result.add(denoteEvent.getRaceName());
                        break;
                    }
                }
            }
        }
        if (result.size()==raceColumnNames.size()*Util.size(leaderboard.getRaceColumnByName(raceColumnNames.get(0)).getFleets())) {
            return result;
        }
        result.clear();
        for (int count=1;count<=raceColumnNames.size()*Util.size(leaderboard.getRaceColumnByName(raceColumnNames.get(0)).getFleets());count++) {
            result.add("Race "+count);
        }
        return result;
    }

    @Override
    public SpotDTO getWindFinderSpot(String spotId) throws MalformedURLException, IOException, org.json.simple.parser.ParseException, InterruptedException, ExecutionException {
        final SpotDTO result;
        final WindFinderTrackerFactory windFinderTrackerFactory = windFinderTrackerFactoryServiceTracker.getService();
        if (windFinderTrackerFactory != null) {
            final Spot spot = windFinderTrackerFactory.getSpotById(spotId, /* cached */ false);
            if (spot != null) {
                result = new SpotDTO(spot);
            } else {
                result = null;
            }
        } else {
            result = null;
        }
        return result;
    }
    
    @Override
    public boolean canSliceRace(RegattaAndRaceIdentifier raceIdentifier) {
        final Regatta regatta = getService().getRegattaByName(raceIdentifier.getRegattaName());
        final Leaderboard regattaLeaderboard = getService().getLeaderboardByName(raceIdentifier.getRegattaName());
        final DynamicTrackedRace trackedRace = getService().getTrackedRace(raceIdentifier);
        final boolean result;
        if (regatta == null || !(regattaLeaderboard instanceof RegattaLeaderboard) || trackedRace == null
                || trackedRace.getStartOfTracking() == null || !isSmartphoneTrackingEnabled(trackedRace)) {
            result = false;
        } else {
            final Pair<RaceColumn, Fleet> raceColumnAndFleetOfRaceToSlice = regattaLeaderboard.getRaceColumnAndFleet(trackedRace);
            result = (raceColumnAndFleetOfRaceToSlice != null); // is the TrackedRace associated to the given RegattaLeaderboard?
        }
        return result;
    }
    
    private boolean isSmartphoneTrackingEnabled(DynamicTrackedRace trackedRace) {
        boolean result = false;
        for (RaceLog raceLog : trackedRace.getAttachedRaceLogs()) {
            RaceLogTrackingState raceLogTrackingState = new RaceLogTrackingStateAnalyzer(raceLog).analyze();
            if (raceLogTrackingState.isTracking()) {
                result = true;
                break;
            }
        }
        return result;
    }
    
    @Override
    public SliceRacePreperationDTO prepareForSlicingOfRace(final RegattaAndRaceIdentifier raceIdentifier) {
        final Leaderboard regattaLeaderboard = getService().getLeaderboardByName(raceIdentifier.getRegattaName());
        String prefix = null;
        int currentCount = 0;
        final Pattern pattern = Pattern.compile("^([a-zA-Z_ -]+)([0-9]+)$");
        final HashSet<String> alreadyUsedRaceNames = new HashSet<>();
        for (RaceColumn column : regattaLeaderboard.getRaceColumns()) {
            alreadyUsedRaceNames.add(column.getName());
            final Matcher matcher = pattern.matcher(column.getName());
            if (matcher.matches()) {
                prefix = matcher.group(1);
                currentCount = Integer.parseInt(matcher.group(2));
            }
        }
        if (prefix == null) {
            prefix = "R";
        }
        currentCount++;
        return new SliceRacePreperationDTO(prefix + currentCount, alreadyUsedRaceNames);
    }
    
    @Override
    public RegattaAndRaceIdentifier sliceRace(RegattaAndRaceIdentifier raceIdentifier, String newRaceColumnName,
            TimePoint sliceFrom, TimePoint sliceTo) {
        SecurityUtils.getSubject().checkPermission(Permission.MANAGE_TRACKED_RACES.getStringPermissionForObjects(Mode.UPDATE));
        if (!canSliceRace(raceIdentifier)) {
            throw new RuntimeException("Can not slice race");
        }
        final String trackedRaceName = newRaceColumnName;
        final RegattaIdentifier regattaIdentifier = new RegattaName(raceIdentifier.getRegattaName());
        final Regatta regatta = getService().getRegatta(regattaIdentifier);
        if (regatta.getRaceColumnByName(newRaceColumnName) != null) {
            throw new RuntimeException("The race column name is already used in the given regatta");
        }
        final DynamicTrackedRace trackedRaceToSlice = getService().getTrackedRace(raceIdentifier);
        final TimePoint startOfTrackingOfRaceToSlice = trackedRaceToSlice.getStartOfTracking();
        final TimePoint endOfTrackingOfRaceToSlice = trackedRaceToSlice.getEndOfTracking();
        if (sliceFrom == null || sliceTo == null || startOfTrackingOfRaceToSlice.after(sliceFrom)
                || (endOfTrackingOfRaceToSlice != null && endOfTrackingOfRaceToSlice.before(sliceTo))) {
            throw new RuntimeException("The TimeRange to slice is not part of the race");
        }
        final RegattaLeaderboard regattaLeaderboard = (RegattaLeaderboard) getService().getLeaderboardByName(raceIdentifier.getRegattaName());
        final Pair<RaceColumn, Fleet> raceColumnAndFleetOfRaceToSlice = regattaLeaderboard.getRaceColumnAndFleet(trackedRaceToSlice);
        // RaceColumns in a RegattaLeaderboard are always RaceColumnInSeries instances
        final RaceColumnInSeries raceColumnOfRaceToSlice = (RaceColumnInSeries) raceColumnAndFleetOfRaceToSlice.getA();
        final Fleet fleet = raceColumnAndFleetOfRaceToSlice.getB();
        final Series series = raceColumnOfRaceToSlice.getSeries();
        final RaceLog raceLogOfRaceToSlice = raceColumnOfRaceToSlice.getRaceLog(fleet);
        getService().apply(new AddColumnToSeries(regattaIdentifier, series.getName(), newRaceColumnName));
        final RaceColumn raceColumn = regattaLeaderboard.getRaceColumnByName(newRaceColumnName);
        final RaceLog raceLog = raceColumn.getRaceLog(fleet);
        final AbstractLogEventAuthor author = getService().getServerAuthor();
        final TimePoint startOfTracking = sliceFrom;
        final TimePoint endOfTracking = sliceTo;
        raceLog.add(new RaceLogStartOfTrackingEventImpl(startOfTracking, author, raceLog.getCurrentPassId()));
        raceLog.add(new RaceLogEndOfTrackingEventImpl(endOfTracking, author, raceLog.getCurrentPassId()));
        final TimeRange timeRange = new TimeRangeImpl(sliceFrom, sliceTo);
        final StartTimeFinderResult startTimeFinderResult = new StartTimeFinder(getService(), raceLogOfRaceToSlice).analyze();
        final TimePoint startTime = startTimeFinderResult.getStartTime();
        final boolean hasStartTime = startTime != null && timeRange.includes(startTime);
        final boolean dependentStartTime = startTimeFinderResult.isDependentStartTime();
        final boolean hasFinishingTime;
        final boolean hasFinishedTime;
        if (hasStartTime) {
            final TimePoint finishingTime = new FinishingTimeFinder(raceLog).analyze();
            hasFinishingTime = finishingTime != null && timeRange.includes(finishingTime);
            if (hasFinishingTime) {
                final TimePoint finishedTime = new FinishedTimeFinder(raceLog).analyze();
                hasFinishedTime = finishedTime != null && timeRange.includes(finishedTime);
            } else {
                hasFinishedTime = false;
            }
        } else {
            hasFinishingTime = false;
            hasFinishedTime = false;
        }
        
        // Only wind fixes in the new tracking interval as well as the best fallback fixes are added to the new RaceLog
        final LogEventTimeRangeWithFallbackFilter<RaceLogWindFixEvent> windFixEvents = new LogEventTimeRangeWithFallbackFilter<>(
                timeRange);
        raceLogOfRaceToSlice.lockForRead();
        try {
            for (RaceLogEvent raceLogEvent : raceLogOfRaceToSlice.getUnrevokedEvents()) {
                raceLogEvent.accept(new BaseRaceLogEventVisitor() {
                    @Override
                    public void visit(RaceLogDependentStartTimeEvent event) {
                        if (dependentStartTime && isLatestPass(event)) {
                            raceLog.add(new RaceLogDependentStartTimeEventImpl(event.getCreatedAt(),
                                    event.getLogicalTimePoint(), event.getAuthor(), UUID.randomUUID(),
                                    raceLog.getCurrentPassId(), event.getDependentOnRaceIdentifier(),
                                    event.getStartTimeDifference(), event.getNextStatus()));
                        }
                    }
                    
                    @Override
                    public void visit(RaceLogStartTimeEvent event) {
                        if (!dependentStartTime && isLatestPass(event)) {
                            raceLog.add(new RaceLogStartTimeEventImpl(event.getCreatedAt(), event.getLogicalTimePoint(),
                                    event.getAuthor(), UUID.randomUUID(), raceLog.getCurrentPassId(), event.getStartTime(),
                                    event.getNextStatus()));
                        }
                    }
                    
                    @Override
                    public void visit(RaceLogRegisterCompetitorEvent event) {
                        raceLog.add(new RaceLogRegisterCompetitorEventImpl(event.getCreatedAt(),
                                event.getLogicalTimePoint(), event.getAuthor(), UUID.randomUUID(),
                                raceLog.getCurrentPassId(), event.getCompetitor(), event.getBoat()));
                    }
    
                    @Override
                    public void visit(RaceLogWindFixEvent event) {
                        windFixEvents.addEvent(event);
                    }
                    
                    @Override
                    public void visit(RaceLogUseCompetitorsFromRaceLogEvent event) {
                        raceLog.add(new RaceLogUseCompetitorsFromRaceLogEventImpl(event.getCreatedAt(), event.getAuthor(),
                                event.getLogicalTimePoint(), UUID.randomUUID(), raceLog.getCurrentPassId()));
                    }
                    
                    @Override
                    public void visit(RaceLogCourseDesignChangedEvent event) {
                        // Only course changes up to the end of the sliced race are copied
                        // to be able to cut several training races where the course is changed
                        // between races in preparation for the next race. In this case the course
                        // for a sliced is the course that was valid at the time that race took place.
                        if (event.getLogicalTimePoint().before(sliceTo)) {
                            raceLog.add(new RaceLogCourseDesignChangedEventImpl(event.getCreatedAt(),
                                    event.getLogicalTimePoint(), event.getAuthor(), UUID.randomUUID(),
                                    raceLog.getCurrentPassId(), event.getCourseDesign(), event.getCourseDesignerMode()));
                        }
                    }
                    
                    @Override
                    public void visit(RaceLogFlagEvent event) {
                        if (hasStartTime && isLatestPass(event) && !event.getLogicalTimePoint().after(sliceTo)) {
                            raceLog.add(new RaceLogFlagEventImpl(event.getCreatedAt(), event.getLogicalTimePoint(),
                                    event.getAuthor(), UUID.randomUUID(), raceLog.getCurrentPassId(), event.getUpperFlag(),
                                    event.getLowerFlag(), event.isDisplayed()));
                        }
                    }
                    
                    @Override
                    public void visit(RaceLogStartProcedureChangedEvent event) {
                        if (hasStartTime && isLatestPass(event)) {
                            raceLog.add(new RaceLogStartProcedureChangedEventImpl(event.getCreatedAt(),
                                    event.getLogicalTimePoint(), event.getAuthor(), UUID.randomUUID(),
                                    raceLog.getCurrentPassId(), event.getStartProcedureType()));
                        }
                    }
                    
                    @Override
                    public void visit(RaceLogFinishPositioningConfirmedEvent event) {
                        if (hasFinishedTime && isLatestPass(event)) {
                            raceLog.add(new RaceLogFinishPositioningConfirmedEventImpl(event.getCreatedAt(),
                                    event.getLogicalTimePoint(), event.getAuthor(), UUID.randomUUID(),
                                    raceLog.getCurrentPassId(), event.getPositionedCompetitorsIDsNamesMaxPointsReasons()));
                        }
                    }
                    
                    @Override
                    public void visit(RaceLogFinishPositioningListChangedEvent event) {
                        if (hasFinishedTime && isLatestPass(event)) {
                            raceLog.add(new RaceLogFinishPositioningListChangedEventImpl(event.getCreatedAt(),
                                    event.getLogicalTimePoint(), event.getAuthor(), UUID.randomUUID(),
                                    raceLog.getCurrentPassId(), event.getPositionedCompetitorsIDsNamesMaxPointsReasons()));
                        }
                    }
                    
                    @Override
                    public void visit(RaceLogFixedMarkPassingEvent event) {
                        if (hasStartTime && isLatestPass(event) && timeRange.includes(event.getTimePointOfFixedPassing())) {
                            raceLog.add(new RaceLogFixedMarkPassingEventImpl(event.getCreatedAt(),
                                    event.getLogicalTimePoint(), event.getAuthor(), UUID.randomUUID(),
                                    event.getInvolvedCompetitors(), raceLog.getCurrentPassId(),
                                    event.getTimePointOfFixedPassing(), event.getZeroBasedIndexOfPassedWaypoint()));
                        }
                    }
                    
                    @Override
                    public void visit(RaceLogSuppressedMarkPassingsEvent event) {
                        if (hasStartTime && isLatestPass(event) && timeRange.includes(event.getLogicalTimePoint())) {
                            raceLog.add(new RaceLogSuppressedMarkPassingsEventImpl(event.getCreatedAt(),
                                    event.getLogicalTimePoint(), event.getAuthor(), UUID.randomUUID(),
                                    event.getInvolvedCompetitors(), raceLog.getCurrentPassId(),
                                    event.getZeroBasedIndexOfFirstSuppressedWaypoint()));
                        }
                    }
                    
                    @Override
                    public void visit(RaceLogProtestStartTimeEvent event) {
                        if (hasFinishedTime && isLatestPass(event)) {
                            raceLog.add(new RaceLogProtestStartTimeEventImpl(event.getCreatedAt(),
                                    event.getLogicalTimePoint(), event.getAuthor(), UUID.randomUUID(),
                                    raceLog.getCurrentPassId(), event.getProtestTime()));
                        }
                    }
                    
                    @Override
                    public void visit(RaceLogAdditionalScoringInformationEvent event) {
                        if (hasFinishedTime && isLatestPass(event)) {
                            raceLog.add(new RaceLogAdditionalScoringInformationEventImpl(event.getCreatedAt(),
                                    event.getLogicalTimePoint(), event.getAuthor(), UUID.randomUUID(),
                                    raceLog.getCurrentPassId(), event.getType()));
                        }
                    }
                    
                    @Override
                    public void visit(RaceLogPathfinderEvent event) {
                        if (hasStartTime && isLatestPass(event)) {
                            raceLog.add(new RaceLogPathfinderEventImpl(event.getCreatedAt(), event.getLogicalTimePoint(),
                                    event.getAuthor(), UUID.randomUUID(), raceLog.getCurrentPassId(),
                                    event.getPathfinderId()));
                        }
                    }
                    
                    @Override
                    public void visit(RaceLogGateLineOpeningTimeEvent event) {
                        if (hasStartTime && isLatestPass(event)) {
                            raceLog.add(new RaceLogGateLineOpeningTimeEventImpl(event.getCreatedAt(),
                                    event.getLogicalTimePoint(), event.getAuthor(), UUID.randomUUID(),
                                    raceLog.getCurrentPassId(), event.getGateLineOpeningTimes().getGateLaunchStopTime(),
                                    event.getGateLineOpeningTimes().getGolfDownTime()));
                        }
                    }
                    
                    @Override
                    public void visit(RaceLogRaceStatusEvent event) {
                        if (isLatestPass(event) && !(event instanceof RaceLogDependentStartTimeEvent)
                                && !(event instanceof RaceLogStartTimeEvent)) {
                            if ((hasStartTime
                                    && event.getNextStatus().getOrderNumber() <= RaceLogRaceStatus.RUNNING.getOrderNumber())
                                    || (hasFinishingTime && event.getNextStatus() == RaceLogRaceStatus.FINISHING)
                                    || (hasFinishedTime && event.getNextStatus() == RaceLogRaceStatus.FINISHED)) {
                                raceLog.add(new RaceLogRaceStatusEventImpl(event.getCreatedAt(), event.getLogicalTimePoint(),
                                        event.getAuthor(), UUID.randomUUID(), raceLog.getCurrentPassId(),
                                        event.getNextStatus()));
                            }
                        }
                    }
                    
                    private boolean isLatestPass(RaceLogEvent event) {
                        return event.getPassId() == raceLogOfRaceToSlice.getCurrentPassId();
                    }
                });
            }
        } finally {
            raceLogOfRaceToSlice.unlockAfterRead();
        }
        windFixEvents.getFilteredEvents()
                .forEach(event -> raceLog.add(new RaceLogWindFixEventImpl(event.getCreatedAt(),
                        event.getLogicalTimePoint(), event.getAuthor(), UUID.randomUUID(), raceLog.getCurrentPassId(),
                        event.getWindFix(), event.isMagnetic())));
        final TimePoint startTrackingTimePoint = MillisecondsTimePoint.now();
        // this ensures that the events consistently have different timepoints to ensure a consistent result of the state analysis
        // that's why we can't just call adapter.denoteRaceForRaceLogTracking
        final TimePoint denotationTimePoint = startTrackingTimePoint.minus(1);
        raceLog.add(new RaceLogDenoteForTrackingEventImpl(denotationTimePoint,
                author, raceLog.getCurrentPassId(), trackedRaceName, regatta.getBoatClass(), UUID.randomUUID()));
        raceLog.add(new RaceLogStartTrackingEventImpl(startTrackingTimePoint, author, raceLog.getCurrentPassId()));
        try {
            final RaceHandle raceHandle = getRaceLogTrackingAdapter().startTracking(getService(), regattaLeaderboard,
                    raceColumn, fleet, /* trackWind */ true, /* correctWindDirectionByMagneticDeclination */ true);
            
            // wait for the RaceDefinition to be created
            raceHandle.getRace();

            final DynamicTrackedRace trackedRace = WaitForTrackedRaceUtil.waitForTrackedRace(raceColumn, fleet, 10);
            if (trackedRace == null) {
                throw new IllegalStateException("Could not obtain sliced race");
            }
            for (WindSource windSourceToCopy : trackedRaceToSlice.getWindSources()) {
                if (windSourceToCopy.canBeStored()) {
                    final WindTrack windTrackToCopyFrom = trackedRaceToSlice.getOrCreateWindTrack(windSourceToCopy);
                    windTrackToCopyFrom.lockForRead();
                    try {
                        for (Wind windToCopy : windTrackToCopyFrom.getFixes(startOfTracking, true, endOfTracking, true)) {
                            trackedRace.recordWind(windToCopy, windSourceToCopy);
                        }
                    } finally {
                        windTrackToCopyFrom.unlockAfterRead();
                    }
                }
            }
            
            final Iterable<MediaTrack> mediaTracksForOriginalRace = getService().getMediaTracksForRace(raceIdentifier);
            for (MediaTrack mediaTrack : mediaTracksForOriginalRace) {
                if (mediaTrack.overlapsWith(sliceFrom, sliceTo)) {
                    final Set<RegattaAndRaceIdentifier> assignedRaces = new HashSet<>(mediaTrack.assignedRaces);
                    assignedRaces.add(trackedRace.getRaceIdentifier());
                    // we can't just use the original instance and add the Race due to the fact that this leads to
                    // assignedRaces being empty afterwards.
                    final MediaTrack mediaTrackToSave = new MediaTrack(mediaTrack.dbId, mediaTrack.title,
                            mediaTrack.url, mediaTrack.startTime, mediaTrack.duration, mediaTrack.mimeType,
                            assignedRaces);
                    getService().mediaTrackAssignedRacesChanged(mediaTrackToSave);
                }
            }
            return trackedRace.getRaceIdentifier();
        } catch (Exception e) {
            throw new RuntimeException("Error while slicing race", e);
        }
    }

    @Override
    public Boolean checkIfRaceIsTracked(RegattaAndRaceIdentifier race) {
        boolean result = false;
        DynamicTrackedRace trace = getService().getTrackedRace(race);
        if (trace != null) {
            final TrackedRaceStatusEnum status = trace.getStatus().getStatus();
            if (status == TrackedRaceStatusEnum.LOADING || status == TrackedRaceStatusEnum.TRACKING) {
                result = true;
            }
        }
        return result;
    }
}<|MERGE_RESOLUTION|>--- conflicted
+++ resolved
@@ -206,6 +206,7 @@
 import com.sap.sailing.domain.common.LegType;
 import com.sap.sailing.domain.common.ManeuverType;
 import com.sap.sailing.domain.common.MaxPointsReason;
+import com.sap.sailing.domain.common.NauticalSide;
 import com.sap.sailing.domain.common.NoWindException;
 import com.sap.sailing.domain.common.NotFoundException;
 import com.sap.sailing.domain.common.PassingInstruction;
@@ -3333,18 +3334,11 @@
         final Map<CompetitorDTO, List<GPSFixDTOWithSpeedWindTackAndLegType>> result = new HashMap<>();
         final TrackedRace trackedRace = getExistingTrackedRace(raceIdentifier);
         if (trackedRace != null) {
-<<<<<<< HEAD
             final MeterDistance maxDistance = new MeterDistance(meters);
-            for (Competitor competitor : trackedRace.getRace().getCompetitors()) {
-                final CompetitorDTO competitorDTO = baseDomainFactory.convertToCompetitorDTO(competitor);
+            for (Entry<Competitor, Boat> competitorAndBoat : trackedRace.getRace().getCompetitorsAndTheirBoats().entrySet()) {
+                final Competitor competitor = competitorAndBoat.getKey();
+                final CompetitorDTO competitorDTO = baseDomainFactory.convertToCompetitorDTO(competitor, competitorAndBoat.getValue());
                 if (competitorTimeRanges.containsKey(competitorDTO)) {
-=======
-            MeterDistance maxDistance = new MeterDistance(meters);
-            for (Entry<Competitor, Boat> competitorAndBoat : trackedRace.getRace().getCompetitorsAndTheirBoats().entrySet()) {
-                Competitor competitor = competitorAndBoat.getKey();
-                CompetitorDTO competitorDTO = baseDomainFactory.convertToCompetitorDTO(competitor, competitorAndBoat.getValue());
-                if (from.containsKey(competitorDTO)) {
->>>>>>> 9084ae9f
                     // get Track of competitor
                     final GPSFixTrack<Competitor, GPSFixMoving> gpsFixTrack = trackedRace.getTrack(competitor);
                     // Distance for DouglasPeucker
@@ -3395,10 +3389,10 @@
         final Map<CompetitorDTO, List<ManeuverDTO>> result = new HashMap<>();
         final TrackedRace trackedRace = getExistingTrackedRace(raceIdentifier);
         if (trackedRace != null) {
-<<<<<<< HEAD
             final Map<CompetitorDTO, Future<List<ManeuverDTO>>> futures = new HashMap<>();
-            for (final Competitor competitor : trackedRace.getRace().getCompetitors()) {
-                final CompetitorDTO competitorDTO = baseDomainFactory.convertToCompetitorDTO(competitor);
+            for (Entry<Competitor, Boat> competitorAndBoat : trackedRace.getRace().getCompetitorsAndTheirBoats().entrySet()) {
+                final Competitor competitor = competitorAndBoat.getKey();
+                final CompetitorDTO competitorDTO = baseDomainFactory.convertToCompetitorDTO(competitor, competitorAndBoat.getValue());
                 if (competitorTimeRanges.containsKey(competitorDTO)) {
                     final TimeRange timeRange = competitorTimeRanges.get(competitorDTO);
                     final TimePoint from = timeRange.from(), to = timeRange.to();
@@ -3407,24 +3401,6 @@
                                 /* waitForLatest */ true);
                         return createManeuverDTOsForCompetitor(maneuvers, trackedRace, competitor);
                     });
-=======
-            Map<CompetitorDTO, Future<List<ManeuverDTO>>> futures = new HashMap<CompetitorDTO, Future<List<ManeuverDTO>>>();
-            for (Entry<Competitor, Boat> competitorAndBoat : trackedRace.getRace().getCompetitorsAndTheirBoats().entrySet()) {
-                Competitor competitor = competitorAndBoat.getKey();
-                CompetitorDTO competitorDTO = baseDomainFactory.convertToCompetitorDTO(competitor, competitorAndBoat.getValue());
-                if (from.containsKey(competitorDTO)) {
-                    final TimePoint timePointFrom = new MillisecondsTimePoint(from.get(competitorDTO));
-                    final TimePoint timePointTo = new MillisecondsTimePoint(to.get(competitorDTO));
-                    RunnableFuture<List<ManeuverDTO>> future = new FutureTask<List<ManeuverDTO>>(
-                            new Callable<List<ManeuverDTO>>() {
-                                @Override
-                                public List<ManeuverDTO> call() {
-                                    final Iterable<Maneuver> maneuversForCompetitor = trackedRace.getManeuvers(competitor, timePointFrom,
-                                            timePointTo, /* waitForLatest */ true);
-                                    return createManeuverDTOsForCompetitor(maneuversForCompetitor, trackedRace, competitor);
-                                }
-                            });
->>>>>>> 9084ae9f
                     executor.execute(future);
                     futures.put(competitorDTO, future);
                 }
@@ -3441,10 +3417,8 @@
     }
 
     private List<ManeuverDTO> createManeuverDTOsForCompetitor(Iterable<Maneuver> maneuvers, TrackedRace trackedRace, Competitor competitor) {
-        List<ManeuverDTO> result = new ArrayList<ManeuverDTO>();
+        final List<ManeuverDTO> result = new ArrayList<ManeuverDTO>();
         for (Maneuver maneuver : maneuvers) {
-<<<<<<< HEAD
-            final ManeuverDTO maneuverDTO;
             final ManeuverType type = maneuver.getType();
             final Tack newTack = maneuver.getNewTack();
             final Position position = maneuver.getPosition();
@@ -3456,26 +3430,16 @@
             final Double maneuverLossInMeters = maneuver.getManeuverLoss() == null ? null : maneuver.getManeuverLoss().getMeters();
             final Duration duration = maneuver.getDuration();
             final SpeedDTO minSpeed = maneuver.getLowestSpeed() == null ? null : createSpeedDTO(maneuver.getLowestSpeed());
-            if (maneuver.isMarkPassing()) {
-                maneuverDTO = new MarkpassingManeuverDTO(type, newTack, position, timepoint, timePointBefore,
-                        speedBefore, speedAfter, directionChangeInDegrees, maneuverLossInMeters,
-                        maneuver.getToSide(), duration, minSpeed);
-            } else  {
-                maneuverDTO = new ManeuverDTO(type, newTack, position, timepoint, timePointBefore, speedBefore,
-                        speedAfter, directionChangeInDegrees, maneuverLossInMeters, duration, minSpeed);
-            }
-=======
-            final ManeuverDTO maneuverDTO = new ManeuverDTO(maneuver.getType(), maneuver.getNewTack(),
-                    maneuver.getPosition(), maneuver.getTimePoint().asDate(),
-                    createSpeedWithBearingDTO(maneuver.getSpeedWithBearingBefore()),
-                    createSpeedWithBearingDTO(maneuver.getSpeedWithBearingAfter()),
-                    maneuver.getDirectionChangeInDegrees(),
-                    maneuver.getManeuverLoss() == null ? null : maneuver.getManeuverLoss().getMeters(),
-                    maneuver.getMaxTurningRateInDegreesPerSecond(), maneuver.getAvgTurningRateInDegreesPerSecond(),
-                    maneuver.getLowestSpeed().getKnots(),
-                    maneuver.isMarkPassing() ? maneuver.getMarkPassing().getTimePoint().asDate() : null,
-                    maneuver.isMarkPassing() ? maneuver.getToSide() : null);
->>>>>>> 9084ae9f
+            final double maxTurningRateInDegreesPerSecond = maneuver.getMaxTurningRateInDegreesPerSecond();
+            final double averageTurningRateInDegreesPerSecond = maneuver.getAvgTurningRateInDegreesPerSecond();
+            final double lowestSpeedInKnots = maneuver.getLowestSpeed().getKnots();
+            final Date markPassingTimePoint = maneuver.isMarkPassing()
+                    ? maneuver.getMarkPassing().getTimePoint().asDate() : null;
+            final NauticalSide markPassingSide = maneuver.isMarkPassing() ? maneuver.getToSide() : null;
+            final ManeuverDTO maneuverDTO = new ManeuverDTO(type, newTack, position, timepoint, timePointBefore,
+                    speedBefore, speedAfter, directionChangeInDegrees, maneuverLossInMeters, duration, minSpeed,
+                    maxTurningRateInDegreesPerSecond, averageTurningRateInDegreesPerSecond, lowestSpeedInKnots,
+                    markPassingTimePoint, markPassingSide);
             result.add(maneuverDTO);
         }
         return result;
