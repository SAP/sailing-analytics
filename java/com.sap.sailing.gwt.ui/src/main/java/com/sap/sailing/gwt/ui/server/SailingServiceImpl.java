--- conflicted
+++ resolved
@@ -5224,26 +5224,7 @@
         Fleet fleet = getFleetByName(raceColumn, fleetName);
         return raceColumn.getRaceLog(fleet);
     }
-<<<<<<< HEAD
-    
-    @Override
-    public Collection<CompetitorDTO> getCompetitorRegistrationsOnRaceLog(String leaderboardName, String raceColumnName, String fleetName) {
-        return convertToCompetitorDTOs(
-                new RegisteredCompetitorsAnalyzer<>(
-                        getRaceLog(leaderboardName, raceColumnName, fleetName)).analyze());
-    }
-    
-    @Override
-    public Collection<CompetitorDTO> getCompetitorRegistrationsOnRegattaLog(String leaderboardName)
-            throws DoesNotHaveRegattaLogException {
-        return convertToCompetitorDTOs(
-                new RegisteredCompetitorsAnalyzer<>(
-                        getRegattaLogInternal(leaderboardName)).analyze());
-    }
-    
-=======
-
->>>>>>> e8cf8acd
+
     private Competitor getCompetitor(CompetitorDTO dto) {
         return getService().getCompetitorStore().getExistingCompetitorByIdAsString(dto.getIdAsString());
     }
@@ -5457,30 +5438,12 @@
     
     @Override
     public void copyCourseToOtherRaceLogs(com.sap.sse.common.Util.Triple<String, String, String> fromTriple,
-<<<<<<< HEAD
-            Set<com.sap.sse.common.Util.Triple<String, String, String>> toTriples) {
+            Set<com.sap.sse.common.Util.Triple<String, String, String>> toTriples) throws NotFoundException {
         RaceLog fromRaceLog = getRaceLog(fromTriple);
         Set<RaceLog> toRaceLogs = new HashSet<>();
         for (com.sap.sse.common.Util.Triple<String, String, String> toTriple : toTriples) {
             toRaceLogs.add(getRaceLog(toTriple));
         }
-        getRaceLogTrackingAdapter().copyCourse(fromRaceLog, toRaceLogs, baseDomainFactory, getService());
-    }
-    
-    @Override
-    public void copyCompetitorsToOtherRaceLogs(com.sap.sse.common.Util.Triple<String, String, String> fromTriple,
-            Set<com.sap.sse.common.Util.Triple<String, String, String>> toTriples) {
-=======
-            Set<com.sap.sse.common.Util.Triple<String, String, String>> toTriples) throws NotFoundException {
->>>>>>> e8cf8acd
-        RaceLog fromRaceLog = getRaceLog(fromTriple);
-        Set<RaceLog> toRaceLogs = new HashSet<>();
-        for (com.sap.sse.common.Util.Triple<String, String, String> toTriple : toTriples) {
-            toRaceLogs.add(getRaceLog(toTriple));
-        }
-<<<<<<< HEAD
-        getRaceLogTrackingAdapter().copyCompetitors(fromRaceLog, toRaceLogs, getService());
-=======
         getRaceLogTrackingAdapter().copyCourse(fromRaceLog, toRaceLogs, baseDomainFactory, getService());
     }
     
@@ -5495,7 +5458,6 @@
             toRaces.add(new Pair<>(toRaceColumn, toFleet));
         }
         getRaceLogTrackingAdapter().copyCompetitors(raceColumn, getFleetByName(raceColumn, fromTriple.getC()), toRaces);
->>>>>>> e8cf8acd
     }
     
     private TypeBasedServiceFinder<DeviceIdentifierStringSerializationHandler> getDeviceIdentifierStringSerializerHandlerFinder(
@@ -6039,12 +6001,8 @@
 
     @Override
     public void inviteCompetitorsForTrackingViaEmail(String serverUrlWithoutTrailingSlash, EventDTO eventDto,
-<<<<<<< HEAD
-            String leaderboardName, Collection<CompetitorDTO> competitorDtos, String localeInfoName) throws MailException {
-=======
             String leaderboardName, Collection<CompetitorDTO> competitorDtos, String iOSAppUrl, String androidAppUrl,
             String localeInfoName) throws MailException {
->>>>>>> e8cf8acd
         Event event = getService().getEvent(eventDto.id);
         Set<Competitor> competitors = new HashSet<>();
         for (CompetitorDTO c : competitorDtos) {
