--- conflicted
+++ resolved
@@ -1,1593 +1,1582 @@
-package com.sap.sailing.gwt.ui.server;
-
-import java.io.IOException;
-import java.net.MalformedURLException;
-import java.net.URI;
-import java.net.URISyntaxException;
-import java.net.URL;
-import java.net.UnknownHostException;
-import java.text.ParseException;
-import java.util.ArrayList;
-import java.util.Arrays;
-import java.util.Collection;
-import java.util.Collections;
-import java.util.Comparator;
-import java.util.Date;
-import java.util.HashMap;
-import java.util.HashSet;
-import java.util.Iterator;
-import java.util.List;
-import java.util.Map;
-import java.util.NavigableSet;
-import java.util.Set;
-import java.util.concurrent.Callable;
-import java.util.concurrent.ExecutionException;
-import java.util.concurrent.Executor;
-import java.util.concurrent.Executors;
-import java.util.concurrent.Future;
-import java.util.concurrent.FutureTask;
-import java.util.concurrent.RunnableFuture;
-import java.util.logging.Logger;
-
-import javax.servlet.ServletContext;
-
-import org.osgi.framework.BundleContext;
-import org.osgi.util.tracker.ServiceTracker;
-
-import com.google.gwt.user.server.rpc.RemoteServiceServlet;
-import com.sap.sailing.domain.base.BoatClass;
-import com.sap.sailing.domain.base.Buoy;
-import com.sap.sailing.domain.base.Competitor;
-import com.sap.sailing.domain.base.Event;
-import com.sap.sailing.domain.base.Leg;
-import com.sap.sailing.domain.base.RaceDefinition;
-import com.sap.sailing.domain.base.SpeedWithBearing;
-import com.sap.sailing.domain.base.Waypoint;
-import com.sap.sailing.domain.base.impl.KnotSpeedImpl;
-import com.sap.sailing.domain.base.impl.KnotSpeedWithBearingImpl;
-import com.sap.sailing.domain.base.impl.MeterDistance;
-import com.sap.sailing.domain.base.impl.MillisecondsTimePoint;
-import com.sap.sailing.domain.common.Bearing;
-import com.sap.sailing.domain.common.CountryCode;
-import com.sap.sailing.domain.common.DetailType;
-import com.sap.sailing.domain.common.Distance;
-import com.sap.sailing.domain.common.EventAndRaceIdentifier;
-import com.sap.sailing.domain.common.EventFetcher;
-import com.sap.sailing.domain.common.EventIdentifier;
-import com.sap.sailing.domain.common.EventName;
-import com.sap.sailing.domain.common.EventNameAndRaceName;
-import com.sap.sailing.domain.common.LegType;
-import com.sap.sailing.domain.common.NoWindError;
-import com.sap.sailing.domain.common.NoWindException;
-import com.sap.sailing.domain.common.Position;
-import com.sap.sailing.domain.common.RaceFetcher;
-import com.sap.sailing.domain.common.RaceIdentifier;
-import com.sap.sailing.domain.common.Speed;
-import com.sap.sailing.domain.common.Tack;
-import com.sap.sailing.domain.common.TimePoint;
-import com.sap.sailing.domain.common.WindSource;
-import com.sap.sailing.domain.common.impl.DegreeBearingImpl;
-import com.sap.sailing.domain.common.impl.DegreePosition;
-import com.sap.sailing.domain.common.impl.KilometersPerHourSpeedImpl;
-import com.sap.sailing.domain.common.impl.Util.Pair;
-import com.sap.sailing.domain.leaderboard.Leaderboard;
-import com.sap.sailing.domain.leaderboard.Leaderboard.Entry;
-import com.sap.sailing.domain.leaderboard.RaceInLeaderboard;
-import com.sap.sailing.domain.leaderboard.ScoreCorrection.MaxPointsReason;
-import com.sap.sailing.domain.leaderboard.impl.ResultDiscardingRuleImpl;
-import com.sap.sailing.domain.persistence.DomainObjectFactory;
-import com.sap.sailing.domain.persistence.MongoObjectFactory;
-import com.sap.sailing.domain.persistence.MongoWindStoreFactory;
-import com.sap.sailing.domain.swisstimingadapter.SwissTimingConfiguration;
-import com.sap.sailing.domain.swisstimingadapter.SwissTimingFactory;
-import com.sap.sailing.domain.swisstimingadapter.persistence.SwissTimingAdapterPersistence;
-import com.sap.sailing.domain.tracking.DynamicTrackedRace;
-import com.sap.sailing.domain.tracking.GPSFix;
-import com.sap.sailing.domain.tracking.GPSFixMoving;
-import com.sap.sailing.domain.tracking.GPSFixTrack;
-import com.sap.sailing.domain.tracking.Maneuver;
-import com.sap.sailing.domain.tracking.MarkPassing;
-import com.sap.sailing.domain.tracking.RacesHandle;
-import com.sap.sailing.domain.tracking.TrackedLegOfCompetitor;
-import com.sap.sailing.domain.tracking.TrackedRace;
-import com.sap.sailing.domain.tracking.Wind;
-import com.sap.sailing.domain.tracking.WindTrack;
-import com.sap.sailing.domain.tracking.impl.WindImpl;
-import com.sap.sailing.domain.tractracadapter.DomainFactory;
-import com.sap.sailing.domain.tractracadapter.RaceRecord;
-import com.sap.sailing.domain.tractracadapter.TracTracConfiguration;
-import com.sap.sailing.gwt.ui.client.SailingService;
-import com.sap.sailing.gwt.ui.shared.BoatClassDTO;
-import com.sap.sailing.gwt.ui.shared.CompetitorDTO;
-import com.sap.sailing.gwt.ui.shared.CompetitorInRaceDTO;
-import com.sap.sailing.gwt.ui.shared.CompetitorsAndTimePointsDTO;
-import com.sap.sailing.gwt.ui.shared.EventDTO;
-import com.sap.sailing.gwt.ui.shared.GPSFixDTO;
-import com.sap.sailing.gwt.ui.shared.LeaderboardDTO;
-import com.sap.sailing.gwt.ui.shared.LeaderboardEntryDTO;
-import com.sap.sailing.gwt.ui.shared.LeaderboardRowDTO;
-import com.sap.sailing.gwt.ui.shared.LegEntryDTO;
-import com.sap.sailing.gwt.ui.shared.ManeuverDTO;
-import com.sap.sailing.gwt.ui.shared.MarkDTO;
-import com.sap.sailing.gwt.ui.shared.PositionDTO;
-import com.sap.sailing.gwt.ui.shared.QuickRankDTO;
-import com.sap.sailing.gwt.ui.shared.RaceDTO;
-import com.sap.sailing.gwt.ui.shared.RaceInLeaderboardDTO;
-import com.sap.sailing.gwt.ui.shared.RegattaDTO;
-import com.sap.sailing.gwt.ui.shared.SpeedWithBearingDTO;
-import com.sap.sailing.gwt.ui.shared.SwissTimingConfigurationDTO;
-import com.sap.sailing.gwt.ui.shared.SwissTimingRaceRecordDTO;
-import com.sap.sailing.gwt.ui.shared.TracTracConfigurationDTO;
-import com.sap.sailing.gwt.ui.shared.TracTracRaceRecordDTO;
-import com.sap.sailing.gwt.ui.shared.WindDTO;
-import com.sap.sailing.gwt.ui.shared.WindInfoForRaceDTO;
-import com.sap.sailing.gwt.ui.shared.WindTrackInfoDTO;
-import com.sap.sailing.server.RacingEventService;
-
-/**
- * The server side implementation of the RPC service.
- */
-public class SailingServiceImpl extends RemoteServiceServlet implements SailingService, RaceFetcher, EventFetcher {
-    private static final Logger logger = Logger.getLogger(SailingServiceImpl.class.getName());
-    
-    private static final long serialVersionUID = 9031688830194537489L;
-
-    private static final long TIMEOUT_FOR_RECEIVING_RACE_DEFINITION_IN_MILLISECONDS = 60000;
-
-    private final ServiceTracker<RacingEventService, RacingEventService> racingEventServiceTracker;
-    
-    private final MongoObjectFactory mongoObjectFactory;
-    
-    private final SwissTimingAdapterPersistence swissTimingAdapterPersistence;
-    
-    private final com.sap.sailing.domain.tractracadapter.persistence.MongoObjectFactory tractracMongoObjectFactory;
-
-    private final DomainObjectFactory domainObjectFactory;
-    
-    private final SwissTimingFactory swissTimingFactory;
-
-    private final com.sap.sailing.domain.tractracadapter.persistence.DomainObjectFactory tractracDomainObjectFactory;
-    
-    private final com.sap.sailing.domain.common.CountryCodeFactory countryCodeFactory;
-    
-    private final Executor executor;
-
-    public SailingServiceImpl() {
-        BundleContext context = Activator.getDefault();
-        racingEventServiceTracker = createAndOpenRacingEventServiceTracker(context);
-        mongoObjectFactory = MongoObjectFactory.INSTANCE;
-        domainObjectFactory = DomainObjectFactory.INSTANCE;
-        swissTimingAdapterPersistence = SwissTimingAdapterPersistence.INSTANCE;
-        tractracDomainObjectFactory = com.sap.sailing.domain.tractracadapter.persistence.DomainObjectFactory.INSTANCE;
-        tractracMongoObjectFactory = com.sap.sailing.domain.tractracadapter.persistence.MongoObjectFactory.INSTANCE;
-        swissTimingFactory = SwissTimingFactory.INSTANCE;
-        countryCodeFactory = com.sap.sailing.domain.common.CountryCodeFactory.INSTANCE;
-        executor = Executors.newFixedThreadPool(Runtime.getRuntime().availableProcessors());
-    }
-
-    protected ServiceTracker<RacingEventService, RacingEventService> createAndOpenRacingEventServiceTracker(
-            BundleContext context) {
-        ServiceTracker<RacingEventService, RacingEventService> result = new ServiceTracker<RacingEventService, RacingEventService>(
-                context, RacingEventService.class.getName(), null);
-        result.open();
-        return result;
-    }
-    
-    @Override
-    public LeaderboardDTO getLeaderboardByName(String leaderboardName, Date date,
-            final Collection<String> namesOfRacesForWhichToLoadLegDetails)
-            throws NoWindException {
-        long startOfRequestHandling = System.currentTimeMillis();
-        LeaderboardDTO result = null;
-        Leaderboard leaderboard = getService().getLeaderboardByName(leaderboardName);
-        if (leaderboard != null) {
-            result = new LeaderboardDTO();
-            final TimePoint timePoint = new MillisecondsTimePoint(date);
-            result.competitors = new ArrayList<CompetitorDTO>();
-            result.name = leaderboard.getName();
-            result.competitorDisplayNames = new HashMap<CompetitorDTO, String>();
-            for (RaceInLeaderboard raceColumn : leaderboard.getRaceColumns()) {
-                RaceIdentifier raceIdentifier = null;
-                if(raceColumn.getTrackedRace() != null) {
-                    raceIdentifier = new EventNameAndRaceName(raceColumn.getTrackedRace().getTrackedEvent().getEvent().getName(),
-                            raceColumn.getTrackedRace().getRace().getName());
-                }
-                result.addRace(raceColumn.getName(), raceColumn.isMedalRace(), raceIdentifier);
-            }
-            result.rows = new HashMap<CompetitorDTO, LeaderboardRowDTO>();
-            result.hasCarriedPoints = leaderboard.hasCarriedPoints();
-            result.discardThresholds = leaderboard.getResultDiscardingRule().getDiscardIndexResultsStartingWithHowManyRaces();
-            for (final Competitor competitor : leaderboard.getCompetitors()) {
-                CompetitorDTO competitorDTO = getCompetitorDTO(competitor);
-                LeaderboardRowDTO row = new LeaderboardRowDTO();
-                row.competitor = competitorDTO;
-                row.fieldsByRaceName = new HashMap<String, LeaderboardEntryDTO>();
-                row.carriedPoints = leaderboard.hasCarriedPoints(competitor) ? leaderboard.getCarriedPoints(competitor) : null;
-                result.competitors.add(competitorDTO);
-                Map<String, Future<LeaderboardEntryDTO>> futuresForColumnName = new HashMap<String, Future<LeaderboardEntryDTO>>();
-                for (final RaceInLeaderboard raceColumn : leaderboard.getRaceColumns()) {
-                    final Entry entry = leaderboard.getEntry(competitor, raceColumn, timePoint);
-                    RunnableFuture<LeaderboardEntryDTO> future = new FutureTask<LeaderboardEntryDTO>(new Callable<LeaderboardEntryDTO>() {
-                        @Override
-                                public LeaderboardEntryDTO call() {
-                                    try {
-                                        return getLeaderboardEntryDTO(entry, raceColumn.getTrackedRace(), competitor, timePoint,
-                                                namesOfRacesForWhichToLoadLegDetails != null
-                                                        && namesOfRacesForWhichToLoadLegDetails.contains(raceColumn.getName()));
-                                    } catch (NoWindException e) {
-                                        throw new NoWindError(e);
-                                    }
-                                }
-                    });
-                    executor.execute(future);
-                    futuresForColumnName.put(raceColumn.getName(), future);
-                }
-                for (Map.Entry<String, Future<LeaderboardEntryDTO>> raceColumnNameAndFuture : futuresForColumnName.entrySet()) {
-                    try {
-                        row.fieldsByRaceName.put(raceColumnNameAndFuture.getKey(), raceColumnNameAndFuture.getValue().get());
-                    } catch (InterruptedException e) {
-                        throw new RuntimeException(e);
-                    } catch (ExecutionException e) {
-                        throw new RuntimeException(e);
-                    }
-                }
-                result.rows.put(competitorDTO, row);
-                String displayName = leaderboard.getDisplayName(competitor);
-                if (displayName != null) {
-                    result.competitorDisplayNames.put(competitorDTO, displayName);
-                }
-            }
-        }
-        logger.fine("getLeaderboardByName("+leaderboardName+", "+date+", "+namesOfRacesForWhichToLoadLegDetails+") took "+
-                (System.currentTimeMillis()-startOfRequestHandling)+"ms");
-        return result;
-    }
-    
-    @Override
-    public void stressTestLeaderboardByName(String leaderboardName, int times) throws Exception {
-        Leaderboard leaderboard = getService().getLeaderboardByName(leaderboardName);
-        if (leaderboard != null) {
-            List<String> raceColumnNames = new ArrayList<String>();
-            for (RaceInLeaderboard column : leaderboard.getRaceColumns()) {
-                raceColumnNames.add(column.getName());
-            }
-            int i=0;
-            for (Date date = new Date(); i<times; date = new Date(date.getTime()-10)) {
-                getLeaderboardByName(leaderboardName, date, raceColumnNames);
-                i++;
-            }
-        } else {
-            logger.warning("stressTestLeaderboardByName: couldn't find leaderboard "+leaderboardName);
-        }
-    }
-    
-    private LeaderboardEntryDTO getLeaderboardEntryDTO(Entry entry, TrackedRace trackedRace, Competitor competitor,
-            TimePoint timePoint, boolean addLegDetails) throws NoWindException {
-        LeaderboardEntryDTO entryDTO = new LeaderboardEntryDTO();
-        entryDTO.netPoints = entry.getNetPoints();
-        entryDTO.totalPoints = entry.getTotalPoints();
-        entryDTO.reasonForMaxPoints = entry.getMaxPointsReason().name();
-        entryDTO.discarded = entry.isDiscarded();
-        if (addLegDetails && trackedRace != null) {
-            entryDTO.legDetails = new ArrayList<LegEntryDTO>();
-            for (Leg leg : trackedRace.getRace().getCourse().getLegs()) {
-                TrackedLegOfCompetitor trackedLeg = trackedRace.getTrackedLeg(competitor, leg);
-                LegEntryDTO legEntry;
-                if (trackedLeg != null && trackedLeg.hasStartedLeg(timePoint)) {
-                    legEntry = createLegEntry(trackedLeg, timePoint);
-                } else {
-                    legEntry = null;
-                }
-                entryDTO.legDetails.add(legEntry);
-            }
-        }
-        return entryDTO;
-    }
-
-    private LegEntryDTO createLegEntry(TrackedLegOfCompetitor trackedLeg, TimePoint timePoint) throws NoWindException {
-        LegEntryDTO result;
-        if (trackedLeg == null) {
-            result = null;
-        } else {
-            result = new LegEntryDTO();
-            Speed averageSpeedOverGround = trackedLeg.getAverageSpeedOverGround(timePoint);
-            result.averageSpeedOverGroundInKnots = averageSpeedOverGround == null ? null : averageSpeedOverGround
-                    .getKnots();
-            SpeedWithBearing speedOverGround = trackedLeg.getSpeedOverGround(timePoint);
-            result.currentSpeedOverGroundInKnots = speedOverGround == null ? null : speedOverGround.getKnots();
-            Distance distanceTraveled = trackedLeg.getDistanceTraveled(timePoint);
-            result.distanceTraveledInMeters = distanceTraveled == null ? null : distanceTraveled.getMeters();
-            result.estimatedTimeToNextWaypointInSeconds = trackedLeg.getEstimatedTimeToNextMarkInSeconds(timePoint);
-            result.timeInMilliseconds = trackedLeg.getTimeInMilliSeconds(timePoint);
-            result.finished = trackedLeg.hasFinishedLeg(timePoint);
-            result.gapToLeaderInSeconds = trackedLeg.getGapToLeaderInSeconds(timePoint);
-            result.rank = trackedLeg.getRank(timePoint);
-            result.started = trackedLeg.hasStartedLeg(timePoint);
-            Speed velocityMadeGood = trackedLeg.getVelocityMadeGood(timePoint);
-            result.velocityMadeGoodInKnots = velocityMadeGood == null ? null : velocityMadeGood.getKnots();
-            Distance windwardDistanceToGo = trackedLeg.getWindwardDistanceToGo(timePoint);
-            result.windwardDistanceToGoInMeters = windwardDistanceToGo == null ? null : windwardDistanceToGo
-                    .getMeters();
-            List<Maneuver> maneuvers = trackedLeg.getManeuvers(timePoint);
-            if (maneuvers != null) {
-                result.numberOfTacks = 0;
-                result.numberOfJibes = 0;
-                result.numberOfPenaltyCircles = 0;
-                for (Maneuver maneuver : maneuvers) {
-                    switch (maneuver.getType()) {
-                    case TACK:
-                        result.numberOfTacks++;
-                        break;
-                    case JIBE:
-                        result.numberOfJibes++;
-                        break;
-                    case PENALTY_CIRCLE:
-                        result.numberOfPenaltyCircles++;
-                        break;
-                    }
-                }
-            }
-        }
-        return result;
-    }
-
-    public List<EventDTO> listEvents(boolean withRacePlaces) throws IllegalArgumentException {
-        List<EventDTO> result = new ArrayList<EventDTO>();
-        for (Event event : getService().getAllEvents()) {
-            List<CompetitorDTO> competitorList = getCompetitorDTOs(event.getCompetitors());
-            List<RegattaDTO> regattasList = getRegattaDTOs(event, withRacePlaces);
-            EventDTO eventDTO = new EventDTO(event.getName(), regattasList, competitorList);
-            for (RegattaDTO regatta : regattasList) {
-                regatta.setEvent(eventDTO);
-            }
-            if (!eventDTO.regattas.isEmpty()) {
-                result.add(eventDTO);
-            }
-        }
-        return result;
-    }
-
-    private List<RegattaDTO> getRegattaDTOs(Event event, boolean withRacePlaces) {
-        Map<BoatClass, Set<RaceDefinition>> racesByBoatClass = new HashMap<BoatClass, Set<RaceDefinition>>();
-        for (RaceDefinition r : event.getAllRaces()) {
-            Set<RaceDefinition> racesForBoatClass = racesByBoatClass.get(r.getBoatClass());
-            if (racesForBoatClass == null) {
-                racesForBoatClass = new HashSet<RaceDefinition>();
-                racesByBoatClass.put(r.getBoatClass(), racesForBoatClass);
-            }
-            racesForBoatClass.add(r);
-        }
-        List<RegattaDTO> result = new ArrayList<RegattaDTO>();
-        for (Map.Entry<BoatClass, Set<RaceDefinition>> e : racesByBoatClass.entrySet()) {
-            List<RaceDTO> raceDTOsInBoatClass = getRaceDTOs(event, e.getValue(), withRacePlaces);
-            if (!raceDTOsInBoatClass.isEmpty()) {
-                RegattaDTO regatta = new RegattaDTO(new BoatClassDTO(e.getKey()==null?"":e.getKey().getName()), raceDTOsInBoatClass);
-                for (RaceDTO race : raceDTOsInBoatClass) {
-                    race.setRegatta(regatta);
-                }
-                result.add(regatta);
-            }
-        }
-        return result;
-    }
-
-    private List<RaceDTO> getRaceDTOs(Event event, Set<RaceDefinition> races, boolean withRacePlaces) {
-        List<RaceDTO> result = new ArrayList<RaceDTO>();
-        for (RaceDefinition r : races) {
-            RaceDTO raceDTO = new RaceDTO(r.getName(), getCompetitorDTOs(r.getCompetitors()), getService().isRaceBeingTracked(r));
-            if (raceDTO.currentlyTracked) {
-                TrackedRace trackedRace = getService().getTrackedRace(event, r);
-                raceDTO.startOfRace = trackedRace.getStart() == null ? null : trackedRace.getStart().asDate();
-                raceDTO.startOfTracking = trackedRace.getStartOfTracking() == null ? null : trackedRace.getStartOfTracking().asDate();
-                raceDTO.timePointOfLastEvent = trackedRace.getTimePointOfLastEvent() == null ? null : trackedRace.getTimePointOfLastEvent().asDate();
-                raceDTO.timePointOfNewestEvent = trackedRace.getTimePointOfNewestEvent() == null ? null : trackedRace.getTimePointOfNewestEvent().asDate();
-                if (withRacePlaces) {
-                    raceDTO.racePlaces = trackedRace.getPlaceOrder();
-                }
-            }
-            result.add(raceDTO);
-        }
-        return result;
-    }
-
-    private List<CompetitorDTO> getCompetitorDTOs(Iterable<Competitor> competitors) {
-        List<CompetitorDTO> result = new ArrayList<CompetitorDTO>();
-        for (Competitor c : competitors) {
-            CompetitorDTO competitorDTO = getCompetitorDTO(c);
-            result.add(competitorDTO);
-        }
-        return result;
-    }
-
-    private CompetitorDTO getCompetitorDTO(Competitor c) {
-        CountryCode countryCode = c.getTeam().getNationality().getCountryCode();
-        CompetitorDTO competitorDTO = new CompetitorDTO(c.getName(), countryCode==null?"":countryCode.getTwoLetterISOCode(),
-                countryCode==null?"":countryCode.getThreeLetterIOCCode(), countryCode==null?"":countryCode.getName(), c.getBoat().getSailID(),
-                        c.getId().toString());
-        return competitorDTO;
-    }
-
-    @Override
-    public Pair<String, List<TracTracRaceRecordDTO>> listTracTracRacesInEvent(String eventJsonURL) throws MalformedURLException, IOException,
-            ParseException, org.json.simple.parser.ParseException, URISyntaxException {
-        com.sap.sailing.domain.common.impl.Util.Pair<String,List<RaceRecord>> raceRecords;
-        raceRecords = getService().getTracTracRaceRecords(new URL(eventJsonURL));
-        List<TracTracRaceRecordDTO> result = new ArrayList<TracTracRaceRecordDTO>();
-        for (RaceRecord raceRecord : raceRecords.getB()) {
-            result.add(new TracTracRaceRecordDTO(raceRecord.getID(), raceRecord.getEventName(), raceRecord.getName(),
-                    raceRecord.getParamURL().toString(), raceRecord.getReplayURL(), raceRecord.getLiveURI().toString(),
-                    raceRecord.getStoredURI().toString(), raceRecord.getTrackingStartTime().asDate(), raceRecord
-                            .getTrackingEndTime().asDate(), raceRecord.getRaceStartTime().asDate()));
-        }
-        return new Pair<String, List<TracTracRaceRecordDTO>>(raceRecords.getA(), result);
-    }
-
-    @Override
-    public void track(TracTracRaceRecordDTO rr, String liveURI, String storedURI, boolean trackWind, final boolean correctWindByDeclination) throws Exception {
-        if (liveURI == null || liveURI.trim().length() == 0) {
-            liveURI = rr.liveURI;
-        }
-        if (storedURI == null || storedURI.trim().length() == 0) {
-            storedURI = rr.storedURI;
-        }
-        final RacesHandle raceHandle = getService().addTracTracRace(new URL(rr.paramURL), new URI(liveURI), new URI(storedURI),
-                MongoWindStoreFactory.INSTANCE.getMongoWindStore(mongoObjectFactory, domainObjectFactory), TIMEOUT_FOR_RECEIVING_RACE_DEFINITION_IN_MILLISECONDS);
-        if (trackWind) {
-            new Thread("Wind tracking starter for race "+rr.eventName+"/"+rr.name) {
-                public void run() {
-                    try {
-                        startTrackingWind(raceHandle, correctWindByDeclination, TIMEOUT_FOR_RECEIVING_RACE_DEFINITION_IN_MILLISECONDS);
-                    } catch (Exception e) {
-                        throw new RuntimeException(e);
-                    }
-                }
-            }.start();
-        }
-    }
-
-    @Override
-    public List<TracTracConfigurationDTO> getPreviousTracTracConfigurations() throws Exception {
-        Iterable<TracTracConfiguration> configs = tractracDomainObjectFactory.getTracTracConfigurations();
-        List<TracTracConfigurationDTO> result = new ArrayList<TracTracConfigurationDTO>();
-        for (TracTracConfiguration ttConfig : configs) {
-            result.add(new TracTracConfigurationDTO(ttConfig.getName(), ttConfig.getJSONURL().toString(),
-                    ttConfig.getLiveDataURI().toString(), ttConfig.getStoredDataURI().toString()));
-        }
-        return result;
-    }
-
-    @Override
-    public void storeTracTracConfiguration(String name, String jsonURL, String liveDataURI, String storedDataURI) throws Exception {
-        DomainFactory domainFactory = DomainFactory.INSTANCE;
-        tractracMongoObjectFactory.storeTracTracConfiguration(domainFactory.createTracTracConfiguration(name, jsonURL, liveDataURI, storedDataURI));
-    }
-    
-    @Override
-    public void stopTrackingEvent(EventIdentifier eventIdentifier) throws Exception {
-        Event event = getEvent(eventIdentifier);
-        if (event != null) {
-            getService().stopTracking(event);
-        }
-    }
-
-    private RaceDefinition getRaceByName(Event event, String raceName) {
-        if (event != null) {
-            return event.getRaceByName(raceName);
-        } else {
-            return null;
-        }
-    }
-    
-    @Override
-    public void stopTrackingRace(EventAndRaceIdentifier eventAndRaceIdentifier) throws Exception {
-        Event event = getEvent(eventAndRaceIdentifier);
-        if (event != null) {
-            RaceDefinition r = getRace(eventAndRaceIdentifier);
-            if (r != null) {
-                getService().stopTracking(event, r);
-            }
-        }
-    }
-    
-    @Override
-    public void removeAndUntrackRace(EventAndRaceIdentifier eventAndRaceidentifier) throws Exception{
-        Event event = getEvent(eventAndRaceidentifier);
-        if(event!= null) {
-            RaceDefinition race = getRace(eventAndRaceidentifier);
-            if(race != null) {
-                getService().removeRace(event, race);
-            }
-        }
-    }
-    
-    /**
-     * @param timeoutInMilliseconds eventually passed to {@link RacesHandle#getRaces(long)}. If the race definition
-     * can be obtained within this timeout, wind for the race will be tracked; otherwise, the method returns without
-     * taking any effect.
-     */
-    private void startTrackingWind(RacesHandle raceHandle, boolean correctByDeclination, long timeoutInMilliseconds) throws Exception {
-        Event event = raceHandle.getEvent();
-        if (event != null) {
-            for (RaceDefinition race : raceHandle.getRaces(timeoutInMilliseconds)) {
-                if (race != null) {
-                    getService().startTrackingWind(event, race, correctByDeclination);
-                } else {
-                    log("RaceDefinition wasn't received within " + timeoutInMilliseconds + "ms for a race in event "
-                            + event.getName() + ". Aborting wait; no wind tracking for this race.");
-                }
-            }
-        }
-    }
-
-    @Override
-    public WindInfoForRaceDTO getWindInfo(RaceIdentifier raceIdentifier, Date fromDate, Date toDate, WindSource[] windSources) {
-        WindInfoForRaceDTO result = null;
-        TrackedRace trackedRace = getExistingTrackedRace(raceIdentifier);
-        if (trackedRace != null) {
-            result = new WindInfoForRaceDTO();
-            result.raceIsKnownToStartUpwind = trackedRace.raceIsKnownToStartUpwind();
-            result.selectedWindSource = trackedRace.getWindSource();
-            TimePoint from = fromDate == null ? trackedRace.getStart() : new MillisecondsTimePoint(fromDate);
-            TimePoint to = toDate == null ? trackedRace.getTimePointOfNewestEvent() : new MillisecondsTimePoint(toDate);
-            Map<WindSource, WindTrackInfoDTO> windTrackInfoDTOs = new HashMap<WindSource, WindTrackInfoDTO>();
-            result.windTrackInfoByWindSource = windTrackInfoDTOs;
-            if (from != null && to != null) {
-                for (WindSource windSource : (windSources == null ? WindSource.values() : windSources)) {
-                    WindTrackInfoDTO windTrackInfoDTO = new WindTrackInfoDTO();
-                    windTrackInfoDTO.windFixes = new ArrayList<WindDTO>();
-                    WindTrack windTrack = trackedRace.getWindTrack(windSource);
-                    windTrackInfoDTO.dampeningIntervalInMilliseconds = windTrack
-                            .getMillisecondsOverWhichToAverageWind();
-                    Iterator<Wind> windIter = windTrack.getFixesIterator(from, /* inclusive */true);
-                    while (windIter.hasNext()) {
-                        Wind wind = windIter.next();
-                        if (wind.getTimePoint().compareTo(to) > 0) {
-                            break;
-                        }
-                        WindDTO windDTO = createWindDTO(wind, windTrack);
-                        windTrackInfoDTO.windFixes.add(windDTO);
-                    }
-                    windTrackInfoDTOs.put(windSource, windTrackInfoDTO);
-                }
-            }
-        }
-        return result;
-    }
-
-    protected WindDTO createWindDTO(Wind wind, WindTrack windTrack) {
-        WindDTO windDTO = new WindDTO();
-        windDTO.trueWindBearingDeg = wind.getBearing().getDegrees();
-        windDTO.trueWindFromDeg = wind.getBearing().reverse().getDegrees();
-        windDTO.trueWindSpeedInKnots = wind.getKnots();
-        windDTO.trueWindSpeedInMetersPerSecond = wind.getMetersPerSecond();
-        if (wind.getPosition() != null) {
-            windDTO.position = new PositionDTO(wind.getPosition().getLatDeg(), wind.getPosition()
-                    .getLngDeg());
-        }
-        if (wind.getTimePoint() != null) {
-            windDTO.timepoint = wind.getTimePoint().asMillis();
-            Wind estimatedWind = windTrack
-                    .getEstimatedWind(wind.getPosition(), wind.getTimePoint());
-            if (estimatedWind != null) {
-                windDTO.dampenedTrueWindBearingDeg = estimatedWind.getBearing().getDegrees();
-                windDTO.dampenedTrueWindFromDeg = estimatedWind.getBearing().reverse().getDegrees();
-                windDTO.dampenedTrueWindSpeedInKnots = estimatedWind.getKnots();
-                windDTO.dampenedTrueWindSpeedInMetersPerSecond = estimatedWind.getMetersPerSecond();
-            }
-        }
-        return windDTO;
-    }
-    
-    @Override
-    public WindInfoForRaceDTO getWindInfo(RaceIdentifier raceIdentifier, Date from, long millisecondsStepWidth,
-            int numberOfFixes, double latDeg, double lngDeg, Collection<String> windSources)
-            throws NoWindException {
-        Position position = new DegreePosition(latDeg, lngDeg);
-        WindInfoForRaceDTO result = null;
-        TrackedRace trackedRace = getExistingTrackedRace(raceIdentifier);
-        if (trackedRace != null) {
-            result = new WindInfoForRaceDTO();
-            result.raceIsKnownToStartUpwind = trackedRace.raceIsKnownToStartUpwind();
-            result.selectedWindSource = trackedRace.getWindSource();
-            Map<WindSource, WindTrackInfoDTO> windTrackInfoDTOs = new HashMap<WindSource, WindTrackInfoDTO>();
-            result.windTrackInfoByWindSource = windTrackInfoDTOs;
-            for (WindSource windSource : WindSource.values()) {
-                if (windSources == null || windSources.contains(windSource.name())) {
-                    TimePoint fromTimePoint = new MillisecondsTimePoint(from);
-                    WindTrackInfoDTO windTrackInfoDTO = new WindTrackInfoDTO();
-                    windTrackInfoDTO.windFixes = new ArrayList<WindDTO>();
-                    WindTrack windTrack = trackedRace.getWindTrack(windSource);
-                    windTrackInfoDTOs.put(windSource, windTrackInfoDTO);
-                    windTrackInfoDTO.dampeningIntervalInMilliseconds = windTrack
-                            .getMillisecondsOverWhichToAverageWind();
-                    TimePoint timePoint = fromTimePoint;
-                    for (int i = 0; i < numberOfFixes; i++) {
-                        Wind wind = windTrack.getEstimatedWind(position, timePoint);
-                        if (wind != null) {
-                            WindDTO windDTO = createWindDTO(wind, windTrack);
-                            windTrackInfoDTO.windFixes.add(windDTO);
-                        }
-                        timePoint = new MillisecondsTimePoint(timePoint.asMillis() + millisecondsStepWidth);
-                    }
-                }
-            }
-        }
-        return result;
-    }
-    
-    @Override
-    public void setWind(RaceIdentifier raceIdentifier, WindDTO windDTO) {
-        DynamicTrackedRace trackedRace = (DynamicTrackedRace) getExistingTrackedRace(raceIdentifier);
-        if (trackedRace != null) {
-            Position p = null;
-            if (windDTO.position != null) {
-                p = new DegreePosition(windDTO.position.latDeg, windDTO.position.lngDeg);
-            }
-            TimePoint at = null;
-            if (windDTO.timepoint != null) {
-                at = new MillisecondsTimePoint(windDTO.timepoint);
-            }
-            SpeedWithBearing speedWithBearing = null;
-            Speed speed = null;
-            if (windDTO.trueWindSpeedInKnots != null) {
-                speed = new KnotSpeedImpl(windDTO.trueWindSpeedInKnots);
-            } else if (windDTO.trueWindSpeedInMetersPerSecond != null) {
-                speed = new KilometersPerHourSpeedImpl(windDTO.trueWindSpeedInMetersPerSecond * 3600. / 1000.);
-            } else if (windDTO.dampenedTrueWindSpeedInKnots != null) {
-                speed = new KnotSpeedImpl(windDTO.dampenedTrueWindSpeedInKnots);
-            } else if (windDTO.dampenedTrueWindSpeedInMetersPerSecond != null) {
-                speed = new KilometersPerHourSpeedImpl(windDTO.dampenedTrueWindSpeedInMetersPerSecond * 3600. / 1000.);
-            }
-            if (speed != null) {
-                if (windDTO.trueWindBearingDeg != null) {
-                    speedWithBearing = new KnotSpeedWithBearingImpl(speed.getKnots(), new DegreeBearingImpl(
-                            windDTO.trueWindBearingDeg));
-                } else if (windDTO.trueWindFromDeg != null) {
-                    speedWithBearing = new KnotSpeedWithBearingImpl(speed.getKnots(), new DegreeBearingImpl(
-                            windDTO.trueWindFromDeg).reverse());
-                }
-            }
-            Wind wind = new WindImpl(p, at, speedWithBearing);
-            trackedRace.recordWind(wind, WindSource.WEB);
-        }
-    }
-    
-    @Override
-    public void setWindSource(RaceIdentifier raceIdentifier, String windSourceName, boolean raceIsKnownToStartUpwind) {
-        TrackedRace trackedRace = getExistingTrackedRace(raceIdentifier);
-        if (trackedRace != null && trackedRace instanceof DynamicTrackedRace) {
-            DynamicTrackedRace dtr = (DynamicTrackedRace) trackedRace;
-            dtr.setWindSource(WindSource.valueOf(windSourceName));
-            dtr.setRaceIsKnownToStartUpwind(raceIsKnownToStartUpwind);
-        }
-    }
-
-    @Override
-    public Map<CompetitorDTO, List<GPSFixDTO>> getBoatPositions(RaceIdentifier raceIdentifier,
-            Map<CompetitorDTO, Date> from, Map<CompetitorDTO, Date> to,
-            boolean extrapolate) throws NoWindException {
-        Map<CompetitorDTO, List<GPSFixDTO>> result = new HashMap<CompetitorDTO, List<GPSFixDTO>>();
-        TrackedRace trackedRace = getExistingTrackedRace(raceIdentifier);
-        if (trackedRace != null) {
-            for (Competitor competitor : trackedRace.getRace().getCompetitors()) {
-                CompetitorDTO competitorDTO = getCompetitorDTO(competitor);
-                if (from.containsKey(competitorDTO)) {
-                    List<GPSFixDTO> fixesForCompetitor = new ArrayList<GPSFixDTO>();
-                    result.put(competitorDTO, fixesForCompetitor);
-                    GPSFixTrack<Competitor, GPSFixMoving> track = trackedRace.getTrack(competitor);
-                    TimePoint fromTimePoint = new MillisecondsTimePoint(from.get(competitorDTO));
-                    TimePoint toTimePointExcluding = new MillisecondsTimePoint(to.get(competitorDTO));
-                    // copy the fixes into a list while holding the monitor; then release the monitor to avoid deadlocks
-                    // during wind estimations required for tack determination
-                    List<GPSFixMoving> fixes = new ArrayList<GPSFixMoving>();
-                    synchronized (track) {
-                        Iterator<GPSFixMoving> fixIter = track.getFixesIterator(fromTimePoint, /* inclusive */true);
-                        while (fixIter.hasNext()) {
-                            GPSFixMoving fix = fixIter.next();
-                            if (fix.getTimePoint().compareTo(toTimePointExcluding) < 0) {
-                                fixes.add(fix);
-                            } else {
-                                break;
-                            }
-                        }
-                    }
-                    Iterator<GPSFixMoving> fixIter = fixes.iterator();
-                    if (fixIter.hasNext()) {
-                        GPSFixMoving fix = fixIter.next();
-                        while (fix != null && fix.getTimePoint().compareTo(toTimePointExcluding) < 0) {
-                            Tack tack = trackedRace.getTack(competitor, fix.getTimePoint());
-                            TrackedLegOfCompetitor trackedLegOfCompetitor = trackedRace.getTrackedLeg(competitor,
-                                    fix.getTimePoint());
-                            LegType legType = trackedLegOfCompetitor == null ? null : trackedRace.getTrackedLeg(
-                                    trackedLegOfCompetitor.getLeg()).getLegType(fix.getTimePoint());
-                            GPSFixDTO fixDTO = createGPSFixDTO(fix, fix.getSpeed(), tack, legType, /* extrapolate */
-                                    false);
-                            fixesForCompetitor.add(fixDTO);
-                            if (fixIter.hasNext()) {
-                                fix = fixIter.next();
-                            } else {
-                                // check if fix was at date and if extrapolation is requested
-                                if (!fix.getTimePoint().equals(toTimePointExcluding) && extrapolate) {
-                                    Position position = track.getEstimatedPosition(toTimePointExcluding, extrapolate);
-                                    Tack tack2 = trackedRace.getTack(competitor, toTimePointExcluding);
-                                    LegType legType2 = trackedLegOfCompetitor == null ? null : trackedRace
-                                            .getTrackedLeg(trackedLegOfCompetitor.getLeg()).getLegType(
-                                                    fix.getTimePoint());
-                                    SpeedWithBearing speedWithBearing = track.getEstimatedSpeed(toTimePointExcluding);
-                                    GPSFixDTO extrapolated = new GPSFixDTO(to.get(competitorDTO), new PositionDTO(
-                                            position.getLatDeg(), position.getLngDeg()),
-                                            createSpeedWithBearingDTO(speedWithBearing), tack2, /* extrapolated */
-                                            legType2, true);
-                                    fixesForCompetitor.add(extrapolated);
-                                }
-                                fix = null;
-                            }
-                        }
-                    }
-                }
-            }
-        }
-        return result;
-    }
-
-    private SpeedWithBearingDTO createSpeedWithBearingDTO(SpeedWithBearing speedWithBearing) {
-        return new SpeedWithBearingDTO(speedWithBearing.getKnots(), speedWithBearing
-                .getBearing().getDegrees());
-    }
-
-    private GPSFixDTO createGPSFixDTO(GPSFix fix, SpeedWithBearing speedWithBearing, Tack tack, LegType legType, boolean extrapolated) {
-        return new GPSFixDTO(fix.getTimePoint().asDate(), new PositionDTO(fix
-                .getPosition().getLatDeg(), fix.getPosition().getLngDeg()),
-                createSpeedWithBearingDTO(speedWithBearing), tack, legType, extrapolated);
-    }
-
-    @Override
-    public List<MarkDTO> getMarkPositions(RaceIdentifier raceIdentifier, Date date) {
-        List<MarkDTO> result = new ArrayList<MarkDTO>();
-        if (date != null) {
-            TimePoint dateAsTimePoint = new MillisecondsTimePoint(date);
-            TrackedRace trackedRace = getExistingTrackedRace(raceIdentifier);
-            if (trackedRace != null) {
-                Set<Buoy> buoys = new HashSet<Buoy>();
-                for (Waypoint waypoint : trackedRace.getRace().getCourse().getWaypoints()) {
-                    for (Buoy b : waypoint.getBuoys()) {
-                        buoys.add(b);
-                    }
-                }
-                for (Buoy buoy : buoys) {
-                    GPSFixTrack<Buoy, GPSFix> track = trackedRace.getOrCreateTrack(buoy);
-                    Position positionAtDate = track.getEstimatedPosition(dateAsTimePoint, /* extrapolate */false);
-                    if (positionAtDate != null) {
-                        MarkDTO markDTO = new MarkDTO(buoy.getName(), positionAtDate.getLatDeg(),
-                                positionAtDate.getLngDeg());
-                        result.add(markDTO);
-                    }
-                }
-            }
-        }
-        return result;
-    }
-
-    @Override
-    public List<QuickRankDTO> getQuickRanks(RaceIdentifier raceIdentifier, Date date) throws NoWindException {
-        List<QuickRankDTO> result = new ArrayList<QuickRankDTO>();
-        if (date != null) {
-            TimePoint dateAsTimePoint = new MillisecondsTimePoint(date);
-            TrackedRace trackedRace = getExistingTrackedRace(raceIdentifier);
-            if (trackedRace != null) {
-                RaceDefinition race = trackedRace.getRace();
-                for (Competitor competitor : race.getCompetitors()) {
-                    int rank = trackedRace.getRank(competitor, dateAsTimePoint);
-                    TrackedLegOfCompetitor trackedLeg = trackedRace.getTrackedLeg(competitor, dateAsTimePoint);
-                    if (trackedLeg != null) {
-                        int legNumber = race.getCourse().getLegs().indexOf(trackedLeg.getLeg());
-                        QuickRankDTO quickRankDTO = new QuickRankDTO(getCompetitorDTO(competitor), rank, legNumber);
-                        result.add(quickRankDTO);
-                    }
-                }
-                Collections.sort(result, new Comparator<QuickRankDTO>() {
-                    @Override
-                    public int compare(QuickRankDTO o1, QuickRankDTO o2) {
-                        return o1.rank - o2.rank;
-                    }
-                });
-            }
-        }
-        return result;
-    }
-
-    @Override
-    public void removeWind(RaceIdentifier raceIdentifier, WindDTO windDTO) {
-        TrackedRace trackedRace = getExistingTrackedRace(raceIdentifier);
-        if (trackedRace != null) {
-            Position p = null;
-            if (windDTO.position != null) {
-                p = new DegreePosition(windDTO.position.latDeg, windDTO.position.lngDeg);
-            }
-            TimePoint at = null;
-            if (windDTO.timepoint != null) {
-                at = new MillisecondsTimePoint(windDTO.timepoint);
-            }
-            SpeedWithBearing speedWithBearing = null;
-            Speed speed = null;
-            if (windDTO.trueWindSpeedInKnots != null) {
-                speed = new KnotSpeedImpl(windDTO.trueWindSpeedInKnots);
-            } else if (windDTO.trueWindSpeedInMetersPerSecond != null) {
-                speed = new KilometersPerHourSpeedImpl(windDTO.trueWindSpeedInMetersPerSecond * 3600. / 1000.);
-            } else if (windDTO.dampenedTrueWindSpeedInKnots != null) {
-                speed = new KnotSpeedImpl(windDTO.dampenedTrueWindSpeedInKnots);
-            } else if (windDTO.dampenedTrueWindSpeedInMetersPerSecond != null) {
-                speed = new KilometersPerHourSpeedImpl(windDTO.dampenedTrueWindSpeedInMetersPerSecond * 3600. / 1000.);
-            }
-            if (speed != null) {
-                if (windDTO.trueWindBearingDeg != null) {
-                    speedWithBearing = new KnotSpeedWithBearingImpl(speed.getKnots(), new DegreeBearingImpl(
-                            windDTO.trueWindBearingDeg));
-                } else if (windDTO.trueWindFromDeg != null) {
-                    speedWithBearing = new KnotSpeedWithBearingImpl(speed.getKnots(), new DegreeBearingImpl(
-                            windDTO.trueWindFromDeg).reverse());
-                }
-            }
-            Wind wind = new WindImpl(p, at, speedWithBearing);
-            trackedRace.removeWind(wind, WindSource.WEB);
-        }
-   }
-
-    protected RacingEventService getService() {
-        return racingEventServiceTracker.getService(); // grab the service
-    }
-
-    @Override
-    public List<String> getLeaderboardNames() throws Exception {
-        Map<String, Leaderboard> leaderboards = getService().getLeaderboards();
-        List<String> result = new ArrayList<String>(leaderboards.size());
-        for (Leaderboard leaderboard : leaderboards.values()) {
-            result.add(leaderboard.getName());
-        }
-        return result;
-    }
-
-    @Override
-    public LeaderboardDTO createLeaderboard(String leaderboardName, int[] discardThresholds) {
-        return createStrippedLeaderboardDTO(getService().addLeaderboard(leaderboardName, discardThresholds));
-    }
-
-    @Override
-    public List<LeaderboardDTO> getLeaderboards() {
-        Map<String, Leaderboard> leaderboards = getService().getLeaderboards();
-        List<LeaderboardDTO> results = new ArrayList<LeaderboardDTO>();
-        for(Leaderboard leaderboard: leaderboards.values()) {
-            LeaderboardDTO dao = createStrippedLeaderboardDTO(leaderboard);
-            results.add(dao);
-        }
-        
-        return results;
-    }
-    
-    @Override
-    public List<LeaderboardDTO> getLeaderboardsByEvent(EventDTO event) {
-        List<LeaderboardDTO> results = new ArrayList<LeaderboardDTO>();
-        
-        for (RegattaDTO regatta : event.regattas) {
-            for (RaceDTO race : regatta.races) {
-                List<LeaderboardDTO> leaderboard = getLeaderboardsByRace(race);
-                if (leaderboard != null && !leaderboard.isEmpty()) {
-                    results.addAll(leaderboard);
-                }
-            }
-        }
-<<<<<<< HEAD
-        //Removing duplicates
-        HashSet<LeaderboardDTO> set = new HashSet<LeaderboardDTO>(results);
-        results.clear();
-        results.addAll(set);
-        
-=======
->>>>>>> 856695bd
-        return results;
-    }
-    
-    @Override
-    public List<LeaderboardDTO> getLeaderboardsByRace(RaceDTO race) {
-        List<LeaderboardDTO> results = new ArrayList<LeaderboardDTO>();
-        @SuppressWarnings("unused") // see below
-        Map<String, Leaderboard> leaderboards = getService().getLeaderboards();
-<<<<<<< HEAD
-        //TODO NullPointerException because some RaceIdentifiers are null; Use other way to get LeaderboardDTOs
-        for (Leaderboard leaderboard : leaderboards.values()) {
-            Iterable<RaceInLeaderboard> races = leaderboard.getRaceColumns();
-            for (RaceInLeaderboard raceInLeaderboard : races) {
-                TrackedRace trackedRace = raceInLeaderboard.getTrackedRace();
-                RaceDefinition trackedRaceDef = trackedRace != null ? trackedRace.getRace() : null;
-                if (trackedRaceDef != null && trackedRaceDef.getName().equals(race.name)) {
-                    results.add(createStrippedLeaderboardDTO(leaderboard));
-                    break;
-                }
-            }
-        }
-        
-=======
-        // TODO Lennart, was this written by you? Please at least leave a TODO comment before pushing such empty bodies 
->>>>>>> 856695bd
-        return results;
-    }
-
-    /**
-     * Creates a {@link LeaderboardDTO} for <code>leaderboard</code> and fills in the name, race master data
-     * in the form of {@link RaceInLeaderboardDTO}s, whether or not there are {@link LeaderboardDTO#hasCarriedPoints carried points}
-     * and the {@link LeaderboardDTO#discardThresholds discarding thresholds} for the leaderboard. No data about the points
-     * is filled into the result object. No data about the competitor display names is filled in; instead, an empty map
-     * is used for {@link LeaderboardDTO#competitorDisplayNames}.
-     */
-    private LeaderboardDTO createStrippedLeaderboardDTO(Leaderboard leaderboard) {
-        LeaderboardDTO dao = new LeaderboardDTO();
-        dao.name = leaderboard.getName();
-        dao.competitorDisplayNames = new HashMap<CompetitorDTO, String>();
-        for (RaceInLeaderboard raceColumn : leaderboard.getRaceColumns()) {
-            RaceIdentifier raceIdentifier = null;
-            if(raceColumn.getTrackedRace() != null) {
-                raceIdentifier = new EventNameAndRaceName(raceColumn.getTrackedRace().getTrackedEvent().getEvent().getName(),
-                        raceColumn.getTrackedRace().getRace().getName());
-            }
-            dao.addRace(raceColumn.getName(), raceColumn.isMedalRace(), raceIdentifier);
-        }
-        dao.hasCarriedPoints = leaderboard.hasCarriedPoints();
-        dao.discardThresholds = leaderboard.getResultDiscardingRule().getDiscardIndexResultsStartingWithHowManyRaces();
-        return dao;
-    }
-    
-    @Override
-    public void updateLeaderboard(String leaderboardName, String newLeaderboardName, int[] newDiscardingThreasholds) {
-        if (!leaderboardName.equals(newLeaderboardName)) {
-            getService().renameLeaderboard(leaderboardName, newLeaderboardName);
-        }
-        Leaderboard leaderboard = getService().getLeaderboardByName(newLeaderboardName);
-        if (!Arrays.equals(leaderboard.getResultDiscardingRule().getDiscardIndexResultsStartingWithHowManyRaces(), newDiscardingThreasholds)) {
-            leaderboard.setResultDiscardingRule(new ResultDiscardingRuleImpl(newDiscardingThreasholds));
-        }
-        getService().updateStoredLeaderboard(leaderboard);
-    }
-
-    @Override
-    public void removeLeaderboard(String leaderboardName) {
-        getService().removeLeaderboard(leaderboardName);
-    }
-
-    @Override
-    public void renameLeaderboard(String leaderboardName, String newLeaderboardName) {
-        getService().renameLeaderboard(leaderboardName, newLeaderboardName);
-    }
-
-    @Override
-    public void addColumnToLeaderboard(String columnName, String leaderboardName, boolean medalRace) {
-        Leaderboard leaderboard = getService().getLeaderboardByName(leaderboardName);
-        if (leaderboard != null) {
-            leaderboard.addRaceColumn(columnName, medalRace);
-            getService().updateStoredLeaderboard(leaderboard);
-        } else {
-            throw new IllegalArgumentException("Leaderboard named "+leaderboardName+" not found");
-        }
-    }
-
-    @Override
-    public void removeLeaderboardColumn(String leaderboardName, String columnName) {
-        Leaderboard leaderboard = getService().getLeaderboardByName(leaderboardName);
-        if (leaderboard != null) {
-            leaderboard.removeRaceColumn(columnName);
-            getService().updateStoredLeaderboard(leaderboard);
-        } else {
-            throw new IllegalArgumentException("Leaderboard named "+leaderboardName+" not found");
-        }
-    }
-
-    @Override
-    public void renameLeaderboardColumn(String leaderboardName, String oldColumnName, String newColumnName) {
-        Leaderboard leaderboard = getService().getLeaderboardByName(leaderboardName);
-        if (leaderboard != null) {
-            leaderboard.getRaceColumnByName(oldColumnName).setName(newColumnName);
-            getService().updateStoredLeaderboard(leaderboard);
-        } else {
-            throw new IllegalArgumentException("Leaderboard named "+leaderboardName+" not found");
-        }
-    }
-
-    @Override
-    public boolean connectTrackedRaceToLeaderboardColumn(String leaderboardName, String raceColumnName, RaceIdentifier raceIdentifier) {
-        boolean success = false;
-        TrackedRace trackedRace = getExistingTrackedRace(raceIdentifier);
-        if (trackedRace != null) {
-            Leaderboard leaderboard = getService().getLeaderboardByName(leaderboardName);
-            if (leaderboard != null) {
-                RaceInLeaderboard raceColumn = leaderboard.getRaceColumnByName(raceColumnName);
-                if (raceColumn != null) {
-                    raceColumn.setTrackedRace(trackedRace);
-                    raceColumn.setRaceIdentifier(trackedRace.getRaceIdentifier());
-                    success = true;
-                    getService().updateStoredLeaderboard(leaderboard);
-                }
-            }
-        }
-        return success;
-    }
-
-    @Override
-    public Pair<String, String> getEventAndRaceNameOfTrackedRaceConnectedToLeaderboardColumn(String leaderboardName,
-            String raceColumnName) {
-        Pair<String, String> result = null;
-        Leaderboard leaderboard = getService().getLeaderboardByName(leaderboardName);
-        if (leaderboard != null) {
-            RaceInLeaderboard raceColumn = leaderboard.getRaceColumnByName(raceColumnName);
-            if (raceColumn != null) {
-                TrackedRace trackedRace = raceColumn.getTrackedRace();
-                if (trackedRace != null) {
-                    result = new Pair<String, String>(trackedRace.getTrackedEvent().getEvent().getName(),
-                            trackedRace.getRace().getName());
-                }
-            }
-        }
-        return result;
-    }
-
-    @Override
-    public void disconnectLeaderboardColumnFromTrackedRace(String leaderboardName, String raceColumnName) {
-        Leaderboard leaderboard = getService().getLeaderboardByName(leaderboardName);
-        if (leaderboard != null) {
-            RaceInLeaderboard raceColumn = leaderboard.getRaceColumnByName(raceColumnName);
-            if (raceColumn != null) {
-                raceColumn.setTrackedRace(null);
-                raceColumn.setRaceIdentifier(null);
-                getService().updateStoredLeaderboard(leaderboard);
-            } else {
-                throw new IllegalArgumentException("Didn't find race "+raceColumnName+" in leaderboard "+leaderboardName);
-            }
-        } else {
-            throw new IllegalArgumentException("Didn't find leaderboard "+leaderboardName);
-        }
-    }
-
-    @Override
-    public void updateLeaderboardCarryValue(String leaderboardName, String competitorName, Integer carriedPoints) {
-        Leaderboard leaderboard = getService().getLeaderboardByName(leaderboardName);
-        if (leaderboard != null) {
-            Competitor competitor = leaderboard.getCompetitorByName(competitorName);
-            if (competitor != null) {
-                if (carriedPoints == null) {
-                    leaderboard.unsetCarriedPoints(competitor);
-                } else {
-                    leaderboard.setCarriedPoints(competitor, carriedPoints);
-                }
-                getService().updateStoredLeaderboard(leaderboard);
-            } else {
-                throw new IllegalArgumentException("Didn't find competitor "+competitorName+" in leaderboard "+leaderboardName);
-            }
-        } else {
-            throw new IllegalArgumentException("Didn't find leaderboard "+leaderboardName);
-        }
-    }
-
-    @Override
-    public Pair<Integer, Integer> updateLeaderboardMaxPointsReason(String leaderboardName, String competitorName, String raceColumnName,
-            String maxPointsReasonAsString, Date date) throws NoWindException {
-        TimePoint timePoint = new MillisecondsTimePoint(date);
-        Leaderboard leaderboard = getService().getLeaderboardByName(leaderboardName);
-        if (leaderboard != null) {
-            Competitor competitor = leaderboard.getCompetitorByName(competitorName);
-            if (competitor != null) {
-                RaceInLeaderboard raceColumn = leaderboard.getRaceColumnByName(raceColumnName);
-                if (raceColumn == null) {
-                    throw new IllegalArgumentException("Didn't find race "+raceColumnName+" in leaderboard "+leaderboardName);
-                }
-                if (maxPointsReasonAsString == null) {
-                    leaderboard.getScoreCorrection().setMaxPointsReason(competitor, raceColumn, null); // null means "unset"
-                } else {
-                    leaderboard.getScoreCorrection().setMaxPointsReason(competitor, raceColumn, MaxPointsReason.valueOf(maxPointsReasonAsString));
-                }
-                getService().updateStoredLeaderboard(leaderboard);
-                Entry updatedEntry = leaderboard.getEntry(competitor, raceColumn, timePoint);
-                return new Pair<Integer, Integer>(updatedEntry.getNetPoints(), updatedEntry.getTotalPoints());
-            } else {
-                throw new IllegalArgumentException("Didn't find competitor "+competitorName+" in leaderboard "+leaderboardName);
-            }
-        } else {
-            throw new IllegalArgumentException("Didn't find leaderboard "+leaderboardName);
-        }
-    }
-
-    @Override
-    public Pair<Integer, Integer> updateLeaderboardScoreCorrection(String leaderboardName, String competitorName, String raceName,
-            Integer correctedScore, Date date) throws NoWindException {
-        Leaderboard leaderboard = getService().getLeaderboardByName(leaderboardName);
-        int newNetPoints;
-        int newTotalPoints;
-        if (leaderboard != null) {
-            Competitor competitor = leaderboard.getCompetitorByName(competitorName);
-            if (competitor != null) {
-                MillisecondsTimePoint timePoint = new MillisecondsTimePoint(date);
-                RaceInLeaderboard raceColumn = leaderboard.getRaceColumnByName(raceName);
-                if (raceColumn == null) {
-                    throw new IllegalArgumentException("Didn't find race "+raceName+" in leaderboard "+leaderboardName);
-                }
-                if (correctedScore == null) {
-                    leaderboard.getScoreCorrection().uncorrectScore(competitor, raceColumn);
-                    newNetPoints = leaderboard.getNetPoints(competitor, raceColumn, timePoint);
-                } else {
-                    leaderboard.getScoreCorrection().correctScore(competitor, raceColumn, correctedScore);
-                    newNetPoints = correctedScore;
-                }
-                newTotalPoints = leaderboard.getEntry(competitor, raceColumn, timePoint).getTotalPoints();
-            } else {
-                throw new IllegalArgumentException("Didn't find competitor "+competitorName+" in leaderboard "+leaderboardName);
-            }
-        } else {
-            throw new IllegalArgumentException("Didn't find leaderboard "+leaderboardName);
-        }
-        getService().updateStoredLeaderboard(leaderboard);
-        return new Pair<Integer, Integer>(newNetPoints, newTotalPoints);
-    }
-    
-    @Override
-    public void updateCompetitorDisplayNameInLeaderboard(String leaderboardName, String competitorName, String displayName) {
-        Leaderboard leaderboard = getService().getLeaderboardByName(leaderboardName);
-        Competitor competitor = leaderboard.getCompetitorByName(competitorName);
-        if (competitor != null) {
-            leaderboard.setDisplayName(competitor, displayName);
-            getService().updateStoredLeaderboard(leaderboard);
-        }
-    }
-
-    @Override
-    public void moveLeaderboardColumnUp(String leaderboardName, String columnName) {
-        Leaderboard leaderboard = getService().getLeaderboardByName(leaderboardName);
-        if (leaderboard != null) {
-            leaderboard.moveRaceColumnUp(columnName);
-            getService().updateStoredLeaderboard(leaderboard);
-        } else {
-            throw new IllegalArgumentException("Leaderboard named " + leaderboardName + " not found");
-        }
-
-    }
-
-    @Override
-    public void moveLeaderboardColumnDown(String leaderboardName, String columnName) {
-        Leaderboard leaderboard = getService().getLeaderboardByName(leaderboardName);
-        if (leaderboard != null) {
-            leaderboard.moveRaceColumnDown(columnName);
-            getService().updateStoredLeaderboard(leaderboard);
-        } else {
-            throw new IllegalArgumentException("Leaderboard named " + leaderboardName + " not found");
-        }
-    }
-
-    @Override
-    public void updateIsMedalRace(String leaderboardName, String columnName, boolean isMedalRace) {
-        Leaderboard leaderboard = getService().getLeaderboardByName(leaderboardName);
-        if (leaderboard != null) {
-            leaderboard.updateIsMedalRace(columnName, isMedalRace);
-            getService().updateStoredLeaderboard(leaderboard);
-        } else {
-            throw new IllegalArgumentException("Leaderboard named " + leaderboardName + " not found");
-        }
-    }
-
-    @Override
-    public List<SwissTimingConfigurationDTO> getPreviousSwissTimingConfigurations() {
-        Iterable<SwissTimingConfiguration> configs = swissTimingAdapterPersistence.getSwissTimingConfigurations();
-        List<SwissTimingConfigurationDTO> result = new ArrayList<SwissTimingConfigurationDTO>();
-        for (SwissTimingConfiguration stConfig : configs) {
-            result.add(new SwissTimingConfigurationDTO(stConfig.getName(), stConfig.getHostname(), stConfig.getPort(), stConfig.canSendRequests()));
-        }
-        return result;
-   }
-
-    @Override
-    public List<SwissTimingRaceRecordDTO> listSwissTimingRaces(String hostname, int port, boolean canSendRequests) 
-           throws UnknownHostException, IOException, InterruptedException, ParseException {
-        List<SwissTimingRaceRecordDTO> result = new ArrayList<SwissTimingRaceRecordDTO>();
-        for (com.sap.sailing.domain.swisstimingadapter.RaceRecord rr : getService().getSwissTimingRaceRecords(hostname, port, canSendRequests)) {
-            result.add(new SwissTimingRaceRecordDTO(rr.getRaceID(), rr.getDescription(), rr.getStartTime()));
-        }
-        return result;
-    }
-
-    @Override
-    public void storeSwissTimingConfiguration(String configName, String hostname, int port, boolean canSendRequests) {
-        swissTimingAdapterPersistence.storeSwissTimingConfiguration(swissTimingFactory.createSwissTimingConfiguration(configName, hostname, port, canSendRequests));
-   }
-
-    @Override
-    public void trackWithSwissTiming(SwissTimingRaceRecordDTO rr, String hostname, int port, boolean canSendRequests,
-            boolean trackWind, final boolean correctWindByDeclination) throws Exception {
-        final RacesHandle raceHandle = getService().addSwissTimingRace(rr.ID, hostname, port, canSendRequests,
-                MongoWindStoreFactory.INSTANCE.getMongoWindStore(mongoObjectFactory, domainObjectFactory),
-                TIMEOUT_FOR_RECEIVING_RACE_DEFINITION_IN_MILLISECONDS);
-        if (trackWind) {
-            new Thread("Wind tracking starter for race "+rr.ID+"/"+rr.description) {
-                public void run() {
-                    try {
-                        startTrackingWind(raceHandle, correctWindByDeclination, TIMEOUT_FOR_RECEIVING_RACE_DEFINITION_IN_MILLISECONDS);
-                    } catch (Exception e) {
-                        throw new RuntimeException(e);
-                    }
-                }
-            }.start();
-        }
-    }
-
-    @Override
-    public void sendSwissTimingDummyRace(String racMessage, String stlMesssage, String ccgMessage) {
-        getService().storeSwissTimingDummyRace(racMessage,stlMesssage,ccgMessage);
-    }
-
-    @Override
-    public String[] getCountryCodes() {
-        List<String> countryCodes = new ArrayList<String>();
-        for (CountryCode cc : countryCodeFactory.getAll()) {
-            if (cc.getThreeLetterIOCCode() != null && !cc.getThreeLetterIOCCode().equals("")) {
-                countryCodes.add(cc.getThreeLetterIOCCode());
-            }
-        }
-        Collections.sort(countryCodes);
-        return countryCodes.toArray(new String[0]);
-    }
-
-    @Override
-    public CompetitorInRaceDTO getCompetitorRaceData(RaceIdentifier race,
-            CompetitorsAndTimePointsDTO competitorAndTimePointsDTO, DetailType dataType) throws NoWindException {
-        CompetitorInRaceDTO competitorData = new CompetitorInRaceDTO();
-        TrackedRace trackedRace = getExistingTrackedRace(race);
-        if (trackedRace != null) {
-            Iterable<Competitor> competitors = trackedRace.getRace().getCompetitors();
-            List<Competitor> selectedCompetitor = new ArrayList<Competitor>();
-            for (CompetitorDTO cDTO : competitorAndTimePointsDTO.getCompetitors()) {
-                for (Competitor c : competitors) {
-                    if (c.getId().toString().equals(cDTO.id)) {
-                        selectedCompetitor.add(c);
-                    }
-                }
-            }
-
-            switch (dataType) {
-            case CURRENT_SPEED_OVER_GROUND_IN_KNOTS:
-                for (int c = 0; c < selectedCompetitor.size(); c++) {
-                    Double[] entries = new Double[competitorAndTimePointsDTO.getTimePoints().length];
-                    for (int i = 0; i < competitorAndTimePointsDTO.getTimePoints().length; i++) {
-                        MillisecondsTimePoint time = new MillisecondsTimePoint(
-                                competitorAndTimePointsDTO.getTimePoints()[i]);
-                        TrackedLegOfCompetitor trackedLeg = trackedRace.getTrackedLeg(selectedCompetitor.get(c), time);
-                        if (trackedLeg != null) {
-                            SpeedWithBearing speedOverGround = trackedLeg.getSpeedOverGround(time);
-                            entries[i] = (speedOverGround == null) ? null : speedOverGround.getKnots();
-                        }
-                    }
-                    CompetitorDTO competitor = competitorAndTimePointsDTO.getCompetitors()[c];
-                    competitorData.setRaceData(competitor, entries);
-                    entries = new Double[competitorAndTimePointsDTO.getMarkPassings(competitor).length];
-                    for (int i = 0; i < competitorAndTimePointsDTO.getMarkPassings(competitor).length; i++) {
-                        MillisecondsTimePoint time = new MillisecondsTimePoint(
-                                competitorAndTimePointsDTO.getMarkPassings(competitor)[i].getB());
-                        TrackedLegOfCompetitor trackedLeg = trackedRace.getTrackedLeg(selectedCompetitor.get(c), time);
-                        if (trackedLeg != null) {
-                            SpeedWithBearing speedOverGround = trackedLeg.getSpeedOverGround(time);
-                            entries[i] = (speedOverGround == null) ? null : speedOverGround.getKnots();
-                        }
-                    }
-                    competitorData.setMarkPassingData(competitor, entries);
-                }
-                break;
-            case VELOCITY_MADE_GOOD_IN_KNOTS:
-                for (int c = 0; c < selectedCompetitor.size(); c++) {
-                    Double[] entries = new Double[competitorAndTimePointsDTO.getTimePoints().length];
-                    for (int i = 0; i < competitorAndTimePointsDTO.getTimePoints().length; i++) {
-                        MillisecondsTimePoint time = new MillisecondsTimePoint(
-                                competitorAndTimePointsDTO.getTimePoints()[i]);
-                        TrackedLegOfCompetitor trackedLeg = trackedRace.getTrackedLeg(selectedCompetitor.get(c), time);
-                        if (trackedLeg != null) {
-                            Speed velocityMadeGood = trackedLeg.getVelocityMadeGood(time);
-                            entries[i] = (velocityMadeGood == null) ? null : velocityMadeGood.getKnots();
-                        }
-                    }
-                    competitorData.setRaceData(competitorAndTimePointsDTO.getCompetitors()[c], entries);
-                    CompetitorDTO competitor = competitorAndTimePointsDTO.getCompetitors()[c];
-                    entries = new Double[competitorAndTimePointsDTO.getMarkPassings(competitor).length];
-                    for (int i = 0; i < competitorAndTimePointsDTO.getMarkPassings(competitor).length; i++) {
-                        MillisecondsTimePoint time = new MillisecondsTimePoint(
-                                competitorAndTimePointsDTO.getMarkPassings(competitor)[i].getB());
-                        TrackedLegOfCompetitor trackedLeg = trackedRace.getTrackedLeg(selectedCompetitor.get(c), time);
-                        if (trackedLeg != null) {
-                            Speed velocityMadeGood = trackedLeg.getVelocityMadeGood(time);
-                            entries[i] = (velocityMadeGood == null) ? null : velocityMadeGood.getKnots();
-                        }
-                    }
-                    competitorData.setMarkPassingData(competitor, entries);
-                }
-                break;
-            case DISTANCE_TRAVELED:
-                for (int c = 0; c < selectedCompetitor.size(); c++) {
-                    Double[] entries = new Double[competitorAndTimePointsDTO.getTimePoints().length];
-                    double distanceOfPreviousLegs = 0;
-                    double lastTraveledDistance = 0;
-                    for (int i = 0; i < competitorAndTimePointsDTO.getTimePoints().length; i++) {
-                        MillisecondsTimePoint time = new MillisecondsTimePoint(
-                                competitorAndTimePointsDTO.getTimePoints()[i]);
-                        TrackedLegOfCompetitor trackedLeg = trackedRace.getTrackedLeg(selectedCompetitor.get(c), time);
-                        if (trackedLeg != null) {
-                            Distance distanceTraveled = trackedLeg.getDistanceTraveled(time);
-                            if (distanceTraveled != null) {
-                                double d = distanceTraveled.getMeters();
-                                if (d < lastTraveledDistance) {
-                                    distanceOfPreviousLegs += lastTraveledDistance;
-                                }
-                                lastTraveledDistance = d;
-                                entries[i] = d + distanceOfPreviousLegs;
-                            }
-                        }
-                    }
-                    competitorData.setRaceData(competitorAndTimePointsDTO.getCompetitors()[c], entries);
-                    CompetitorDTO competitor = competitorAndTimePointsDTO.getCompetitors()[c];
-                    entries = new Double[competitorAndTimePointsDTO.getMarkPassings(competitor).length];
-                    for (int i = 0; i < competitorAndTimePointsDTO.getMarkPassings(competitor).length; i++) {
-                        MillisecondsTimePoint time = new MillisecondsTimePoint(
-                                competitorAndTimePointsDTO.getMarkPassings(competitor)[i].getB());
-                        TrackedLegOfCompetitor trackedLeg = trackedRace.getTrackedLeg(selectedCompetitor.get(c), time);
-                        if (trackedLeg != null) {
-                            Distance distanceTraveled = trackedLeg.getDistanceTraveled(time);
-                            if (distanceTraveled != null) {
-                                double d = distanceTraveled.getMeters();
-                                if (d < lastTraveledDistance) {
-                                    distanceOfPreviousLegs += lastTraveledDistance;
-                                }
-                                lastTraveledDistance = d;
-                                entries[i] = d + distanceOfPreviousLegs;
-                            }
-                        }
-                    }
-                    competitorData.setMarkPassingData(competitor, entries);
-                }
-                break;
-            case GAP_TO_LEADER_IN_SECONDS:
-                for (int c = 0; c < selectedCompetitor.size(); c++) {
-                    Double[] entries = new Double[competitorAndTimePointsDTO.getTimePoints().length];
-                    for (int i = 0; i < competitorAndTimePointsDTO.getTimePoints().length; i++) {
-                        MillisecondsTimePoint time = new MillisecondsTimePoint(
-                                competitorAndTimePointsDTO.getTimePoints()[i]);
-                        TrackedLegOfCompetitor trackedLeg = trackedRace.getTrackedLeg(selectedCompetitor.get(c), time);
-                        if (trackedLeg != null) {
-                            entries[i] = trackedLeg.getGapToLeaderInSeconds(time);
-                        }
-                    }
-                    competitorData.setRaceData(competitorAndTimePointsDTO.getCompetitors()[c], entries);
-                    CompetitorDTO competitor = competitorAndTimePointsDTO.getCompetitors()[c];
-                    entries = new Double[competitorAndTimePointsDTO.getMarkPassings(competitor).length];
-                    for (int i = 0; i < competitorAndTimePointsDTO.getMarkPassings(competitor).length; i++) {
-                        MillisecondsTimePoint time = new MillisecondsTimePoint(
-                                competitorAndTimePointsDTO.getMarkPassings(competitor)[i].getB());
-                        TrackedLegOfCompetitor trackedLeg = trackedRace.getTrackedLeg(selectedCompetitor.get(c), time);
-                        if (trackedLeg != null) {
-                            entries[i] = trackedLeg.getGapToLeaderInSeconds(time);
-                        }
-                    }
-                    competitorData.setMarkPassingData(competitor, entries);
-                }
-                break;
-            case WINDWARD_DISTANCE_TO_OVERALL_LEADER:
-                for (int c = 0; c < selectedCompetitor.size(); c++) {
-                    CompetitorDTO competitor = competitorAndTimePointsDTO.getCompetitors()[c];
-                    Double[] entries = new Double[competitorAndTimePointsDTO.getTimePoints().length];
-                    Double[] markEntries = new Double[competitorAndTimePointsDTO.getMarkPassings(competitor).length];
-                    MillisecondsTimePoint markTime = new MillisecondsTimePoint(
-                            competitorAndTimePointsDTO.getMarkPassings(competitor)[0].getB());
-                    int markEntryCounter = 0;
-                    TrackedLegOfCompetitor trackedLegforMark = trackedRace.getTrackedLeg(selectedCompetitor.get(c),
-                            markTime);
-                    for (int i = 0; i < competitorAndTimePointsDTO.getTimePoints().length; i++) {
-                        MillisecondsTimePoint time = new MillisecondsTimePoint(
-                                competitorAndTimePointsDTO.getTimePoints()[i]);
-                        TrackedLegOfCompetitor trackedLeg = trackedRace.getTrackedLeg(selectedCompetitor.get(c), time);
-                        if (trackedLeg != null) {
-                            Distance distanceToLeader = trackedLeg.getWindwardDistanceToOverallLeader(time);
-                            entries[i] = (distanceToLeader == null) ? null : distanceToLeader.getMeters();
-                        }
-                        if (trackedLegforMark != null && markTime.asMillis() > time.asMillis()
-                                && markEntryCounter < competitorAndTimePointsDTO.getMarkPassings(competitor).length) {
-                            Distance distanceToLeader = trackedLegforMark.getWindwardDistanceToOverallLeader(markTime);
-                            markEntries[markEntryCounter] = (distanceToLeader == null) ? null : distanceToLeader
-                                    .getMeters();
-                            markEntryCounter++;
-                            if (markEntryCounter < competitorAndTimePointsDTO.getMarkPassings(competitor).length) {
-                                markTime = new MillisecondsTimePoint(
-                                        competitorAndTimePointsDTO.getMarkPassings(competitor)[markEntryCounter].getB());
-                                trackedLegforMark = trackedRace.getTrackedLeg(selectedCompetitor.get(c), markTime);
-                            }
-                        }
-                    }
-                    competitorData.setRaceData(competitor, entries);
-                    competitorData.setMarkPassingData(competitor, markEntries);
-                }
-                break;
-            }
-        }
-        return competitorData;
-    }
-    
-    @Override
-    public Map<CompetitorDTO, List<GPSFixDTO>> getDouglasPoints(RaceIdentifier raceIdentifier,
-            Map<CompetitorDTO, Date> from, Map<CompetitorDTO, Date> to,
-            double meters) throws NoWindException {
-        Map<CompetitorDTO, List<GPSFixDTO>> result = new HashMap<CompetitorDTO, List<GPSFixDTO>>();
-        TrackedRace trackedRace = getExistingTrackedRace(raceIdentifier);
-        if (trackedRace != null) {
-            MeterDistance maxDistance = new MeterDistance(meters);
-            for (Competitor competitor : trackedRace.getRace().getCompetitors()) {
-                CompetitorDTO competitorDTO = getCompetitorDTO(competitor);
-                if (from.containsKey(competitorDTO)) {
-                    // get Track of competitor
-                    GPSFixTrack<Competitor, GPSFixMoving> gpsFixTrack = trackedRace.getTrack(competitor);
-                    // Distance for DouglasPeucker
-                    TimePoint timePointFrom = new MillisecondsTimePoint(from.get(competitorDTO));
-                    TimePoint timePointTo = new MillisecondsTimePoint(to.get(competitorDTO));
-                    List<GPSFixMoving> gpsFixApproximation = trackedRace.approximate(competitor, maxDistance,
-                            timePointFrom, timePointTo);
-                    List<GPSFixDTO> gpsFixDouglasList = new ArrayList<GPSFixDTO>();
-                    for (int i = 0; i < gpsFixApproximation.size(); i++) {
-                        GPSFix fix = gpsFixApproximation.get(i);
-                        SpeedWithBearing speedWithBearing;
-                        if (i < gpsFixApproximation.size() - 1) {
-                            GPSFix next = gpsFixApproximation.get(i + 1);
-                            Bearing bearing = fix.getPosition().getBearingGreatCircle(next.getPosition());
-                            Speed speed = fix.getPosition().getDistance(next.getPosition())
-                                    .inTime(next.getTimePoint().asMillis() - fix.getTimePoint().asMillis());
-                            speedWithBearing = new KnotSpeedWithBearingImpl(speed.getKnots(), bearing);
-                        } else {
-                            speedWithBearing = gpsFixTrack.getEstimatedSpeed(fix.getTimePoint());
-                        }
-                        Tack tack = trackedRace.getTack(competitor, fix.getTimePoint());
-                        TrackedLegOfCompetitor trackedLegOfCompetitor = trackedRace.getTrackedLeg(competitor, fix.getTimePoint());
-                        LegType legType = trackedLegOfCompetitor == null ? null : trackedRace.getTrackedLeg(
-                                trackedLegOfCompetitor.getLeg()).getLegType(fix.getTimePoint());
-                        GPSFixDTO fixDTO = createGPSFixDTO(fix, speedWithBearing, tack, legType, /* extrapolated */false);
-                        gpsFixDouglasList.add(fixDTO);
-                    }
-                    result.put(competitorDTO, gpsFixDouglasList);
-                }
-            }
-        }
-        return result;
-    }
-
-    @Override
-    public Map<CompetitorDTO, List<ManeuverDTO>> getManeuvers(RaceIdentifier raceIdentifier,
-            Map<CompetitorDTO, Date> from, Map<CompetitorDTO, Date> to) throws NoWindException {
-        Map<CompetitorDTO, List<ManeuverDTO>> result = new HashMap<CompetitorDTO, List<ManeuverDTO>>();
-        final TrackedRace trackedRace = getExistingTrackedRace(raceIdentifier);
-        if (trackedRace != null) {
-            Map<CompetitorDTO, Future<List<ManeuverDTO>>> futures = new HashMap<CompetitorDTO, Future<List<ManeuverDTO>>>();
-            for (final Competitor competitor : trackedRace.getRace().getCompetitors()) {
-                CompetitorDTO competitorDTO = getCompetitorDTO(competitor);
-                if (from.containsKey(competitorDTO)) {
-                    final TimePoint timePointFrom = new MillisecondsTimePoint(from.get(competitorDTO));
-                    final TimePoint timePointTo = new MillisecondsTimePoint(to.get(competitorDTO));
-                    RunnableFuture<List<ManeuverDTO>> future = new FutureTask<List<ManeuverDTO>>(
-                            new Callable<List<ManeuverDTO>>() {
-                                @Override
-                                public List<ManeuverDTO> call() {
-                                    List<Maneuver> maneuversForCompetitor;
-                                    try {
-                                        maneuversForCompetitor = trackedRace.getManeuvers(competitor, timePointFrom,
-                                                timePointTo);
-                                    } catch (NoWindException e) {
-                                        throw new NoWindError(e);
-                                    }
-                                    return createManeuverDTOsForCompetitor(maneuversForCompetitor, trackedRace,
-                                            competitor);
-                                }
-                            });
-                    executor.execute(future);
-                    futures.put(competitorDTO, future);
-                }
-            }
-            for (Map.Entry<CompetitorDTO, Future<List<ManeuverDTO>>> competitorAndFuture : futures.entrySet()) {
-                try {
-                    result.put(competitorAndFuture.getKey(), competitorAndFuture.getValue().get());
-                } catch (InterruptedException e) {
-                    throw new RuntimeException(e);
-                } catch (ExecutionException e) {
-                    throw new RuntimeException(e);
-                }
-            }
-        }
-        return result;
-    }
-
-    private List<ManeuverDTO> createManeuverDTOsForCompetitor(List<Maneuver> maneuvers, TrackedRace trackedRace, Competitor competitor) {
-        List<ManeuverDTO> result = new ArrayList<ManeuverDTO>();
-        for (Maneuver maneuver : maneuvers) {
-            ManeuverDTO maneuverDTO = new ManeuverDTO(maneuver.getType(), maneuver.getNewTack(),
-                    new PositionDTO(maneuver.getPosition().getLatDeg(), maneuver.getPosition().getLngDeg()), 
-                    maneuver.getTimePoint().asDate(),
-                    createSpeedWithBearingDTO(maneuver.getSpeedWithBearingBefore()),
-                    createSpeedWithBearingDTO(maneuver.getSpeedWithBearingAfter()),
-                    maneuver.getDirectionChangeInDegrees());
-            result.add(maneuverDTO);
-        }
-        return result;
-    }
-
-    @Override
-    public RaceDefinition getRace(EventAndRaceIdentifier eventNameAndRaceName) {
-        Event event = getService().getEventByName(eventNameAndRaceName.getEventName());
-        RaceDefinition race = getRaceByName(event, eventNameAndRaceName.getRaceName());
-        return race;
-    }
-
-    @Override
-    public TrackedRace getTrackedRace(RaceIdentifier eventNameAndRaceName) {
-        Event event = getService().getEventByName(eventNameAndRaceName.getEventName());
-        RaceDefinition race = getRaceByName(event, eventNameAndRaceName.getRaceName());
-        TrackedRace trackedRace = getService().getOrCreateTrackedEvent(event).getTrackedRace(race);
-        return trackedRace;
-    }
-
-    @Override
-    public TrackedRace getExistingTrackedRace(RaceIdentifier eventNameAndRaceName) {
-        Event event = getService().getEventByName(eventNameAndRaceName.getEventName());
-        RaceDefinition race = getRaceByName(event, eventNameAndRaceName.getRaceName());
-        TrackedRace trackedRace = getService().getOrCreateTrackedEvent(event).getExistingTrackedRace(race);
-        return trackedRace;
-    }
-    
-    @Override
-    public Event getEvent(EventName eventIdentifier) {
-        return getService().getEventByName(eventIdentifier.getEventName());
-    }
-    
-    private Event getEvent(EventIdentifier eventIdentifier) {
-        return (Event) eventIdentifier.getEvent(this);
-    }
-
-    @SuppressWarnings("unchecked")
-	@Override
-    public CompetitorsAndTimePointsDTO getCompetitorsAndTimePoints(RaceIdentifier race, int steps) {
-        CompetitorsAndTimePointsDTO competitorAndTimePointsDTO = new CompetitorsAndTimePointsDTO(steps);
-        TrackedRace trackedRace = getExistingTrackedRace(race);
-        if (trackedRace != null) {
-            List<CompetitorDTO> competitors = new ArrayList<CompetitorDTO>();
-            for (Competitor competitor : trackedRace.getRace().getCompetitors()) {
-                NavigableSet<MarkPassing> markPassings = trackedRace.getMarkPassings(competitor);
-                List<Pair<String, Long>> markPassingTimes = new ArrayList<Pair<String, Long>>();
-                for (MarkPassing markPassing : markPassings) {
-                    markPassingTimes.add(new Pair<String, Long>(markPassing.getWaypoint().getName(), markPassing
-                            .getTimePoint().asMillis()));
-                }
-                competitors.add(getCompetitorDTO(competitor));
-                // The following line will create a "Unchecked type safety warning".
-                // There is no way to solve this, so it is okay to suppress this warning.
-                competitorAndTimePointsDTO.setMarkPassings(getCompetitorDTO(competitor),
-                        markPassingTimes.toArray(new Pair[0]));
-            }
-            competitorAndTimePointsDTO.setCompetitors(competitors.toArray(new CompetitorDTO[0]));
-            competitorAndTimePointsDTO.setStartTime(trackedRace.getStart().asMillis());
-            competitorAndTimePointsDTO.setTimePointOfNewestEvent(trackedRace.getTimePointOfNewestEvent().asMillis());
-        }
-        return competitorAndTimePointsDTO;
-    }
-
-    /**
-     * Returns a servlet context that, when asked for a resource, first tries the original servlet context's implementation. If that
-     * fails, it prepends "war/" to the request because the war/ folder contains all the resources exposed externally
-     * through the HTTP server.
-     */
-    @Override
-    public ServletContext getServletContext() {
-        return new DelegatingServletContext(super.getServletContext());
-    }
-    
-    @Override
-    /**
-     * Override of funtion to prevent exception "Blocked request without GWT permutation header (XSRF attack?)" when testing the GWT sites
-     */
-    protected void checkPermutationStrongName() throws SecurityException {
-        //Override to prevent exception "Blocked request without GWT permutation header (XSRF attack?)" when testing the GWT sites
-        return;
-    }
-
+package com.sap.sailing.gwt.ui.server;
+
+import java.io.IOException;
+import java.net.MalformedURLException;
+import java.net.URI;
+import java.net.URISyntaxException;
+import java.net.URL;
+import java.net.UnknownHostException;
+import java.text.ParseException;
+import java.util.ArrayList;
+import java.util.Arrays;
+import java.util.Collection;
+import java.util.Collections;
+import java.util.Comparator;
+import java.util.Date;
+import java.util.HashMap;
+import java.util.HashSet;
+import java.util.Iterator;
+import java.util.List;
+import java.util.Map;
+import java.util.NavigableSet;
+import java.util.Set;
+import java.util.concurrent.Callable;
+import java.util.concurrent.ExecutionException;
+import java.util.concurrent.Executor;
+import java.util.concurrent.Executors;
+import java.util.concurrent.Future;
+import java.util.concurrent.FutureTask;
+import java.util.concurrent.RunnableFuture;
+import java.util.logging.Logger;
+
+import javax.servlet.ServletContext;
+
+import org.osgi.framework.BundleContext;
+import org.osgi.util.tracker.ServiceTracker;
+
+import com.google.gwt.user.server.rpc.RemoteServiceServlet;
+import com.sap.sailing.domain.base.BoatClass;
+import com.sap.sailing.domain.base.Buoy;
+import com.sap.sailing.domain.base.Competitor;
+import com.sap.sailing.domain.base.Event;
+import com.sap.sailing.domain.base.Leg;
+import com.sap.sailing.domain.base.RaceDefinition;
+import com.sap.sailing.domain.base.SpeedWithBearing;
+import com.sap.sailing.domain.base.Waypoint;
+import com.sap.sailing.domain.base.impl.KnotSpeedImpl;
+import com.sap.sailing.domain.base.impl.KnotSpeedWithBearingImpl;
+import com.sap.sailing.domain.base.impl.MeterDistance;
+import com.sap.sailing.domain.base.impl.MillisecondsTimePoint;
+import com.sap.sailing.domain.common.Bearing;
+import com.sap.sailing.domain.common.CountryCode;
+import com.sap.sailing.domain.common.DetailType;
+import com.sap.sailing.domain.common.Distance;
+import com.sap.sailing.domain.common.EventAndRaceIdentifier;
+import com.sap.sailing.domain.common.EventFetcher;
+import com.sap.sailing.domain.common.EventIdentifier;
+import com.sap.sailing.domain.common.EventName;
+import com.sap.sailing.domain.common.EventNameAndRaceName;
+import com.sap.sailing.domain.common.LegType;
+import com.sap.sailing.domain.common.NoWindError;
+import com.sap.sailing.domain.common.NoWindException;
+import com.sap.sailing.domain.common.Position;
+import com.sap.sailing.domain.common.RaceFetcher;
+import com.sap.sailing.domain.common.RaceIdentifier;
+import com.sap.sailing.domain.common.Speed;
+import com.sap.sailing.domain.common.Tack;
+import com.sap.sailing.domain.common.TimePoint;
+import com.sap.sailing.domain.common.WindSource;
+import com.sap.sailing.domain.common.impl.DegreeBearingImpl;
+import com.sap.sailing.domain.common.impl.DegreePosition;
+import com.sap.sailing.domain.common.impl.KilometersPerHourSpeedImpl;
+import com.sap.sailing.domain.common.impl.Util.Pair;
+import com.sap.sailing.domain.leaderboard.Leaderboard;
+import com.sap.sailing.domain.leaderboard.Leaderboard.Entry;
+import com.sap.sailing.domain.leaderboard.RaceInLeaderboard;
+import com.sap.sailing.domain.leaderboard.ScoreCorrection.MaxPointsReason;
+import com.sap.sailing.domain.leaderboard.impl.ResultDiscardingRuleImpl;
+import com.sap.sailing.domain.persistence.DomainObjectFactory;
+import com.sap.sailing.domain.persistence.MongoObjectFactory;
+import com.sap.sailing.domain.persistence.MongoWindStoreFactory;
+import com.sap.sailing.domain.swisstimingadapter.SwissTimingConfiguration;
+import com.sap.sailing.domain.swisstimingadapter.SwissTimingFactory;
+import com.sap.sailing.domain.swisstimingadapter.persistence.SwissTimingAdapterPersistence;
+import com.sap.sailing.domain.tracking.DynamicTrackedRace;
+import com.sap.sailing.domain.tracking.GPSFix;
+import com.sap.sailing.domain.tracking.GPSFixMoving;
+import com.sap.sailing.domain.tracking.GPSFixTrack;
+import com.sap.sailing.domain.tracking.Maneuver;
+import com.sap.sailing.domain.tracking.MarkPassing;
+import com.sap.sailing.domain.tracking.RacesHandle;
+import com.sap.sailing.domain.tracking.TrackedLegOfCompetitor;
+import com.sap.sailing.domain.tracking.TrackedRace;
+import com.sap.sailing.domain.tracking.Wind;
+import com.sap.sailing.domain.tracking.WindTrack;
+import com.sap.sailing.domain.tracking.impl.WindImpl;
+import com.sap.sailing.domain.tractracadapter.DomainFactory;
+import com.sap.sailing.domain.tractracadapter.RaceRecord;
+import com.sap.sailing.domain.tractracadapter.TracTracConfiguration;
+import com.sap.sailing.gwt.ui.client.SailingService;
+import com.sap.sailing.gwt.ui.shared.BoatClassDTO;
+import com.sap.sailing.gwt.ui.shared.CompetitorDTO;
+import com.sap.sailing.gwt.ui.shared.CompetitorInRaceDTO;
+import com.sap.sailing.gwt.ui.shared.CompetitorsAndTimePointsDTO;
+import com.sap.sailing.gwt.ui.shared.EventDTO;
+import com.sap.sailing.gwt.ui.shared.GPSFixDTO;
+import com.sap.sailing.gwt.ui.shared.LeaderboardDTO;
+import com.sap.sailing.gwt.ui.shared.LeaderboardEntryDTO;
+import com.sap.sailing.gwt.ui.shared.LeaderboardRowDTO;
+import com.sap.sailing.gwt.ui.shared.LegEntryDTO;
+import com.sap.sailing.gwt.ui.shared.ManeuverDTO;
+import com.sap.sailing.gwt.ui.shared.MarkDTO;
+import com.sap.sailing.gwt.ui.shared.PositionDTO;
+import com.sap.sailing.gwt.ui.shared.QuickRankDTO;
+import com.sap.sailing.gwt.ui.shared.RaceDTO;
+import com.sap.sailing.gwt.ui.shared.RaceInLeaderboardDTO;
+import com.sap.sailing.gwt.ui.shared.RegattaDTO;
+import com.sap.sailing.gwt.ui.shared.SpeedWithBearingDTO;
+import com.sap.sailing.gwt.ui.shared.SwissTimingConfigurationDTO;
+import com.sap.sailing.gwt.ui.shared.SwissTimingRaceRecordDTO;
+import com.sap.sailing.gwt.ui.shared.TracTracConfigurationDTO;
+import com.sap.sailing.gwt.ui.shared.TracTracRaceRecordDTO;
+import com.sap.sailing.gwt.ui.shared.WindDTO;
+import com.sap.sailing.gwt.ui.shared.WindInfoForRaceDTO;
+import com.sap.sailing.gwt.ui.shared.WindTrackInfoDTO;
+import com.sap.sailing.server.RacingEventService;
+
+/**
+ * The server side implementation of the RPC service.
+ */
+public class SailingServiceImpl extends RemoteServiceServlet implements SailingService, RaceFetcher, EventFetcher {
+    private static final Logger logger = Logger.getLogger(SailingServiceImpl.class.getName());
+    
+    private static final long serialVersionUID = 9031688830194537489L;
+
+    private static final long TIMEOUT_FOR_RECEIVING_RACE_DEFINITION_IN_MILLISECONDS = 60000;
+
+    private final ServiceTracker<RacingEventService, RacingEventService> racingEventServiceTracker;
+    
+    private final MongoObjectFactory mongoObjectFactory;
+    
+    private final SwissTimingAdapterPersistence swissTimingAdapterPersistence;
+    
+    private final com.sap.sailing.domain.tractracadapter.persistence.MongoObjectFactory tractracMongoObjectFactory;
+
+    private final DomainObjectFactory domainObjectFactory;
+    
+    private final SwissTimingFactory swissTimingFactory;
+
+    private final com.sap.sailing.domain.tractracadapter.persistence.DomainObjectFactory tractracDomainObjectFactory;
+    
+    private final com.sap.sailing.domain.common.CountryCodeFactory countryCodeFactory;
+    
+    private final Executor executor;
+
+    public SailingServiceImpl() {
+        BundleContext context = Activator.getDefault();
+        racingEventServiceTracker = createAndOpenRacingEventServiceTracker(context);
+        mongoObjectFactory = MongoObjectFactory.INSTANCE;
+        domainObjectFactory = DomainObjectFactory.INSTANCE;
+        swissTimingAdapterPersistence = SwissTimingAdapterPersistence.INSTANCE;
+        tractracDomainObjectFactory = com.sap.sailing.domain.tractracadapter.persistence.DomainObjectFactory.INSTANCE;
+        tractracMongoObjectFactory = com.sap.sailing.domain.tractracadapter.persistence.MongoObjectFactory.INSTANCE;
+        swissTimingFactory = SwissTimingFactory.INSTANCE;
+        countryCodeFactory = com.sap.sailing.domain.common.CountryCodeFactory.INSTANCE;
+        executor = Executors.newFixedThreadPool(Runtime.getRuntime().availableProcessors());
+    }
+
+    protected ServiceTracker<RacingEventService, RacingEventService> createAndOpenRacingEventServiceTracker(
+            BundleContext context) {
+        ServiceTracker<RacingEventService, RacingEventService> result = new ServiceTracker<RacingEventService, RacingEventService>(
+                context, RacingEventService.class.getName(), null);
+        result.open();
+        return result;
+    }
+    
+    @Override
+    public LeaderboardDTO getLeaderboardByName(String leaderboardName, Date date,
+            final Collection<String> namesOfRacesForWhichToLoadLegDetails)
+            throws NoWindException {
+        long startOfRequestHandling = System.currentTimeMillis();
+        LeaderboardDTO result = null;
+        Leaderboard leaderboard = getService().getLeaderboardByName(leaderboardName);
+        if (leaderboard != null) {
+            result = new LeaderboardDTO();
+            final TimePoint timePoint = new MillisecondsTimePoint(date);
+            result.competitors = new ArrayList<CompetitorDTO>();
+            result.name = leaderboard.getName();
+            result.competitorDisplayNames = new HashMap<CompetitorDTO, String>();
+            for (RaceInLeaderboard raceColumn : leaderboard.getRaceColumns()) {
+                RaceIdentifier raceIdentifier = null;
+                if(raceColumn.getTrackedRace() != null) {
+                    raceIdentifier = new EventNameAndRaceName(raceColumn.getTrackedRace().getTrackedEvent().getEvent().getName(),
+                            raceColumn.getTrackedRace().getRace().getName());
+                }
+                result.addRace(raceColumn.getName(), raceColumn.isMedalRace(), raceIdentifier);
+            }
+            result.rows = new HashMap<CompetitorDTO, LeaderboardRowDTO>();
+            result.hasCarriedPoints = leaderboard.hasCarriedPoints();
+            result.discardThresholds = leaderboard.getResultDiscardingRule().getDiscardIndexResultsStartingWithHowManyRaces();
+            for (final Competitor competitor : leaderboard.getCompetitors()) {
+                CompetitorDTO competitorDTO = getCompetitorDTO(competitor);
+                LeaderboardRowDTO row = new LeaderboardRowDTO();
+                row.competitor = competitorDTO;
+                row.fieldsByRaceName = new HashMap<String, LeaderboardEntryDTO>();
+                row.carriedPoints = leaderboard.hasCarriedPoints(competitor) ? leaderboard.getCarriedPoints(competitor) : null;
+                result.competitors.add(competitorDTO);
+                Map<String, Future<LeaderboardEntryDTO>> futuresForColumnName = new HashMap<String, Future<LeaderboardEntryDTO>>();
+                for (final RaceInLeaderboard raceColumn : leaderboard.getRaceColumns()) {
+                    final Entry entry = leaderboard.getEntry(competitor, raceColumn, timePoint);
+                    RunnableFuture<LeaderboardEntryDTO> future = new FutureTask<LeaderboardEntryDTO>(new Callable<LeaderboardEntryDTO>() {
+                        @Override
+                                public LeaderboardEntryDTO call() {
+                                    try {
+                                        return getLeaderboardEntryDTO(entry, raceColumn.getTrackedRace(), competitor, timePoint,
+                                                namesOfRacesForWhichToLoadLegDetails != null
+                                                        && namesOfRacesForWhichToLoadLegDetails.contains(raceColumn.getName()));
+                                    } catch (NoWindException e) {
+                                        throw new NoWindError(e);
+                                    }
+                                }
+                    });
+                    executor.execute(future);
+                    futuresForColumnName.put(raceColumn.getName(), future);
+                }
+                for (Map.Entry<String, Future<LeaderboardEntryDTO>> raceColumnNameAndFuture : futuresForColumnName.entrySet()) {
+                    try {
+                        row.fieldsByRaceName.put(raceColumnNameAndFuture.getKey(), raceColumnNameAndFuture.getValue().get());
+                    } catch (InterruptedException e) {
+                        throw new RuntimeException(e);
+                    } catch (ExecutionException e) {
+                        throw new RuntimeException(e);
+                    }
+                }
+                result.rows.put(competitorDTO, row);
+                String displayName = leaderboard.getDisplayName(competitor);
+                if (displayName != null) {
+                    result.competitorDisplayNames.put(competitorDTO, displayName);
+                }
+            }
+        }
+        logger.fine("getLeaderboardByName("+leaderboardName+", "+date+", "+namesOfRacesForWhichToLoadLegDetails+") took "+
+                (System.currentTimeMillis()-startOfRequestHandling)+"ms");
+        return result;
+    }
+    
+    @Override
+    public void stressTestLeaderboardByName(String leaderboardName, int times) throws Exception {
+        Leaderboard leaderboard = getService().getLeaderboardByName(leaderboardName);
+        if (leaderboard != null) {
+            List<String> raceColumnNames = new ArrayList<String>();
+            for (RaceInLeaderboard column : leaderboard.getRaceColumns()) {
+                raceColumnNames.add(column.getName());
+            }
+            int i=0;
+            for (Date date = new Date(); i<times; date = new Date(date.getTime()-10)) {
+                getLeaderboardByName(leaderboardName, date, raceColumnNames);
+                i++;
+            }
+        } else {
+            logger.warning("stressTestLeaderboardByName: couldn't find leaderboard "+leaderboardName);
+        }
+    }
+    
+    private LeaderboardEntryDTO getLeaderboardEntryDTO(Entry entry, TrackedRace trackedRace, Competitor competitor,
+            TimePoint timePoint, boolean addLegDetails) throws NoWindException {
+        LeaderboardEntryDTO entryDTO = new LeaderboardEntryDTO();
+        entryDTO.netPoints = entry.getNetPoints();
+        entryDTO.totalPoints = entry.getTotalPoints();
+        entryDTO.reasonForMaxPoints = entry.getMaxPointsReason().name();
+        entryDTO.discarded = entry.isDiscarded();
+        if (addLegDetails && trackedRace != null) {
+            entryDTO.legDetails = new ArrayList<LegEntryDTO>();
+            for (Leg leg : trackedRace.getRace().getCourse().getLegs()) {
+                TrackedLegOfCompetitor trackedLeg = trackedRace.getTrackedLeg(competitor, leg);
+                LegEntryDTO legEntry;
+                if (trackedLeg != null && trackedLeg.hasStartedLeg(timePoint)) {
+                    legEntry = createLegEntry(trackedLeg, timePoint);
+                } else {
+                    legEntry = null;
+                }
+                entryDTO.legDetails.add(legEntry);
+            }
+        }
+        return entryDTO;
+    }
+
+    private LegEntryDTO createLegEntry(TrackedLegOfCompetitor trackedLeg, TimePoint timePoint) throws NoWindException {
+        LegEntryDTO result;
+        if (trackedLeg == null) {
+            result = null;
+        } else {
+            result = new LegEntryDTO();
+            Speed averageSpeedOverGround = trackedLeg.getAverageSpeedOverGround(timePoint);
+            result.averageSpeedOverGroundInKnots = averageSpeedOverGround == null ? null : averageSpeedOverGround
+                    .getKnots();
+            SpeedWithBearing speedOverGround = trackedLeg.getSpeedOverGround(timePoint);
+            result.currentSpeedOverGroundInKnots = speedOverGround == null ? null : speedOverGround.getKnots();
+            Distance distanceTraveled = trackedLeg.getDistanceTraveled(timePoint);
+            result.distanceTraveledInMeters = distanceTraveled == null ? null : distanceTraveled.getMeters();
+            result.estimatedTimeToNextWaypointInSeconds = trackedLeg.getEstimatedTimeToNextMarkInSeconds(timePoint);
+            result.timeInMilliseconds = trackedLeg.getTimeInMilliSeconds(timePoint);
+            result.finished = trackedLeg.hasFinishedLeg(timePoint);
+            result.gapToLeaderInSeconds = trackedLeg.getGapToLeaderInSeconds(timePoint);
+            result.rank = trackedLeg.getRank(timePoint);
+            result.started = trackedLeg.hasStartedLeg(timePoint);
+            Speed velocityMadeGood = trackedLeg.getVelocityMadeGood(timePoint);
+            result.velocityMadeGoodInKnots = velocityMadeGood == null ? null : velocityMadeGood.getKnots();
+            Distance windwardDistanceToGo = trackedLeg.getWindwardDistanceToGo(timePoint);
+            result.windwardDistanceToGoInMeters = windwardDistanceToGo == null ? null : windwardDistanceToGo
+                    .getMeters();
+            List<Maneuver> maneuvers = trackedLeg.getManeuvers(timePoint);
+            if (maneuvers != null) {
+                result.numberOfTacks = 0;
+                result.numberOfJibes = 0;
+                result.numberOfPenaltyCircles = 0;
+                for (Maneuver maneuver : maneuvers) {
+                    switch (maneuver.getType()) {
+                    case TACK:
+                        result.numberOfTacks++;
+                        break;
+                    case JIBE:
+                        result.numberOfJibes++;
+                        break;
+                    case PENALTY_CIRCLE:
+                        result.numberOfPenaltyCircles++;
+                        break;
+                    }
+                }
+            }
+        }
+        return result;
+    }
+
+    public List<EventDTO> listEvents(boolean withRacePlaces) throws IllegalArgumentException {
+        List<EventDTO> result = new ArrayList<EventDTO>();
+        for (Event event : getService().getAllEvents()) {
+            List<CompetitorDTO> competitorList = getCompetitorDTOs(event.getCompetitors());
+            List<RegattaDTO> regattasList = getRegattaDTOs(event, withRacePlaces);
+            EventDTO eventDTO = new EventDTO(event.getName(), regattasList, competitorList);
+            for (RegattaDTO regatta : regattasList) {
+                regatta.setEvent(eventDTO);
+            }
+            if (!eventDTO.regattas.isEmpty()) {
+                result.add(eventDTO);
+            }
+        }
+        return result;
+    }
+
+    private List<RegattaDTO> getRegattaDTOs(Event event, boolean withRacePlaces) {
+        Map<BoatClass, Set<RaceDefinition>> racesByBoatClass = new HashMap<BoatClass, Set<RaceDefinition>>();
+        for (RaceDefinition r : event.getAllRaces()) {
+            Set<RaceDefinition> racesForBoatClass = racesByBoatClass.get(r.getBoatClass());
+            if (racesForBoatClass == null) {
+                racesForBoatClass = new HashSet<RaceDefinition>();
+                racesByBoatClass.put(r.getBoatClass(), racesForBoatClass);
+            }
+            racesForBoatClass.add(r);
+        }
+        List<RegattaDTO> result = new ArrayList<RegattaDTO>();
+        for (Map.Entry<BoatClass, Set<RaceDefinition>> e : racesByBoatClass.entrySet()) {
+            List<RaceDTO> raceDTOsInBoatClass = getRaceDTOs(event, e.getValue(), withRacePlaces);
+            if (!raceDTOsInBoatClass.isEmpty()) {
+                RegattaDTO regatta = new RegattaDTO(new BoatClassDTO(e.getKey()==null?"":e.getKey().getName()), raceDTOsInBoatClass);
+                for (RaceDTO race : raceDTOsInBoatClass) {
+                    race.setRegatta(regatta);
+                }
+                result.add(regatta);
+            }
+        }
+        return result;
+    }
+
+    private List<RaceDTO> getRaceDTOs(Event event, Set<RaceDefinition> races, boolean withRacePlaces) {
+        List<RaceDTO> result = new ArrayList<RaceDTO>();
+        for (RaceDefinition r : races) {
+            RaceDTO raceDTO = new RaceDTO(r.getName(), getCompetitorDTOs(r.getCompetitors()), getService().isRaceBeingTracked(r));
+            if (raceDTO.currentlyTracked) {
+                TrackedRace trackedRace = getService().getTrackedRace(event, r);
+                raceDTO.startOfRace = trackedRace.getStart() == null ? null : trackedRace.getStart().asDate();
+                raceDTO.startOfTracking = trackedRace.getStartOfTracking() == null ? null : trackedRace.getStartOfTracking().asDate();
+                raceDTO.timePointOfLastEvent = trackedRace.getTimePointOfLastEvent() == null ? null : trackedRace.getTimePointOfLastEvent().asDate();
+                raceDTO.timePointOfNewestEvent = trackedRace.getTimePointOfNewestEvent() == null ? null : trackedRace.getTimePointOfNewestEvent().asDate();
+                if (withRacePlaces) {
+                    raceDTO.racePlaces = trackedRace.getPlaceOrder();
+                }
+            }
+            result.add(raceDTO);
+        }
+        return result;
+    }
+
+    private List<CompetitorDTO> getCompetitorDTOs(Iterable<Competitor> competitors) {
+        List<CompetitorDTO> result = new ArrayList<CompetitorDTO>();
+        for (Competitor c : competitors) {
+            CompetitorDTO competitorDTO = getCompetitorDTO(c);
+            result.add(competitorDTO);
+        }
+        return result;
+    }
+
+    private CompetitorDTO getCompetitorDTO(Competitor c) {
+        CountryCode countryCode = c.getTeam().getNationality().getCountryCode();
+        CompetitorDTO competitorDTO = new CompetitorDTO(c.getName(), countryCode==null?"":countryCode.getTwoLetterISOCode(),
+                countryCode==null?"":countryCode.getThreeLetterIOCCode(), countryCode==null?"":countryCode.getName(), c.getBoat().getSailID(),
+                        c.getId().toString());
+        return competitorDTO;
+    }
+
+    @Override
+    public Pair<String, List<TracTracRaceRecordDTO>> listTracTracRacesInEvent(String eventJsonURL) throws MalformedURLException, IOException,
+            ParseException, org.json.simple.parser.ParseException, URISyntaxException {
+        com.sap.sailing.domain.common.impl.Util.Pair<String,List<RaceRecord>> raceRecords;
+        raceRecords = getService().getTracTracRaceRecords(new URL(eventJsonURL));
+        List<TracTracRaceRecordDTO> result = new ArrayList<TracTracRaceRecordDTO>();
+        for (RaceRecord raceRecord : raceRecords.getB()) {
+            result.add(new TracTracRaceRecordDTO(raceRecord.getID(), raceRecord.getEventName(), raceRecord.getName(),
+                    raceRecord.getParamURL().toString(), raceRecord.getReplayURL(), raceRecord.getLiveURI().toString(),
+                    raceRecord.getStoredURI().toString(), raceRecord.getTrackingStartTime().asDate(), raceRecord
+                            .getTrackingEndTime().asDate(), raceRecord.getRaceStartTime().asDate()));
+        }
+        return new Pair<String, List<TracTracRaceRecordDTO>>(raceRecords.getA(), result);
+    }
+
+    @Override
+    public void track(TracTracRaceRecordDTO rr, String liveURI, String storedURI, boolean trackWind, final boolean correctWindByDeclination) throws Exception {
+        if (liveURI == null || liveURI.trim().length() == 0) {
+            liveURI = rr.liveURI;
+        }
+        if (storedURI == null || storedURI.trim().length() == 0) {
+            storedURI = rr.storedURI;
+        }
+        final RacesHandle raceHandle = getService().addTracTracRace(new URL(rr.paramURL), new URI(liveURI), new URI(storedURI),
+                MongoWindStoreFactory.INSTANCE.getMongoWindStore(mongoObjectFactory, domainObjectFactory), TIMEOUT_FOR_RECEIVING_RACE_DEFINITION_IN_MILLISECONDS);
+        if (trackWind) {
+            new Thread("Wind tracking starter for race "+rr.eventName+"/"+rr.name) {
+                public void run() {
+                    try {
+                        startTrackingWind(raceHandle, correctWindByDeclination, TIMEOUT_FOR_RECEIVING_RACE_DEFINITION_IN_MILLISECONDS);
+                    } catch (Exception e) {
+                        throw new RuntimeException(e);
+                    }
+                }
+            }.start();
+        }
+    }
+
+    @Override
+    public List<TracTracConfigurationDTO> getPreviousTracTracConfigurations() throws Exception {
+        Iterable<TracTracConfiguration> configs = tractracDomainObjectFactory.getTracTracConfigurations();
+        List<TracTracConfigurationDTO> result = new ArrayList<TracTracConfigurationDTO>();
+        for (TracTracConfiguration ttConfig : configs) {
+            result.add(new TracTracConfigurationDTO(ttConfig.getName(), ttConfig.getJSONURL().toString(),
+                    ttConfig.getLiveDataURI().toString(), ttConfig.getStoredDataURI().toString()));
+        }
+        return result;
+    }
+
+    @Override
+    public void storeTracTracConfiguration(String name, String jsonURL, String liveDataURI, String storedDataURI) throws Exception {
+        DomainFactory domainFactory = DomainFactory.INSTANCE;
+        tractracMongoObjectFactory.storeTracTracConfiguration(domainFactory.createTracTracConfiguration(name, jsonURL, liveDataURI, storedDataURI));
+    }
+    
+    @Override
+    public void stopTrackingEvent(EventIdentifier eventIdentifier) throws Exception {
+        Event event = getEvent(eventIdentifier);
+        if (event != null) {
+            getService().stopTracking(event);
+        }
+    }
+
+    private RaceDefinition getRaceByName(Event event, String raceName) {
+        if (event != null) {
+            return event.getRaceByName(raceName);
+        } else {
+            return null;
+        }
+    }
+    
+    @Override
+    public void stopTrackingRace(EventAndRaceIdentifier eventAndRaceIdentifier) throws Exception {
+        Event event = getEvent(eventAndRaceIdentifier);
+        if (event != null) {
+            RaceDefinition r = getRace(eventAndRaceIdentifier);
+            if (r != null) {
+                getService().stopTracking(event, r);
+            }
+        }
+    }
+    
+    @Override
+    public void removeAndUntrackRace(EventAndRaceIdentifier eventAndRaceidentifier) throws Exception{
+        Event event = getEvent(eventAndRaceidentifier);
+        if(event!= null) {
+            RaceDefinition race = getRace(eventAndRaceidentifier);
+            if(race != null) {
+                getService().removeRace(event, race);
+            }
+        }
+    }
+    
+    /**
+     * @param timeoutInMilliseconds eventually passed to {@link RacesHandle#getRaces(long)}. If the race definition
+     * can be obtained within this timeout, wind for the race will be tracked; otherwise, the method returns without
+     * taking any effect.
+     */
+    private void startTrackingWind(RacesHandle raceHandle, boolean correctByDeclination, long timeoutInMilliseconds) throws Exception {
+        Event event = raceHandle.getEvent();
+        if (event != null) {
+            for (RaceDefinition race : raceHandle.getRaces(timeoutInMilliseconds)) {
+                if (race != null) {
+                    getService().startTrackingWind(event, race, correctByDeclination);
+                } else {
+                    log("RaceDefinition wasn't received within " + timeoutInMilliseconds + "ms for a race in event "
+                            + event.getName() + ". Aborting wait; no wind tracking for this race.");
+                }
+            }
+        }
+    }
+
+    @Override
+    public WindInfoForRaceDTO getWindInfo(RaceIdentifier raceIdentifier, Date fromDate, Date toDate, WindSource[] windSources) {
+        WindInfoForRaceDTO result = null;
+        TrackedRace trackedRace = getExistingTrackedRace(raceIdentifier);
+        if (trackedRace != null) {
+            result = new WindInfoForRaceDTO();
+            result.raceIsKnownToStartUpwind = trackedRace.raceIsKnownToStartUpwind();
+            result.selectedWindSource = trackedRace.getWindSource();
+            TimePoint from = fromDate == null ? trackedRace.getStart() : new MillisecondsTimePoint(fromDate);
+            TimePoint to = toDate == null ? trackedRace.getTimePointOfNewestEvent() : new MillisecondsTimePoint(toDate);
+            Map<WindSource, WindTrackInfoDTO> windTrackInfoDTOs = new HashMap<WindSource, WindTrackInfoDTO>();
+            result.windTrackInfoByWindSource = windTrackInfoDTOs;
+            if (from != null && to != null) {
+                for (WindSource windSource : (windSources == null ? WindSource.values() : windSources)) {
+                    WindTrackInfoDTO windTrackInfoDTO = new WindTrackInfoDTO();
+                    windTrackInfoDTO.windFixes = new ArrayList<WindDTO>();
+                    WindTrack windTrack = trackedRace.getWindTrack(windSource);
+                    windTrackInfoDTO.dampeningIntervalInMilliseconds = windTrack
+                            .getMillisecondsOverWhichToAverageWind();
+                    Iterator<Wind> windIter = windTrack.getFixesIterator(from, /* inclusive */true);
+                    while (windIter.hasNext()) {
+                        Wind wind = windIter.next();
+                        if (wind.getTimePoint().compareTo(to) > 0) {
+                            break;
+                        }
+                        WindDTO windDTO = createWindDTO(wind, windTrack);
+                        windTrackInfoDTO.windFixes.add(windDTO);
+                    }
+                    windTrackInfoDTOs.put(windSource, windTrackInfoDTO);
+                }
+            }
+        }
+        return result;
+    }
+
+    protected WindDTO createWindDTO(Wind wind, WindTrack windTrack) {
+        WindDTO windDTO = new WindDTO();
+        windDTO.trueWindBearingDeg = wind.getBearing().getDegrees();
+        windDTO.trueWindFromDeg = wind.getBearing().reverse().getDegrees();
+        windDTO.trueWindSpeedInKnots = wind.getKnots();
+        windDTO.trueWindSpeedInMetersPerSecond = wind.getMetersPerSecond();
+        if (wind.getPosition() != null) {
+            windDTO.position = new PositionDTO(wind.getPosition().getLatDeg(), wind.getPosition()
+                    .getLngDeg());
+        }
+        if (wind.getTimePoint() != null) {
+            windDTO.timepoint = wind.getTimePoint().asMillis();
+            Wind estimatedWind = windTrack
+                    .getEstimatedWind(wind.getPosition(), wind.getTimePoint());
+            if (estimatedWind != null) {
+                windDTO.dampenedTrueWindBearingDeg = estimatedWind.getBearing().getDegrees();
+                windDTO.dampenedTrueWindFromDeg = estimatedWind.getBearing().reverse().getDegrees();
+                windDTO.dampenedTrueWindSpeedInKnots = estimatedWind.getKnots();
+                windDTO.dampenedTrueWindSpeedInMetersPerSecond = estimatedWind.getMetersPerSecond();
+            }
+        }
+        return windDTO;
+    }
+    
+    @Override
+    public WindInfoForRaceDTO getWindInfo(RaceIdentifier raceIdentifier, Date from, long millisecondsStepWidth,
+            int numberOfFixes, double latDeg, double lngDeg, Collection<String> windSources)
+            throws NoWindException {
+        Position position = new DegreePosition(latDeg, lngDeg);
+        WindInfoForRaceDTO result = null;
+        TrackedRace trackedRace = getExistingTrackedRace(raceIdentifier);
+        if (trackedRace != null) {
+            result = new WindInfoForRaceDTO();
+            result.raceIsKnownToStartUpwind = trackedRace.raceIsKnownToStartUpwind();
+            result.selectedWindSource = trackedRace.getWindSource();
+            Map<WindSource, WindTrackInfoDTO> windTrackInfoDTOs = new HashMap<WindSource, WindTrackInfoDTO>();
+            result.windTrackInfoByWindSource = windTrackInfoDTOs;
+            for (WindSource windSource : WindSource.values()) {
+                if (windSources == null || windSources.contains(windSource.name())) {
+                    TimePoint fromTimePoint = new MillisecondsTimePoint(from);
+                    WindTrackInfoDTO windTrackInfoDTO = new WindTrackInfoDTO();
+                    windTrackInfoDTO.windFixes = new ArrayList<WindDTO>();
+                    WindTrack windTrack = trackedRace.getWindTrack(windSource);
+                    windTrackInfoDTOs.put(windSource, windTrackInfoDTO);
+                    windTrackInfoDTO.dampeningIntervalInMilliseconds = windTrack
+                            .getMillisecondsOverWhichToAverageWind();
+                    TimePoint timePoint = fromTimePoint;
+                    for (int i = 0; i < numberOfFixes; i++) {
+                        Wind wind = windTrack.getEstimatedWind(position, timePoint);
+                        if (wind != null) {
+                            WindDTO windDTO = createWindDTO(wind, windTrack);
+                            windTrackInfoDTO.windFixes.add(windDTO);
+                        }
+                        timePoint = new MillisecondsTimePoint(timePoint.asMillis() + millisecondsStepWidth);
+                    }
+                }
+            }
+        }
+        return result;
+    }
+    
+    @Override
+    public void setWind(RaceIdentifier raceIdentifier, WindDTO windDTO) {
+        DynamicTrackedRace trackedRace = (DynamicTrackedRace) getExistingTrackedRace(raceIdentifier);
+        if (trackedRace != null) {
+            Position p = null;
+            if (windDTO.position != null) {
+                p = new DegreePosition(windDTO.position.latDeg, windDTO.position.lngDeg);
+            }
+            TimePoint at = null;
+            if (windDTO.timepoint != null) {
+                at = new MillisecondsTimePoint(windDTO.timepoint);
+            }
+            SpeedWithBearing speedWithBearing = null;
+            Speed speed = null;
+            if (windDTO.trueWindSpeedInKnots != null) {
+                speed = new KnotSpeedImpl(windDTO.trueWindSpeedInKnots);
+            } else if (windDTO.trueWindSpeedInMetersPerSecond != null) {
+                speed = new KilometersPerHourSpeedImpl(windDTO.trueWindSpeedInMetersPerSecond * 3600. / 1000.);
+            } else if (windDTO.dampenedTrueWindSpeedInKnots != null) {
+                speed = new KnotSpeedImpl(windDTO.dampenedTrueWindSpeedInKnots);
+            } else if (windDTO.dampenedTrueWindSpeedInMetersPerSecond != null) {
+                speed = new KilometersPerHourSpeedImpl(windDTO.dampenedTrueWindSpeedInMetersPerSecond * 3600. / 1000.);
+            }
+            if (speed != null) {
+                if (windDTO.trueWindBearingDeg != null) {
+                    speedWithBearing = new KnotSpeedWithBearingImpl(speed.getKnots(), new DegreeBearingImpl(
+                            windDTO.trueWindBearingDeg));
+                } else if (windDTO.trueWindFromDeg != null) {
+                    speedWithBearing = new KnotSpeedWithBearingImpl(speed.getKnots(), new DegreeBearingImpl(
+                            windDTO.trueWindFromDeg).reverse());
+                }
+            }
+            Wind wind = new WindImpl(p, at, speedWithBearing);
+            trackedRace.recordWind(wind, WindSource.WEB);
+        }
+    }
+    
+    @Override
+    public void setWindSource(RaceIdentifier raceIdentifier, String windSourceName, boolean raceIsKnownToStartUpwind) {
+        TrackedRace trackedRace = getExistingTrackedRace(raceIdentifier);
+        if (trackedRace != null && trackedRace instanceof DynamicTrackedRace) {
+            DynamicTrackedRace dtr = (DynamicTrackedRace) trackedRace;
+            dtr.setWindSource(WindSource.valueOf(windSourceName));
+            dtr.setRaceIsKnownToStartUpwind(raceIsKnownToStartUpwind);
+        }
+    }
+
+    @Override
+    public Map<CompetitorDTO, List<GPSFixDTO>> getBoatPositions(RaceIdentifier raceIdentifier,
+            Map<CompetitorDTO, Date> from, Map<CompetitorDTO, Date> to,
+            boolean extrapolate) throws NoWindException {
+        Map<CompetitorDTO, List<GPSFixDTO>> result = new HashMap<CompetitorDTO, List<GPSFixDTO>>();
+        TrackedRace trackedRace = getExistingTrackedRace(raceIdentifier);
+        if (trackedRace != null) {
+            for (Competitor competitor : trackedRace.getRace().getCompetitors()) {
+                CompetitorDTO competitorDTO = getCompetitorDTO(competitor);
+                if (from.containsKey(competitorDTO)) {
+                    List<GPSFixDTO> fixesForCompetitor = new ArrayList<GPSFixDTO>();
+                    result.put(competitorDTO, fixesForCompetitor);
+                    GPSFixTrack<Competitor, GPSFixMoving> track = trackedRace.getTrack(competitor);
+                    TimePoint fromTimePoint = new MillisecondsTimePoint(from.get(competitorDTO));
+                    TimePoint toTimePointExcluding = new MillisecondsTimePoint(to.get(competitorDTO));
+                    // copy the fixes into a list while holding the monitor; then release the monitor to avoid deadlocks
+                    // during wind estimations required for tack determination
+                    List<GPSFixMoving> fixes = new ArrayList<GPSFixMoving>();
+                    synchronized (track) {
+                        Iterator<GPSFixMoving> fixIter = track.getFixesIterator(fromTimePoint, /* inclusive */true);
+                        while (fixIter.hasNext()) {
+                            GPSFixMoving fix = fixIter.next();
+                            if (fix.getTimePoint().compareTo(toTimePointExcluding) < 0) {
+                                fixes.add(fix);
+                            } else {
+                                break;
+                            }
+                        }
+                    }
+                    Iterator<GPSFixMoving> fixIter = fixes.iterator();
+                    if (fixIter.hasNext()) {
+                        GPSFixMoving fix = fixIter.next();
+                        while (fix != null && fix.getTimePoint().compareTo(toTimePointExcluding) < 0) {
+                            Tack tack = trackedRace.getTack(competitor, fix.getTimePoint());
+                            TrackedLegOfCompetitor trackedLegOfCompetitor = trackedRace.getTrackedLeg(competitor,
+                                    fix.getTimePoint());
+                            LegType legType = trackedLegOfCompetitor == null ? null : trackedRace.getTrackedLeg(
+                                    trackedLegOfCompetitor.getLeg()).getLegType(fix.getTimePoint());
+                            GPSFixDTO fixDTO = createGPSFixDTO(fix, fix.getSpeed(), tack, legType, /* extrapolate */
+                                    false);
+                            fixesForCompetitor.add(fixDTO);
+                            if (fixIter.hasNext()) {
+                                fix = fixIter.next();
+                            } else {
+                                // check if fix was at date and if extrapolation is requested
+                                if (!fix.getTimePoint().equals(toTimePointExcluding) && extrapolate) {
+                                    Position position = track.getEstimatedPosition(toTimePointExcluding, extrapolate);
+                                    Tack tack2 = trackedRace.getTack(competitor, toTimePointExcluding);
+                                    LegType legType2 = trackedLegOfCompetitor == null ? null : trackedRace
+                                            .getTrackedLeg(trackedLegOfCompetitor.getLeg()).getLegType(
+                                                    fix.getTimePoint());
+                                    SpeedWithBearing speedWithBearing = track.getEstimatedSpeed(toTimePointExcluding);
+                                    GPSFixDTO extrapolated = new GPSFixDTO(to.get(competitorDTO), new PositionDTO(
+                                            position.getLatDeg(), position.getLngDeg()),
+                                            createSpeedWithBearingDTO(speedWithBearing), tack2, /* extrapolated */
+                                            legType2, true);
+                                    fixesForCompetitor.add(extrapolated);
+                                }
+                                fix = null;
+                            }
+                        }
+                    }
+                }
+            }
+        }
+        return result;
+    }
+
+    private SpeedWithBearingDTO createSpeedWithBearingDTO(SpeedWithBearing speedWithBearing) {
+        return new SpeedWithBearingDTO(speedWithBearing.getKnots(), speedWithBearing
+                .getBearing().getDegrees());
+    }
+
+    private GPSFixDTO createGPSFixDTO(GPSFix fix, SpeedWithBearing speedWithBearing, Tack tack, LegType legType, boolean extrapolated) {
+        return new GPSFixDTO(fix.getTimePoint().asDate(), new PositionDTO(fix
+                .getPosition().getLatDeg(), fix.getPosition().getLngDeg()),
+                createSpeedWithBearingDTO(speedWithBearing), tack, legType, extrapolated);
+    }
+
+    @Override
+    public List<MarkDTO> getMarkPositions(RaceIdentifier raceIdentifier, Date date) {
+        List<MarkDTO> result = new ArrayList<MarkDTO>();
+        if (date != null) {
+            TimePoint dateAsTimePoint = new MillisecondsTimePoint(date);
+            TrackedRace trackedRace = getExistingTrackedRace(raceIdentifier);
+            if (trackedRace != null) {
+                Set<Buoy> buoys = new HashSet<Buoy>();
+                for (Waypoint waypoint : trackedRace.getRace().getCourse().getWaypoints()) {
+                    for (Buoy b : waypoint.getBuoys()) {
+                        buoys.add(b);
+                    }
+                }
+                for (Buoy buoy : buoys) {
+                    GPSFixTrack<Buoy, GPSFix> track = trackedRace.getOrCreateTrack(buoy);
+                    Position positionAtDate = track.getEstimatedPosition(dateAsTimePoint, /* extrapolate */false);
+                    if (positionAtDate != null) {
+                        MarkDTO markDTO = new MarkDTO(buoy.getName(), positionAtDate.getLatDeg(),
+                                positionAtDate.getLngDeg());
+                        result.add(markDTO);
+                    }
+                }
+            }
+        }
+        return result;
+    }
+
+    @Override
+    public List<QuickRankDTO> getQuickRanks(RaceIdentifier raceIdentifier, Date date) throws NoWindException {
+        List<QuickRankDTO> result = new ArrayList<QuickRankDTO>();
+        if (date != null) {
+            TimePoint dateAsTimePoint = new MillisecondsTimePoint(date);
+            TrackedRace trackedRace = getExistingTrackedRace(raceIdentifier);
+            if (trackedRace != null) {
+                RaceDefinition race = trackedRace.getRace();
+                for (Competitor competitor : race.getCompetitors()) {
+                    int rank = trackedRace.getRank(competitor, dateAsTimePoint);
+                    TrackedLegOfCompetitor trackedLeg = trackedRace.getTrackedLeg(competitor, dateAsTimePoint);
+                    if (trackedLeg != null) {
+                        int legNumber = race.getCourse().getLegs().indexOf(trackedLeg.getLeg());
+                        QuickRankDTO quickRankDTO = new QuickRankDTO(getCompetitorDTO(competitor), rank, legNumber);
+                        result.add(quickRankDTO);
+                    }
+                }
+                Collections.sort(result, new Comparator<QuickRankDTO>() {
+                    @Override
+                    public int compare(QuickRankDTO o1, QuickRankDTO o2) {
+                        return o1.rank - o2.rank;
+                    }
+                });
+            }
+        }
+        return result;
+    }
+
+    @Override
+    public void removeWind(RaceIdentifier raceIdentifier, WindDTO windDTO) {
+        TrackedRace trackedRace = getExistingTrackedRace(raceIdentifier);
+        if (trackedRace != null) {
+            Position p = null;
+            if (windDTO.position != null) {
+                p = new DegreePosition(windDTO.position.latDeg, windDTO.position.lngDeg);
+            }
+            TimePoint at = null;
+            if (windDTO.timepoint != null) {
+                at = new MillisecondsTimePoint(windDTO.timepoint);
+            }
+            SpeedWithBearing speedWithBearing = null;
+            Speed speed = null;
+            if (windDTO.trueWindSpeedInKnots != null) {
+                speed = new KnotSpeedImpl(windDTO.trueWindSpeedInKnots);
+            } else if (windDTO.trueWindSpeedInMetersPerSecond != null) {
+                speed = new KilometersPerHourSpeedImpl(windDTO.trueWindSpeedInMetersPerSecond * 3600. / 1000.);
+            } else if (windDTO.dampenedTrueWindSpeedInKnots != null) {
+                speed = new KnotSpeedImpl(windDTO.dampenedTrueWindSpeedInKnots);
+            } else if (windDTO.dampenedTrueWindSpeedInMetersPerSecond != null) {
+                speed = new KilometersPerHourSpeedImpl(windDTO.dampenedTrueWindSpeedInMetersPerSecond * 3600. / 1000.);
+            }
+            if (speed != null) {
+                if (windDTO.trueWindBearingDeg != null) {
+                    speedWithBearing = new KnotSpeedWithBearingImpl(speed.getKnots(), new DegreeBearingImpl(
+                            windDTO.trueWindBearingDeg));
+                } else if (windDTO.trueWindFromDeg != null) {
+                    speedWithBearing = new KnotSpeedWithBearingImpl(speed.getKnots(), new DegreeBearingImpl(
+                            windDTO.trueWindFromDeg).reverse());
+                }
+            }
+            Wind wind = new WindImpl(p, at, speedWithBearing);
+            trackedRace.removeWind(wind, WindSource.WEB);
+        }
+   }
+
+    protected RacingEventService getService() {
+        return racingEventServiceTracker.getService(); // grab the service
+    }
+
+    @Override
+    public List<String> getLeaderboardNames() throws Exception {
+        Map<String, Leaderboard> leaderboards = getService().getLeaderboards();
+        List<String> result = new ArrayList<String>(leaderboards.size());
+        for (Leaderboard leaderboard : leaderboards.values()) {
+            result.add(leaderboard.getName());
+        }
+        return result;
+    }
+
+    @Override
+    public LeaderboardDTO createLeaderboard(String leaderboardName, int[] discardThresholds) {
+        return createStrippedLeaderboardDTO(getService().addLeaderboard(leaderboardName, discardThresholds));
+    }
+
+    @Override
+    public List<LeaderboardDTO> getLeaderboards() {
+        Map<String, Leaderboard> leaderboards = getService().getLeaderboards();
+        List<LeaderboardDTO> results = new ArrayList<LeaderboardDTO>();
+        for(Leaderboard leaderboard: leaderboards.values()) {
+            LeaderboardDTO dao = createStrippedLeaderboardDTO(leaderboard);
+            results.add(dao);
+        }
+        
+        return results;
+    }
+    
+    @Override
+    public List<LeaderboardDTO> getLeaderboardsByEvent(EventDTO event) {
+        List<LeaderboardDTO> results = new ArrayList<LeaderboardDTO>();
+        
+        for (RegattaDTO regatta : event.regattas) {
+            for (RaceDTO race : regatta.races) {
+                List<LeaderboardDTO> leaderboard = getLeaderboardsByRace(race);
+                if (leaderboard != null && !leaderboard.isEmpty()) {
+                    results.addAll(leaderboard);
+                }
+            }
+        }
+        //Removing duplicates
+        HashSet<LeaderboardDTO> set = new HashSet<LeaderboardDTO>(results);
+        results.clear();
+        results.addAll(set);
+        return results;
+    }
+    
+    @Override
+    public List<LeaderboardDTO> getLeaderboardsByRace(RaceDTO race) {
+        List<LeaderboardDTO> results = new ArrayList<LeaderboardDTO>();
+        Map<String, Leaderboard> leaderboards = getService().getLeaderboards();
+        for (Leaderboard leaderboard : leaderboards.values()) {
+            Iterable<RaceInLeaderboard> races = leaderboard.getRaceColumns();
+            for (RaceInLeaderboard raceInLeaderboard : races) {
+                TrackedRace trackedRace = raceInLeaderboard.getTrackedRace();
+                RaceDefinition trackedRaceDef = trackedRace != null ? trackedRace.getRace() : null;
+                if (trackedRaceDef != null && trackedRaceDef.getName().equals(race.name)) {
+                    results.add(createStrippedLeaderboardDTO(leaderboard));
+                    break;
+                }
+            }
+        }
+        return results;
+    }
+
+    /**
+     * Creates a {@link LeaderboardDTO} for <code>leaderboard</code> and fills in the name, race master data
+     * in the form of {@link RaceInLeaderboardDTO}s, whether or not there are {@link LeaderboardDTO#hasCarriedPoints carried points}
+     * and the {@link LeaderboardDTO#discardThresholds discarding thresholds} for the leaderboard. No data about the points
+     * is filled into the result object. No data about the competitor display names is filled in; instead, an empty map
+     * is used for {@link LeaderboardDTO#competitorDisplayNames}.
+     */
+    private LeaderboardDTO createStrippedLeaderboardDTO(Leaderboard leaderboard) {
+        LeaderboardDTO dao = new LeaderboardDTO();
+        dao.name = leaderboard.getName();
+        dao.competitorDisplayNames = new HashMap<CompetitorDTO, String>();
+        for (RaceInLeaderboard raceColumn : leaderboard.getRaceColumns()) {
+            RaceIdentifier raceIdentifier = null;
+            if(raceColumn.getTrackedRace() != null) {
+                raceIdentifier = new EventNameAndRaceName(raceColumn.getTrackedRace().getTrackedEvent().getEvent().getName(),
+                        raceColumn.getTrackedRace().getRace().getName());
+            }
+            dao.addRace(raceColumn.getName(), raceColumn.isMedalRace(), raceIdentifier);
+        }
+        dao.hasCarriedPoints = leaderboard.hasCarriedPoints();
+        dao.discardThresholds = leaderboard.getResultDiscardingRule().getDiscardIndexResultsStartingWithHowManyRaces();
+        return dao;
+    }
+    
+    @Override
+    public void updateLeaderboard(String leaderboardName, String newLeaderboardName, int[] newDiscardingThreasholds) {
+        if (!leaderboardName.equals(newLeaderboardName)) {
+            getService().renameLeaderboard(leaderboardName, newLeaderboardName);
+        }
+        Leaderboard leaderboard = getService().getLeaderboardByName(newLeaderboardName);
+        if (!Arrays.equals(leaderboard.getResultDiscardingRule().getDiscardIndexResultsStartingWithHowManyRaces(), newDiscardingThreasholds)) {
+            leaderboard.setResultDiscardingRule(new ResultDiscardingRuleImpl(newDiscardingThreasholds));
+        }
+        getService().updateStoredLeaderboard(leaderboard);
+    }
+
+    @Override
+    public void removeLeaderboard(String leaderboardName) {
+        getService().removeLeaderboard(leaderboardName);
+    }
+
+    @Override
+    public void renameLeaderboard(String leaderboardName, String newLeaderboardName) {
+        getService().renameLeaderboard(leaderboardName, newLeaderboardName);
+    }
+
+    @Override
+    public void addColumnToLeaderboard(String columnName, String leaderboardName, boolean medalRace) {
+        Leaderboard leaderboard = getService().getLeaderboardByName(leaderboardName);
+        if (leaderboard != null) {
+            leaderboard.addRaceColumn(columnName, medalRace);
+            getService().updateStoredLeaderboard(leaderboard);
+        } else {
+            throw new IllegalArgumentException("Leaderboard named "+leaderboardName+" not found");
+        }
+    }
+
+    @Override
+    public void removeLeaderboardColumn(String leaderboardName, String columnName) {
+        Leaderboard leaderboard = getService().getLeaderboardByName(leaderboardName);
+        if (leaderboard != null) {
+            leaderboard.removeRaceColumn(columnName);
+            getService().updateStoredLeaderboard(leaderboard);
+        } else {
+            throw new IllegalArgumentException("Leaderboard named "+leaderboardName+" not found");
+        }
+    }
+
+    @Override
+    public void renameLeaderboardColumn(String leaderboardName, String oldColumnName, String newColumnName) {
+        Leaderboard leaderboard = getService().getLeaderboardByName(leaderboardName);
+        if (leaderboard != null) {
+            leaderboard.getRaceColumnByName(oldColumnName).setName(newColumnName);
+            getService().updateStoredLeaderboard(leaderboard);
+        } else {
+            throw new IllegalArgumentException("Leaderboard named "+leaderboardName+" not found");
+        }
+    }
+
+    @Override
+    public boolean connectTrackedRaceToLeaderboardColumn(String leaderboardName, String raceColumnName, RaceIdentifier raceIdentifier) {
+        boolean success = false;
+        TrackedRace trackedRace = getExistingTrackedRace(raceIdentifier);
+        if (trackedRace != null) {
+            Leaderboard leaderboard = getService().getLeaderboardByName(leaderboardName);
+            if (leaderboard != null) {
+                RaceInLeaderboard raceColumn = leaderboard.getRaceColumnByName(raceColumnName);
+                if (raceColumn != null) {
+                    raceColumn.setTrackedRace(trackedRace);
+                    raceColumn.setRaceIdentifier(trackedRace.getRaceIdentifier());
+                    success = true;
+                    getService().updateStoredLeaderboard(leaderboard);
+                }
+            }
+        }
+        return success;
+    }
+
+    @Override
+    public Pair<String, String> getEventAndRaceNameOfTrackedRaceConnectedToLeaderboardColumn(String leaderboardName,
+            String raceColumnName) {
+        Pair<String, String> result = null;
+        Leaderboard leaderboard = getService().getLeaderboardByName(leaderboardName);
+        if (leaderboard != null) {
+            RaceInLeaderboard raceColumn = leaderboard.getRaceColumnByName(raceColumnName);
+            if (raceColumn != null) {
+                TrackedRace trackedRace = raceColumn.getTrackedRace();
+                if (trackedRace != null) {
+                    result = new Pair<String, String>(trackedRace.getTrackedEvent().getEvent().getName(),
+                            trackedRace.getRace().getName());
+                }
+            }
+        }
+        return result;
+    }
+
+    @Override
+    public void disconnectLeaderboardColumnFromTrackedRace(String leaderboardName, String raceColumnName) {
+        Leaderboard leaderboard = getService().getLeaderboardByName(leaderboardName);
+        if (leaderboard != null) {
+            RaceInLeaderboard raceColumn = leaderboard.getRaceColumnByName(raceColumnName);
+            if (raceColumn != null) {
+                raceColumn.setTrackedRace(null);
+                raceColumn.setRaceIdentifier(null);
+                getService().updateStoredLeaderboard(leaderboard);
+            } else {
+                throw new IllegalArgumentException("Didn't find race "+raceColumnName+" in leaderboard "+leaderboardName);
+            }
+        } else {
+            throw new IllegalArgumentException("Didn't find leaderboard "+leaderboardName);
+        }
+    }
+
+    @Override
+    public void updateLeaderboardCarryValue(String leaderboardName, String competitorName, Integer carriedPoints) {
+        Leaderboard leaderboard = getService().getLeaderboardByName(leaderboardName);
+        if (leaderboard != null) {
+            Competitor competitor = leaderboard.getCompetitorByName(competitorName);
+            if (competitor != null) {
+                if (carriedPoints == null) {
+                    leaderboard.unsetCarriedPoints(competitor);
+                } else {
+                    leaderboard.setCarriedPoints(competitor, carriedPoints);
+                }
+                getService().updateStoredLeaderboard(leaderboard);
+            } else {
+                throw new IllegalArgumentException("Didn't find competitor "+competitorName+" in leaderboard "+leaderboardName);
+            }
+        } else {
+            throw new IllegalArgumentException("Didn't find leaderboard "+leaderboardName);
+        }
+    }
+
+    @Override
+    public Pair<Integer, Integer> updateLeaderboardMaxPointsReason(String leaderboardName, String competitorName, String raceColumnName,
+            String maxPointsReasonAsString, Date date) throws NoWindException {
+        TimePoint timePoint = new MillisecondsTimePoint(date);
+        Leaderboard leaderboard = getService().getLeaderboardByName(leaderboardName);
+        if (leaderboard != null) {
+            Competitor competitor = leaderboard.getCompetitorByName(competitorName);
+            if (competitor != null) {
+                RaceInLeaderboard raceColumn = leaderboard.getRaceColumnByName(raceColumnName);
+                if (raceColumn == null) {
+                    throw new IllegalArgumentException("Didn't find race "+raceColumnName+" in leaderboard "+leaderboardName);
+                }
+                if (maxPointsReasonAsString == null) {
+                    leaderboard.getScoreCorrection().setMaxPointsReason(competitor, raceColumn, null); // null means "unset"
+                } else {
+                    leaderboard.getScoreCorrection().setMaxPointsReason(competitor, raceColumn, MaxPointsReason.valueOf(maxPointsReasonAsString));
+                }
+                getService().updateStoredLeaderboard(leaderboard);
+                Entry updatedEntry = leaderboard.getEntry(competitor, raceColumn, timePoint);
+                return new Pair<Integer, Integer>(updatedEntry.getNetPoints(), updatedEntry.getTotalPoints());
+            } else {
+                throw new IllegalArgumentException("Didn't find competitor "+competitorName+" in leaderboard "+leaderboardName);
+            }
+        } else {
+            throw new IllegalArgumentException("Didn't find leaderboard "+leaderboardName);
+        }
+    }
+
+    @Override
+    public Pair<Integer, Integer> updateLeaderboardScoreCorrection(String leaderboardName, String competitorName, String raceName,
+            Integer correctedScore, Date date) throws NoWindException {
+        Leaderboard leaderboard = getService().getLeaderboardByName(leaderboardName);
+        int newNetPoints;
+        int newTotalPoints;
+        if (leaderboard != null) {
+            Competitor competitor = leaderboard.getCompetitorByName(competitorName);
+            if (competitor != null) {
+                MillisecondsTimePoint timePoint = new MillisecondsTimePoint(date);
+                RaceInLeaderboard raceColumn = leaderboard.getRaceColumnByName(raceName);
+                if (raceColumn == null) {
+                    throw new IllegalArgumentException("Didn't find race "+raceName+" in leaderboard "+leaderboardName);
+                }
+                if (correctedScore == null) {
+                    leaderboard.getScoreCorrection().uncorrectScore(competitor, raceColumn);
+                    newNetPoints = leaderboard.getNetPoints(competitor, raceColumn, timePoint);
+                } else {
+                    leaderboard.getScoreCorrection().correctScore(competitor, raceColumn, correctedScore);
+                    newNetPoints = correctedScore;
+                }
+                newTotalPoints = leaderboard.getEntry(competitor, raceColumn, timePoint).getTotalPoints();
+            } else {
+                throw new IllegalArgumentException("Didn't find competitor "+competitorName+" in leaderboard "+leaderboardName);
+            }
+        } else {
+            throw new IllegalArgumentException("Didn't find leaderboard "+leaderboardName);
+        }
+        getService().updateStoredLeaderboard(leaderboard);
+        return new Pair<Integer, Integer>(newNetPoints, newTotalPoints);
+    }
+    
+    @Override
+    public void updateCompetitorDisplayNameInLeaderboard(String leaderboardName, String competitorName, String displayName) {
+        Leaderboard leaderboard = getService().getLeaderboardByName(leaderboardName);
+        Competitor competitor = leaderboard.getCompetitorByName(competitorName);
+        if (competitor != null) {
+            leaderboard.setDisplayName(competitor, displayName);
+            getService().updateStoredLeaderboard(leaderboard);
+        }
+    }
+
+    @Override
+    public void moveLeaderboardColumnUp(String leaderboardName, String columnName) {
+        Leaderboard leaderboard = getService().getLeaderboardByName(leaderboardName);
+        if (leaderboard != null) {
+            leaderboard.moveRaceColumnUp(columnName);
+            getService().updateStoredLeaderboard(leaderboard);
+        } else {
+            throw new IllegalArgumentException("Leaderboard named " + leaderboardName + " not found");
+        }
+
+    }
+
+    @Override
+    public void moveLeaderboardColumnDown(String leaderboardName, String columnName) {
+        Leaderboard leaderboard = getService().getLeaderboardByName(leaderboardName);
+        if (leaderboard != null) {
+            leaderboard.moveRaceColumnDown(columnName);
+            getService().updateStoredLeaderboard(leaderboard);
+        } else {
+            throw new IllegalArgumentException("Leaderboard named " + leaderboardName + " not found");
+        }
+    }
+
+    @Override
+    public void updateIsMedalRace(String leaderboardName, String columnName, boolean isMedalRace) {
+        Leaderboard leaderboard = getService().getLeaderboardByName(leaderboardName);
+        if (leaderboard != null) {
+            leaderboard.updateIsMedalRace(columnName, isMedalRace);
+            getService().updateStoredLeaderboard(leaderboard);
+        } else {
+            throw new IllegalArgumentException("Leaderboard named " + leaderboardName + " not found");
+        }
+    }
+
+    @Override
+    public List<SwissTimingConfigurationDTO> getPreviousSwissTimingConfigurations() {
+        Iterable<SwissTimingConfiguration> configs = swissTimingAdapterPersistence.getSwissTimingConfigurations();
+        List<SwissTimingConfigurationDTO> result = new ArrayList<SwissTimingConfigurationDTO>();
+        for (SwissTimingConfiguration stConfig : configs) {
+            result.add(new SwissTimingConfigurationDTO(stConfig.getName(), stConfig.getHostname(), stConfig.getPort(), stConfig.canSendRequests()));
+        }
+        return result;
+   }
+
+    @Override
+    public List<SwissTimingRaceRecordDTO> listSwissTimingRaces(String hostname, int port, boolean canSendRequests) 
+           throws UnknownHostException, IOException, InterruptedException, ParseException {
+        List<SwissTimingRaceRecordDTO> result = new ArrayList<SwissTimingRaceRecordDTO>();
+        for (com.sap.sailing.domain.swisstimingadapter.RaceRecord rr : getService().getSwissTimingRaceRecords(hostname, port, canSendRequests)) {
+            result.add(new SwissTimingRaceRecordDTO(rr.getRaceID(), rr.getDescription(), rr.getStartTime()));
+        }
+        return result;
+    }
+
+    @Override
+    public void storeSwissTimingConfiguration(String configName, String hostname, int port, boolean canSendRequests) {
+        swissTimingAdapterPersistence.storeSwissTimingConfiguration(swissTimingFactory.createSwissTimingConfiguration(configName, hostname, port, canSendRequests));
+   }
+
+    @Override
+    public void trackWithSwissTiming(SwissTimingRaceRecordDTO rr, String hostname, int port, boolean canSendRequests,
+            boolean trackWind, final boolean correctWindByDeclination) throws Exception {
+        final RacesHandle raceHandle = getService().addSwissTimingRace(rr.ID, hostname, port, canSendRequests,
+                MongoWindStoreFactory.INSTANCE.getMongoWindStore(mongoObjectFactory, domainObjectFactory),
+                TIMEOUT_FOR_RECEIVING_RACE_DEFINITION_IN_MILLISECONDS);
+        if (trackWind) {
+            new Thread("Wind tracking starter for race "+rr.ID+"/"+rr.description) {
+                public void run() {
+                    try {
+                        startTrackingWind(raceHandle, correctWindByDeclination, TIMEOUT_FOR_RECEIVING_RACE_DEFINITION_IN_MILLISECONDS);
+                    } catch (Exception e) {
+                        throw new RuntimeException(e);
+                    }
+                }
+            }.start();
+        }
+    }
+
+    @Override
+    public void sendSwissTimingDummyRace(String racMessage, String stlMesssage, String ccgMessage) {
+        getService().storeSwissTimingDummyRace(racMessage,stlMesssage,ccgMessage);
+    }
+
+    @Override
+    public String[] getCountryCodes() {
+        List<String> countryCodes = new ArrayList<String>();
+        for (CountryCode cc : countryCodeFactory.getAll()) {
+            if (cc.getThreeLetterIOCCode() != null && !cc.getThreeLetterIOCCode().equals("")) {
+                countryCodes.add(cc.getThreeLetterIOCCode());
+            }
+        }
+        Collections.sort(countryCodes);
+        return countryCodes.toArray(new String[0]);
+    }
+
+    @Override
+    public CompetitorInRaceDTO getCompetitorRaceData(RaceIdentifier race,
+            CompetitorsAndTimePointsDTO competitorAndTimePointsDTO, DetailType dataType) throws NoWindException {
+        CompetitorInRaceDTO competitorData = new CompetitorInRaceDTO();
+        TrackedRace trackedRace = getExistingTrackedRace(race);
+        if (trackedRace != null) {
+            Iterable<Competitor> competitors = trackedRace.getRace().getCompetitors();
+            List<Competitor> selectedCompetitor = new ArrayList<Competitor>();
+            for (CompetitorDTO cDTO : competitorAndTimePointsDTO.getCompetitors()) {
+                for (Competitor c : competitors) {
+                    if (c.getId().toString().equals(cDTO.id)) {
+                        selectedCompetitor.add(c);
+                    }
+                }
+            }
+
+            switch (dataType) {
+            case CURRENT_SPEED_OVER_GROUND_IN_KNOTS:
+                for (int c = 0; c < selectedCompetitor.size(); c++) {
+                    Double[] entries = new Double[competitorAndTimePointsDTO.getTimePoints().length];
+                    for (int i = 0; i < competitorAndTimePointsDTO.getTimePoints().length; i++) {
+                        MillisecondsTimePoint time = new MillisecondsTimePoint(
+                                competitorAndTimePointsDTO.getTimePoints()[i]);
+                        TrackedLegOfCompetitor trackedLeg = trackedRace.getTrackedLeg(selectedCompetitor.get(c), time);
+                        if (trackedLeg != null) {
+                            SpeedWithBearing speedOverGround = trackedLeg.getSpeedOverGround(time);
+                            entries[i] = (speedOverGround == null) ? null : speedOverGround.getKnots();
+                        }
+                    }
+                    CompetitorDTO competitor = competitorAndTimePointsDTO.getCompetitors()[c];
+                    competitorData.setRaceData(competitor, entries);
+                    entries = new Double[competitorAndTimePointsDTO.getMarkPassings(competitor).length];
+                    for (int i = 0; i < competitorAndTimePointsDTO.getMarkPassings(competitor).length; i++) {
+                        MillisecondsTimePoint time = new MillisecondsTimePoint(
+                                competitorAndTimePointsDTO.getMarkPassings(competitor)[i].getB());
+                        TrackedLegOfCompetitor trackedLeg = trackedRace.getTrackedLeg(selectedCompetitor.get(c), time);
+                        if (trackedLeg != null) {
+                            SpeedWithBearing speedOverGround = trackedLeg.getSpeedOverGround(time);
+                            entries[i] = (speedOverGround == null) ? null : speedOverGround.getKnots();
+                        }
+                    }
+                    competitorData.setMarkPassingData(competitor, entries);
+                }
+                break;
+            case VELOCITY_MADE_GOOD_IN_KNOTS:
+                for (int c = 0; c < selectedCompetitor.size(); c++) {
+                    Double[] entries = new Double[competitorAndTimePointsDTO.getTimePoints().length];
+                    for (int i = 0; i < competitorAndTimePointsDTO.getTimePoints().length; i++) {
+                        MillisecondsTimePoint time = new MillisecondsTimePoint(
+                                competitorAndTimePointsDTO.getTimePoints()[i]);
+                        TrackedLegOfCompetitor trackedLeg = trackedRace.getTrackedLeg(selectedCompetitor.get(c), time);
+                        if (trackedLeg != null) {
+                            Speed velocityMadeGood = trackedLeg.getVelocityMadeGood(time);
+                            entries[i] = (velocityMadeGood == null) ? null : velocityMadeGood.getKnots();
+                        }
+                    }
+                    competitorData.setRaceData(competitorAndTimePointsDTO.getCompetitors()[c], entries);
+                    CompetitorDTO competitor = competitorAndTimePointsDTO.getCompetitors()[c];
+                    entries = new Double[competitorAndTimePointsDTO.getMarkPassings(competitor).length];
+                    for (int i = 0; i < competitorAndTimePointsDTO.getMarkPassings(competitor).length; i++) {
+                        MillisecondsTimePoint time = new MillisecondsTimePoint(
+                                competitorAndTimePointsDTO.getMarkPassings(competitor)[i].getB());
+                        TrackedLegOfCompetitor trackedLeg = trackedRace.getTrackedLeg(selectedCompetitor.get(c), time);
+                        if (trackedLeg != null) {
+                            Speed velocityMadeGood = trackedLeg.getVelocityMadeGood(time);
+                            entries[i] = (velocityMadeGood == null) ? null : velocityMadeGood.getKnots();
+                        }
+                    }
+                    competitorData.setMarkPassingData(competitor, entries);
+                }
+                break;
+            case DISTANCE_TRAVELED:
+                for (int c = 0; c < selectedCompetitor.size(); c++) {
+                    Double[] entries = new Double[competitorAndTimePointsDTO.getTimePoints().length];
+                    double distanceOfPreviousLegs = 0;
+                    double lastTraveledDistance = 0;
+                    for (int i = 0; i < competitorAndTimePointsDTO.getTimePoints().length; i++) {
+                        MillisecondsTimePoint time = new MillisecondsTimePoint(
+                                competitorAndTimePointsDTO.getTimePoints()[i]);
+                        TrackedLegOfCompetitor trackedLeg = trackedRace.getTrackedLeg(selectedCompetitor.get(c), time);
+                        if (trackedLeg != null) {
+                            Distance distanceTraveled = trackedLeg.getDistanceTraveled(time);
+                            if (distanceTraveled != null) {
+                                double d = distanceTraveled.getMeters();
+                                if (d < lastTraveledDistance) {
+                                    distanceOfPreviousLegs += lastTraveledDistance;
+                                }
+                                lastTraveledDistance = d;
+                                entries[i] = d + distanceOfPreviousLegs;
+                            }
+                        }
+                    }
+                    competitorData.setRaceData(competitorAndTimePointsDTO.getCompetitors()[c], entries);
+                    CompetitorDTO competitor = competitorAndTimePointsDTO.getCompetitors()[c];
+                    entries = new Double[competitorAndTimePointsDTO.getMarkPassings(competitor).length];
+                    for (int i = 0; i < competitorAndTimePointsDTO.getMarkPassings(competitor).length; i++) {
+                        MillisecondsTimePoint time = new MillisecondsTimePoint(
+                                competitorAndTimePointsDTO.getMarkPassings(competitor)[i].getB());
+                        TrackedLegOfCompetitor trackedLeg = trackedRace.getTrackedLeg(selectedCompetitor.get(c), time);
+                        if (trackedLeg != null) {
+                            Distance distanceTraveled = trackedLeg.getDistanceTraveled(time);
+                            if (distanceTraveled != null) {
+                                double d = distanceTraveled.getMeters();
+                                if (d < lastTraveledDistance) {
+                                    distanceOfPreviousLegs += lastTraveledDistance;
+                                }
+                                lastTraveledDistance = d;
+                                entries[i] = d + distanceOfPreviousLegs;
+                            }
+                        }
+                    }
+                    competitorData.setMarkPassingData(competitor, entries);
+                }
+                break;
+            case GAP_TO_LEADER_IN_SECONDS:
+                for (int c = 0; c < selectedCompetitor.size(); c++) {
+                    Double[] entries = new Double[competitorAndTimePointsDTO.getTimePoints().length];
+                    for (int i = 0; i < competitorAndTimePointsDTO.getTimePoints().length; i++) {
+                        MillisecondsTimePoint time = new MillisecondsTimePoint(
+                                competitorAndTimePointsDTO.getTimePoints()[i]);
+                        TrackedLegOfCompetitor trackedLeg = trackedRace.getTrackedLeg(selectedCompetitor.get(c), time);
+                        if (trackedLeg != null) {
+                            entries[i] = trackedLeg.getGapToLeaderInSeconds(time);
+                        }
+                    }
+                    competitorData.setRaceData(competitorAndTimePointsDTO.getCompetitors()[c], entries);
+                    CompetitorDTO competitor = competitorAndTimePointsDTO.getCompetitors()[c];
+                    entries = new Double[competitorAndTimePointsDTO.getMarkPassings(competitor).length];
+                    for (int i = 0; i < competitorAndTimePointsDTO.getMarkPassings(competitor).length; i++) {
+                        MillisecondsTimePoint time = new MillisecondsTimePoint(
+                                competitorAndTimePointsDTO.getMarkPassings(competitor)[i].getB());
+                        TrackedLegOfCompetitor trackedLeg = trackedRace.getTrackedLeg(selectedCompetitor.get(c), time);
+                        if (trackedLeg != null) {
+                            entries[i] = trackedLeg.getGapToLeaderInSeconds(time);
+                        }
+                    }
+                    competitorData.setMarkPassingData(competitor, entries);
+                }
+                break;
+            case WINDWARD_DISTANCE_TO_OVERALL_LEADER:
+                for (int c = 0; c < selectedCompetitor.size(); c++) {
+                    CompetitorDTO competitor = competitorAndTimePointsDTO.getCompetitors()[c];
+                    Double[] entries = new Double[competitorAndTimePointsDTO.getTimePoints().length];
+                    Double[] markEntries = new Double[competitorAndTimePointsDTO.getMarkPassings(competitor).length];
+                    MillisecondsTimePoint markTime = new MillisecondsTimePoint(
+                            competitorAndTimePointsDTO.getMarkPassings(competitor)[0].getB());
+                    int markEntryCounter = 0;
+                    TrackedLegOfCompetitor trackedLegforMark = trackedRace.getTrackedLeg(selectedCompetitor.get(c),
+                            markTime);
+                    for (int i = 0; i < competitorAndTimePointsDTO.getTimePoints().length; i++) {
+                        MillisecondsTimePoint time = new MillisecondsTimePoint(
+                                competitorAndTimePointsDTO.getTimePoints()[i]);
+                        TrackedLegOfCompetitor trackedLeg = trackedRace.getTrackedLeg(selectedCompetitor.get(c), time);
+                        if (trackedLeg != null) {
+                            Distance distanceToLeader = trackedLeg.getWindwardDistanceToOverallLeader(time);
+                            entries[i] = (distanceToLeader == null) ? null : distanceToLeader.getMeters();
+                        }
+                        if (trackedLegforMark != null && markTime.asMillis() > time.asMillis()
+                                && markEntryCounter < competitorAndTimePointsDTO.getMarkPassings(competitor).length) {
+                            Distance distanceToLeader = trackedLegforMark.getWindwardDistanceToOverallLeader(markTime);
+                            markEntries[markEntryCounter] = (distanceToLeader == null) ? null : distanceToLeader
+                                    .getMeters();
+                            markEntryCounter++;
+                            if (markEntryCounter < competitorAndTimePointsDTO.getMarkPassings(competitor).length) {
+                                markTime = new MillisecondsTimePoint(
+                                        competitorAndTimePointsDTO.getMarkPassings(competitor)[markEntryCounter].getB());
+                                trackedLegforMark = trackedRace.getTrackedLeg(selectedCompetitor.get(c), markTime);
+                            }
+                        }
+                    }
+                    competitorData.setRaceData(competitor, entries);
+                    competitorData.setMarkPassingData(competitor, markEntries);
+                }
+                break;
+            }
+        }
+        return competitorData;
+    }
+    
+    @Override
+    public Map<CompetitorDTO, List<GPSFixDTO>> getDouglasPoints(RaceIdentifier raceIdentifier,
+            Map<CompetitorDTO, Date> from, Map<CompetitorDTO, Date> to,
+            double meters) throws NoWindException {
+        Map<CompetitorDTO, List<GPSFixDTO>> result = new HashMap<CompetitorDTO, List<GPSFixDTO>>();
+        TrackedRace trackedRace = getExistingTrackedRace(raceIdentifier);
+        if (trackedRace != null) {
+            MeterDistance maxDistance = new MeterDistance(meters);
+            for (Competitor competitor : trackedRace.getRace().getCompetitors()) {
+                CompetitorDTO competitorDTO = getCompetitorDTO(competitor);
+                if (from.containsKey(competitorDTO)) {
+                    // get Track of competitor
+                    GPSFixTrack<Competitor, GPSFixMoving> gpsFixTrack = trackedRace.getTrack(competitor);
+                    // Distance for DouglasPeucker
+                    TimePoint timePointFrom = new MillisecondsTimePoint(from.get(competitorDTO));
+                    TimePoint timePointTo = new MillisecondsTimePoint(to.get(competitorDTO));
+                    List<GPSFixMoving> gpsFixApproximation = trackedRace.approximate(competitor, maxDistance,
+                            timePointFrom, timePointTo);
+                    List<GPSFixDTO> gpsFixDouglasList = new ArrayList<GPSFixDTO>();
+                    for (int i = 0; i < gpsFixApproximation.size(); i++) {
+                        GPSFix fix = gpsFixApproximation.get(i);
+                        SpeedWithBearing speedWithBearing;
+                        if (i < gpsFixApproximation.size() - 1) {
+                            GPSFix next = gpsFixApproximation.get(i + 1);
+                            Bearing bearing = fix.getPosition().getBearingGreatCircle(next.getPosition());
+                            Speed speed = fix.getPosition().getDistance(next.getPosition())
+                                    .inTime(next.getTimePoint().asMillis() - fix.getTimePoint().asMillis());
+                            speedWithBearing = new KnotSpeedWithBearingImpl(speed.getKnots(), bearing);
+                        } else {
+                            speedWithBearing = gpsFixTrack.getEstimatedSpeed(fix.getTimePoint());
+                        }
+                        Tack tack = trackedRace.getTack(competitor, fix.getTimePoint());
+                        TrackedLegOfCompetitor trackedLegOfCompetitor = trackedRace.getTrackedLeg(competitor, fix.getTimePoint());
+                        LegType legType = trackedLegOfCompetitor == null ? null : trackedRace.getTrackedLeg(
+                                trackedLegOfCompetitor.getLeg()).getLegType(fix.getTimePoint());
+                        GPSFixDTO fixDTO = createGPSFixDTO(fix, speedWithBearing, tack, legType, /* extrapolated */false);
+                        gpsFixDouglasList.add(fixDTO);
+                    }
+                    result.put(competitorDTO, gpsFixDouglasList);
+                }
+            }
+        }
+        return result;
+    }
+
+    @Override
+    public Map<CompetitorDTO, List<ManeuverDTO>> getManeuvers(RaceIdentifier raceIdentifier,
+            Map<CompetitorDTO, Date> from, Map<CompetitorDTO, Date> to) throws NoWindException {
+        Map<CompetitorDTO, List<ManeuverDTO>> result = new HashMap<CompetitorDTO, List<ManeuverDTO>>();
+        final TrackedRace trackedRace = getExistingTrackedRace(raceIdentifier);
+        if (trackedRace != null) {
+            Map<CompetitorDTO, Future<List<ManeuverDTO>>> futures = new HashMap<CompetitorDTO, Future<List<ManeuverDTO>>>();
+            for (final Competitor competitor : trackedRace.getRace().getCompetitors()) {
+                CompetitorDTO competitorDTO = getCompetitorDTO(competitor);
+                if (from.containsKey(competitorDTO)) {
+                    final TimePoint timePointFrom = new MillisecondsTimePoint(from.get(competitorDTO));
+                    final TimePoint timePointTo = new MillisecondsTimePoint(to.get(competitorDTO));
+                    RunnableFuture<List<ManeuverDTO>> future = new FutureTask<List<ManeuverDTO>>(
+                            new Callable<List<ManeuverDTO>>() {
+                                @Override
+                                public List<ManeuverDTO> call() {
+                                    List<Maneuver> maneuversForCompetitor;
+                                    try {
+                                        maneuversForCompetitor = trackedRace.getManeuvers(competitor, timePointFrom,
+                                                timePointTo);
+                                    } catch (NoWindException e) {
+                                        throw new NoWindError(e);
+                                    }
+                                    return createManeuverDTOsForCompetitor(maneuversForCompetitor, trackedRace,
+                                            competitor);
+                                }
+                            });
+                    executor.execute(future);
+                    futures.put(competitorDTO, future);
+                }
+            }
+            for (Map.Entry<CompetitorDTO, Future<List<ManeuverDTO>>> competitorAndFuture : futures.entrySet()) {
+                try {
+                    result.put(competitorAndFuture.getKey(), competitorAndFuture.getValue().get());
+                } catch (InterruptedException e) {
+                    throw new RuntimeException(e);
+                } catch (ExecutionException e) {
+                    throw new RuntimeException(e);
+                }
+            }
+        }
+        return result;
+    }
+
+    private List<ManeuverDTO> createManeuverDTOsForCompetitor(List<Maneuver> maneuvers, TrackedRace trackedRace, Competitor competitor) {
+        List<ManeuverDTO> result = new ArrayList<ManeuverDTO>();
+        for (Maneuver maneuver : maneuvers) {
+            ManeuverDTO maneuverDTO = new ManeuverDTO(maneuver.getType(), maneuver.getNewTack(),
+                    new PositionDTO(maneuver.getPosition().getLatDeg(), maneuver.getPosition().getLngDeg()), 
+                    maneuver.getTimePoint().asDate(),
+                    createSpeedWithBearingDTO(maneuver.getSpeedWithBearingBefore()),
+                    createSpeedWithBearingDTO(maneuver.getSpeedWithBearingAfter()),
+                    maneuver.getDirectionChangeInDegrees());
+            result.add(maneuverDTO);
+        }
+        return result;
+    }
+
+    @Override
+    public RaceDefinition getRace(EventAndRaceIdentifier eventNameAndRaceName) {
+        Event event = getService().getEventByName(eventNameAndRaceName.getEventName());
+        RaceDefinition race = getRaceByName(event, eventNameAndRaceName.getRaceName());
+        return race;
+    }
+
+    @Override
+    public TrackedRace getTrackedRace(RaceIdentifier eventNameAndRaceName) {
+        Event event = getService().getEventByName(eventNameAndRaceName.getEventName());
+        RaceDefinition race = getRaceByName(event, eventNameAndRaceName.getRaceName());
+        TrackedRace trackedRace = getService().getOrCreateTrackedEvent(event).getTrackedRace(race);
+        return trackedRace;
+    }
+
+    @Override
+    public TrackedRace getExistingTrackedRace(RaceIdentifier eventNameAndRaceName) {
+        Event event = getService().getEventByName(eventNameAndRaceName.getEventName());
+        RaceDefinition race = getRaceByName(event, eventNameAndRaceName.getRaceName());
+        TrackedRace trackedRace = getService().getOrCreateTrackedEvent(event).getExistingTrackedRace(race);
+        return trackedRace;
+    }
+    
+    @Override
+    public Event getEvent(EventName eventIdentifier) {
+        return getService().getEventByName(eventIdentifier.getEventName());
+    }
+    
+    private Event getEvent(EventIdentifier eventIdentifier) {
+        return (Event) eventIdentifier.getEvent(this);
+    }
+
+    @SuppressWarnings("unchecked")
+	@Override
+    public CompetitorsAndTimePointsDTO getCompetitorsAndTimePoints(RaceIdentifier race, int steps) {
+        CompetitorsAndTimePointsDTO competitorAndTimePointsDTO = new CompetitorsAndTimePointsDTO(steps);
+        TrackedRace trackedRace = getExistingTrackedRace(race);
+        if (trackedRace != null) {
+            List<CompetitorDTO> competitors = new ArrayList<CompetitorDTO>();
+            for (Competitor competitor : trackedRace.getRace().getCompetitors()) {
+                NavigableSet<MarkPassing> markPassings = trackedRace.getMarkPassings(competitor);
+                List<Pair<String, Long>> markPassingTimes = new ArrayList<Pair<String, Long>>();
+                for (MarkPassing markPassing : markPassings) {
+                    markPassingTimes.add(new Pair<String, Long>(markPassing.getWaypoint().getName(), markPassing
+                            .getTimePoint().asMillis()));
+                }
+                competitors.add(getCompetitorDTO(competitor));
+                // The following line will create a "Unchecked type safety warning".
+                // There is no way to solve this, so it is okay to suppress this warning.
+                competitorAndTimePointsDTO.setMarkPassings(getCompetitorDTO(competitor),
+                        markPassingTimes.toArray(new Pair[0]));
+            }
+            competitorAndTimePointsDTO.setCompetitors(competitors.toArray(new CompetitorDTO[0]));
+            competitorAndTimePointsDTO.setStartTime(trackedRace.getStart().asMillis());
+            competitorAndTimePointsDTO.setTimePointOfNewestEvent(trackedRace.getTimePointOfNewestEvent().asMillis());
+        }
+        return competitorAndTimePointsDTO;
+    }
+
+    /**
+     * Returns a servlet context that, when asked for a resource, first tries the original servlet context's implementation. If that
+     * fails, it prepends "war/" to the request because the war/ folder contains all the resources exposed externally
+     * through the HTTP server.
+     */
+    @Override
+    public ServletContext getServletContext() {
+        return new DelegatingServletContext(super.getServletContext());
+    }
+    
+    @Override
+    /**
+     * Override of funtion to prevent exception "Blocked request without GWT permutation header (XSRF attack?)" when testing the GWT sites
+     */
+    protected void checkPermutationStrongName() throws SecurityException {
+        //Override to prevent exception "Blocked request without GWT permutation header (XSRF attack?)" when testing the GWT sites
+        return;
+    }
+
 }