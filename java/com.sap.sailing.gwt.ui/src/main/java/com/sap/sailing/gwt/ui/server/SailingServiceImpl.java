--- conflicted
+++ resolved
@@ -1,2767 +1,2763 @@
-package com.sap.sailing.gwt.ui.server;
-
-import java.io.IOException;
-import java.io.ObjectOutputStream;
-import java.io.Serializable;
-import java.net.MalformedURLException;
-import java.net.URI;
-import java.net.URISyntaxException;
-import java.net.URL;
-import java.net.UnknownHostException;
-import java.text.ParseException;
-import java.util.ArrayList;
-import java.util.Collection;
-import java.util.Collections;
-import java.util.Comparator;
-import java.util.Date;
-import java.util.HashMap;
-import java.util.HashSet;
-import java.util.Iterator;
-import java.util.LinkedHashMap;
-import java.util.List;
-import java.util.Map;
-import java.util.Set;
-import java.util.UUID;
-import java.util.concurrent.Callable;
-import java.util.concurrent.ExecutionException;
-import java.util.concurrent.Executor;
-import java.util.concurrent.Future;
-import java.util.concurrent.FutureTask;
-import java.util.concurrent.LinkedBlockingQueue;
-import java.util.concurrent.RunnableFuture;
-import java.util.concurrent.ThreadPoolExecutor;
-import java.util.concurrent.TimeUnit;
-import java.util.logging.Level;
-import java.util.logging.Logger;
-import java.util.regex.Matcher;
-import java.util.regex.Pattern;
-
-import javax.servlet.ServletContext;
-import javax.servlet.http.HttpServletRequest;
-import javax.servlet.http.HttpSession;
-
-import org.osgi.framework.BundleContext;
-import org.osgi.util.tracker.ServiceTracker;
-
-import com.sap.sailing.domain.base.BoatClass;
-import com.sap.sailing.domain.base.Competitor;
-import com.sap.sailing.domain.base.ControlPoint;
-import com.sap.sailing.domain.base.Course;
-import com.sap.sailing.domain.base.CourseArea;
-import com.sap.sailing.domain.base.CourseBase;
-import com.sap.sailing.domain.base.Event;
-import com.sap.sailing.domain.base.Fleet;
-import com.sap.sailing.domain.base.Gate;
-import com.sap.sailing.domain.base.Mark;
-import com.sap.sailing.domain.base.RaceColumn;
-import com.sap.sailing.domain.base.RaceColumnInSeries;
-import com.sap.sailing.domain.base.RaceDefinition;
-import com.sap.sailing.domain.base.Regatta;
-import com.sap.sailing.domain.base.Series;
-import com.sap.sailing.domain.base.SpeedWithBearing;
-import com.sap.sailing.domain.base.Waypoint;
-import com.sap.sailing.domain.base.impl.FleetImpl;
-import com.sap.sailing.domain.base.impl.KnotSpeedImpl;
-import com.sap.sailing.domain.base.impl.KnotSpeedWithBearingImpl;
-import com.sap.sailing.domain.base.impl.MillisecondsTimePoint;
-import com.sap.sailing.domain.base.impl.RegattaImpl;
-import com.sap.sailing.domain.base.impl.SeriesImpl;
-import com.sap.sailing.domain.common.Bearing;
-import com.sap.sailing.domain.common.Color;
-import com.sap.sailing.domain.common.CountryCode;
-import com.sap.sailing.domain.common.DetailType;
-import com.sap.sailing.domain.common.Distance;
-import com.sap.sailing.domain.common.LeaderboardNameConstants;
-import com.sap.sailing.domain.common.LegType;
-import com.sap.sailing.domain.common.ManeuverType;
-import com.sap.sailing.domain.common.MaxPointsReason;
-import com.sap.sailing.domain.common.NauticalSide;
-import com.sap.sailing.domain.common.NoWindError;
-import com.sap.sailing.domain.common.NoWindException;
-import com.sap.sailing.domain.common.PolarSheetGenerationTriggerResponse;
-import com.sap.sailing.domain.common.PolarSheetsData;
-import com.sap.sailing.domain.common.PolarSheetsHistogramData;
-import com.sap.sailing.domain.common.Position;
-import com.sap.sailing.domain.common.RaceFetcher;
-import com.sap.sailing.domain.common.RegattaAndRaceIdentifier;
-import com.sap.sailing.domain.common.RegattaFetcher;
-import com.sap.sailing.domain.common.RegattaIdentifier;
-import com.sap.sailing.domain.common.RegattaName;
-import com.sap.sailing.domain.common.RegattaNameAndRaceName;
-import com.sap.sailing.domain.common.RegattaScoreCorrections;
-import com.sap.sailing.domain.common.RegattaScoreCorrections.ScoreCorrectionForCompetitorInRace;
-import com.sap.sailing.domain.common.RegattaScoreCorrections.ScoreCorrectionsForRace;
-import com.sap.sailing.domain.common.ScoreCorrectionProvider;
-import com.sap.sailing.domain.common.ScoringSchemeType;
-import com.sap.sailing.domain.common.Speed;
-import com.sap.sailing.domain.common.Tack;
-import com.sap.sailing.domain.common.TimePoint;
-import com.sap.sailing.domain.common.WindSource;
-import com.sap.sailing.domain.common.WindSourceType;
-import com.sap.sailing.domain.common.dto.BoatClassDTO;
-import com.sap.sailing.domain.common.dto.CompetitorDTO;
-import com.sap.sailing.domain.common.dto.FleetDTO;
-import com.sap.sailing.domain.common.dto.LeaderboardDTO;
-import com.sap.sailing.domain.common.dto.PositionDTO;
-import com.sap.sailing.domain.common.dto.RaceColumnDTO;
-import com.sap.sailing.domain.common.dto.RaceColumnInSeriesDTO;
-import com.sap.sailing.domain.common.dto.RaceDTO;
-import com.sap.sailing.domain.common.dto.RaceStatusDTO;
-import com.sap.sailing.domain.common.dto.TrackedRaceDTO;
-import com.sap.sailing.domain.common.impl.DegreeBearingImpl;
-import com.sap.sailing.domain.common.impl.DegreePosition;
-import com.sap.sailing.domain.common.impl.KilometersPerHourSpeedImpl;
-import com.sap.sailing.domain.common.impl.MeterDistance;
-import com.sap.sailing.domain.common.impl.PolarSheetGenerationTriggerResponseImpl;
-import com.sap.sailing.domain.common.impl.PolarSheetsHistogramDataImpl;
-import com.sap.sailing.domain.common.impl.Util;
-import com.sap.sailing.domain.common.impl.Util.Pair;
-import com.sap.sailing.domain.common.impl.Util.Triple;
-import com.sap.sailing.domain.common.impl.WindSourceImpl;
-import com.sap.sailing.domain.leaderboard.Leaderboard;
-import com.sap.sailing.domain.leaderboard.LeaderboardGroup;
-import com.sap.sailing.domain.leaderboard.MetaLeaderboard;
-import com.sap.sailing.domain.leaderboard.RegattaLeaderboard;
-import com.sap.sailing.domain.leaderboard.caching.LiveLeaderboardUpdater;
-import com.sap.sailing.domain.persistence.DomainObjectFactory;
-import com.sap.sailing.domain.persistence.MongoFactory;
-import com.sap.sailing.domain.persistence.MongoObjectFactory;
-import com.sap.sailing.domain.persistence.MongoRaceLogStoreFactory;
-import com.sap.sailing.domain.persistence.MongoWindStoreFactory;
-import com.sap.sailing.domain.polarsheets.BoatAndWindSpeed;
-import com.sap.sailing.domain.polarsheets.PolarSheetGenerationWorker;
-<<<<<<< HEAD
-=======
-import com.sap.sailing.domain.polarsheets.PolarSheetsWindStepping;
-import com.sap.sailing.domain.racelog.PassAwareRaceLog;
->>>>>>> cbf0213c
-import com.sap.sailing.domain.racelog.RaceLog;
-import com.sap.sailing.domain.racelog.RaceLogFlagEvent;
-import com.sap.sailing.domain.racelog.analyzing.impl.GateLineOpeningTimeFinder;
-import com.sap.sailing.domain.racelog.analyzing.impl.LastFlagFinder;
-import com.sap.sailing.domain.racelog.analyzing.impl.LastPublishedCourseDesignFinder;
-import com.sap.sailing.domain.racelog.analyzing.impl.PathfinderFinder;
-import com.sap.sailing.domain.racelog.analyzing.impl.RaceStatusAnalyzer;
-import com.sap.sailing.domain.racelog.analyzing.impl.StartTimeFinder;
-import com.sap.sailing.domain.swisstimingadapter.SwissTimingArchiveConfiguration;
-import com.sap.sailing.domain.swisstimingadapter.SwissTimingConfiguration;
-import com.sap.sailing.domain.swisstimingadapter.SwissTimingFactory;
-import com.sap.sailing.domain.swisstimingadapter.persistence.SwissTimingAdapterPersistence;
-import com.sap.sailing.domain.swisstimingreplayadapter.SwissTimingReplayRace;
-import com.sap.sailing.domain.swisstimingreplayadapter.SwissTimingReplayService;
-import com.sap.sailing.domain.swisstimingreplayadapter.SwissTimingReplayServiceFactory;
-import com.sap.sailing.domain.tracking.DynamicTrackedRace;
-import com.sap.sailing.domain.tracking.GPSFix;
-import com.sap.sailing.domain.tracking.GPSFixMoving;
-import com.sap.sailing.domain.tracking.GPSFixTrack;
-import com.sap.sailing.domain.tracking.Maneuver;
-import com.sap.sailing.domain.tracking.MarkPassing;
-import com.sap.sailing.domain.tracking.MarkPassingManeuver;
-import com.sap.sailing.domain.tracking.RaceTracker;
-import com.sap.sailing.domain.tracking.RacesHandle;
-import com.sap.sailing.domain.tracking.TrackedLeg;
-import com.sap.sailing.domain.tracking.TrackedLegOfCompetitor;
-import com.sap.sailing.domain.tracking.TrackedRace;
-import com.sap.sailing.domain.tracking.Wind;
-import com.sap.sailing.domain.tracking.WindTrack;
-import com.sap.sailing.domain.tracking.WindWithConfidence;
-import com.sap.sailing.domain.tracking.impl.GPSFixMovingImpl;
-import com.sap.sailing.domain.tracking.impl.WindImpl;
-import com.sap.sailing.domain.tractracadapter.DomainFactory;
-import com.sap.sailing.domain.tractracadapter.RaceRecord;
-import com.sap.sailing.domain.tractracadapter.TracTracConfiguration;
-import com.sap.sailing.domain.tractracadapter.TracTracConnectionConstants;
-import com.sap.sailing.gwt.ui.client.SailingService;
-import com.sap.sailing.gwt.ui.shared.BulkScoreCorrectionDTO;
-import com.sap.sailing.gwt.ui.shared.CompactRaceMapDataDTO;
-import com.sap.sailing.gwt.ui.shared.CompetitorRaceDataDTO;
-import com.sap.sailing.gwt.ui.shared.CompetitorsRaceDataDTO;
-import com.sap.sailing.gwt.ui.shared.ControlPointDTO;
-import com.sap.sailing.gwt.ui.shared.CourseAreaDTO;
-import com.sap.sailing.gwt.ui.shared.CoursePositionsDTO;
-import com.sap.sailing.gwt.ui.shared.EventDTO;
-import com.sap.sailing.gwt.ui.shared.GPSFixDTO;
-import com.sap.sailing.gwt.ui.shared.GateDTO;
-import com.sap.sailing.gwt.ui.shared.LeaderboardGroupDTO;
-import com.sap.sailing.gwt.ui.shared.LegInfoDTO;
-import com.sap.sailing.gwt.ui.shared.ManeuverDTO;
-import com.sap.sailing.gwt.ui.shared.MarkDTO;
-import com.sap.sailing.gwt.ui.shared.MarkPassingTimesDTO;
-import com.sap.sailing.gwt.ui.shared.MarkpassingManeuverDTO;
-import com.sap.sailing.gwt.ui.shared.QuickRankDTO;
-import com.sap.sailing.gwt.ui.shared.RaceCourseDTO;
-import com.sap.sailing.gwt.ui.shared.RaceInfoDTO;
-import com.sap.sailing.gwt.ui.shared.RaceTimesInfoDTO;
-import com.sap.sailing.gwt.ui.shared.RaceWithCompetitorsDTO;
-import com.sap.sailing.gwt.ui.shared.RegattaDTO;
-import com.sap.sailing.gwt.ui.shared.RegattaOverviewEntryDTO;
-import com.sap.sailing.gwt.ui.shared.RegattaScoreCorrectionDTO;
-import com.sap.sailing.gwt.ui.shared.RegattaScoreCorrectionDTO.ScoreCorrectionEntryDTO;
-import com.sap.sailing.gwt.ui.shared.ReplicaDTO;
-import com.sap.sailing.gwt.ui.shared.ReplicationMasterDTO;
-import com.sap.sailing.gwt.ui.shared.ReplicationStateDTO;
-import com.sap.sailing.gwt.ui.shared.ScoreCorrectionProviderDTO;
-import com.sap.sailing.gwt.ui.shared.SeriesDTO;
-import com.sap.sailing.gwt.ui.shared.SpeedWithBearingDTO;
-import com.sap.sailing.gwt.ui.shared.StrippedLeaderboardDTO;
-import com.sap.sailing.gwt.ui.shared.SwissTimingArchiveConfigurationDTO;
-import com.sap.sailing.gwt.ui.shared.SwissTimingConfigurationDTO;
-import com.sap.sailing.gwt.ui.shared.SwissTimingRaceRecordDTO;
-import com.sap.sailing.gwt.ui.shared.SwissTimingReplayRaceDTO;
-import com.sap.sailing.gwt.ui.shared.TracTracConfigurationDTO;
-import com.sap.sailing.gwt.ui.shared.TracTracRaceRecordDTO;
-import com.sap.sailing.gwt.ui.shared.VenueDTO;
-import com.sap.sailing.gwt.ui.shared.WaypointDTO;
-import com.sap.sailing.gwt.ui.shared.WindDTO;
-import com.sap.sailing.gwt.ui.shared.WindInfoForRaceDTO;
-import com.sap.sailing.gwt.ui.shared.WindTrackInfoDTO;
-import com.sap.sailing.resultimport.UrlResultProvider;
-import com.sap.sailing.server.RacingEventService;
-import com.sap.sailing.server.RacingEventServiceOperation;
-import com.sap.sailing.server.operationaltransformation.AddColumnToLeaderboard;
-import com.sap.sailing.server.operationaltransformation.AddColumnToSeries;
-import com.sap.sailing.server.operationaltransformation.AddCourseArea;
-import com.sap.sailing.server.operationaltransformation.AddSpecificRegatta;
-import com.sap.sailing.server.operationaltransformation.ConnectTrackedRaceToLeaderboardColumn;
-import com.sap.sailing.server.operationaltransformation.CreateEvent;
-import com.sap.sailing.server.operationaltransformation.CreateFlexibleLeaderboard;
-import com.sap.sailing.server.operationaltransformation.CreateLeaderboardGroup;
-import com.sap.sailing.server.operationaltransformation.CreateRegattaLeaderboard;
-import com.sap.sailing.server.operationaltransformation.DisconnectLeaderboardColumnFromTrackedRace;
-import com.sap.sailing.server.operationaltransformation.MoveColumnInSeriesDown;
-import com.sap.sailing.server.operationaltransformation.MoveColumnInSeriesUp;
-import com.sap.sailing.server.operationaltransformation.MoveLeaderboardColumnDown;
-import com.sap.sailing.server.operationaltransformation.MoveLeaderboardColumnUp;
-import com.sap.sailing.server.operationaltransformation.RemoveAndUntrackRace;
-import com.sap.sailing.server.operationaltransformation.RemoveColumnFromSeries;
-import com.sap.sailing.server.operationaltransformation.RemoveEvent;
-import com.sap.sailing.server.operationaltransformation.RemoveLeaderboard;
-import com.sap.sailing.server.operationaltransformation.RemoveLeaderboardColumn;
-import com.sap.sailing.server.operationaltransformation.RemoveLeaderboardGroup;
-import com.sap.sailing.server.operationaltransformation.RemoveRegatta;
-import com.sap.sailing.server.operationaltransformation.RenameEvent;
-import com.sap.sailing.server.operationaltransformation.RenameLeaderboard;
-import com.sap.sailing.server.operationaltransformation.RenameLeaderboardColumn;
-import com.sap.sailing.server.operationaltransformation.RenameLeaderboardGroup;
-import com.sap.sailing.server.operationaltransformation.SetRaceIsKnownToStartUpwind;
-import com.sap.sailing.server.operationaltransformation.SetSuppressedFlagForCompetitorInLeaderboard;
-import com.sap.sailing.server.operationaltransformation.SetWindSourcesToExclude;
-import com.sap.sailing.server.operationaltransformation.StopTrackingRace;
-import com.sap.sailing.server.operationaltransformation.StopTrackingRegatta;
-import com.sap.sailing.server.operationaltransformation.UpdateCompetitorDisplayNameInLeaderboard;
-import com.sap.sailing.server.operationaltransformation.UpdateEvent;
-import com.sap.sailing.server.operationaltransformation.UpdateIsMedalRace;
-import com.sap.sailing.server.operationaltransformation.UpdateLeaderboard;
-import com.sap.sailing.server.operationaltransformation.UpdateLeaderboardCarryValue;
-import com.sap.sailing.server.operationaltransformation.UpdateLeaderboardColumnFactor;
-import com.sap.sailing.server.operationaltransformation.UpdateLeaderboardGroup;
-import com.sap.sailing.server.operationaltransformation.UpdateLeaderboardMaxPointsReason;
-import com.sap.sailing.server.operationaltransformation.UpdateLeaderboardScoreCorrection;
-import com.sap.sailing.server.operationaltransformation.UpdateLeaderboardScoreCorrectionMetadata;
-import com.sap.sailing.server.operationaltransformation.UpdateRaceDelayToLive;
-import com.sap.sailing.server.replication.ReplicaDescriptor;
-import com.sap.sailing.server.replication.ReplicationFactory;
-import com.sap.sailing.server.replication.ReplicationMasterDescriptor;
-import com.sap.sailing.server.replication.ReplicationService;
-
-/**
- * The server side implementation of the RPC service.
- */
-public class SailingServiceImpl extends ProxiedRemoteServiceServlet implements SailingService, RaceFetcher, RegattaFetcher {
-    private static final Logger logger = Logger.getLogger(SailingServiceImpl.class.getName());
-
-    private static final long serialVersionUID = 9031688830194537489L;
-
-    private final ServiceTracker<RacingEventService, RacingEventService> racingEventServiceTracker;
-
-    private final ServiceTracker<ReplicationService, ReplicationService> replicationServiceTracker;
-
-    private final ServiceTracker<ScoreCorrectionProvider, ScoreCorrectionProvider> scoreCorrectionProviderServiceTracker;
-
-    private final MongoObjectFactory mongoObjectFactory;
-
-    private final SwissTimingAdapterPersistence swissTimingAdapterPersistence;
-
-    private final com.sap.sailing.domain.tractracadapter.persistence.MongoObjectFactory tractracMongoObjectFactory;
-
-    private final DomainObjectFactory domainObjectFactory;
-
-    private final SwissTimingFactory swissTimingFactory;
-
-    private final com.sap.sailing.domain.tractracadapter.persistence.DomainObjectFactory tractracDomainObjectFactory;
-
-    private final com.sap.sailing.domain.common.CountryCodeFactory countryCodeFactory;
-
-    private final Executor executor;
-
-    private final DomainFactory tractracDomainFactory;
-
-    private final com.sap.sailing.domain.base.DomainFactory baseDomainFactory;
-
-    private final Map<String,PolarSheetGenerationWorker> polarSheetGenerationWorkers = new HashMap<String, PolarSheetGenerationWorker>();
-
-    public SailingServiceImpl() {
-        BundleContext context = Activator.getDefault();
-        tractracDomainFactory = DomainFactory.INSTANCE;
-        baseDomainFactory = tractracDomainFactory.getBaseDomainFactory();
-        racingEventServiceTracker = createAndOpenRacingEventServiceTracker(context);
-        replicationServiceTracker = createAndOpenReplicationServiceTracker(context);
-        scoreCorrectionProviderServiceTracker = createAndOpenScoreCorrectionProviderServiceTracker(context);
-        mongoObjectFactory = MongoFactory.INSTANCE.getDefaultMongoObjectFactory();
-        domainObjectFactory = MongoFactory.INSTANCE.getDefaultDomainObjectFactory();
-        swissTimingAdapterPersistence = SwissTimingAdapterPersistence.INSTANCE;
-        tractracDomainObjectFactory = com.sap.sailing.domain.tractracadapter.persistence.DomainObjectFactory.INSTANCE;
-        tractracMongoObjectFactory = com.sap.sailing.domain.tractracadapter.persistence.MongoObjectFactory.INSTANCE;
-        swissTimingFactory = SwissTimingFactory.INSTANCE;
-        countryCodeFactory = com.sap.sailing.domain.common.CountryCodeFactory.INSTANCE;
-        // When many updates are triggered in a short period of time by a single thread, ensure that the single thread
-        // providing the updates is not outperformed by all the re-calculations happening here. Leave at least one
-        // core to other things, but by using at least three threads ensure that no simplistic deadlocks may occur.
-        final int THREAD_POOL_SIZE = Math.max(Runtime.getRuntime().availableProcessors(), 3);
-        executor = new ThreadPoolExecutor(/* corePoolSize */ THREAD_POOL_SIZE,
-                /* maximumPoolSize */ THREAD_POOL_SIZE,
-                /* keepAliveTime */ 60, TimeUnit.SECONDS,
-                /* workQueue */ new LinkedBlockingQueue<Runnable>());
-    }
-
-    private void writeObject(ObjectOutputStream oos) throws IOException {
-        oos.defaultWriteObject();
-    }
-
-    protected ServiceTracker<RacingEventService, RacingEventService> createAndOpenRacingEventServiceTracker(
-            BundleContext context) {
-        ServiceTracker<RacingEventService, RacingEventService> result = new ServiceTracker<RacingEventService, RacingEventService>(
-                context, RacingEventService.class.getName(), null);
-        result.open();
-        return result;
-    }
-
-    /**
-     * Asks the OSGi system for registered score correction provider services
-     */
-    protected ServiceTracker<ScoreCorrectionProvider, ScoreCorrectionProvider> createAndOpenScoreCorrectionProviderServiceTracker(
-            BundleContext bundleContext) {
-        ServiceTracker<ScoreCorrectionProvider, ScoreCorrectionProvider> tracker = new ServiceTracker<ScoreCorrectionProvider, ScoreCorrectionProvider>(bundleContext,
-                ScoreCorrectionProvider.class.getName(),
-                /* customizer */null);
-        tracker.open();
-        return tracker;
-    }
-
-    @Override
-    public Iterable<ScoreCorrectionProviderDTO> getScoreCorrectionProviderDTOs() throws Exception {
-        List<ScoreCorrectionProviderDTO> result = new ArrayList<ScoreCorrectionProviderDTO>();
-        final Iterable<ScoreCorrectionProvider> services = getScoreCorrectionProviders();
-        for (ScoreCorrectionProvider scoreCorrectionProvider : services) {
-            result.add(createScoreCorrectionProviderDTO((ScoreCorrectionProvider) scoreCorrectionProvider));
-        }
-        return result;
-    }
-
-    private Iterable<ScoreCorrectionProvider> getScoreCorrectionProviders() {
-        final Object[] services = scoreCorrectionProviderServiceTracker.getServices();
-        List<ScoreCorrectionProvider> result = new ArrayList<ScoreCorrectionProvider>();
-        if (services != null) {
-            for (Object service : services) {
-                result.add((ScoreCorrectionProvider) service);
-            }
-        }
-        return result;
-    }
-
-    private ScoreCorrectionProviderDTO createScoreCorrectionProviderDTO(ScoreCorrectionProvider scoreCorrectionProvider)
-            throws Exception {
-        Map<String, Set<Pair<String, Date>>> hasResultsForBoatClassFromDateByEventName = new HashMap<String, Set<Pair<String,Date>>>();
-        for (Map.Entry<String, Set<Pair<String, TimePoint>>> e : scoreCorrectionProvider
-                .getHasResultsForBoatClassFromDateByEventName().entrySet()) {
-            Set<Pair<String, Date>> set = new HashSet<Pair<String, Date>>();
-            for (Pair<String, TimePoint> p : e.getValue()) {
-                set.add(new Pair<String, Date>(p.getA(), p.getB().asDate()));
-            }
-            hasResultsForBoatClassFromDateByEventName.put(e.getKey(), set);
-        }
-        return new ScoreCorrectionProviderDTO(scoreCorrectionProvider.getName(), hasResultsForBoatClassFromDateByEventName);
-    }
-
-    protected ServiceTracker<ReplicationService, ReplicationService> createAndOpenReplicationServiceTracker(
-            BundleContext context) {
-        ServiceTracker<ReplicationService, ReplicationService> result = new ServiceTracker<ReplicationService, ReplicationService>(
-                context, ReplicationService.class.getName(), null);
-        result.open();
-        return result;
-    }
-
-    /**
-     * If <code>date</code> is <code>null</code>, the {@link LiveLeaderboardUpdater} for the
-     * <code>leaderboardName</code> requested is obtained or created if it doesn't exist yet. The request is then passed
-     * on to the live leaderboard updater which will respond with its live {@link LeaderboardDTO} if it has at least the
-     * columns requested as per <code>namesOfRaceColumnsForWhichToLoadLegDetails</code>. Otherwise, the updater will add
-     * the missing columns to its profile and start a synchronous computation for the requesting client, the result of
-     * which will be used as live leaderboard cache update.
-     * <p>
-     * 
-     * Otherwise, the leaderboard is computed synchronously on the fly.
-     */
-    @Override
-    public LeaderboardDTO getLeaderboardByName(final String leaderboardName, final Date date,
-            final Collection<String> namesOfRaceColumnsForWhichToLoadLegDetails)
-                    throws NoWindException, InterruptedException, ExecutionException {
-        long startOfRequestHandling = System.currentTimeMillis();
-        LeaderboardDTO result = null;
-        final Leaderboard leaderboard = getService().getLeaderboardByName(leaderboardName);
-        if (leaderboard != null) {
-            TimePoint timePoint;
-            if (date == null) {
-                timePoint = null;
-            } else {
-                timePoint = new MillisecondsTimePoint(date);
-            }
-            result = leaderboard.getLeaderboardDTO(timePoint, namesOfRaceColumnsForWhichToLoadLegDetails, getService(), baseDomainFactory);
-            logger.fine("getLeaderboardByName(" + leaderboardName + ", " + date + ", "
-                    + namesOfRaceColumnsForWhichToLoadLegDetails + ") took "
-                    + (System.currentTimeMillis() - startOfRequestHandling) + "ms");
-        }
-        return result;
-    }
-
-    @Override
-    public List<RegattaDTO> getRegattas() throws IllegalArgumentException {
-        List<RegattaDTO> result = new ArrayList<RegattaDTO>();
-        for (Regatta regatta : getService().getAllRegattas()) {
-            result.add(convertToRegattaDTO(regatta));
-        }
-        return result;
-    }
-
-    private MarkDTO convertToMarkDTO(Mark mark, Position position) {
-        MarkDTO markDTO;
-        if(position != null) {
-            markDTO = new MarkDTO(mark.getId().toString(), mark.getName(), position.getLatDeg(), position.getLngDeg());
-        } else {
-            markDTO = new MarkDTO(mark.getId().toString(), mark.getName());
-        }
-        markDTO.color = mark.getColor();
-        markDTO.shape = mark.getShape();
-        markDTO.pattern = mark.getPattern();
-        markDTO.type = mark.getType();
-        return markDTO;
-    }
-
-    private RegattaDTO convertToRegattaDTO(Regatta regatta) {
-        RegattaDTO regattaDTO = new RegattaDTO(regatta.getName(), regatta.getScoringScheme().getType());
-        regattaDTO.races = convertToRaceDTOs(regatta);
-        regattaDTO.series = convertToSeriesDTOs(regatta);
-        BoatClass boatClass = regatta.getBoatClass();
-        if (boatClass != null) {
-            regattaDTO.boatClass = new BoatClassDTO(boatClass.getName(), boatClass.getHullLength().getMeters());
-        }
-        if (regatta.getDefaultCourseArea() != null) {
-            regattaDTO.defaultCourseAreaIdAsString = regatta.getDefaultCourseArea().getId().toString();
-            regattaDTO.defaultCourseAreaName = regatta.getDefaultCourseArea().getName();
-        }
-        return regattaDTO;
-    }
-
-    private List<SeriesDTO> convertToSeriesDTOs(Regatta regatta) {
-        List<SeriesDTO> result = new ArrayList<SeriesDTO>();
-        for (Series series : regatta.getSeries()) {
-            SeriesDTO seriesDTO = convertToSeriesDTO(series);
-            result.add(seriesDTO);
-        }
-        return result;
-    }
-
-    private SeriesDTO convertToSeriesDTO(Series series) {
-        List<FleetDTO> fleets = new ArrayList<FleetDTO>();
-        for (Fleet fleet : series.getFleets()) {
-            fleets.add(baseDomainFactory.convertToFleetDTO(series, fleet));
-        }
-        List<RaceColumnDTO> raceColumns = new ArrayList<RaceColumnDTO>();
-        for (RaceColumnInSeries raceColumn : series.getRaceColumns()) {
-            RaceColumnDTO raceColumnDTO = new RaceColumnDTO(/* isValidInTotalScore not relevant here because no scores conveyed */ null);
-            raceColumnDTO.name = raceColumn.getName();
-            raceColumnDTO.setMedalRace(raceColumn.isMedalRace());
-            raceColumnDTO.setExplicitFactor(raceColumn.getExplicitFactor());
-            raceColumns.add(raceColumnDTO);
-        }
-        SeriesDTO result = new SeriesDTO(series.getName(), fleets, raceColumns, series.isMedal());
-        return result;
-    }
-
-    private RaceInfoDTO createRaceInfoDTO(RaceColumn raceColumn, Fleet fleet) {
-        RaceInfoDTO raceInfoDTO = new RaceInfoDTO();
-        RaceLog raceLog = raceColumn.getRaceLog(fleet);
-        if (raceLog != null) {
-            try {
-                raceLog.lockForRead();
-                raceInfoDTO.hasEvents = !Util.isEmpty(raceLog.getRawFixes());
-            } finally {
-                raceLog.unlockAfterRead();
-            }
-            
-            StartTimeFinder startTimeFinder = new StartTimeFinder(raceLog);
-            if(startTimeFinder.getStartTime()!=null){
-                raceInfoDTO.startTime = startTimeFinder.getStartTime().asDate();
-            }
-
-            RaceStatusAnalyzer raceStatusAnalyzer = new RaceStatusAnalyzer(raceLog);
-            raceInfoDTO.lastStatus = raceStatusAnalyzer.getStatus();
-
-            PathfinderFinder pathfinderFinder = new PathfinderFinder(raceLog);
-            raceInfoDTO.pathfinderId = pathfinderFinder.getPathfinderId();
-
-            GateLineOpeningTimeFinder gateLineOpeningTimeFinder = new GateLineOpeningTimeFinder(raceLog);
-            raceInfoDTO.gateLineOpeningTime = gateLineOpeningTimeFinder.getGateLineOpeningTime();
-
-            LastFlagFinder lastFlagFinder = new LastFlagFinder(raceLog);
-
-            RaceLogFlagEvent lastFlagEvent = lastFlagFinder.getLastFlagEvent();
-            if (lastFlagEvent != null) {
-                raceInfoDTO.lastUpperFlag = lastFlagEvent.getUpperFlag();
-                raceInfoDTO.lastLowerFlag = lastFlagEvent.getLowerFlag();
-                raceInfoDTO.displayed = lastFlagEvent.isDisplayed();
-            }
-
-            LastPublishedCourseDesignFinder courseDesignFinder = new LastPublishedCourseDesignFinder(raceLog);
-            raceInfoDTO.lastCourseDesign = convertCourseDesignToRaceCourseDTO(courseDesignFinder.getLastCourseDesign());
-        }
-        raceInfoDTO.raceName = raceColumn.getName();
-        raceInfoDTO.fleet = fleet.getName();
-        raceInfoDTO.raceIdentifier = raceColumn.getRaceIdentifier(fleet);
-        return raceInfoDTO;
-    }
-
-    private RaceCourseDTO convertCourseDesignToRaceCourseDTO(CourseBase lastCourseDesign) {
-        RaceCourseDTO result = new RaceCourseDTO(Collections.<WaypointDTO> emptyList());
-        if (lastCourseDesign != null) {
-            List<WaypointDTO> waypointDTOs = new ArrayList<WaypointDTO>();
-            for (Waypoint waypoint : lastCourseDesign.getWaypoints()) {
-                ControlPointDTO controlPointDTO = convertToControlPointDTO(waypoint.getControlPoint());
-                List<MarkDTO> marks = new ArrayList<MarkDTO>();
-                for (MarkDTO markDTO : controlPointDTO.getMarks()) {
-                    marks.add(markDTO);
-                }
-                WaypointDTO waypointDTO = new WaypointDTO(waypoint.getName(), controlPointDTO, marks, waypoint.getPassingSide());
-                waypointDTOs.add(waypointDTO);
-            }
-            result = new RaceCourseDTO(waypointDTOs);
-        }
-        return result;
-    }
-
-    private List<RaceWithCompetitorsDTO> convertToRaceDTOs(Regatta regatta) {
-        List<RaceWithCompetitorsDTO> result = new ArrayList<RaceWithCompetitorsDTO>();
-        for (RaceDefinition r : regatta.getAllRaces()) {
-            RegattaAndRaceIdentifier raceIdentifier = new RegattaNameAndRaceName(regatta.getName(), r.getName());
-            TrackedRace trackedRace = getService().getExistingTrackedRace(raceIdentifier);
-            TrackedRaceDTO trackedRaceDTO = null; 
-            if (trackedRace != null) {
-                trackedRaceDTO = new TrackedRaceDTO();
-                trackedRaceDTO.hasWindData = trackedRace.hasWindData();
-                trackedRaceDTO.hasGPSData = trackedRace.hasGPSData();
-                trackedRaceDTO.startOfTracking = trackedRace.getStartOfTracking() == null ? null : trackedRace.getStartOfTracking().asDate();
-                trackedRaceDTO.endOfTracking = trackedRace.getEndOfTracking() == null ? null : trackedRace.getEndOfTracking().asDate();
-                trackedRaceDTO.timePointOfNewestEvent = trackedRace.getTimePointOfNewestEvent() == null ? null : trackedRace.getTimePointOfNewestEvent().asDate();
-                trackedRaceDTO.delayToLiveInMs = trackedRace.getDelayToLiveInMillis(); 
-            }
-            RaceWithCompetitorsDTO raceDTO = new RaceWithCompetitorsDTO(raceIdentifier, convertToCompetitorDTOs(r.getCompetitors()),
-                    trackedRaceDTO, getService().isRaceBeingTracked(r));
-            if (trackedRace != null) {
-                raceDTO.startOfRace = trackedRace.getStartOfRace() == null ? null : trackedRace.getStartOfRace().asDate();
-                raceDTO.endOfRace = trackedRace.getEndOfRace() == null ? null : trackedRace.getEndOfRace().asDate();
-                raceDTO.status = new RaceStatusDTO();
-                raceDTO.status.status = trackedRace.getStatus().getStatus();
-                raceDTO.status.loadingProgress = trackedRace.getStatus().getLoadingProgress();
-            }
-            raceDTO.boatClass = regatta.getBoatClass() == null ? null : regatta.getBoatClass().getName(); 
-            result.add(raceDTO);
-        }
-        return result;
-    }
-
-    private List<CompetitorDTO> convertToCompetitorDTOs(Iterable<Competitor> competitors) {
-        List<CompetitorDTO> result = new ArrayList<CompetitorDTO>();
-        for (Competitor c : competitors) {
-            CompetitorDTO competitorDTO = baseDomainFactory.convertToCompetitorDTO(c);
-            result.add(competitorDTO);
-        }
-        return result;
-    }
-
-    @Override
-    public Pair<String, List<TracTracRaceRecordDTO>> listTracTracRacesInEvent(String eventJsonURL, boolean listHiddenRaces) throws MalformedURLException, IOException, ParseException, org.json.simple.parser.ParseException, URISyntaxException {
-        com.sap.sailing.domain.common.impl.Util.Pair<String,List<RaceRecord>> raceRecords;
-        raceRecords = getService().getTracTracRaceRecords(new URL(eventJsonURL));
-        List<TracTracRaceRecordDTO> result = new ArrayList<TracTracRaceRecordDTO>();
-        for (RaceRecord raceRecord : raceRecords.getB()) {
-            if (listHiddenRaces == false && raceRecord.getRaceStatus().equals(TracTracConnectionConstants.HIDDEN_STATUS)) {
-                continue;
-            }
-            
-            result.add(new TracTracRaceRecordDTO(raceRecord.getID(), raceRecord.getEventName(), raceRecord.getName(),
-                    raceRecord.getParamURL().toString(), raceRecord.getReplayURL(), raceRecord.getLiveURI().toString(),
-                    raceRecord.getStoredURI().toString(), raceRecord.getTrackingStartTime().asDate(), raceRecord
-                    .getTrackingEndTime().asDate(), raceRecord.getRaceStartTime().asDate(), raceRecord.getBoatClassNames(),
-                    raceRecord.getRaceStatus()));
-        }
-        return new Pair<String, List<TracTracRaceRecordDTO>>(raceRecords.getA(), result);
-    }
-
-    @Override
-    public void trackWithTracTrac(RegattaIdentifier regattaToAddTo, Iterable<TracTracRaceRecordDTO> rrs, String liveURI, String storedURI, 
-            String courseDesignUpdateURI, boolean trackWind, final boolean correctWindByDeclination, final boolean simulateWithStartTimeNow, 
-            String tracTracUsername, String tracTracPassword) throws Exception {
-        logger.info("tracWithTracTrac for regatta "+regattaToAddTo+" for race records "+rrs+" with liveURI "+liveURI+" and storedURI "+storedURI);
-        for (TracTracRaceRecordDTO rr : rrs) {
-            if (liveURI == null || liveURI.trim().length() == 0) {
-                liveURI = rr.liveURI;
-            }
-            if (storedURI == null || storedURI.trim().length() == 0) {
-                storedURI = rr.storedURI;
-            }
-            final RacesHandle raceHandle = getService().addTracTracRace(regattaToAddTo, new URL(rr.paramURL),
-                    new URI(liveURI), new URI(storedURI), new URI(courseDesignUpdateURI), new MillisecondsTimePoint(rr.trackingStartTime),
-                    new MillisecondsTimePoint(rr.trackingEndTime),
-                    MongoRaceLogStoreFactory.INSTANCE.getMongoRaceLogStore(mongoObjectFactory, domainObjectFactory),
-                    MongoWindStoreFactory.INSTANCE.getMongoWindStore(mongoObjectFactory, domainObjectFactory),
-                    RaceTracker.TIMEOUT_FOR_RECEIVING_RACE_DEFINITION_IN_MILLISECONDS, simulateWithStartTimeNow, tracTracUsername, tracTracPassword);
-            if (trackWind) {
-                new Thread("Wind tracking starter for race " + rr.regattaName + "/" + rr.name) {
-                    public void run() {
-                        try {
-                            startTrackingWind(raceHandle, correctWindByDeclination,
-                                    RaceTracker.TIMEOUT_FOR_RECEIVING_RACE_DEFINITION_IN_MILLISECONDS);
-                        } catch (Exception e) {
-                            throw new RuntimeException(e);
-                        }
-                    }
-                }.start();
-            }
-        }
-    }
-
-    @Override
-    public List<TracTracConfigurationDTO> getPreviousTracTracConfigurations() throws Exception {
-        Iterable<TracTracConfiguration> configs = tractracDomainObjectFactory.getTracTracConfigurations();
-        List<TracTracConfigurationDTO> result = new ArrayList<TracTracConfigurationDTO>();
-        for (TracTracConfiguration ttConfig : configs) {
-            result.add(new TracTracConfigurationDTO(ttConfig.getName(), ttConfig.getJSONURL().toString(),
-                    ttConfig.getLiveDataURI().toString(), ttConfig.getStoredDataURI().toString(), ttConfig.getCourseDesignUpdateURI().toString(),
-                    ttConfig.getTracTracUsername().toString(), ttConfig.getTracTracPassword().toString()));
-        }
-        return result;
-    }
-
-    @Override
-    public void storeTracTracConfiguration(String name, String jsonURL, String liveDataURI, String storedDataURI, String courseDesignUpdateURI, String tracTracUsername, String tracTracPassword) throws Exception {
-        tractracMongoObjectFactory.storeTracTracConfiguration(tractracDomainFactory.createTracTracConfiguration(name, jsonURL, liveDataURI, storedDataURI, 
-                courseDesignUpdateURI, tracTracUsername, tracTracPassword));
-    }
-
-    @Override
-    public void stopTrackingEvent(RegattaIdentifier regattaIdentifier) throws Exception {
-        getService().apply(new StopTrackingRegatta(regattaIdentifier));
-    }
-
-    private RaceDefinition getRaceByName(Regatta regatta, String raceName) {
-        if (regatta != null) {
-            return regatta.getRaceByName(raceName);
-        } else {
-            return null;
-        }
-    }
-
-    @Override
-    public void stopTrackingRaces(Iterable<RegattaAndRaceIdentifier> regattaAndRaceIdentifiers) throws Exception {
-        for (RegattaAndRaceIdentifier regattaAndRaceIdentifier : regattaAndRaceIdentifiers) {
-            getService().apply(new StopTrackingRace(regattaAndRaceIdentifier));
-        }
-    }
-
-    @Override
-    public void removeAndUntrackRaces(Iterable<RegattaAndRaceIdentifier> regattaAndRaceIdentifiers) {
-        for (RegattaAndRaceIdentifier regattaAndRaceIdentifier : regattaAndRaceIdentifiers) {
-            getService().apply(new RemoveAndUntrackRace(regattaAndRaceIdentifier));
-        }
-    }
-
-    /**
-     * @param timeoutInMilliseconds eventually passed to {@link RacesHandle#getRaces(long)}. If the race definition
-     * can be obtained within this timeout, wind for the race will be tracked; otherwise, the method returns without
-     * taking any effect.
-     */
-    private void startTrackingWind(RacesHandle raceHandle, boolean correctByDeclination, long timeoutInMilliseconds) throws Exception {
-        Regatta regatta = raceHandle.getRegatta();
-        if (regatta != null) {
-            for (RaceDefinition race : raceHandle.getRaces(timeoutInMilliseconds)) {
-                if (race != null) {
-                    getService().startTrackingWind(regatta, race, correctByDeclination);
-                } else {
-                    log("RaceDefinition wasn't received within " + timeoutInMilliseconds + "ms for a race in regatta "
-                            + regatta.getName() + ". Aborting wait; no wind tracking for this race.");
-                }
-            }
-        }
-    }
-
-    @Override
-    public WindInfoForRaceDTO getRawWindFixes(RegattaAndRaceIdentifier raceIdentifier, Collection<WindSource> windSources) {
-        WindInfoForRaceDTO result = null;
-        TrackedRace trackedRace = getExistingTrackedRace(raceIdentifier);
-        if (trackedRace != null) {
-            result = new WindInfoForRaceDTO();
-            result.raceIsKnownToStartUpwind = trackedRace.raceIsKnownToStartUpwind();
-            Map<WindSource, WindTrackInfoDTO> windTrackInfoDTOs = new HashMap<WindSource, WindTrackInfoDTO>();
-            result.windTrackInfoByWindSource = windTrackInfoDTOs;
-
-            List<WindSource> windSourcesToDeliver = new ArrayList<WindSource>();
-            if (windSources != null) {
-                windSourcesToDeliver.addAll(windSources);
-            } else {
-                windSourcesToDeliver.add(new WindSourceImpl(WindSourceType.EXPEDITION));
-                windSourcesToDeliver.add(new WindSourceImpl(WindSourceType.WEB));
-            }
-            for (WindSource windSource : windSourcesToDeliver) {
-                if(windSource.getType() == WindSourceType.WEB) {
-                    WindTrackInfoDTO windTrackInfoDTO = new WindTrackInfoDTO();
-                    windTrackInfoDTO.windFixes = new ArrayList<WindDTO>();
-                    WindTrack windTrack = trackedRace.getOrCreateWindTrack(windSource);
-
-                    windTrack.lockForRead();
-                    try {
-                        Iterator<Wind> windIter = windTrack.getRawFixes().iterator();
-                        while (windIter.hasNext()) {
-                            Wind wind = windIter.next();
-                            if(wind != null) {
-                                WindDTO windDTO = createWindDTO(wind, windTrack);
-                                windTrackInfoDTO.windFixes.add(windDTO);
-                            }
-                        }
-                    } finally {
-                        windTrack.unlockAfterRead();
-                    }
-
-                    windTrackInfoDTOs.put(windSource, windTrackInfoDTO);
-                }
-            }
-        }
-        return result;
-    }
-
-    protected WindDTO createWindDTO(Wind wind, WindTrack windTrack) {
-        WindDTO windDTO = new WindDTO();
-        windDTO.trueWindBearingDeg = wind.getBearing().getDegrees();
-        windDTO.trueWindFromDeg = wind.getBearing().reverse().getDegrees();
-        windDTO.trueWindSpeedInKnots = wind.getKnots();
-        windDTO.trueWindSpeedInMetersPerSecond = wind.getMetersPerSecond();
-        if (wind.getPosition() != null) {
-            windDTO.position = new PositionDTO(wind.getPosition().getLatDeg(), wind.getPosition()
-                    .getLngDeg());
-        }
-        if (wind.getTimePoint() != null) {
-            windDTO.measureTimepoint = wind.getTimePoint().asMillis();
-            Wind estimatedWind = windTrack
-                    .getAveragedWind(wind.getPosition(), wind.getTimePoint());
-            if (estimatedWind != null) {
-                windDTO.dampenedTrueWindBearingDeg = estimatedWind.getBearing().getDegrees();
-                windDTO.dampenedTrueWindFromDeg = estimatedWind.getBearing().reverse().getDegrees();
-                windDTO.dampenedTrueWindSpeedInKnots = estimatedWind.getKnots();
-                windDTO.dampenedTrueWindSpeedInMetersPerSecond = estimatedWind.getMetersPerSecond();
-            }
-        }
-        return windDTO;
-    }
-
-    /**
-     * Uses <code>wind</code> for both, the non-dampened and dampened fields of the {@link WindDTO} object returned
-     */
-    protected WindDTO createWindDTOFromAlreadyAveraged(Wind wind, WindTrack windTrack, TimePoint requestTimepoint) {
-        WindDTO windDTO = new WindDTO();
-        windDTO.requestTimepoint = requestTimepoint.asMillis();
-        windDTO.trueWindBearingDeg = wind.getBearing().getDegrees();
-        windDTO.trueWindFromDeg = wind.getBearing().reverse().getDegrees();
-        windDTO.trueWindSpeedInKnots = wind.getKnots();
-        windDTO.trueWindSpeedInMetersPerSecond = wind.getMetersPerSecond();
-        windDTO.dampenedTrueWindBearingDeg = wind.getBearing().getDegrees();
-        windDTO.dampenedTrueWindFromDeg = wind.getBearing().reverse().getDegrees();
-        windDTO.dampenedTrueWindSpeedInKnots = wind.getKnots();
-        windDTO.dampenedTrueWindSpeedInMetersPerSecond = wind.getMetersPerSecond();
-        if (wind.getPosition() != null) {
-            windDTO.position = new PositionDTO(wind.getPosition().getLatDeg(), wind.getPosition()
-                    .getLngDeg());
-        }
-        if (wind.getTimePoint() != null) {
-            windDTO.measureTimepoint = wind.getTimePoint().asMillis();
-        }
-        return windDTO;
-    }
-
-    /**
-     * Fetches the {@link WindTrack#getAveragedWind(Position, TimePoint) average wind} from all wind tracks or those identified
-     * by <code>windSourceTypeNames</code>
-     */
-    //@Override
-    public WindInfoForRaceDTO getAveragedWindInfo(RegattaAndRaceIdentifier raceIdentifier, Date from, long millisecondsStepWidth,
-            int numberOfFixes, double latDeg, double lngDeg, Collection<String> windSourceTypeNames)
-                    throws NoWindException {
-        Position position = new DegreePosition(latDeg, lngDeg);
-        WindInfoForRaceDTO result = null;
-        TrackedRace trackedRace = getExistingTrackedRace(raceIdentifier);
-        if (trackedRace != null) {
-            result = new WindInfoForRaceDTO();
-            result.raceIsKnownToStartUpwind = trackedRace.raceIsKnownToStartUpwind();
-            List<WindSource> windSourcesToExclude = new ArrayList<WindSource>();
-            for (WindSource windSourceToExclude : trackedRace.getWindSourcesToExclude()) {
-                windSourcesToExclude.add(windSourceToExclude);
-            }
-            result.windSourcesToExclude = windSourcesToExclude;
-            Map<WindSource, WindTrackInfoDTO> windTrackInfoDTOs = new HashMap<WindSource, WindTrackInfoDTO>();
-            result.windTrackInfoByWindSource = windTrackInfoDTOs;
-            List<WindSource> windSourcesToDeliver = new ArrayList<WindSource>();
-            Util.addAll(trackedRace.getWindSources(), windSourcesToDeliver);
-            // TODO bug #375: add the combined wind; currently, CombinedWindTrackImpl just takes too long to return results...
-            windSourcesToDeliver.add(new WindSourceImpl(WindSourceType.COMBINED));
-            for (WindSource windSource : windSourcesToDeliver) {
-                if (windSourceTypeNames == null || windSourceTypeNames.contains(windSource.getType().name())) {
-                    TimePoint fromTimePoint = new MillisecondsTimePoint(from);
-                    WindTrackInfoDTO windTrackInfoDTO = new WindTrackInfoDTO();
-                    windTrackInfoDTO.windFixes = new ArrayList<WindDTO>();
-                    WindTrack windTrack = trackedRace.getOrCreateWindTrack(windSource);
-                    windTrackInfoDTOs.put(windSource, windTrackInfoDTO);
-                    windTrackInfoDTO.dampeningIntervalInMilliseconds = windTrack
-                            .getMillisecondsOverWhichToAverageWind();
-                    TimePoint timePoint = fromTimePoint;
-                    Double minWindConfidence = 2.0;
-                    Double maxWindConfidence = -1.0;
-                    for (int i = 0; i < numberOfFixes; i++) {
-                        WindWithConfidence<Pair<Position, TimePoint>> averagedWindWithConfidence = windTrack.getAveragedWindWithConfidence(position, timePoint);
-
-                        if (averagedWindWithConfidence != null) {
-                            WindDTO windDTO = createWindDTOFromAlreadyAveraged(averagedWindWithConfidence.getObject(), windTrack, timePoint);
-                            double confidence = averagedWindWithConfidence.getConfidence();
-                            windDTO.confidence = confidence;
-                            windTrackInfoDTO.windFixes.add(windDTO);
-                            if(confidence < minWindConfidence) {
-                                minWindConfidence = confidence;
-                            }
-                            if(confidence > maxWindConfidence) {
-                                maxWindConfidence = confidence;
-                            }
-                        }
-                        timePoint = new MillisecondsTimePoint(timePoint.asMillis() + millisecondsStepWidth);
-                    }
-                    windTrackInfoDTO.minWindConfidence = minWindConfidence; 
-                    windTrackInfoDTO.maxWindConfidence = maxWindConfidence; 
-                }
-            }
-        }
-        return result;
-    }
-
-    @Override
-    public WindInfoForRaceDTO getAveragedWindInfo(RegattaAndRaceIdentifier raceIdentifier, Date from, long millisecondsStepWidth,
-            int numberOfFixes, Collection<String> windSourceTypeNames)
-                    throws NoWindException {
-        assert from != null;
-        TrackedRace trackedRace = getExistingTrackedRace(raceIdentifier);
-
-        WindInfoForRaceDTO result = getAveragedWindInfo(new MillisecondsTimePoint(from), millisecondsStepWidth, numberOfFixes,
-                windSourceTypeNames, trackedRace);
-        return result;
-    }
-
-    private WindInfoForRaceDTO getAveragedWindInfo(TimePoint from, long millisecondsStepWidth, int numberOfFixes,
-            Collection<String> windSourceTypeNames, TrackedRace trackedRace) {
-        WindInfoForRaceDTO result = null;
-        if (trackedRace != null) {
-            TimePoint newestEvent = trackedRace.getTimePointOfNewestEvent();
-            result = new WindInfoForRaceDTO();
-            result.raceIsKnownToStartUpwind = trackedRace.raceIsKnownToStartUpwind();
-            List<WindSource> windSourcesToExclude = new ArrayList<WindSource>();
-            for (WindSource windSourceToExclude : trackedRace.getWindSourcesToExclude()) {
-                windSourcesToExclude.add(windSourceToExclude);
-            }
-            result.windSourcesToExclude = windSourcesToExclude;
-            Map<WindSource, WindTrackInfoDTO> windTrackInfoDTOs = new HashMap<WindSource, WindTrackInfoDTO>();
-            result.windTrackInfoByWindSource = windTrackInfoDTOs;
-            List<WindSource> windSourcesToDeliver = new ArrayList<WindSource>();
-            Util.addAll(trackedRace.getWindSources(), windSourcesToDeliver);
-            windSourcesToDeliver.add(new WindSourceImpl(WindSourceType.COMBINED));
-            for (WindSource windSource : windSourcesToDeliver) {
-                // TODO consider parallelizing
-                if (windSourceTypeNames == null || windSourceTypeNames.contains(windSource.getType().name())) {
-                    WindTrackInfoDTO windTrackInfoDTO = new WindTrackInfoDTO();
-                    windTrackInfoDTOs.put(windSource, windTrackInfoDTO);
-                    windTrackInfoDTO.windFixes = new ArrayList<WindDTO>();
-                    WindTrack windTrack = trackedRace.getOrCreateWindTrack(windSource);
-                    windTrackInfoDTO.dampeningIntervalInMilliseconds = windTrack
-                            .getMillisecondsOverWhichToAverageWind();
-                    TimePoint timePoint = from;
-                    Double minWindConfidence = 2.0;
-                    Double maxWindConfidence = -1.0;
-                    for (int i = 0; i < numberOfFixes && newestEvent != null && timePoint.compareTo(newestEvent) < 0; i++) {
-                        WindWithConfidence<Pair<Position, TimePoint>> averagedWindWithConfidence = windTrack.getAveragedWindWithConfidence(null, timePoint);
-                        if (averagedWindWithConfidence != null) {
-                            double confidence = averagedWindWithConfidence.getConfidence();
-                            WindDTO windDTO = createWindDTOFromAlreadyAveraged(averagedWindWithConfidence.getObject(), windTrack, timePoint);
-                            windDTO.confidence = confidence;
-                            windTrackInfoDTO.windFixes.add(windDTO);
-                            if(confidence < minWindConfidence) {
-                                minWindConfidence = confidence;
-                            }
-                            if(confidence > maxWindConfidence) {
-                                maxWindConfidence = confidence;
-                            }
-                        }
-                        timePoint = new MillisecondsTimePoint(timePoint.asMillis() + millisecondsStepWidth);
-                    }
-                    windTrackInfoDTO.minWindConfidence = minWindConfidence; 
-                    windTrackInfoDTO.maxWindConfidence = maxWindConfidence; 
-                }
-            }
-        }
-        return result;
-    }
-
-    @Override
-    public WindInfoForRaceDTO getAveragedWindInfo(RegattaAndRaceIdentifier raceIdentifier, Date from, Date to,
-            long resolutionInMilliseconds, Collection<String> windSourceTypeNames) {
-        TrackedRace trackedRace = getExistingTrackedRace(raceIdentifier);
-        WindInfoForRaceDTO result = null;
-        if (trackedRace != null) {
-            TimePoint fromTimePoint = from == null ? trackedRace.getStartOfTracking() : new MillisecondsTimePoint(from);
-            TimePoint toTimePoint = to == null ? trackedRace.getEndOfRace() : new MillisecondsTimePoint(to);
-            if(fromTimePoint != null && toTimePoint != null) {
-                int numberOfFixes = (int) ((toTimePoint.asMillis() - fromTimePoint.asMillis())/resolutionInMilliseconds);
-                result = getAveragedWindInfo(fromTimePoint, resolutionInMilliseconds, numberOfFixes, windSourceTypeNames, trackedRace);
-            }
-        }
-        return result;
-    }
-
-    @Override
-    public void setWind(RegattaAndRaceIdentifier raceIdentifier, WindDTO windDTO) {
-        DynamicTrackedRace trackedRace = (DynamicTrackedRace) getExistingTrackedRace(raceIdentifier);
-        if (trackedRace != null) {
-            Position p = null;
-            if (windDTO.position != null) {
-                p = new DegreePosition(windDTO.position.latDeg, windDTO.position.lngDeg);
-            }
-            TimePoint at = null;
-            if (windDTO.measureTimepoint != null) {
-                at = new MillisecondsTimePoint(windDTO.measureTimepoint);
-            }
-            SpeedWithBearing speedWithBearing = null;
-            Speed speed = null;
-            if (windDTO.trueWindSpeedInKnots != null) {
-                speed = new KnotSpeedImpl(windDTO.trueWindSpeedInKnots);
-            } else if (windDTO.trueWindSpeedInMetersPerSecond != null) {
-                speed = new KilometersPerHourSpeedImpl(windDTO.trueWindSpeedInMetersPerSecond * 3600. / 1000.);
-            } else if (windDTO.dampenedTrueWindSpeedInKnots != null) {
-                speed = new KnotSpeedImpl(windDTO.dampenedTrueWindSpeedInKnots);
-            } else if (windDTO.dampenedTrueWindSpeedInMetersPerSecond != null) {
-                speed = new KilometersPerHourSpeedImpl(windDTO.dampenedTrueWindSpeedInMetersPerSecond * 3600. / 1000.);
-            }
-            if (speed != null) {
-                if (windDTO.trueWindBearingDeg != null) {
-                    speedWithBearing = new KnotSpeedWithBearingImpl(speed.getKnots(), new DegreeBearingImpl(
-                            windDTO.trueWindBearingDeg));
-                } else if (windDTO.trueWindFromDeg != null) {
-                    speedWithBearing = new KnotSpeedWithBearingImpl(speed.getKnots(), new DegreeBearingImpl(
-                            windDTO.trueWindFromDeg).reverse());
-                }
-            }
-            Wind wind = new WindImpl(p, at, speedWithBearing);
-            Iterable<WindSource> webWindSources = trackedRace.getWindSources(WindSourceType.WEB);
-            if(Util.size(webWindSources) == 0) {
-                // create a new WEB wind source if not available
-                trackedRace.recordWind(wind, new WindSourceImpl(WindSourceType.WEB));
-            } else {
-                trackedRace.recordWind(wind, webWindSources.iterator().next());
-            }
-        }
-    }
-
-    @Override
-    public CompactRaceMapDataDTO getRaceMapData(RegattaAndRaceIdentifier raceIdentifier, Date date,
-            Map<String, Date> fromPerCompetitorIdAsString, Map<String, Date> toPerCompetitorIdAsString,
-            boolean extrapolate) throws NoWindException {
-        return new CompactRaceMapDataDTO(getBoatPositions(raceIdentifier, fromPerCompetitorIdAsString,
-                toPerCompetitorIdAsString, extrapolate), getCoursePositions(raceIdentifier, date), getQuickRanks(
-                raceIdentifier, date));
-    }    
-
-    /**
-     * @param from
-     *            for the list of competitors provided as keys of this map, requests the GPS fixes starting with the
-     *            date provided as value
-     * @param to
-     *            for the list of competitors provided as keys (expected to be equal to the set of competitors used as
-     *            keys in the <code>from</code> parameter, requests the GPS fixes up to but excluding the date provided
-     *            as value
-     * @param extrapolate
-     *            if <code>true</code> and no position is known for <code>date</code>, the last entry returned in the
-     *            list of GPS fixes will be obtained by extrapolating from the competitors last known position before
-     *            <code>date</code> and the estimated speed.
-     * @return a map where for each competitor participating in the race the list of GPS fixes in increasing
-     *         chronological order is provided. The last one is the last position at or before <code>date</code>.
-     */
-    private Map<CompetitorDTO, List<GPSFixDTO>> getBoatPositions(RegattaAndRaceIdentifier raceIdentifier,
-            Map<String, Date> fromPerCompetitorIdAsString, Map<String, Date> toPerCompetitorIdAsString,
-            boolean extrapolate) throws NoWindException {
-        Map<CompetitorDTO, List<GPSFixDTO>> result = new HashMap<CompetitorDTO, List<GPSFixDTO>>();
-        TrackedRace trackedRace = getExistingTrackedRace(raceIdentifier);
-        if (trackedRace != null) {
-            for (Competitor competitor : trackedRace.getRace().getCompetitors()) {
-                if (fromPerCompetitorIdAsString.containsKey(competitor.getId().toString())) {
-                    CompetitorDTO competitorDTO = baseDomainFactory.convertToCompetitorDTO(competitor);
-                    List<GPSFixDTO> fixesForCompetitor = new ArrayList<GPSFixDTO>();
-                    result.put(competitorDTO, fixesForCompetitor);
-                    GPSFixTrack<Competitor, GPSFixMoving> track = trackedRace.getTrack(competitor);
-                    TimePoint fromTimePoint = new MillisecondsTimePoint(fromPerCompetitorIdAsString.get(competitorDTO.idAsString));
-                    TimePoint toTimePointExcluding = new MillisecondsTimePoint(toPerCompetitorIdAsString.get(competitorDTO.idAsString));
-                    // copy the fixes into a list while holding the monitor; then release the monitor to avoid deadlocks
-                    // during wind estimations required for tack determination
-                    List<GPSFixMoving> fixes = new ArrayList<GPSFixMoving>();
-                    track.lockForRead();
-                    try {
-                        Iterator<GPSFixMoving> fixIter = track.getFixesIterator(fromTimePoint, /* inclusive */true);
-                        while (fixIter.hasNext()) {
-                            GPSFixMoving fix = fixIter.next();
-                            if (fix.getTimePoint().compareTo(toTimePointExcluding) < 0) {
-                                fixes.add(fix);
-                            } else {
-                                break;
-                            }
-                        }
-                    } finally {
-                        track.unlockAfterRead();
-                    }
-                    if (fixes.isEmpty()) {
-                        // then there was no (smoothened) fix between fromTimePoint and toTimePointExcluding; estimate...
-                        TimePoint middle = new MillisecondsTimePoint((toTimePointExcluding.asMillis()+fromTimePoint.asMillis())/2);
-                        Position estimatedPosition = track.getEstimatedPosition(middle, extrapolate);
-                        SpeedWithBearing estimatedSpeed = track.getEstimatedSpeed(middle);
-                        if(estimatedPosition != null && estimatedSpeed != null) {
-                            fixes.add(new GPSFixMovingImpl(estimatedPosition, middle, estimatedSpeed));
-                        }
-                    }
-                    Iterator<GPSFixMoving> fixIter = fixes.iterator();
-                    if (fixIter.hasNext()) {
-                        final WindSource windSource = new WindSourceImpl(WindSourceType.COMBINED);
-                        GPSFixMoving fix = fixIter.next();
-                        while (fix != null && (fix.getTimePoint().compareTo(toTimePointExcluding) < 0 ||
-                                (fix.getTimePoint().equals(toTimePointExcluding) && toTimePointExcluding.equals(fromTimePoint)))) {
-                            Tack tack = trackedRace.getTack(competitor, fix.getTimePoint());
-                            TrackedLegOfCompetitor trackedLegOfCompetitor = trackedRace.getTrackedLeg(competitor,
-                                    fix.getTimePoint());
-                            LegType legType = trackedLegOfCompetitor == null ? null : trackedRace.getTrackedLeg(
-                                    trackedLegOfCompetitor.getLeg()).getLegType(fix.getTimePoint());
-                            Wind wind = trackedRace.getWind(fix.getPosition(),toTimePointExcluding);
-                            WindDTO windDTO = createWindDTOFromAlreadyAveraged(wind, trackedRace.getOrCreateWindTrack(windSource), toTimePointExcluding);
-                            GPSFixDTO fixDTO = createGPSFixDTO(fix, fix.getSpeed(), windDTO, tack, legType, /* extrapolate */
-                                    false);
-                            fixesForCompetitor.add(fixDTO);
-                            if (fixIter.hasNext()) {
-                                fix = fixIter.next();
-                            } else {
-                                // check if fix was at date and if extrapolation is requested
-                                if (!fix.getTimePoint().equals(toTimePointExcluding) && extrapolate) {
-                                    Position position = track.getEstimatedPosition(toTimePointExcluding, extrapolate);
-                                    Tack tack2 = trackedRace.getTack(competitor, toTimePointExcluding);
-                                    LegType legType2 = trackedLegOfCompetitor == null ? null : trackedRace
-                                            .getTrackedLeg(trackedLegOfCompetitor.getLeg()).getLegType(
-                                                    fix.getTimePoint());
-                                    SpeedWithBearing speedWithBearing = track.getEstimatedSpeed(toTimePointExcluding);
-                                    Wind wind2 = trackedRace.getWind(position, toTimePointExcluding);
-                                    WindDTO windDTO2 = createWindDTOFromAlreadyAveraged(wind2, trackedRace.getOrCreateWindTrack(windSource), toTimePointExcluding);
-                                    GPSFixDTO extrapolated = new GPSFixDTO(
-                                            toPerCompetitorIdAsString.get(competitorDTO.idAsString),
-                                            position==null?null:new PositionDTO(position.getLatDeg(), position.getLngDeg()),
-                                                    speedWithBearing==null?null:createSpeedWithBearingDTO(speedWithBearing), windDTO2,
-                                                            tack2, legType2, /* extrapolated */ true);
-                                    fixesForCompetitor.add(extrapolated);
-                                }
-                                fix = null;
-                            }
-                        }
-                    }
-                }
-            }
-        }
-        return result;
-    }
-
-    private SpeedWithBearingDTO createSpeedWithBearingDTO(SpeedWithBearing speedWithBearing) {
-        return new SpeedWithBearingDTO(speedWithBearing.getKnots(), speedWithBearing
-                .getBearing().getDegrees());
-    }
-
-    private GPSFixDTO createGPSFixDTO(GPSFix fix, SpeedWithBearing speedWithBearing, WindDTO windDTO, Tack tack, LegType legType, boolean extrapolated) {
-        return new GPSFixDTO(fix.getTimePoint().asDate(), fix.getPosition()==null?null:new PositionDTO(fix
-                .getPosition().getLatDeg(), fix.getPosition().getLngDeg()),
-                speedWithBearing==null?null:createSpeedWithBearingDTO(speedWithBearing), windDTO, tack, legType, extrapolated);
-    }
-
-    @Override
-    public RaceTimesInfoDTO getRaceTimesInfo(RegattaAndRaceIdentifier raceIdentifier) {
-        RaceTimesInfoDTO raceTimesInfo = null;
-        TrackedRace trackedRace = getExistingTrackedRace(raceIdentifier);
-
-        if (trackedRace != null) {
-            raceTimesInfo = new RaceTimesInfoDTO(raceIdentifier);
-            List<LegInfoDTO> legInfos = new ArrayList<LegInfoDTO>();
-            raceTimesInfo.setLegInfos(legInfos);
-            List<MarkPassingTimesDTO> markPassingTimesDTOs = new ArrayList<MarkPassingTimesDTO>();
-            raceTimesInfo.setMarkPassingTimes(markPassingTimesDTOs);
-
-            raceTimesInfo.startOfRace = trackedRace.getStartOfRace() == null ? null : trackedRace.getStartOfRace().asDate();
-            raceTimesInfo.startOfTracking = trackedRace.getStartOfTracking() == null ? null : trackedRace.getStartOfTracking().asDate();
-            raceTimesInfo.newestTrackingEvent = trackedRace.getTimePointOfNewestEvent() == null ? null : trackedRace.getTimePointOfNewestEvent().asDate();
-            raceTimesInfo.endOfTracking = trackedRace.getEndOfTracking() == null ? null : trackedRace.getEndOfTracking().asDate();
-            raceTimesInfo.endOfRace = trackedRace.getEndOfRace() == null ? null : trackedRace.getEndOfRace().asDate();
-            raceTimesInfo.delayToLiveInMs = trackedRace.getDelayToLiveInMillis();
-
-            Iterable<Pair<Waypoint, Pair<TimePoint, TimePoint>>> markPassingsTimes = trackedRace.getMarkPassingsTimes();
-            synchronized (markPassingsTimes) {
-                int numberOfWaypoints = Util.size(markPassingsTimes);
-                int wayPointNumber = 1;
-                for (Pair<Waypoint, Pair<TimePoint, TimePoint>> markPassingTimes : markPassingsTimes) {
-                    MarkPassingTimesDTO markPassingTimesDTO = new MarkPassingTimesDTO();
-                    String name = "M" + (wayPointNumber - 1);
-                    if (wayPointNumber == 1) {
-                        name = "S";
-                    } else if (wayPointNumber == numberOfWaypoints) {
-                        name = "F";
-                    }
-                    markPassingTimesDTO.name = name;
-                    Pair<TimePoint, TimePoint> timesPair = markPassingTimes.getB();
-                    TimePoint firstPassingTime = timesPair.getA();
-                    TimePoint lastPassingTime = timesPair.getB();
-                    markPassingTimesDTO.firstPassingDate = firstPassingTime == null ? null : firstPassingTime.asDate();
-                    markPassingTimesDTO.lastPassingDate = lastPassingTime == null ? null : lastPassingTime.asDate();
-                    markPassingTimesDTOs.add(markPassingTimesDTO);
-                    wayPointNumber++;
-                }
-            }
-            trackedRace.getRace().getCourse().lockForRead();
-            try {
-                Iterable<TrackedLeg> trackedLegs = trackedRace.getTrackedLegs();
-                int legNumber = 1;
-                for (TrackedLeg trackedLeg : trackedLegs) {
-                    LegInfoDTO legInfoDTO = new LegInfoDTO(legNumber);
-                    legInfoDTO.name = "L" + legNumber;
-                    try {
-                        MarkPassingTimesDTO markPassingTimesDTO = markPassingTimesDTOs.get(legNumber - 1);
-                        if (markPassingTimesDTO.firstPassingDate != null) {
-                            TimePoint p = new MillisecondsTimePoint(markPassingTimesDTO.firstPassingDate);
-                            legInfoDTO.legType = trackedLeg.getLegType(p);
-                            legInfoDTO.legBearingInDegrees = trackedLeg.getLegBearing(p).getDegrees();
-                        }
-                    } catch (NoWindException e) {
-                        // do nothing
-                    }
-                    legInfos.add(legInfoDTO);
-                    legNumber++;
-                }
-            } finally {
-                trackedRace.getRace().getCourse().unlockAfterRead();
-            }
-        }   
-        return raceTimesInfo;
-    }
-
-    @Override
-    public List<RaceTimesInfoDTO> getRaceTimesInfos(Collection<RegattaAndRaceIdentifier> raceIdentifiers) {
-        List<RaceTimesInfoDTO> raceTimesInfos = new ArrayList<RaceTimesInfoDTO>();
-        for (RegattaAndRaceIdentifier raceIdentifier : raceIdentifiers) {
-            RaceTimesInfoDTO raceTimesInfo = getRaceTimesInfo(raceIdentifier);
-            if (raceTimesInfo != null) {
-                raceTimesInfos.add(raceTimesInfo);
-            }
-        }
-        return raceTimesInfos;
-    }
-
-    @Override
-    public CoursePositionsDTO getCoursePositions(RegattaAndRaceIdentifier raceIdentifier, Date date) {
-        CoursePositionsDTO result = new CoursePositionsDTO();
-        if (date != null) {
-            TimePoint dateAsTimePoint = new MillisecondsTimePoint(date);
-            TrackedRace trackedRace = getExistingTrackedRace(raceIdentifier);
-            if (trackedRace != null) {
-                result.marks = new HashSet<MarkDTO>();
-                result.waypointPositions = new ArrayList<PositionDTO>();
-                Set<Mark> marks = new HashSet<Mark>();
-                Course course = trackedRace.getRace().getCourse();
-                for (Waypoint waypoint : course.getWaypoints()) {
-                    Position waypointPosition = trackedRace.getApproximatePosition(waypoint, dateAsTimePoint);
-                    if (waypointPosition != null) {
-                        result.waypointPositions.add(new PositionDTO(waypointPosition.getLatDeg(), waypointPosition.getLngDeg()));
-                    }
-                    for (Mark b : waypoint.getMarks()) {
-                        marks.add(b);
-                    }
-                }
-                for (Mark mark : marks) {
-                    GPSFixTrack<Mark, GPSFix> track = trackedRace.getOrCreateTrack(mark);
-                    Position positionAtDate = track.getEstimatedPosition(dateAsTimePoint, /* extrapolate */false);
-                    if (positionAtDate != null) {
-                        result.marks.add(convertToMarkDTO(mark, positionAtDate));
-                    }
-                }
-
-                // set the positions of start and finish
-                Waypoint firstWaypoint = course.getFirstWaypoint();
-                if (firstWaypoint != null) {
-                    result.startMarkPositions = getMarkPositionDTOs(dateAsTimePoint, trackedRace, firstWaypoint);
-                }                    
-                Waypoint lastWaypoint = course.getLastWaypoint();
-                if (lastWaypoint != null) {
-                    result.finishMarkPositions = getMarkPositionDTOs(dateAsTimePoint, trackedRace, lastWaypoint);
-                }
-            }
-        }
-        return result;
-    }
-      
-    @Override
-    public RaceCourseDTO getRaceCourse(RegattaAndRaceIdentifier raceIdentifier, Date date) {
-        List<WaypointDTO> waypointDTOs = new ArrayList<WaypointDTO>();
-        RaceCourseDTO result = new RaceCourseDTO(waypointDTOs);
-        if (date != null) {
-            TimePoint dateAsTimePoint = new MillisecondsTimePoint(date);
-            TrackedRace trackedRace = getExistingTrackedRace(raceIdentifier);
-            if (trackedRace != null) {
-                Course course = trackedRace.getRace().getCourse();
-                for (Waypoint waypoint : course.getWaypoints()) {
-                    List<MarkDTO> markDTOs = new ArrayList<MarkDTO>();
-                    for (Mark mark : trackedRace.getMarks()) {
-                        GPSFixTrack<Mark, GPSFix> track = trackedRace.getOrCreateTrack(mark);
-                        Position positionAtDate = track.getEstimatedPosition(dateAsTimePoint, /* extrapolate */false);
-                        markDTOs.add(convertToMarkDTO(mark, positionAtDate));
-                    }
-                    ControlPointDTO controlPointDTO = convertToControlPointDTO(waypoint.getControlPoint(), trackedRace, dateAsTimePoint);
-                    WaypointDTO waypointDTO = new WaypointDTO(waypoint.getName(), controlPointDTO, markDTOs, waypoint.getPassingSide());
-                    waypointDTOs.add(waypointDTO);
-                }
-            }
-        }
-        return result;
-    }
-    
-    private ControlPointDTO convertToControlPointDTO(ControlPoint controlPoint, TrackedRace trackedRace, TimePoint timePoint) {
-        ControlPointDTO result;
-        if (controlPoint instanceof Gate) {
-            final Mark left = ((Gate) controlPoint).getLeft();
-            final Position leftPos = trackedRace.getOrCreateTrack(left).getEstimatedPosition(timePoint, /* extrapolate */ false);
-            final Mark right = ((Gate) controlPoint).getRight();
-            final Position rightPos = trackedRace.getOrCreateTrack(right).getEstimatedPosition(timePoint, /* extrapolate */ false);
-            result = new GateDTO(controlPoint.getId().toString(), controlPoint.getName(), convertToMarkDTO(left, leftPos), convertToMarkDTO(right, rightPos)); 
-        } else {
-            final Position posOfFirst = trackedRace.getOrCreateTrack(controlPoint.getMarks().iterator().next()).
-                    getEstimatedPosition(timePoint, /* extrapolate */ false);
-            result = new MarkDTO(controlPoint.getId().toString(), controlPoint.getName(), posOfFirst.getLatDeg(), posOfFirst.getLngDeg());
-        }
-        return result;
-    }
-    
-    private ControlPointDTO convertToControlPointDTO(ControlPoint controlPoint) {
-        ControlPointDTO result;
-        if (controlPoint instanceof Gate) {
-            final Mark left = ((Gate) controlPoint).getLeft();
-            final Mark right = ((Gate) controlPoint).getRight();
-            result = new GateDTO(controlPoint.getId().toString(), controlPoint.getName(), convertToMarkDTO(left, null), convertToMarkDTO(right, null)); 
-        } else {
-            result = new MarkDTO(controlPoint.getId().toString(), controlPoint.getName());
-        }
-        return result;
-    }
-
-    /**
-     * For each {@link ControlPointDTO} in <code>controlPoints</code> tries to find the best-matching waypoint
-     * from the course that belongs to the race identified by <code>raceIdentifier</code>. If such a waypoint is
-     * found, its control point is added to the control point list for the new course. Otherwise, a new control
-     * point is created using the default {@link com.sap.sailing.domain.base.DomainFactory} instance. The resulting
-     * list of control points is then passed to {@link Course#update(List, com.sap.sailing.domain.base.DomainFactory)} for
-     * the course of the race identified by <code>raceIdentifier</code>.
-     */
-    @Override
-    public void updateRaceCourse(RegattaAndRaceIdentifier raceIdentifier, List<Pair<ControlPointDTO, NauticalSide>> controlPoints) {
-        TrackedRace trackedRace = getExistingTrackedRace(raceIdentifier);
-        if (trackedRace != null) {
-            Course course = trackedRace.getRace().getCourse();
-            Iterable<Waypoint> waypoints = course.getWaypoints();
-            List<Pair<ControlPoint, NauticalSide>> newControlPoints = new ArrayList<Pair<ControlPoint, NauticalSide>>();
-            int lastMatchPosition = -1;
-            for (Pair<ControlPointDTO, NauticalSide> controlPointAndPassingSide : controlPoints) {
-                ControlPointDTO controlPointDTO = controlPointAndPassingSide.getA();
-                ControlPoint matchFromOldCourse = null;
-                for (int i=lastMatchPosition+1; matchFromOldCourse == null && i<Util.size(waypoints); i++) {
-                    Waypoint waypointAtI = Util.get(waypoints, i);
-                    ControlPoint controlPointAtI = waypointAtI.getControlPoint();
-                    if (controlPointAtI.getId().toString().equals(controlPointDTO.getIdAsString()) && markIDsMatch(controlPointAtI.getMarks(), controlPointDTO.getMarks())) {
-                        matchFromOldCourse = controlPointAtI;
-                        newControlPoints.add(new Pair<ControlPoint, NauticalSide>(matchFromOldCourse, null));
-                        lastMatchPosition = i;
-                    }
-                }
-                if (matchFromOldCourse == null) {
-                    // no match found; create new control point:
-                    ControlPoint newControlPoint;
-                    if (controlPointDTO instanceof GateDTO) {
-                        GateDTO gateDTO = (GateDTO) controlPointDTO;
-                        final Serializable id;
-                        if (gateDTO.getIdAsString() == null) {
-                            id = UUID.randomUUID();
-                        } else {
-                            id = gateDTO.getIdAsString();
-                        }
-                        Mark left = baseDomainFactory.getOrCreateMark(gateDTO.getLeft().getIdAsString(), gateDTO.getLeft().name);
-                        Mark right = baseDomainFactory.getOrCreateMark(gateDTO.getRight().getIdAsString(), gateDTO.getRight().name);
-                        newControlPoint = baseDomainFactory.createGate(id, left, right, gateDTO.name);
-                        newControlPoints.add(new Pair<ControlPoint, NauticalSide>(newControlPoint, null));
-                    } else {
-                        newControlPoint = baseDomainFactory.getOrCreateMark(controlPointDTO.getIdAsString(), controlPointDTO.name);
-                        NauticalSide nauticalSide = controlPointAndPassingSide.getB();
-                        newControlPoints.add(new Pair<ControlPoint, NauticalSide>(newControlPoint, nauticalSide));
-                    }
-                }
-            }
-            try {
-                course.update(newControlPoints, baseDomainFactory);
-            } catch (Exception e) {
-                throw new RuntimeException(e);
-            }
-        }
-    }
-
-    private boolean markIDsMatch(Iterable<Mark> marks, Iterable<MarkDTO> marksDTOs) {
-        Iterator<Mark> marksIter = marks.iterator();
-        Iterator<MarkDTO> markDTOsIter = marksDTOs.iterator();
-        while (marksIter.hasNext() && markDTOsIter.hasNext()) {
-            Mark nextMark = marksIter.next();
-            MarkDTO nextMarkDTO = markDTOsIter.next();
-            if (!nextMark.getId().toString().equals(nextMarkDTO.getIdAsString())) {
-                return false;
-            }
-        }
-        return marksIter.hasNext() == markDTOsIter.hasNext();
-    }
-
-    private List<PositionDTO> getMarkPositionDTOs(TimePoint timePoint, TrackedRace trackedRace, Waypoint waypoint) {
-        List<PositionDTO> startMarkPositions = new ArrayList<PositionDTO>();
-        for (Mark startMark : waypoint.getMarks()) {
-            final Position estimatedMarkPosition = trackedRace.getOrCreateTrack(startMark)
-                    .getEstimatedPosition(timePoint, /* extrapolate */false);
-            if (estimatedMarkPosition != null) {
-                startMarkPositions.add(new PositionDTO(estimatedMarkPosition.getLatDeg(), estimatedMarkPosition.getLngDeg()));
-            }
-        }
-        return startMarkPositions;
-    }
-
-    private List<QuickRankDTO> getQuickRanks(RegattaAndRaceIdentifier raceIdentifier, Date date) throws NoWindException {
-        List<QuickRankDTO> result = new ArrayList<QuickRankDTO>();
-        if (date != null) {
-            TimePoint dateAsTimePoint = new MillisecondsTimePoint(date);
-            TrackedRace trackedRace = getExistingTrackedRace(raceIdentifier);
-            if (trackedRace != null) {
-                RaceDefinition race = trackedRace.getRace();
-                for (Competitor competitor : race.getCompetitors()) {
-                    int rank = trackedRace.getRank(competitor, dateAsTimePoint);
-                    TrackedLegOfCompetitor trackedLeg = trackedRace.getTrackedLeg(competitor, dateAsTimePoint);
-                    if (trackedLeg != null) {
-                        int legNumber = race.getCourse().getLegs().indexOf(trackedLeg.getLeg()) + 1;
-                        QuickRankDTO quickRankDTO = new QuickRankDTO(baseDomainFactory.convertToCompetitorDTO(competitor), rank, legNumber);
-                        result.add(quickRankDTO);
-                    }
-                }
-                Collections.sort(result, new Comparator<QuickRankDTO>() {
-                    @Override
-                    public int compare(QuickRankDTO o1, QuickRankDTO o2) {
-                        return o1.rank - o2.rank;
-                    }
-                });
-            }
-        }
-        return result;
-    }
-
-    @Override
-    public void setRaceIsKnownToStartUpwind(RegattaAndRaceIdentifier raceIdentifier, boolean raceIsKnownToStartUpwind) {
-        getService().apply(new SetRaceIsKnownToStartUpwind(raceIdentifier, raceIsKnownToStartUpwind));
-    }
-
-    @Override
-    public void setWindSourcesToExclude(RegattaAndRaceIdentifier raceIdentifier, Iterable<WindSource> windSourcesToExclude) {
-        getService().apply(new SetWindSourcesToExclude(raceIdentifier, windSourcesToExclude));
-    }
-
-    @Override
-    public WindInfoForRaceDTO getWindSourcesInfo(RegattaAndRaceIdentifier raceIdentifier) {
-        WindInfoForRaceDTO result = null;
-        TrackedRace trackedRace = getExistingTrackedRace(raceIdentifier);
-        if (trackedRace != null) {
-            result = new WindInfoForRaceDTO();
-            result.raceIsKnownToStartUpwind = trackedRace.raceIsKnownToStartUpwind();
-            List<WindSource> windSourcesToExclude = new ArrayList<WindSource>();
-            for (WindSource windSourceToExclude : trackedRace.getWindSourcesToExclude()) {
-                windSourcesToExclude.add(windSourceToExclude);
-            }
-            result.windSourcesToExclude = windSourcesToExclude;
-            Map<WindSource, WindTrackInfoDTO> windTrackInfoDTOs = new HashMap<WindSource, WindTrackInfoDTO>();
-            result.windTrackInfoByWindSource = windTrackInfoDTOs;
-
-            for(WindSource windSource: trackedRace.getWindSources()) {
-                windTrackInfoDTOs.put(windSource, new WindTrackInfoDTO());
-            }
-            windTrackInfoDTOs.put(new WindSourceImpl(WindSourceType.COMBINED), new WindTrackInfoDTO());
-        }
-        return result;
-    }
-
-    @Override
-    public void removeWind(RegattaAndRaceIdentifier raceIdentifier, WindDTO windDTO) {
-        DynamicTrackedRace trackedRace = (DynamicTrackedRace) getExistingTrackedRace(raceIdentifier);
-        if (trackedRace != null) {
-            Position p = null;
-            if (windDTO.position != null) {
-                p = new DegreePosition(windDTO.position.latDeg, windDTO.position.lngDeg);
-            }
-            TimePoint at = null;
-            if (windDTO.measureTimepoint != null) {
-                at = new MillisecondsTimePoint(windDTO.measureTimepoint);
-            }
-            SpeedWithBearing speedWithBearing = null;
-            Speed speed = null;
-            if (windDTO.trueWindSpeedInKnots != null) {
-                speed = new KnotSpeedImpl(windDTO.trueWindSpeedInKnots);
-            } else if (windDTO.trueWindSpeedInMetersPerSecond != null) {
-                speed = new KilometersPerHourSpeedImpl(windDTO.trueWindSpeedInMetersPerSecond * 3600. / 1000.);
-            } else if (windDTO.dampenedTrueWindSpeedInKnots != null) {
-                speed = new KnotSpeedImpl(windDTO.dampenedTrueWindSpeedInKnots);
-            } else if (windDTO.dampenedTrueWindSpeedInMetersPerSecond != null) {
-                speed = new KilometersPerHourSpeedImpl(windDTO.dampenedTrueWindSpeedInMetersPerSecond * 3600. / 1000.);
-            }
-            if (speed != null) {
-                if (windDTO.trueWindBearingDeg != null) {
-                    speedWithBearing = new KnotSpeedWithBearingImpl(speed.getKnots(), new DegreeBearingImpl(
-                            windDTO.trueWindBearingDeg));
-                } else if (windDTO.trueWindFromDeg != null) {
-                    speedWithBearing = new KnotSpeedWithBearingImpl(speed.getKnots(), new DegreeBearingImpl(
-                            windDTO.trueWindFromDeg).reverse());
-                }
-            }
-            Wind wind = new WindImpl(p, at, speedWithBearing);
-            trackedRace.removeWind(wind, trackedRace.getWindSources(WindSourceType.WEB).iterator().next());
-        }
-    }
-
-    protected RacingEventService getService() {
-        return racingEventServiceTracker.getService(); // grab the service
-    }
-
-    private ReplicationService getReplicationService() {
-        return replicationServiceTracker.getService();
-    }
-
-    @Override
-    public List<String> getLeaderboardNames() throws Exception {
-        return new ArrayList<String>(getService().getLeaderboards().keySet());
-    }
-
-    @Override
-    public StrippedLeaderboardDTO createFlexibleLeaderboard(String leaderboardName, String leaderboardDisplayName, int[] discardThresholds, ScoringSchemeType scoringSchemeType,
-            String courseAreaId) {
-        UUID courseAreaUuid = convertIdentifierStringToUuid(courseAreaId);
-        return createStrippedLeaderboardDTO(getService().apply(new CreateFlexibleLeaderboard(leaderboardName, leaderboardDisplayName, discardThresholds,
-                baseDomainFactory.createScoringScheme(scoringSchemeType), courseAreaUuid)), false);
-    }
-
-    private UUID convertIdentifierStringToUuid(String identifierToConvert) {
-        UUID convertedUuid = null;
-        if (identifierToConvert != null) {
-            try {
-                convertedUuid = UUID.fromString(identifierToConvert);
-            } catch (IllegalArgumentException iae) {}
-        }
-        return convertedUuid;
-    }
-
-    public StrippedLeaderboardDTO createRegattaLeaderboard(RegattaIdentifier regattaIdentifier, String leaderboardDisplayName, int[] discardThresholds) {
-        return createStrippedLeaderboardDTO(getService().apply(new CreateRegattaLeaderboard(regattaIdentifier, leaderboardDisplayName, discardThresholds)), false);
-    }
-
-    @Override
-    public List<StrippedLeaderboardDTO> getLeaderboards() {
-        Map<String, Leaderboard> leaderboards = getService().getLeaderboards();
-        List<StrippedLeaderboardDTO> results = new ArrayList<StrippedLeaderboardDTO>();
-        for(Leaderboard leaderboard: leaderboards.values()) {
-            StrippedLeaderboardDTO dao = createStrippedLeaderboardDTO(leaderboard, false);
-            results.add(dao);
-        }
-        return results;
-    }
-
-    @Override
-    public StrippedLeaderboardDTO getLeaderboard(String leaderboardName) {
-        Map<String, Leaderboard> leaderboards = getService().getLeaderboards();
-        StrippedLeaderboardDTO result = null;
-        Leaderboard leaderboard = leaderboards.get(leaderboardName);
-        if (leaderboard != null) {
-            result = createStrippedLeaderboardDTO(leaderboard, false);
-        }
-        return result;
-    }
-
-    @Override
-    public List<StrippedLeaderboardDTO> getLeaderboardsByEvent(RegattaDTO regatta) {
-        List<StrippedLeaderboardDTO> results = new ArrayList<StrippedLeaderboardDTO>();
-        for (RaceDTO race : regatta.races) {
-            List<StrippedLeaderboardDTO> leaderboard = getLeaderboardsByRace(race);
-            if (leaderboard != null && !leaderboard.isEmpty()) {
-                results.addAll(leaderboard);
-            }
-        }
-        // Removing duplicates
-        HashSet<StrippedLeaderboardDTO> set = new HashSet<StrippedLeaderboardDTO>(results);
-        results.clear();
-        results.addAll(set);
-        return results;
-    }
-
-    @Override
-    public List<StrippedLeaderboardDTO> getLeaderboardsByRace(RaceDTO race) {
-        List<StrippedLeaderboardDTO> results = new ArrayList<StrippedLeaderboardDTO>();
-        Map<String, Leaderboard> leaderboards = getService().getLeaderboards();
-        for (Leaderboard leaderboard : leaderboards.values()) {
-            Iterable<RaceColumn> races = leaderboard.getRaceColumns();
-            for (RaceColumn raceInLeaderboard : races) {
-                for (Fleet fleet : raceInLeaderboard.getFleets()) {
-                    TrackedRace trackedRace = raceInLeaderboard.getTrackedRace(fleet);
-                    if (trackedRace != null) {
-                        RaceDefinition trackedRaceDef = trackedRace.getRace();
-                        if (trackedRaceDef.getName().equals(race.name)) {
-                            results.add(createStrippedLeaderboardDTO(leaderboard, false));
-                            break;
-                        }
-                    }
-                }
-            }
-        }
-        return results;
-    }
-
-    /**
-     * Creates a {@link LeaderboardDTO} for <code>leaderboard</code> and fills in the name, race master data
-     * in the form of {@link RaceColumnDTO}s, whether or not there are {@link LeaderboardDTO#hasCarriedPoints carried points}
-     * and the {@link LeaderboardDTO#discardThresholds discarding thresholds} for the leaderboard. No data about the points
-     * is filled into the result object. No data about the competitor display names is filled in; instead, an empty map
-     * is used for {@link LeaderboardDTO#competitorDisplayNames}.<br />
-     * If <code>withGeoLocationData</code> is <code>true</code> the geographical location of all races will be determined.
-     */
-    private StrippedLeaderboardDTO createStrippedLeaderboardDTO(Leaderboard leaderboard, boolean withGeoLocationData) {
-        StrippedLeaderboardDTO leaderboardDTO = new StrippedLeaderboardDTO();
-        TimePoint startOfLatestRace = null;
-        TimePoint now = MillisecondsTimePoint.now();
-        Long delayToLiveInMillisForLatestRace = null;
-        leaderboardDTO.name = leaderboard.getName();
-        leaderboardDTO.displayName = leaderboard.getDisplayName();
-        leaderboardDTO.competitorDisplayNames = new HashMap<CompetitorDTO, String>();
-        leaderboardDTO.isMetaLeaderboard = leaderboard instanceof MetaLeaderboard ? true : false;
-        if (leaderboard instanceof RegattaLeaderboard) {
-            RegattaLeaderboard regattaLeaderboard = (RegattaLeaderboard) leaderboard;
-            Regatta regatta = regattaLeaderboard.getRegatta();
-            leaderboardDTO.regattaName = regatta.getName(); 
-            leaderboardDTO.isRegattaLeaderboard = true;
-            leaderboardDTO.scoringScheme = regatta.getScoringScheme().getType();
-        } else {
-            leaderboardDTO.isRegattaLeaderboard = false;
-            leaderboardDTO.scoringScheme = leaderboard.getScoringScheme().getType();
-        }
-        if (leaderboard.getDefaultCourseArea() != null) {
-            leaderboardDTO.defaultCourseAreaIdAsString = leaderboard.getDefaultCourseArea().getId().toString();
-            leaderboardDTO.defaultCourseAreaName = leaderboard.getDefaultCourseArea().getName();
-        }
-        leaderboardDTO.setDelayToLiveInMillisForLatestRace(delayToLiveInMillisForLatestRace);
-        leaderboardDTO.hasCarriedPoints = leaderboard.hasCarriedPoints();
-        leaderboardDTO.discardThresholds = leaderboard.getResultDiscardingRule().getDiscardIndexResultsStartingWithHowManyRaces();
-        for (RaceColumn raceColumn : leaderboard.getRaceColumns()) {
-            for (Fleet fleet : raceColumn.getFleets()) {
-                TimePoint latestTimePointAfterQueryTimePointWhenATrackedRaceWasLive = null;
-                RaceDTO raceDTO = null;
-                RegattaAndRaceIdentifier raceIdentifier = null;
-                TrackedRace trackedRace = raceColumn.getTrackedRace(fleet);
-                if (trackedRace != null) {
-                    if (startOfLatestRace == null || (trackedRace.getStartOfRace() != null && trackedRace.getStartOfRace().compareTo(startOfLatestRace) > 0)) {
-                        delayToLiveInMillisForLatestRace = trackedRace.getDelayToLiveInMillis();
-                    }
-                    raceIdentifier = new RegattaNameAndRaceName(trackedRace.getTrackedRegatta().getRegatta().getName(), trackedRace.getRace().getName());
-                    raceDTO = baseDomainFactory.createRaceDTO(getService(), withGeoLocationData, raceIdentifier, trackedRace);
-                    if (trackedRace.hasStarted(now) && trackedRace.hasGPSData() && trackedRace.hasWindData()) {
-                        TimePoint liveTimePointForTrackedRace = now;
-                        final TimePoint endOfRace = trackedRace.getEndOfRace();
-                        if (endOfRace != null) {
-                            liveTimePointForTrackedRace = endOfRace;
-                        }
-                        latestTimePointAfterQueryTimePointWhenATrackedRaceWasLive = liveTimePointForTrackedRace;
-                    }
-                }    
-                final FleetDTO fleetDTO = baseDomainFactory.convertToFleetDTO(raceColumn, fleet);
-                RaceColumnDTO raceColumnDTO = leaderboardDTO.addRace(raceColumn.getName(), raceColumn.getExplicitFactor(), raceColumn.getFactor(),
-                        fleetDTO, raceColumn.isMedalRace(), raceIdentifier, raceDTO);
-                if (latestTimePointAfterQueryTimePointWhenATrackedRaceWasLive != null) {
-                    raceColumnDTO.setWhenLastTrackedRaceWasLive(fleetDTO, latestTimePointAfterQueryTimePointWhenATrackedRaceWasLive.asDate());
-                }
-            }
-        }
-        return leaderboardDTO;
-    }
-
-    @Override
-    public void updateLeaderboard(String leaderboardName, String newLeaderboardName, String newLeaderboardDisplayName, int[] newDiscardingThresholds) {
-        getService().apply(new UpdateLeaderboard(leaderboardName, newLeaderboardName, newLeaderboardDisplayName, newDiscardingThresholds));
-    }
-
-    @Override
-    public void removeLeaderboard(String leaderboardName) {
-        getService().apply(new RemoveLeaderboard(leaderboardName));
-    }
-
-    @Override
-    public void renameLeaderboard(String leaderboardName, String newLeaderboardName) {
-        getService().apply(new RenameLeaderboard(leaderboardName, newLeaderboardName));
-    }
-
-    @Override
-    public void addColumnToLeaderboard(String columnName, String leaderboardName, boolean medalRace) {
-        getService().apply(new AddColumnToLeaderboard(columnName, leaderboardName, medalRace));
-    }
-
-    @Override
-    public void addColumnsToLeaderboard(String leaderboardName, List<Pair<String, Boolean>> columnsToAdd) {
-        for(Pair<String, Boolean> columnToAdd: columnsToAdd) {
-            getService().apply(new AddColumnToLeaderboard(columnToAdd.getA(), leaderboardName, columnToAdd.getB()));
-        }
-    }
-
-    @Override
-    public void removeLeaderboardColumns(String leaderboardName, List<String> columnsToRemove) {
-        for (String columnToRemove : columnsToRemove) {
-            getService().apply(new RemoveLeaderboardColumn(columnToRemove, leaderboardName));
-        }
-    }
-
-    @Override
-    public void removeLeaderboardColumn(String leaderboardName, String columnName) {
-        getService().apply(new RemoveLeaderboardColumn(columnName, leaderboardName));
-    }
-
-    @Override
-    public void renameLeaderboardColumn(String leaderboardName, String oldColumnName, String newColumnName) {
-        getService().apply(new RenameLeaderboardColumn(leaderboardName, oldColumnName, newColumnName));
-    }
-
-    @Override
-    public void updateLeaderboardColumnFactor(String leaderboardName, String columnName, Double newFactor) {
-        getService().apply(new UpdateLeaderboardColumnFactor(leaderboardName, columnName, newFactor));
-    }
-
-    @Override
-    public void suppressCompetitorInLeaderboard(String leaderboardName, String competitorIdAsString, boolean suppressed) {
-        getService().apply(new SetSuppressedFlagForCompetitorInLeaderboard(leaderboardName, competitorIdAsString, suppressed));
-    }
-
-    @Override
-    public boolean connectTrackedRaceToLeaderboardColumn(String leaderboardName, String raceColumnName,
-            String fleetName, RegattaAndRaceIdentifier raceIdentifier) {
-        return getService().apply(new ConnectTrackedRaceToLeaderboardColumn(leaderboardName, raceColumnName, fleetName, raceIdentifier));
-    }
-
-    @Override
-    public Map<String, RegattaAndRaceIdentifier> getRegattaAndRaceNameOfTrackedRaceConnectedToLeaderboardColumn(String leaderboardName, String raceColumnName) {
-        Map<String, RegattaAndRaceIdentifier> result = new HashMap<String, RegattaAndRaceIdentifier>();
-        Leaderboard leaderboard = getService().getLeaderboardByName(leaderboardName);
-        if (leaderboard != null) {
-            RaceColumn raceColumn = leaderboard.getRaceColumnByName(raceColumnName);
-            if (raceColumn != null) {
-                for (Fleet fleet : raceColumn.getFleets()) {
-                    TrackedRace trackedRace = raceColumn.getTrackedRace(fleet);
-                    if (trackedRace != null) {
-                        result.put(fleet.getName(), trackedRace.getRaceIdentifier());
-                    } else {
-                        result.put(fleet.getName(), null);
-                    }
-                }
-            }
-        }
-        return result;
-    }
-
-    @Override
-    public void disconnectLeaderboardColumnFromTrackedRace(String leaderboardName, String raceColumnName, String fleetName) {
-        getService().apply(new DisconnectLeaderboardColumnFromTrackedRace(leaderboardName, raceColumnName, fleetName));
-    }
-
-    @Override
-    public void updateLeaderboardCarryValue(String leaderboardName, String competitorIdAsString, Double carriedPoints) {
-        getService().apply(new UpdateLeaderboardCarryValue(leaderboardName, competitorIdAsString, carriedPoints));
-    }
-
-    @Override
-    public Triple<Double, Double, Boolean> updateLeaderboardMaxPointsReason(String leaderboardName, String competitorIdAsString, String raceColumnName,
-            MaxPointsReason maxPointsReason, Date date) throws NoWindException {
-        return getService().apply(
-                new UpdateLeaderboardMaxPointsReason(leaderboardName, raceColumnName, competitorIdAsString,
-                        maxPointsReason, new MillisecondsTimePoint(date)));
-    }
-
-    @Override
-    public Triple<Double, Double, Boolean> updateLeaderboardScoreCorrection(String leaderboardName,
-            String competitorIdAsString, String columnName, Double correctedScore, Date date) throws NoWindException {
-        return getService().apply(
-                new UpdateLeaderboardScoreCorrection(leaderboardName, columnName, competitorIdAsString, correctedScore,
-                        new MillisecondsTimePoint(date)));
-    }
-
-    @Override
-    public Void updateLeaderboardScoreCorrectionMetadata(String leaderboardName, Date timePointOfLastCorrectionValidity, String comment) {
-        return getService().apply(
-                new UpdateLeaderboardScoreCorrectionMetadata(leaderboardName,
-                        timePointOfLastCorrectionValidity == null ? null : new MillisecondsTimePoint(timePointOfLastCorrectionValidity),
-                                comment));
-    }
-
-    @Override
-    public void updateLeaderboardScoreCorrectionsAndMaxPointsReasons(BulkScoreCorrectionDTO updates) throws NoWindException {
-        Date dateForResults = new Date(); // we don't care about the result date/time here; use current date as default
-        for (Map.Entry<String, Map<String, Double>> e : updates.getScoreUpdatesForRaceColumnByCompetitorIdAsString().entrySet()) {
-            for (Map.Entry<String, Double> raceColumnNameAndCorrectedScore : e.getValue().entrySet()) {
-                updateLeaderboardScoreCorrection(updates.getLeaderboardName(), e.getKey(),
-                        raceColumnNameAndCorrectedScore.getKey(), raceColumnNameAndCorrectedScore.getValue(), dateForResults);
-            }
-        }
-        for (Map.Entry<String, Map<String, MaxPointsReason>> e : updates.getMaxPointsUpdatesForRaceColumnByCompetitorIdAsString().entrySet()) {
-            for (Map.Entry<String, MaxPointsReason> raceColumnNameAndNewMaxPointsReason : e.getValue().entrySet()) {
-                updateLeaderboardMaxPointsReason(updates.getLeaderboardName(), e.getKey(),
-                        raceColumnNameAndNewMaxPointsReason.getKey(), raceColumnNameAndNewMaxPointsReason.getValue(), dateForResults);
-            }
-        }
-    }
-
-    @Override
-    public void updateCompetitorDisplayNameInLeaderboard(String leaderboardName, String competitorIdAsString, String displayName) {
-        getService().apply(new UpdateCompetitorDisplayNameInLeaderboard(leaderboardName, competitorIdAsString, displayName));
-    }
-
-    @Override
-    public void moveLeaderboardColumnUp(String leaderboardName, String columnName) {
-        getService().apply(new MoveLeaderboardColumnUp(leaderboardName, columnName));
-    }
-
-    @Override
-    public void moveLeaderboardColumnDown(String leaderboardName, String columnName) {
-        getService().apply(new MoveLeaderboardColumnDown(leaderboardName, columnName));
-    }
-
-    @Override
-    public void updateIsMedalRace(String leaderboardName, String columnName, boolean isMedalRace) {
-        getService().apply(new UpdateIsMedalRace(leaderboardName, columnName, isMedalRace));
-    }
-
-    @Override
-    public void updateRaceDelayToLive(RegattaAndRaceIdentifier regattaAndRaceIdentifier, long delayToLiveInMs) {
-        getService().apply(new UpdateRaceDelayToLive(regattaAndRaceIdentifier, delayToLiveInMs));
-    }
-
-    @Override
-    public void updateRacesDelayToLive(List<RegattaAndRaceIdentifier> regattaAndRaceIdentifiers, long delayToLiveInMs) {
-        for (RegattaAndRaceIdentifier regattaAndRaceIdentifier : regattaAndRaceIdentifiers) {
-            getService().apply(new UpdateRaceDelayToLive(regattaAndRaceIdentifier, delayToLiveInMs));
-        }
-    }
-
-    @Override
-    public List<SwissTimingConfigurationDTO> getPreviousSwissTimingConfigurations() {
-        Iterable<SwissTimingConfiguration> configs = swissTimingAdapterPersistence.getSwissTimingConfigurations();
-        List<SwissTimingConfigurationDTO> result = new ArrayList<SwissTimingConfigurationDTO>();
-        for (SwissTimingConfiguration stConfig : configs) {
-            result.add(new SwissTimingConfigurationDTO(stConfig.getName(), stConfig.getHostname(), stConfig.getPort(), stConfig.canSendRequests()));
-        }
-        return result;
-    }
-
-    @Override
-    public List<SwissTimingRaceRecordDTO> listSwissTimingRaces(String hostname, int port, boolean canSendRequests) 
-            throws UnknownHostException, IOException, InterruptedException, ParseException {
-        List<SwissTimingRaceRecordDTO> result = new ArrayList<SwissTimingRaceRecordDTO>();
-        for (com.sap.sailing.domain.swisstimingadapter.RaceRecord rr : getService().getSwissTimingRaceRecords(hostname, port, canSendRequests)) {
-            SwissTimingRaceRecordDTO swissTimingRaceRecordDTO = new SwissTimingRaceRecordDTO(rr.getRaceID(), rr.getDescription(), rr.getStartTime());
-            BoatClass boatClass = com.sap.sailing.domain.swisstimingadapter.DomainFactory.INSTANCE.getOrCreateBoatClassFromRaceID(rr.getRaceID());
-            swissTimingRaceRecordDTO.boatClass = boatClass != null ? boatClass.getName() : null;
-            swissTimingRaceRecordDTO.discipline = rr.getRaceID().length() >= 3 ? rr.getRaceID().substring(2, 3) : null;
-            result.add(swissTimingRaceRecordDTO);
-        }
-        return result;
-    }
-
-    @Override
-    public void storeSwissTimingConfiguration(String configName, String hostname, int port, boolean canSendRequests) {
-        swissTimingAdapterPersistence.storeSwissTimingConfiguration(swissTimingFactory.createSwissTimingConfiguration(configName, hostname, port, canSendRequests));
-    }
-
-    @Override
-    public void trackWithSwissTiming(RegattaIdentifier regattaToAddTo, Iterable<SwissTimingRaceRecordDTO> rrs, String hostname, int port,
-            boolean canSendRequests, boolean trackWind, final boolean correctWindByDeclination) throws Exception {
-        logger.info("tracWithSwissTiming for regatta " + regattaToAddTo + " for race records " + rrs
-                + " with hostname " + hostname + " and port " + port + " and canSendRequests=" + canSendRequests);
-        for (SwissTimingRaceRecordDTO rr : rrs) {
-            final RacesHandle raceHandle = getService().addSwissTimingRace(regattaToAddTo, rr.ID, hostname, port,
-                    canSendRequests,
-                    MongoWindStoreFactory.INSTANCE.getMongoWindStore(mongoObjectFactory, domainObjectFactory),
-                    MongoRaceLogStoreFactory.INSTANCE.getMongoRaceLogStore(mongoObjectFactory, domainObjectFactory),
-                    RaceTracker.TIMEOUT_FOR_RECEIVING_RACE_DEFINITION_IN_MILLISECONDS);
-            if (trackWind) {
-                new Thread("Wind tracking starter for race " + rr.ID + "/" + rr.description) {
-                    public void run() {
-                        try {
-                            startTrackingWind(raceHandle, correctWindByDeclination,
-                                    RaceTracker.TIMEOUT_FOR_RECEIVING_RACE_DEFINITION_IN_MILLISECONDS);
-                        } catch (Exception e) {
-                            throw new RuntimeException(e);
-                        }
-                    }
-                }.start();
-            }
-        }
-    }
-
-    @Override
-    public void sendSwissTimingDummyRace(String racMessage, String stlMesssage, String ccgMessage) {
-        getService().storeSwissTimingDummyRace(racMessage,stlMesssage,ccgMessage);
-    }
-
-    @Override
-    public List<SwissTimingReplayRaceDTO> listSwissTiminigReplayRaces(String swissTimingUrl) {
-        List<SwissTimingReplayRace> replayRaces = SwissTimingReplayServiceFactory.INSTANCE
-                .createSwissTimingReplayService().listReplayRaces(swissTimingUrl);
-        List<SwissTimingReplayRaceDTO> result = new ArrayList<SwissTimingReplayRaceDTO>(replayRaces.size()); 
-        for (SwissTimingReplayRace replayRace : replayRaces) {
-            result.add(new SwissTimingReplayRaceDTO(replayRace.getFlightNumber(), replayRace.getRaceId(), replayRace.getRsc(), replayRace.getName(), replayRace.getBoatClass(), replayRace.getStartTime(), replayRace.getLink()));
-        }
-        return result;
-    }
-
-    @Override
-    public void replaySwissTimingRace(RegattaIdentifier regattaIdentifier, Iterable<SwissTimingReplayRaceDTO> replayRaceDTOs,
-            boolean trackWind, boolean correctWindByDeclination, boolean simulateWithStartTimeNow) {
-        logger.info("replaySwissTimingRace for regatta "+regattaIdentifier+" for races "+replayRaceDTOs);
-        Regatta regatta;
-        for (SwissTimingReplayRaceDTO replayRaceDTO : replayRaceDTOs) {
-            if (regattaIdentifier == null) {
-                String boatClass = replayRaceDTO.boat_class;
-                for (String genderIndicator : new String[] { "Man", "Woman", "Men", "Women", "M", "W" }) {
-                    Pattern p = Pattern.compile("(( - )|-| )" + genderIndicator + "$");
-                    Matcher m = p.matcher(boatClass.trim());
-                    if (m.find()) {
-                        boatClass = boatClass.trim().substring(0, m.start(1));
-                        break;
-                    }
-                }
-                regatta = getService().createRegatta(
-                        replayRaceDTO.rsc,
-                        boatClass.trim(),
-                        RegattaImpl.getDefaultName(replayRaceDTO.rsc, replayRaceDTO.boat_class),
-                        Collections.singletonList(new SeriesImpl(
-                                LeaderboardNameConstants.DEFAULT_SERIES_NAME, 
-                                /* isMedal */false, 
-                                Collections.singletonList(new FleetImpl(LeaderboardNameConstants.DEFAULT_FLEET_NAME)), 
-                                /* race column names */ new ArrayList<String>(), getService())), 
-                                false,
-                                baseDomainFactory.createScoringScheme(ScoringSchemeType.LOW_POINT), null);
-                //TODO: is course area relevant for swiss timing replay?
-            } else {
-                regatta = getService().getRegatta(regattaIdentifier);
-            }
-            SwissTimingReplayService replayService = SwissTimingReplayServiceFactory.INSTANCE
-                    .createSwissTimingReplayService();
-            replayService.loadRaceData(replayRaceDTO.link, getService().getSwissTimingDomainFactory(), regatta,
-                    getService());
-        }
-    }
-
-    @Override
-    public String[] getCountryCodes() {
-        List<String> countryCodes = new ArrayList<String>();
-        for (CountryCode cc : countryCodeFactory.getAll()) {
-            if (cc.getThreeLetterIOCCode() != null && !cc.getThreeLetterIOCCode().equals("")) {
-                countryCodes.add(cc.getThreeLetterIOCCode());
-            }
-        }
-        Collections.sort(countryCodes);
-        return countryCodes.toArray(new String[0]);
-    }
-
-    /**
-     * Finds a competitor in a sequence of competitors that has an {@link Competitor#getId()} equal to <code>id</code>. 
-     */
-    private Competitor getCompetitorById(Iterable<Competitor> competitors, String id) {
-        for (Competitor c : competitors) {
-            if (c.getId().toString().equals(id)) {
-                return c;
-            }
-        }
-        return null;
-    }
-
-    private Double getCompetitorRaceDataEntry(DetailType dataType, TrackedRace trackedRace, Competitor competitor,
-            TimePoint timePoint, String leaderboardGroupName, String leaderboardName) throws NoWindException {
-        Double result = null;
-        Course course = trackedRace.getRace().getCourse();
-        course.lockForRead(); // make sure the tracked leg survives this call even if a course update is pending
-        try {
-            TrackedLegOfCompetitor trackedLeg = trackedRace.getTrackedLeg(competitor, timePoint);
-            if (trackedLeg != null) {
-                switch (dataType) {
-                case CURRENT_SPEED_OVER_GROUND_IN_KNOTS:
-                    SpeedWithBearing speedOverGround = trackedLeg.getSpeedOverGround(timePoint);
-                    result = (speedOverGround == null) ? null : speedOverGround.getKnots();
-                    break;
-                case VELOCITY_MADE_GOOD_IN_KNOTS:
-                    Speed velocityMadeGood = trackedLeg.getVelocityMadeGood(timePoint);
-                    result = (velocityMadeGood == null) ? null : velocityMadeGood.getKnots();
-                    break;
-                case DISTANCE_TRAVELED:
-                    Distance distanceTraveled = trackedRace.getDistanceTraveled(competitor, timePoint);
-                    result = distanceTraveled == null ? null : distanceTraveled.getMeters();
-                    break;
-                case GAP_TO_LEADER_IN_SECONDS:
-                    result = trackedLeg.getGapToLeaderInSeconds(timePoint);
-                    break;
-                case WINDWARD_DISTANCE_TO_OVERALL_LEADER:
-                    Distance distanceToLeader = trackedLeg.getWindwardDistanceToOverallLeader(timePoint);
-                    result = (distanceToLeader == null) ? null : distanceToLeader.getMeters();
-                    break;
-                case RACE_RANK:
-                    result = (double) trackedLeg.getRank(timePoint);
-                    break;
-                case REGATTA_RANK:
-                    if (leaderboardName == null || leaderboardName.isEmpty()) {
-                        break;
-                    }
-
-                    Leaderboard leaderboard = getService().getLeaderboardByName(leaderboardName);
-                    result = leaderboard == null ? null : (double) leaderboard.getTotalRankOfCompetitor(competitor, timePoint);
-                    break;
-                case OVERALL_RANK:
-                    if (leaderboardGroupName == null || leaderboardGroupName.isEmpty()) {
-                        break;
-                    }
-
-                    LeaderboardGroup group = getService().getLeaderboardGroupByName(leaderboardGroupName);
-                    Leaderboard overall = group.getOverallLeaderboard();
-                    result = overall == null ? null : (double) overall.getTotalRankOfCompetitor(competitor, timePoint);
-                    break;
-                default:
-                    throw new UnsupportedOperationException("Theres currently no support for the enum value '"
-                            + dataType + "' in this method.");
-                }
-            }
-            return result;
-        } finally {
-            course.unlockAfterRead();
-        }
-    }
-
-    @Override
-    public CompetitorsRaceDataDTO getCompetitorsRaceData(RegattaAndRaceIdentifier race, List<CompetitorDTO> competitors, Date from, Date to,
-            final long stepSizeInMs, final DetailType detailType, final String leaderboardGroupName, final String leaderboardName) throws NoWindException {
-        CompetitorsRaceDataDTO result = null;
-        final TrackedRace trackedRace = getExistingTrackedRace(race);
-        if (trackedRace != null) {
-            TimePoint newestEvent = trackedRace.getTimePointOfNewestEvent();
-            final TimePoint startTime = from == null ? trackedRace.getStartOfTracking() : new MillisecondsTimePoint(from);
-            final TimePoint endTime = (to == null || to.after(newestEvent.asDate())) ? newestEvent : new MillisecondsTimePoint(to);
-            result = new CompetitorsRaceDataDTO(detailType, startTime==null?null:startTime.asDate(), endTime==null?null:endTime.asDate());
-
-            Map<CompetitorDTO, FutureTask<CompetitorRaceDataDTO>> resultFutures = new HashMap<CompetitorDTO, FutureTask<CompetitorRaceDataDTO>>();
-            for (final CompetitorDTO competitorDTO : competitors) {
-                FutureTask<CompetitorRaceDataDTO> future = new FutureTask<CompetitorRaceDataDTO>(new Callable<CompetitorRaceDataDTO>() {
-                    @Override
-                            public CompetitorRaceDataDTO call() throws NoWindException {
-                                Competitor competitor = getCompetitorById(trackedRace.getRace().getCompetitors(),
-                                        competitorDTO.idAsString);
-                                ArrayList<Triple<String, Date, Double>> markPassingsData = new ArrayList<Triple<String, Date, Double>>();
-                                ArrayList<Pair<Date, Double>> raceData = new ArrayList<Pair<Date, Double>>();
-                                // Filling the mark passings
-                                Set<MarkPassing> competitorMarkPassings = trackedRace.getMarkPassings(competitor);
-                                if (competitorMarkPassings != null) {
-                                    trackedRace.lockForRead(competitorMarkPassings);
-                                    try {
-                                        for (MarkPassing markPassing : competitorMarkPassings) {
-                                            MillisecondsTimePoint time = new MillisecondsTimePoint(markPassing.getTimePoint().asMillis());
-                                            Double competitorMarkPassingsData = getCompetitorRaceDataEntry(detailType,
-                                                    trackedRace, competitor, time, leaderboardGroupName, leaderboardName);
-                                            if (competitorMarkPassingsData != null) {
-                                                markPassingsData.add(new Triple<String, Date, Double>(markPassing
-                                                        .getWaypoint().getName(), time.asDate(), competitorMarkPassingsData));
-                                            }
-                                        }
-                                    } finally {
-                                        trackedRace.unlockAfterRead(competitorMarkPassings);
-                                    }
-                                }
-                                if (startTime != null && endTime != null) {
-                                    for (long i = startTime.asMillis(); i <= endTime.asMillis(); i += stepSizeInMs) {
-                                        MillisecondsTimePoint time = new MillisecondsTimePoint(i);
-                                        Double competitorRaceData = getCompetitorRaceDataEntry(detailType, trackedRace,
-                                                competitor, time, leaderboardGroupName, leaderboardName);
-                                        if (competitorRaceData != null) {
-                                            raceData.add(new Pair<Date, Double>(time.asDate(), competitorRaceData));
-                                        }
-                                    }
-                                }
-                                return new CompetitorRaceDataDTO(competitorDTO, detailType, markPassingsData, raceData);
-                            }
-                        });
-                resultFutures.put(competitorDTO, future);
-                executor.execute(future);
-            }
-            for (Map.Entry<CompetitorDTO, FutureTask<CompetitorRaceDataDTO>> e : resultFutures.entrySet()) {
-                CompetitorRaceDataDTO competitorData;
-                try {
-                    competitorData = e.getValue().get();
-                } catch (InterruptedException e1) {
-                    competitorData = null;
-                    logger.log(Level.SEVERE, "Exception while trying to compute competitor data "+detailType+" for competitor "+e.getKey().name, e1);
-                } catch (ExecutionException e1) {
-                    competitorData = null;
-                    logger.log(Level.SEVERE, "Exception while trying to compute competitor data "+detailType+" for competitor "+e.getKey().name, e1);
-                }
-                result.setCompetitorData(e.getKey(), competitorData);
-            }
-        }
-        return result;
-    }
-
-    @Override
-    public Map<CompetitorDTO, List<GPSFixDTO>> getDouglasPoints(RegattaAndRaceIdentifier raceIdentifier,
-            Map<CompetitorDTO, Date> from, Map<CompetitorDTO, Date> to,
-            double meters) throws NoWindException {
-        Map<CompetitorDTO, List<GPSFixDTO>> result = new HashMap<CompetitorDTO, List<GPSFixDTO>>();
-        TrackedRace trackedRace = getExistingTrackedRace(raceIdentifier);
-        if (trackedRace != null) {
-            final WindSource windSource = new WindSourceImpl(WindSourceType.COMBINED);
-            MeterDistance maxDistance = new MeterDistance(meters);
-            for (Competitor competitor : trackedRace.getRace().getCompetitors()) {
-                CompetitorDTO competitorDTO = baseDomainFactory.convertToCompetitorDTO(competitor);
-                if (from.containsKey(competitorDTO)) {
-                    // get Track of competitor
-                    GPSFixTrack<Competitor, GPSFixMoving> gpsFixTrack = trackedRace.getTrack(competitor);
-                    // Distance for DouglasPeucker
-                    TimePoint timePointFrom = new MillisecondsTimePoint(from.get(competitorDTO));
-                    TimePoint timePointTo = new MillisecondsTimePoint(to.get(competitorDTO));
-                    List<GPSFixMoving> gpsFixApproximation = trackedRace.approximate(competitor, maxDistance,
-                            timePointFrom, timePointTo);
-                    List<GPSFixDTO> gpsFixDouglasList = new ArrayList<GPSFixDTO>();
-                    for (int i = 0; i < gpsFixApproximation.size(); i++) {
-                        GPSFix fix = gpsFixApproximation.get(i);
-                        SpeedWithBearing speedWithBearing;
-                        if (i < gpsFixApproximation.size() - 1) {
-                            GPSFix next = gpsFixApproximation.get(i + 1);
-                            Bearing bearing = fix.getPosition().getBearingGreatCircle(next.getPosition());
-                            Speed speed = fix.getPosition().getDistance(next.getPosition())
-                                    .inTime(next.getTimePoint().asMillis() - fix.getTimePoint().asMillis());
-                            speedWithBearing = new KnotSpeedWithBearingImpl(speed.getKnots(), bearing);
-                        } else {
-                            speedWithBearing = gpsFixTrack.getEstimatedSpeed(fix.getTimePoint());
-                        }
-                        Tack tack = trackedRace.getTack(competitor, fix.getTimePoint());
-                        TrackedLegOfCompetitor trackedLegOfCompetitor = trackedRace.getTrackedLeg(competitor, fix.getTimePoint());
-                        LegType legType = trackedLegOfCompetitor == null ? null : trackedRace.getTrackedLeg(
-                                trackedLegOfCompetitor.getLeg()).getLegType(fix.getTimePoint());
-                        Wind wind = trackedRace.getWind(fix.getPosition(), fix.getTimePoint());
-                        WindDTO windDTO = createWindDTOFromAlreadyAveraged(wind, trackedRace.getOrCreateWindTrack(windSource), fix.getTimePoint());
-                        GPSFixDTO fixDTO = createGPSFixDTO(fix, speedWithBearing,  windDTO, tack, legType, /* extrapolated */false);
-                        gpsFixDouglasList.add(fixDTO);
-                    }
-                    result.put(competitorDTO, gpsFixDouglasList);
-                }
-            }
-        }
-        return result;
-    }
-
-    @Override
-    public Map<CompetitorDTO, List<ManeuverDTO>> getManeuvers(RegattaAndRaceIdentifier raceIdentifier,
-            Map<CompetitorDTO, Date> from, Map<CompetitorDTO, Date> to) throws NoWindException {
-        Map<CompetitorDTO, List<ManeuverDTO>> result = new HashMap<CompetitorDTO, List<ManeuverDTO>>();
-        final TrackedRace trackedRace = getExistingTrackedRace(raceIdentifier);
-        if (trackedRace != null) {
-            Map<CompetitorDTO, Future<List<ManeuverDTO>>> futures = new HashMap<CompetitorDTO, Future<List<ManeuverDTO>>>();
-            for (final Competitor competitor : trackedRace.getRace().getCompetitors()) {
-                CompetitorDTO competitorDTO = baseDomainFactory.convertToCompetitorDTO(competitor);
-                if (from.containsKey(competitorDTO)) {
-                    final TimePoint timePointFrom = new MillisecondsTimePoint(from.get(competitorDTO));
-                    final TimePoint timePointTo = new MillisecondsTimePoint(to.get(competitorDTO));
-                    RunnableFuture<List<ManeuverDTO>> future = new FutureTask<List<ManeuverDTO>>(
-                            new Callable<List<ManeuverDTO>>() {
-                                @Override
-                                public List<ManeuverDTO> call() {
-                                    List<Maneuver> maneuversForCompetitor;
-                                    try {
-                                        maneuversForCompetitor = trackedRace.getManeuvers(competitor, timePointFrom,
-                                                timePointTo, /* waitForLatest */ true);
-                                    } catch (NoWindException e) {
-                                        throw new NoWindError(e);
-                                    }
-                                    return createManeuverDTOsForCompetitor(maneuversForCompetitor, trackedRace,
-                                            competitor);
-                                }
-                            });
-                    executor.execute(future);
-                    futures.put(competitorDTO, future);
-                }
-            }
-            for (Map.Entry<CompetitorDTO, Future<List<ManeuverDTO>>> competitorAndFuture : futures.entrySet()) {
-                try {
-                    result.put(competitorAndFuture.getKey(), competitorAndFuture.getValue().get());
-                } catch (InterruptedException e) {
-                    throw new RuntimeException(e);
-                } catch (ExecutionException e) {
-                    throw new RuntimeException(e);
-                }
-            }
-        }
-        return result;
-    }
-
-    private List<ManeuverDTO> createManeuverDTOsForCompetitor(List<Maneuver> maneuvers, TrackedRace trackedRace, Competitor competitor) {
-        List<ManeuverDTO> result = new ArrayList<ManeuverDTO>();
-        for (Maneuver maneuver : maneuvers) {
-            final ManeuverDTO maneuverDTO;
-            if (maneuver.getType() == ManeuverType.MARK_PASSING) {
-                maneuverDTO = new MarkpassingManeuverDTO(maneuver.getType(), maneuver.getNewTack(),
-                        new PositionDTO(maneuver.getPosition().getLatDeg(), maneuver.getPosition().getLngDeg()), 
-                        maneuver.getTimePoint().asDate(),
-                        createSpeedWithBearingDTO(maneuver.getSpeedWithBearingBefore()),
-                        createSpeedWithBearingDTO(maneuver.getSpeedWithBearingAfter()),
-                        maneuver.getDirectionChangeInDegrees(), maneuver.getManeuverLoss()==null?null:maneuver.getManeuverLoss().getMeters(),
-                                ((MarkPassingManeuver) maneuver).getSide());
-            } else  {
-                maneuverDTO = new ManeuverDTO(maneuver.getType(), maneuver.getNewTack(),
-                        new PositionDTO(maneuver.getPosition().getLatDeg(), maneuver.getPosition().getLngDeg()), 
-                        maneuver.getTimePoint().asDate(),
-                        createSpeedWithBearingDTO(maneuver.getSpeedWithBearingBefore()),
-                        createSpeedWithBearingDTO(maneuver.getSpeedWithBearingAfter()),
-                        maneuver.getDirectionChangeInDegrees(), maneuver.getManeuverLoss()==null?null:maneuver.getManeuverLoss().getMeters());
-            }
-            result.add(maneuverDTO);
-        }
-        return result;
-    }
-
-    @Override
-    public RaceDefinition getRace(RegattaAndRaceIdentifier raceIdentifier) {
-        Regatta regatta = getService().getRegattaByName(raceIdentifier.getRegattaName());
-        RaceDefinition race = getRaceByName(regatta, raceIdentifier.getRaceName());
-        return race;
-    }
-
-    @Override
-    public TrackedRace getTrackedRace(RegattaAndRaceIdentifier regattaNameAndRaceName) {
-        Regatta regatta = getService().getRegattaByName(regattaNameAndRaceName.getRegattaName());
-        RaceDefinition race = getRaceByName(regatta, regattaNameAndRaceName.getRaceName());
-        TrackedRace trackedRace = getService().getOrCreateTrackedRegatta(regatta).getTrackedRace(race);
-        return trackedRace;
-    }
-
-    @Override
-    public TrackedRace getExistingTrackedRace(RegattaAndRaceIdentifier regattaNameAndRaceName) {
-        return getService().getExistingTrackedRace(regattaNameAndRaceName);
-    }
-
-    @Override
-    public Regatta getRegatta(RegattaName regattaIdentifier) {
-        return getService().getRegattaByName(regattaIdentifier.getRegattaName());
-    }
-
-    /**
-     * Returns a servlet context that, when asked for a resource, first tries the original servlet context's implementation. If that
-     * fails, it prepends "war/" to the request because the war/ folder contains all the resources exposed externally
-     * through the HTTP server.
-     */
-    @Override
-    public ServletContext getServletContext() {
-        return new DelegatingServletContext(super.getServletContext());
-    }
-
-    @Override
-    /**
-     * Override of function to prevent exception "Blocked request without GWT permutation header (XSRF attack?)" when testing the GWT sites
-     */
-    protected void checkPermutationStrongName() throws SecurityException {
-        //Override to prevent exception "Blocked request without GWT permutation header (XSRF attack?)" when testing the GWT sites
-        return;
-    }
-
-    @Override
-    public List<LeaderboardGroupDTO> getLeaderboardGroups(boolean withGeoLocationData) {
-        ArrayList<LeaderboardGroupDTO> leaderboardGroupDTOs = new ArrayList<LeaderboardGroupDTO>();
-        Map<String, LeaderboardGroup> leaderboardGroups = getService().getLeaderboardGroups();
-
-        for (LeaderboardGroup leaderboardGroup : leaderboardGroups.values()) {
-            leaderboardGroupDTOs.add(convertToLeaderboardGroupDTO(leaderboardGroup, withGeoLocationData));
-        }
-
-        return leaderboardGroupDTOs;
-    }
-
-    @Override
-    public LeaderboardGroupDTO getLeaderboardGroupByName(String groupName, boolean withGeoLocationData) {
-        return convertToLeaderboardGroupDTO(getService().getLeaderboardGroupByName(groupName), withGeoLocationData);
-    }
-
-    private LeaderboardGroupDTO convertToLeaderboardGroupDTO(LeaderboardGroup leaderboardGroup, boolean withGeoLocationData) {
-        LeaderboardGroupDTO groupDTO = new LeaderboardGroupDTO();
-        groupDTO.name = leaderboardGroup.getName();
-        groupDTO.description = leaderboardGroup.getDescription();
-        groupDTO.displayLeaderboardsInReverseOrder = leaderboardGroup.isDisplayGroupsInReverseOrder();
-        for (Leaderboard leaderboard : leaderboardGroup.getLeaderboards()) {
-            groupDTO.leaderboards.add(createStrippedLeaderboardDTO(leaderboard, withGeoLocationData));
-        }
-        Leaderboard overallLeaderboard = leaderboardGroup.getOverallLeaderboard();
-        if (overallLeaderboard != null) {
-            groupDTO.setOverallLeaderboardDiscardThresholds(overallLeaderboard.getResultDiscardingRule().getDiscardIndexResultsStartingWithHowManyRaces());
-            groupDTO.setOverallLeaderboardScoringSchemeType(overallLeaderboard.getScoringScheme().getType());
-        }
-        return groupDTO;
-    }
-
-
-    @Override
-    public void renameLeaderboardGroup(String oldName, String newName) {
-        getService().apply(new RenameLeaderboardGroup(oldName, newName));
-    }
-
-    @Override
-    public void removeLeaderboardGroup(String groupName) {
-        getService().apply(new RemoveLeaderboardGroup(groupName));
-    }
-
-    @Override
-    public LeaderboardGroupDTO createLeaderboardGroup(String groupName, String description, boolean displayGroupsInReverseOrder,
-            int[] overallLeaderboardDiscardThresholds, ScoringSchemeType overallLeaderboardScoringSchemeType) {
-        CreateLeaderboardGroup createLeaderboardGroupOp = new CreateLeaderboardGroup(groupName, description, displayGroupsInReverseOrder,
-                new ArrayList<String>(), overallLeaderboardDiscardThresholds, overallLeaderboardScoringSchemeType);
-        return convertToLeaderboardGroupDTO(getService().apply(createLeaderboardGroupOp), false);
-    }
-
-    @Override
-    public void updateLeaderboardGroup(String oldName, String newName, String description, List<String> leaderboardNames,
-            int[] overallLeaderboardDiscardThresholds, ScoringSchemeType overallLeaderboardScoringSchemeType) {
-        getService().apply(
-                new UpdateLeaderboardGroup(oldName, newName, description, leaderboardNames,
-                        overallLeaderboardDiscardThresholds, overallLeaderboardScoringSchemeType));
-    }
-
-    @Override
-    public ReplicationStateDTO getReplicaInfo() {
-        ReplicationService service = getReplicationService();
-        Set<ReplicaDTO> replicaDTOs = new HashSet<ReplicaDTO>();
-        for (ReplicaDescriptor replicaDescriptor : service.getReplicaInfo()) {
-            final Map<Class<? extends RacingEventServiceOperation<?>>, Integer> statistics = service.getStatistics(replicaDescriptor);
-            Map<String, Integer> replicationCountByOperationClassName = new HashMap<String, Integer>();
-            for (Map.Entry<Class<? extends RacingEventServiceOperation<?>>, Integer> e : statistics.entrySet()) {
-                replicationCountByOperationClassName.put(e.getKey().getName(), e.getValue());
-            }
-            replicaDTOs.add(new ReplicaDTO(replicaDescriptor.getIpAddress().getHostName(), replicaDescriptor.getRegistrationTime().asDate(),
-                    replicationCountByOperationClassName));
-        }
-        ReplicationMasterDTO master;
-        ReplicationMasterDescriptor replicatingFromMaster = service.isReplicatingFromMaster();
-        if (replicatingFromMaster == null) {
-            master = null;
-        } else {
-            master = new ReplicationMasterDTO(replicatingFromMaster.getHostname(), replicatingFromMaster.getMessagingPort(),
-                    replicatingFromMaster.getServletPort());
-        }
-        return new ReplicationStateDTO(master, replicaDTOs);
-    }
-
-    @Override
-    public void startReplicatingFromMaster(String masterName, String exchangeName, int servletPort, int messagingPort) throws IOException, ClassNotFoundException, InterruptedException {
-        getReplicationService().startToReplicateFrom(
-                ReplicationFactory.INSTANCE.createReplicationMasterDescriptor(masterName, exchangeName, servletPort, messagingPort));
-    }
-
-    @Override
-    public List<EventDTO> getEvents() {
-        List<EventDTO> result = new ArrayList<EventDTO>();
-        for (Event event : getService().getAllEvents()) {
-            EventDTO eventDTO = convertToEventDTO(event);
-            result.add(eventDTO);
-        }
-        return result;
-    }
-
-    @Override
-    public void updateEvent(String eventName, String eventIdAsString, VenueDTO venue, String publicationUrl, boolean isPublic, List<String> regattaNames) {
-        UUID eventUuid = convertIdentifierStringToUuid(eventIdAsString);
-        getService().apply(new UpdateEvent(eventUuid, eventName, venue.name, publicationUrl, isPublic, regattaNames));
-    }
-
-    @Override
-    public EventDTO createEvent(String eventName, String venue, String publicationUrl, boolean isPublic, List<String> courseAreaNames) {
-        UUID eventUuid = UUID.randomUUID();
-        getService().apply(new CreateEvent(eventName, venue, publicationUrl, isPublic, eventUuid, courseAreaNames));
-
-        for (String courseAreaName : courseAreaNames) {
-            createCourseArea(eventUuid.toString(), courseAreaName);
-        }
-
-        return getEventById(eventUuid);
-    }
-
-    @Override
-    public CourseAreaDTO createCourseArea(String eventIdAsString, String courseAreaName) {
-        UUID eventUuid = convertIdentifierStringToUuid(eventIdAsString);
-        CourseArea courseArea = getService().apply(new AddCourseArea(eventUuid, courseAreaName, UUID.randomUUID()));
-        return convertToCourseAreaDTO(courseArea);
-    }
-
-    @Override
-    public void removeEvent(String eventIdAsString) {
-        UUID eventUuid = convertIdentifierStringToUuid(eventIdAsString);
-        getService().apply(new RemoveEvent(eventUuid));
-    }
-
-    @Override
-    public void renameEvent(String eventIdAsString, String newName) {
-        UUID eventUuid = convertIdentifierStringToUuid(eventIdAsString);
-        getService().apply(new RenameEvent(eventUuid, newName));
-    }
-
-    @Override
-    public EventDTO getEventByName(String eventName) {
-        EventDTO result = null;
-        for (Event event : getService().getAllEvents()) {
-            if(event.getName().equals(eventName)) {
-                result = convertToEventDTO(event);
-                break;
-            }
-        }
-        return result;
-    }
-    
-    @Override
-    public EventDTO getEventByIdAsString(String eventIdAsString) {
-        UUID eventUuid = convertIdentifierStringToUuid(eventIdAsString);
-        return getEventById(eventUuid);
-    }
-
-    @Override
-    public EventDTO getEventById(Serializable id) {
-        EventDTO result = null;
-        Event event = getService().getEvent(id);
-        if (event != null) {
-            result = convertToEventDTO(event);
-        }
-        return result;
-    }
-
-    private EventDTO convertToEventDTO(Event event) {
-        EventDTO eventDTO = new EventDTO(event.getName());
-        eventDTO.venue = new VenueDTO();
-        eventDTO.venue.name = event.getVenue() != null ? event.getVenue().getName() : null;
-        eventDTO.publicationUrl = event.getPublicationUrl();
-        eventDTO.isPublic = event.isPublic();
-        eventDTO.id = event.getId().toString();
-        eventDTO.regattas = new ArrayList<RegattaDTO>();
-        for (Regatta regatta: event.getRegattas()) {
-            RegattaDTO regattaDTO = new RegattaDTO();
-            regattaDTO.name = regatta.getName();
-            eventDTO.regattas.add(regattaDTO);
-        }
-        eventDTO.venue.setCourseAreas(new ArrayList<CourseAreaDTO>());
-        for (CourseArea courseArea : event.getVenue().getCourseAreas()) {
-            CourseAreaDTO courseAreaDTO = convertToCourseAreaDTO(courseArea);
-            eventDTO.venue.getCourseAreas().add(courseAreaDTO);
-        }
-        return eventDTO;
-    }
-
-    private CourseAreaDTO convertToCourseAreaDTO(CourseArea courseArea) {
-        CourseAreaDTO courseAreaDTO = new CourseAreaDTO(courseArea.getName());
-        courseAreaDTO.id = courseArea.getId().toString();
-        return courseAreaDTO;
-    }
-    
-    @Override
-    public List<RegattaOverviewEntryDTO> getRegattaOverviewEntriesForEvent(String eventIdAsString) {
-        List<RegattaOverviewEntryDTO> result = new ArrayList<RegattaOverviewEntryDTO>();
-        Event event = getService().getEvent(convertIdentifierStringToUuid(eventIdAsString));
-        if (event != null) {
-            for (CourseArea courseArea : event.getVenue().getCourseAreas()) {
-                for (Leaderboard leaderboard : getService().getLeaderboards().values()) {
-                    if (leaderboard.getDefaultCourseArea() != null && leaderboard.getDefaultCourseArea().equals(courseArea)) {
-                        String regattaName = getRegattaNameFromLeaderboard(leaderboard);
-                        for (RaceColumn raceColumn : leaderboard.getRaceColumns()) {
-                            for (Fleet fleet : raceColumn.getFleets()) {
-                                RegattaOverviewEntryDTO entry = new RegattaOverviewEntryDTO();
-                                entry.courseAreaName = courseArea.getName();
-                                entry.regattaName = regattaName;
-                                entry.raceInfo = createRaceInfoDTO(raceColumn, fleet);
-                                result.add(entry);
-                            }
-                        }
-                    }
-                }
-            }
-        }
-        return result;
-    }
-
-    private String getRegattaNameFromLeaderboard(Leaderboard leaderboard) {
-        String regattaName;
-        if (leaderboard instanceof RegattaLeaderboard) {
-            regattaName = ((RegattaLeaderboard) leaderboard).getRegatta().getName();
-        } else {
-            regattaName = leaderboard.getDisplayName();
-        }
-        return regattaName;
-    }
-    
-    @Override
-    public void removeRegatta(RegattaIdentifier regattaIdentifier) {
-        getService().apply(new RemoveRegatta(regattaIdentifier));
-    }
-
-    private RaceColumnInSeriesDTO convertToRaceColumnInSeriesDTO(RaceColumnInSeries raceColumnInSeries) {
-        RaceColumnInSeriesDTO raceColumnInSeriesDTO = new RaceColumnInSeriesDTO(raceColumnInSeries.getSeries().getName(),
-                raceColumnInSeries.getRegatta().getName());
-        raceColumnInSeriesDTO.name = raceColumnInSeries.getName();
-        raceColumnInSeriesDTO.setMedalRace(raceColumnInSeries.isMedalRace());
-        return raceColumnInSeriesDTO;
-    }
-
-    @Override
-    public List<RaceColumnInSeriesDTO> addRaceColumnsToSeries(RegattaIdentifier regattaIdentifier, String seriesName, List<String> columnNames) {
-        List<RaceColumnInSeriesDTO> result = new ArrayList<RaceColumnInSeriesDTO>();
-        for(String columnName: columnNames) {
-            RaceColumnInSeries raceColumnInSeries = getService().apply(new AddColumnToSeries(regattaIdentifier, seriesName, columnName));
-            if(raceColumnInSeries != null) {
-                result.add(convertToRaceColumnInSeriesDTO(raceColumnInSeries));
-            }
-        }
-        return result;
-    }
-
-    @Override
-    public RaceColumnInSeriesDTO addRaceColumnToSeries(RegattaIdentifier regattaIdentifier, String seriesName, String columnName) {
-        RaceColumnInSeriesDTO result = null;
-        RaceColumnInSeries raceColumnInSeries = getService().apply(new AddColumnToSeries(regattaIdentifier, seriesName, columnName));
-        if(raceColumnInSeries != null) {
-            result = convertToRaceColumnInSeriesDTO(raceColumnInSeries);
-        }
-        return result;
-    }
-
-    @Override
-    public void removeRaceColumnsFromSeries(RegattaIdentifier regattaIdentifier, String seriesName, List<String> columnNames) {
-        for(String columnName: columnNames) {
-            getService().apply(new RemoveColumnFromSeries(regattaIdentifier, seriesName, columnName));
-        }
-    }
-
-    @Override
-    public void removeRaceColumnFromSeries(RegattaIdentifier regattaIdentifier, String seriesName, String columnName) {
-        getService().apply(new RemoveColumnFromSeries(regattaIdentifier, seriesName, columnName));
-    }
-
-    @Override
-    public void moveRaceColumnInSeriesUp(RegattaIdentifier regattaIdentifier, String seriesName, String columnName) {
-        getService().apply(new MoveColumnInSeriesUp(regattaIdentifier, seriesName, columnName));
-    }
-
-    @Override
-    public void moveRaceColumnInSeriesDown(RegattaIdentifier regattaIdentifier, String seriesName, String columnName) {
-        getService().apply(new MoveColumnInSeriesDown(regattaIdentifier, seriesName, columnName));
-    }
-
-    @Override
-    public RegattaDTO createRegatta(String regattaName, String boatClassName,
-            LinkedHashMap<String, Pair<List<Triple<String, Integer, Color>>, Boolean>> seriesNamesWithFleetNamesAndFleetOrderingAndMedal,
-            boolean persistent, ScoringSchemeType scoringSchemeType, String defaultCourseAreaId) {
-        UUID courseAreaUuid = convertIdentifierStringToUuid(defaultCourseAreaId);
-        Regatta regatta = getService().apply(
-                new AddSpecificRegatta(
-                        regattaName, boatClassName, UUID.randomUUID(),
-                        seriesNamesWithFleetNamesAndFleetOrderingAndMedal,
-                        persistent, baseDomainFactory.createScoringScheme(scoringSchemeType), courseAreaUuid));
-        return convertToRegattaDTO(regatta);
-    }
-
-    @Override
-    public RegattaScoreCorrectionDTO getScoreCorrections(String scoreCorrectionProviderName, String eventName,
-            String boatClassName, Date timePointWhenResultPublished) throws Exception {
-        RegattaScoreCorrectionDTO result = null;
-        for (ScoreCorrectionProvider scp : getScoreCorrectionProviders()) {
-            if (scp.getName().equals(scoreCorrectionProviderName)) {
-                result = createScoreCorrection(scp.getScoreCorrections(eventName, boatClassName,
-                        new MillisecondsTimePoint(timePointWhenResultPublished)));
-                break;
-            }
-        }
-        return result;
-    }
-
-    private RegattaScoreCorrectionDTO createScoreCorrection(RegattaScoreCorrections scoreCorrections) {
-        // Key is the race name or number as String; values are maps whose key is the sailID.
-        LinkedHashMap<String, Map<String, ScoreCorrectionEntryDTO>> map = new LinkedHashMap<String, Map<String, ScoreCorrectionEntryDTO>>();
-        for (ScoreCorrectionsForRace sc4r : scoreCorrections.getScoreCorrectionsForRaces()) {
-            Map<String, ScoreCorrectionEntryDTO> entryMap = new HashMap<String, RegattaScoreCorrectionDTO.ScoreCorrectionEntryDTO>();
-            for (String sailID : sc4r.getSailIDs()) {
-                entryMap.put(sailID, createScoreCorrectionEntryDTO(sc4r.getScoreCorrectionForCompetitor(sailID)));
-            }
-            map.put(sc4r.getRaceNameOrNumber(), entryMap);
-        }
-        return new RegattaScoreCorrectionDTO(scoreCorrections.getProvider().getName(), map);
-    }
-
-    private ScoreCorrectionEntryDTO createScoreCorrectionEntryDTO(
-            ScoreCorrectionForCompetitorInRace scoreCorrectionForCompetitor) {
-        return new ScoreCorrectionEntryDTO(scoreCorrectionForCompetitor.getPoints(),
-                scoreCorrectionForCompetitor.isDiscarded(), scoreCorrectionForCompetitor.getMaxPointsReason());
-    }
-    
-    @Override
-    public List<String> getUrlResultProviderNames() {
-        List<String> result = new ArrayList<String>();
-        for (ScoreCorrectionProvider scp : getScoreCorrectionProviders()) {
-            if (scp instanceof UrlResultProvider) {
-            	result.add(scp.getName());
-            }
-        }
-        return result;
-    }
-
-    private UrlResultProvider getUrlBasedScoreCorrectionProvider(String resultProviderName) {
-    	UrlResultProvider result = null;
-        for (ScoreCorrectionProvider scp : getScoreCorrectionProviders()) {
-            if (scp instanceof UrlResultProvider && scp.getName().equals(resultProviderName)) {
-            	result = (UrlResultProvider) scp;
-            	break;
-            }
-        }
-        return result;
-    }
-
-    @Override
-    public List<String> getResultImportUrls(String resultProviderName) {
-        List<String> result = new ArrayList<String>();
-
-        UrlResultProvider urlBasedScoreCorrectionProvider = getUrlBasedScoreCorrectionProvider(resultProviderName);
-        if (urlBasedScoreCorrectionProvider != null) {
-            Iterable<URL> allUrls = urlBasedScoreCorrectionProvider.getAllUrls();
-            for (URL url : allUrls) {
-                result.add(url.toString());
-            }
-        }
-        return result;
-    }
-
-    @Override
-    public void removeResultImportURLs(String resultProviderName, Set<String> toRemove) throws Exception {
-        UrlResultProvider urlBasedScoreCorrectionProvider = getUrlBasedScoreCorrectionProvider(resultProviderName);
-        if (urlBasedScoreCorrectionProvider != null) {
-            for (String urlToRemove : toRemove) {
-            	urlBasedScoreCorrectionProvider.removeResultUrl(new URL(urlToRemove));
-            }
-        }
-    }
-
-    @Override
-    public void addResultImportUrl(String resultProviderName, String url) throws Exception {
-        UrlResultProvider urlBasedScoreCorrectionProvider = getUrlBasedScoreCorrectionProvider(resultProviderName);
-        if (urlBasedScoreCorrectionProvider != null) {
-        	urlBasedScoreCorrectionProvider.registerResultUrl(new URL(url));
-        }
-    }    
-
-    @Override
-    public List<Pair<String, List<CompetitorDTO>>> getRankedCompetitorsFromBestToWorstAfterEachRaceColumn(String leaderboardName, Date date) throws NoWindException {
-        Leaderboard leaderboard = getService().getLeaderboardByName(leaderboardName);
-        final TimePoint timePoint;
-        if (date == null) {
-            final TimePoint nowMinusDelay = leaderboard.getNowMinusDelay();
-            final TimePoint timePointOfLatestModification = leaderboard.getTimePointOfLatestModification();
-            if (timePointOfLatestModification != null && !nowMinusDelay.before(timePointOfLatestModification)) {
-                timePoint = timePointOfLatestModification;
-            } else {
-                timePoint = nowMinusDelay;
-            }
-        } else {
-            timePoint = new MillisecondsTimePoint(date);
-        }
-        Map<RaceColumn, List<Competitor>> preResult = leaderboard
-                .getRankedCompetitorsFromBestToWorstAfterEachRaceColumn(timePoint);
-        List<Pair<String, List<CompetitorDTO>>> result = new ArrayList<Util.Pair<String,List<CompetitorDTO>>>();
-        for (RaceColumn raceColumn : leaderboard.getRaceColumns()) {
-            List<CompetitorDTO> competitorList = baseDomainFactory.getCompetitorDTOList(preResult.get(raceColumn));
-            result.add(new Pair<String, List<CompetitorDTO>>(raceColumn.getName(), competitorList));
-        }
-        return result;
-    }
-
-    @Override
-    public List<String> getOverallLeaderboardNamesContaining(String leaderboardName) {
-        Leaderboard leaderboard = getService().getLeaderboardByName(leaderboardName);
-        if (leaderboard == null) {
-            throw new IllegalArgumentException("Couldn't find leaderboard named "+leaderboardName);
-        }
-        List<String> result = new ArrayList<String>();
-        for (Map.Entry<String, Leaderboard> leaderboardEntry : getService().getLeaderboards().entrySet()) {
-            if (leaderboardEntry.getValue() instanceof MetaLeaderboard) {
-                MetaLeaderboard metaLeaderboard = (MetaLeaderboard) leaderboardEntry.getValue();
-                if (Util.contains(metaLeaderboard.getLeaderboards(), leaderboard)) {
-                    result.add(leaderboardEntry.getKey());
-                }
-            }
-        }
-        return result;
-    }
-
-    @Override
-    public List<SwissTimingArchiveConfigurationDTO> getPreviousSwissTimingArchiveConfigurations() {
-        Iterable<SwissTimingArchiveConfiguration> configs = swissTimingAdapterPersistence.getSwissTimingArchiveConfigurations();
-        List<SwissTimingArchiveConfigurationDTO> result = new ArrayList<SwissTimingArchiveConfigurationDTO>();
-        for (SwissTimingArchiveConfiguration stArchiveConfig : configs) {
-            result.add(new SwissTimingArchiveConfigurationDTO(stArchiveConfig.getJsonUrl()));
-        }
-        return result;
-    }
-
-    @Override
-    public void storeSwissTimingArchiveConfiguration(String swissTimingJsonUrl) {
-        swissTimingAdapterPersistence.storeSwissTimingArchiveConfiguration(swissTimingFactory.createSwissTimingArchiveConfiguration(
-                swissTimingJsonUrl));
-    }
-
-    @Override
-    public PolarSheetGenerationTriggerResponse generatePolarSheetForRaces(List<RegattaAndRaceIdentifier> selectedRaces) {
-        String id = UUID.randomUUID().toString();
-        RacingEventService service = getService();
-        Set<TrackedRace> trackedRaces = new HashSet<TrackedRace>();
-        for (RegattaAndRaceIdentifier race : selectedRaces) {
-            trackedRaces.add(service.getTrackedRace(race));
-        }
-        PolarSheetGenerationWorker genWorker = new PolarSheetGenerationWorker(trackedRaces, executor);
-        polarSheetGenerationWorkers.put(id, genWorker);
-        genWorker.startPolarSheetGeneration();
-        String name = getCommonBoatClass(trackedRaces);
-        return new PolarSheetGenerationTriggerResponseImpl(id, name);
-    }
-
-    private String getCommonBoatClass(Set<TrackedRace> trackedRaces) {
-        BoatClass boatClass = null;
-        for (TrackedRace race : trackedRaces) {
-            if (boatClass == null) {
-                boatClass = race.getRace().getBoatClass();
-            }
-            if (!boatClass.getName().matches(race.getRace().getBoatClass().getName())) {
-                return "Mixed";
-            }
-        }
-
-        return boatClass.getName();
-    }
-
-    @Override
-    public PolarSheetsData getPolarSheetsGenerationResults(String id) {
-        PolarSheetsData data = null;
-        if (polarSheetGenerationWorkers.containsKey(id)) {
-            PolarSheetGenerationWorker worker = polarSheetGenerationWorkers.get(id);
-            data = worker.getPolarData();
-            if (data.isComplete()) {
-                polarSheetGenerationWorkers.remove(id);
-                HttpServletRequest httpServletRequest = this.getThreadLocalRequest();
-                if (httpServletRequest != null) {
-                    HttpSession session = httpServletRequest.getSession();
-                    session.setAttribute(id, worker.getCompleteData());
-                    session.setAttribute("stepping", worker.getStepping());
-                }       
-            }
-        } else {
-            //TODO Exception handling
-        }
-
-        return data;      
-    }
-
-    @Override
-    public PolarSheetsHistogramData getPolarSheetData(String polarSheetId, int angle, int windSpeed) {
-        HttpServletRequest httpServletRequest = this.getThreadLocalRequest();
-        HttpSession session = httpServletRequest.getSession();
-        @SuppressWarnings("unchecked")
-        List<List<BoatAndWindSpeed>> data = (List<List<BoatAndWindSpeed>>) session.getAttribute(polarSheetId);
-        if (data == null) {
-            //TODO exception handling
-            return null;
-        }
-        List<BoatAndWindSpeed> dataForAngle = data.get(angle);
-        if (dataForAngle.size() < 1) {
-            //TODO exception handling
-            return null;
-        }
-        
-        PolarSheetsWindStepping stepping = (PolarSheetsWindStepping) session.getAttribute("stepping");
-
-        List<Double> dataForAngleAndWindSpeed = new ArrayList<Double>();
-        int windSpeedLevel = stepping.getLevelForValue(windSpeed);
-
-        for (BoatAndWindSpeed dataPoint: dataForAngle) {
-            if ((stepping.getLevelForValue(dataPoint.getWindSpeed().getKnots()) == windSpeedLevel)) {
-                dataForAngleAndWindSpeed.add(dataPoint.getBoatSpeed().getKnots());
-            }
-        }
-
-        if (dataForAngleAndWindSpeed.size() < 1) {
-            //TODO exception handling
-            return null;
-        }
-
-        Double min = Collections.min(dataForAngleAndWindSpeed);
-        Double max = Collections.max(dataForAngleAndWindSpeed);
-        //TODO make number of columns dynamic to chart size
-        int numberOfColumns = 20;
-        double range = (max - min) / numberOfColumns;
-        Double[] xValues = new Double[numberOfColumns];
-        for (int i = 0; i < numberOfColumns; i++) {
-            xValues[i] = min + i * range + ( 0.5 * range);
-        }
-
-        Integer[] yValues = new Integer[numberOfColumns];
-        for (Double dataPoint : dataForAngleAndWindSpeed) {
-            int i = (int) (((dataPoint - min) / range));
-            if (i == numberOfColumns) {
-                //For max value
-                i = 19;
-            }
-            if (yValues[i] == null) {
-                yValues[i] = 0;
-            }
-            yValues[i]++;
-        }
-
-        PolarSheetsHistogramData histogramData = new PolarSheetsHistogramDataImpl(angle, xValues, yValues, dataForAngleAndWindSpeed.size());
-
-
-        return histogramData;
-    }
-
-    protected com.sap.sailing.domain.base.DomainFactory getBaseDomainFactory() {
-        return baseDomainFactory;
-    }
+package com.sap.sailing.gwt.ui.server;
+
+import java.io.IOException;
+import java.io.ObjectOutputStream;
+import java.io.Serializable;
+import java.net.MalformedURLException;
+import java.net.URI;
+import java.net.URISyntaxException;
+import java.net.URL;
+import java.net.UnknownHostException;
+import java.text.ParseException;
+import java.util.ArrayList;
+import java.util.Collection;
+import java.util.Collections;
+import java.util.Comparator;
+import java.util.Date;
+import java.util.HashMap;
+import java.util.HashSet;
+import java.util.Iterator;
+import java.util.LinkedHashMap;
+import java.util.List;
+import java.util.Map;
+import java.util.Set;
+import java.util.UUID;
+import java.util.concurrent.Callable;
+import java.util.concurrent.ExecutionException;
+import java.util.concurrent.Executor;
+import java.util.concurrent.Future;
+import java.util.concurrent.FutureTask;
+import java.util.concurrent.LinkedBlockingQueue;
+import java.util.concurrent.RunnableFuture;
+import java.util.concurrent.ThreadPoolExecutor;
+import java.util.concurrent.TimeUnit;
+import java.util.logging.Level;
+import java.util.logging.Logger;
+import java.util.regex.Matcher;
+import java.util.regex.Pattern;
+
+import javax.servlet.ServletContext;
+import javax.servlet.http.HttpServletRequest;
+import javax.servlet.http.HttpSession;
+
+import org.osgi.framework.BundleContext;
+import org.osgi.util.tracker.ServiceTracker;
+
+import com.sap.sailing.domain.base.BoatClass;
+import com.sap.sailing.domain.base.Competitor;
+import com.sap.sailing.domain.base.ControlPoint;
+import com.sap.sailing.domain.base.Course;
+import com.sap.sailing.domain.base.CourseArea;
+import com.sap.sailing.domain.base.CourseBase;
+import com.sap.sailing.domain.base.Event;
+import com.sap.sailing.domain.base.Fleet;
+import com.sap.sailing.domain.base.Gate;
+import com.sap.sailing.domain.base.Mark;
+import com.sap.sailing.domain.base.RaceColumn;
+import com.sap.sailing.domain.base.RaceColumnInSeries;
+import com.sap.sailing.domain.base.RaceDefinition;
+import com.sap.sailing.domain.base.Regatta;
+import com.sap.sailing.domain.base.Series;
+import com.sap.sailing.domain.base.SpeedWithBearing;
+import com.sap.sailing.domain.base.Waypoint;
+import com.sap.sailing.domain.base.impl.FleetImpl;
+import com.sap.sailing.domain.base.impl.KnotSpeedImpl;
+import com.sap.sailing.domain.base.impl.KnotSpeedWithBearingImpl;
+import com.sap.sailing.domain.base.impl.MillisecondsTimePoint;
+import com.sap.sailing.domain.base.impl.RegattaImpl;
+import com.sap.sailing.domain.base.impl.SeriesImpl;
+import com.sap.sailing.domain.common.Bearing;
+import com.sap.sailing.domain.common.Color;
+import com.sap.sailing.domain.common.CountryCode;
+import com.sap.sailing.domain.common.DetailType;
+import com.sap.sailing.domain.common.Distance;
+import com.sap.sailing.domain.common.LeaderboardNameConstants;
+import com.sap.sailing.domain.common.LegType;
+import com.sap.sailing.domain.common.ManeuverType;
+import com.sap.sailing.domain.common.MaxPointsReason;
+import com.sap.sailing.domain.common.NauticalSide;
+import com.sap.sailing.domain.common.NoWindError;
+import com.sap.sailing.domain.common.NoWindException;
+import com.sap.sailing.domain.common.PolarSheetGenerationTriggerResponse;
+import com.sap.sailing.domain.common.PolarSheetsData;
+import com.sap.sailing.domain.common.PolarSheetsHistogramData;
+import com.sap.sailing.domain.common.Position;
+import com.sap.sailing.domain.common.RaceFetcher;
+import com.sap.sailing.domain.common.RegattaAndRaceIdentifier;
+import com.sap.sailing.domain.common.RegattaFetcher;
+import com.sap.sailing.domain.common.RegattaIdentifier;
+import com.sap.sailing.domain.common.RegattaName;
+import com.sap.sailing.domain.common.RegattaNameAndRaceName;
+import com.sap.sailing.domain.common.RegattaScoreCorrections;
+import com.sap.sailing.domain.common.RegattaScoreCorrections.ScoreCorrectionForCompetitorInRace;
+import com.sap.sailing.domain.common.RegattaScoreCorrections.ScoreCorrectionsForRace;
+import com.sap.sailing.domain.common.ScoreCorrectionProvider;
+import com.sap.sailing.domain.common.ScoringSchemeType;
+import com.sap.sailing.domain.common.Speed;
+import com.sap.sailing.domain.common.Tack;
+import com.sap.sailing.domain.common.TimePoint;
+import com.sap.sailing.domain.common.WindSource;
+import com.sap.sailing.domain.common.WindSourceType;
+import com.sap.sailing.domain.common.dto.BoatClassDTO;
+import com.sap.sailing.domain.common.dto.CompetitorDTO;
+import com.sap.sailing.domain.common.dto.FleetDTO;
+import com.sap.sailing.domain.common.dto.LeaderboardDTO;
+import com.sap.sailing.domain.common.dto.PositionDTO;
+import com.sap.sailing.domain.common.dto.RaceColumnDTO;
+import com.sap.sailing.domain.common.dto.RaceColumnInSeriesDTO;
+import com.sap.sailing.domain.common.dto.RaceDTO;
+import com.sap.sailing.domain.common.dto.RaceStatusDTO;
+import com.sap.sailing.domain.common.dto.TrackedRaceDTO;
+import com.sap.sailing.domain.common.impl.DegreeBearingImpl;
+import com.sap.sailing.domain.common.impl.DegreePosition;
+import com.sap.sailing.domain.common.impl.KilometersPerHourSpeedImpl;
+import com.sap.sailing.domain.common.impl.MeterDistance;
+import com.sap.sailing.domain.common.impl.PolarSheetGenerationTriggerResponseImpl;
+import com.sap.sailing.domain.common.impl.PolarSheetsHistogramDataImpl;
+import com.sap.sailing.domain.common.impl.Util;
+import com.sap.sailing.domain.common.impl.Util.Pair;
+import com.sap.sailing.domain.common.impl.Util.Triple;
+import com.sap.sailing.domain.common.impl.WindSourceImpl;
+import com.sap.sailing.domain.leaderboard.Leaderboard;
+import com.sap.sailing.domain.leaderboard.LeaderboardGroup;
+import com.sap.sailing.domain.leaderboard.MetaLeaderboard;
+import com.sap.sailing.domain.leaderboard.RegattaLeaderboard;
+import com.sap.sailing.domain.leaderboard.caching.LiveLeaderboardUpdater;
+import com.sap.sailing.domain.persistence.DomainObjectFactory;
+import com.sap.sailing.domain.persistence.MongoFactory;
+import com.sap.sailing.domain.persistence.MongoObjectFactory;
+import com.sap.sailing.domain.persistence.MongoRaceLogStoreFactory;
+import com.sap.sailing.domain.persistence.MongoWindStoreFactory;
+import com.sap.sailing.domain.polarsheets.BoatAndWindSpeed;
+import com.sap.sailing.domain.polarsheets.PolarSheetGenerationWorker;
+import com.sap.sailing.domain.polarsheets.PolarSheetsWindStepping;
+import com.sap.sailing.domain.racelog.RaceLog;
+import com.sap.sailing.domain.racelog.RaceLogFlagEvent;
+import com.sap.sailing.domain.racelog.analyzing.impl.GateLineOpeningTimeFinder;
+import com.sap.sailing.domain.racelog.analyzing.impl.LastFlagFinder;
+import com.sap.sailing.domain.racelog.analyzing.impl.LastPublishedCourseDesignFinder;
+import com.sap.sailing.domain.racelog.analyzing.impl.PathfinderFinder;
+import com.sap.sailing.domain.racelog.analyzing.impl.RaceStatusAnalyzer;
+import com.sap.sailing.domain.racelog.analyzing.impl.StartTimeFinder;
+import com.sap.sailing.domain.swisstimingadapter.SwissTimingArchiveConfiguration;
+import com.sap.sailing.domain.swisstimingadapter.SwissTimingConfiguration;
+import com.sap.sailing.domain.swisstimingadapter.SwissTimingFactory;
+import com.sap.sailing.domain.swisstimingadapter.persistence.SwissTimingAdapterPersistence;
+import com.sap.sailing.domain.swisstimingreplayadapter.SwissTimingReplayRace;
+import com.sap.sailing.domain.swisstimingreplayadapter.SwissTimingReplayService;
+import com.sap.sailing.domain.swisstimingreplayadapter.SwissTimingReplayServiceFactory;
+import com.sap.sailing.domain.tracking.DynamicTrackedRace;
+import com.sap.sailing.domain.tracking.GPSFix;
+import com.sap.sailing.domain.tracking.GPSFixMoving;
+import com.sap.sailing.domain.tracking.GPSFixTrack;
+import com.sap.sailing.domain.tracking.Maneuver;
+import com.sap.sailing.domain.tracking.MarkPassing;
+import com.sap.sailing.domain.tracking.MarkPassingManeuver;
+import com.sap.sailing.domain.tracking.RaceTracker;
+import com.sap.sailing.domain.tracking.RacesHandle;
+import com.sap.sailing.domain.tracking.TrackedLeg;
+import com.sap.sailing.domain.tracking.TrackedLegOfCompetitor;
+import com.sap.sailing.domain.tracking.TrackedRace;
+import com.sap.sailing.domain.tracking.Wind;
+import com.sap.sailing.domain.tracking.WindTrack;
+import com.sap.sailing.domain.tracking.WindWithConfidence;
+import com.sap.sailing.domain.tracking.impl.GPSFixMovingImpl;
+import com.sap.sailing.domain.tracking.impl.WindImpl;
+import com.sap.sailing.domain.tractracadapter.DomainFactory;
+import com.sap.sailing.domain.tractracadapter.RaceRecord;
+import com.sap.sailing.domain.tractracadapter.TracTracConfiguration;
+import com.sap.sailing.domain.tractracadapter.TracTracConnectionConstants;
+import com.sap.sailing.gwt.ui.client.SailingService;
+import com.sap.sailing.gwt.ui.shared.BulkScoreCorrectionDTO;
+import com.sap.sailing.gwt.ui.shared.CompactRaceMapDataDTO;
+import com.sap.sailing.gwt.ui.shared.CompetitorRaceDataDTO;
+import com.sap.sailing.gwt.ui.shared.CompetitorsRaceDataDTO;
+import com.sap.sailing.gwt.ui.shared.ControlPointDTO;
+import com.sap.sailing.gwt.ui.shared.CourseAreaDTO;
+import com.sap.sailing.gwt.ui.shared.CoursePositionsDTO;
+import com.sap.sailing.gwt.ui.shared.EventDTO;
+import com.sap.sailing.gwt.ui.shared.GPSFixDTO;
+import com.sap.sailing.gwt.ui.shared.GateDTO;
+import com.sap.sailing.gwt.ui.shared.LeaderboardGroupDTO;
+import com.sap.sailing.gwt.ui.shared.LegInfoDTO;
+import com.sap.sailing.gwt.ui.shared.ManeuverDTO;
+import com.sap.sailing.gwt.ui.shared.MarkDTO;
+import com.sap.sailing.gwt.ui.shared.MarkPassingTimesDTO;
+import com.sap.sailing.gwt.ui.shared.MarkpassingManeuverDTO;
+import com.sap.sailing.gwt.ui.shared.QuickRankDTO;
+import com.sap.sailing.gwt.ui.shared.RaceCourseDTO;
+import com.sap.sailing.gwt.ui.shared.RaceInfoDTO;
+import com.sap.sailing.gwt.ui.shared.RaceTimesInfoDTO;
+import com.sap.sailing.gwt.ui.shared.RaceWithCompetitorsDTO;
+import com.sap.sailing.gwt.ui.shared.RegattaDTO;
+import com.sap.sailing.gwt.ui.shared.RegattaOverviewEntryDTO;
+import com.sap.sailing.gwt.ui.shared.RegattaScoreCorrectionDTO;
+import com.sap.sailing.gwt.ui.shared.RegattaScoreCorrectionDTO.ScoreCorrectionEntryDTO;
+import com.sap.sailing.gwt.ui.shared.ReplicaDTO;
+import com.sap.sailing.gwt.ui.shared.ReplicationMasterDTO;
+import com.sap.sailing.gwt.ui.shared.ReplicationStateDTO;
+import com.sap.sailing.gwt.ui.shared.ScoreCorrectionProviderDTO;
+import com.sap.sailing.gwt.ui.shared.SeriesDTO;
+import com.sap.sailing.gwt.ui.shared.SpeedWithBearingDTO;
+import com.sap.sailing.gwt.ui.shared.StrippedLeaderboardDTO;
+import com.sap.sailing.gwt.ui.shared.SwissTimingArchiveConfigurationDTO;
+import com.sap.sailing.gwt.ui.shared.SwissTimingConfigurationDTO;
+import com.sap.sailing.gwt.ui.shared.SwissTimingRaceRecordDTO;
+import com.sap.sailing.gwt.ui.shared.SwissTimingReplayRaceDTO;
+import com.sap.sailing.gwt.ui.shared.TracTracConfigurationDTO;
+import com.sap.sailing.gwt.ui.shared.TracTracRaceRecordDTO;
+import com.sap.sailing.gwt.ui.shared.VenueDTO;
+import com.sap.sailing.gwt.ui.shared.WaypointDTO;
+import com.sap.sailing.gwt.ui.shared.WindDTO;
+import com.sap.sailing.gwt.ui.shared.WindInfoForRaceDTO;
+import com.sap.sailing.gwt.ui.shared.WindTrackInfoDTO;
+import com.sap.sailing.resultimport.UrlResultProvider;
+import com.sap.sailing.server.RacingEventService;
+import com.sap.sailing.server.RacingEventServiceOperation;
+import com.sap.sailing.server.operationaltransformation.AddColumnToLeaderboard;
+import com.sap.sailing.server.operationaltransformation.AddColumnToSeries;
+import com.sap.sailing.server.operationaltransformation.AddCourseArea;
+import com.sap.sailing.server.operationaltransformation.AddSpecificRegatta;
+import com.sap.sailing.server.operationaltransformation.ConnectTrackedRaceToLeaderboardColumn;
+import com.sap.sailing.server.operationaltransformation.CreateEvent;
+import com.sap.sailing.server.operationaltransformation.CreateFlexibleLeaderboard;
+import com.sap.sailing.server.operationaltransformation.CreateLeaderboardGroup;
+import com.sap.sailing.server.operationaltransformation.CreateRegattaLeaderboard;
+import com.sap.sailing.server.operationaltransformation.DisconnectLeaderboardColumnFromTrackedRace;
+import com.sap.sailing.server.operationaltransformation.MoveColumnInSeriesDown;
+import com.sap.sailing.server.operationaltransformation.MoveColumnInSeriesUp;
+import com.sap.sailing.server.operationaltransformation.MoveLeaderboardColumnDown;
+import com.sap.sailing.server.operationaltransformation.MoveLeaderboardColumnUp;
+import com.sap.sailing.server.operationaltransformation.RemoveAndUntrackRace;
+import com.sap.sailing.server.operationaltransformation.RemoveColumnFromSeries;
+import com.sap.sailing.server.operationaltransformation.RemoveEvent;
+import com.sap.sailing.server.operationaltransformation.RemoveLeaderboard;
+import com.sap.sailing.server.operationaltransformation.RemoveLeaderboardColumn;
+import com.sap.sailing.server.operationaltransformation.RemoveLeaderboardGroup;
+import com.sap.sailing.server.operationaltransformation.RemoveRegatta;
+import com.sap.sailing.server.operationaltransformation.RenameEvent;
+import com.sap.sailing.server.operationaltransformation.RenameLeaderboard;
+import com.sap.sailing.server.operationaltransformation.RenameLeaderboardColumn;
+import com.sap.sailing.server.operationaltransformation.RenameLeaderboardGroup;
+import com.sap.sailing.server.operationaltransformation.SetRaceIsKnownToStartUpwind;
+import com.sap.sailing.server.operationaltransformation.SetSuppressedFlagForCompetitorInLeaderboard;
+import com.sap.sailing.server.operationaltransformation.SetWindSourcesToExclude;
+import com.sap.sailing.server.operationaltransformation.StopTrackingRace;
+import com.sap.sailing.server.operationaltransformation.StopTrackingRegatta;
+import com.sap.sailing.server.operationaltransformation.UpdateCompetitorDisplayNameInLeaderboard;
+import com.sap.sailing.server.operationaltransformation.UpdateEvent;
+import com.sap.sailing.server.operationaltransformation.UpdateIsMedalRace;
+import com.sap.sailing.server.operationaltransformation.UpdateLeaderboard;
+import com.sap.sailing.server.operationaltransformation.UpdateLeaderboardCarryValue;
+import com.sap.sailing.server.operationaltransformation.UpdateLeaderboardColumnFactor;
+import com.sap.sailing.server.operationaltransformation.UpdateLeaderboardGroup;
+import com.sap.sailing.server.operationaltransformation.UpdateLeaderboardMaxPointsReason;
+import com.sap.sailing.server.operationaltransformation.UpdateLeaderboardScoreCorrection;
+import com.sap.sailing.server.operationaltransformation.UpdateLeaderboardScoreCorrectionMetadata;
+import com.sap.sailing.server.operationaltransformation.UpdateRaceDelayToLive;
+import com.sap.sailing.server.replication.ReplicaDescriptor;
+import com.sap.sailing.server.replication.ReplicationFactory;
+import com.sap.sailing.server.replication.ReplicationMasterDescriptor;
+import com.sap.sailing.server.replication.ReplicationService;
+
+/**
+ * The server side implementation of the RPC service.
+ */
+public class SailingServiceImpl extends ProxiedRemoteServiceServlet implements SailingService, RaceFetcher, RegattaFetcher {
+    private static final Logger logger = Logger.getLogger(SailingServiceImpl.class.getName());
+
+    private static final long serialVersionUID = 9031688830194537489L;
+
+    private final ServiceTracker<RacingEventService, RacingEventService> racingEventServiceTracker;
+
+    private final ServiceTracker<ReplicationService, ReplicationService> replicationServiceTracker;
+
+    private final ServiceTracker<ScoreCorrectionProvider, ScoreCorrectionProvider> scoreCorrectionProviderServiceTracker;
+
+    private final MongoObjectFactory mongoObjectFactory;
+
+    private final SwissTimingAdapterPersistence swissTimingAdapterPersistence;
+
+    private final com.sap.sailing.domain.tractracadapter.persistence.MongoObjectFactory tractracMongoObjectFactory;
+
+    private final DomainObjectFactory domainObjectFactory;
+
+    private final SwissTimingFactory swissTimingFactory;
+
+    private final com.sap.sailing.domain.tractracadapter.persistence.DomainObjectFactory tractracDomainObjectFactory;
+
+    private final com.sap.sailing.domain.common.CountryCodeFactory countryCodeFactory;
+
+    private final Executor executor;
+
+    private final DomainFactory tractracDomainFactory;
+
+    private final com.sap.sailing.domain.base.DomainFactory baseDomainFactory;
+
+    private final Map<String,PolarSheetGenerationWorker> polarSheetGenerationWorkers = new HashMap<String, PolarSheetGenerationWorker>();
+
+    public SailingServiceImpl() {
+        BundleContext context = Activator.getDefault();
+        tractracDomainFactory = DomainFactory.INSTANCE;
+        baseDomainFactory = tractracDomainFactory.getBaseDomainFactory();
+        racingEventServiceTracker = createAndOpenRacingEventServiceTracker(context);
+        replicationServiceTracker = createAndOpenReplicationServiceTracker(context);
+        scoreCorrectionProviderServiceTracker = createAndOpenScoreCorrectionProviderServiceTracker(context);
+        mongoObjectFactory = MongoFactory.INSTANCE.getDefaultMongoObjectFactory();
+        domainObjectFactory = MongoFactory.INSTANCE.getDefaultDomainObjectFactory();
+        swissTimingAdapterPersistence = SwissTimingAdapterPersistence.INSTANCE;
+        tractracDomainObjectFactory = com.sap.sailing.domain.tractracadapter.persistence.DomainObjectFactory.INSTANCE;
+        tractracMongoObjectFactory = com.sap.sailing.domain.tractracadapter.persistence.MongoObjectFactory.INSTANCE;
+        swissTimingFactory = SwissTimingFactory.INSTANCE;
+        countryCodeFactory = com.sap.sailing.domain.common.CountryCodeFactory.INSTANCE;
+        // When many updates are triggered in a short period of time by a single thread, ensure that the single thread
+        // providing the updates is not outperformed by all the re-calculations happening here. Leave at least one
+        // core to other things, but by using at least three threads ensure that no simplistic deadlocks may occur.
+        final int THREAD_POOL_SIZE = Math.max(Runtime.getRuntime().availableProcessors(), 3);
+        executor = new ThreadPoolExecutor(/* corePoolSize */ THREAD_POOL_SIZE,
+                /* maximumPoolSize */ THREAD_POOL_SIZE,
+                /* keepAliveTime */ 60, TimeUnit.SECONDS,
+                /* workQueue */ new LinkedBlockingQueue<Runnable>());
+    }
+
+    private void writeObject(ObjectOutputStream oos) throws IOException {
+        oos.defaultWriteObject();
+    }
+
+    protected ServiceTracker<RacingEventService, RacingEventService> createAndOpenRacingEventServiceTracker(
+            BundleContext context) {
+        ServiceTracker<RacingEventService, RacingEventService> result = new ServiceTracker<RacingEventService, RacingEventService>(
+                context, RacingEventService.class.getName(), null);
+        result.open();
+        return result;
+    }
+
+    /**
+     * Asks the OSGi system for registered score correction provider services
+     */
+    protected ServiceTracker<ScoreCorrectionProvider, ScoreCorrectionProvider> createAndOpenScoreCorrectionProviderServiceTracker(
+            BundleContext bundleContext) {
+        ServiceTracker<ScoreCorrectionProvider, ScoreCorrectionProvider> tracker = new ServiceTracker<ScoreCorrectionProvider, ScoreCorrectionProvider>(bundleContext,
+                ScoreCorrectionProvider.class.getName(),
+                /* customizer */null);
+        tracker.open();
+        return tracker;
+    }
+
+    @Override
+    public Iterable<ScoreCorrectionProviderDTO> getScoreCorrectionProviderDTOs() throws Exception {
+        List<ScoreCorrectionProviderDTO> result = new ArrayList<ScoreCorrectionProviderDTO>();
+        final Iterable<ScoreCorrectionProvider> services = getScoreCorrectionProviders();
+        for (ScoreCorrectionProvider scoreCorrectionProvider : services) {
+            result.add(createScoreCorrectionProviderDTO((ScoreCorrectionProvider) scoreCorrectionProvider));
+        }
+        return result;
+    }
+
+    private Iterable<ScoreCorrectionProvider> getScoreCorrectionProviders() {
+        final Object[] services = scoreCorrectionProviderServiceTracker.getServices();
+        List<ScoreCorrectionProvider> result = new ArrayList<ScoreCorrectionProvider>();
+        if (services != null) {
+            for (Object service : services) {
+                result.add((ScoreCorrectionProvider) service);
+            }
+        }
+        return result;
+    }
+
+    private ScoreCorrectionProviderDTO createScoreCorrectionProviderDTO(ScoreCorrectionProvider scoreCorrectionProvider)
+            throws Exception {
+        Map<String, Set<Pair<String, Date>>> hasResultsForBoatClassFromDateByEventName = new HashMap<String, Set<Pair<String,Date>>>();
+        for (Map.Entry<String, Set<Pair<String, TimePoint>>> e : scoreCorrectionProvider
+                .getHasResultsForBoatClassFromDateByEventName().entrySet()) {
+            Set<Pair<String, Date>> set = new HashSet<Pair<String, Date>>();
+            for (Pair<String, TimePoint> p : e.getValue()) {
+                set.add(new Pair<String, Date>(p.getA(), p.getB().asDate()));
+            }
+            hasResultsForBoatClassFromDateByEventName.put(e.getKey(), set);
+        }
+        return new ScoreCorrectionProviderDTO(scoreCorrectionProvider.getName(), hasResultsForBoatClassFromDateByEventName);
+    }
+
+    protected ServiceTracker<ReplicationService, ReplicationService> createAndOpenReplicationServiceTracker(
+            BundleContext context) {
+        ServiceTracker<ReplicationService, ReplicationService> result = new ServiceTracker<ReplicationService, ReplicationService>(
+                context, ReplicationService.class.getName(), null);
+        result.open();
+        return result;
+    }
+
+    /**
+     * If <code>date</code> is <code>null</code>, the {@link LiveLeaderboardUpdater} for the
+     * <code>leaderboardName</code> requested is obtained or created if it doesn't exist yet. The request is then passed
+     * on to the live leaderboard updater which will respond with its live {@link LeaderboardDTO} if it has at least the
+     * columns requested as per <code>namesOfRaceColumnsForWhichToLoadLegDetails</code>. Otherwise, the updater will add
+     * the missing columns to its profile and start a synchronous computation for the requesting client, the result of
+     * which will be used as live leaderboard cache update.
+     * <p>
+     * 
+     * Otherwise, the leaderboard is computed synchronously on the fly.
+     */
+    @Override
+    public LeaderboardDTO getLeaderboardByName(final String leaderboardName, final Date date,
+            final Collection<String> namesOfRaceColumnsForWhichToLoadLegDetails)
+                    throws NoWindException, InterruptedException, ExecutionException {
+        long startOfRequestHandling = System.currentTimeMillis();
+        LeaderboardDTO result = null;
+        final Leaderboard leaderboard = getService().getLeaderboardByName(leaderboardName);
+        if (leaderboard != null) {
+            TimePoint timePoint;
+            if (date == null) {
+                timePoint = null;
+            } else {
+                timePoint = new MillisecondsTimePoint(date);
+            }
+            result = leaderboard.getLeaderboardDTO(timePoint, namesOfRaceColumnsForWhichToLoadLegDetails, getService(), baseDomainFactory);
+            logger.fine("getLeaderboardByName(" + leaderboardName + ", " + date + ", "
+                    + namesOfRaceColumnsForWhichToLoadLegDetails + ") took "
+                    + (System.currentTimeMillis() - startOfRequestHandling) + "ms");
+        }
+        return result;
+    }
+
+    @Override
+    public List<RegattaDTO> getRegattas() throws IllegalArgumentException {
+        List<RegattaDTO> result = new ArrayList<RegattaDTO>();
+        for (Regatta regatta : getService().getAllRegattas()) {
+            result.add(convertToRegattaDTO(regatta));
+        }
+        return result;
+    }
+
+    private MarkDTO convertToMarkDTO(Mark mark, Position position) {
+        MarkDTO markDTO;
+        if(position != null) {
+            markDTO = new MarkDTO(mark.getId().toString(), mark.getName(), position.getLatDeg(), position.getLngDeg());
+        } else {
+            markDTO = new MarkDTO(mark.getId().toString(), mark.getName());
+        }
+        markDTO.color = mark.getColor();
+        markDTO.shape = mark.getShape();
+        markDTO.pattern = mark.getPattern();
+        markDTO.type = mark.getType();
+        return markDTO;
+    }
+
+    private RegattaDTO convertToRegattaDTO(Regatta regatta) {
+        RegattaDTO regattaDTO = new RegattaDTO(regatta.getName(), regatta.getScoringScheme().getType());
+        regattaDTO.races = convertToRaceDTOs(regatta);
+        regattaDTO.series = convertToSeriesDTOs(regatta);
+        BoatClass boatClass = regatta.getBoatClass();
+        if (boatClass != null) {
+            regattaDTO.boatClass = new BoatClassDTO(boatClass.getName(), boatClass.getHullLength().getMeters());
+        }
+        if (regatta.getDefaultCourseArea() != null) {
+            regattaDTO.defaultCourseAreaIdAsString = regatta.getDefaultCourseArea().getId().toString();
+            regattaDTO.defaultCourseAreaName = regatta.getDefaultCourseArea().getName();
+        }
+        return regattaDTO;
+    }
+
+    private List<SeriesDTO> convertToSeriesDTOs(Regatta regatta) {
+        List<SeriesDTO> result = new ArrayList<SeriesDTO>();
+        for (Series series : regatta.getSeries()) {
+            SeriesDTO seriesDTO = convertToSeriesDTO(series);
+            result.add(seriesDTO);
+        }
+        return result;
+    }
+
+    private SeriesDTO convertToSeriesDTO(Series series) {
+        List<FleetDTO> fleets = new ArrayList<FleetDTO>();
+        for (Fleet fleet : series.getFleets()) {
+            fleets.add(baseDomainFactory.convertToFleetDTO(series, fleet));
+        }
+        List<RaceColumnDTO> raceColumns = new ArrayList<RaceColumnDTO>();
+        for (RaceColumnInSeries raceColumn : series.getRaceColumns()) {
+            RaceColumnDTO raceColumnDTO = new RaceColumnDTO(/* isValidInTotalScore not relevant here because no scores conveyed */ null);
+            raceColumnDTO.name = raceColumn.getName();
+            raceColumnDTO.setMedalRace(raceColumn.isMedalRace());
+            raceColumnDTO.setExplicitFactor(raceColumn.getExplicitFactor());
+            raceColumns.add(raceColumnDTO);
+        }
+        SeriesDTO result = new SeriesDTO(series.getName(), fleets, raceColumns, series.isMedal());
+        return result;
+    }
+
+    private RaceInfoDTO createRaceInfoDTO(RaceColumn raceColumn, Fleet fleet) {
+        RaceInfoDTO raceInfoDTO = new RaceInfoDTO();
+        RaceLog raceLog = raceColumn.getRaceLog(fleet);
+        if (raceLog != null) {
+            try {
+                raceLog.lockForRead();
+                raceInfoDTO.hasEvents = !Util.isEmpty(raceLog.getRawFixes());
+            } finally {
+                raceLog.unlockAfterRead();
+            }
+            
+            StartTimeFinder startTimeFinder = new StartTimeFinder(raceLog);
+            if(startTimeFinder.getStartTime()!=null){
+                raceInfoDTO.startTime = startTimeFinder.getStartTime().asDate();
+            }
+
+            RaceStatusAnalyzer raceStatusAnalyzer = new RaceStatusAnalyzer(raceLog);
+            raceInfoDTO.lastStatus = raceStatusAnalyzer.getStatus();
+
+            PathfinderFinder pathfinderFinder = new PathfinderFinder(raceLog);
+            raceInfoDTO.pathfinderId = pathfinderFinder.getPathfinderId();
+
+            GateLineOpeningTimeFinder gateLineOpeningTimeFinder = new GateLineOpeningTimeFinder(raceLog);
+            raceInfoDTO.gateLineOpeningTime = gateLineOpeningTimeFinder.getGateLineOpeningTime();
+
+            LastFlagFinder lastFlagFinder = new LastFlagFinder(raceLog);
+
+            RaceLogFlagEvent lastFlagEvent = lastFlagFinder.getLastFlagEvent();
+            if (lastFlagEvent != null) {
+                raceInfoDTO.lastUpperFlag = lastFlagEvent.getUpperFlag();
+                raceInfoDTO.lastLowerFlag = lastFlagEvent.getLowerFlag();
+                raceInfoDTO.displayed = lastFlagEvent.isDisplayed();
+            }
+
+            LastPublishedCourseDesignFinder courseDesignFinder = new LastPublishedCourseDesignFinder(raceLog);
+            raceInfoDTO.lastCourseDesign = convertCourseDesignToRaceCourseDTO(courseDesignFinder.getLastCourseDesign());
+        }
+        raceInfoDTO.raceName = raceColumn.getName();
+        raceInfoDTO.fleet = fleet.getName();
+        raceInfoDTO.raceIdentifier = raceColumn.getRaceIdentifier(fleet);
+        return raceInfoDTO;
+    }
+
+    private RaceCourseDTO convertCourseDesignToRaceCourseDTO(CourseBase lastCourseDesign) {
+        RaceCourseDTO result = new RaceCourseDTO(Collections.<WaypointDTO> emptyList());
+        if (lastCourseDesign != null) {
+            List<WaypointDTO> waypointDTOs = new ArrayList<WaypointDTO>();
+            for (Waypoint waypoint : lastCourseDesign.getWaypoints()) {
+                ControlPointDTO controlPointDTO = convertToControlPointDTO(waypoint.getControlPoint());
+                List<MarkDTO> marks = new ArrayList<MarkDTO>();
+                for (MarkDTO markDTO : controlPointDTO.getMarks()) {
+                    marks.add(markDTO);
+                }
+                WaypointDTO waypointDTO = new WaypointDTO(waypoint.getName(), controlPointDTO, marks, waypoint.getPassingSide());
+                waypointDTOs.add(waypointDTO);
+            }
+            result = new RaceCourseDTO(waypointDTOs);
+        }
+        return result;
+    }
+
+    private List<RaceWithCompetitorsDTO> convertToRaceDTOs(Regatta regatta) {
+        List<RaceWithCompetitorsDTO> result = new ArrayList<RaceWithCompetitorsDTO>();
+        for (RaceDefinition r : regatta.getAllRaces()) {
+            RegattaAndRaceIdentifier raceIdentifier = new RegattaNameAndRaceName(regatta.getName(), r.getName());
+            TrackedRace trackedRace = getService().getExistingTrackedRace(raceIdentifier);
+            TrackedRaceDTO trackedRaceDTO = null; 
+            if (trackedRace != null) {
+                trackedRaceDTO = new TrackedRaceDTO();
+                trackedRaceDTO.hasWindData = trackedRace.hasWindData();
+                trackedRaceDTO.hasGPSData = trackedRace.hasGPSData();
+                trackedRaceDTO.startOfTracking = trackedRace.getStartOfTracking() == null ? null : trackedRace.getStartOfTracking().asDate();
+                trackedRaceDTO.endOfTracking = trackedRace.getEndOfTracking() == null ? null : trackedRace.getEndOfTracking().asDate();
+                trackedRaceDTO.timePointOfNewestEvent = trackedRace.getTimePointOfNewestEvent() == null ? null : trackedRace.getTimePointOfNewestEvent().asDate();
+                trackedRaceDTO.delayToLiveInMs = trackedRace.getDelayToLiveInMillis(); 
+            }
+            RaceWithCompetitorsDTO raceDTO = new RaceWithCompetitorsDTO(raceIdentifier, convertToCompetitorDTOs(r.getCompetitors()),
+                    trackedRaceDTO, getService().isRaceBeingTracked(r));
+            if (trackedRace != null) {
+                raceDTO.startOfRace = trackedRace.getStartOfRace() == null ? null : trackedRace.getStartOfRace().asDate();
+                raceDTO.endOfRace = trackedRace.getEndOfRace() == null ? null : trackedRace.getEndOfRace().asDate();
+                raceDTO.status = new RaceStatusDTO();
+                raceDTO.status.status = trackedRace.getStatus().getStatus();
+                raceDTO.status.loadingProgress = trackedRace.getStatus().getLoadingProgress();
+            }
+            raceDTO.boatClass = regatta.getBoatClass() == null ? null : regatta.getBoatClass().getName(); 
+            result.add(raceDTO);
+        }
+        return result;
+    }
+
+    private List<CompetitorDTO> convertToCompetitorDTOs(Iterable<Competitor> competitors) {
+        List<CompetitorDTO> result = new ArrayList<CompetitorDTO>();
+        for (Competitor c : competitors) {
+            CompetitorDTO competitorDTO = baseDomainFactory.convertToCompetitorDTO(c);
+            result.add(competitorDTO);
+        }
+        return result;
+    }
+
+    @Override
+    public Pair<String, List<TracTracRaceRecordDTO>> listTracTracRacesInEvent(String eventJsonURL, boolean listHiddenRaces) throws MalformedURLException, IOException, ParseException, org.json.simple.parser.ParseException, URISyntaxException {
+        com.sap.sailing.domain.common.impl.Util.Pair<String,List<RaceRecord>> raceRecords;
+        raceRecords = getService().getTracTracRaceRecords(new URL(eventJsonURL));
+        List<TracTracRaceRecordDTO> result = new ArrayList<TracTracRaceRecordDTO>();
+        for (RaceRecord raceRecord : raceRecords.getB()) {
+            if (listHiddenRaces == false && raceRecord.getRaceStatus().equals(TracTracConnectionConstants.HIDDEN_STATUS)) {
+                continue;
+            }
+            
+            result.add(new TracTracRaceRecordDTO(raceRecord.getID(), raceRecord.getEventName(), raceRecord.getName(),
+                    raceRecord.getParamURL().toString(), raceRecord.getReplayURL(), raceRecord.getLiveURI().toString(),
+                    raceRecord.getStoredURI().toString(), raceRecord.getTrackingStartTime().asDate(), raceRecord
+                    .getTrackingEndTime().asDate(), raceRecord.getRaceStartTime().asDate(), raceRecord.getBoatClassNames(),
+                    raceRecord.getRaceStatus()));
+        }
+        return new Pair<String, List<TracTracRaceRecordDTO>>(raceRecords.getA(), result);
+    }
+
+    @Override
+    public void trackWithTracTrac(RegattaIdentifier regattaToAddTo, Iterable<TracTracRaceRecordDTO> rrs, String liveURI, String storedURI, 
+            String courseDesignUpdateURI, boolean trackWind, final boolean correctWindByDeclination, final boolean simulateWithStartTimeNow, 
+            String tracTracUsername, String tracTracPassword) throws Exception {
+        logger.info("tracWithTracTrac for regatta "+regattaToAddTo+" for race records "+rrs+" with liveURI "+liveURI+" and storedURI "+storedURI);
+        for (TracTracRaceRecordDTO rr : rrs) {
+            if (liveURI == null || liveURI.trim().length() == 0) {
+                liveURI = rr.liveURI;
+            }
+            if (storedURI == null || storedURI.trim().length() == 0) {
+                storedURI = rr.storedURI;
+            }
+            final RacesHandle raceHandle = getService().addTracTracRace(regattaToAddTo, new URL(rr.paramURL),
+                    new URI(liveURI), new URI(storedURI), new URI(courseDesignUpdateURI), new MillisecondsTimePoint(rr.trackingStartTime),
+                    new MillisecondsTimePoint(rr.trackingEndTime),
+                    MongoRaceLogStoreFactory.INSTANCE.getMongoRaceLogStore(mongoObjectFactory, domainObjectFactory),
+                    MongoWindStoreFactory.INSTANCE.getMongoWindStore(mongoObjectFactory, domainObjectFactory),
+                    RaceTracker.TIMEOUT_FOR_RECEIVING_RACE_DEFINITION_IN_MILLISECONDS, simulateWithStartTimeNow, tracTracUsername, tracTracPassword);
+            if (trackWind) {
+                new Thread("Wind tracking starter for race " + rr.regattaName + "/" + rr.name) {
+                    public void run() {
+                        try {
+                            startTrackingWind(raceHandle, correctWindByDeclination,
+                                    RaceTracker.TIMEOUT_FOR_RECEIVING_RACE_DEFINITION_IN_MILLISECONDS);
+                        } catch (Exception e) {
+                            throw new RuntimeException(e);
+                        }
+                    }
+                }.start();
+            }
+        }
+    }
+
+    @Override
+    public List<TracTracConfigurationDTO> getPreviousTracTracConfigurations() throws Exception {
+        Iterable<TracTracConfiguration> configs = tractracDomainObjectFactory.getTracTracConfigurations();
+        List<TracTracConfigurationDTO> result = new ArrayList<TracTracConfigurationDTO>();
+        for (TracTracConfiguration ttConfig : configs) {
+            result.add(new TracTracConfigurationDTO(ttConfig.getName(), ttConfig.getJSONURL().toString(),
+                    ttConfig.getLiveDataURI().toString(), ttConfig.getStoredDataURI().toString(), ttConfig.getCourseDesignUpdateURI().toString(),
+                    ttConfig.getTracTracUsername().toString(), ttConfig.getTracTracPassword().toString()));
+        }
+        return result;
+    }
+
+    @Override
+    public void storeTracTracConfiguration(String name, String jsonURL, String liveDataURI, String storedDataURI, String courseDesignUpdateURI, String tracTracUsername, String tracTracPassword) throws Exception {
+        tractracMongoObjectFactory.storeTracTracConfiguration(tractracDomainFactory.createTracTracConfiguration(name, jsonURL, liveDataURI, storedDataURI, 
+                courseDesignUpdateURI, tracTracUsername, tracTracPassword));
+    }
+
+    @Override
+    public void stopTrackingEvent(RegattaIdentifier regattaIdentifier) throws Exception {
+        getService().apply(new StopTrackingRegatta(regattaIdentifier));
+    }
+
+    private RaceDefinition getRaceByName(Regatta regatta, String raceName) {
+        if (regatta != null) {
+            return regatta.getRaceByName(raceName);
+        } else {
+            return null;
+        }
+    }
+
+    @Override
+    public void stopTrackingRaces(Iterable<RegattaAndRaceIdentifier> regattaAndRaceIdentifiers) throws Exception {
+        for (RegattaAndRaceIdentifier regattaAndRaceIdentifier : regattaAndRaceIdentifiers) {
+            getService().apply(new StopTrackingRace(regattaAndRaceIdentifier));
+        }
+    }
+
+    @Override
+    public void removeAndUntrackRaces(Iterable<RegattaAndRaceIdentifier> regattaAndRaceIdentifiers) {
+        for (RegattaAndRaceIdentifier regattaAndRaceIdentifier : regattaAndRaceIdentifiers) {
+            getService().apply(new RemoveAndUntrackRace(regattaAndRaceIdentifier));
+        }
+    }
+
+    /**
+     * @param timeoutInMilliseconds eventually passed to {@link RacesHandle#getRaces(long)}. If the race definition
+     * can be obtained within this timeout, wind for the race will be tracked; otherwise, the method returns without
+     * taking any effect.
+     */
+    private void startTrackingWind(RacesHandle raceHandle, boolean correctByDeclination, long timeoutInMilliseconds) throws Exception {
+        Regatta regatta = raceHandle.getRegatta();
+        if (regatta != null) {
+            for (RaceDefinition race : raceHandle.getRaces(timeoutInMilliseconds)) {
+                if (race != null) {
+                    getService().startTrackingWind(regatta, race, correctByDeclination);
+                } else {
+                    log("RaceDefinition wasn't received within " + timeoutInMilliseconds + "ms for a race in regatta "
+                            + regatta.getName() + ". Aborting wait; no wind tracking for this race.");
+                }
+            }
+        }
+    }
+
+    @Override
+    public WindInfoForRaceDTO getRawWindFixes(RegattaAndRaceIdentifier raceIdentifier, Collection<WindSource> windSources) {
+        WindInfoForRaceDTO result = null;
+        TrackedRace trackedRace = getExistingTrackedRace(raceIdentifier);
+        if (trackedRace != null) {
+            result = new WindInfoForRaceDTO();
+            result.raceIsKnownToStartUpwind = trackedRace.raceIsKnownToStartUpwind();
+            Map<WindSource, WindTrackInfoDTO> windTrackInfoDTOs = new HashMap<WindSource, WindTrackInfoDTO>();
+            result.windTrackInfoByWindSource = windTrackInfoDTOs;
+
+            List<WindSource> windSourcesToDeliver = new ArrayList<WindSource>();
+            if (windSources != null) {
+                windSourcesToDeliver.addAll(windSources);
+            } else {
+                windSourcesToDeliver.add(new WindSourceImpl(WindSourceType.EXPEDITION));
+                windSourcesToDeliver.add(new WindSourceImpl(WindSourceType.WEB));
+            }
+            for (WindSource windSource : windSourcesToDeliver) {
+                if(windSource.getType() == WindSourceType.WEB) {
+                    WindTrackInfoDTO windTrackInfoDTO = new WindTrackInfoDTO();
+                    windTrackInfoDTO.windFixes = new ArrayList<WindDTO>();
+                    WindTrack windTrack = trackedRace.getOrCreateWindTrack(windSource);
+
+                    windTrack.lockForRead();
+                    try {
+                        Iterator<Wind> windIter = windTrack.getRawFixes().iterator();
+                        while (windIter.hasNext()) {
+                            Wind wind = windIter.next();
+                            if(wind != null) {
+                                WindDTO windDTO = createWindDTO(wind, windTrack);
+                                windTrackInfoDTO.windFixes.add(windDTO);
+                            }
+                        }
+                    } finally {
+                        windTrack.unlockAfterRead();
+                    }
+
+                    windTrackInfoDTOs.put(windSource, windTrackInfoDTO);
+                }
+            }
+        }
+        return result;
+    }
+
+    protected WindDTO createWindDTO(Wind wind, WindTrack windTrack) {
+        WindDTO windDTO = new WindDTO();
+        windDTO.trueWindBearingDeg = wind.getBearing().getDegrees();
+        windDTO.trueWindFromDeg = wind.getBearing().reverse().getDegrees();
+        windDTO.trueWindSpeedInKnots = wind.getKnots();
+        windDTO.trueWindSpeedInMetersPerSecond = wind.getMetersPerSecond();
+        if (wind.getPosition() != null) {
+            windDTO.position = new PositionDTO(wind.getPosition().getLatDeg(), wind.getPosition()
+                    .getLngDeg());
+        }
+        if (wind.getTimePoint() != null) {
+            windDTO.measureTimepoint = wind.getTimePoint().asMillis();
+            Wind estimatedWind = windTrack
+                    .getAveragedWind(wind.getPosition(), wind.getTimePoint());
+            if (estimatedWind != null) {
+                windDTO.dampenedTrueWindBearingDeg = estimatedWind.getBearing().getDegrees();
+                windDTO.dampenedTrueWindFromDeg = estimatedWind.getBearing().reverse().getDegrees();
+                windDTO.dampenedTrueWindSpeedInKnots = estimatedWind.getKnots();
+                windDTO.dampenedTrueWindSpeedInMetersPerSecond = estimatedWind.getMetersPerSecond();
+            }
+        }
+        return windDTO;
+    }
+
+    /**
+     * Uses <code>wind</code> for both, the non-dampened and dampened fields of the {@link WindDTO} object returned
+     */
+    protected WindDTO createWindDTOFromAlreadyAveraged(Wind wind, WindTrack windTrack, TimePoint requestTimepoint) {
+        WindDTO windDTO = new WindDTO();
+        windDTO.requestTimepoint = requestTimepoint.asMillis();
+        windDTO.trueWindBearingDeg = wind.getBearing().getDegrees();
+        windDTO.trueWindFromDeg = wind.getBearing().reverse().getDegrees();
+        windDTO.trueWindSpeedInKnots = wind.getKnots();
+        windDTO.trueWindSpeedInMetersPerSecond = wind.getMetersPerSecond();
+        windDTO.dampenedTrueWindBearingDeg = wind.getBearing().getDegrees();
+        windDTO.dampenedTrueWindFromDeg = wind.getBearing().reverse().getDegrees();
+        windDTO.dampenedTrueWindSpeedInKnots = wind.getKnots();
+        windDTO.dampenedTrueWindSpeedInMetersPerSecond = wind.getMetersPerSecond();
+        if (wind.getPosition() != null) {
+            windDTO.position = new PositionDTO(wind.getPosition().getLatDeg(), wind.getPosition()
+                    .getLngDeg());
+        }
+        if (wind.getTimePoint() != null) {
+            windDTO.measureTimepoint = wind.getTimePoint().asMillis();
+        }
+        return windDTO;
+    }
+
+    /**
+     * Fetches the {@link WindTrack#getAveragedWind(Position, TimePoint) average wind} from all wind tracks or those identified
+     * by <code>windSourceTypeNames</code>
+     */
+    //@Override
+    public WindInfoForRaceDTO getAveragedWindInfo(RegattaAndRaceIdentifier raceIdentifier, Date from, long millisecondsStepWidth,
+            int numberOfFixes, double latDeg, double lngDeg, Collection<String> windSourceTypeNames)
+                    throws NoWindException {
+        Position position = new DegreePosition(latDeg, lngDeg);
+        WindInfoForRaceDTO result = null;
+        TrackedRace trackedRace = getExistingTrackedRace(raceIdentifier);
+        if (trackedRace != null) {
+            result = new WindInfoForRaceDTO();
+            result.raceIsKnownToStartUpwind = trackedRace.raceIsKnownToStartUpwind();
+            List<WindSource> windSourcesToExclude = new ArrayList<WindSource>();
+            for (WindSource windSourceToExclude : trackedRace.getWindSourcesToExclude()) {
+                windSourcesToExclude.add(windSourceToExclude);
+            }
+            result.windSourcesToExclude = windSourcesToExclude;
+            Map<WindSource, WindTrackInfoDTO> windTrackInfoDTOs = new HashMap<WindSource, WindTrackInfoDTO>();
+            result.windTrackInfoByWindSource = windTrackInfoDTOs;
+            List<WindSource> windSourcesToDeliver = new ArrayList<WindSource>();
+            Util.addAll(trackedRace.getWindSources(), windSourcesToDeliver);
+            // TODO bug #375: add the combined wind; currently, CombinedWindTrackImpl just takes too long to return results...
+            windSourcesToDeliver.add(new WindSourceImpl(WindSourceType.COMBINED));
+            for (WindSource windSource : windSourcesToDeliver) {
+                if (windSourceTypeNames == null || windSourceTypeNames.contains(windSource.getType().name())) {
+                    TimePoint fromTimePoint = new MillisecondsTimePoint(from);
+                    WindTrackInfoDTO windTrackInfoDTO = new WindTrackInfoDTO();
+                    windTrackInfoDTO.windFixes = new ArrayList<WindDTO>();
+                    WindTrack windTrack = trackedRace.getOrCreateWindTrack(windSource);
+                    windTrackInfoDTOs.put(windSource, windTrackInfoDTO);
+                    windTrackInfoDTO.dampeningIntervalInMilliseconds = windTrack
+                            .getMillisecondsOverWhichToAverageWind();
+                    TimePoint timePoint = fromTimePoint;
+                    Double minWindConfidence = 2.0;
+                    Double maxWindConfidence = -1.0;
+                    for (int i = 0; i < numberOfFixes; i++) {
+                        WindWithConfidence<Pair<Position, TimePoint>> averagedWindWithConfidence = windTrack.getAveragedWindWithConfidence(position, timePoint);
+
+                        if (averagedWindWithConfidence != null) {
+                            WindDTO windDTO = createWindDTOFromAlreadyAveraged(averagedWindWithConfidence.getObject(), windTrack, timePoint);
+                            double confidence = averagedWindWithConfidence.getConfidence();
+                            windDTO.confidence = confidence;
+                            windTrackInfoDTO.windFixes.add(windDTO);
+                            if(confidence < minWindConfidence) {
+                                minWindConfidence = confidence;
+                            }
+                            if(confidence > maxWindConfidence) {
+                                maxWindConfidence = confidence;
+                            }
+                        }
+                        timePoint = new MillisecondsTimePoint(timePoint.asMillis() + millisecondsStepWidth);
+                    }
+                    windTrackInfoDTO.minWindConfidence = minWindConfidence; 
+                    windTrackInfoDTO.maxWindConfidence = maxWindConfidence; 
+                }
+            }
+        }
+        return result;
+    }
+
+    @Override
+    public WindInfoForRaceDTO getAveragedWindInfo(RegattaAndRaceIdentifier raceIdentifier, Date from, long millisecondsStepWidth,
+            int numberOfFixes, Collection<String> windSourceTypeNames)
+                    throws NoWindException {
+        assert from != null;
+        TrackedRace trackedRace = getExistingTrackedRace(raceIdentifier);
+
+        WindInfoForRaceDTO result = getAveragedWindInfo(new MillisecondsTimePoint(from), millisecondsStepWidth, numberOfFixes,
+                windSourceTypeNames, trackedRace);
+        return result;
+    }
+
+    private WindInfoForRaceDTO getAveragedWindInfo(TimePoint from, long millisecondsStepWidth, int numberOfFixes,
+            Collection<String> windSourceTypeNames, TrackedRace trackedRace) {
+        WindInfoForRaceDTO result = null;
+        if (trackedRace != null) {
+            TimePoint newestEvent = trackedRace.getTimePointOfNewestEvent();
+            result = new WindInfoForRaceDTO();
+            result.raceIsKnownToStartUpwind = trackedRace.raceIsKnownToStartUpwind();
+            List<WindSource> windSourcesToExclude = new ArrayList<WindSource>();
+            for (WindSource windSourceToExclude : trackedRace.getWindSourcesToExclude()) {
+                windSourcesToExclude.add(windSourceToExclude);
+            }
+            result.windSourcesToExclude = windSourcesToExclude;
+            Map<WindSource, WindTrackInfoDTO> windTrackInfoDTOs = new HashMap<WindSource, WindTrackInfoDTO>();
+            result.windTrackInfoByWindSource = windTrackInfoDTOs;
+            List<WindSource> windSourcesToDeliver = new ArrayList<WindSource>();
+            Util.addAll(trackedRace.getWindSources(), windSourcesToDeliver);
+            windSourcesToDeliver.add(new WindSourceImpl(WindSourceType.COMBINED));
+            for (WindSource windSource : windSourcesToDeliver) {
+                // TODO consider parallelizing
+                if (windSourceTypeNames == null || windSourceTypeNames.contains(windSource.getType().name())) {
+                    WindTrackInfoDTO windTrackInfoDTO = new WindTrackInfoDTO();
+                    windTrackInfoDTOs.put(windSource, windTrackInfoDTO);
+                    windTrackInfoDTO.windFixes = new ArrayList<WindDTO>();
+                    WindTrack windTrack = trackedRace.getOrCreateWindTrack(windSource);
+                    windTrackInfoDTO.dampeningIntervalInMilliseconds = windTrack
+                            .getMillisecondsOverWhichToAverageWind();
+                    TimePoint timePoint = from;
+                    Double minWindConfidence = 2.0;
+                    Double maxWindConfidence = -1.0;
+                    for (int i = 0; i < numberOfFixes && newestEvent != null && timePoint.compareTo(newestEvent) < 0; i++) {
+                        WindWithConfidence<Pair<Position, TimePoint>> averagedWindWithConfidence = windTrack.getAveragedWindWithConfidence(null, timePoint);
+                        if (averagedWindWithConfidence != null) {
+                            double confidence = averagedWindWithConfidence.getConfidence();
+                            WindDTO windDTO = createWindDTOFromAlreadyAveraged(averagedWindWithConfidence.getObject(), windTrack, timePoint);
+                            windDTO.confidence = confidence;
+                            windTrackInfoDTO.windFixes.add(windDTO);
+                            if(confidence < minWindConfidence) {
+                                minWindConfidence = confidence;
+                            }
+                            if(confidence > maxWindConfidence) {
+                                maxWindConfidence = confidence;
+                            }
+                        }
+                        timePoint = new MillisecondsTimePoint(timePoint.asMillis() + millisecondsStepWidth);
+                    }
+                    windTrackInfoDTO.minWindConfidence = minWindConfidence; 
+                    windTrackInfoDTO.maxWindConfidence = maxWindConfidence; 
+                }
+            }
+        }
+        return result;
+    }
+
+    @Override
+    public WindInfoForRaceDTO getAveragedWindInfo(RegattaAndRaceIdentifier raceIdentifier, Date from, Date to,
+            long resolutionInMilliseconds, Collection<String> windSourceTypeNames) {
+        TrackedRace trackedRace = getExistingTrackedRace(raceIdentifier);
+        WindInfoForRaceDTO result = null;
+        if (trackedRace != null) {
+            TimePoint fromTimePoint = from == null ? trackedRace.getStartOfTracking() : new MillisecondsTimePoint(from);
+            TimePoint toTimePoint = to == null ? trackedRace.getEndOfRace() : new MillisecondsTimePoint(to);
+            if(fromTimePoint != null && toTimePoint != null) {
+                int numberOfFixes = (int) ((toTimePoint.asMillis() - fromTimePoint.asMillis())/resolutionInMilliseconds);
+                result = getAveragedWindInfo(fromTimePoint, resolutionInMilliseconds, numberOfFixes, windSourceTypeNames, trackedRace);
+            }
+        }
+        return result;
+    }
+
+    @Override
+    public void setWind(RegattaAndRaceIdentifier raceIdentifier, WindDTO windDTO) {
+        DynamicTrackedRace trackedRace = (DynamicTrackedRace) getExistingTrackedRace(raceIdentifier);
+        if (trackedRace != null) {
+            Position p = null;
+            if (windDTO.position != null) {
+                p = new DegreePosition(windDTO.position.latDeg, windDTO.position.lngDeg);
+            }
+            TimePoint at = null;
+            if (windDTO.measureTimepoint != null) {
+                at = new MillisecondsTimePoint(windDTO.measureTimepoint);
+            }
+            SpeedWithBearing speedWithBearing = null;
+            Speed speed = null;
+            if (windDTO.trueWindSpeedInKnots != null) {
+                speed = new KnotSpeedImpl(windDTO.trueWindSpeedInKnots);
+            } else if (windDTO.trueWindSpeedInMetersPerSecond != null) {
+                speed = new KilometersPerHourSpeedImpl(windDTO.trueWindSpeedInMetersPerSecond * 3600. / 1000.);
+            } else if (windDTO.dampenedTrueWindSpeedInKnots != null) {
+                speed = new KnotSpeedImpl(windDTO.dampenedTrueWindSpeedInKnots);
+            } else if (windDTO.dampenedTrueWindSpeedInMetersPerSecond != null) {
+                speed = new KilometersPerHourSpeedImpl(windDTO.dampenedTrueWindSpeedInMetersPerSecond * 3600. / 1000.);
+            }
+            if (speed != null) {
+                if (windDTO.trueWindBearingDeg != null) {
+                    speedWithBearing = new KnotSpeedWithBearingImpl(speed.getKnots(), new DegreeBearingImpl(
+                            windDTO.trueWindBearingDeg));
+                } else if (windDTO.trueWindFromDeg != null) {
+                    speedWithBearing = new KnotSpeedWithBearingImpl(speed.getKnots(), new DegreeBearingImpl(
+                            windDTO.trueWindFromDeg).reverse());
+                }
+            }
+            Wind wind = new WindImpl(p, at, speedWithBearing);
+            Iterable<WindSource> webWindSources = trackedRace.getWindSources(WindSourceType.WEB);
+            if(Util.size(webWindSources) == 0) {
+                // create a new WEB wind source if not available
+                trackedRace.recordWind(wind, new WindSourceImpl(WindSourceType.WEB));
+            } else {
+                trackedRace.recordWind(wind, webWindSources.iterator().next());
+            }
+        }
+    }
+
+    @Override
+    public CompactRaceMapDataDTO getRaceMapData(RegattaAndRaceIdentifier raceIdentifier, Date date,
+            Map<String, Date> fromPerCompetitorIdAsString, Map<String, Date> toPerCompetitorIdAsString,
+            boolean extrapolate) throws NoWindException {
+        return new CompactRaceMapDataDTO(getBoatPositions(raceIdentifier, fromPerCompetitorIdAsString,
+                toPerCompetitorIdAsString, extrapolate), getCoursePositions(raceIdentifier, date), getQuickRanks(
+                raceIdentifier, date));
+    }    
+
+    /**
+     * @param from
+     *            for the list of competitors provided as keys of this map, requests the GPS fixes starting with the
+     *            date provided as value
+     * @param to
+     *            for the list of competitors provided as keys (expected to be equal to the set of competitors used as
+     *            keys in the <code>from</code> parameter, requests the GPS fixes up to but excluding the date provided
+     *            as value
+     * @param extrapolate
+     *            if <code>true</code> and no position is known for <code>date</code>, the last entry returned in the
+     *            list of GPS fixes will be obtained by extrapolating from the competitors last known position before
+     *            <code>date</code> and the estimated speed.
+     * @return a map where for each competitor participating in the race the list of GPS fixes in increasing
+     *         chronological order is provided. The last one is the last position at or before <code>date</code>.
+     */
+    private Map<CompetitorDTO, List<GPSFixDTO>> getBoatPositions(RegattaAndRaceIdentifier raceIdentifier,
+            Map<String, Date> fromPerCompetitorIdAsString, Map<String, Date> toPerCompetitorIdAsString,
+            boolean extrapolate) throws NoWindException {
+        Map<CompetitorDTO, List<GPSFixDTO>> result = new HashMap<CompetitorDTO, List<GPSFixDTO>>();
+        TrackedRace trackedRace = getExistingTrackedRace(raceIdentifier);
+        if (trackedRace != null) {
+            for (Competitor competitor : trackedRace.getRace().getCompetitors()) {
+                if (fromPerCompetitorIdAsString.containsKey(competitor.getId().toString())) {
+                    CompetitorDTO competitorDTO = baseDomainFactory.convertToCompetitorDTO(competitor);
+                    List<GPSFixDTO> fixesForCompetitor = new ArrayList<GPSFixDTO>();
+                    result.put(competitorDTO, fixesForCompetitor);
+                    GPSFixTrack<Competitor, GPSFixMoving> track = trackedRace.getTrack(competitor);
+                    TimePoint fromTimePoint = new MillisecondsTimePoint(fromPerCompetitorIdAsString.get(competitorDTO.idAsString));
+                    TimePoint toTimePointExcluding = new MillisecondsTimePoint(toPerCompetitorIdAsString.get(competitorDTO.idAsString));
+                    // copy the fixes into a list while holding the monitor; then release the monitor to avoid deadlocks
+                    // during wind estimations required for tack determination
+                    List<GPSFixMoving> fixes = new ArrayList<GPSFixMoving>();
+                    track.lockForRead();
+                    try {
+                        Iterator<GPSFixMoving> fixIter = track.getFixesIterator(fromTimePoint, /* inclusive */true);
+                        while (fixIter.hasNext()) {
+                            GPSFixMoving fix = fixIter.next();
+                            if (fix.getTimePoint().compareTo(toTimePointExcluding) < 0) {
+                                fixes.add(fix);
+                            } else {
+                                break;
+                            }
+                        }
+                    } finally {
+                        track.unlockAfterRead();
+                    }
+                    if (fixes.isEmpty()) {
+                        // then there was no (smoothened) fix between fromTimePoint and toTimePointExcluding; estimate...
+                        TimePoint middle = new MillisecondsTimePoint((toTimePointExcluding.asMillis()+fromTimePoint.asMillis())/2);
+                        Position estimatedPosition = track.getEstimatedPosition(middle, extrapolate);
+                        SpeedWithBearing estimatedSpeed = track.getEstimatedSpeed(middle);
+                        if(estimatedPosition != null && estimatedSpeed != null) {
+                            fixes.add(new GPSFixMovingImpl(estimatedPosition, middle, estimatedSpeed));
+                        }
+                    }
+                    Iterator<GPSFixMoving> fixIter = fixes.iterator();
+                    if (fixIter.hasNext()) {
+                        final WindSource windSource = new WindSourceImpl(WindSourceType.COMBINED);
+                        GPSFixMoving fix = fixIter.next();
+                        while (fix != null && (fix.getTimePoint().compareTo(toTimePointExcluding) < 0 ||
+                                (fix.getTimePoint().equals(toTimePointExcluding) && toTimePointExcluding.equals(fromTimePoint)))) {
+                            Tack tack = trackedRace.getTack(competitor, fix.getTimePoint());
+                            TrackedLegOfCompetitor trackedLegOfCompetitor = trackedRace.getTrackedLeg(competitor,
+                                    fix.getTimePoint());
+                            LegType legType = trackedLegOfCompetitor == null ? null : trackedRace.getTrackedLeg(
+                                    trackedLegOfCompetitor.getLeg()).getLegType(fix.getTimePoint());
+                            Wind wind = trackedRace.getWind(fix.getPosition(),toTimePointExcluding);
+                            WindDTO windDTO = createWindDTOFromAlreadyAveraged(wind, trackedRace.getOrCreateWindTrack(windSource), toTimePointExcluding);
+                            GPSFixDTO fixDTO = createGPSFixDTO(fix, fix.getSpeed(), windDTO, tack, legType, /* extrapolate */
+                                    false);
+                            fixesForCompetitor.add(fixDTO);
+                            if (fixIter.hasNext()) {
+                                fix = fixIter.next();
+                            } else {
+                                // check if fix was at date and if extrapolation is requested
+                                if (!fix.getTimePoint().equals(toTimePointExcluding) && extrapolate) {
+                                    Position position = track.getEstimatedPosition(toTimePointExcluding, extrapolate);
+                                    Tack tack2 = trackedRace.getTack(competitor, toTimePointExcluding);
+                                    LegType legType2 = trackedLegOfCompetitor == null ? null : trackedRace
+                                            .getTrackedLeg(trackedLegOfCompetitor.getLeg()).getLegType(
+                                                    fix.getTimePoint());
+                                    SpeedWithBearing speedWithBearing = track.getEstimatedSpeed(toTimePointExcluding);
+                                    Wind wind2 = trackedRace.getWind(position, toTimePointExcluding);
+                                    WindDTO windDTO2 = createWindDTOFromAlreadyAveraged(wind2, trackedRace.getOrCreateWindTrack(windSource), toTimePointExcluding);
+                                    GPSFixDTO extrapolated = new GPSFixDTO(
+                                            toPerCompetitorIdAsString.get(competitorDTO.idAsString),
+                                            position==null?null:new PositionDTO(position.getLatDeg(), position.getLngDeg()),
+                                                    speedWithBearing==null?null:createSpeedWithBearingDTO(speedWithBearing), windDTO2,
+                                                            tack2, legType2, /* extrapolated */ true);
+                                    fixesForCompetitor.add(extrapolated);
+                                }
+                                fix = null;
+                            }
+                        }
+                    }
+                }
+            }
+        }
+        return result;
+    }
+
+    private SpeedWithBearingDTO createSpeedWithBearingDTO(SpeedWithBearing speedWithBearing) {
+        return new SpeedWithBearingDTO(speedWithBearing.getKnots(), speedWithBearing
+                .getBearing().getDegrees());
+    }
+
+    private GPSFixDTO createGPSFixDTO(GPSFix fix, SpeedWithBearing speedWithBearing, WindDTO windDTO, Tack tack, LegType legType, boolean extrapolated) {
+        return new GPSFixDTO(fix.getTimePoint().asDate(), fix.getPosition()==null?null:new PositionDTO(fix
+                .getPosition().getLatDeg(), fix.getPosition().getLngDeg()),
+                speedWithBearing==null?null:createSpeedWithBearingDTO(speedWithBearing), windDTO, tack, legType, extrapolated);
+    }
+
+    @Override
+    public RaceTimesInfoDTO getRaceTimesInfo(RegattaAndRaceIdentifier raceIdentifier) {
+        RaceTimesInfoDTO raceTimesInfo = null;
+        TrackedRace trackedRace = getExistingTrackedRace(raceIdentifier);
+
+        if (trackedRace != null) {
+            raceTimesInfo = new RaceTimesInfoDTO(raceIdentifier);
+            List<LegInfoDTO> legInfos = new ArrayList<LegInfoDTO>();
+            raceTimesInfo.setLegInfos(legInfos);
+            List<MarkPassingTimesDTO> markPassingTimesDTOs = new ArrayList<MarkPassingTimesDTO>();
+            raceTimesInfo.setMarkPassingTimes(markPassingTimesDTOs);
+
+            raceTimesInfo.startOfRace = trackedRace.getStartOfRace() == null ? null : trackedRace.getStartOfRace().asDate();
+            raceTimesInfo.startOfTracking = trackedRace.getStartOfTracking() == null ? null : trackedRace.getStartOfTracking().asDate();
+            raceTimesInfo.newestTrackingEvent = trackedRace.getTimePointOfNewestEvent() == null ? null : trackedRace.getTimePointOfNewestEvent().asDate();
+            raceTimesInfo.endOfTracking = trackedRace.getEndOfTracking() == null ? null : trackedRace.getEndOfTracking().asDate();
+            raceTimesInfo.endOfRace = trackedRace.getEndOfRace() == null ? null : trackedRace.getEndOfRace().asDate();
+            raceTimesInfo.delayToLiveInMs = trackedRace.getDelayToLiveInMillis();
+
+            Iterable<Pair<Waypoint, Pair<TimePoint, TimePoint>>> markPassingsTimes = trackedRace.getMarkPassingsTimes();
+            synchronized (markPassingsTimes) {
+                int numberOfWaypoints = Util.size(markPassingsTimes);
+                int wayPointNumber = 1;
+                for (Pair<Waypoint, Pair<TimePoint, TimePoint>> markPassingTimes : markPassingsTimes) {
+                    MarkPassingTimesDTO markPassingTimesDTO = new MarkPassingTimesDTO();
+                    String name = "M" + (wayPointNumber - 1);
+                    if (wayPointNumber == 1) {
+                        name = "S";
+                    } else if (wayPointNumber == numberOfWaypoints) {
+                        name = "F";
+                    }
+                    markPassingTimesDTO.name = name;
+                    Pair<TimePoint, TimePoint> timesPair = markPassingTimes.getB();
+                    TimePoint firstPassingTime = timesPair.getA();
+                    TimePoint lastPassingTime = timesPair.getB();
+                    markPassingTimesDTO.firstPassingDate = firstPassingTime == null ? null : firstPassingTime.asDate();
+                    markPassingTimesDTO.lastPassingDate = lastPassingTime == null ? null : lastPassingTime.asDate();
+                    markPassingTimesDTOs.add(markPassingTimesDTO);
+                    wayPointNumber++;
+                }
+            }
+            trackedRace.getRace().getCourse().lockForRead();
+            try {
+                Iterable<TrackedLeg> trackedLegs = trackedRace.getTrackedLegs();
+                int legNumber = 1;
+                for (TrackedLeg trackedLeg : trackedLegs) {
+                    LegInfoDTO legInfoDTO = new LegInfoDTO(legNumber);
+                    legInfoDTO.name = "L" + legNumber;
+                    try {
+                        MarkPassingTimesDTO markPassingTimesDTO = markPassingTimesDTOs.get(legNumber - 1);
+                        if (markPassingTimesDTO.firstPassingDate != null) {
+                            TimePoint p = new MillisecondsTimePoint(markPassingTimesDTO.firstPassingDate);
+                            legInfoDTO.legType = trackedLeg.getLegType(p);
+                            legInfoDTO.legBearingInDegrees = trackedLeg.getLegBearing(p).getDegrees();
+                        }
+                    } catch (NoWindException e) {
+                        // do nothing
+                    }
+                    legInfos.add(legInfoDTO);
+                    legNumber++;
+                }
+            } finally {
+                trackedRace.getRace().getCourse().unlockAfterRead();
+            }
+        }   
+        return raceTimesInfo;
+    }
+
+    @Override
+    public List<RaceTimesInfoDTO> getRaceTimesInfos(Collection<RegattaAndRaceIdentifier> raceIdentifiers) {
+        List<RaceTimesInfoDTO> raceTimesInfos = new ArrayList<RaceTimesInfoDTO>();
+        for (RegattaAndRaceIdentifier raceIdentifier : raceIdentifiers) {
+            RaceTimesInfoDTO raceTimesInfo = getRaceTimesInfo(raceIdentifier);
+            if (raceTimesInfo != null) {
+                raceTimesInfos.add(raceTimesInfo);
+            }
+        }
+        return raceTimesInfos;
+    }
+
+    @Override
+    public CoursePositionsDTO getCoursePositions(RegattaAndRaceIdentifier raceIdentifier, Date date) {
+        CoursePositionsDTO result = new CoursePositionsDTO();
+        if (date != null) {
+            TimePoint dateAsTimePoint = new MillisecondsTimePoint(date);
+            TrackedRace trackedRace = getExistingTrackedRace(raceIdentifier);
+            if (trackedRace != null) {
+                result.marks = new HashSet<MarkDTO>();
+                result.waypointPositions = new ArrayList<PositionDTO>();
+                Set<Mark> marks = new HashSet<Mark>();
+                Course course = trackedRace.getRace().getCourse();
+                for (Waypoint waypoint : course.getWaypoints()) {
+                    Position waypointPosition = trackedRace.getApproximatePosition(waypoint, dateAsTimePoint);
+                    if (waypointPosition != null) {
+                        result.waypointPositions.add(new PositionDTO(waypointPosition.getLatDeg(), waypointPosition.getLngDeg()));
+                    }
+                    for (Mark b : waypoint.getMarks()) {
+                        marks.add(b);
+                    }
+                }
+                for (Mark mark : marks) {
+                    GPSFixTrack<Mark, GPSFix> track = trackedRace.getOrCreateTrack(mark);
+                    Position positionAtDate = track.getEstimatedPosition(dateAsTimePoint, /* extrapolate */false);
+                    if (positionAtDate != null) {
+                        result.marks.add(convertToMarkDTO(mark, positionAtDate));
+                    }
+                }
+
+                // set the positions of start and finish
+                Waypoint firstWaypoint = course.getFirstWaypoint();
+                if (firstWaypoint != null) {
+                    result.startMarkPositions = getMarkPositionDTOs(dateAsTimePoint, trackedRace, firstWaypoint);
+                }                    
+                Waypoint lastWaypoint = course.getLastWaypoint();
+                if (lastWaypoint != null) {
+                    result.finishMarkPositions = getMarkPositionDTOs(dateAsTimePoint, trackedRace, lastWaypoint);
+                }
+            }
+        }
+        return result;
+    }
+      
+    @Override
+    public RaceCourseDTO getRaceCourse(RegattaAndRaceIdentifier raceIdentifier, Date date) {
+        List<WaypointDTO> waypointDTOs = new ArrayList<WaypointDTO>();
+        RaceCourseDTO result = new RaceCourseDTO(waypointDTOs);
+        if (date != null) {
+            TimePoint dateAsTimePoint = new MillisecondsTimePoint(date);
+            TrackedRace trackedRace = getExistingTrackedRace(raceIdentifier);
+            if (trackedRace != null) {
+                Course course = trackedRace.getRace().getCourse();
+                for (Waypoint waypoint : course.getWaypoints()) {
+                    List<MarkDTO> markDTOs = new ArrayList<MarkDTO>();
+                    for (Mark mark : trackedRace.getMarks()) {
+                        GPSFixTrack<Mark, GPSFix> track = trackedRace.getOrCreateTrack(mark);
+                        Position positionAtDate = track.getEstimatedPosition(dateAsTimePoint, /* extrapolate */false);
+                        markDTOs.add(convertToMarkDTO(mark, positionAtDate));
+                    }
+                    ControlPointDTO controlPointDTO = convertToControlPointDTO(waypoint.getControlPoint(), trackedRace, dateAsTimePoint);
+                    WaypointDTO waypointDTO = new WaypointDTO(waypoint.getName(), controlPointDTO, markDTOs, waypoint.getPassingSide());
+                    waypointDTOs.add(waypointDTO);
+                }
+            }
+        }
+        return result;
+    }
+    
+    private ControlPointDTO convertToControlPointDTO(ControlPoint controlPoint, TrackedRace trackedRace, TimePoint timePoint) {
+        ControlPointDTO result;
+        if (controlPoint instanceof Gate) {
+            final Mark left = ((Gate) controlPoint).getLeft();
+            final Position leftPos = trackedRace.getOrCreateTrack(left).getEstimatedPosition(timePoint, /* extrapolate */ false);
+            final Mark right = ((Gate) controlPoint).getRight();
+            final Position rightPos = trackedRace.getOrCreateTrack(right).getEstimatedPosition(timePoint, /* extrapolate */ false);
+            result = new GateDTO(controlPoint.getId().toString(), controlPoint.getName(), convertToMarkDTO(left, leftPos), convertToMarkDTO(right, rightPos)); 
+        } else {
+            final Position posOfFirst = trackedRace.getOrCreateTrack(controlPoint.getMarks().iterator().next()).
+                    getEstimatedPosition(timePoint, /* extrapolate */ false);
+            result = new MarkDTO(controlPoint.getId().toString(), controlPoint.getName(), posOfFirst.getLatDeg(), posOfFirst.getLngDeg());
+        }
+        return result;
+    }
+    
+    private ControlPointDTO convertToControlPointDTO(ControlPoint controlPoint) {
+        ControlPointDTO result;
+        if (controlPoint instanceof Gate) {
+            final Mark left = ((Gate) controlPoint).getLeft();
+            final Mark right = ((Gate) controlPoint).getRight();
+            result = new GateDTO(controlPoint.getId().toString(), controlPoint.getName(), convertToMarkDTO(left, null), convertToMarkDTO(right, null)); 
+        } else {
+            result = new MarkDTO(controlPoint.getId().toString(), controlPoint.getName());
+        }
+        return result;
+    }
+
+    /**
+     * For each {@link ControlPointDTO} in <code>controlPoints</code> tries to find the best-matching waypoint
+     * from the course that belongs to the race identified by <code>raceIdentifier</code>. If such a waypoint is
+     * found, its control point is added to the control point list for the new course. Otherwise, a new control
+     * point is created using the default {@link com.sap.sailing.domain.base.DomainFactory} instance. The resulting
+     * list of control points is then passed to {@link Course#update(List, com.sap.sailing.domain.base.DomainFactory)} for
+     * the course of the race identified by <code>raceIdentifier</code>.
+     */
+    @Override
+    public void updateRaceCourse(RegattaAndRaceIdentifier raceIdentifier, List<Pair<ControlPointDTO, NauticalSide>> controlPoints) {
+        TrackedRace trackedRace = getExistingTrackedRace(raceIdentifier);
+        if (trackedRace != null) {
+            Course course = trackedRace.getRace().getCourse();
+            Iterable<Waypoint> waypoints = course.getWaypoints();
+            List<Pair<ControlPoint, NauticalSide>> newControlPoints = new ArrayList<Pair<ControlPoint, NauticalSide>>();
+            int lastMatchPosition = -1;
+            for (Pair<ControlPointDTO, NauticalSide> controlPointAndPassingSide : controlPoints) {
+                ControlPointDTO controlPointDTO = controlPointAndPassingSide.getA();
+                ControlPoint matchFromOldCourse = null;
+                for (int i=lastMatchPosition+1; matchFromOldCourse == null && i<Util.size(waypoints); i++) {
+                    Waypoint waypointAtI = Util.get(waypoints, i);
+                    ControlPoint controlPointAtI = waypointAtI.getControlPoint();
+                    if (controlPointAtI.getId().toString().equals(controlPointDTO.getIdAsString()) && markIDsMatch(controlPointAtI.getMarks(), controlPointDTO.getMarks())) {
+                        matchFromOldCourse = controlPointAtI;
+                        newControlPoints.add(new Pair<ControlPoint, NauticalSide>(matchFromOldCourse, null));
+                        lastMatchPosition = i;
+                    }
+                }
+                if (matchFromOldCourse == null) {
+                    // no match found; create new control point:
+                    ControlPoint newControlPoint;
+                    if (controlPointDTO instanceof GateDTO) {
+                        GateDTO gateDTO = (GateDTO) controlPointDTO;
+                        final Serializable id;
+                        if (gateDTO.getIdAsString() == null) {
+                            id = UUID.randomUUID();
+                        } else {
+                            id = gateDTO.getIdAsString();
+                        }
+                        Mark left = baseDomainFactory.getOrCreateMark(gateDTO.getLeft().getIdAsString(), gateDTO.getLeft().name);
+                        Mark right = baseDomainFactory.getOrCreateMark(gateDTO.getRight().getIdAsString(), gateDTO.getRight().name);
+                        newControlPoint = baseDomainFactory.createGate(id, left, right, gateDTO.name);
+                        newControlPoints.add(new Pair<ControlPoint, NauticalSide>(newControlPoint, null));
+                    } else {
+                        newControlPoint = baseDomainFactory.getOrCreateMark(controlPointDTO.getIdAsString(), controlPointDTO.name);
+                        NauticalSide nauticalSide = controlPointAndPassingSide.getB();
+                        newControlPoints.add(new Pair<ControlPoint, NauticalSide>(newControlPoint, nauticalSide));
+                    }
+                }
+            }
+            try {
+                course.update(newControlPoints, baseDomainFactory);
+            } catch (Exception e) {
+                throw new RuntimeException(e);
+            }
+        }
+    }
+
+    private boolean markIDsMatch(Iterable<Mark> marks, Iterable<MarkDTO> marksDTOs) {
+        Iterator<Mark> marksIter = marks.iterator();
+        Iterator<MarkDTO> markDTOsIter = marksDTOs.iterator();
+        while (marksIter.hasNext() && markDTOsIter.hasNext()) {
+            Mark nextMark = marksIter.next();
+            MarkDTO nextMarkDTO = markDTOsIter.next();
+            if (!nextMark.getId().toString().equals(nextMarkDTO.getIdAsString())) {
+                return false;
+            }
+        }
+        return marksIter.hasNext() == markDTOsIter.hasNext();
+    }
+
+    private List<PositionDTO> getMarkPositionDTOs(TimePoint timePoint, TrackedRace trackedRace, Waypoint waypoint) {
+        List<PositionDTO> startMarkPositions = new ArrayList<PositionDTO>();
+        for (Mark startMark : waypoint.getMarks()) {
+            final Position estimatedMarkPosition = trackedRace.getOrCreateTrack(startMark)
+                    .getEstimatedPosition(timePoint, /* extrapolate */false);
+            if (estimatedMarkPosition != null) {
+                startMarkPositions.add(new PositionDTO(estimatedMarkPosition.getLatDeg(), estimatedMarkPosition.getLngDeg()));
+            }
+        }
+        return startMarkPositions;
+    }
+
+    private List<QuickRankDTO> getQuickRanks(RegattaAndRaceIdentifier raceIdentifier, Date date) throws NoWindException {
+        List<QuickRankDTO> result = new ArrayList<QuickRankDTO>();
+        if (date != null) {
+            TimePoint dateAsTimePoint = new MillisecondsTimePoint(date);
+            TrackedRace trackedRace = getExistingTrackedRace(raceIdentifier);
+            if (trackedRace != null) {
+                RaceDefinition race = trackedRace.getRace();
+                for (Competitor competitor : race.getCompetitors()) {
+                    int rank = trackedRace.getRank(competitor, dateAsTimePoint);
+                    TrackedLegOfCompetitor trackedLeg = trackedRace.getTrackedLeg(competitor, dateAsTimePoint);
+                    if (trackedLeg != null) {
+                        int legNumber = race.getCourse().getLegs().indexOf(trackedLeg.getLeg()) + 1;
+                        QuickRankDTO quickRankDTO = new QuickRankDTO(baseDomainFactory.convertToCompetitorDTO(competitor), rank, legNumber);
+                        result.add(quickRankDTO);
+                    }
+                }
+                Collections.sort(result, new Comparator<QuickRankDTO>() {
+                    @Override
+                    public int compare(QuickRankDTO o1, QuickRankDTO o2) {
+                        return o1.rank - o2.rank;
+                    }
+                });
+            }
+        }
+        return result;
+    }
+
+    @Override
+    public void setRaceIsKnownToStartUpwind(RegattaAndRaceIdentifier raceIdentifier, boolean raceIsKnownToStartUpwind) {
+        getService().apply(new SetRaceIsKnownToStartUpwind(raceIdentifier, raceIsKnownToStartUpwind));
+    }
+
+    @Override
+    public void setWindSourcesToExclude(RegattaAndRaceIdentifier raceIdentifier, Iterable<WindSource> windSourcesToExclude) {
+        getService().apply(new SetWindSourcesToExclude(raceIdentifier, windSourcesToExclude));
+    }
+
+    @Override
+    public WindInfoForRaceDTO getWindSourcesInfo(RegattaAndRaceIdentifier raceIdentifier) {
+        WindInfoForRaceDTO result = null;
+        TrackedRace trackedRace = getExistingTrackedRace(raceIdentifier);
+        if (trackedRace != null) {
+            result = new WindInfoForRaceDTO();
+            result.raceIsKnownToStartUpwind = trackedRace.raceIsKnownToStartUpwind();
+            List<WindSource> windSourcesToExclude = new ArrayList<WindSource>();
+            for (WindSource windSourceToExclude : trackedRace.getWindSourcesToExclude()) {
+                windSourcesToExclude.add(windSourceToExclude);
+            }
+            result.windSourcesToExclude = windSourcesToExclude;
+            Map<WindSource, WindTrackInfoDTO> windTrackInfoDTOs = new HashMap<WindSource, WindTrackInfoDTO>();
+            result.windTrackInfoByWindSource = windTrackInfoDTOs;
+
+            for(WindSource windSource: trackedRace.getWindSources()) {
+                windTrackInfoDTOs.put(windSource, new WindTrackInfoDTO());
+            }
+            windTrackInfoDTOs.put(new WindSourceImpl(WindSourceType.COMBINED), new WindTrackInfoDTO());
+        }
+        return result;
+    }
+
+    @Override
+    public void removeWind(RegattaAndRaceIdentifier raceIdentifier, WindDTO windDTO) {
+        DynamicTrackedRace trackedRace = (DynamicTrackedRace) getExistingTrackedRace(raceIdentifier);
+        if (trackedRace != null) {
+            Position p = null;
+            if (windDTO.position != null) {
+                p = new DegreePosition(windDTO.position.latDeg, windDTO.position.lngDeg);
+            }
+            TimePoint at = null;
+            if (windDTO.measureTimepoint != null) {
+                at = new MillisecondsTimePoint(windDTO.measureTimepoint);
+            }
+            SpeedWithBearing speedWithBearing = null;
+            Speed speed = null;
+            if (windDTO.trueWindSpeedInKnots != null) {
+                speed = new KnotSpeedImpl(windDTO.trueWindSpeedInKnots);
+            } else if (windDTO.trueWindSpeedInMetersPerSecond != null) {
+                speed = new KilometersPerHourSpeedImpl(windDTO.trueWindSpeedInMetersPerSecond * 3600. / 1000.);
+            } else if (windDTO.dampenedTrueWindSpeedInKnots != null) {
+                speed = new KnotSpeedImpl(windDTO.dampenedTrueWindSpeedInKnots);
+            } else if (windDTO.dampenedTrueWindSpeedInMetersPerSecond != null) {
+                speed = new KilometersPerHourSpeedImpl(windDTO.dampenedTrueWindSpeedInMetersPerSecond * 3600. / 1000.);
+            }
+            if (speed != null) {
+                if (windDTO.trueWindBearingDeg != null) {
+                    speedWithBearing = new KnotSpeedWithBearingImpl(speed.getKnots(), new DegreeBearingImpl(
+                            windDTO.trueWindBearingDeg));
+                } else if (windDTO.trueWindFromDeg != null) {
+                    speedWithBearing = new KnotSpeedWithBearingImpl(speed.getKnots(), new DegreeBearingImpl(
+                            windDTO.trueWindFromDeg).reverse());
+                }
+            }
+            Wind wind = new WindImpl(p, at, speedWithBearing);
+            trackedRace.removeWind(wind, trackedRace.getWindSources(WindSourceType.WEB).iterator().next());
+        }
+    }
+
+    protected RacingEventService getService() {
+        return racingEventServiceTracker.getService(); // grab the service
+    }
+
+    private ReplicationService getReplicationService() {
+        return replicationServiceTracker.getService();
+    }
+
+    @Override
+    public List<String> getLeaderboardNames() throws Exception {
+        return new ArrayList<String>(getService().getLeaderboards().keySet());
+    }
+
+    @Override
+    public StrippedLeaderboardDTO createFlexibleLeaderboard(String leaderboardName, String leaderboardDisplayName, int[] discardThresholds, ScoringSchemeType scoringSchemeType,
+            String courseAreaId) {
+        UUID courseAreaUuid = convertIdentifierStringToUuid(courseAreaId);
+        return createStrippedLeaderboardDTO(getService().apply(new CreateFlexibleLeaderboard(leaderboardName, leaderboardDisplayName, discardThresholds,
+                baseDomainFactory.createScoringScheme(scoringSchemeType), courseAreaUuid)), false);
+    }
+
+    private UUID convertIdentifierStringToUuid(String identifierToConvert) {
+        UUID convertedUuid = null;
+        if (identifierToConvert != null) {
+            try {
+                convertedUuid = UUID.fromString(identifierToConvert);
+            } catch (IllegalArgumentException iae) {}
+        }
+        return convertedUuid;
+    }
+
+    public StrippedLeaderboardDTO createRegattaLeaderboard(RegattaIdentifier regattaIdentifier, String leaderboardDisplayName, int[] discardThresholds) {
+        return createStrippedLeaderboardDTO(getService().apply(new CreateRegattaLeaderboard(regattaIdentifier, leaderboardDisplayName, discardThresholds)), false);
+    }
+
+    @Override
+    public List<StrippedLeaderboardDTO> getLeaderboards() {
+        Map<String, Leaderboard> leaderboards = getService().getLeaderboards();
+        List<StrippedLeaderboardDTO> results = new ArrayList<StrippedLeaderboardDTO>();
+        for(Leaderboard leaderboard: leaderboards.values()) {
+            StrippedLeaderboardDTO dao = createStrippedLeaderboardDTO(leaderboard, false);
+            results.add(dao);
+        }
+        return results;
+    }
+
+    @Override
+    public StrippedLeaderboardDTO getLeaderboard(String leaderboardName) {
+        Map<String, Leaderboard> leaderboards = getService().getLeaderboards();
+        StrippedLeaderboardDTO result = null;
+        Leaderboard leaderboard = leaderboards.get(leaderboardName);
+        if (leaderboard != null) {
+            result = createStrippedLeaderboardDTO(leaderboard, false);
+        }
+        return result;
+    }
+
+    @Override
+    public List<StrippedLeaderboardDTO> getLeaderboardsByEvent(RegattaDTO regatta) {
+        List<StrippedLeaderboardDTO> results = new ArrayList<StrippedLeaderboardDTO>();
+        for (RaceDTO race : regatta.races) {
+            List<StrippedLeaderboardDTO> leaderboard = getLeaderboardsByRace(race);
+            if (leaderboard != null && !leaderboard.isEmpty()) {
+                results.addAll(leaderboard);
+            }
+        }
+        // Removing duplicates
+        HashSet<StrippedLeaderboardDTO> set = new HashSet<StrippedLeaderboardDTO>(results);
+        results.clear();
+        results.addAll(set);
+        return results;
+    }
+
+    @Override
+    public List<StrippedLeaderboardDTO> getLeaderboardsByRace(RaceDTO race) {
+        List<StrippedLeaderboardDTO> results = new ArrayList<StrippedLeaderboardDTO>();
+        Map<String, Leaderboard> leaderboards = getService().getLeaderboards();
+        for (Leaderboard leaderboard : leaderboards.values()) {
+            Iterable<RaceColumn> races = leaderboard.getRaceColumns();
+            for (RaceColumn raceInLeaderboard : races) {
+                for (Fleet fleet : raceInLeaderboard.getFleets()) {
+                    TrackedRace trackedRace = raceInLeaderboard.getTrackedRace(fleet);
+                    if (trackedRace != null) {
+                        RaceDefinition trackedRaceDef = trackedRace.getRace();
+                        if (trackedRaceDef.getName().equals(race.name)) {
+                            results.add(createStrippedLeaderboardDTO(leaderboard, false));
+                            break;
+                        }
+                    }
+                }
+            }
+        }
+        return results;
+    }
+
+    /**
+     * Creates a {@link LeaderboardDTO} for <code>leaderboard</code> and fills in the name, race master data
+     * in the form of {@link RaceColumnDTO}s, whether or not there are {@link LeaderboardDTO#hasCarriedPoints carried points}
+     * and the {@link LeaderboardDTO#discardThresholds discarding thresholds} for the leaderboard. No data about the points
+     * is filled into the result object. No data about the competitor display names is filled in; instead, an empty map
+     * is used for {@link LeaderboardDTO#competitorDisplayNames}.<br />
+     * If <code>withGeoLocationData</code> is <code>true</code> the geographical location of all races will be determined.
+     */
+    private StrippedLeaderboardDTO createStrippedLeaderboardDTO(Leaderboard leaderboard, boolean withGeoLocationData) {
+        StrippedLeaderboardDTO leaderboardDTO = new StrippedLeaderboardDTO();
+        TimePoint startOfLatestRace = null;
+        TimePoint now = MillisecondsTimePoint.now();
+        Long delayToLiveInMillisForLatestRace = null;
+        leaderboardDTO.name = leaderboard.getName();
+        leaderboardDTO.displayName = leaderboard.getDisplayName();
+        leaderboardDTO.competitorDisplayNames = new HashMap<CompetitorDTO, String>();
+        leaderboardDTO.isMetaLeaderboard = leaderboard instanceof MetaLeaderboard ? true : false;
+        if (leaderboard instanceof RegattaLeaderboard) {
+            RegattaLeaderboard regattaLeaderboard = (RegattaLeaderboard) leaderboard;
+            Regatta regatta = regattaLeaderboard.getRegatta();
+            leaderboardDTO.regattaName = regatta.getName(); 
+            leaderboardDTO.isRegattaLeaderboard = true;
+            leaderboardDTO.scoringScheme = regatta.getScoringScheme().getType();
+        } else {
+            leaderboardDTO.isRegattaLeaderboard = false;
+            leaderboardDTO.scoringScheme = leaderboard.getScoringScheme().getType();
+        }
+        if (leaderboard.getDefaultCourseArea() != null) {
+            leaderboardDTO.defaultCourseAreaIdAsString = leaderboard.getDefaultCourseArea().getId().toString();
+            leaderboardDTO.defaultCourseAreaName = leaderboard.getDefaultCourseArea().getName();
+        }
+        leaderboardDTO.setDelayToLiveInMillisForLatestRace(delayToLiveInMillisForLatestRace);
+        leaderboardDTO.hasCarriedPoints = leaderboard.hasCarriedPoints();
+        leaderboardDTO.discardThresholds = leaderboard.getResultDiscardingRule().getDiscardIndexResultsStartingWithHowManyRaces();
+        for (RaceColumn raceColumn : leaderboard.getRaceColumns()) {
+            for (Fleet fleet : raceColumn.getFleets()) {
+                TimePoint latestTimePointAfterQueryTimePointWhenATrackedRaceWasLive = null;
+                RaceDTO raceDTO = null;
+                RegattaAndRaceIdentifier raceIdentifier = null;
+                TrackedRace trackedRace = raceColumn.getTrackedRace(fleet);
+                if (trackedRace != null) {
+                    if (startOfLatestRace == null || (trackedRace.getStartOfRace() != null && trackedRace.getStartOfRace().compareTo(startOfLatestRace) > 0)) {
+                        delayToLiveInMillisForLatestRace = trackedRace.getDelayToLiveInMillis();
+                    }
+                    raceIdentifier = new RegattaNameAndRaceName(trackedRace.getTrackedRegatta().getRegatta().getName(), trackedRace.getRace().getName());
+                    raceDTO = baseDomainFactory.createRaceDTO(getService(), withGeoLocationData, raceIdentifier, trackedRace);
+                    if (trackedRace.hasStarted(now) && trackedRace.hasGPSData() && trackedRace.hasWindData()) {
+                        TimePoint liveTimePointForTrackedRace = now;
+                        final TimePoint endOfRace = trackedRace.getEndOfRace();
+                        if (endOfRace != null) {
+                            liveTimePointForTrackedRace = endOfRace;
+                        }
+                        latestTimePointAfterQueryTimePointWhenATrackedRaceWasLive = liveTimePointForTrackedRace;
+                    }
+                }    
+                final FleetDTO fleetDTO = baseDomainFactory.convertToFleetDTO(raceColumn, fleet);
+                RaceColumnDTO raceColumnDTO = leaderboardDTO.addRace(raceColumn.getName(), raceColumn.getExplicitFactor(), raceColumn.getFactor(),
+                        fleetDTO, raceColumn.isMedalRace(), raceIdentifier, raceDTO);
+                if (latestTimePointAfterQueryTimePointWhenATrackedRaceWasLive != null) {
+                    raceColumnDTO.setWhenLastTrackedRaceWasLive(fleetDTO, latestTimePointAfterQueryTimePointWhenATrackedRaceWasLive.asDate());
+                }
+            }
+        }
+        return leaderboardDTO;
+    }
+
+    @Override
+    public void updateLeaderboard(String leaderboardName, String newLeaderboardName, String newLeaderboardDisplayName, int[] newDiscardingThresholds) {
+        getService().apply(new UpdateLeaderboard(leaderboardName, newLeaderboardName, newLeaderboardDisplayName, newDiscardingThresholds));
+    }
+
+    @Override
+    public void removeLeaderboard(String leaderboardName) {
+        getService().apply(new RemoveLeaderboard(leaderboardName));
+    }
+
+    @Override
+    public void renameLeaderboard(String leaderboardName, String newLeaderboardName) {
+        getService().apply(new RenameLeaderboard(leaderboardName, newLeaderboardName));
+    }
+
+    @Override
+    public void addColumnToLeaderboard(String columnName, String leaderboardName, boolean medalRace) {
+        getService().apply(new AddColumnToLeaderboard(columnName, leaderboardName, medalRace));
+    }
+
+    @Override
+    public void addColumnsToLeaderboard(String leaderboardName, List<Pair<String, Boolean>> columnsToAdd) {
+        for(Pair<String, Boolean> columnToAdd: columnsToAdd) {
+            getService().apply(new AddColumnToLeaderboard(columnToAdd.getA(), leaderboardName, columnToAdd.getB()));
+        }
+    }
+
+    @Override
+    public void removeLeaderboardColumns(String leaderboardName, List<String> columnsToRemove) {
+        for (String columnToRemove : columnsToRemove) {
+            getService().apply(new RemoveLeaderboardColumn(columnToRemove, leaderboardName));
+        }
+    }
+
+    @Override
+    public void removeLeaderboardColumn(String leaderboardName, String columnName) {
+        getService().apply(new RemoveLeaderboardColumn(columnName, leaderboardName));
+    }
+
+    @Override
+    public void renameLeaderboardColumn(String leaderboardName, String oldColumnName, String newColumnName) {
+        getService().apply(new RenameLeaderboardColumn(leaderboardName, oldColumnName, newColumnName));
+    }
+
+    @Override
+    public void updateLeaderboardColumnFactor(String leaderboardName, String columnName, Double newFactor) {
+        getService().apply(new UpdateLeaderboardColumnFactor(leaderboardName, columnName, newFactor));
+    }
+
+    @Override
+    public void suppressCompetitorInLeaderboard(String leaderboardName, String competitorIdAsString, boolean suppressed) {
+        getService().apply(new SetSuppressedFlagForCompetitorInLeaderboard(leaderboardName, competitorIdAsString, suppressed));
+    }
+
+    @Override
+    public boolean connectTrackedRaceToLeaderboardColumn(String leaderboardName, String raceColumnName,
+            String fleetName, RegattaAndRaceIdentifier raceIdentifier) {
+        return getService().apply(new ConnectTrackedRaceToLeaderboardColumn(leaderboardName, raceColumnName, fleetName, raceIdentifier));
+    }
+
+    @Override
+    public Map<String, RegattaAndRaceIdentifier> getRegattaAndRaceNameOfTrackedRaceConnectedToLeaderboardColumn(String leaderboardName, String raceColumnName) {
+        Map<String, RegattaAndRaceIdentifier> result = new HashMap<String, RegattaAndRaceIdentifier>();
+        Leaderboard leaderboard = getService().getLeaderboardByName(leaderboardName);
+        if (leaderboard != null) {
+            RaceColumn raceColumn = leaderboard.getRaceColumnByName(raceColumnName);
+            if (raceColumn != null) {
+                for (Fleet fleet : raceColumn.getFleets()) {
+                    TrackedRace trackedRace = raceColumn.getTrackedRace(fleet);
+                    if (trackedRace != null) {
+                        result.put(fleet.getName(), trackedRace.getRaceIdentifier());
+                    } else {
+                        result.put(fleet.getName(), null);
+                    }
+                }
+            }
+        }
+        return result;
+    }
+
+    @Override
+    public void disconnectLeaderboardColumnFromTrackedRace(String leaderboardName, String raceColumnName, String fleetName) {
+        getService().apply(new DisconnectLeaderboardColumnFromTrackedRace(leaderboardName, raceColumnName, fleetName));
+    }
+
+    @Override
+    public void updateLeaderboardCarryValue(String leaderboardName, String competitorIdAsString, Double carriedPoints) {
+        getService().apply(new UpdateLeaderboardCarryValue(leaderboardName, competitorIdAsString, carriedPoints));
+    }
+
+    @Override
+    public Triple<Double, Double, Boolean> updateLeaderboardMaxPointsReason(String leaderboardName, String competitorIdAsString, String raceColumnName,
+            MaxPointsReason maxPointsReason, Date date) throws NoWindException {
+        return getService().apply(
+                new UpdateLeaderboardMaxPointsReason(leaderboardName, raceColumnName, competitorIdAsString,
+                        maxPointsReason, new MillisecondsTimePoint(date)));
+    }
+
+    @Override
+    public Triple<Double, Double, Boolean> updateLeaderboardScoreCorrection(String leaderboardName,
+            String competitorIdAsString, String columnName, Double correctedScore, Date date) throws NoWindException {
+        return getService().apply(
+                new UpdateLeaderboardScoreCorrection(leaderboardName, columnName, competitorIdAsString, correctedScore,
+                        new MillisecondsTimePoint(date)));
+    }
+
+    @Override
+    public Void updateLeaderboardScoreCorrectionMetadata(String leaderboardName, Date timePointOfLastCorrectionValidity, String comment) {
+        return getService().apply(
+                new UpdateLeaderboardScoreCorrectionMetadata(leaderboardName,
+                        timePointOfLastCorrectionValidity == null ? null : new MillisecondsTimePoint(timePointOfLastCorrectionValidity),
+                                comment));
+    }
+
+    @Override
+    public void updateLeaderboardScoreCorrectionsAndMaxPointsReasons(BulkScoreCorrectionDTO updates) throws NoWindException {
+        Date dateForResults = new Date(); // we don't care about the result date/time here; use current date as default
+        for (Map.Entry<String, Map<String, Double>> e : updates.getScoreUpdatesForRaceColumnByCompetitorIdAsString().entrySet()) {
+            for (Map.Entry<String, Double> raceColumnNameAndCorrectedScore : e.getValue().entrySet()) {
+                updateLeaderboardScoreCorrection(updates.getLeaderboardName(), e.getKey(),
+                        raceColumnNameAndCorrectedScore.getKey(), raceColumnNameAndCorrectedScore.getValue(), dateForResults);
+            }
+        }
+        for (Map.Entry<String, Map<String, MaxPointsReason>> e : updates.getMaxPointsUpdatesForRaceColumnByCompetitorIdAsString().entrySet()) {
+            for (Map.Entry<String, MaxPointsReason> raceColumnNameAndNewMaxPointsReason : e.getValue().entrySet()) {
+                updateLeaderboardMaxPointsReason(updates.getLeaderboardName(), e.getKey(),
+                        raceColumnNameAndNewMaxPointsReason.getKey(), raceColumnNameAndNewMaxPointsReason.getValue(), dateForResults);
+            }
+        }
+    }
+
+    @Override
+    public void updateCompetitorDisplayNameInLeaderboard(String leaderboardName, String competitorIdAsString, String displayName) {
+        getService().apply(new UpdateCompetitorDisplayNameInLeaderboard(leaderboardName, competitorIdAsString, displayName));
+    }
+
+    @Override
+    public void moveLeaderboardColumnUp(String leaderboardName, String columnName) {
+        getService().apply(new MoveLeaderboardColumnUp(leaderboardName, columnName));
+    }
+
+    @Override
+    public void moveLeaderboardColumnDown(String leaderboardName, String columnName) {
+        getService().apply(new MoveLeaderboardColumnDown(leaderboardName, columnName));
+    }
+
+    @Override
+    public void updateIsMedalRace(String leaderboardName, String columnName, boolean isMedalRace) {
+        getService().apply(new UpdateIsMedalRace(leaderboardName, columnName, isMedalRace));
+    }
+
+    @Override
+    public void updateRaceDelayToLive(RegattaAndRaceIdentifier regattaAndRaceIdentifier, long delayToLiveInMs) {
+        getService().apply(new UpdateRaceDelayToLive(regattaAndRaceIdentifier, delayToLiveInMs));
+    }
+
+    @Override
+    public void updateRacesDelayToLive(List<RegattaAndRaceIdentifier> regattaAndRaceIdentifiers, long delayToLiveInMs) {
+        for (RegattaAndRaceIdentifier regattaAndRaceIdentifier : regattaAndRaceIdentifiers) {
+            getService().apply(new UpdateRaceDelayToLive(regattaAndRaceIdentifier, delayToLiveInMs));
+        }
+    }
+
+    @Override
+    public List<SwissTimingConfigurationDTO> getPreviousSwissTimingConfigurations() {
+        Iterable<SwissTimingConfiguration> configs = swissTimingAdapterPersistence.getSwissTimingConfigurations();
+        List<SwissTimingConfigurationDTO> result = new ArrayList<SwissTimingConfigurationDTO>();
+        for (SwissTimingConfiguration stConfig : configs) {
+            result.add(new SwissTimingConfigurationDTO(stConfig.getName(), stConfig.getHostname(), stConfig.getPort(), stConfig.canSendRequests()));
+        }
+        return result;
+    }
+
+    @Override
+    public List<SwissTimingRaceRecordDTO> listSwissTimingRaces(String hostname, int port, boolean canSendRequests) 
+            throws UnknownHostException, IOException, InterruptedException, ParseException {
+        List<SwissTimingRaceRecordDTO> result = new ArrayList<SwissTimingRaceRecordDTO>();
+        for (com.sap.sailing.domain.swisstimingadapter.RaceRecord rr : getService().getSwissTimingRaceRecords(hostname, port, canSendRequests)) {
+            SwissTimingRaceRecordDTO swissTimingRaceRecordDTO = new SwissTimingRaceRecordDTO(rr.getRaceID(), rr.getDescription(), rr.getStartTime());
+            BoatClass boatClass = com.sap.sailing.domain.swisstimingadapter.DomainFactory.INSTANCE.getOrCreateBoatClassFromRaceID(rr.getRaceID());
+            swissTimingRaceRecordDTO.boatClass = boatClass != null ? boatClass.getName() : null;
+            swissTimingRaceRecordDTO.discipline = rr.getRaceID().length() >= 3 ? rr.getRaceID().substring(2, 3) : null;
+            result.add(swissTimingRaceRecordDTO);
+        }
+        return result;
+    }
+
+    @Override
+    public void storeSwissTimingConfiguration(String configName, String hostname, int port, boolean canSendRequests) {
+        swissTimingAdapterPersistence.storeSwissTimingConfiguration(swissTimingFactory.createSwissTimingConfiguration(configName, hostname, port, canSendRequests));
+    }
+
+    @Override
+    public void trackWithSwissTiming(RegattaIdentifier regattaToAddTo, Iterable<SwissTimingRaceRecordDTO> rrs, String hostname, int port,
+            boolean canSendRequests, boolean trackWind, final boolean correctWindByDeclination) throws Exception {
+        logger.info("tracWithSwissTiming for regatta " + regattaToAddTo + " for race records " + rrs
+                + " with hostname " + hostname + " and port " + port + " and canSendRequests=" + canSendRequests);
+        for (SwissTimingRaceRecordDTO rr : rrs) {
+            final RacesHandle raceHandle = getService().addSwissTimingRace(regattaToAddTo, rr.ID, hostname, port,
+                    canSendRequests,
+                    MongoWindStoreFactory.INSTANCE.getMongoWindStore(mongoObjectFactory, domainObjectFactory),
+                    MongoRaceLogStoreFactory.INSTANCE.getMongoRaceLogStore(mongoObjectFactory, domainObjectFactory),
+                    RaceTracker.TIMEOUT_FOR_RECEIVING_RACE_DEFINITION_IN_MILLISECONDS);
+            if (trackWind) {
+                new Thread("Wind tracking starter for race " + rr.ID + "/" + rr.description) {
+                    public void run() {
+                        try {
+                            startTrackingWind(raceHandle, correctWindByDeclination,
+                                    RaceTracker.TIMEOUT_FOR_RECEIVING_RACE_DEFINITION_IN_MILLISECONDS);
+                        } catch (Exception e) {
+                            throw new RuntimeException(e);
+                        }
+                    }
+                }.start();
+            }
+        }
+    }
+
+    @Override
+    public void sendSwissTimingDummyRace(String racMessage, String stlMesssage, String ccgMessage) {
+        getService().storeSwissTimingDummyRace(racMessage,stlMesssage,ccgMessage);
+    }
+
+    @Override
+    public List<SwissTimingReplayRaceDTO> listSwissTiminigReplayRaces(String swissTimingUrl) {
+        List<SwissTimingReplayRace> replayRaces = SwissTimingReplayServiceFactory.INSTANCE
+                .createSwissTimingReplayService().listReplayRaces(swissTimingUrl);
+        List<SwissTimingReplayRaceDTO> result = new ArrayList<SwissTimingReplayRaceDTO>(replayRaces.size()); 
+        for (SwissTimingReplayRace replayRace : replayRaces) {
+            result.add(new SwissTimingReplayRaceDTO(replayRace.getFlightNumber(), replayRace.getRaceId(), replayRace.getRsc(), replayRace.getName(), replayRace.getBoatClass(), replayRace.getStartTime(), replayRace.getLink()));
+        }
+        return result;
+    }
+
+    @Override
+    public void replaySwissTimingRace(RegattaIdentifier regattaIdentifier, Iterable<SwissTimingReplayRaceDTO> replayRaceDTOs,
+            boolean trackWind, boolean correctWindByDeclination, boolean simulateWithStartTimeNow) {
+        logger.info("replaySwissTimingRace for regatta "+regattaIdentifier+" for races "+replayRaceDTOs);
+        Regatta regatta;
+        for (SwissTimingReplayRaceDTO replayRaceDTO : replayRaceDTOs) {
+            if (regattaIdentifier == null) {
+                String boatClass = replayRaceDTO.boat_class;
+                for (String genderIndicator : new String[] { "Man", "Woman", "Men", "Women", "M", "W" }) {
+                    Pattern p = Pattern.compile("(( - )|-| )" + genderIndicator + "$");
+                    Matcher m = p.matcher(boatClass.trim());
+                    if (m.find()) {
+                        boatClass = boatClass.trim().substring(0, m.start(1));
+                        break;
+                    }
+                }
+                regatta = getService().createRegatta(
+                        replayRaceDTO.rsc,
+                        boatClass.trim(),
+                        RegattaImpl.getDefaultName(replayRaceDTO.rsc, replayRaceDTO.boat_class),
+                        Collections.singletonList(new SeriesImpl(
+                                LeaderboardNameConstants.DEFAULT_SERIES_NAME, 
+                                /* isMedal */false, 
+                                Collections.singletonList(new FleetImpl(LeaderboardNameConstants.DEFAULT_FLEET_NAME)), 
+                                /* race column names */ new ArrayList<String>(), getService())), 
+                                false,
+                                baseDomainFactory.createScoringScheme(ScoringSchemeType.LOW_POINT), null);
+                //TODO: is course area relevant for swiss timing replay?
+            } else {
+                regatta = getService().getRegatta(regattaIdentifier);
+            }
+            SwissTimingReplayService replayService = SwissTimingReplayServiceFactory.INSTANCE
+                    .createSwissTimingReplayService();
+            replayService.loadRaceData(replayRaceDTO.link, getService().getSwissTimingDomainFactory(), regatta,
+                    getService());
+        }
+    }
+
+    @Override
+    public String[] getCountryCodes() {
+        List<String> countryCodes = new ArrayList<String>();
+        for (CountryCode cc : countryCodeFactory.getAll()) {
+            if (cc.getThreeLetterIOCCode() != null && !cc.getThreeLetterIOCCode().equals("")) {
+                countryCodes.add(cc.getThreeLetterIOCCode());
+            }
+        }
+        Collections.sort(countryCodes);
+        return countryCodes.toArray(new String[0]);
+    }
+
+    /**
+     * Finds a competitor in a sequence of competitors that has an {@link Competitor#getId()} equal to <code>id</code>. 
+     */
+    private Competitor getCompetitorById(Iterable<Competitor> competitors, String id) {
+        for (Competitor c : competitors) {
+            if (c.getId().toString().equals(id)) {
+                return c;
+            }
+        }
+        return null;
+    }
+
+    private Double getCompetitorRaceDataEntry(DetailType dataType, TrackedRace trackedRace, Competitor competitor,
+            TimePoint timePoint, String leaderboardGroupName, String leaderboardName) throws NoWindException {
+        Double result = null;
+        Course course = trackedRace.getRace().getCourse();
+        course.lockForRead(); // make sure the tracked leg survives this call even if a course update is pending
+        try {
+            TrackedLegOfCompetitor trackedLeg = trackedRace.getTrackedLeg(competitor, timePoint);
+            if (trackedLeg != null) {
+                switch (dataType) {
+                case CURRENT_SPEED_OVER_GROUND_IN_KNOTS:
+                    SpeedWithBearing speedOverGround = trackedLeg.getSpeedOverGround(timePoint);
+                    result = (speedOverGround == null) ? null : speedOverGround.getKnots();
+                    break;
+                case VELOCITY_MADE_GOOD_IN_KNOTS:
+                    Speed velocityMadeGood = trackedLeg.getVelocityMadeGood(timePoint);
+                    result = (velocityMadeGood == null) ? null : velocityMadeGood.getKnots();
+                    break;
+                case DISTANCE_TRAVELED:
+                    Distance distanceTraveled = trackedRace.getDistanceTraveled(competitor, timePoint);
+                    result = distanceTraveled == null ? null : distanceTraveled.getMeters();
+                    break;
+                case GAP_TO_LEADER_IN_SECONDS:
+                    result = trackedLeg.getGapToLeaderInSeconds(timePoint);
+                    break;
+                case WINDWARD_DISTANCE_TO_OVERALL_LEADER:
+                    Distance distanceToLeader = trackedLeg.getWindwardDistanceToOverallLeader(timePoint);
+                    result = (distanceToLeader == null) ? null : distanceToLeader.getMeters();
+                    break;
+                case RACE_RANK:
+                    result = (double) trackedLeg.getRank(timePoint);
+                    break;
+                case REGATTA_RANK:
+                    if (leaderboardName == null || leaderboardName.isEmpty()) {
+                        break;
+                    }
+
+                    Leaderboard leaderboard = getService().getLeaderboardByName(leaderboardName);
+                    result = leaderboard == null ? null : (double) leaderboard.getTotalRankOfCompetitor(competitor, timePoint);
+                    break;
+                case OVERALL_RANK:
+                    if (leaderboardGroupName == null || leaderboardGroupName.isEmpty()) {
+                        break;
+                    }
+
+                    LeaderboardGroup group = getService().getLeaderboardGroupByName(leaderboardGroupName);
+                    Leaderboard overall = group.getOverallLeaderboard();
+                    result = overall == null ? null : (double) overall.getTotalRankOfCompetitor(competitor, timePoint);
+                    break;
+                default:
+                    throw new UnsupportedOperationException("Theres currently no support for the enum value '"
+                            + dataType + "' in this method.");
+                }
+            }
+            return result;
+        } finally {
+            course.unlockAfterRead();
+        }
+    }
+
+    @Override
+    public CompetitorsRaceDataDTO getCompetitorsRaceData(RegattaAndRaceIdentifier race, List<CompetitorDTO> competitors, Date from, Date to,
+            final long stepSizeInMs, final DetailType detailType, final String leaderboardGroupName, final String leaderboardName) throws NoWindException {
+        CompetitorsRaceDataDTO result = null;
+        final TrackedRace trackedRace = getExistingTrackedRace(race);
+        if (trackedRace != null) {
+            TimePoint newestEvent = trackedRace.getTimePointOfNewestEvent();
+            final TimePoint startTime = from == null ? trackedRace.getStartOfTracking() : new MillisecondsTimePoint(from);
+            final TimePoint endTime = (to == null || to.after(newestEvent.asDate())) ? newestEvent : new MillisecondsTimePoint(to);
+            result = new CompetitorsRaceDataDTO(detailType, startTime==null?null:startTime.asDate(), endTime==null?null:endTime.asDate());
+
+            Map<CompetitorDTO, FutureTask<CompetitorRaceDataDTO>> resultFutures = new HashMap<CompetitorDTO, FutureTask<CompetitorRaceDataDTO>>();
+            for (final CompetitorDTO competitorDTO : competitors) {
+                FutureTask<CompetitorRaceDataDTO> future = new FutureTask<CompetitorRaceDataDTO>(new Callable<CompetitorRaceDataDTO>() {
+                    @Override
+                            public CompetitorRaceDataDTO call() throws NoWindException {
+                                Competitor competitor = getCompetitorById(trackedRace.getRace().getCompetitors(),
+                                        competitorDTO.idAsString);
+                                ArrayList<Triple<String, Date, Double>> markPassingsData = new ArrayList<Triple<String, Date, Double>>();
+                                ArrayList<Pair<Date, Double>> raceData = new ArrayList<Pair<Date, Double>>();
+                                // Filling the mark passings
+                                Set<MarkPassing> competitorMarkPassings = trackedRace.getMarkPassings(competitor);
+                                if (competitorMarkPassings != null) {
+                                    trackedRace.lockForRead(competitorMarkPassings);
+                                    try {
+                                        for (MarkPassing markPassing : competitorMarkPassings) {
+                                            MillisecondsTimePoint time = new MillisecondsTimePoint(markPassing.getTimePoint().asMillis());
+                                            Double competitorMarkPassingsData = getCompetitorRaceDataEntry(detailType,
+                                                    trackedRace, competitor, time, leaderboardGroupName, leaderboardName);
+                                            if (competitorMarkPassingsData != null) {
+                                                markPassingsData.add(new Triple<String, Date, Double>(markPassing
+                                                        .getWaypoint().getName(), time.asDate(), competitorMarkPassingsData));
+                                            }
+                                        }
+                                    } finally {
+                                        trackedRace.unlockAfterRead(competitorMarkPassings);
+                                    }
+                                }
+                                if (startTime != null && endTime != null) {
+                                    for (long i = startTime.asMillis(); i <= endTime.asMillis(); i += stepSizeInMs) {
+                                        MillisecondsTimePoint time = new MillisecondsTimePoint(i);
+                                        Double competitorRaceData = getCompetitorRaceDataEntry(detailType, trackedRace,
+                                                competitor, time, leaderboardGroupName, leaderboardName);
+                                        if (competitorRaceData != null) {
+                                            raceData.add(new Pair<Date, Double>(time.asDate(), competitorRaceData));
+                                        }
+                                    }
+                                }
+                                return new CompetitorRaceDataDTO(competitorDTO, detailType, markPassingsData, raceData);
+                            }
+                        });
+                resultFutures.put(competitorDTO, future);
+                executor.execute(future);
+            }
+            for (Map.Entry<CompetitorDTO, FutureTask<CompetitorRaceDataDTO>> e : resultFutures.entrySet()) {
+                CompetitorRaceDataDTO competitorData;
+                try {
+                    competitorData = e.getValue().get();
+                } catch (InterruptedException e1) {
+                    competitorData = null;
+                    logger.log(Level.SEVERE, "Exception while trying to compute competitor data "+detailType+" for competitor "+e.getKey().name, e1);
+                } catch (ExecutionException e1) {
+                    competitorData = null;
+                    logger.log(Level.SEVERE, "Exception while trying to compute competitor data "+detailType+" for competitor "+e.getKey().name, e1);
+                }
+                result.setCompetitorData(e.getKey(), competitorData);
+            }
+        }
+        return result;
+    }
+
+    @Override
+    public Map<CompetitorDTO, List<GPSFixDTO>> getDouglasPoints(RegattaAndRaceIdentifier raceIdentifier,
+            Map<CompetitorDTO, Date> from, Map<CompetitorDTO, Date> to,
+            double meters) throws NoWindException {
+        Map<CompetitorDTO, List<GPSFixDTO>> result = new HashMap<CompetitorDTO, List<GPSFixDTO>>();
+        TrackedRace trackedRace = getExistingTrackedRace(raceIdentifier);
+        if (trackedRace != null) {
+            final WindSource windSource = new WindSourceImpl(WindSourceType.COMBINED);
+            MeterDistance maxDistance = new MeterDistance(meters);
+            for (Competitor competitor : trackedRace.getRace().getCompetitors()) {
+                CompetitorDTO competitorDTO = baseDomainFactory.convertToCompetitorDTO(competitor);
+                if (from.containsKey(competitorDTO)) {
+                    // get Track of competitor
+                    GPSFixTrack<Competitor, GPSFixMoving> gpsFixTrack = trackedRace.getTrack(competitor);
+                    // Distance for DouglasPeucker
+                    TimePoint timePointFrom = new MillisecondsTimePoint(from.get(competitorDTO));
+                    TimePoint timePointTo = new MillisecondsTimePoint(to.get(competitorDTO));
+                    List<GPSFixMoving> gpsFixApproximation = trackedRace.approximate(competitor, maxDistance,
+                            timePointFrom, timePointTo);
+                    List<GPSFixDTO> gpsFixDouglasList = new ArrayList<GPSFixDTO>();
+                    for (int i = 0; i < gpsFixApproximation.size(); i++) {
+                        GPSFix fix = gpsFixApproximation.get(i);
+                        SpeedWithBearing speedWithBearing;
+                        if (i < gpsFixApproximation.size() - 1) {
+                            GPSFix next = gpsFixApproximation.get(i + 1);
+                            Bearing bearing = fix.getPosition().getBearingGreatCircle(next.getPosition());
+                            Speed speed = fix.getPosition().getDistance(next.getPosition())
+                                    .inTime(next.getTimePoint().asMillis() - fix.getTimePoint().asMillis());
+                            speedWithBearing = new KnotSpeedWithBearingImpl(speed.getKnots(), bearing);
+                        } else {
+                            speedWithBearing = gpsFixTrack.getEstimatedSpeed(fix.getTimePoint());
+                        }
+                        Tack tack = trackedRace.getTack(competitor, fix.getTimePoint());
+                        TrackedLegOfCompetitor trackedLegOfCompetitor = trackedRace.getTrackedLeg(competitor, fix.getTimePoint());
+                        LegType legType = trackedLegOfCompetitor == null ? null : trackedRace.getTrackedLeg(
+                                trackedLegOfCompetitor.getLeg()).getLegType(fix.getTimePoint());
+                        Wind wind = trackedRace.getWind(fix.getPosition(), fix.getTimePoint());
+                        WindDTO windDTO = createWindDTOFromAlreadyAveraged(wind, trackedRace.getOrCreateWindTrack(windSource), fix.getTimePoint());
+                        GPSFixDTO fixDTO = createGPSFixDTO(fix, speedWithBearing,  windDTO, tack, legType, /* extrapolated */false);
+                        gpsFixDouglasList.add(fixDTO);
+                    }
+                    result.put(competitorDTO, gpsFixDouglasList);
+                }
+            }
+        }
+        return result;
+    }
+
+    @Override
+    public Map<CompetitorDTO, List<ManeuverDTO>> getManeuvers(RegattaAndRaceIdentifier raceIdentifier,
+            Map<CompetitorDTO, Date> from, Map<CompetitorDTO, Date> to) throws NoWindException {
+        Map<CompetitorDTO, List<ManeuverDTO>> result = new HashMap<CompetitorDTO, List<ManeuverDTO>>();
+        final TrackedRace trackedRace = getExistingTrackedRace(raceIdentifier);
+        if (trackedRace != null) {
+            Map<CompetitorDTO, Future<List<ManeuverDTO>>> futures = new HashMap<CompetitorDTO, Future<List<ManeuverDTO>>>();
+            for (final Competitor competitor : trackedRace.getRace().getCompetitors()) {
+                CompetitorDTO competitorDTO = baseDomainFactory.convertToCompetitorDTO(competitor);
+                if (from.containsKey(competitorDTO)) {
+                    final TimePoint timePointFrom = new MillisecondsTimePoint(from.get(competitorDTO));
+                    final TimePoint timePointTo = new MillisecondsTimePoint(to.get(competitorDTO));
+                    RunnableFuture<List<ManeuverDTO>> future = new FutureTask<List<ManeuverDTO>>(
+                            new Callable<List<ManeuverDTO>>() {
+                                @Override
+                                public List<ManeuverDTO> call() {
+                                    List<Maneuver> maneuversForCompetitor;
+                                    try {
+                                        maneuversForCompetitor = trackedRace.getManeuvers(competitor, timePointFrom,
+                                                timePointTo, /* waitForLatest */ true);
+                                    } catch (NoWindException e) {
+                                        throw new NoWindError(e);
+                                    }
+                                    return createManeuverDTOsForCompetitor(maneuversForCompetitor, trackedRace,
+                                            competitor);
+                                }
+                            });
+                    executor.execute(future);
+                    futures.put(competitorDTO, future);
+                }
+            }
+            for (Map.Entry<CompetitorDTO, Future<List<ManeuverDTO>>> competitorAndFuture : futures.entrySet()) {
+                try {
+                    result.put(competitorAndFuture.getKey(), competitorAndFuture.getValue().get());
+                } catch (InterruptedException e) {
+                    throw new RuntimeException(e);
+                } catch (ExecutionException e) {
+                    throw new RuntimeException(e);
+                }
+            }
+        }
+        return result;
+    }
+
+    private List<ManeuverDTO> createManeuverDTOsForCompetitor(List<Maneuver> maneuvers, TrackedRace trackedRace, Competitor competitor) {
+        List<ManeuverDTO> result = new ArrayList<ManeuverDTO>();
+        for (Maneuver maneuver : maneuvers) {
+            final ManeuverDTO maneuverDTO;
+            if (maneuver.getType() == ManeuverType.MARK_PASSING) {
+                maneuverDTO = new MarkpassingManeuverDTO(maneuver.getType(), maneuver.getNewTack(),
+                        new PositionDTO(maneuver.getPosition().getLatDeg(), maneuver.getPosition().getLngDeg()), 
+                        maneuver.getTimePoint().asDate(),
+                        createSpeedWithBearingDTO(maneuver.getSpeedWithBearingBefore()),
+                        createSpeedWithBearingDTO(maneuver.getSpeedWithBearingAfter()),
+                        maneuver.getDirectionChangeInDegrees(), maneuver.getManeuverLoss()==null?null:maneuver.getManeuverLoss().getMeters(),
+                                ((MarkPassingManeuver) maneuver).getSide());
+            } else  {
+                maneuverDTO = new ManeuverDTO(maneuver.getType(), maneuver.getNewTack(),
+                        new PositionDTO(maneuver.getPosition().getLatDeg(), maneuver.getPosition().getLngDeg()), 
+                        maneuver.getTimePoint().asDate(),
+                        createSpeedWithBearingDTO(maneuver.getSpeedWithBearingBefore()),
+                        createSpeedWithBearingDTO(maneuver.getSpeedWithBearingAfter()),
+                        maneuver.getDirectionChangeInDegrees(), maneuver.getManeuverLoss()==null?null:maneuver.getManeuverLoss().getMeters());
+            }
+            result.add(maneuverDTO);
+        }
+        return result;
+    }
+
+    @Override
+    public RaceDefinition getRace(RegattaAndRaceIdentifier raceIdentifier) {
+        Regatta regatta = getService().getRegattaByName(raceIdentifier.getRegattaName());
+        RaceDefinition race = getRaceByName(regatta, raceIdentifier.getRaceName());
+        return race;
+    }
+
+    @Override
+    public TrackedRace getTrackedRace(RegattaAndRaceIdentifier regattaNameAndRaceName) {
+        Regatta regatta = getService().getRegattaByName(regattaNameAndRaceName.getRegattaName());
+        RaceDefinition race = getRaceByName(regatta, regattaNameAndRaceName.getRaceName());
+        TrackedRace trackedRace = getService().getOrCreateTrackedRegatta(regatta).getTrackedRace(race);
+        return trackedRace;
+    }
+
+    @Override
+    public TrackedRace getExistingTrackedRace(RegattaAndRaceIdentifier regattaNameAndRaceName) {
+        return getService().getExistingTrackedRace(regattaNameAndRaceName);
+    }
+
+    @Override
+    public Regatta getRegatta(RegattaName regattaIdentifier) {
+        return getService().getRegattaByName(regattaIdentifier.getRegattaName());
+    }
+
+    /**
+     * Returns a servlet context that, when asked for a resource, first tries the original servlet context's implementation. If that
+     * fails, it prepends "war/" to the request because the war/ folder contains all the resources exposed externally
+     * through the HTTP server.
+     */
+    @Override
+    public ServletContext getServletContext() {
+        return new DelegatingServletContext(super.getServletContext());
+    }
+
+    @Override
+    /**
+     * Override of function to prevent exception "Blocked request without GWT permutation header (XSRF attack?)" when testing the GWT sites
+     */
+    protected void checkPermutationStrongName() throws SecurityException {
+        //Override to prevent exception "Blocked request without GWT permutation header (XSRF attack?)" when testing the GWT sites
+        return;
+    }
+
+    @Override
+    public List<LeaderboardGroupDTO> getLeaderboardGroups(boolean withGeoLocationData) {
+        ArrayList<LeaderboardGroupDTO> leaderboardGroupDTOs = new ArrayList<LeaderboardGroupDTO>();
+        Map<String, LeaderboardGroup> leaderboardGroups = getService().getLeaderboardGroups();
+
+        for (LeaderboardGroup leaderboardGroup : leaderboardGroups.values()) {
+            leaderboardGroupDTOs.add(convertToLeaderboardGroupDTO(leaderboardGroup, withGeoLocationData));
+        }
+
+        return leaderboardGroupDTOs;
+    }
+
+    @Override
+    public LeaderboardGroupDTO getLeaderboardGroupByName(String groupName, boolean withGeoLocationData) {
+        return convertToLeaderboardGroupDTO(getService().getLeaderboardGroupByName(groupName), withGeoLocationData);
+    }
+
+    private LeaderboardGroupDTO convertToLeaderboardGroupDTO(LeaderboardGroup leaderboardGroup, boolean withGeoLocationData) {
+        LeaderboardGroupDTO groupDTO = new LeaderboardGroupDTO();
+        groupDTO.name = leaderboardGroup.getName();
+        groupDTO.description = leaderboardGroup.getDescription();
+        groupDTO.displayLeaderboardsInReverseOrder = leaderboardGroup.isDisplayGroupsInReverseOrder();
+        for (Leaderboard leaderboard : leaderboardGroup.getLeaderboards()) {
+            groupDTO.leaderboards.add(createStrippedLeaderboardDTO(leaderboard, withGeoLocationData));
+        }
+        Leaderboard overallLeaderboard = leaderboardGroup.getOverallLeaderboard();
+        if (overallLeaderboard != null) {
+            groupDTO.setOverallLeaderboardDiscardThresholds(overallLeaderboard.getResultDiscardingRule().getDiscardIndexResultsStartingWithHowManyRaces());
+            groupDTO.setOverallLeaderboardScoringSchemeType(overallLeaderboard.getScoringScheme().getType());
+        }
+        return groupDTO;
+    }
+
+
+    @Override
+    public void renameLeaderboardGroup(String oldName, String newName) {
+        getService().apply(new RenameLeaderboardGroup(oldName, newName));
+    }
+
+    @Override
+    public void removeLeaderboardGroup(String groupName) {
+        getService().apply(new RemoveLeaderboardGroup(groupName));
+    }
+
+    @Override
+    public LeaderboardGroupDTO createLeaderboardGroup(String groupName, String description, boolean displayGroupsInReverseOrder,
+            int[] overallLeaderboardDiscardThresholds, ScoringSchemeType overallLeaderboardScoringSchemeType) {
+        CreateLeaderboardGroup createLeaderboardGroupOp = new CreateLeaderboardGroup(groupName, description, displayGroupsInReverseOrder,
+                new ArrayList<String>(), overallLeaderboardDiscardThresholds, overallLeaderboardScoringSchemeType);
+        return convertToLeaderboardGroupDTO(getService().apply(createLeaderboardGroupOp), false);
+    }
+
+    @Override
+    public void updateLeaderboardGroup(String oldName, String newName, String description, List<String> leaderboardNames,
+            int[] overallLeaderboardDiscardThresholds, ScoringSchemeType overallLeaderboardScoringSchemeType) {
+        getService().apply(
+                new UpdateLeaderboardGroup(oldName, newName, description, leaderboardNames,
+                        overallLeaderboardDiscardThresholds, overallLeaderboardScoringSchemeType));
+    }
+
+    @Override
+    public ReplicationStateDTO getReplicaInfo() {
+        ReplicationService service = getReplicationService();
+        Set<ReplicaDTO> replicaDTOs = new HashSet<ReplicaDTO>();
+        for (ReplicaDescriptor replicaDescriptor : service.getReplicaInfo()) {
+            final Map<Class<? extends RacingEventServiceOperation<?>>, Integer> statistics = service.getStatistics(replicaDescriptor);
+            Map<String, Integer> replicationCountByOperationClassName = new HashMap<String, Integer>();
+            for (Map.Entry<Class<? extends RacingEventServiceOperation<?>>, Integer> e : statistics.entrySet()) {
+                replicationCountByOperationClassName.put(e.getKey().getName(), e.getValue());
+            }
+            replicaDTOs.add(new ReplicaDTO(replicaDescriptor.getIpAddress().getHostName(), replicaDescriptor.getRegistrationTime().asDate(),
+                    replicationCountByOperationClassName));
+        }
+        ReplicationMasterDTO master;
+        ReplicationMasterDescriptor replicatingFromMaster = service.isReplicatingFromMaster();
+        if (replicatingFromMaster == null) {
+            master = null;
+        } else {
+            master = new ReplicationMasterDTO(replicatingFromMaster.getHostname(), replicatingFromMaster.getMessagingPort(),
+                    replicatingFromMaster.getServletPort());
+        }
+        return new ReplicationStateDTO(master, replicaDTOs);
+    }
+
+    @Override
+    public void startReplicatingFromMaster(String masterName, String exchangeName, int servletPort, int messagingPort) throws IOException, ClassNotFoundException, InterruptedException {
+        getReplicationService().startToReplicateFrom(
+                ReplicationFactory.INSTANCE.createReplicationMasterDescriptor(masterName, exchangeName, servletPort, messagingPort));
+    }
+
+    @Override
+    public List<EventDTO> getEvents() {
+        List<EventDTO> result = new ArrayList<EventDTO>();
+        for (Event event : getService().getAllEvents()) {
+            EventDTO eventDTO = convertToEventDTO(event);
+            result.add(eventDTO);
+        }
+        return result;
+    }
+
+    @Override
+    public void updateEvent(String eventName, String eventIdAsString, VenueDTO venue, String publicationUrl, boolean isPublic, List<String> regattaNames) {
+        UUID eventUuid = convertIdentifierStringToUuid(eventIdAsString);
+        getService().apply(new UpdateEvent(eventUuid, eventName, venue.name, publicationUrl, isPublic, regattaNames));
+    }
+
+    @Override
+    public EventDTO createEvent(String eventName, String venue, String publicationUrl, boolean isPublic, List<String> courseAreaNames) {
+        UUID eventUuid = UUID.randomUUID();
+        getService().apply(new CreateEvent(eventName, venue, publicationUrl, isPublic, eventUuid, courseAreaNames));
+
+        for (String courseAreaName : courseAreaNames) {
+            createCourseArea(eventUuid.toString(), courseAreaName);
+        }
+
+        return getEventById(eventUuid);
+    }
+
+    @Override
+    public CourseAreaDTO createCourseArea(String eventIdAsString, String courseAreaName) {
+        UUID eventUuid = convertIdentifierStringToUuid(eventIdAsString);
+        CourseArea courseArea = getService().apply(new AddCourseArea(eventUuid, courseAreaName, UUID.randomUUID()));
+        return convertToCourseAreaDTO(courseArea);
+    }
+
+    @Override
+    public void removeEvent(String eventIdAsString) {
+        UUID eventUuid = convertIdentifierStringToUuid(eventIdAsString);
+        getService().apply(new RemoveEvent(eventUuid));
+    }
+
+    @Override
+    public void renameEvent(String eventIdAsString, String newName) {
+        UUID eventUuid = convertIdentifierStringToUuid(eventIdAsString);
+        getService().apply(new RenameEvent(eventUuid, newName));
+    }
+
+    @Override
+    public EventDTO getEventByName(String eventName) {
+        EventDTO result = null;
+        for (Event event : getService().getAllEvents()) {
+            if(event.getName().equals(eventName)) {
+                result = convertToEventDTO(event);
+                break;
+            }
+        }
+        return result;
+    }
+    
+    @Override
+    public EventDTO getEventByIdAsString(String eventIdAsString) {
+        UUID eventUuid = convertIdentifierStringToUuid(eventIdAsString);
+        return getEventById(eventUuid);
+    }
+
+    @Override
+    public EventDTO getEventById(Serializable id) {
+        EventDTO result = null;
+        Event event = getService().getEvent(id);
+        if (event != null) {
+            result = convertToEventDTO(event);
+        }
+        return result;
+    }
+
+    private EventDTO convertToEventDTO(Event event) {
+        EventDTO eventDTO = new EventDTO(event.getName());
+        eventDTO.venue = new VenueDTO();
+        eventDTO.venue.name = event.getVenue() != null ? event.getVenue().getName() : null;
+        eventDTO.publicationUrl = event.getPublicationUrl();
+        eventDTO.isPublic = event.isPublic();
+        eventDTO.id = event.getId().toString();
+        eventDTO.regattas = new ArrayList<RegattaDTO>();
+        for (Regatta regatta: event.getRegattas()) {
+            RegattaDTO regattaDTO = new RegattaDTO();
+            regattaDTO.name = regatta.getName();
+            eventDTO.regattas.add(regattaDTO);
+        }
+        eventDTO.venue.setCourseAreas(new ArrayList<CourseAreaDTO>());
+        for (CourseArea courseArea : event.getVenue().getCourseAreas()) {
+            CourseAreaDTO courseAreaDTO = convertToCourseAreaDTO(courseArea);
+            eventDTO.venue.getCourseAreas().add(courseAreaDTO);
+        }
+        return eventDTO;
+    }
+
+    private CourseAreaDTO convertToCourseAreaDTO(CourseArea courseArea) {
+        CourseAreaDTO courseAreaDTO = new CourseAreaDTO(courseArea.getName());
+        courseAreaDTO.id = courseArea.getId().toString();
+        return courseAreaDTO;
+    }
+    
+    @Override
+    public List<RegattaOverviewEntryDTO> getRegattaOverviewEntriesForEvent(String eventIdAsString) {
+        List<RegattaOverviewEntryDTO> result = new ArrayList<RegattaOverviewEntryDTO>();
+        Event event = getService().getEvent(convertIdentifierStringToUuid(eventIdAsString));
+        if (event != null) {
+            for (CourseArea courseArea : event.getVenue().getCourseAreas()) {
+                for (Leaderboard leaderboard : getService().getLeaderboards().values()) {
+                    if (leaderboard.getDefaultCourseArea() != null && leaderboard.getDefaultCourseArea().equals(courseArea)) {
+                        String regattaName = getRegattaNameFromLeaderboard(leaderboard);
+                        for (RaceColumn raceColumn : leaderboard.getRaceColumns()) {
+                            for (Fleet fleet : raceColumn.getFleets()) {
+                                RegattaOverviewEntryDTO entry = new RegattaOverviewEntryDTO();
+                                entry.courseAreaName = courseArea.getName();
+                                entry.regattaName = regattaName;
+                                entry.raceInfo = createRaceInfoDTO(raceColumn, fleet);
+                                result.add(entry);
+                            }
+                        }
+                    }
+                }
+            }
+        }
+        return result;
+    }
+
+    private String getRegattaNameFromLeaderboard(Leaderboard leaderboard) {
+        String regattaName;
+        if (leaderboard instanceof RegattaLeaderboard) {
+            regattaName = ((RegattaLeaderboard) leaderboard).getRegatta().getName();
+        } else {
+            regattaName = leaderboard.getDisplayName();
+        }
+        return regattaName;
+    }
+    
+    @Override
+    public void removeRegatta(RegattaIdentifier regattaIdentifier) {
+        getService().apply(new RemoveRegatta(regattaIdentifier));
+    }
+
+    private RaceColumnInSeriesDTO convertToRaceColumnInSeriesDTO(RaceColumnInSeries raceColumnInSeries) {
+        RaceColumnInSeriesDTO raceColumnInSeriesDTO = new RaceColumnInSeriesDTO(raceColumnInSeries.getSeries().getName(),
+                raceColumnInSeries.getRegatta().getName());
+        raceColumnInSeriesDTO.name = raceColumnInSeries.getName();
+        raceColumnInSeriesDTO.setMedalRace(raceColumnInSeries.isMedalRace());
+        return raceColumnInSeriesDTO;
+    }
+
+    @Override
+    public List<RaceColumnInSeriesDTO> addRaceColumnsToSeries(RegattaIdentifier regattaIdentifier, String seriesName, List<String> columnNames) {
+        List<RaceColumnInSeriesDTO> result = new ArrayList<RaceColumnInSeriesDTO>();
+        for(String columnName: columnNames) {
+            RaceColumnInSeries raceColumnInSeries = getService().apply(new AddColumnToSeries(regattaIdentifier, seriesName, columnName));
+            if(raceColumnInSeries != null) {
+                result.add(convertToRaceColumnInSeriesDTO(raceColumnInSeries));
+            }
+        }
+        return result;
+    }
+
+    @Override
+    public RaceColumnInSeriesDTO addRaceColumnToSeries(RegattaIdentifier regattaIdentifier, String seriesName, String columnName) {
+        RaceColumnInSeriesDTO result = null;
+        RaceColumnInSeries raceColumnInSeries = getService().apply(new AddColumnToSeries(regattaIdentifier, seriesName, columnName));
+        if(raceColumnInSeries != null) {
+            result = convertToRaceColumnInSeriesDTO(raceColumnInSeries);
+        }
+        return result;
+    }
+
+    @Override
+    public void removeRaceColumnsFromSeries(RegattaIdentifier regattaIdentifier, String seriesName, List<String> columnNames) {
+        for(String columnName: columnNames) {
+            getService().apply(new RemoveColumnFromSeries(regattaIdentifier, seriesName, columnName));
+        }
+    }
+
+    @Override
+    public void removeRaceColumnFromSeries(RegattaIdentifier regattaIdentifier, String seriesName, String columnName) {
+        getService().apply(new RemoveColumnFromSeries(regattaIdentifier, seriesName, columnName));
+    }
+
+    @Override
+    public void moveRaceColumnInSeriesUp(RegattaIdentifier regattaIdentifier, String seriesName, String columnName) {
+        getService().apply(new MoveColumnInSeriesUp(regattaIdentifier, seriesName, columnName));
+    }
+
+    @Override
+    public void moveRaceColumnInSeriesDown(RegattaIdentifier regattaIdentifier, String seriesName, String columnName) {
+        getService().apply(new MoveColumnInSeriesDown(regattaIdentifier, seriesName, columnName));
+    }
+
+    @Override
+    public RegattaDTO createRegatta(String regattaName, String boatClassName,
+            LinkedHashMap<String, Pair<List<Triple<String, Integer, Color>>, Boolean>> seriesNamesWithFleetNamesAndFleetOrderingAndMedal,
+            boolean persistent, ScoringSchemeType scoringSchemeType, String defaultCourseAreaId) {
+        UUID courseAreaUuid = convertIdentifierStringToUuid(defaultCourseAreaId);
+        Regatta regatta = getService().apply(
+                new AddSpecificRegatta(
+                        regattaName, boatClassName, UUID.randomUUID(),
+                        seriesNamesWithFleetNamesAndFleetOrderingAndMedal,
+                        persistent, baseDomainFactory.createScoringScheme(scoringSchemeType), courseAreaUuid));
+        return convertToRegattaDTO(regatta);
+    }
+
+    @Override
+    public RegattaScoreCorrectionDTO getScoreCorrections(String scoreCorrectionProviderName, String eventName,
+            String boatClassName, Date timePointWhenResultPublished) throws Exception {
+        RegattaScoreCorrectionDTO result = null;
+        for (ScoreCorrectionProvider scp : getScoreCorrectionProviders()) {
+            if (scp.getName().equals(scoreCorrectionProviderName)) {
+                result = createScoreCorrection(scp.getScoreCorrections(eventName, boatClassName,
+                        new MillisecondsTimePoint(timePointWhenResultPublished)));
+                break;
+            }
+        }
+        return result;
+    }
+
+    private RegattaScoreCorrectionDTO createScoreCorrection(RegattaScoreCorrections scoreCorrections) {
+        // Key is the race name or number as String; values are maps whose key is the sailID.
+        LinkedHashMap<String, Map<String, ScoreCorrectionEntryDTO>> map = new LinkedHashMap<String, Map<String, ScoreCorrectionEntryDTO>>();
+        for (ScoreCorrectionsForRace sc4r : scoreCorrections.getScoreCorrectionsForRaces()) {
+            Map<String, ScoreCorrectionEntryDTO> entryMap = new HashMap<String, RegattaScoreCorrectionDTO.ScoreCorrectionEntryDTO>();
+            for (String sailID : sc4r.getSailIDs()) {
+                entryMap.put(sailID, createScoreCorrectionEntryDTO(sc4r.getScoreCorrectionForCompetitor(sailID)));
+            }
+            map.put(sc4r.getRaceNameOrNumber(), entryMap);
+        }
+        return new RegattaScoreCorrectionDTO(scoreCorrections.getProvider().getName(), map);
+    }
+
+    private ScoreCorrectionEntryDTO createScoreCorrectionEntryDTO(
+            ScoreCorrectionForCompetitorInRace scoreCorrectionForCompetitor) {
+        return new ScoreCorrectionEntryDTO(scoreCorrectionForCompetitor.getPoints(),
+                scoreCorrectionForCompetitor.isDiscarded(), scoreCorrectionForCompetitor.getMaxPointsReason());
+    }
+    
+    @Override
+    public List<String> getUrlResultProviderNames() {
+        List<String> result = new ArrayList<String>();
+        for (ScoreCorrectionProvider scp : getScoreCorrectionProviders()) {
+            if (scp instanceof UrlResultProvider) {
+            	result.add(scp.getName());
+            }
+        }
+        return result;
+    }
+
+    private UrlResultProvider getUrlBasedScoreCorrectionProvider(String resultProviderName) {
+    	UrlResultProvider result = null;
+        for (ScoreCorrectionProvider scp : getScoreCorrectionProviders()) {
+            if (scp instanceof UrlResultProvider && scp.getName().equals(resultProviderName)) {
+            	result = (UrlResultProvider) scp;
+            	break;
+            }
+        }
+        return result;
+    }
+
+    @Override
+    public List<String> getResultImportUrls(String resultProviderName) {
+        List<String> result = new ArrayList<String>();
+
+        UrlResultProvider urlBasedScoreCorrectionProvider = getUrlBasedScoreCorrectionProvider(resultProviderName);
+        if (urlBasedScoreCorrectionProvider != null) {
+            Iterable<URL> allUrls = urlBasedScoreCorrectionProvider.getAllUrls();
+            for (URL url : allUrls) {
+                result.add(url.toString());
+            }
+        }
+        return result;
+    }
+
+    @Override
+    public void removeResultImportURLs(String resultProviderName, Set<String> toRemove) throws Exception {
+        UrlResultProvider urlBasedScoreCorrectionProvider = getUrlBasedScoreCorrectionProvider(resultProviderName);
+        if (urlBasedScoreCorrectionProvider != null) {
+            for (String urlToRemove : toRemove) {
+            	urlBasedScoreCorrectionProvider.removeResultUrl(new URL(urlToRemove));
+            }
+        }
+    }
+
+    @Override
+    public void addResultImportUrl(String resultProviderName, String url) throws Exception {
+        UrlResultProvider urlBasedScoreCorrectionProvider = getUrlBasedScoreCorrectionProvider(resultProviderName);
+        if (urlBasedScoreCorrectionProvider != null) {
+        	urlBasedScoreCorrectionProvider.registerResultUrl(new URL(url));
+        }
+    }    
+
+    @Override
+    public List<Pair<String, List<CompetitorDTO>>> getRankedCompetitorsFromBestToWorstAfterEachRaceColumn(String leaderboardName, Date date) throws NoWindException {
+        Leaderboard leaderboard = getService().getLeaderboardByName(leaderboardName);
+        final TimePoint timePoint;
+        if (date == null) {
+            final TimePoint nowMinusDelay = leaderboard.getNowMinusDelay();
+            final TimePoint timePointOfLatestModification = leaderboard.getTimePointOfLatestModification();
+            if (timePointOfLatestModification != null && !nowMinusDelay.before(timePointOfLatestModification)) {
+                timePoint = timePointOfLatestModification;
+            } else {
+                timePoint = nowMinusDelay;
+            }
+        } else {
+            timePoint = new MillisecondsTimePoint(date);
+        }
+        Map<RaceColumn, List<Competitor>> preResult = leaderboard
+                .getRankedCompetitorsFromBestToWorstAfterEachRaceColumn(timePoint);
+        List<Pair<String, List<CompetitorDTO>>> result = new ArrayList<Util.Pair<String,List<CompetitorDTO>>>();
+        for (RaceColumn raceColumn : leaderboard.getRaceColumns()) {
+            List<CompetitorDTO> competitorList = baseDomainFactory.getCompetitorDTOList(preResult.get(raceColumn));
+            result.add(new Pair<String, List<CompetitorDTO>>(raceColumn.getName(), competitorList));
+        }
+        return result;
+    }
+
+    @Override
+    public List<String> getOverallLeaderboardNamesContaining(String leaderboardName) {
+        Leaderboard leaderboard = getService().getLeaderboardByName(leaderboardName);
+        if (leaderboard == null) {
+            throw new IllegalArgumentException("Couldn't find leaderboard named "+leaderboardName);
+        }
+        List<String> result = new ArrayList<String>();
+        for (Map.Entry<String, Leaderboard> leaderboardEntry : getService().getLeaderboards().entrySet()) {
+            if (leaderboardEntry.getValue() instanceof MetaLeaderboard) {
+                MetaLeaderboard metaLeaderboard = (MetaLeaderboard) leaderboardEntry.getValue();
+                if (Util.contains(metaLeaderboard.getLeaderboards(), leaderboard)) {
+                    result.add(leaderboardEntry.getKey());
+                }
+            }
+        }
+        return result;
+    }
+
+    @Override
+    public List<SwissTimingArchiveConfigurationDTO> getPreviousSwissTimingArchiveConfigurations() {
+        Iterable<SwissTimingArchiveConfiguration> configs = swissTimingAdapterPersistence.getSwissTimingArchiveConfigurations();
+        List<SwissTimingArchiveConfigurationDTO> result = new ArrayList<SwissTimingArchiveConfigurationDTO>();
+        for (SwissTimingArchiveConfiguration stArchiveConfig : configs) {
+            result.add(new SwissTimingArchiveConfigurationDTO(stArchiveConfig.getJsonUrl()));
+        }
+        return result;
+    }
+
+    @Override
+    public void storeSwissTimingArchiveConfiguration(String swissTimingJsonUrl) {
+        swissTimingAdapterPersistence.storeSwissTimingArchiveConfiguration(swissTimingFactory.createSwissTimingArchiveConfiguration(
+                swissTimingJsonUrl));
+    }
+
+    @Override
+    public PolarSheetGenerationTriggerResponse generatePolarSheetForRaces(List<RegattaAndRaceIdentifier> selectedRaces) {
+        String id = UUID.randomUUID().toString();
+        RacingEventService service = getService();
+        Set<TrackedRace> trackedRaces = new HashSet<TrackedRace>();
+        for (RegattaAndRaceIdentifier race : selectedRaces) {
+            trackedRaces.add(service.getTrackedRace(race));
+        }
+        PolarSheetGenerationWorker genWorker = new PolarSheetGenerationWorker(trackedRaces, executor);
+        polarSheetGenerationWorkers.put(id, genWorker);
+        genWorker.startPolarSheetGeneration();
+        String name = getCommonBoatClass(trackedRaces);
+        return new PolarSheetGenerationTriggerResponseImpl(id, name);
+    }
+
+    private String getCommonBoatClass(Set<TrackedRace> trackedRaces) {
+        BoatClass boatClass = null;
+        for (TrackedRace race : trackedRaces) {
+            if (boatClass == null) {
+                boatClass = race.getRace().getBoatClass();
+            }
+            if (!boatClass.getName().matches(race.getRace().getBoatClass().getName())) {
+                return "Mixed";
+            }
+        }
+
+        return boatClass.getName();
+    }
+
+    @Override
+    public PolarSheetsData getPolarSheetsGenerationResults(String id) {
+        PolarSheetsData data = null;
+        if (polarSheetGenerationWorkers.containsKey(id)) {
+            PolarSheetGenerationWorker worker = polarSheetGenerationWorkers.get(id);
+            data = worker.getPolarData();
+            if (data.isComplete()) {
+                polarSheetGenerationWorkers.remove(id);
+                HttpServletRequest httpServletRequest = this.getThreadLocalRequest();
+                if (httpServletRequest != null) {
+                    HttpSession session = httpServletRequest.getSession();
+                    session.setAttribute(id, worker.getCompleteData());
+                    session.setAttribute("stepping", worker.getStepping());
+                }       
+            }
+        } else {
+            //TODO Exception handling
+        }
+
+        return data;      
+    }
+
+    @Override
+    public PolarSheetsHistogramData getPolarSheetData(String polarSheetId, int angle, int windSpeed) {
+        HttpServletRequest httpServletRequest = this.getThreadLocalRequest();
+        HttpSession session = httpServletRequest.getSession();
+        @SuppressWarnings("unchecked")
+        List<List<BoatAndWindSpeed>> data = (List<List<BoatAndWindSpeed>>) session.getAttribute(polarSheetId);
+        if (data == null) {
+            //TODO exception handling
+            return null;
+        }
+        List<BoatAndWindSpeed> dataForAngle = data.get(angle);
+        if (dataForAngle.size() < 1) {
+            //TODO exception handling
+            return null;
+        }
+        
+        PolarSheetsWindStepping stepping = (PolarSheetsWindStepping) session.getAttribute("stepping");
+
+        List<Double> dataForAngleAndWindSpeed = new ArrayList<Double>();
+        int windSpeedLevel = stepping.getLevelForValue(windSpeed);
+
+        for (BoatAndWindSpeed dataPoint: dataForAngle) {
+            if ((stepping.getLevelForValue(dataPoint.getWindSpeed().getKnots()) == windSpeedLevel)) {
+                dataForAngleAndWindSpeed.add(dataPoint.getBoatSpeed().getKnots());
+            }
+        }
+
+        if (dataForAngleAndWindSpeed.size() < 1) {
+            //TODO exception handling
+            return null;
+        }
+
+        Double min = Collections.min(dataForAngleAndWindSpeed);
+        Double max = Collections.max(dataForAngleAndWindSpeed);
+        //TODO make number of columns dynamic to chart size
+        int numberOfColumns = 20;
+        double range = (max - min) / numberOfColumns;
+        Double[] xValues = new Double[numberOfColumns];
+        for (int i = 0; i < numberOfColumns; i++) {
+            xValues[i] = min + i * range + ( 0.5 * range);
+        }
+
+        Integer[] yValues = new Integer[numberOfColumns];
+        for (Double dataPoint : dataForAngleAndWindSpeed) {
+            int i = (int) (((dataPoint - min) / range));
+            if (i == numberOfColumns) {
+                //For max value
+                i = 19;
+            }
+            if (yValues[i] == null) {
+                yValues[i] = 0;
+            }
+            yValues[i]++;
+        }
+
+        PolarSheetsHistogramData histogramData = new PolarSheetsHistogramDataImpl(angle, xValues, yValues, dataForAngleAndWindSpeed.size());
+
+
+        return histogramData;
+    }
+
+    protected com.sap.sailing.domain.base.DomainFactory getBaseDomainFactory() {
+        return baseDomainFactory;
+    }
 }