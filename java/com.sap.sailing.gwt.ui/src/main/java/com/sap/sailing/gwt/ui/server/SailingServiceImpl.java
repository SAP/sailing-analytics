package com.sap.sailing.gwt.ui.server;

import java.awt.image.BufferedImage;
import java.io.ByteArrayOutputStream;
import java.io.DataInputStream;
import java.io.File;
import java.io.FileOutputStream;
import java.io.FilterInputStream;
import java.io.IOException;
import java.io.InputStream;
import java.io.InputStreamReader;
import java.io.ObjectOutputStream;
import java.io.Serializable;
import java.io.UnsupportedEncodingException;
import java.net.HttpURLConnection;
import java.net.MalformedURLException;
import java.net.URI;
import java.net.URISyntaxException;
import java.net.URL;
import java.net.URLConnection;
import java.net.URLEncoder;
import java.net.UnknownHostException;
import java.nio.charset.StandardCharsets;
import java.text.ParseException;
import java.util.ArrayList;
import java.util.Arrays;
import java.util.Base64;
import java.util.Calendar;
import java.util.Collection;
import java.util.Collections;
import java.util.Date;
import java.util.HashMap;
import java.util.HashSet;
import java.util.Iterator;
import java.util.LinkedHashMap;
import java.util.List;
import java.util.Locale;
import java.util.Map;
import java.util.Map.Entry;
import java.util.NavigableSet;
import java.util.Set;
import java.util.UUID;
import java.util.concurrent.Callable;
import java.util.concurrent.ConcurrentHashMap;
import java.util.concurrent.ExecutionException;
import java.util.concurrent.Executor;
import java.util.concurrent.Future;
import java.util.concurrent.FutureTask;
import java.util.concurrent.RunnableFuture;
import java.util.function.BiFunction;
import java.util.function.Function;
import java.util.logging.Level;
import java.util.logging.Logger;
import java.util.regex.Matcher;
import java.util.regex.Pattern;
import java.util.stream.StreamSupport;
import java.util.zip.GZIPInputStream;

import javax.imageio.metadata.IIOMetadata;
import javax.management.InvalidAttributeValueException;
import javax.servlet.ServletContext;
import javax.servlet.ServletException;
import javax.servlet.ServletRequest;
import javax.servlet.ServletResponse;
import javax.servlet.http.HttpServletRequest;

import org.apache.http.client.ClientProtocolException;
import org.apache.shiro.SecurityUtils;
import org.apache.shiro.authz.AuthorizationException;
import org.apache.shiro.authz.UnauthorizedException;
import org.apache.shiro.subject.Subject;
import org.json.simple.JSONObject;
import org.json.simple.JSONValue;
import org.osgi.framework.BundleContext;
import org.osgi.framework.InvalidSyntaxException;
import org.osgi.framework.ServiceReference;
import org.osgi.util.tracker.ServiceTracker;

import com.sap.sailing.competitorimport.CompetitorProvider;
import com.sap.sailing.domain.abstractlog.AbstractLog;
import com.sap.sailing.domain.abstractlog.AbstractLogEvent;
import com.sap.sailing.domain.abstractlog.AbstractLogEventAuthor;
import com.sap.sailing.domain.abstractlog.impl.AllEventsOfTypeFinder;
import com.sap.sailing.domain.abstractlog.impl.LogEventAuthorImpl;
import com.sap.sailing.domain.abstractlog.race.RaceLog;
import com.sap.sailing.domain.abstractlog.race.RaceLogCourseDesignChangedEvent;
import com.sap.sailing.domain.abstractlog.race.RaceLogDependentStartTimeEvent;
import com.sap.sailing.domain.abstractlog.race.RaceLogEndOfTrackingEvent;
import com.sap.sailing.domain.abstractlog.race.RaceLogEvent;
import com.sap.sailing.domain.abstractlog.race.RaceLogFinishPositioningConfirmedEvent;
import com.sap.sailing.domain.abstractlog.race.RaceLogFinishPositioningListChangedEvent;
import com.sap.sailing.domain.abstractlog.race.RaceLogFixedMarkPassingEvent;
import com.sap.sailing.domain.abstractlog.race.RaceLogFlagEvent;
import com.sap.sailing.domain.abstractlog.race.RaceLogGateLineOpeningTimeEvent;
import com.sap.sailing.domain.abstractlog.race.RaceLogPathfinderEvent;
import com.sap.sailing.domain.abstractlog.race.RaceLogProtestStartTimeEvent;
import com.sap.sailing.domain.abstractlog.race.RaceLogRaceStatusEvent;
import com.sap.sailing.domain.abstractlog.race.RaceLogStartOfTrackingEvent;
import com.sap.sailing.domain.abstractlog.race.RaceLogStartProcedureChangedEvent;
import com.sap.sailing.domain.abstractlog.race.RaceLogStartTimeEvent;
import com.sap.sailing.domain.abstractlog.race.RaceLogSuppressedMarkPassingsEvent;
import com.sap.sailing.domain.abstractlog.race.RaceLogWindFixEvent;
import com.sap.sailing.domain.abstractlog.race.analyzing.impl.AbortingFlagFinder;
import com.sap.sailing.domain.abstractlog.race.analyzing.impl.FinishedTimeFinder;
import com.sap.sailing.domain.abstractlog.race.analyzing.impl.FinishingTimeFinder;
import com.sap.sailing.domain.abstractlog.race.analyzing.impl.LastPublishedCourseDesignFinder;
import com.sap.sailing.domain.abstractlog.race.analyzing.impl.MarkPassingDataFinder;
import com.sap.sailing.domain.abstractlog.race.analyzing.impl.StartTimeFinder;
import com.sap.sailing.domain.abstractlog.race.analyzing.impl.StartTimeFinderResult;
import com.sap.sailing.domain.abstractlog.race.analyzing.impl.TrackingTimesEventFinder;
import com.sap.sailing.domain.abstractlog.race.analyzing.impl.TrackingTimesFinder;
import com.sap.sailing.domain.abstractlog.race.impl.BaseRaceLogEventVisitor;
import com.sap.sailing.domain.abstractlog.race.impl.RaceLogCourseDesignChangedEventImpl;
import com.sap.sailing.domain.abstractlog.race.impl.RaceLogDependentStartTimeEventImpl;
import com.sap.sailing.domain.abstractlog.race.impl.RaceLogEndOfTrackingEventImpl;
import com.sap.sailing.domain.abstractlog.race.impl.RaceLogFinishPositioningConfirmedEventImpl;
import com.sap.sailing.domain.abstractlog.race.impl.RaceLogFinishPositioningListChangedEventImpl;
import com.sap.sailing.domain.abstractlog.race.impl.RaceLogFixedMarkPassingEventImpl;
import com.sap.sailing.domain.abstractlog.race.impl.RaceLogFlagEventImpl;
import com.sap.sailing.domain.abstractlog.race.impl.RaceLogGateLineOpeningTimeEventImpl;
import com.sap.sailing.domain.abstractlog.race.impl.RaceLogPathfinderEventImpl;
import com.sap.sailing.domain.abstractlog.race.impl.RaceLogProtestStartTimeEventImpl;
import com.sap.sailing.domain.abstractlog.race.impl.RaceLogRaceStatusEventImpl;
import com.sap.sailing.domain.abstractlog.race.impl.RaceLogStartOfTrackingEventImpl;
import com.sap.sailing.domain.abstractlog.race.impl.RaceLogStartProcedureChangedEventImpl;
import com.sap.sailing.domain.abstractlog.race.impl.RaceLogStartTimeEventImpl;
import com.sap.sailing.domain.abstractlog.race.impl.RaceLogSuppressedMarkPassingsEventImpl;
import com.sap.sailing.domain.abstractlog.race.impl.RaceLogWindFixEventImpl;
import com.sap.sailing.domain.abstractlog.race.scoring.RaceLogAdditionalScoringInformationEvent;
import com.sap.sailing.domain.abstractlog.race.scoring.impl.RaceLogAdditionalScoringInformationEventImpl;
import com.sap.sailing.domain.abstractlog.race.state.ReadonlyRaceState;
import com.sap.sailing.domain.abstractlog.race.state.impl.ReadonlyRaceStateImpl;
import com.sap.sailing.domain.abstractlog.race.state.racingprocedure.FlagPoleState;
import com.sap.sailing.domain.abstractlog.race.state.racingprocedure.gate.ReadonlyGateStartRacingProcedure;
import com.sap.sailing.domain.abstractlog.race.state.racingprocedure.line.ConfigurableStartModeFlagRacingProcedure;
import com.sap.sailing.domain.abstractlog.race.tracking.RaceLogDenoteForTrackingEvent;
import com.sap.sailing.domain.abstractlog.race.tracking.RaceLogRegisterCompetitorEvent;
import com.sap.sailing.domain.abstractlog.race.tracking.RaceLogUseCompetitorsFromRaceLogEvent;
import com.sap.sailing.domain.abstractlog.race.tracking.analyzing.impl.RaceLogTrackingStateAnalyzer;
import com.sap.sailing.domain.abstractlog.race.tracking.impl.RaceLogDenoteForTrackingEventImpl;
import com.sap.sailing.domain.abstractlog.race.tracking.impl.RaceLogRegisterCompetitorEventImpl;
import com.sap.sailing.domain.abstractlog.race.tracking.impl.RaceLogStartTrackingEventImpl;
import com.sap.sailing.domain.abstractlog.race.tracking.impl.RaceLogUseCompetitorsFromRaceLogEventImpl;
import com.sap.sailing.domain.abstractlog.regatta.RegattaLog;
import com.sap.sailing.domain.abstractlog.regatta.RegattaLogEvent;
import com.sap.sailing.domain.abstractlog.regatta.events.RegattaLogCloseOpenEndedDeviceMappingEvent;
import com.sap.sailing.domain.abstractlog.regatta.events.RegattaLogDefineMarkEvent;
import com.sap.sailing.domain.abstractlog.regatta.events.RegattaLogRegisterCompetitorEvent;
import com.sap.sailing.domain.abstractlog.regatta.events.impl.RegattaLogDefineMarkEventImpl;
import com.sap.sailing.domain.abstractlog.regatta.events.impl.RegattaLogDeviceBoatMappingEventImpl;
import com.sap.sailing.domain.abstractlog.regatta.events.impl.RegattaLogDeviceCompetitorExpeditionExtendedMappingEventImpl;
import com.sap.sailing.domain.abstractlog.regatta.events.impl.RegattaLogDeviceCompetitorMappingEventImpl;
import com.sap.sailing.domain.abstractlog.regatta.events.impl.RegattaLogDeviceMarkMappingEventImpl;
import com.sap.sailing.domain.abstractlog.regatta.tracking.analyzing.impl.BaseRegattaLogDeviceMappingFinder;
import com.sap.sailing.domain.abstractlog.regatta.tracking.analyzing.impl.RegattaLogDeviceMappingFinder;
import com.sap.sailing.domain.abstractlog.regatta.tracking.analyzing.impl.RegattaLogDeviceMarkMappingFinder;
import com.sap.sailing.domain.abstractlog.regatta.tracking.analyzing.impl.RegattaLogOpenEndedDeviceMappingCloser;
import com.sap.sailing.domain.base.Boat;
import com.sap.sailing.domain.base.BoatClass;
import com.sap.sailing.domain.base.Competitor;
import com.sap.sailing.domain.base.CompetitorAndBoatStore;
import com.sap.sailing.domain.base.CompetitorWithBoat;
import com.sap.sailing.domain.base.ControlPoint;
import com.sap.sailing.domain.base.ControlPointWithTwoMarks;
import com.sap.sailing.domain.base.Course;
import com.sap.sailing.domain.base.CourseArea;
import com.sap.sailing.domain.base.CourseBase;
import com.sap.sailing.domain.base.Event;
import com.sap.sailing.domain.base.EventBase;
import com.sap.sailing.domain.base.Fleet;
import com.sap.sailing.domain.base.LeaderboardGroupBase;
import com.sap.sailing.domain.base.Leg;
import com.sap.sailing.domain.base.Mark;
import com.sap.sailing.domain.base.Nationality;
import com.sap.sailing.domain.base.PairingListLeaderboardAdapter;
import com.sap.sailing.domain.base.RaceColumn;
import com.sap.sailing.domain.base.RaceColumnInSeries;
import com.sap.sailing.domain.base.RaceDefinition;
import com.sap.sailing.domain.base.Regatta;
import com.sap.sailing.domain.base.RemoteSailingServerReference;
import com.sap.sailing.domain.base.SailingServerConfiguration;
import com.sap.sailing.domain.base.Series;
import com.sap.sailing.domain.base.Sideline;
import com.sap.sailing.domain.base.SpeedWithBearingWithConfidence;
import com.sap.sailing.domain.base.Waypoint;
import com.sap.sailing.domain.base.configuration.DeviceConfiguration;
import com.sap.sailing.domain.base.configuration.DeviceConfigurationMatcher;
import com.sap.sailing.domain.base.configuration.RacingProcedureConfiguration;
import com.sap.sailing.domain.base.configuration.RegattaConfiguration;
import com.sap.sailing.domain.base.configuration.impl.DeviceConfigurationImpl;
import com.sap.sailing.domain.base.configuration.impl.DeviceConfigurationMatcherSingle;
import com.sap.sailing.domain.base.configuration.impl.ESSConfigurationImpl;
import com.sap.sailing.domain.base.configuration.impl.GateStartConfigurationImpl;
import com.sap.sailing.domain.base.configuration.impl.LeagueConfigurationImpl;
import com.sap.sailing.domain.base.configuration.impl.RRS26ConfigurationImpl;
import com.sap.sailing.domain.base.configuration.impl.RacingProcedureConfigurationImpl;
import com.sap.sailing.domain.base.configuration.impl.RacingProcedureWithConfigurableStartModeFlagConfigurationImpl;
import com.sap.sailing.domain.base.configuration.impl.RegattaConfigurationImpl;
import com.sap.sailing.domain.base.configuration.impl.SWCStartConfigurationImpl;
import com.sap.sailing.domain.base.configuration.procedures.ConfigurableStartModeFlagRacingProcedureConfiguration;
import com.sap.sailing.domain.base.impl.CompetitorWithBoatImpl;
import com.sap.sailing.domain.base.impl.CourseDataImpl;
import com.sap.sailing.domain.base.impl.CourseImpl;
import com.sap.sailing.domain.base.impl.DynamicBoat;
import com.sap.sailing.domain.base.impl.DynamicCompetitorWithBoat;
import com.sap.sailing.domain.base.impl.DynamicPerson;
import com.sap.sailing.domain.base.impl.DynamicTeam;
import com.sap.sailing.domain.base.impl.PersonImpl;
import com.sap.sailing.domain.base.impl.SailingServerConfigurationImpl;
import com.sap.sailing.domain.base.impl.TeamImpl;
import com.sap.sailing.domain.common.CompetitorDescriptor;
import com.sap.sailing.domain.common.CompetitorRegistrationType;
import com.sap.sailing.domain.common.CourseDesignerMode;
import com.sap.sailing.domain.common.DataImportProgress;
import com.sap.sailing.domain.common.DataImportSubProgress;
import com.sap.sailing.domain.common.DetailType;
import com.sap.sailing.domain.common.DeviceIdentifier;
import com.sap.sailing.domain.common.LeaderboardNameConstants;
import com.sap.sailing.domain.common.LeaderboardType;
import com.sap.sailing.domain.common.LegIdentifier;
import com.sap.sailing.domain.common.LegType;
import com.sap.sailing.domain.common.ManeuverType;
import com.sap.sailing.domain.common.MaxPointsReason;
import com.sap.sailing.domain.common.NauticalSide;
import com.sap.sailing.domain.common.NoWindException;
import com.sap.sailing.domain.common.NotFoundException;
import com.sap.sailing.domain.common.PassingInstruction;
import com.sap.sailing.domain.common.PathType;
import com.sap.sailing.domain.common.PolarSheetsXYDiagramData;
import com.sap.sailing.domain.common.Position;
import com.sap.sailing.domain.common.RaceFetcher;
import com.sap.sailing.domain.common.RaceIdentifier;
import com.sap.sailing.domain.common.RankingMetrics;
import com.sap.sailing.domain.common.RegattaAndRaceIdentifier;
import com.sap.sailing.domain.common.RegattaFetcher;
import com.sap.sailing.domain.common.RegattaIdentifier;
import com.sap.sailing.domain.common.RegattaName;
import com.sap.sailing.domain.common.RegattaNameAndRaceName;
import com.sap.sailing.domain.common.RegattaScoreCorrections;
import com.sap.sailing.domain.common.RegattaScoreCorrections.ScoreCorrectionForCompetitorInRace;
import com.sap.sailing.domain.common.RegattaScoreCorrections.ScoreCorrectionsForRace;
import com.sap.sailing.domain.common.ScoreCorrectionProvider;
import com.sap.sailing.domain.common.ScoringSchemeType;
import com.sap.sailing.domain.common.ServiceException;
import com.sap.sailing.domain.common.SpeedWithBearing;
import com.sap.sailing.domain.common.Tack;
import com.sap.sailing.domain.common.TrackedRaceStatusEnum;
import com.sap.sailing.domain.common.UnableToCloseDeviceMappingException;
import com.sap.sailing.domain.common.Wind;
import com.sap.sailing.domain.common.WindSource;
import com.sap.sailing.domain.common.WindSourceType;
import com.sap.sailing.domain.common.abstractlog.NotRevokableException;
import com.sap.sailing.domain.common.abstractlog.TimePointSpecificationFoundInLog;
import com.sap.sailing.domain.common.dto.BoatClassDTO;
import com.sap.sailing.domain.common.dto.BoatDTO;
import com.sap.sailing.domain.common.dto.CompetitorAndBoatDTO;
import com.sap.sailing.domain.common.dto.CompetitorDTO;
import com.sap.sailing.domain.common.dto.CompetitorWithBoatDTO;
import com.sap.sailing.domain.common.dto.FleetDTO;
import com.sap.sailing.domain.common.dto.FullLeaderboardDTO;
import com.sap.sailing.domain.common.dto.IncrementalLeaderboardDTO;
import com.sap.sailing.domain.common.dto.IncrementalOrFullLeaderboardDTO;
import com.sap.sailing.domain.common.dto.LeaderboardDTO;
import com.sap.sailing.domain.common.dto.PairingListDTO;
import com.sap.sailing.domain.common.dto.PairingListTemplateDTO;
import com.sap.sailing.domain.common.dto.PersonDTO;
import com.sap.sailing.domain.common.dto.RaceColumnDTO;
import com.sap.sailing.domain.common.dto.RaceColumnDTOFactory;
import com.sap.sailing.domain.common.dto.RaceColumnInSeriesDTO;
import com.sap.sailing.domain.common.dto.RaceDTO;
import com.sap.sailing.domain.common.dto.RaceLogTrackingInfoDTO;
import com.sap.sailing.domain.common.dto.RegattaCreationParametersDTO;
import com.sap.sailing.domain.common.dto.SeriesCreationParametersDTO;
import com.sap.sailing.domain.common.dto.TagDTO;
import com.sap.sailing.domain.common.dto.TrackedRaceDTO;
import com.sap.sailing.domain.common.impl.DegreePosition;
import com.sap.sailing.domain.common.impl.KilometersPerHourSpeedImpl;
import com.sap.sailing.domain.common.impl.KnotSpeedImpl;
import com.sap.sailing.domain.common.impl.KnotSpeedWithBearingImpl;
import com.sap.sailing.domain.common.impl.MeterDistance;
import com.sap.sailing.domain.common.impl.PolarSheetsXYDiagramDataImpl;
import com.sap.sailing.domain.common.impl.WindImpl;
import com.sap.sailing.domain.common.impl.WindSourceImpl;
import com.sap.sailing.domain.common.media.MediaTrack;
import com.sap.sailing.domain.common.racelog.FlagPole;
import com.sap.sailing.domain.common.racelog.Flags;
import com.sap.sailing.domain.common.racelog.RaceLogRaceStatus;
import com.sap.sailing.domain.common.racelog.RacingProcedureType;
import com.sap.sailing.domain.common.racelog.tracking.CompetitorRegistrationOnRaceLogDisabledException;
import com.sap.sailing.domain.common.racelog.tracking.DoesNotHaveRegattaLogException;
import com.sap.sailing.domain.common.racelog.tracking.MappableToDevice;
import com.sap.sailing.domain.common.racelog.tracking.NotDenotableForRaceLogTrackingException;
import com.sap.sailing.domain.common.racelog.tracking.NotDenotedForRaceLogTrackingException;
import com.sap.sailing.domain.common.racelog.tracking.RaceLogTrackingState;
import com.sap.sailing.domain.common.racelog.tracking.TransformationException;
import com.sap.sailing.domain.common.security.SecuredDomainType;
import com.sap.sailing.domain.common.sharding.ShardingType;
import com.sap.sailing.domain.common.tagging.RaceLogNotFoundException;
import com.sap.sailing.domain.common.tagging.ServiceNotFoundException;
import com.sap.sailing.domain.common.tagging.TagAlreadyExistsException;
import com.sap.sailing.domain.common.tracking.BravoFix;
import com.sap.sailing.domain.common.tracking.GPSFix;
import com.sap.sailing.domain.common.tracking.GPSFixMoving;
import com.sap.sailing.domain.common.tracking.impl.GPSFixImpl;
import com.sap.sailing.domain.common.tracking.impl.GPSFixMovingImpl;
import com.sap.sailing.domain.common.tracking.impl.PreciseCompactGPSFixMovingImpl.PreciseCompactPosition;
import com.sap.sailing.domain.common.windfinder.SpotDTO;
import com.sap.sailing.domain.igtimiadapter.Account;
import com.sap.sailing.domain.igtimiadapter.IgtimiConnection;
import com.sap.sailing.domain.igtimiadapter.IgtimiConnectionFactory;
import com.sap.sailing.domain.leaderboard.FlexibleLeaderboard;
import com.sap.sailing.domain.leaderboard.Leaderboard;
import com.sap.sailing.domain.leaderboard.LeaderboardGroup;
import com.sap.sailing.domain.leaderboard.MetaLeaderboard;
import com.sap.sailing.domain.leaderboard.RegattaLeaderboard;
import com.sap.sailing.domain.leaderboard.RegattaLeaderboardWithEliminations;
import com.sap.sailing.domain.leaderboard.ThresholdBasedResultDiscardingRule;
import com.sap.sailing.domain.leaderboard.caching.LeaderboardDTOCalculationReuseCache;
import com.sap.sailing.domain.leaderboard.caching.LiveLeaderboardUpdater;
import com.sap.sailing.domain.leaderboard.meta.MetaLeaderboardColumn;
import com.sap.sailing.domain.persistence.DomainObjectFactory;
import com.sap.sailing.domain.persistence.MongoObjectFactory;
import com.sap.sailing.domain.persistence.MongoRaceLogStoreFactory;
import com.sap.sailing.domain.persistence.MongoRegattaLogStoreFactory;
import com.sap.sailing.domain.polars.NotEnoughDataHasBeenAddedException;
import com.sap.sailing.domain.polars.PolarDataService;
import com.sap.sailing.domain.racelog.RaceLogStore;
import com.sap.sailing.domain.racelog.RaceStateOfSameDayHelper;
import com.sap.sailing.domain.racelog.tracking.SensorFixStore;
import com.sap.sailing.domain.racelogtracking.DeviceIdentifierStringSerializationHandler;
import com.sap.sailing.domain.racelogtracking.DeviceMapping;
import com.sap.sailing.domain.racelogtracking.DeviceMappingWithRegattaLogEvent;
import com.sap.sailing.domain.racelogtracking.RaceLogTrackingAdapter;
import com.sap.sailing.domain.racelogtracking.RaceLogTrackingAdapterFactory;
import com.sap.sailing.domain.racelogtracking.impl.DeviceMappingImpl;
import com.sap.sailing.domain.ranking.RankingMetric.RankingInfo;
import com.sap.sailing.domain.regattalike.HasRegattaLike;
import com.sap.sailing.domain.regattalike.IsRegattaLike;
import com.sap.sailing.domain.regattalike.LeaderboardThatHasRegattaLike;
import com.sap.sailing.domain.regattalog.RegattaLogStore;
import com.sap.sailing.domain.sharding.ShardingContext;
import com.sap.sailing.domain.swisstimingadapter.StartList;
import com.sap.sailing.domain.swisstimingadapter.SwissTimingAdapter;
import com.sap.sailing.domain.swisstimingadapter.SwissTimingAdapterFactory;
import com.sap.sailing.domain.swisstimingadapter.SwissTimingArchiveConfiguration;
import com.sap.sailing.domain.swisstimingadapter.SwissTimingConfiguration;
import com.sap.sailing.domain.swisstimingadapter.SwissTimingFactory;
import com.sap.sailing.domain.swisstimingadapter.persistence.SwissTimingAdapterPersistence;
import com.sap.sailing.domain.swisstimingreplayadapter.SwissTimingReplayRace;
import com.sap.sailing.domain.swisstimingreplayadapter.SwissTimingReplayService;
import com.sap.sailing.domain.swisstimingreplayadapter.SwissTimingReplayServiceFactory;
import com.sap.sailing.domain.trackfiles.TrackFileImportDeviceIdentifier;
import com.sap.sailing.domain.trackfiles.TrackFileImportDeviceIdentifierImpl;
import com.sap.sailing.domain.trackimport.DoubleVectorFixImporter;
import com.sap.sailing.domain.trackimport.GPSFixImporter;
import com.sap.sailing.domain.tracking.BravoFixTrack;
import com.sap.sailing.domain.tracking.DynamicTrackedRace;
import com.sap.sailing.domain.tracking.DynamicTrackedRegatta;
import com.sap.sailing.domain.tracking.GPSFixTrack;
import com.sap.sailing.domain.tracking.LineDetails;
import com.sap.sailing.domain.tracking.Maneuver;
import com.sap.sailing.domain.tracking.MarkPassing;
import com.sap.sailing.domain.tracking.RaceHandle;
import com.sap.sailing.domain.tracking.RaceTracker;
import com.sap.sailing.domain.tracking.Track;
import com.sap.sailing.domain.tracking.TrackedLeg;
import com.sap.sailing.domain.tracking.TrackedLegOfCompetitor;
import com.sap.sailing.domain.tracking.TrackedRace;
import com.sap.sailing.domain.tracking.WindLegTypeAndLegBearingCache;
import com.sap.sailing.domain.tracking.WindPositionMode;
import com.sap.sailing.domain.tracking.WindTrack;
import com.sap.sailing.domain.tracking.WindWithConfidence;
import com.sap.sailing.domain.tracking.impl.DynamicGPSFixTrackImpl;
import com.sap.sailing.domain.tractracadapter.RaceRecord;
import com.sap.sailing.domain.tractracadapter.TracTracAdapter;
import com.sap.sailing.domain.tractracadapter.TracTracAdapterFactory;
import com.sap.sailing.domain.tractracadapter.TracTracConfiguration;
import com.sap.sailing.domain.tractracadapter.TracTracConnectionConstants;
import com.sap.sailing.domain.windfinder.Spot;
import com.sap.sailing.domain.windfinder.WindFinderTrackerFactory;
import com.sap.sailing.expeditionconnector.ExpeditionDeviceConfiguration;
import com.sap.sailing.expeditionconnector.ExpeditionSensorDeviceIdentifier;
import com.sap.sailing.expeditionconnector.ExpeditionTrackerFactory;
import com.sap.sailing.gwt.common.client.EventWindFinderUtil;
import com.sap.sailing.gwt.server.HomeServiceUtil;
import com.sap.sailing.gwt.ui.adminconsole.RaceLogSetTrackingTimesDTO;
import com.sap.sailing.gwt.ui.client.SailingService;
import com.sap.sailing.gwt.ui.client.shared.charts.MarkPositionService.MarkTrackDTO;
import com.sap.sailing.gwt.ui.client.shared.charts.MarkPositionService.MarkTracksDTO;
import com.sap.sailing.gwt.ui.shared.BulkScoreCorrectionDTO;
import com.sap.sailing.gwt.ui.shared.CompactBoatPositionsDTO;
import com.sap.sailing.gwt.ui.shared.CompactRaceMapDataDTO;
import com.sap.sailing.gwt.ui.shared.CompetitorProviderDTO;
import com.sap.sailing.gwt.ui.shared.CompetitorRaceDataDTO;
import com.sap.sailing.gwt.ui.shared.CompetitorsRaceDataDTO;
import com.sap.sailing.gwt.ui.shared.ControlPointDTO;
import com.sap.sailing.gwt.ui.shared.CourseAreaDTO;
import com.sap.sailing.gwt.ui.shared.CoursePositionsDTO;
import com.sap.sailing.gwt.ui.shared.DeviceConfigurationDTO;
import com.sap.sailing.gwt.ui.shared.DeviceConfigurationDTO.RegattaConfigurationDTO;
import com.sap.sailing.gwt.ui.shared.DeviceConfigurationDTO.RegattaConfigurationDTO.RacingProcedureConfigurationDTO;
import com.sap.sailing.gwt.ui.shared.DeviceConfigurationDTO.RegattaConfigurationDTO.RacingProcedureWithConfigurableStartModeFlagConfigurationDTO;
import com.sap.sailing.gwt.ui.shared.DeviceConfigurationMatcherDTO;
import com.sap.sailing.gwt.ui.shared.DeviceIdentifierDTO;
import com.sap.sailing.gwt.ui.shared.DeviceMappingDTO;
import com.sap.sailing.gwt.ui.shared.EventBaseDTO;
import com.sap.sailing.gwt.ui.shared.EventDTO;
import com.sap.sailing.gwt.ui.shared.GPSFixDTO;
import com.sap.sailing.gwt.ui.shared.GPSFixDTOWithSpeedWindTackAndLegType;
import com.sap.sailing.gwt.ui.shared.GateDTO;
import com.sap.sailing.gwt.ui.shared.LeaderboardGroupBaseDTO;
import com.sap.sailing.gwt.ui.shared.LeaderboardGroupDTO;
import com.sap.sailing.gwt.ui.shared.LegInfoDTO;
import com.sap.sailing.gwt.ui.shared.ManeuverDTO;
import com.sap.sailing.gwt.ui.shared.ManeuverLossDTO;
import com.sap.sailing.gwt.ui.shared.MarkDTO;
import com.sap.sailing.gwt.ui.shared.MarkPassingTimesDTO;
import com.sap.sailing.gwt.ui.shared.PathDTO;
import com.sap.sailing.gwt.ui.shared.QuickRankDTO;
import com.sap.sailing.gwt.ui.shared.QuickRanksDTO;
import com.sap.sailing.gwt.ui.shared.RaceCourseDTO;
import com.sap.sailing.gwt.ui.shared.RaceGroupDTO;
import com.sap.sailing.gwt.ui.shared.RaceGroupSeriesDTO;
import com.sap.sailing.gwt.ui.shared.RaceInfoDTO;
import com.sap.sailing.gwt.ui.shared.RaceInfoDTO.GateStartInfoDTO;
import com.sap.sailing.gwt.ui.shared.RaceInfoDTO.LineStartInfoDTO;
import com.sap.sailing.gwt.ui.shared.RaceInfoDTO.RaceInfoExtensionDTO;
import com.sap.sailing.gwt.ui.shared.RaceLogDTO;
import com.sap.sailing.gwt.ui.shared.RaceLogEventDTO;
import com.sap.sailing.gwt.ui.shared.RaceLogSetFinishingAndFinishTimeDTO;
import com.sap.sailing.gwt.ui.shared.RaceLogSetStartTimeAndProcedureDTO;
import com.sap.sailing.gwt.ui.shared.RaceMapDataDTO;
import com.sap.sailing.gwt.ui.shared.RaceTimesInfoDTO;
import com.sap.sailing.gwt.ui.shared.RaceWithCompetitorsAndBoatsDTO;
import com.sap.sailing.gwt.ui.shared.RaceboardDataDTO;
import com.sap.sailing.gwt.ui.shared.RegattaDTO;
import com.sap.sailing.gwt.ui.shared.RegattaLogDTO;
import com.sap.sailing.gwt.ui.shared.RegattaLogEventDTO;
import com.sap.sailing.gwt.ui.shared.RegattaOverviewEntryDTO;
import com.sap.sailing.gwt.ui.shared.RegattaScoreCorrectionDTO;
import com.sap.sailing.gwt.ui.shared.RegattaScoreCorrectionDTO.ScoreCorrectionEntryDTO;
import com.sap.sailing.gwt.ui.shared.RemoteSailingServerReferenceDTO;
import com.sap.sailing.gwt.ui.shared.SailingServiceConstants;
import com.sap.sailing.gwt.ui.shared.ScoreCorrectionProviderDTO;
import com.sap.sailing.gwt.ui.shared.SeriesDTO;
import com.sap.sailing.gwt.ui.shared.ServerConfigurationDTO;
import com.sap.sailing.gwt.ui.shared.SidelineDTO;
import com.sap.sailing.gwt.ui.shared.SimulatorResultsDTO;
import com.sap.sailing.gwt.ui.shared.SimulatorWindDTO;
import com.sap.sailing.gwt.ui.shared.SliceRacePreperationDTO;
import com.sap.sailing.gwt.ui.shared.SpeedWithBearingDTO;
import com.sap.sailing.gwt.ui.shared.StrippedLeaderboardDTO;
import com.sap.sailing.gwt.ui.shared.SwissTimingArchiveConfigurationDTO;
import com.sap.sailing.gwt.ui.shared.SwissTimingConfigurationDTO;
import com.sap.sailing.gwt.ui.shared.SwissTimingEventRecordDTO;
import com.sap.sailing.gwt.ui.shared.SwissTimingRaceRecordDTO;
import com.sap.sailing.gwt.ui.shared.SwissTimingReplayRaceDTO;
import com.sap.sailing.gwt.ui.shared.TracTracConfigurationDTO;
import com.sap.sailing.gwt.ui.shared.TracTracRaceRecordDTO;
import com.sap.sailing.gwt.ui.shared.TrackFileImportDeviceIdentifierDTO;
import com.sap.sailing.gwt.ui.shared.TypedDeviceMappingDTO;
import com.sap.sailing.gwt.ui.shared.VenueDTO;
import com.sap.sailing.gwt.ui.shared.WaypointDTO;
import com.sap.sailing.gwt.ui.shared.WindDTO;
import com.sap.sailing.gwt.ui.shared.WindInfoForRaceDTO;
import com.sap.sailing.gwt.ui.shared.WindTrackInfoDTO;
import com.sap.sailing.manage2sail.EventResultDescriptor;
import com.sap.sailing.manage2sail.Manage2SailEventResultsParserImpl;
import com.sap.sailing.manage2sail.RaceResultDescriptor;
import com.sap.sailing.manage2sail.RegattaResultDescriptor;
import com.sap.sailing.resultimport.ResultUrlProvider;
import com.sap.sailing.resultimport.ResultUrlRegistry;
import com.sap.sailing.server.RacingEventService;
import com.sap.sailing.server.masterdata.MasterDataImporter;
import com.sap.sailing.server.operationaltransformation.AddColumnToLeaderboard;
import com.sap.sailing.server.operationaltransformation.AddColumnToSeries;
import com.sap.sailing.server.operationaltransformation.AddCourseAreas;
import com.sap.sailing.server.operationaltransformation.AddRemoteSailingServerReference;
import com.sap.sailing.server.operationaltransformation.AddSpecificRegatta;
import com.sap.sailing.server.operationaltransformation.AllowBoatResetToDefaults;
import com.sap.sailing.server.operationaltransformation.AllowCompetitorResetToDefaults;
import com.sap.sailing.server.operationaltransformation.ConnectTrackedRaceToLeaderboardColumn;
import com.sap.sailing.server.operationaltransformation.CreateEvent;
import com.sap.sailing.server.operationaltransformation.CreateFlexibleLeaderboard;
import com.sap.sailing.server.operationaltransformation.CreateLeaderboardGroup;
import com.sap.sailing.server.operationaltransformation.CreateRegattaLeaderboard;
import com.sap.sailing.server.operationaltransformation.CreateRegattaLeaderboardWithEliminations;
import com.sap.sailing.server.operationaltransformation.DisconnectLeaderboardColumnFromTrackedRace;
import com.sap.sailing.server.operationaltransformation.MoveColumnInSeriesDown;
import com.sap.sailing.server.operationaltransformation.MoveColumnInSeriesUp;
import com.sap.sailing.server.operationaltransformation.MoveLeaderboardColumnDown;
import com.sap.sailing.server.operationaltransformation.MoveLeaderboardColumnUp;
import com.sap.sailing.server.operationaltransformation.RemoveAndUntrackRace;
import com.sap.sailing.server.operationaltransformation.RemoveColumnFromSeries;
import com.sap.sailing.server.operationaltransformation.RemoveCourseAreas;
import com.sap.sailing.server.operationaltransformation.RemoveEvent;
import com.sap.sailing.server.operationaltransformation.RemoveLeaderboard;
import com.sap.sailing.server.operationaltransformation.RemoveLeaderboardColumn;
import com.sap.sailing.server.operationaltransformation.RemoveLeaderboardGroup;
import com.sap.sailing.server.operationaltransformation.RemoveRegatta;
import com.sap.sailing.server.operationaltransformation.RemoveRemoteSailingServerReference;
import com.sap.sailing.server.operationaltransformation.RemoveSeries;
import com.sap.sailing.server.operationaltransformation.RenameEvent;
import com.sap.sailing.server.operationaltransformation.RenameLeaderboard;
import com.sap.sailing.server.operationaltransformation.RenameLeaderboardColumn;
import com.sap.sailing.server.operationaltransformation.RenameLeaderboardGroup;
import com.sap.sailing.server.operationaltransformation.SetRaceIsKnownToStartUpwind;
import com.sap.sailing.server.operationaltransformation.SetSuppressedFlagForCompetitorInLeaderboard;
import com.sap.sailing.server.operationaltransformation.SetWindSourcesToExclude;
import com.sap.sailing.server.operationaltransformation.StopTrackingRace;
import com.sap.sailing.server.operationaltransformation.UpdateBoat;
import com.sap.sailing.server.operationaltransformation.UpdateCompetitor;
import com.sap.sailing.server.operationaltransformation.UpdateCompetitorDisplayNameInLeaderboard;
import com.sap.sailing.server.operationaltransformation.UpdateEliminatedCompetitorsInLeaderboard;
import com.sap.sailing.server.operationaltransformation.UpdateEvent;
import com.sap.sailing.server.operationaltransformation.UpdateIsMedalRace;
import com.sap.sailing.server.operationaltransformation.UpdateLeaderboard;
import com.sap.sailing.server.operationaltransformation.UpdateLeaderboardCarryValue;
import com.sap.sailing.server.operationaltransformation.UpdateLeaderboardColumnFactor;
import com.sap.sailing.server.operationaltransformation.UpdateLeaderboardGroup;
import com.sap.sailing.server.operationaltransformation.UpdateLeaderboardMaxPointsReason;
import com.sap.sailing.server.operationaltransformation.UpdateLeaderboardScoreCorrection;
import com.sap.sailing.server.operationaltransformation.UpdateLeaderboardScoreCorrectionMetadata;
import com.sap.sailing.server.operationaltransformation.UpdateRaceDelayToLive;
import com.sap.sailing.server.operationaltransformation.UpdateSeries;
import com.sap.sailing.server.operationaltransformation.UpdateServerConfiguration;
import com.sap.sailing.server.operationaltransformation.UpdateSpecificRegatta;
import com.sap.sailing.server.simulation.SimulationService;
import com.sap.sailing.server.util.WaitForTrackedRaceUtil;
import com.sap.sailing.simulator.Path;
import com.sap.sailing.simulator.PolarDiagram;
import com.sap.sailing.simulator.SimulationResults;
import com.sap.sailing.simulator.TimedPositionWithSpeed;
import com.sap.sailing.simulator.impl.PolarDiagramGPS;
import com.sap.sailing.simulator.impl.SparseSimulationDataException;
import com.sap.sailing.util.RegattaUtil;
import com.sap.sailing.xrr.schema.RegattaResults;
import com.sap.sailing.xrr.structureimport.SeriesParameters;
import com.sap.sailing.xrr.structureimport.StructureImporter;
import com.sap.sailing.xrr.structureimport.buildstructure.SetRacenumberFromSeries;
import com.sap.sse.ServerInfo;
import com.sap.sse.common.Base64Utils;
import com.sap.sse.common.Bearing;
import com.sap.sse.common.CountryCode;
import com.sap.sse.common.Distance;
import com.sap.sse.common.Duration;
import com.sap.sse.common.NoCorrespondingServiceRegisteredException;
import com.sap.sse.common.PairingListCreationException;
import com.sap.sse.common.Speed;
import com.sap.sse.common.TimePoint;
import com.sap.sse.common.TimeRange;
import com.sap.sse.common.Timed;
import com.sap.sse.common.TypeBasedServiceFinder;
import com.sap.sse.common.TypeBasedServiceFinderFactory;
import com.sap.sse.common.Util;
import com.sap.sse.common.Util.Pair;
import com.sap.sse.common.Util.Triple;
import com.sap.sse.common.WithID;
import com.sap.sse.common.impl.DegreeBearingImpl;
import com.sap.sse.common.impl.MillisecondsTimePoint;
import com.sap.sse.common.impl.TimeRangeImpl;
import com.sap.sse.common.mail.MailException;
import com.sap.sse.common.media.MediaTagConstants;
import com.sap.sse.common.media.MimeType;
import com.sap.sse.filestorage.FileStorageManagementService;
import com.sap.sse.filestorage.FileStorageService;
import com.sap.sse.filestorage.InvalidPropertiesException;
import com.sap.sse.filestorage.OperationFailedException;
import com.sap.sse.gwt.client.ServerInfoDTO;
import com.sap.sse.gwt.client.media.ImageDTO;
import com.sap.sse.gwt.client.media.ImageResizingTaskDTO;
import com.sap.sse.gwt.client.media.VideoDTO;
import com.sap.sse.gwt.dispatch.servlets.ProxiedRemoteServiceServlet;
import com.sap.sse.gwt.server.filestorage.FileStorageServiceDTOUtils;
import com.sap.sse.gwt.shared.filestorage.FileStorageServiceDTO;
import com.sap.sse.gwt.shared.filestorage.FileStorageServicePropertyErrorsDTO;
import com.sap.sse.gwt.shared.replication.ReplicaDTO;
import com.sap.sse.gwt.shared.replication.ReplicationMasterDTO;
import com.sap.sse.gwt.shared.replication.ReplicationStateDTO;
import com.sap.sse.i18n.ResourceBundleStringMessages;
import com.sap.sse.i18n.impl.ResourceBundleStringMessagesImpl;
import com.sap.sse.pairinglist.PairingList;
import com.sap.sse.pairinglist.PairingListTemplate;
import com.sap.sse.pairinglist.impl.PairingListTemplateImpl;
import com.sap.sse.qrcode.QRCodeGenerationUtil;
import com.sap.sse.replication.OperationWithResult;
import com.sap.sse.replication.Replicable;
import com.sap.sse.replication.ReplicationFactory;
import com.sap.sse.replication.ReplicationMasterDescriptor;
import com.sap.sse.replication.ReplicationService;
import com.sap.sse.replication.impl.ReplicaDescriptor;
import com.sap.sse.security.Action;
import com.sap.sse.security.ActionWithResult;
import com.sap.sse.security.SecurityService;
import com.sap.sse.security.SessionUtils;
import com.sap.sse.security.shared.HasPermissions.DefaultActions;
import com.sap.sse.security.shared.UserGroup;
import com.sap.sse.security.shared.impl.WildcardPermissionEncoder;
import com.sap.sse.security.ui.server.SecurityDTOUtil;
import com.sap.sse.security.ui.shared.SuccessInfo;
import com.sap.sse.shared.media.ImageDescriptor;
import com.sap.sse.shared.media.MediaUtils;
import com.sap.sse.shared.media.VideoDescriptor;
import com.sap.sse.shared.media.impl.ImageDescriptorImpl;
import com.sap.sse.shared.media.impl.VideoDescriptorImpl;
import com.sap.sse.util.HttpUrlConnectionHelper;
import com.sap.sse.util.ImageConverter;
import com.sap.sse.util.ImageConverter.ImageWithMetadata;
import com.sap.sse.util.ServiceTrackerFactory;
import com.sap.sse.util.ThreadPoolUtil;
import com.sapsailing.xrr.structureimport.eventimport.RegattaJSON;


/**
 * The server side implementation of the RPC service.
 */
public class SailingServiceImpl extends ProxiedRemoteServiceServlet implements SailingService, RaceFetcher, RegattaFetcher {
    private static final Logger logger = Logger.getLogger(SailingServiceImpl.class.getName());

    private static final String STRING_MESSAGES_BASE_NAME = "stringmessages/StringMessages";

    private static final long serialVersionUID = 9031688830194537489L;

    private final ServiceTracker<RacingEventService, RacingEventService> racingEventServiceTracker;

    private final ServiceTracker<ReplicationService, ReplicationService> replicationServiceTracker;

    private final ServiceTracker<ResultUrlRegistry, ResultUrlRegistry> resultUrlRegistryServiceTracker;

    private final ServiceTracker<ScoreCorrectionProvider, ScoreCorrectionProvider> scoreCorrectionProviderServiceTracker;

    private final ServiceTracker<CompetitorProvider, CompetitorProvider> competitorProviderServiceTracker;
    
    private final ServiceTracker<WindFinderTrackerFactory, WindFinderTrackerFactory> windFinderTrackerFactoryServiceTracker;

    private final MongoObjectFactory mongoObjectFactory;

    private final ServiceTracker<ExpeditionTrackerFactory, ExpeditionTrackerFactory> expeditionConnectorTracker;

    private final SwissTimingAdapterPersistence swissTimingAdapterPersistence;
    
    private final ServiceTracker<SwissTimingAdapterFactory, SwissTimingAdapterFactory> swissTimingAdapterTracker;

    private final ServiceTracker<TracTracAdapterFactory, TracTracAdapterFactory> tractracAdapterTracker;

    private final ServiceTracker<IgtimiConnectionFactory, IgtimiConnectionFactory> igtimiAdapterTracker;

    private final ServiceTracker<RaceLogTrackingAdapterFactory, RaceLogTrackingAdapterFactory> raceLogTrackingAdapterTracker;
    
    private final ServiceTracker<DeviceIdentifierStringSerializationHandler, DeviceIdentifierStringSerializationHandler>
    deviceIdentifierStringSerializationHandlerTracker;
    
    private final ServiceTracker<SecurityService, SecurityService> securityServiceTracker;
    
    private final com.sap.sailing.domain.tractracadapter.persistence.MongoObjectFactory tractracMongoObjectFactory;

    private final DomainObjectFactory domainObjectFactory;

    private final SwissTimingFactory swissTimingFactory;

    private final com.sap.sailing.domain.tractracadapter.persistence.DomainObjectFactory tractracDomainObjectFactory;

    private final com.sap.sse.common.CountryCodeFactory countryCodeFactory;

    private final Executor executor;
    
    private final com.sap.sailing.domain.base.DomainFactory baseDomainFactory;
    
    private static final int LEADERBOARD_BY_NAME_RESULTS_CACHE_BY_ID_SIZE = 100;
    
    private static final int LEADERBOARD_DIFFERENCE_CACHE_SIZE = 50;

    private ResourceBundleStringMessages serverStringMessages;

    private final LinkedHashMap<String, LeaderboardDTO> leaderboardByNameResultsCacheById;

    private int leaderboardDifferenceCacheByIdPairHits;
    private int leaderboardDifferenceCacheByIdPairMisses;
    /**
     * Caches some results of the hard to compute difference between two {@link LeaderboardDTO}s. The objects contained as values
     * have been obtained by {@link IncrementalLeaderboardDTO#strip(LeaderboardDTO)}. The cache size is limited to
     * {@link #LEADERBOARD_DIFFERENCE_CACHE_SIZE}.
     */
    private final LinkedHashMap<com.sap.sse.common.Util.Pair<String, String>, IncrementalLeaderboardDTO> leaderboardDifferenceCacheByIdPair;

    private final SwissTimingReplayService swissTimingReplayService;

    private final QuickRanksLiveCache quickRanksLiveCache;
    
    public SailingServiceImpl() {
        BundleContext context = Activator.getDefault();
        Activator activator = Activator.getInstance();
        quickRanksLiveCache = new QuickRanksLiveCache(this);
        racingEventServiceTracker = ServiceTrackerFactory.createAndOpen(context, RacingEventService.class);
        windFinderTrackerFactoryServiceTracker = ServiceTrackerFactory.createAndOpen(context, WindFinderTrackerFactory.class);
        replicationServiceTracker = ServiceTrackerFactory.createAndOpen(context, ReplicationService.class);
        resultUrlRegistryServiceTracker = ServiceTrackerFactory.createAndOpen(context, ResultUrlRegistry.class);
        swissTimingAdapterTracker = ServiceTrackerFactory.createAndOpen(context, SwissTimingAdapterFactory.class);
        tractracAdapterTracker = ServiceTrackerFactory.createAndOpen(context, TracTracAdapterFactory.class);
        raceLogTrackingAdapterTracker = ServiceTrackerFactory.createAndOpen(context,
                RaceLogTrackingAdapterFactory.class);
        deviceIdentifierStringSerializationHandlerTracker = ServiceTrackerFactory.createAndOpen(context,
                DeviceIdentifierStringSerializationHandler.class);
        securityServiceTracker = ServiceTrackerFactory.createAndOpen(context, SecurityService.class);
        igtimiAdapterTracker = ServiceTrackerFactory.createAndOpen(context, IgtimiConnectionFactory.class);
        baseDomainFactory = getService().getBaseDomainFactory();
        mongoObjectFactory = getService().getMongoObjectFactory();
        domainObjectFactory = getService().getDomainObjectFactory();
        // TODO what about passing on the mongo/domain object factory to obtain an according SwissTimingAdapterPersistence instance similar to how the tractracDomainObjectFactory etc. are created below?
        swissTimingAdapterPersistence = SwissTimingAdapterPersistence.INSTANCE;
        swissTimingReplayService = ServiceTrackerFactory.createAndOpen(context, SwissTimingReplayServiceFactory.class)
                .getService().createSwissTimingReplayService(getSwissTimingAdapter().getSwissTimingDomainFactory(),
                /* raceLogResolver */ getService());
        expeditionConnectorTracker = ServiceTrackerFactory.createAndOpen(context, ExpeditionTrackerFactory.class);
        scoreCorrectionProviderServiceTracker = ServiceTrackerFactory.createAndOpen(context,
                ScoreCorrectionProvider.class);
        competitorProviderServiceTracker = ServiceTrackerFactory.createAndOpen(context, CompetitorProvider.class);
        tractracDomainObjectFactory = com.sap.sailing.domain.tractracadapter.persistence.PersistenceFactory.INSTANCE
                .createDomainObjectFactory(mongoObjectFactory.getDatabase(), getTracTracAdapter()
                        .getTracTracDomainFactory());
        tractracMongoObjectFactory = com.sap.sailing.domain.tractracadapter.persistence.MongoObjectFactory.INSTANCE;
        swissTimingFactory = SwissTimingFactory.INSTANCE;
        countryCodeFactory = com.sap.sse.common.CountryCodeFactory.INSTANCE;
        leaderboardDifferenceCacheByIdPair = new LinkedHashMap<com.sap.sse.common.Util.Pair<String, String>, IncrementalLeaderboardDTO>(LEADERBOARD_DIFFERENCE_CACHE_SIZE, 0.75f, /* accessOrder */ true) {
            private static final long serialVersionUID = 3775119859130148488L;
            @Override
            protected boolean removeEldestEntry(Entry<com.sap.sse.common.Util.Pair<String, String>, IncrementalLeaderboardDTO> eldest) {
                return this.size() > LEADERBOARD_DIFFERENCE_CACHE_SIZE;
            }
        };
        leaderboardByNameResultsCacheById = new LinkedHashMap<String, LeaderboardDTO>(LEADERBOARD_BY_NAME_RESULTS_CACHE_BY_ID_SIZE, 0.75f, /* accessOrder */ true) {
            private static final long serialVersionUID = 3775119859130148488L;
            @Override
            protected boolean removeEldestEntry(Entry<String, LeaderboardDTO> eldest) {
                return this.size() > LEADERBOARD_BY_NAME_RESULTS_CACHE_BY_ID_SIZE;
            }
        };
        // When many updates are triggered in a short period of time by a single thread, ensure that the single thread
        // providing the updates is not outperformed by all the re-calculations happening here. Leave at least one
        // core to other things, but by using at least three threads ensure that no simplistic deadlocks may occur.
        executor = ThreadPoolUtil.INSTANCE.getDefaultForegroundTaskThreadPoolExecutor();
        serverStringMessages = new ResourceBundleStringMessagesImpl(STRING_MESSAGES_BASE_NAME,
                this.getClass().getClassLoader(), StandardCharsets.UTF_8.name());
        if (context != null) {
            activator.setSailingService(this); // register so this service is informed when the bundle shuts down
        }
    }
    
    /**
     * Stops this service and frees its resources. In particular, caching services and threads owned by this service will be
     * notified to stop their jobs.
     */
    public void stop() {
        quickRanksLiveCache.stop();
    }

    protected SwissTimingAdapterFactory getSwissTimingAdapterFactory() {
        return swissTimingAdapterTracker.getService();
    }

    protected SwissTimingAdapter getSwissTimingAdapter() {
        return getSwissTimingAdapterFactory().getOrCreateSwissTimingAdapter(baseDomainFactory);
    }
    
    protected TracTracAdapterFactory getTracTracAdapterFactory() {
        return tractracAdapterTracker.getService();
    }

    protected TracTracAdapter getTracTracAdapter() {
        return getTracTracAdapterFactory().getOrCreateTracTracAdapter(baseDomainFactory);
    }

    private void writeObject(ObjectOutputStream oos) throws IOException {
        oos.defaultWriteObject();
    }

    @Override
    public Iterable<String> getScoreCorrectionProviderNames() {
        List<String> result = new ArrayList<String>();
        for (ScoreCorrectionProvider scoreCorrectionProvider : getAllScoreCorrectionProviders()) {
            result.add(scoreCorrectionProvider.getName());
        }
        return result;
    }

    @Override
    public ScoreCorrectionProviderDTO getScoreCorrectionsOfProvider(String providerName) throws Exception {
        ScoreCorrectionProviderDTO result = null;
        for (ScoreCorrectionProvider scoreCorrectionProvider : getAllScoreCorrectionProviders()) {
            if (scoreCorrectionProvider.getName().equals(providerName)) {
                result = convertScoreCorrectionProviderDTO(scoreCorrectionProvider);
                break;
            }
        }
        return result;
    }

    private Iterable<ScoreCorrectionProvider> getAllScoreCorrectionProviders() {
        final ScoreCorrectionProvider[] services = scoreCorrectionProviderServiceTracker.getServices(new ScoreCorrectionProvider[0]);
        List<ScoreCorrectionProvider> result = new ArrayList<ScoreCorrectionProvider>();
        if (services != null) {
            for (final ScoreCorrectionProvider service : services) {
                result.add(service);
            }
        }
        return result;
    }

    private ScoreCorrectionProviderDTO convertScoreCorrectionProviderDTO(ScoreCorrectionProvider scoreCorrectionProvider)
            throws Exception {
        Map<String, Set<com.sap.sse.common.Util.Pair<String, Date>>> hasResultsForBoatClassFromDateByEventName = new HashMap<String, Set<com.sap.sse.common.Util.Pair<String,Date>>>();
        for (Map.Entry<String, Set<com.sap.sse.common.Util.Pair<String, TimePoint>>> e : scoreCorrectionProvider
                .getHasResultsForBoatClassFromDateByEventName().entrySet()) {
            Set<com.sap.sse.common.Util.Pair<String, Date>> set = new HashSet<com.sap.sse.common.Util.Pair<String, Date>>();
            for (com.sap.sse.common.Util.Pair<String, TimePoint> p : e.getValue()) {
                set.add(new com.sap.sse.common.Util.Pair<String, Date>(p.getA(), p.getB().asDate()));
            }
            hasResultsForBoatClassFromDateByEventName.put(e.getKey(), set);
        }
        return new ScoreCorrectionProviderDTO(scoreCorrectionProvider.getName(), hasResultsForBoatClassFromDateByEventName);
    }

    @Override
    public Iterable<String> getCompetitorProviderNames() {
        List<String> result = new ArrayList<>();
        for (CompetitorProvider competitorProvider : getAllCompetitorProviders()) {
            result.add(competitorProvider.getName());
        }
        return result;
    }

    private Iterable<CompetitorProvider> getAllCompetitorProviders() {
        final CompetitorProvider[] services = competitorProviderServiceTracker.getServices(new CompetitorProvider[0]);
        List<CompetitorProvider> result = new ArrayList<>();
        if (services != null) {
            for (final CompetitorProvider service : services) {
                result.add(service);
            }
        }
        return result;
    }

    @Override
    public CompetitorProviderDTO getCompetitorProviderDTOByName(String providerName) throws Exception {
        for (CompetitorProvider competitorProvider : getAllCompetitorProviders()) {
            if (competitorProvider.getName().equals(providerName)) {
                return new CompetitorProviderDTO(competitorProvider.getName(),
                        new HashMap<>(competitorProvider.getHasCompetitorsForRegattasInEvent()));
            }
        }
        return null;
    }

    @Override
    public List<CompetitorDescriptor> getCompetitorDescriptors(String competitorProviderName, String eventName,
            String regattaName) throws Exception {
        for (CompetitorProvider cp : getAllCompetitorProviders()) {
            if (cp.getName().equals(competitorProviderName)) {
                final List<CompetitorDescriptor> result = new ArrayList<>();
                Util.addAll(cp.getCompetitorDescriptors(eventName, regattaName), result);
                return result;
            }
        }
        return Collections.emptyList();
    }
    
    @Override
    public Pair<PersonDTO, CountryCode> serializationDummy(PersonDTO dummy, CountryCode ccDummy, PreciseCompactPosition preciseCompactPosition) { return null; }

    /**
     * If <code>date</code> is <code>null</code>, the {@link LiveLeaderboardUpdater} for the
     * <code>leaderboardName</code> requested is obtained or created if it doesn't exist yet. The request is then passed
     * on to the live leaderboard updater which will respond with its live {@link LeaderboardDTO} if it has at least the
     * columns requested as per <code>namesOfRaceColumnsForWhichToLoadLegDetails</code>. Otherwise, the updater will add
     * the missing columns to its profile and start a synchronous computation for the requesting client, the result of
     * which will be used as live leaderboard cache update.
     * <p>
     * 
     * Otherwise, the leaderboard is computed synchronously on the fly.
     * @param previousLeaderboardId
     *            if <code>null</code> or no leaderboard with that {@link LeaderboardDTO#getId() ID} is known, a
     *            {@link FullLeaderboardDTO} will be computed; otherwise, an {@link IncrementalLeaderboardDTO} will be
     *            computed as the difference between the new, resulting leaderboard and the previous leaderboard.
     */
    @Override
    public IncrementalOrFullLeaderboardDTO getLeaderboardByName(final String leaderboardName, final Date date,
            final Collection<String> namesOfRaceColumnsForWhichToLoadLegDetails, boolean addOverallDetails,
            String previousLeaderboardId, boolean fillTotalPointsUncorrected) throws NoWindException, InterruptedException, ExecutionException,
            IllegalArgumentException {
        Leaderboard leaderBoard = getService().getLeaderboardByName(leaderboardName);
        getSecurityService().checkCurrentUserReadPermission(leaderBoard);
        if (leaderBoard instanceof RegattaLeaderboard) {
            getSecurityService().checkCurrentUserReadPermission(((RegattaLeaderboard) leaderBoard).getRegatta());
        }
        return getLeaderBoardByNameInternal(leaderboardName, date, namesOfRaceColumnsForWhichToLoadLegDetails,
                addOverallDetails, previousLeaderboardId, fillTotalPointsUncorrected);
    }

    @Override
    public IncrementalOrFullLeaderboardDTO getLeaderboardForRace(final RegattaAndRaceIdentifier race,
            final String leaderboardName, final Date date,
            final Collection<String> namesOfRaceColumnsForWhichToLoadLegDetails, boolean addOverallDetails,
            String previousLeaderboardId, boolean fillTotalPointsUncorrected)
            throws NoWindException, InterruptedException, ExecutionException, IllegalArgumentException {
        final DynamicTrackedRace trackedRace = getService().getTrackedRace(race);
        final Leaderboard leaderboard = getService().getLeaderboardByName(leaderboardName);
        if (leaderboard.getRaceColumnAndFleet(trackedRace) == null) {
            // this race does not seem to be contained in the leaderboard, also check leaderboard
            getSecurityService().checkCurrentUserReadPermission(leaderboard);
        }
        getSecurityService().checkCurrentUserReadPermission(trackedRace);
        return getLeaderBoardByNameInternal(leaderboardName, date, namesOfRaceColumnsForWhichToLoadLegDetails,
                addOverallDetails, previousLeaderboardId, fillTotalPointsUncorrected);
    }

    private IncrementalOrFullLeaderboardDTO getLeaderBoardByNameInternal(final String leaderboardName,
            final Date date, final Collection<String> namesOfRaceColumnsForWhichToLoadLegDetails,
            boolean addOverallDetails, String previousLeaderboardId, boolean fillTotalPointsUncorrected)
            throws NoWindException, InterruptedException, ExecutionException {
        try {
            long startOfRequestHandling = System.currentTimeMillis();
            IncrementalOrFullLeaderboardDTO result = null;
            final Leaderboard leaderboard = getService().getLeaderboardByName(leaderboardName);
            if (leaderboard != null) {
                TimePoint timePoint;
                if (date == null) {
                    timePoint = null;
                } else {
                    timePoint = new MillisecondsTimePoint(date);
                }
                LeaderboardDTO leaderboardDTO = leaderboard.getLeaderboardDTO(timePoint,
                        namesOfRaceColumnsForWhichToLoadLegDetails, addOverallDetails, getService(), baseDomainFactory, fillTotalPointsUncorrected);
                LeaderboardDTO previousLeaderboardDTO = null;
                synchronized (leaderboardByNameResultsCacheById) {
                    leaderboardByNameResultsCacheById.put(leaderboardDTO.getId(), leaderboardDTO);
                    if (previousLeaderboardId != null) {
                        previousLeaderboardDTO = leaderboardByNameResultsCacheById.get(previousLeaderboardId);
                    }
                }
                // Un-comment the following lines if you need to update the file used by LeaderboardDTODiffingTest, set a breakpoint
                // and toggle the storeLeaderboardForTesting flag if you found a good version. See also bug 1417.
                // The leaderboard that the test wants to use is that of the 505 Worlds 2013, obtained for
                // an expanded Race R9 at time 2013-05-03T19:17:09Z after the last competitor tracked has finished the last leg. The
                // total distance traveled in meters has to be expanded for the test to work.
                boolean storeLeaderboardForTesting = false;
                if (storeLeaderboardForTesting) {
                    ObjectOutputStream oos = new ObjectOutputStream(new FileOutputStream(new File("C:/data/SAP/sailing/workspace/java/com.sap.sailing.domain.test/resources/IncrementalLeaderboardDTO.ser")));
                    oos.writeObject(leaderboardDTO);
                    oos.close();
                }
                final IncrementalLeaderboardDTO cachedDiff;
                if (previousLeaderboardId != null) {
                    synchronized (leaderboardDifferenceCacheByIdPair) {
                        cachedDiff = leaderboardDifferenceCacheByIdPair.get(new com.sap.sse.common.Util.Pair<String, String>(previousLeaderboardId, leaderboardDTO.getId()));
                    }
                    if (cachedDiff == null) {
                        leaderboardDifferenceCacheByIdPairMisses++;
                    } else {
                        leaderboardDifferenceCacheByIdPairHits++;
                    }
                } else {
                    cachedDiff = null;
                }
                if (previousLeaderboardDTO == null) {
                    result = new FullLeaderboardDTO(leaderboardDTO);
                } else {
                    final IncrementalLeaderboardDTO incrementalResult;
                    if (cachedDiff == null) {
                        IncrementalLeaderboardDTO preResult = new IncrementalLeaderboardDTOCloner().clone(leaderboardDTO).strip(previousLeaderboardDTO);
                        synchronized (leaderboardDifferenceCacheByIdPair) {
                            leaderboardDifferenceCacheByIdPair.put(new com.sap.sse.common.Util.Pair<String, String>(previousLeaderboardId, leaderboardDTO.getId()), preResult);
                        }
                        incrementalResult = preResult;
                    } else {
                        incrementalResult = cachedDiff;
                    }
                    incrementalResult.setCurrentServerTime(new Date()); // may update a cached object, but we consider a reference update atomic
                    result = incrementalResult;
                }
                logger.fine("getLeaderboardByName(" + leaderboardName + ", " + date + ", "
                        + namesOfRaceColumnsForWhichToLoadLegDetails + ", addOverallDetails=" + addOverallDetails
                        + ") took " + (System.currentTimeMillis() - startOfRequestHandling)
                        + "ms; diff cache hits/misses " + leaderboardDifferenceCacheByIdPairHits + "/"
                        + leaderboardDifferenceCacheByIdPairMisses);
            }
            return result;
        } catch (NoWindException e) {
            throw e;
        } catch (InterruptedException e) {
            throw e;
        } catch (ExecutionException e) {
            throw e;
        } catch (IllegalArgumentException e) {
            throw e;
        } catch (Exception e) {
            logger.log(Level.SEVERE,"Exception during SailingService.getLeaderboardByName", e);
            throw new RuntimeException(e);
        }
    }

    @Override
    public List<RegattaDTO> getRegattas() {
        return getSecurityService().mapAndFilterByReadPermissionForCurrentUser(SecuredDomainType.REGATTA,
                getService().getAllRegattas(), Regatta::getName, this::convertToRegattaDTO);
    }

    @Override
    public RegattaDTO getRegattaByName(String regattaName) {
        RegattaDTO result = null;
        if (regattaName != null && !regattaName.isEmpty()) {
            Regatta regatta = getService().getRegatta(new RegattaName(regattaName));
            if (regatta != null) {
                result = convertToRegattaDTO(regatta);
            }
        }
        return result;
    }

    private MarkDTO convertToMarkDTO(Mark mark, Position position) {
        MarkDTO markDTO;
        if (position != null) {
            markDTO = new MarkDTO(mark.getId().toString(), mark.getName(), position.getLatDeg(), position.getLngDeg());
        } else {
            markDTO = new MarkDTO(mark.getId().toString(), mark.getName());
        }
        markDTO.color = mark.getColor();
        markDTO.shape = mark.getShape();
        markDTO.pattern = mark.getPattern();
        markDTO.type = mark.getType();
        return markDTO;
    }
    
    private RegattaDTO convertToRegattaDTO(Regatta regatta) {
        RegattaDTO regattaDTO = new RegattaDTO(regatta.getName(), regatta.getScoringScheme().getType());
        regattaDTO.races = convertToRaceDTOs(regatta);
        regattaDTO.series = convertToSeriesDTOs(regatta);
        regattaDTO.startDate = regatta.getStartDate() != null ? regatta.getStartDate().asDate() : null;
        regattaDTO.endDate = regatta.getEndDate() != null ? regatta.getEndDate().asDate() : null;
        BoatClass boatClass = regatta.getBoatClass();
        if (boatClass != null) {
            regattaDTO.boatClass = convertToBoatClassDTO(boatClass);
        }
        if (regatta.getDefaultCourseArea() != null) {
            regattaDTO.defaultCourseAreaUuid = regatta.getDefaultCourseArea().getId();
            regattaDTO.defaultCourseAreaName = regatta.getDefaultCourseArea().getName();
        }
        regattaDTO.buoyZoneRadiusInHullLengths = regatta.getBuoyZoneRadiusInHullLengths();
        regattaDTO.useStartTimeInference = regatta.useStartTimeInference();
        regattaDTO.controlTrackingFromStartAndFinishTimes = regatta.isControlTrackingFromStartAndFinishTimes();
        regattaDTO.canBoatsOfCompetitorsChangePerRace = regatta.canBoatsOfCompetitorsChangePerRace();
        regattaDTO.competitorRegistrationType = regatta.getCompetitorRegistrationType();
        regattaDTO.configuration = convertToRegattaConfigurationDTO(regatta.getRegattaConfiguration());
        regattaDTO.rankingMetricType = regatta.getRankingMetricType();
        SecurityDTOUtil.addSecurityInformation(getSecurityService(), regattaDTO, regatta.getIdentifier());
        regattaDTO.registrationLinkSecret = regatta.getRegistrationLinkSecret();
        return regattaDTO;
    }

    private BoatClassDTO convertToBoatClassDTO(BoatClass boatClass) {
        return boatClass==null?null:new BoatClassDTO(boatClass.getName(), boatClass.getDisplayName(), boatClass.getHullLength(), boatClass.getHullBeam());
    }

    private List<SeriesDTO> convertToSeriesDTOs(Regatta regatta) {
        List<SeriesDTO> result = new ArrayList<SeriesDTO>();
        for (Series series : regatta.getSeries()) {
            SeriesDTO seriesDTO = convertToSeriesDTO(series);
            result.add(seriesDTO);
        }
        return result;
    }

    private SeriesDTO convertToSeriesDTO(Series series) {
        List<FleetDTO> fleets = new ArrayList<FleetDTO>();
        for (Fleet fleet : series.getFleets()) {
            fleets.add(baseDomainFactory.convertToFleetDTO(fleet));
        }
        List<RaceColumnDTO> raceColumns = convertToRaceColumnDTOs(series.getRaceColumns());
        SeriesDTO result = new SeriesDTO(series.getName(), fleets, raceColumns, series.isMedal(), series.isFleetsCanRunInParallel(),
                series.getResultDiscardingRule() == null ? null : series.getResultDiscardingRule().getDiscardIndexResultsStartingWithHowManyRaces(),
                        series.isStartsWithZeroScore(), series.isFirstColumnIsNonDiscardableCarryForward(), series.hasSplitFleetContiguousScoring(),
                        series.getMaximumNumberOfDiscards());
        return result;
    }

    private void fillRaceColumnDTO(RaceColumn raceColumn, RaceColumnDTO raceColumnDTO) {
        raceColumnDTO.setName(raceColumn.getName());
        raceColumnDTO.setMedalRace(raceColumn.isMedalRace());
        raceColumnDTO.setExplicitFactor(raceColumn.getExplicitFactor());
    }
    
    private List<RaceColumnDTO> convertToRaceColumnDTOs(Iterable<? extends RaceColumn> raceColumns) {
        List<RaceColumnDTO> raceColumnDTOs = new ArrayList<RaceColumnDTO>();
        RaceColumnDTOFactory columnFactory = RaceColumnDTOFactory.INSTANCE;
        for (RaceColumn raceColumn : raceColumns) {
            final RaceColumnDTO raceColumnDTO = columnFactory.createRaceColumnDTO(raceColumn.getName(),
                    raceColumn.isMedalRace(), raceColumn.getExplicitFactor(),
                    raceColumn instanceof RaceColumnInSeries ? ((RaceColumnInSeries) raceColumn).getRegatta().getName() : null,
                    raceColumn instanceof RaceColumnInSeries ? ((RaceColumnInSeries) raceColumn).getSeries().getName() : null,
                    raceColumn instanceof MetaLeaderboardColumn);
            raceColumnDTOs.add(raceColumnDTO);
        }
        return raceColumnDTOs;
    }
    
    private RaceInfoDTO createRaceInfoDTO(String seriesName, RaceColumn raceColumn, Fleet fleet) {
        RaceInfoDTO raceInfoDTO = new RaceInfoDTO();
        RaceLog raceLog = raceColumn.getRaceLog(fleet);
        final TrackedRace trackedRace = raceColumn.getTrackedRace(fleet);
        raceInfoDTO.isTracked = trackedRace != null ? true : false;
        if (raceLog != null) {
            ReadonlyRaceState state = ReadonlyRaceStateImpl.getOrCreate(getService(), raceLog);
            TimePoint startTime = state.getStartTime();
            if (startTime != null) {
                raceInfoDTO.startTime = startTime.asDate();
            }
            raceInfoDTO.lastStatus = state.getStatus();
            if (raceLog.getLastRawFix() != null) {
                raceInfoDTO.lastUpdateTime = raceLog.getLastRawFix().getCreatedAt().asDate();
            }
            TimePoint finishedTime = state.getFinishedTime();
            if (finishedTime != null) {
                raceInfoDTO.finishedTime = finishedTime.asDate();
            } else {
                raceInfoDTO.finishedTime = null;
                if (raceInfoDTO.isTracked) {
                    TimePoint endOfRace = trackedRace.getEndOfRace();
                    raceInfoDTO.finishedTime = endOfRace != null ? endOfRace.asDate() : null;
                }
            }

            final TimePoint now = MillisecondsTimePoint.now();
            if (startTime != null) {
                FlagPoleState activeFlagState = state.getRacingProcedure().getActiveFlags(startTime, now);
                List<FlagPole> activeFlags = activeFlagState.getCurrentState();
                FlagPoleState previousFlagState = activeFlagState.getPreviousState(state.getRacingProcedure(), startTime);
                List<FlagPole> previousFlags = previousFlagState.getCurrentState();
                FlagPole mostInterestingFlagPole = FlagPoleState.getMostInterestingFlagPole(previousFlags, activeFlags);

                // TODO: adapt the LastFlagFinder#getMostRecent method!
                if (mostInterestingFlagPole != null) {
                    raceInfoDTO.lastUpperFlag = mostInterestingFlagPole.getUpperFlag();
                    raceInfoDTO.lastLowerFlag = mostInterestingFlagPole.getLowerFlag();
                    raceInfoDTO.lastFlagsAreDisplayed = mostInterestingFlagPole.isDisplayed();
                    raceInfoDTO.lastFlagsDisplayedStateChanged = previousFlagState.hasPoleChanged(mostInterestingFlagPole);
                }
            }
            
            AbortingFlagFinder abortingFlagFinder = new AbortingFlagFinder(raceLog);
            
            RaceLogFlagEvent abortingFlagEvent = abortingFlagFinder.analyze();
            if (abortingFlagEvent != null) {
                raceInfoDTO.isRaceAbortedInPassBefore = true;
                raceInfoDTO.abortingTimeInPassBefore = abortingFlagEvent.getLogicalTimePoint().asDate();
                
                if (raceInfoDTO.lastStatus == RaceLogRaceStatus.UNSCHEDULED || raceInfoDTO.lastStatus == RaceLogRaceStatus.PRESCHEDULED) {
                    raceInfoDTO.lastUpperFlag = abortingFlagEvent.getUpperFlag();
                    raceInfoDTO.lastLowerFlag = abortingFlagEvent.getLowerFlag();
                    raceInfoDTO.lastFlagsAreDisplayed = abortingFlagEvent.isDisplayed();
                    raceInfoDTO.lastFlagsDisplayedStateChanged = true;
                }
            }
            
            CourseBase lastCourse = state.getCourseDesign();
            if (lastCourse != null) {
                raceInfoDTO.lastCourseDesign = convertToRaceCourseDTO(lastCourse, new TrackedRaceMarkPositionFinder(trackedRace), now);
                raceInfoDTO.lastCourseName = lastCourse.getName();
            }
            
            if (raceInfoDTO.lastStatus.equals(RaceLogRaceStatus.FINISHED)) {
                if (state.getProtestTime() != null) {
                    final TimePoint protestEndTime = state.getProtestTime().to();
                    if (protestEndTime != null) {
                        final TimePoint protestStartTime = state.getProtestTime().from();
                        raceInfoDTO.protestStartTime = protestStartTime == null ? null : protestStartTime.asDate();
                        raceInfoDTO.protestFinishTime = protestEndTime.asDate();
                        raceInfoDTO.lastUpperFlag = Flags.BRAVO;
                        raceInfoDTO.lastLowerFlag = Flags.NONE;
                        raceInfoDTO.lastFlagsAreDisplayed = true;
                        raceInfoDTO.lastFlagsDisplayedStateChanged = true;
                    }
                }
            }
            
            Wind wind = state.getWindFix();
            if (wind != null) {
                raceInfoDTO.lastWind = createWindDTOFromAlreadyAveraged(wind, now);
            }

            fillStartProcedureSpecifics(raceInfoDTO, state);
        }
        raceInfoDTO.seriesName = seriesName;
        raceInfoDTO.raceName = raceColumn.getName();
        raceInfoDTO.fleetName = fleet.getName();
        raceInfoDTO.fleetOrdering = fleet.getOrdering();
        raceInfoDTO.raceIdentifier = raceColumn.getRaceIdentifier(fleet);
        return raceInfoDTO;
    }
    
    private void fillStartProcedureSpecifics(RaceInfoDTO raceInfoDTO, ReadonlyRaceState state) {
        RaceInfoExtensionDTO info = null;
        raceInfoDTO.startProcedure = state.getRacingProcedure().getType();
        switch (raceInfoDTO.startProcedure) {
        case GateStart:
            ReadonlyGateStartRacingProcedure gateStart = state.getTypedReadonlyRacingProcedure();
            info = new GateStartInfoDTO(gateStart.getPathfinder(), gateStart.getGateLaunchStopTime());
            break;
        case RRS26:
        case SWC:
            ConfigurableStartModeFlagRacingProcedure linestart = state.getTypedReadonlyRacingProcedure();
            info = new LineStartInfoDTO(linestart.getStartModeFlag());
        case UNKNOWN:
        default:
            break;
        }
        raceInfoDTO.startProcedureDTO = info;
    }

    private List<RaceWithCompetitorsAndBoatsDTO> convertToRaceDTOs(Regatta regatta) {
        List<RaceWithCompetitorsAndBoatsDTO> result = new ArrayList<RaceWithCompetitorsAndBoatsDTO>();
        for (RaceDefinition r : regatta.getAllRaces()) {
            RegattaAndRaceIdentifier raceIdentifier = new RegattaNameAndRaceName(regatta.getName(), r.getName());
            TrackedRace trackedRace = getService().getExistingTrackedRace(raceIdentifier);
            TrackedRaceDTO trackedRaceDTO = null; 
            if (trackedRace != null) {
                trackedRaceDTO = getBaseDomainFactory().createTrackedRaceDTO(trackedRace);
            }
            Map<CompetitorDTO, BoatDTO> competitorAndBoatDTOs = baseDomainFactory.convertToCompetitorAndBoatDTOs(r.getCompetitorsAndTheirBoats());
            RaceWithCompetitorsAndBoatsDTO raceDTO = new RaceWithCompetitorsAndBoatsDTO(raceIdentifier, competitorAndBoatDTOs,
                    trackedRaceDTO, getService().isRaceBeingTracked(regatta, r));
            if (trackedRace != null) {
                getBaseDomainFactory().updateRaceDTOWithTrackedRaceData(trackedRace, raceDTO);
            }
            raceDTO.boatClass = regatta.getBoatClass() == null ? null : regatta.getBoatClass().getName(); 
            result.add(raceDTO);
        }
        return result;
    }

    /**
     * Converts the {@link Competitor} objects passed as {@code iterable} to {@link CompetitorDTO} objects.
     * The iteration order in the result matches that of the {@code iterable} passed.
     */
    private List<CompetitorDTO> convertToCompetitorDTOs(Iterable<? extends Competitor> iterable) {
        List<CompetitorDTO> result = new ArrayList<>();
        for (Competitor c : iterable) {
            CompetitorDTO competitorDTO = baseDomainFactory.convertToCompetitorDTO(c);
            result.add(competitorDTO);
        }
        return result;
    }

    /**
     * Converts the {@link Competitor} objects passed as {@code iterable} to {@link CompetitorWithBoatDTO} objects with an empty boat.
     * The iteration order in the result matches that of the {@code iterable} passed.
     */
    private List<CompetitorAndBoatDTO> convertToCompetitorAndBoatDTOs(Map<? extends Competitor, ? extends Boat> competitorsAndTheirBoats) {
        List<CompetitorAndBoatDTO> result = new ArrayList<>();
        for (final Entry<? extends Competitor, ? extends Boat> c : competitorsAndTheirBoats.entrySet()) {
            CompetitorAndBoatDTO competitorAndBoatDTO = baseDomainFactory.convertToCompetitorAndBoatDTO(c.getKey(), c.getValue());
            result.add(competitorAndBoatDTO);
        }
        return result;
    }

    /**
     * Converts the {@link Competitor} objects passed as {@code iterable} to {@link CompetitorWithBoatDTO} objects with an empty boat.
     * The iteration order in the result matches that of the {@code iterable} passed.
     */
    private List<CompetitorWithBoatDTO> convertToCompetitorWithBoatDTOs(Iterable<? extends CompetitorWithBoat> iterable) {
        List<CompetitorWithBoatDTO> result = new ArrayList<>();
        for (CompetitorWithBoat c : iterable) {
            CompetitorWithBoatDTO competitorDTO = baseDomainFactory.convertToCompetitorWithBoatDTO(c);
            result.add(competitorDTO);
        }
        return result;
    }

    /**
     * Converts the {@link Boat} objects passed as {@code iterable} to {@link BoatDTO} objects.
     * The iteration order in the result matches that of the {@code iterable} passed.
     */
    private List<BoatDTO> convertToBoatDTOs(Iterable<? extends Boat> iterable) {
        List<BoatDTO> result = new ArrayList<BoatDTO>();
        for (Boat b : iterable) {
            BoatDTO boatDTO = baseDomainFactory.convertToBoatDTO(b);
            result.add(boatDTO);
        }
        return result;
    }

    @Override
    public com.sap.sse.common.Util.Pair<String, List<TracTracRaceRecordDTO>> listTracTracRacesInEvent(String eventJsonURL, boolean listHiddenRaces) throws MalformedURLException, IOException, ParseException, org.json.simple.parser.ParseException, URISyntaxException {
        com.sap.sse.common.Util.Pair<String,List<RaceRecord>> raceRecords;
        raceRecords = getTracTracAdapter().getTracTracRaceRecords(new URL(eventJsonURL), /*loadClientParam*/ false);
        List<TracTracRaceRecordDTO> result = new ArrayList<TracTracRaceRecordDTO>();
        for (RaceRecord raceRecord : raceRecords.getB()) {
            if (listHiddenRaces == false && raceRecord.getRaceVisibility().equals(TracTracConnectionConstants.HIDDEN_VISIBILITY)) {
                continue;
            }
            
            result.add(new TracTracRaceRecordDTO(raceRecord.getID(), raceRecord.getEventName(), raceRecord.getName(),
                    raceRecord.getTrackingStartTime().asDate(), 
                    raceRecord.getTrackingEndTime().asDate(), raceRecord.getRaceStartTime() == null ? null : raceRecord.getRaceStartTime().asDate(),
                    raceRecord.getBoatClassNames(), raceRecord.getRaceStatus(), raceRecord.getRaceVisibility(), raceRecord.getJsonURL().toString(),
                    hasRememberedRegatta(raceRecord.getID())));
        }
        return new com.sap.sse.common.Util.Pair<String, List<TracTracRaceRecordDTO>>(raceRecords.getA(), result);
    }

    private boolean hasRememberedRegatta(Serializable raceID) {
        return getService().getRememberedRegattaForRace(raceID) != null;
    }

    @Override
    public void trackWithTracTrac(RegattaIdentifier regattaToAddTo, Iterable<TracTracRaceRecordDTO> rrs, String liveURI, String storedURI,
            String courseDesignUpdateURI, boolean trackWind, final boolean correctWindByDeclination,
            final Duration offsetToStartTimeOfSimulatedRace, final boolean useInternalMarkPassingAlgorithm, String tracTracUsername, String tracTracPassword)
            throws Exception {
        logger.info("tracWithTracTrac for regatta " + regattaToAddTo + " for race records " + rrs + " with liveURI " + liveURI
                + " and storedURI " + storedURI);
        for (TracTracRaceRecordDTO rr : rrs) {
            try {
                // reload JSON and load clientparams.php
                RaceRecord record = getTracTracAdapter().getSingleTracTracRaceRecord(new URL(rr.jsonURL), rr.id, /*loadClientParams*/true);
                logger.info("Loaded race " + record.getName() + " in " + record.getEventName() + " start:" + record.getRaceStartTime() +
                        " trackingStart:" + record.getTrackingStartTime() + " trackingEnd:" + record.getTrackingEndTime());
                // note that the live URI may be null for races that were put into replay mode
                final String effectiveLiveURI;
                if (!record.getRaceStatus().equals(TracTracConnectionConstants.REPLAY_STATUS)) {
                    if (liveURI == null || liveURI.trim().length() == 0) {
                        effectiveLiveURI = record.getLiveURI() == null ? null : record.getLiveURI().toString();
                    } else {
                        effectiveLiveURI = liveURI;
                    }
                } else {
                    effectiveLiveURI = null;
                }
                final String effectiveStoredURI;
                if (storedURI == null || storedURI.trim().length() == 0) {
                    effectiveStoredURI = record.getStoredURI().toString();
                } else {
                    effectiveStoredURI = storedURI;
                }
                getTracTracAdapter().addTracTracRace(getService(), regattaToAddTo,
                        record.getParamURL(), effectiveLiveURI == null ? null : new URI(effectiveLiveURI),
                        new URI(effectiveStoredURI), new URI(courseDesignUpdateURI),
                        new MillisecondsTimePoint(record.getTrackingStartTime().asMillis()),
                        new MillisecondsTimePoint(record.getTrackingEndTime().asMillis()), getRaceLogStore(),
                        getRegattaLogStore(), RaceTracker.TIMEOUT_FOR_RECEIVING_RACE_DEFINITION_IN_MILLISECONDS,
                        offsetToStartTimeOfSimulatedRace, useInternalMarkPassingAlgorithm, tracTracUsername,
                        tracTracPassword, record.getRaceStatus(), record.getRaceVisibility(), trackWind,
                        correctWindByDeclination);
            } catch (Exception e) {
                logger.log(Level.SEVERE, "Error trying to load race " + rrs+". Continuing with remaining races...", e);
            }
        }
    }

    @Override
    public List<TracTracConfigurationDTO> getPreviousTracTracConfigurations() throws Exception {
        final Iterable<TracTracConfiguration> configs = tractracDomainObjectFactory.getTracTracConfigurations();
        return getSecurityService().mapAndFilterByReadPermissionForCurrentUser(SecuredDomainType.TRACTRAC_ACCOUNT,
                configs, TracTracConfiguration::getJSONURL,
                ttConfig -> new TracTracConfigurationDTO(ttConfig.getName(), ttConfig.getJSONURL().toString(),
                        ttConfig.getLiveDataURI().toString(), ttConfig.getStoredDataURI().toString(),
                        ttConfig.getCourseDesignUpdateURI().toString(), ttConfig.getTracTracUsername().toString(),
                        ttConfig.getTracTracPassword().toString()));
    }

    @Override
    public void storeTracTracConfiguration(String name, String jsonURL, String liveDataURI, String storedDataURI,
            String courseDesignUpdateURI, String tracTracUsername, String tracTracPassword) throws Exception {

        getSecurityService().setOwnershipCheckPermissionForObjectCreationAndRevertOnError(
                SecuredDomainType.TRACTRAC_ACCOUNT, jsonURL, name,
                () -> tractracMongoObjectFactory.storeTracTracConfiguration(
                        getTracTracAdapter().createTracTracConfiguration(name, jsonURL, liveDataURI, storedDataURI,
                                courseDesignUpdateURI, tracTracUsername, tracTracPassword)));
    }

    private RaceDefinition getRaceByName(Regatta regatta, String raceName) {
        if (regatta != null) {
            return regatta.getRaceByName(raceName);
        } else {
            return null;
        }
    }
    
    @Override
    public void stopTrackingRaces(Iterable<RegattaAndRaceIdentifier> regattaAndRaceIdentifiers) throws Exception {
        for (RegattaAndRaceIdentifier regattaAndRaceIdentifier : regattaAndRaceIdentifiers) {            
            getService().apply(new StopTrackingRace(regattaAndRaceIdentifier));
        }
    }

    @Override
    public void removeAndUntrackRaces(Iterable<RegattaAndRaceIdentifier> regattaAndRaceIdentifiers) {
        for (RegattaAndRaceIdentifier regattaAndRaceIdentifier : regattaAndRaceIdentifiers) {
            getService().apply(new RemoveAndUntrackRace(regattaAndRaceIdentifier));
        }
    }

    @Override
    public WindInfoForRaceDTO getRawWindFixes(RegattaAndRaceIdentifier raceIdentifier, Collection<WindSource> windSources) {
        WindInfoForRaceDTO result = null;
        TrackedRace trackedRace = getExistingTrackedRace(raceIdentifier);
        if (trackedRace != null) {
            result = new WindInfoForRaceDTO();
            result.raceIsKnownToStartUpwind = trackedRace.raceIsKnownToStartUpwind();
            Map<WindSource, WindTrackInfoDTO> windTrackInfoDTOs = new HashMap<WindSource, WindTrackInfoDTO>();
            result.windTrackInfoByWindSource = windTrackInfoDTOs;

            List<WindSource> windSourcesToDeliver = new ArrayList<WindSource>();
            if (windSources != null) {
                windSourcesToDeliver.addAll(windSources);
            } else {
                windSourcesToDeliver.add(new WindSourceImpl(WindSourceType.EXPEDITION));
                windSourcesToDeliver.add(new WindSourceImpl(WindSourceType.WEB));
            }
            for (WindSource windSource : windSourcesToDeliver) {
                if(windSource.getType() == WindSourceType.WEB) {
                    WindTrackInfoDTO windTrackInfoDTO = new WindTrackInfoDTO();
                    windTrackInfoDTO.windFixes = new ArrayList<WindDTO>();
                    WindTrack windTrack = trackedRace.getOrCreateWindTrack(windSource);
                    windTrackInfoDTO.resolutionOutsideOfWhichNoFixWillBeReturned = windTrack
                            .getResolutionOutsideOfWhichNoFixWillBeReturned();
                    windTrack.lockForRead();
                    try {
                        Iterator<Wind> windIter = windTrack.getRawFixes().iterator();
                        while (windIter.hasNext()) {
                            Wind wind = windIter.next();
                            if(wind != null) {
                                WindDTO windDTO = createWindDTO(wind, windTrack);
                                windTrackInfoDTO.windFixes.add(windDTO);
                            }
                        }
                    } finally {
                        windTrack.unlockAfterRead();
                    }

                    windTrackInfoDTOs.put(windSource, windTrackInfoDTO);
                }
            }
        }
        return result;
    }

    protected WindDTO createWindDTO(Wind wind, WindTrack windTrack) {
        WindDTO windDTO = new WindDTO();
        windDTO.trueWindBearingDeg = wind.getBearing().getDegrees();
        windDTO.trueWindFromDeg = wind.getBearing().reverse().getDegrees();
        windDTO.trueWindSpeedInKnots = wind.getKnots();
        windDTO.trueWindSpeedInMetersPerSecond = wind.getMetersPerSecond();
        if (wind.getPosition() != null) {
            windDTO.position = wind.getPosition();
        }
        if (wind.getTimePoint() != null) {
            windDTO.measureTimepoint = wind.getTimePoint().asMillis();
            Wind estimatedWind = windTrack
                    .getAveragedWind(wind.getPosition(), wind.getTimePoint());
            if (estimatedWind != null) {
                windDTO.dampenedTrueWindBearingDeg = estimatedWind.getBearing().getDegrees();
                windDTO.dampenedTrueWindFromDeg = estimatedWind.getBearing().reverse().getDegrees();
                windDTO.dampenedTrueWindSpeedInKnots = estimatedWind.getKnots();
                windDTO.dampenedTrueWindSpeedInMetersPerSecond = estimatedWind.getMetersPerSecond();
            }
        }
        return windDTO;
    }

    /**
     * Uses <code>wind</code> for both, the non-dampened and dampened fields of the {@link WindDTO} object returned
     */
    protected WindDTO createWindDTOFromAlreadyAveraged(Wind wind, TimePoint requestTimepoint) {
        WindDTO windDTO = new WindDTO();
        windDTO.requestTimepoint = requestTimepoint.asMillis();
        windDTO.trueWindBearingDeg = wind.getBearing().getDegrees();
        windDTO.trueWindFromDeg = wind.getBearing().reverse().getDegrees();
        windDTO.trueWindSpeedInKnots = wind.getKnots();
        windDTO.trueWindSpeedInMetersPerSecond = wind.getMetersPerSecond();
        windDTO.dampenedTrueWindBearingDeg = wind.getBearing().getDegrees();
        windDTO.dampenedTrueWindFromDeg = wind.getBearing().reverse().getDegrees();
        windDTO.dampenedTrueWindSpeedInKnots = wind.getKnots();
        windDTO.dampenedTrueWindSpeedInMetersPerSecond = wind.getMetersPerSecond();
        if (wind.getPosition() != null) {
            windDTO.position = wind.getPosition();
        }
        if (wind.getTimePoint() != null) {
            windDTO.measureTimepoint = wind.getTimePoint().asMillis();
        }
        return windDTO;
    }

    /**
     * Fetches the {@link WindTrack#getAveragedWind(Position, TimePoint) average wind} from all wind tracks or those identified
     * by <code>windSourceTypeNames</code>
     */
    @Override
    public WindInfoForRaceDTO getAveragedWindInfo(RegattaAndRaceIdentifier raceIdentifier, Date from, long millisecondsStepWidth,
            int numberOfFixes, double latDeg, double lngDeg, Collection<String> windSourceTypeNames)
                    throws NoWindException {
        Position position = new DegreePosition(latDeg, lngDeg);
        WindInfoForRaceDTO result = null;
        TrackedRace trackedRace = getExistingTrackedRace(raceIdentifier);
        if (trackedRace != null) {
            result = new WindInfoForRaceDTO();
            result.raceIsKnownToStartUpwind = trackedRace.raceIsKnownToStartUpwind();
            List<WindSource> windSourcesToExclude = new ArrayList<WindSource>();
            for (WindSource windSourceToExclude : trackedRace.getWindSourcesToExclude()) {
                windSourcesToExclude.add(windSourceToExclude);
            }
            result.windSourcesToExclude = windSourcesToExclude;
            Map<WindSource, WindTrackInfoDTO> windTrackInfoDTOs = new HashMap<WindSource, WindTrackInfoDTO>();
            result.windTrackInfoByWindSource = windTrackInfoDTOs;
            List<WindSource> windSourcesToDeliver = new ArrayList<WindSource>();
            Util.addAll(trackedRace.getWindSources(), windSourcesToDeliver);
            windSourcesToDeliver.add(new WindSourceImpl(WindSourceType.COMBINED));
            for (WindSource windSource : windSourcesToDeliver) {
                if (windSourceTypeNames == null || windSourceTypeNames.contains(windSource.getType().name())) {
                    TimePoint fromTimePoint = new MillisecondsTimePoint(from);
                    WindTrackInfoDTO windTrackInfoDTO = new WindTrackInfoDTO();
                    windTrackInfoDTO.windFixes = new ArrayList<WindDTO>();
                    WindTrack windTrack = trackedRace.getOrCreateWindTrack(windSource);
                    windTrackInfoDTOs.put(windSource, windTrackInfoDTO);
                    windTrackInfoDTO.resolutionOutsideOfWhichNoFixWillBeReturned = windTrack
                            .getResolutionOutsideOfWhichNoFixWillBeReturned();
                    windTrackInfoDTO.dampeningIntervalInMilliseconds = windTrack
                            .getMillisecondsOverWhichToAverageWind();
                    TimePoint timePoint = fromTimePoint;
                    Double minWindConfidence = 2.0;
                    Double maxWindConfidence = -1.0;
                    for (int i = 0; i < numberOfFixes; i++) {
                        WindWithConfidence<com.sap.sse.common.Util.Pair<Position, TimePoint>> averagedWindWithConfidence = windTrack.getAveragedWindWithConfidence(position, timePoint);
                        if (averagedWindWithConfidence != null) {
                            WindDTO windDTO = createWindDTOFromAlreadyAveraged(averagedWindWithConfidence.getObject(), timePoint);
                            double confidence = averagedWindWithConfidence.getConfidence();
                            windDTO.confidence = confidence;
                            windTrackInfoDTO.windFixes.add(windDTO);
                            if (confidence < minWindConfidence) {
                                minWindConfidence = confidence;
                            }
                            if (confidence > maxWindConfidence) {
                                maxWindConfidence = confidence;
                            }
                        }
                        timePoint = new MillisecondsTimePoint(timePoint.asMillis() + millisecondsStepWidth);
                    }
                    windTrackInfoDTO.minWindConfidence = minWindConfidence; 
                    windTrackInfoDTO.maxWindConfidence = maxWindConfidence; 
                }
            }
        }
        return result;
    }

    /**
     * @param onlyUpToNewestEvent
     *            if <code>true</code>, no wind data will be returned for time points later than
     *            {@link TrackedRace#getTimePointOfNewestEvent() trackedRace.getTimePointOfNewestEvent()}. This is
     *            helpful in case the client wants to populate a chart during live mode. If <code>false</code>, the
     *            "best effort" readings are provided for the time interval requested, no matter if based on any sensor
     *            evidence or not, regardless of {@link TrackedRace#getTimePointOfNewestEvent()
     *            trackedRace.getTimePointOfNewestEvent()}.
     */
    @Override
    public WindInfoForRaceDTO getAveragedWindInfo(RegattaAndRaceIdentifier raceIdentifier, Date from, long millisecondsStepWidth,
            int numberOfFixes, Collection<String> windSourceTypeNames, boolean onlyUpToNewestEvent, boolean includeCombinedWindForAllLegMiddles)
                    throws NoWindException {
        assert from != null;
        TrackedRace trackedRace = getExistingTrackedRace(raceIdentifier);
        WindInfoForRaceDTO result = getAveragedWindInfo(new MillisecondsTimePoint(from), millisecondsStepWidth, numberOfFixes,
                windSourceTypeNames, trackedRace, /* onlyUpToNewestEvent FIXME why not pass through onlyUpToNewestEvent here??? */ true, includeCombinedWindForAllLegMiddles);
        return result;
    }

    /**
     * @param onlyUpToNewestEvent
     *            if <code>true</code>, no wind data will be returned for time points later than
     *            {@link TrackedRace#getTimePointOfNewestEvent() trackedRace.getTimePointOfNewestEvent()}. This is
     *            helpful in case the client wants to populate a chart during live mode. If <code>false</code>, the
     *            "best effort" readings are provided for the time interval requested, no matter if based on any sensor
     *            evidence or not, regardless of {@link TrackedRace#getTimePointOfNewestEvent()
     *            trackedRace.getTimePointOfNewestEvent()}.
     * @param windSourceTypeNames
     *            if {@code null}, all wind sources delivered by {@link TrackedRace#getWindSources()} plus the
     *            {@link WindSourceType#COMBINED} wind source are delivered. Note that this does not include
     *            the {@link WindSourceType#LEG_MIDDLE} wind sources.
     * @param includeCombinedWindForAllLegMiddles
     *            if <code>true</code>, the result will return non-<code>null</code> results for calls to
     *            {@link WindInfoForRaceDTO#getCombinedWindOnLegMiddle(int)}.
     */
    private WindInfoForRaceDTO getAveragedWindInfo(TimePoint from, long millisecondsStepWidth, int numberOfFixes,
            Collection<String> windSourceTypeNames, final TrackedRace trackedRace, boolean onlyUpToNewestEvent,
            boolean includeCombinedWindForAllLegMiddles) {
        WindInfoForRaceDTO result = null;
        if (trackedRace != null) {
            TimePoint newestEvent = trackedRace.getTimePointOfNewestEvent();
            result = new WindInfoForRaceDTO();
            result.raceIsKnownToStartUpwind = trackedRace.raceIsKnownToStartUpwind();
            List<WindSource> windSourcesToExclude = new ArrayList<WindSource>();
            for (WindSource windSourceToExclude : trackedRace.getWindSourcesToExclude()) {
                windSourcesToExclude.add(windSourceToExclude);
            }
            result.windSourcesToExclude = windSourcesToExclude;
            Map<WindSource, WindTrackInfoDTO> windTrackInfoDTOs = new HashMap<WindSource, WindTrackInfoDTO>();
            result.windTrackInfoByWindSource = windTrackInfoDTOs;
            final List<WindSource> windSourcesToDeliver = new ArrayList<WindSource>();
            final WindSourceImpl combinedWindSource = new WindSourceImpl(WindSourceType.COMBINED);
            if (windSourceTypeNames == null) {
                Util.addAll(trackedRace.getWindSources(), windSourcesToDeliver);
                windSourcesToDeliver.add(combinedWindSource);
            } else {
                for (final String windSourceTypeToAdd : windSourceTypeNames) {
                    for (final WindSource windSource : trackedRace.getWindSources(WindSourceType.valueOf(windSourceTypeToAdd))) {
                        windSourcesToDeliver.add(windSource);
                    }
                }
            }
            for (final WindSource windSource : windSourcesToDeliver) {
                // TODO consider parallelizing
                WindTrackInfoDTO windTrackInfoDTO = createWindTrackInfoDTO(from, millisecondsStepWidth,
                        numberOfFixes, trackedRace, onlyUpToNewestEvent, newestEvent, windSource, /* use default positions */ at->null);
                windTrackInfoDTOs.put(windSource, windTrackInfoDTO);
            }
            if (includeCombinedWindForAllLegMiddles) {
                int zeroBasedLegNumber = 0;
                for (final TrackedLeg trackedLeg : trackedRace.getTrackedLegs()) {
                    WindTrackInfoDTO windTrackInfoForLegMiddle = createWindTrackInfoDTO(from, millisecondsStepWidth,
                            numberOfFixes, trackedRace, onlyUpToNewestEvent, newestEvent, combinedWindSource,
                            new PositionAtTimeProvider() { @Override public Position getPosition(TimePoint at) { return trackedLeg.getMiddleOfLeg(at); }});
                    result.addWindOnLegMiddle(zeroBasedLegNumber, windTrackInfoForLegMiddle);
                    zeroBasedLegNumber++;
                }
            }
        }
        return result;
    }

    private interface PositionAtTimeProvider {
        Position getPosition(TimePoint at);
    }
    
    private WindTrackInfoDTO createWindTrackInfoDTO(TimePoint from, long millisecondsStepWidth, int numberOfFixes,
            TrackedRace trackedRace, boolean onlyUpToNewestEvent, TimePoint newestEvent, WindSource windSource,
            PositionAtTimeProvider positionProvider) {
        WindTrack windTrack = trackedRace.getOrCreateWindTrack(windSource);
        WindTrackInfoDTO windTrackInfoDTO = new WindTrackInfoDTO();
        windTrackInfoDTO.resolutionOutsideOfWhichNoFixWillBeReturned = windTrack.getResolutionOutsideOfWhichNoFixWillBeReturned();
        windTrackInfoDTO.windFixes = new ArrayList<WindDTO>();
        windTrackInfoDTO.dampeningIntervalInMilliseconds = windTrack.getMillisecondsOverWhichToAverageWind();
        TimePoint timePoint = from;
        Double minWindConfidence = 2.0;
        Double maxWindConfidence = -1.0;
        for (int i = 0; i < numberOfFixes && (!onlyUpToNewestEvent ||
                (newestEvent != null && timePoint.before(newestEvent))); i++) {
            WindWithConfidence<com.sap.sse.common.Util.Pair<Position, TimePoint>> averagedWindWithConfidence =
                    windTrack.getAveragedWindWithConfidence(positionProvider.getPosition(timePoint), timePoint);
            if (averagedWindWithConfidence != null) {
                if (logger.getLevel() != null && logger.getLevel().equals(Level.FINEST)) {
                    logger.finest("Found averaged wind: " + averagedWindWithConfidence);
                }
                double confidence = averagedWindWithConfidence.getConfidence();
                WindDTO windDTO = createWindDTOFromAlreadyAveraged(averagedWindWithConfidence.getObject(), timePoint);
                windDTO.confidence = confidence;
                windTrackInfoDTO.windFixes.add(windDTO);
                if (confidence < minWindConfidence) {
                    minWindConfidence = confidence;
                }
                if (confidence > maxWindConfidence) {
                    maxWindConfidence = confidence;
                }
            } else {
                if (logger.getLevel() != null && logger.getLevel().equals(Level.FINEST)) {
                    logger.finest("Did NOT find any averaged wind for timepoint " + timePoint + " and tracked race " + trackedRace.getRaceIdentifier().getRaceName());
                }
            }
            timePoint = new MillisecondsTimePoint(timePoint.asMillis() + millisecondsStepWidth);
        }
        windTrackInfoDTO.minWindConfidence = minWindConfidence; 
        windTrackInfoDTO.maxWindConfidence = maxWindConfidence;
        return windTrackInfoDTO;
    }

    /**
     * @param to
     *            if <code>null</code>, data is returned up to end of race; if the end of race is not known and
     *            <code>null</code> is used for this parameter, <code>null</code> is returned.
     * @param onlyUpToNewestEvent
     *            if <code>true</code>, no wind data will be returned for time points later than
     *            {@link TrackedRace#getTimePointOfNewestEvent() trackedRace.getTimePointOfNewestEvent()}. This is
     *            helpful in case the client wants to populate a chart during live mode. If <code>false</code>, the
     *            "best effort" readings are provided for the time interval requested, no matter if based on any sensor
     *            evidence or not, regardless of {@link TrackedRace#getTimePointOfNewestEvent()
     *            trackedRace.getTimePointOfNewestEvent()}.
     */
    @Override
    public WindInfoForRaceDTO getAveragedWindInfo(RegattaAndRaceIdentifier raceIdentifier, Date from, Date to,
            long resolutionInMilliseconds, Collection<String> windSourceTypeNames, boolean onlyUpToNewestEvent) {
        TrackedRace trackedRace = getExistingTrackedRace(raceIdentifier);
        WindInfoForRaceDTO result = null;
        if (trackedRace != null) {
            TimePoint fromTimePoint = from == null ? trackedRace.getStartOfTracking() == null ? trackedRace
                    .getStartOfRace() : trackedRace.getStartOfTracking() : new MillisecondsTimePoint(from);
            TimePoint toTimePoint = to == null ? trackedRace.getEndOfRace() == null ?
                    MillisecondsTimePoint.now().minus(trackedRace.getDelayToLiveInMillis()) : trackedRace.getEndOfRace() : new MillisecondsTimePoint(to);
            if (fromTimePoint != null && toTimePoint != null) {
                int numberOfFixes = Math.min(SailingServiceConstants.MAX_NUMBER_OF_WIND_FIXES_TO_DELIVER_IN_ONE_CALL,
                        (int) ((toTimePoint.asMillis() - fromTimePoint.asMillis())/resolutionInMilliseconds));
                result = getAveragedWindInfo(fromTimePoint, resolutionInMilliseconds, numberOfFixes,
                        windSourceTypeNames, trackedRace, onlyUpToNewestEvent, /* includeCombinedWindForAllLegMiddles */ false);
            }
        }
        return result;
    }

    @Override
    public boolean getPolarResults(RegattaAndRaceIdentifier raceIdentifier) {
        final boolean result;
        final TrackedRace trackedRace = getExistingTrackedRace(raceIdentifier);
        final PolarDataService polarData = getService().getPolarDataService();
        if (trackedRace == null || polarData == null) {
            result = false;
        } else {
            BoatClass boatClass = trackedRace.getRace().getBoatClass();
            PolarDiagram polarDiagram;
            try {
                polarDiagram = new PolarDiagramGPS(boatClass, polarData);
            } catch (SparseSimulationDataException e) {
                polarDiagram = null;
            }
            result = polarDiagram != null;
        }
        return result;
    }

    @Override
    public SimulatorResultsDTO getSimulatorResults(LegIdentifier legIdentifier) {
        // get simulation-results from smart-future-cached simulation-service
        SimulatorResultsDTO result = null;
        SimulationService simulationService = getService().getSimulationService();
        if (simulationService == null) 
            return result;
        SimulationResults simulationResults = simulationService.getSimulationResults(legIdentifier);
        if (simulationResults == null) 
            return result;
            // prepare simulator-results-dto
        Map<PathType, Path> paths = simulationResults.getPaths();
        if (paths != null) {
            int noOfPaths = paths.size();
                PathDTO[] pathDTOs = new PathDTO[noOfPaths];
                int index = noOfPaths - 1;
            for (Entry<PathType, Path> entry : paths.entrySet()) {
                pathDTOs[index] = new PathDTO(entry.getKey());
                    // fill pathDTO with path points where speed is true wind speed
                    List<SimulatorWindDTO> wList = new ArrayList<SimulatorWindDTO>();
                    for (TimedPositionWithSpeed p : entry.getValue().getPathPoints()) {
                        wList.add(createSimulatorWindDTO(p));
                    }
                    pathDTOs[index].setPoints(wList);
                pathDTOs[index].setAlgorithmTimedOut(entry.getValue().getAlgorithmTimedOut());
                pathDTOs[index].setMixedLeg(entry.getValue().getMixedLeg());
                    index--;
                }
                RaceMapDataDTO rcDTO;
                rcDTO = new RaceMapDataDTO();
                rcDTO.coursePositions = new CoursePositionsDTO();
            rcDTO.coursePositions.waypointPositions = new ArrayList<Position>();
            rcDTO.coursePositions.waypointPositions.add(simulationResults.getStartPosition());
            rcDTO.coursePositions.waypointPositions.add(simulationResults.getEndPosition());
            result = new SimulatorResultsDTO(simulationResults.getVersion().asMillis(), legIdentifier.getLegNumber()+1, simulationResults.getStartTime(), simulationResults.getTimeStep(),
                    simulationResults.getLegDuration(), rcDTO, pathDTOs, null, null);
            }
        return result;
    }
    
    private SimulatorWindDTO createSimulatorWindDTO(TimedPositionWithSpeed timedPositionWithSpeed) {

        Position position = timedPositionWithSpeed.getPosition();
        SpeedWithBearing speedWithBearing = timedPositionWithSpeed.getSpeed();
        TimePoint timePoint = timedPositionWithSpeed.getTimePoint();

        SimulatorWindDTO result = new SimulatorWindDTO();
        if (speedWithBearing == null) {
                result.trueWindBearingDeg = 0.0;
                result.trueWindSpeedInKnots = 0.0;
        } else {
                result.trueWindBearingDeg = speedWithBearing.getBearing().getDegrees();
                result.trueWindSpeedInKnots = speedWithBearing.getKnots();
        }

        if (position != null) {
            result.position = position;
        }

        if (timePoint != null) {
            result.timepoint = timePoint.asMillis();
        }

        return result;
    }

    @Override
    public void setWind(RegattaAndRaceIdentifier raceIdentifier, WindDTO windDTO) {
        DynamicTrackedRace trackedRace = (DynamicTrackedRace) getExistingTrackedRace(raceIdentifier);
        if (trackedRace != null) {
            Position p = null;
            if (windDTO.position != null) {
                p = windDTO.position;
            }
            TimePoint at = null;
            if (windDTO.measureTimepoint != null) {
                at = new MillisecondsTimePoint(windDTO.measureTimepoint);
            }
            SpeedWithBearing speedWithBearing = null;
            Speed speed = null;
            if (windDTO.trueWindSpeedInKnots != null) {
                speed = new KnotSpeedImpl(windDTO.trueWindSpeedInKnots);
            } else if (windDTO.trueWindSpeedInMetersPerSecond != null) {
                speed = new KilometersPerHourSpeedImpl(windDTO.trueWindSpeedInMetersPerSecond * 3600. / 1000.);
            } else if (windDTO.dampenedTrueWindSpeedInKnots != null) {
                speed = new KnotSpeedImpl(windDTO.dampenedTrueWindSpeedInKnots);
            } else if (windDTO.dampenedTrueWindSpeedInMetersPerSecond != null) {
                speed = new KilometersPerHourSpeedImpl(windDTO.dampenedTrueWindSpeedInMetersPerSecond * 3600. / 1000.);
            }
            if (speed != null) {
                if (windDTO.trueWindBearingDeg != null) {
                    speedWithBearing = new KnotSpeedWithBearingImpl(speed.getKnots(), new DegreeBearingImpl(
                            windDTO.trueWindBearingDeg));
                } else if (windDTO.trueWindFromDeg != null) {
                    speedWithBearing = new KnotSpeedWithBearingImpl(speed.getKnots(), new DegreeBearingImpl(
                            windDTO.trueWindFromDeg).reverse());
                }
            }
            Wind wind = new WindImpl(p, at, speedWithBearing);
            Iterable<WindSource> webWindSources = trackedRace.getWindSources(WindSourceType.WEB);
            if (Util.size(webWindSources) == 0) {
                // create a new WEB wind source if not available
                trackedRace.recordWind(wind, new WindSourceImpl(WindSourceType.WEB));
            } else {
                trackedRace.recordWind(wind, webWindSources.iterator().next());
            }
        }
    }

    @Override
    public Map<CompetitorDTO, BoatDTO> getCompetitorBoats(RegattaAndRaceIdentifier raceIdentifier) {
        Map<CompetitorDTO, BoatDTO> result = null;
        TrackedRace trackedRace = getService().getExistingTrackedRace(raceIdentifier);
        if (trackedRace != null) {
            result = baseDomainFactory.convertToCompetitorAndBoatDTOs(trackedRace.getRace().getCompetitorsAndTheirBoats());
        }
        return result;
    }

    @Override
    public RaceboardDataDTO getRaceboardData(String regattaName, String raceName, String leaderboardName,
            String leaderboardGroupName, UUID eventId) {
        RaceboardDataDTO result = new RaceboardDataDTO(null, false, false, Collections.emptyList(),
                Collections.emptyList(), null);
        RaceWithCompetitorsAndBoatsDTO raceDTO = null;
        Regatta regatta = getService().getRegattaByName(regattaName);
        if (regatta != null) {
            RaceDefinition race = regatta.getRaceByName(raceName);
            if (race != null) {
                RegattaAndRaceIdentifier raceIdentifier = new RegattaNameAndRaceName(regatta.getName(), race.getName());
                TrackedRace trackedRace = getService().getExistingTrackedRace(raceIdentifier);
                getSecurityService().checkCurrentUserReadPermission(trackedRace);
                if (trackedRace != null) {
                    Map<CompetitorDTO, BoatDTO> competitorsAndBoats = baseDomainFactory
                            .convertToCompetitorAndBoatDTOs(race.getCompetitorsAndTheirBoats());
                    TrackedRaceDTO trackedRaceDTO = getBaseDomainFactory().createTrackedRaceDTO(trackedRace);
                    raceDTO = new RaceWithCompetitorsAndBoatsDTO(raceIdentifier, competitorsAndBoats, trackedRaceDTO,
                            getService().isRaceBeingTracked(regatta, race));
                    if (trackedRace != null) {
                        getBaseDomainFactory().updateRaceDTOWithTrackedRaceData(trackedRace, raceDTO);
                    }
                    raceDTO.boatClass = regatta.getBoatClass() == null ? null : regatta.getBoatClass().getName();

                    Leaderboard leaderboard = getService().getLeaderboardByName(leaderboardName);
                    LeaderboardGroup leaderboardGroup = leaderboardGroupName != null
                            ? getService().getLeaderboardGroupByName(leaderboardGroupName)
                            : null;
                    Event event = eventId != null ? getService().getEvent(eventId) : null;
                    if (!getSecurityService().hasCurrentUserReadPermission(event)) {
                        event = null;
                    }

                    boolean isValidLeaderboardGroup = false;
                    if (leaderboardGroup != null) {
                        for (Leaderboard leaderboardInGroup : leaderboardGroup.getLeaderboards()) {
                            if (leaderboardInGroup.getName().equals(leaderboard.getName())) {
                                isValidLeaderboardGroup = true;
                                break;
                            }
                        }
                    }
                    boolean isValidEvent = event != null;
                    if (event != null && leaderboardGroup != null) {
                        isValidEvent = false;
                        for (LeaderboardGroup leaderboardGroupInEvent : event.getLeaderboardGroups()) {
                            if (leaderboardGroupInEvent.getId().equals(leaderboardGroup.getId())) {
                                isValidEvent = true;
                                break;
                            }
                        }
                    }
                    Iterable<DetailType> detailTypesForCompetitorChart = determineDetailTypesForCompetitorChart(
                            leaderboardGroupName, raceDTO.getRaceIdentifier());
                    Iterable<DetailType> availableDetailTypesForLeaderboard = getAvailableDetailTypesForLeaderboard(
                            leaderboardName, raceDTO.getRaceIdentifier());
                    StrippedLeaderboardDTO leaderboardDTO = createStrippedLeaderboardDTO(leaderboard, false, false);
                    result = new RaceboardDataDTO(raceDTO, isValidLeaderboardGroup, isValidEvent,
                            detailTypesForCompetitorChart, availableDetailTypesForLeaderboard, leaderboardDTO);
                }
            }
        }
        return result;
    }

    @Override
    public CompactRaceMapDataDTO getRaceMapData(RegattaAndRaceIdentifier raceIdentifier, Date date,
            Map<String, Date> fromPerCompetitorIdAsString, Map<String, Date> toPerCompetitorIdAsString,
            boolean extrapolate, LegIdentifier simulationLegIdentifier,
            byte[] md5OfIdsAsStringOfCompetitorParticipatingInRaceInAlphanumericOrderOfTheirID,
            Date timeToGetTheEstimatedDurationFor, boolean estimatedDurationRequired) throws NoWindException {
        final HashSet<String> raceCompetitorIdsAsStrings;
        final TrackedRace trackedRace = getExistingTrackedRace(raceIdentifier);
        getSecurityService().checkCurrentUserReadPermission(trackedRace);

        // if md5OfIdsAsStringOfCompetitorParticipatingInRaceInAlphanumericOrderOfTheirID is null, Arrays.equals will return false, and the
        // competitor set will be calculated and returned to the client
        if (trackedRace == null || Arrays.equals(md5OfIdsAsStringOfCompetitorParticipatingInRaceInAlphanumericOrderOfTheirID, trackedRace.getRace().getCompetitorMD5())) {
            raceCompetitorIdsAsStrings = null; // tracked race not found or still same MD5 hash, suggesting unchanged competitor set
        } else {
            raceCompetitorIdsAsStrings = new HashSet<>();
            for (final Competitor c : trackedRace.getRace().getCompetitors()) {
                raceCompetitorIdsAsStrings.add(c.getId().toString());
            }
        }
        final Duration estimatedDuration;
        if (estimatedDurationRequired) {
            estimatedDuration = getEstimationForTargetTime(timeToGetTheEstimatedDurationFor, trackedRace);
        } else {
            estimatedDuration = null;
        }
        final Map<CompetitorDTO, List<GPSFixDTOWithSpeedWindTackAndLegType>> boatPositions = getBoatPositionsInternal(raceIdentifier,
                fromPerCompetitorIdAsString, toPerCompetitorIdAsString, extrapolate);
        final CoursePositionsDTO coursePositions = getCoursePositions(raceIdentifier, date);
        final List<SidelineDTO> courseSidelines = getCourseSidelines(raceIdentifier, date);
        final QuickRanksDTO quickRanks = getQuickRanks(raceIdentifier, date);
        long simulationResultVersion = 0;
        if (simulationLegIdentifier != null) {
            SimulationService simulationService = getService().getSimulationService();
            simulationResultVersion = simulationService.getSimulationResultsVersion(simulationLegIdentifier);
        }
        return new CompactRaceMapDataDTO(boatPositions, coursePositions, courseSidelines, quickRanks,
                simulationResultVersion, raceCompetitorIdsAsStrings, estimatedDuration);
    }

    private Duration getEstimationForTargetTime(Date time, final TrackedRace trackedRace) {
        Duration estimatedDuration = null;
        if (trackedRace != null) {
            try {
                estimatedDuration = trackedRace.getEstimatedTimeToComplete(new MillisecondsTimePoint(time)).getExpectedDuration();
            } catch (NotEnoughDataHasBeenAddedException | NoWindException e) {
                logger.log(Level.WARNING, "Problem computing the estimated race duration", e);
            }
        }
        return estimatedDuration;
    }

    @Override
    public CompactBoatPositionsDTO getBoatPositions(RegattaAndRaceIdentifier raceIdentifier,
            Map<String, Date> fromPerCompetitorIdAsString, Map<String, Date> toPerCompetitorIdAsString,
            boolean extrapolate) throws NoWindException {
        return new CompactBoatPositionsDTO(getBoatPositionsInternal(raceIdentifier, fromPerCompetitorIdAsString, toPerCompetitorIdAsString, extrapolate));
    }

    /**
     * {@link LegType}s are cached within the method with a resolution of one minute. The cache key is a pair of
     * {@link TrackedLegOfCompetitor} and {@link TimePoint}.
     * 
     * @param from
     *            for the list of competitors provided as keys of this map, requests the GPS fixes starting with the
     *            date provided as value
     * @param to
     *            for the list of competitors provided as keys (expected to be equal to the set of competitors used as
     *            keys in the <code>from</code> parameter, requests the GPS fixes up to but excluding (except
     *            {@code extrapolate} is {@code true}) the date provided as value
     * @param extrapolate
     *            if <code>true</code> and no (exact or interpolated) position is known for <code>to</code>, the last
     *            entry returned in the list of GPS fixes will be obtained by extrapolating from the competitors last
     *            known position at <code>to</code> and the estimated speed. With this, the {@code to} time point is no
     *            longer exclusive.
     * @return a map where for each competitor participating in the race the list of GPS fixes in increasing
     *         chronological order is provided. The last one is the last position at or before <code>date</code>.
     */
    private Map<CompetitorDTO, List<GPSFixDTOWithSpeedWindTackAndLegType>> getBoatPositionsInternal(RegattaAndRaceIdentifier raceIdentifier,
            Map<String, Date> fromPerCompetitorIdAsString, Map<String, Date> toPerCompetitorIdAsString,
            boolean extrapolate)
            throws NoWindException {
        Map<Pair<Leg, TimePoint>, LegType> legTypeCache = new HashMap<>();
        Map<CompetitorDTO, List<GPSFixDTOWithSpeedWindTackAndLegType>> result = new HashMap<>();
        TrackedRace trackedRace = getExistingTrackedRace(raceIdentifier);
        if (trackedRace != null) {
            getSecurityService().checkCurrentUserReadPermission(trackedRace);
            for (Competitor competitor : trackedRace.getRace().getCompetitors()) {
                if (fromPerCompetitorIdAsString.containsKey(competitor.getId().toString())) {
                    CompetitorDTO competitorDTO = baseDomainFactory.convertToCompetitorDTO(competitor);
                    List<GPSFixDTOWithSpeedWindTackAndLegType> fixesForCompetitor = new ArrayList<GPSFixDTOWithSpeedWindTackAndLegType>();
                    result.put(competitorDTO, fixesForCompetitor);
                    GPSFixTrack<Competitor, GPSFixMoving> track = trackedRace.getTrack(competitor);
                    TimePoint fromTimePoint = new MillisecondsTimePoint(fromPerCompetitorIdAsString.get(competitorDTO.getIdAsString()));
                    TimePoint toTimePointExcluding = new MillisecondsTimePoint(toPerCompetitorIdAsString.get(competitorDTO.getIdAsString()));
                    // copy the fixes into a list while holding the monitor; then release the monitor to avoid deadlocks
                    // during wind estimations required for tack determination
                    List<GPSFixMoving> fixes = new ArrayList<GPSFixMoving>();
                    track.lockForRead();
                    try {
                        Iterator<GPSFixMoving> fixIter = track.getFixesIterator(fromTimePoint, /* inclusive */true);
                        while (fixIter.hasNext()) {
                            GPSFixMoving fix = fixIter.next();
                            if (fix.getTimePoint().before(toTimePointExcluding) ||
                                    (extrapolate && fix.getTimePoint().equals(toTimePointExcluding))) {
                                logger.finest(()->""+competitor.getName()+": " + fix);
                                fixes.add(fix);
                            } else {
                                break;
                            }
                        }
                    } finally {
                        track.unlockAfterRead();
                    }
                    final Set<GPSFixMoving> extrapolatedFixes;
                    if (fixes.isEmpty()) {
                        // then there was no (smoothened) fix between fromTimePoint and toTimePointExcluding; estimate...
                        TimePoint middle = new MillisecondsTimePoint((toTimePointExcluding.asMillis()+fromTimePoint.asMillis())/2);
                        Position estimatedPosition = track.getEstimatedPosition(middle, extrapolate);
                        SpeedWithBearing estimatedSpeed = track.getEstimatedSpeed(middle);
                        if (estimatedPosition != null && estimatedSpeed != null) {
                            GPSFixMoving estimatedFix = new GPSFixMovingImpl(estimatedPosition, middle, estimatedSpeed);
                            if (logger.getLevel() != null && logger.getLevel().equals(Level.FINEST)) {
                                logger.finest(""+competitor.getName()+": " + estimatedFix+" (estimated)");
                            }
                            fixes.add(estimatedFix);
                            extrapolatedFixes = Collections.singleton(estimatedFix);
                        } else {
                            extrapolatedFixes = Collections.emptySet();
                        }
                    } else {
                        extrapolatedFixes = Collections.emptySet();
                    }
                    Iterator<GPSFixMoving> fixIter = fixes.iterator();
                    if (fixIter.hasNext()) {
                        GPSFixMoving fix = fixIter.next();
                        while (fix != null && (fix.getTimePoint().before(toTimePointExcluding) ||
                                (fix.getTimePoint().equals(toTimePointExcluding) && toTimePointExcluding.equals(fromTimePoint)))) {
                            Wind wind = trackedRace.getWind(fix.getPosition(), fix.getTimePoint());
                            final SpeedWithBearing estimatedSpeed = track.getEstimatedSpeed(fix.getTimePoint());
                            Tack tack = wind == null? null : trackedRace.getTack(estimatedSpeed, wind, fix.getTimePoint());
                            TrackedLegOfCompetitor trackedLegOfCompetitor = trackedRace.getTrackedLeg(competitor,
                                    fix.getTimePoint());
                            LegType legType;
                            if (trackedLegOfCompetitor != null && trackedLegOfCompetitor.getLeg() != null) {
                                TimePoint quantifiedTimePoint = quantifyTimePointWithResolution(fix.getTimePoint(), /* resolutionInMilliseconds */60000);
                                Pair<Leg, TimePoint> cacheKey = new Pair<Leg, TimePoint>(trackedLegOfCompetitor.getLeg(), quantifiedTimePoint);
                                legType = legTypeCache.get(cacheKey);
                                if (legType == null) {
                                    try {
                                        legType = trackedRace.getTrackedLeg(trackedLegOfCompetitor.getLeg()).getLegType(fix.getTimePoint());
                                        legTypeCache.put(cacheKey, legType);
                                    } catch (NoWindException nwe) {
                                        // without wind, leave the leg type null, meaning "unknown"
                                        legType = null;
                                    }
                                }
                            } else {
                                legType = null;
                            }
                            WindDTO windDTO = wind == null ? null : createWindDTOFromAlreadyAveraged(wind, toTimePointExcluding);
                            GPSFixDTOWithSpeedWindTackAndLegType fixDTO = createGPSFixDTO(fix, estimatedSpeed, windDTO, tack, legType, /* extrapolate */ extrapolatedFixes.contains(fix));
                            fixesForCompetitor.add(fixDTO);
                            if (fixIter.hasNext()) {
                                fix = fixIter.next();
                            } else {
                                // check if fix was at date and if extrapolation is requested; 
                                if (!fix.getTimePoint().equals(toTimePointExcluding) && extrapolate) {
                                    Position position = track.getEstimatedPosition(toTimePointExcluding, extrapolate);
                                    Wind wind2 = trackedRace.getWind(position, toTimePointExcluding);
                                    SpeedWithBearing estimatedSpeed2 = track.getEstimatedSpeed(toTimePointExcluding);
                                    Tack tack2 = wind2 == null ? null : trackedRace.getTack(estimatedSpeed2, wind2, toTimePointExcluding);
                                    LegType legType2;
                                    if (trackedLegOfCompetitor != null && trackedLegOfCompetitor.getLeg() != null) {
                                        TimePoint quantifiedTimePoint = quantifyTimePointWithResolution(
                                                fix.getTimePoint(), /* resolutionInMilliseconds */
                                                60000);
                                        Pair<Leg, TimePoint> cacheKey = new Pair<Leg, TimePoint>(
                                                trackedLegOfCompetitor.getLeg(), quantifiedTimePoint);
                                        legType2 = legTypeCache.get(cacheKey);
                                        if (legType2 == null) {
                                            try {
                                                legType2 = trackedRace.getTrackedLeg(trackedLegOfCompetitor.getLeg()).getLegType(fix.getTimePoint());
                                                legTypeCache.put(cacheKey, legType2);
                                            } catch (NoWindException nwe) {
                                                // no wind information; leave leg type null, meaning "unknown"
                                                legType2 = null;
                                            }
                                        }
                                    } else {
                                        legType2 = null;
                                    }
                                    WindDTO windDTO2 = wind2 == null ? null : createWindDTOFromAlreadyAveraged(wind2, toTimePointExcluding);
                                    GPSFixDTOWithSpeedWindTackAndLegType extrapolated = new GPSFixDTOWithSpeedWindTackAndLegType(
                                            toPerCompetitorIdAsString.get(competitorDTO.getIdAsString()),
                                            position==null?null:position,
                                                    estimatedSpeed2==null?null:createSpeedWithBearingDTO(estimatedSpeed2), windDTO2,
                                                            tack2, legType2, /* extrapolated */ true);
                                    fixesForCompetitor.add(extrapolated);
                                }
                                fix = null;
                            }
                        }
                    }
                }
            }
        }
        return result;
    }

    private TimePoint quantifyTimePointWithResolution(TimePoint timePoint, long resolutionInMilliseconds) {
        return new MillisecondsTimePoint(timePoint.asMillis() / resolutionInMilliseconds * resolutionInMilliseconds);
    }

    private SpeedWithBearingDTO createSpeedWithBearingDTO(SpeedWithBearing speedWithBearing) {
        return new SpeedWithBearingDTO(speedWithBearing.getKnots(), speedWithBearing
                .getBearing().getDegrees());
    }

    private GPSFixDTOWithSpeedWindTackAndLegType createGPSFixDTO(GPSFix fix, SpeedWithBearing speedWithBearing, WindDTO windDTO, Tack tack, LegType legType, boolean extrapolated) {
        return new GPSFixDTOWithSpeedWindTackAndLegType(fix.getTimePoint().asDate(), fix.getPosition()==null?null:fix.getPosition(),
                speedWithBearing==null?null:createSpeedWithBearingDTO(speedWithBearing), windDTO, tack, legType, extrapolated);
    }

    @Override
    public RaceTimesInfoDTO getRaceTimesInfo(RegattaAndRaceIdentifier raceIdentifier) {
        RaceTimesInfoDTO raceTimesInfo = null;
        TrackedRace trackedRace = getExistingTrackedRace(raceIdentifier);

        if (trackedRace != null) {
            getSecurityService().checkCurrentUserReadPermission(trackedRace);
            raceTimesInfo = new RaceTimesInfoDTO(raceIdentifier);
            List<LegInfoDTO> legInfos = new ArrayList<LegInfoDTO>();
            raceTimesInfo.setLegInfos(legInfos);
            List<MarkPassingTimesDTO> markPassingTimesDTOs = new ArrayList<MarkPassingTimesDTO>();
            raceTimesInfo.setMarkPassingTimes(markPassingTimesDTOs);

            raceTimesInfo.startOfRace = trackedRace.getStartOfRace() == null ? null : trackedRace.getStartOfRace().asDate();
            raceTimesInfo.startOfTracking = trackedRace.getStartOfTracking() == null ? null : trackedRace.getStartOfTracking().asDate();
            raceTimesInfo.newestTrackingEvent = trackedRace.getTimePointOfNewestEvent() == null ? null : trackedRace.getTimePointOfNewestEvent().asDate();
            raceTimesInfo.endOfTracking = trackedRace.getEndOfTracking() == null ? null : trackedRace.getEndOfTracking().asDate();
            raceTimesInfo.endOfRace = trackedRace.getEndOfRace() == null ? null : trackedRace.getEndOfRace().asDate();
            raceTimesInfo.raceFinishedTime = trackedRace.getFinishedTime() == null ? null : trackedRace.getFinishedTime().asDate();
            raceTimesInfo.delayToLiveInMs = trackedRace.getDelayToLiveInMillis();

            Iterable<com.sap.sse.common.Util.Pair<Waypoint, com.sap.sse.common.Util.Pair<TimePoint, TimePoint>>> markPassingsTimes = trackedRace.getMarkPassingsTimes();
            synchronized (markPassingsTimes) {
                int numberOfWaypoints = Util.size(markPassingsTimes);
                int wayPointNumber = 1;
                for (com.sap.sse.common.Util.Pair<Waypoint, com.sap.sse.common.Util.Pair<TimePoint, TimePoint>> markPassingTimes : markPassingsTimes) {
                    MarkPassingTimesDTO markPassingTimesDTO = new MarkPassingTimesDTO();
                    String name = "M" + (wayPointNumber - 1);
                    if (wayPointNumber == numberOfWaypoints) {
                        name = "F";
                    }
                    markPassingTimesDTO.setName(name);
                    com.sap.sse.common.Util.Pair<TimePoint, TimePoint> timesPair = markPassingTimes.getB();
                    TimePoint firstPassingTime = timesPair.getA();
                    TimePoint lastPassingTime = timesPair.getB();
                    markPassingTimesDTO.firstPassingDate = firstPassingTime == null ? null : firstPassingTime.asDate();
                    markPassingTimesDTO.lastPassingDate = lastPassingTime == null ? null : lastPassingTime.asDate();
                    markPassingTimesDTOs.add(markPassingTimesDTO);
                    wayPointNumber++;
                }
            }
            trackedRace.getRace().getCourse().lockForRead();
            try {
                Iterable<TrackedLeg> trackedLegs = trackedRace.getTrackedLegs();
                int legNumber = 1;
                for (TrackedLeg trackedLeg : trackedLegs) {
                    LegInfoDTO legInfoDTO = new LegInfoDTO(legNumber);
                    legInfoDTO.setName("L" + legNumber);
                    try {
                        MarkPassingTimesDTO markPassingTimesDTO = markPassingTimesDTOs.get(legNumber - 1);
                        if (markPassingTimesDTO.firstPassingDate != null) {
                            TimePoint p = new MillisecondsTimePoint(markPassingTimesDTO.firstPassingDate);
                            legInfoDTO.legType = trackedLeg.getLegType(p);
                            legInfoDTO.legBearingInDegrees = trackedLeg.getLegBearing(p).getDegrees();
                        }
                    } catch (NoWindException e) {
                        // do nothing
                    }
                    legInfos.add(legInfoDTO);
                    legNumber++;
                }
            } finally {
                trackedRace.getRace().getCourse().unlockAfterRead();
            }
        }   
        if (raceTimesInfo != null) {
            raceTimesInfo.currentServerTime = new Date();
        }
        return raceTimesInfo;
    }

    @Override
    public List<RaceTimesInfoDTO> getRaceTimesInfos(Collection<RegattaAndRaceIdentifier> raceIdentifiers) {
        List<RaceTimesInfoDTO> raceTimesInfos = new ArrayList<RaceTimesInfoDTO>();
        for (RegattaAndRaceIdentifier raceIdentifier : raceIdentifiers) {
            TrackedRace trackedRace = getExistingTrackedRace(raceIdentifier);
            if (trackedRace == null || getSecurityService().hasCurrentUserReadPermission(trackedRace)) {
                RaceTimesInfoDTO raceTimesInfo = getRaceTimesInfo(raceIdentifier);
                if (raceTimesInfo != null) {
                    raceTimesInfos.add(raceTimesInfo);
                }
            }
        }
        return raceTimesInfos;
    }

    private List<SidelineDTO> getCourseSidelines(RegattaAndRaceIdentifier raceIdentifier, Date date) {
        List<SidelineDTO> result = new ArrayList<SidelineDTO>();
        final TimePoint dateAsTimePoint;
        TrackedRace trackedRace = getExistingTrackedRace(raceIdentifier);
        if (trackedRace != null) {
            if (date == null) {
                dateAsTimePoint = MillisecondsTimePoint.now().minus(trackedRace.getDelayToLiveInMillis());
            } else {
                dateAsTimePoint = new MillisecondsTimePoint(date);
            }
            for (Sideline sideline : trackedRace.getCourseSidelines()) {
                List<MarkDTO> markDTOs = new ArrayList<MarkDTO>();
                for (Mark mark : sideline.getMarks()) {
                    GPSFixTrack<Mark, GPSFix> track = trackedRace.getOrCreateTrack(mark);
                    Position positionAtDate = track.getEstimatedPosition(dateAsTimePoint, /* extrapolate */false);
                    if (positionAtDate != null) {
                        markDTOs.add(convertToMarkDTO(mark, positionAtDate));
                    }
                }
                result.add(new SidelineDTO(sideline.getName(), markDTOs));
            }
        }
        return result;
    }
        
    @Override
    public CoursePositionsDTO getCoursePositions(RegattaAndRaceIdentifier raceIdentifier, Date date) {
        CoursePositionsDTO result = new CoursePositionsDTO();
        TrackedRace trackedRace = getExistingTrackedRace(raceIdentifier);
        if (trackedRace != null) {
            getSecurityService().checkCurrentUserReadPermission(trackedRace);
            final TimePoint dateAsTimePoint;
            if (date == null) {
                dateAsTimePoint = MillisecondsTimePoint.now().minus(trackedRace.getDelayToLiveInMillis());
            } else {
                dateAsTimePoint = new MillisecondsTimePoint(date);
            }
            result.totalLegsCount = trackedRace.getRace().getCourse().getLegs().size();
            result.currentLegNumber = trackedRace.getLastLegStarted(dateAsTimePoint);
            result.marks = new HashSet<MarkDTO>();
            result.course = convertToRaceCourseDTO(trackedRace.getRace().getCourse(), new TrackedRaceMarkPositionFinder(trackedRace), dateAsTimePoint);
            // now make sure we don't duplicate the MarkDTO objects but instead use the ones from the RaceCourseDTO
            // object and amend them with the Position
            result.waypointPositions = new ArrayList<>();
            Set<Mark> marks = new HashSet<Mark>();
            Course course = trackedRace.getRace().getCourse();
            for (Waypoint waypoint : course.getWaypoints()) {
                Position waypointPosition = trackedRace.getApproximatePosition(waypoint, dateAsTimePoint);
                if (waypointPosition != null) {
                    result.waypointPositions.add(waypointPosition);
                }
                for (Mark b : waypoint.getMarks()) {
                    marks.add(b);
                }
            }
            for (final WaypointDTO waypointDTO : result.course.waypoints) {
                for (final MarkDTO markDTO : waypointDTO.controlPoint.getMarks()) {
                    if (markDTO.position != null) {
                        result.marks.add(markDTO);
                    }
                }
            }

            // set the positions of start and finish
            Waypoint firstWaypoint = course.getFirstWaypoint();
            if (firstWaypoint != null && Util.size(firstWaypoint.getMarks()) == 2) {
                final LineDetails markPositionDTOsAndLineAdvantage = trackedRace.getStartLine(dateAsTimePoint);
                if (markPositionDTOsAndLineAdvantage != null) {
                    result.startLineLengthInMeters = markPositionDTOsAndLineAdvantage.getLength().getMeters();
                    Bearing angleDifferenceFromPortToStarboardWhenApproachingLineToTrueWind = markPositionDTOsAndLineAdvantage
                            .getAngleDifferenceFromPortToStarboardWhenApproachingLineToTrueWind();
                    result.startLineAngleFromPortToStarboardWhenApproachingLineToCombinedWind = angleDifferenceFromPortToStarboardWhenApproachingLineToTrueWind == null ? null
                            : angleDifferenceFromPortToStarboardWhenApproachingLineToTrueWind.getDegrees();
                    result.startLineAdvantageousSide = markPositionDTOsAndLineAdvantage
                            .getAdvantageousSideWhileApproachingLine();
                    Distance advantage = markPositionDTOsAndLineAdvantage.getAdvantage();
                    result.startLineAdvantageInMeters = advantage == null ? null : advantage.getMeters();
                }
            }
            Waypoint lastWaypoint = course.getLastWaypoint();
            if (lastWaypoint != null && Util.size(lastWaypoint.getMarks()) == 2) {
                final LineDetails markPositionDTOsAndLineAdvantage = trackedRace.getFinishLine(dateAsTimePoint);
                if (markPositionDTOsAndLineAdvantage != null) {
                    result.finishLineLengthInMeters = markPositionDTOsAndLineAdvantage.getLength().getMeters();
                    Bearing angleDifferenceFromPortToStarboardWhenApproachingLineToTrueWind = markPositionDTOsAndLineAdvantage
                            .getAngleDifferenceFromPortToStarboardWhenApproachingLineToTrueWind();
                    result.finishLineAngleFromPortToStarboardWhenApproachingLineToCombinedWind = angleDifferenceFromPortToStarboardWhenApproachingLineToTrueWind == null ? null
                            : angleDifferenceFromPortToStarboardWhenApproachingLineToTrueWind.getDegrees();
                    result.finishLineAdvantageousSide = markPositionDTOsAndLineAdvantage
                            .getAdvantageousSideWhileApproachingLine();
                    Distance advantage = markPositionDTOsAndLineAdvantage.getAdvantage();
                    result.finishLineAdvantageInMeters = advantage == null ? null : advantage.getMeters();
                }
            }
        }
        return result;
    }
      
    @Override
    public RaceCourseDTO getRaceCourse(RegattaAndRaceIdentifier raceIdentifier, Date date) {
        List<WaypointDTO> waypointDTOs = new ArrayList<WaypointDTO>();
        Map<Serializable, ControlPointDTO> controlPointCache = new HashMap<>();
        TimePoint dateAsTimePoint = new MillisecondsTimePoint(date);
        TrackedRace trackedRace = getExistingTrackedRace(raceIdentifier);
        List<MarkDTO> allMarks = new ArrayList<>();
        if (trackedRace != null) {
            getSecurityService().checkCurrentUserReadPermission(trackedRace);
            for (Mark mark : trackedRace.getMarks()) {
                Position pos = trackedRace.getOrCreateTrack(mark).getEstimatedPosition(dateAsTimePoint, false);
                allMarks.add(convertToMarkDTO(mark, pos));
            }
            Course course = trackedRace.getRace().getCourse();
            for (Waypoint waypoint : course.getWaypoints()) {
                ControlPointDTO controlPointDTO = controlPointCache.get(waypoint.getControlPoint().getId());
                if (controlPointDTO == null) {
                    controlPointDTO = convertToControlPointDTO(waypoint.getControlPoint(), new TrackedRaceMarkPositionFinder(trackedRace), dateAsTimePoint);
                    controlPointCache.put(waypoint.getControlPoint().getId(), controlPointDTO);
                }
                WaypointDTO waypointDTO = new WaypointDTO(waypoint.getName(), controlPointDTO,
                        waypoint.getPassingInstructions());
                waypointDTOs.add(waypointDTO);
            }
        }
        return new RaceCourseDTO(waypointDTOs, allMarks);
    }
    
    class TrackedRaceMarkPositionFinder implements MarkPositionFinder{
        private TrackedRace trackedRace;

        public TrackedRaceMarkPositionFinder(TrackedRace trackedRace) {
            this.trackedRace = trackedRace;
        }
        
        @Override
        public Position find(Mark mark, TimePoint at) {
            final TimePoint timePointToUse = trackedRace == null ? null :
                at == null ? MillisecondsTimePoint.now().minus(trackedRace.getDelayToLiveInMillis()) : at;
            final Position result;
            if (timePointToUse == null) {
                result = null;
            } else {
                result = trackedRace.getOrCreateTrack(mark).getEstimatedPosition(timePointToUse, /* extrapolate */ false);
            }
            return result;
        }
    }
    
    private interface MarkPositionFinder {
        Position find(Mark mark, TimePoint at);
    }
    
    private ControlPointDTO convertToControlPointDTO(ControlPoint controlPoint, MarkPositionFinder positionFinder, TimePoint timePoint) {
        ControlPointDTO result;
        
        if (controlPoint instanceof ControlPointWithTwoMarks) {
            final Mark left = ((ControlPointWithTwoMarks) controlPoint).getLeft();
            final Position leftPos =  positionFinder.find(left, timePoint);
            final Mark right = ((ControlPointWithTwoMarks) controlPoint).getRight();
            final Position rightPos = positionFinder.find(right, timePoint);
            result = new GateDTO(controlPoint.getId().toString(), controlPoint.getName(), convertToMarkDTO(left, leftPos), convertToMarkDTO(right, rightPos)); 
        } else {
            Mark mark = controlPoint.getMarks().iterator().next();
            final Position position = positionFinder.find(mark, timePoint);
            result = convertToMarkDTO(mark, position);
        }
        return result;
    }
    
    private ControlPoint getOrCreateControlPoint(ControlPointDTO dto) {
        String idAsString = dto.getIdAsString();
        if (idAsString == null) {
            idAsString = UUID.randomUUID().toString();
        }
        if (dto instanceof GateDTO) {
            GateDTO gateDTO = (GateDTO) dto;
            Mark left = (Mark) getOrCreateControlPoint(gateDTO.getLeft());
            Mark right = (Mark) getOrCreateControlPoint(gateDTO.getRight());
            return baseDomainFactory.getOrCreateControlPointWithTwoMarks(idAsString, gateDTO.getName(), left, right);
        } else {
            MarkDTO markDTO = (MarkDTO) dto;
            return baseDomainFactory.getOrCreateMark(idAsString, dto.getName(), markDTO.type, markDTO.color, markDTO.shape, markDTO.pattern);
        }
    }

    /**
     * Creates new ControlPoints, if nThe resulting
     * list of control points is then passed to {@link Course#update(List, com.sap.sailing.domain.base.DomainFactory)} for
     * the course of the race identified by <code>raceIdentifier</code>.
     */
    @Override
    public void updateRaceCourse(RegattaAndRaceIdentifier raceIdentifier,
            List<Pair<ControlPointDTO, PassingInstruction>> courseDTO) {
        TrackedRace trackedRace = getExistingTrackedRace(raceIdentifier);
        if (trackedRace != null) {
            getSecurityService().checkCurrentUserUpdatePermission(trackedRace);
            Course course = trackedRace.getRace().getCourse();
            List<Pair<ControlPoint, PassingInstruction>> controlPoints = new ArrayList<>();
            for (Pair<ControlPointDTO, PassingInstruction> waypointDTO : courseDTO) {
                controlPoints.add(new Pair<>(getOrCreateControlPoint(waypointDTO.getA()), waypointDTO.getB()));
            }
            try {
                course.update(controlPoints, baseDomainFactory);
            } catch (Exception e) {
                throw new RuntimeException(e);
            }
        }
    }

    /**
     * @param timePoint
     *            <code>null</code> means "live" and is then replaced by "now" minus the tracked race's
     *            {@link TrackedRace#getDelayToLiveInMillis() delay}.
     */
    public QuickRanksDTO computeQuickRanks(RegattaAndRaceIdentifier raceIdentifier, TimePoint timePoint)
            throws NoWindException {
        final List<QuickRankDTO> result = new ArrayList<>();
        TrackedRace trackedRace = getExistingTrackedRace(raceIdentifier);
        if (trackedRace != null) {
            final TimePoint actualTimePoint;
            if (timePoint == null) {
                actualTimePoint = MillisecondsTimePoint.now().minus(trackedRace.getDelayToLiveInMillis());
            } else {
                actualTimePoint = timePoint;
            }
            final RaceDefinition race = trackedRace.getRace();
            int oneBasedRank = 1;
            final List<Competitor> competitorsFromBestToWorst = trackedRace.getCompetitorsFromBestToWorst(actualTimePoint);
            for (Competitor competitor : competitorsFromBestToWorst) {
                TrackedLegOfCompetitor trackedLeg = trackedRace.getTrackedLeg(competitor, actualTimePoint);
                if (trackedLeg != null) {
                    int legNumberOneBased = race.getCourse().getLegs().indexOf(trackedLeg.getLeg()) + 1;
                    Boat boatOfCompetitor = trackedRace.getBoatOfCompetitor(competitor);
                    QuickRankDTO quickRankDTO = new QuickRankDTO(
                            baseDomainFactory.convertToCompetitorAndBoatDTO(competitor, boatOfCompetitor).getCompetitor(),
                            oneBasedRank, legNumberOneBased);
                    result.add(quickRankDTO);
                }
                oneBasedRank++;
            }
        }
        return new QuickRanksDTO(result);
    }

    private QuickRanksDTO getQuickRanks(RegattaAndRaceIdentifier raceIdentifier, Date date) throws NoWindException {
        final QuickRanksDTO result;
        if (date == null) {
            result = quickRanksLiveCache.get(raceIdentifier);
        } else {
            result = computeQuickRanks(raceIdentifier, new MillisecondsTimePoint(date));
        }
        return result;
    }

    @Override
    public void setRaceIsKnownToStartUpwind(RegattaAndRaceIdentifier raceIdentifier, boolean raceIsKnownToStartUpwind) {
        getService().apply(new SetRaceIsKnownToStartUpwind(raceIdentifier, raceIsKnownToStartUpwind));
    }

    @Override
    public void setWindSourcesToExclude(RegattaAndRaceIdentifier raceIdentifier, Iterable<WindSource> windSourcesToExclude) {
        getService().apply(new SetWindSourcesToExclude(raceIdentifier, windSourcesToExclude));
    }

    @Override
    public WindInfoForRaceDTO getWindSourcesInfo(RegattaAndRaceIdentifier raceIdentifier) {
        WindInfoForRaceDTO result = null;
        TrackedRace trackedRace = getExistingTrackedRace(raceIdentifier);
        if (trackedRace != null) {
            result = new WindInfoForRaceDTO();
            result.raceIsKnownToStartUpwind = trackedRace.raceIsKnownToStartUpwind();
            List<WindSource> windSourcesToExclude = new ArrayList<WindSource>();
            for (WindSource windSourceToExclude : trackedRace.getWindSourcesToExclude()) {
                windSourcesToExclude.add(windSourceToExclude);
            }
            result.windSourcesToExclude = windSourcesToExclude;
            Map<WindSource, WindTrackInfoDTO> windTrackInfoDTOs = new HashMap<WindSource, WindTrackInfoDTO>();
            result.windTrackInfoByWindSource = windTrackInfoDTOs;

            for (WindSource windSource: trackedRace.getWindSources()) {
                windTrackInfoDTOs.put(windSource, new WindTrackInfoDTO());
            }
            windTrackInfoDTOs.put(new WindSourceImpl(WindSourceType.COMBINED), new WindTrackInfoDTO());
        }
        return result;
    }

    @Override
    public void removeWind(RegattaAndRaceIdentifier raceIdentifier, WindDTO windDTO) {
        DynamicTrackedRace trackedRace = (DynamicTrackedRace) getExistingTrackedRace(raceIdentifier);
        if (trackedRace != null) {
            Position p = null;
            if (windDTO.position != null) {
                p = windDTO.position;
            }
            TimePoint at = null;
            if (windDTO.measureTimepoint != null) {
                at = new MillisecondsTimePoint(windDTO.measureTimepoint);
            }
            SpeedWithBearing speedWithBearing = null;
            Speed speed = null;
            if (windDTO.trueWindSpeedInKnots != null) {
                speed = new KnotSpeedImpl(windDTO.trueWindSpeedInKnots);
            } else if (windDTO.trueWindSpeedInMetersPerSecond != null) {
                speed = new KilometersPerHourSpeedImpl(windDTO.trueWindSpeedInMetersPerSecond * 3600. / 1000.);
            } else if (windDTO.dampenedTrueWindSpeedInKnots != null) {
                speed = new KnotSpeedImpl(windDTO.dampenedTrueWindSpeedInKnots);
            } else if (windDTO.dampenedTrueWindSpeedInMetersPerSecond != null) {
                speed = new KilometersPerHourSpeedImpl(windDTO.dampenedTrueWindSpeedInMetersPerSecond * 3600. / 1000.);
            }
            if (speed != null) {
                if (windDTO.trueWindBearingDeg != null) {
                    speedWithBearing = new KnotSpeedWithBearingImpl(speed.getKnots(), new DegreeBearingImpl(
                            windDTO.trueWindBearingDeg));
                } else if (windDTO.trueWindFromDeg != null) {
                    speedWithBearing = new KnotSpeedWithBearingImpl(speed.getKnots(), new DegreeBearingImpl(
                            windDTO.trueWindFromDeg).reverse());
                }
            }
            Wind wind = new WindImpl(p, at, speedWithBearing);
            trackedRace.removeWind(wind, trackedRace.getWindSources(WindSourceType.WEB).iterator().next());
        }
    }

    protected RacingEventService getService() {
        return racingEventServiceTracker.getService(); // grab the service
    }

    protected ReplicationService getReplicationService() {
        return replicationServiceTracker.getService();
    }
    
    protected SecurityService getSecurityService() {
        return securityServiceTracker.getService();
    }
    
    @Override
    public List<String> getLeaderboardNames() {
        return new ArrayList<String>(getService().getLeaderboards().keySet());
    }

    @Override
    public LeaderboardType getLeaderboardType(String leaderboardName) {
        final LeaderboardType result;
        final Leaderboard leaderboard = getService().getLeaderboards().get(leaderboardName);
        if (leaderboard != null) {
            getSecurityService().checkCurrentUserReadPermission(leaderboard);
            result = leaderboard.getLeaderboardType();
        } else {
            result = null;
        }
        return result;
    }

    @Override
    public StrippedLeaderboardDTO createFlexibleLeaderboard(String leaderboardName,
            String leaderboardDisplayName, int[] discardThresholds, ScoringSchemeType scoringSchemeType,
            UUID courseAreaId) {
        return createStrippedLeaderboardDTO(getService().apply(new CreateFlexibleLeaderboard(leaderboardName, leaderboardDisplayName, discardThresholds,
                baseDomainFactory.createScoringScheme(scoringSchemeType), courseAreaId)), false, false);
    }

    @Override
    public StrippedLeaderboardDTO createRegattaLeaderboard(RegattaIdentifier regattaIdentifier,
            String leaderboardDisplayName, int[] discardThresholds) {
        return createStrippedLeaderboardDTO(getService().apply(new CreateRegattaLeaderboard(regattaIdentifier, leaderboardDisplayName, discardThresholds)), false, false);
    }

    @Override
    public StrippedLeaderboardDTO createRegattaLeaderboardWithEliminations(String name,
            String displayName,
            String fullRegattaLeaderboardName) {
        return createStrippedLeaderboardDTO(getService().apply(new CreateRegattaLeaderboardWithEliminations(name, displayName, fullRegattaLeaderboardName)), false, false);
    }

    @Override
    public List<StrippedLeaderboardDTO> getLeaderboards() {
        final Map<String, Leaderboard> leaderboards = getService().getLeaderboards();
        return getSecurityService().mapAndFilterByReadPermissionForCurrentUser(SecuredDomainType.LEADERBOARD,
                leaderboards.values(), Leaderboard::getName,
                leaderboard -> createStrippedLeaderboardDTO(leaderboard, false, false));
    }

    @Override
    public StrippedLeaderboardDTO getLeaderboard(String leaderboardName) {
        Map<String, Leaderboard> leaderboards = getService().getLeaderboards();
        StrippedLeaderboardDTO result = null;
        Leaderboard leaderboard = leaderboards.get(leaderboardName);
        if (leaderboard != null) {
            if (leaderboard instanceof RegattaLeaderboard) {
                getSecurityService().checkCurrentUserReadPermission(((RegattaLeaderboard) leaderboard).getRegatta());
            }
            getSecurityService().checkCurrentUserReadPermission(leaderboard);
            result = createStrippedLeaderboardDTO(leaderboard, false, false);
        }
        return result;
    }

    @Override
    public List<StrippedLeaderboardDTO> getLeaderboardsByRaceAndRegatta(String raceName, RegattaIdentifier regattaIdentifier) {
        List<StrippedLeaderboardDTO> results = new ArrayList<StrippedLeaderboardDTO>();
        Map<String, Leaderboard> leaderboards = getService().getLeaderboards();
        for (Leaderboard leaderboard : leaderboards.values()) {
            if (leaderboard instanceof RegattaLeaderboard && ((RegattaLeaderboard) leaderboard).getRegatta().getRegattaIdentifier().equals(regattaIdentifier)) {
                Iterable<RaceColumn> races = leaderboard.getRaceColumns();
                for (RaceColumn raceInLeaderboard : races) {
                    for (Fleet fleet : raceInLeaderboard.getFleets()) {
                        TrackedRace trackedRace = raceInLeaderboard.getTrackedRace(fleet);
                        if (trackedRace != null) {
                            RaceDefinition trackedRaceDef = trackedRace.getRace();
                            if (trackedRaceDef.getName().equals(raceName)) {
                                results.add(createStrippedLeaderboardDTO(leaderboard, false, false));
                                break;
                            }
                        }
                    }
                }
            }
        }
        return results;
    }

    /**
     * Creates a {@link LeaderboardDTO} for <code>leaderboard</code> and fills in the name, race master data
     * in the form of {@link RaceColumnDTO}s, whether or not there are {@link LeaderboardDTO#hasCarriedPoints carried points}
     * and the {@link LeaderboardDTO#discardThresholds discarding thresholds} for the leaderboard. No data about the points
     * is filled into the result object. No data about the competitor display names is filled in; instead, an empty map
     * is used for {@link LeaderboardDTO#competitorDisplayNames}.<br />
     * If <code>withGeoLocationData</code> is <code>true</code> the geographical location of all races will be determined.
     */
    private StrippedLeaderboardDTO createStrippedLeaderboardDTO(Leaderboard leaderboard, boolean withGeoLocationData, boolean withStatisticalData) {
        StrippedLeaderboardDTO leaderboardDTO = new StrippedLeaderboardDTO(convertToBoatClassDTO(leaderboard.getBoatClass()));
        TimePoint startOfLatestRace = null;
        Long delayToLiveInMillisForLatestRace = null;
        leaderboardDTO.setName(leaderboard.getName());
        leaderboardDTO.displayName = leaderboard.getDisplayName();
        leaderboardDTO.competitorDisplayNames = new HashMap<>();
        leaderboardDTO.competitorsCount = Util.size(leaderboard.getCompetitors());
        leaderboardDTO.boatClassName = leaderboard.getBoatClass()==null?null:leaderboard.getBoatClass().getName();
        leaderboardDTO.type = leaderboard.getLeaderboardType();
        if (leaderboard instanceof RegattaLeaderboard) {
            RegattaLeaderboard regattaLeaderboard = (RegattaLeaderboard) leaderboard;
            Regatta regatta = regattaLeaderboard.getRegatta();
            leaderboardDTO.regattaName = regatta.getName(); 
            leaderboardDTO.scoringScheme = regatta.getScoringScheme().getType();
            leaderboardDTO.canBoatsOfCompetitorsChangePerRace = regatta.canBoatsOfCompetitorsChangePerRace();
        } else {
            leaderboardDTO.scoringScheme = leaderboard.getScoringScheme().getType();
            leaderboardDTO.canBoatsOfCompetitorsChangePerRace = false;
        }
        if (leaderboard.getDefaultCourseArea() != null) {
            leaderboardDTO.defaultCourseAreaId = leaderboard.getDefaultCourseArea().getId();
            leaderboardDTO.defaultCourseAreaName = leaderboard.getDefaultCourseArea().getName();
        }
        leaderboardDTO.setDelayToLiveInMillisForLatestRace(delayToLiveInMillisForLatestRace);
        leaderboardDTO.hasCarriedPoints = leaderboard.hasCarriedPoints();
        if (leaderboard.getResultDiscardingRule() instanceof ThresholdBasedResultDiscardingRule) {
            leaderboardDTO.discardThresholds = ((ThresholdBasedResultDiscardingRule) leaderboard.getResultDiscardingRule()).getDiscardIndexResultsStartingWithHowManyRaces();
        } else {
            leaderboardDTO.discardThresholds = null;
        }
        for (RaceColumn raceColumn : leaderboard.getRaceColumns()) {
            for (Fleet fleet : raceColumn.getFleets()) {
                RaceDTO raceDTO = null;
                RegattaAndRaceIdentifier raceIdentifier = null;
                TrackedRace trackedRace = raceColumn.getTrackedRace(fleet);
                if (trackedRace != null) {
                    if (startOfLatestRace == null || (trackedRace.getStartOfRace() != null && trackedRace.getStartOfRace().compareTo(startOfLatestRace) > 0)) {
                        delayToLiveInMillisForLatestRace = trackedRace.getDelayToLiveInMillis();
                    }
                    raceIdentifier = new RegattaNameAndRaceName(trackedRace.getTrackedRegatta().getRegatta().getName(), trackedRace.getRace().getName());
                    raceDTO = baseDomainFactory.createRaceDTO(getService(), withGeoLocationData, raceIdentifier, trackedRace);
                    if(withStatisticalData) {
                        Iterable<MediaTrack> mediaTracksForRace = getService().getMediaTracksForRace(raceIdentifier);
                        raceDTO.trackedRaceStatistics = baseDomainFactory.createTrackedRaceStatisticsDTO(trackedRace, leaderboard, raceColumn, fleet, mediaTracksForRace); 
                    }
                }    
                final FleetDTO fleetDTO = baseDomainFactory.convertToFleetDTO(fleet);
                RaceColumnDTO raceColumnDTO = leaderboardDTO.addRace(raceColumn.getName(),
                        raceColumn.getExplicitFactor(), leaderboard.getScoringScheme().getScoreFactor(raceColumn),
                        raceColumn instanceof RaceColumnInSeries ? ((RaceColumnInSeries) raceColumn).getRegatta().getName() : null,
                        raceColumn instanceof RaceColumnInSeries ? ((RaceColumnInSeries) raceColumn).getSeries().getName() : null,
                        fleetDTO, raceColumn.isMedalRace(), raceIdentifier, raceDTO, raceColumn instanceof MetaLeaderboardColumn);
                final RaceLog raceLog = raceColumn.getRaceLog(fleet);
                final RaceLogTrackingState raceLogTrackingState = raceLog == null ? RaceLogTrackingState.NOT_A_RACELOG_TRACKED_RACE :
                    new RaceLogTrackingStateAnalyzer(raceLog).analyze();
                final boolean raceLogTrackerExists = raceLog == null ? false : getService().getRaceTrackerById(raceLog.getId()) != null;
                final boolean competitorRegistrationsExist = raceLog == null ? false : !Util.isEmpty(raceColumn.getAllCompetitorsAndTheirBoats(fleet).keySet());
                final boolean courseExist = raceLog == null ? false : !Util.isEmpty(raceColumn.getCourseMarks(fleet));
                final RaceLogTrackingInfoDTO raceLogTrackingInfo = new RaceLogTrackingInfoDTO(raceLogTrackerExists,
                        competitorRegistrationsExist, courseExist, raceLogTrackingState);
                raceColumnDTO.setRaceLogTrackingInfo(fleetDTO, raceLogTrackingInfo);
            }
        }
        SecurityDTOUtil.addSecurityInformation(getSecurityService(), leaderboardDTO, leaderboard.getIdentifier());
        return leaderboardDTO;
    }

    @Override
    public StrippedLeaderboardDTO updateLeaderboard(String leaderboardName, String newLeaderboardName, String newLeaderboardDisplayName, int[] newDiscardingThresholds, UUID newCourseAreaId) {
        SecurityUtils.getSubject().checkPermission(SecuredDomainType.LEADERBOARD.getStringPermissionForObjects(DefaultActions.UPDATE, leaderboardName));
        Leaderboard updatedLeaderboard = getService().apply(new UpdateLeaderboard(leaderboardName, newLeaderboardName, newLeaderboardDisplayName, newDiscardingThresholds, newCourseAreaId));
        return createStrippedLeaderboardDTO(updatedLeaderboard, false, false);
    }
    
    @Override
    public void removeLeaderboards(Collection<String> leaderboardNames) {
        SecurityUtils.getSubject().checkPermission(SecuredDomainType.LEADERBOARD.getStringPermissionForObjects(DefaultActions.DELETE, leaderboardNames.toArray(new String[0])));
        for (String leaderoardName : leaderboardNames) {
            removeLeaderboard(leaderoardName);
        }
    }

    @Override
    public void removeLeaderboard(String leaderboardName) {
        getSecurityService().checkPermissionAndDeleteOwnershipForObjectRemoval(SecuredDomainType.LEADERBOARD,
                leaderboardName, new Action() {
                    @Override
                    public void run() throws Exception {
                        getService().apply(new RemoveLeaderboard(leaderboardName));
                    }
                });
    }

    @Override
    public void renameLeaderboard(String leaderboardName, String newLeaderboardName) {
        SecurityUtils.getSubject().checkPermission(SecuredDomainType.LEADERBOARD.getStringPermissionForObjects(DefaultActions.UPDATE, leaderboardName));
        getService().apply(new RenameLeaderboard(leaderboardName, newLeaderboardName));
    }

    @Override
    public void addColumnToLeaderboard(String columnName, String leaderboardName, boolean medalRace) {
        SecurityUtils.getSubject().checkPermission(SecuredDomainType.LEADERBOARD.getStringPermissionForObjects(DefaultActions.UPDATE, leaderboardName));
        getService().apply(new AddColumnToLeaderboard(columnName, leaderboardName, medalRace));
    }

    @Override
    public void addColumnsToLeaderboard(String leaderboardName, List<com.sap.sse.common.Util.Pair<String, Boolean>> columnsToAdd) {
        SecurityUtils.getSubject().checkPermission(SecuredDomainType.LEADERBOARD.getStringPermissionForObjects(DefaultActions.UPDATE, leaderboardName));
        for(com.sap.sse.common.Util.Pair<String, Boolean> columnToAdd: columnsToAdd) {
            getService().apply(new AddColumnToLeaderboard(columnToAdd.getA(), leaderboardName, columnToAdd.getB()));
        }
    }

    @Override
    public void removeLeaderboardColumns(String leaderboardName, List<String> columnsToRemove) {
        SecurityUtils.getSubject().checkPermission(SecuredDomainType.LEADERBOARD.getStringPermissionForObjects(DefaultActions.UPDATE, leaderboardName));
        for (String columnToRemove : columnsToRemove) {
            getService().apply(new RemoveLeaderboardColumn(columnToRemove, leaderboardName));
        }
    }

    @Override
    public void removeLeaderboardColumn(String leaderboardName, String columnName) {
        SecurityUtils.getSubject().checkPermission(SecuredDomainType.LEADERBOARD.getStringPermissionForObjects(DefaultActions.UPDATE, leaderboardName));
        getService().apply(new RemoveLeaderboardColumn(columnName, leaderboardName));
    }

    @Override
    public void renameLeaderboardColumn(String leaderboardName, String oldColumnName, String newColumnName) {
        SecurityUtils.getSubject().checkPermission(SecuredDomainType.LEADERBOARD.getStringPermissionForObjects(DefaultActions.UPDATE, leaderboardName));
        getService().apply(new RenameLeaderboardColumn(leaderboardName, oldColumnName, newColumnName));
    }

    @Override
    public void updateLeaderboardColumnFactor(String leaderboardName, String columnName, Double newFactor) {
        SecurityUtils.getSubject().checkPermission(SecuredDomainType.LEADERBOARD.getStringPermissionForObjects(DefaultActions.UPDATE, leaderboardName));
        getService().apply(new UpdateLeaderboardColumnFactor(leaderboardName, columnName, newFactor));
    }

    @Override
    public void suppressCompetitorInLeaderboard(String leaderboardName, String competitorIdAsString, boolean suppressed) {
        SecurityUtils.getSubject().checkPermission(SecuredDomainType.LEADERBOARD.getStringPermissionForObjects(DefaultActions.UPDATE, leaderboardName));
        getService().apply(new SetSuppressedFlagForCompetitorInLeaderboard(leaderboardName, competitorIdAsString, suppressed));
    }

    @Override
    public boolean connectTrackedRaceToLeaderboardColumn(String leaderboardName, String raceColumnName,
            String fleetName, RegattaAndRaceIdentifier raceIdentifier) {
        SecurityUtils.getSubject().checkPermission(SecuredDomainType.LEADERBOARD.getStringPermissionForObjects(DefaultActions.UPDATE, leaderboardName));
        Object principal = SessionUtils.getPrincipal();
        if (principal != null) {
            logger.info(String.format("%s linked race column %s %s (%s) with tracked race %s.", principal.toString(),
                    leaderboardName, raceColumnName, fleetName, raceIdentifier.getRaceName()));
        } else {
            logger.info(String.format("Linked race column %s %s (%s) with tracked race %s.", leaderboardName, raceColumnName, fleetName,
                    raceIdentifier.getRaceName()));
        }
        return getService().apply(new ConnectTrackedRaceToLeaderboardColumn(leaderboardName, raceColumnName, fleetName, raceIdentifier));
    }

    @Override
    public Map<String, RegattaAndRaceIdentifier> getRegattaAndRaceNameOfTrackedRaceConnectedToLeaderboardColumn(String leaderboardName, String raceColumnName) {
        SecurityUtils.getSubject().checkPermission(SecuredDomainType.LEADERBOARD.getStringPermissionForObjects(DefaultActions.READ, leaderboardName));
        Map<String, RegattaAndRaceIdentifier> result = new HashMap<String, RegattaAndRaceIdentifier>();
        Leaderboard leaderboard = getService().getLeaderboardByName(leaderboardName);
        if (leaderboard != null) {
            RaceColumn raceColumn = leaderboard.getRaceColumnByName(raceColumnName);
            if (raceColumn != null) {
                for (Fleet fleet : raceColumn.getFleets()) {
                    TrackedRace trackedRace = raceColumn.getTrackedRace(fleet);
                    if (trackedRace != null) {
                        result.put(fleet.getName(), trackedRace.getRaceIdentifier());
                    } else {
                        result.put(fleet.getName(), null);
                    }
                }
            }
        }
        return result;
    }

    @Override
    public void disconnectLeaderboardColumnFromTrackedRace(String leaderboardName, String raceColumnName, String fleetName) {
        SecurityUtils.getSubject().checkPermission(SecuredDomainType.LEADERBOARD.getStringPermissionForObjects(DefaultActions.UPDATE, leaderboardName));
        getService().apply(new DisconnectLeaderboardColumnFromTrackedRace(leaderboardName, raceColumnName, fleetName));
    }

    @Override
    public void updateLeaderboardCarryValue(String leaderboardName, String competitorIdAsString, Double carriedPoints) {
        SecurityUtils.getSubject().checkPermission(SecuredDomainType.LEADERBOARD.getStringPermissionForObjects(DefaultActions.UPDATE, leaderboardName));
        getService().apply(new UpdateLeaderboardCarryValue(leaderboardName, competitorIdAsString, carriedPoints));
    }

    @Override
    public com.sap.sse.common.Util.Triple<Double, Double, Boolean> updateLeaderboardMaxPointsReason(String leaderboardName, String competitorIdAsString, String raceColumnName,
            MaxPointsReason maxPointsReason, Date date) throws NoWindException {
        SecurityUtils.getSubject().checkPermission(SecuredDomainType.LEADERBOARD.getStringPermissionForObjects(DefaultActions.UPDATE, leaderboardName));
        return getService().apply(
                new UpdateLeaderboardMaxPointsReason(leaderboardName, raceColumnName, competitorIdAsString,
                        maxPointsReason, new MillisecondsTimePoint(date)));
    }

    @Override
    public com.sap.sse.common.Util.Triple<Double, Double, Boolean> updateLeaderboardScoreCorrection(String leaderboardName,
            String competitorIdAsString, String columnName, Double correctedScore, Date date) throws NoWindException {
        SecurityUtils.getSubject().checkPermission(SecuredDomainType.LEADERBOARD.getStringPermissionForObjects(DefaultActions.UPDATE, leaderboardName));
        return getService().apply(
                new UpdateLeaderboardScoreCorrection(leaderboardName, columnName, competitorIdAsString, correctedScore,
                        new MillisecondsTimePoint(date)));
    }

    @Override
    public void updateLeaderboardScoreCorrectionMetadata(String leaderboardName, Date timePointOfLastCorrectionValidity, String comment) {
        SecurityUtils.getSubject().checkPermission(SecuredDomainType.LEADERBOARD.getStringPermissionForObjects(DefaultActions.UPDATE, leaderboardName));
        getService().apply(
                new UpdateLeaderboardScoreCorrectionMetadata(leaderboardName,
                        timePointOfLastCorrectionValidity == null ? null : new MillisecondsTimePoint(timePointOfLastCorrectionValidity),
                                comment));
    }

    @Override
    public void updateLeaderboardScoreCorrectionsAndMaxPointsReasons(BulkScoreCorrectionDTO updates) throws NoWindException {
        SecurityUtils.getSubject().checkPermission(SecuredDomainType.LEADERBOARD.getStringPermissionForObjects(DefaultActions.UPDATE, updates.getLeaderboardName()));
        Date dateForResults = new Date(); // we don't care about the result date/time here; use current date as default
        for (Map.Entry<String, Map<String, Double>> e : updates.getScoreUpdatesForRaceColumnByCompetitorIdAsString().entrySet()) {
            for (Map.Entry<String, Double> raceColumnNameAndCorrectedScore : e.getValue().entrySet()) {
                updateLeaderboardScoreCorrection(updates.getLeaderboardName(), e.getKey(),
                        raceColumnNameAndCorrectedScore.getKey(), raceColumnNameAndCorrectedScore.getValue(), dateForResults);
            }
        }
        for (Map.Entry<String, Map<String, MaxPointsReason>> e : updates.getMaxPointsUpdatesForRaceColumnByCompetitorIdAsString().entrySet()) {
            for (Map.Entry<String, MaxPointsReason> raceColumnNameAndNewMaxPointsReason : e.getValue().entrySet()) {
                updateLeaderboardMaxPointsReason(updates.getLeaderboardName(), e.getKey(),
                        raceColumnNameAndNewMaxPointsReason.getKey(), raceColumnNameAndNewMaxPointsReason.getValue(), dateForResults);
            }
        }
    }

    @Override
    public void updateCompetitorDisplayNameInLeaderboard(String leaderboardName, String competitorIdAsString, String displayName) {
        SecurityUtils.getSubject().checkPermission(SecuredDomainType.LEADERBOARD.getStringPermissionForObjects(DefaultActions.UPDATE, leaderboardName));
        getService().apply(new UpdateCompetitorDisplayNameInLeaderboard(leaderboardName, competitorIdAsString, displayName));
    }

    @Override
    public void moveLeaderboardColumnUp(String leaderboardName, String columnName) {
        SecurityUtils.getSubject().checkPermission(SecuredDomainType.LEADERBOARD.getStringPermissionForObjects(DefaultActions.UPDATE, leaderboardName));
        getService().apply(new MoveLeaderboardColumnUp(leaderboardName, columnName));
    }

    @Override
    public void moveLeaderboardColumnDown(String leaderboardName, String columnName) {
        SecurityUtils.getSubject().checkPermission(SecuredDomainType.LEADERBOARD.getStringPermissionForObjects(DefaultActions.UPDATE, leaderboardName));
        getService().apply(new MoveLeaderboardColumnDown(leaderboardName, columnName));
    }

    @Override
    public void updateIsMedalRace(String leaderboardName, String columnName, boolean isMedalRace) {
        SecurityUtils.getSubject().checkPermission(SecuredDomainType.LEADERBOARD.getStringPermissionForObjects(DefaultActions.UPDATE, leaderboardName));
        getService().apply(new UpdateIsMedalRace(leaderboardName, columnName, isMedalRace));
    }

    @Override
    public void updateRaceDelayToLive(RegattaAndRaceIdentifier regattaAndRaceIdentifier, long delayToLiveInMs) {
        getService().apply(new UpdateRaceDelayToLive(regattaAndRaceIdentifier, delayToLiveInMs));
    }

    @Override
    public void updateRacesDelayToLive(List<RegattaAndRaceIdentifier> regattaAndRaceIdentifiers, long delayToLiveInMs) {
        for (RegattaAndRaceIdentifier regattaAndRaceIdentifier : regattaAndRaceIdentifiers) {
            getService().apply(new UpdateRaceDelayToLive(regattaAndRaceIdentifier, delayToLiveInMs));
        }
    }

    @Override
    public List<SwissTimingConfigurationDTO> getPreviousSwissTimingConfigurations() {
        Iterable<SwissTimingConfiguration> configs = swissTimingAdapterPersistence.getSwissTimingConfigurations();
        return getSecurityService().mapAndFilterByReadPermissionForCurrentUser(SecuredDomainType.SWISS_TIMING_ACCOUNT,
                configs, SwissTimingConfiguration::getName,
                stConfig -> new SwissTimingConfigurationDTO(stConfig.getName(), stConfig.getJsonURL(),
                        stConfig.getHostname(), stConfig.getPort(), stConfig.getUpdateURL(),
                        stConfig.getUpdateUsername(), stConfig.getUpdatePassword()));
    }

    @Override
    public SwissTimingEventRecordDTO getRacesOfSwissTimingEvent(String eventJsonURL) 
            throws UnknownHostException, IOException, InterruptedException, ParseException {
        SwissTimingEventRecordDTO result = null; 
        List<SwissTimingRaceRecordDTO> swissTimingRaces = new ArrayList<SwissTimingRaceRecordDTO>();
        
        // TODO: delete getSwissTimingAdapter().getSwissTimingRaceRecords() method
        // TODO: delete SwissTimingDomainFactory.getRaceTypeFromRaceID(String raceID)
        URL url = new URL(eventJsonURL);
        URLConnection eventResultConn = HttpUrlConnectionHelper.redirectConnection(url);
        Manage2SailEventResultsParserImpl parser = new Manage2SailEventResultsParserImpl();
        EventResultDescriptor eventResult = parser.getEventResult((InputStream) eventResultConn.getContent());
        if (eventResult != null) {
            for (RegattaResultDescriptor regattaResult : eventResult.getRegattaResults()) {
                for (RaceResultDescriptor race : regattaResult.getRaceResults()) {
                    // add only the  tracked races
                    if (race.isTracked() != null && race.isTracked() == true) {
                        SwissTimingRaceRecordDTO swissTimingRaceRecordDTO = new SwissTimingRaceRecordDTO(race.getId(), race.getName(), 
                                regattaResult.getName(), race.getSeriesName(), race.getFleetName(), race.getStatus(), race.getStartTime(),
                                regattaResult.getXrrEntriesUrl() != null ? regattaResult.getXrrEntriesUrl().toExternalForm() : null, hasRememberedRegatta(race.getId()));
                        swissTimingRaceRecordDTO.boatClass = regattaResult.getIsafId() != null && !regattaResult.getIsafId().isEmpty() ? regattaResult.getIsafId() : regattaResult.getClassName();
                        swissTimingRaceRecordDTO.gender = regattaResult.getCompetitorGenderType().name();
                        swissTimingRaces.add(swissTimingRaceRecordDTO);
                    }
                }
            }
            result = new SwissTimingEventRecordDTO(eventResult.getId(), eventResult.getName(), eventResult.getTrackingDataHost(),
                    eventResult.getTrackingDataPort(), swissTimingRaces);
        }
        return result;
    }

    @Override
    public void storeSwissTimingConfiguration(String configName, String jsonURL, String hostname, Integer port,
            String updateURL, String updateUsername, String updatePassword) throws Exception {
        if (!jsonURL.equalsIgnoreCase("test")) {
            getSecurityService().setOwnershipCheckPermissionForObjectCreationAndRevertOnError(
                    SecuredDomainType.SWISS_TIMING_ACCOUNT, configName,
                    configName,
                    () -> swissTimingAdapterPersistence
                            .storeSwissTimingConfiguration(swissTimingFactory.createSwissTimingConfiguration(configName,
                                    jsonURL, hostname, port, updateURL, updateUsername, updatePassword)));
        }
    }
    
    private RaceLogStore getRaceLogStore() {
        return MongoRaceLogStoreFactory.INSTANCE.getMongoRaceLogStore(mongoObjectFactory,
                domainObjectFactory);
    }
    
    private RegattaLogStore getRegattaLogStore() {
        return MongoRegattaLogStoreFactory.INSTANCE.getMongoRegattaLogStore(
                mongoObjectFactory, domainObjectFactory);
    }

    @Override
    public void trackWithSwissTiming(RegattaIdentifier regattaToAddTo, Iterable<SwissTimingRaceRecordDTO> rrs, String hostname, int port,
            boolean trackWind, final boolean correctWindByDeclination, boolean useInternalMarkPassingAlgorithm,
            String updateURL, String updateUsername, String updatePassword) throws InterruptedException, ParseException, Exception {
        logger.info("tracWithSwissTiming for regatta " + regattaToAddTo + " for race records " + rrs
                + " with hostname " + hostname + " and port " + port);
        Map<String, RegattaResults> cachedRegattaEntriesLists = new HashMap<String, RegattaResults>();
        for (SwissTimingRaceRecordDTO rr : rrs) {
            BoatClass boatClass = getBaseDomainFactory().getOrCreateBoatClass(rr.boatClass);
            String raceDescription = rr.regattaName != null ? rr.regattaName : ""; 
            raceDescription += rr.seriesName != null ? "/" + rr.seriesName : "";
            raceDescription += raceDescription.length() > 0 ?  "/" + rr.getName() : rr.getName();
            // try to find a cached entry list for the regatta
            RegattaResults regattaResults = cachedRegattaEntriesLists.get(rr.xrrEntriesUrl);
            if (regattaResults == null && rr.xrrEntriesUrl != null) {
            	regattaResults = getSwissTimingAdapter().readRegattaEntryListFromXrrUrl(rr.xrrEntriesUrl);
                if (regattaResults != null) {
                    cachedRegattaEntriesLists.put(rr.xrrEntriesUrl, regattaResults);
                }
            }
            StartList startList = null;
            if (regattaResults != null) {
            	startList = getSwissTimingAdapter().readStartListForRace(rr.raceId, regattaResults);
            }
            // now read the entry list for the race from the result
            getSwissTimingAdapter().addSwissTimingRace(getService(), regattaToAddTo,
                    rr.raceId, rr.getName(), raceDescription, boatClass, hostname, port, startList,
                    getRaceLogStore(), getRegattaLogStore(),
                    RaceTracker.TIMEOUT_FOR_RECEIVING_RACE_DEFINITION_IN_MILLISECONDS, useInternalMarkPassingAlgorithm, trackWind,
                    correctWindByDeclination, updateURL, updateUsername, updatePassword);
        }
    }
    
    protected SwissTimingReplayService getSwissTimingReplayService() {
        return swissTimingReplayService;
    }

    @Override
    public List<SwissTimingReplayRaceDTO> listSwissTiminigReplayRaces(String swissTimingUrl) {
        List<SwissTimingReplayRace> replayRaces = getSwissTimingReplayService().listReplayRaces(swissTimingUrl);
        List<SwissTimingReplayRaceDTO> result = new ArrayList<SwissTimingReplayRaceDTO>(replayRaces.size()); 
        for (SwissTimingReplayRace replayRace : replayRaces) {
            result.add(new SwissTimingReplayRaceDTO(replayRace.getFlightNumber(), replayRace.getRaceId(),
                    replayRace.getRsc(), replayRace.getName(), replayRace.getBoatClass(), replayRace.getStartTime(),
                    replayRace.getLink(), hasRememberedRegatta(replayRace.getRaceId())));
        }
        return result;
    }

    @Override
    public void replaySwissTimingRace(RegattaIdentifier regattaIdentifier, Iterable<SwissTimingReplayRaceDTO> replayRaceDTOs,
            boolean trackWind, boolean correctWindByDeclination, boolean useInternalMarkPassingAlgorithm) {
        logger.info("replaySwissTimingRace for regatta "+regattaIdentifier+" for races "+replayRaceDTOs);
        for (SwissTimingReplayRaceDTO replayRaceDTO : replayRaceDTOs) {
            try {
                String boatClassName;
                if (regattaIdentifier == null) {
                    boatClassName = replayRaceDTO.boat_class;
                    for (String genderIndicator : new String[] { "Man", "Woman", "Men", "Women", "M", "W" }) {
                        Pattern p = Pattern.compile("(( - )|-| )" + genderIndicator + "$");
                        Matcher m = p.matcher(boatClassName.trim());
                        if (m.find()) {
                            boatClassName = boatClassName.trim().substring(0, m.start(1));
                            break;
                        }
                    }
                } else {
                    boatClassName = null;
                }
                getSwissTimingReplayService().loadRaceData(regattaIdentifier, replayRaceDTO.link, replayRaceDTO.getName(),
                        replayRaceDTO.race_id, boatClassName, getService(), getService(), useInternalMarkPassingAlgorithm, getRaceLogStore(), getRegattaLogStore());
            } catch (Exception e) {
                logger.log(Level.SEVERE, "Error trying to load SwissTimingReplay race " + replayRaceDTO, e);
            }
        }
    }

    @Override
    public String[] getCountryCodes() {
        List<String> countryCodes = new ArrayList<String>();
        for (CountryCode cc : countryCodeFactory.getAll()) {
            if (cc.getThreeLetterIOCCode() != null && !cc.getThreeLetterIOCCode().equals("")) {
                countryCodes.add(cc.getThreeLetterIOCCode());
            }
        }
        Collections.sort(countryCodes);
        return countryCodes.toArray(new String[0]);
    }

    /**
     * Finds a competitor in a sequence of competitors that has an {@link Competitor#getId()} equal to <code>id</code>. 
     */
    private Competitor getCompetitorByIdAsString(Iterable<Competitor> competitors, String idAsString) {
        for (Competitor c : competitors) {
            if (c.getId().toString().equals(idAsString)) {
                return c;
            }
        }
        return null;
    }

    private Double getCompetitorRaceDataEntry(DetailType dataType, TrackedRace trackedRace, Competitor competitor,
            TimePoint timePoint, String leaderboardGroupName, String leaderboardName, WindLegTypeAndLegBearingCache cache) throws NoWindException {
        Double result = null;
        Course course = trackedRace.getRace().getCourse();
        course.lockForRead(); // make sure the tracked leg survives this call even if a course update is pending
        try {
            TrackedLegOfCompetitor trackedLeg = trackedRace.getTrackedLeg(competitor, timePoint);
            switch (dataType) {
            case RACE_CURRENT_SPEED_OVER_GROUND_IN_KNOTS:
                final GPSFixTrack<Competitor, GPSFixMoving> sogTrack = trackedRace.getTrack(competitor);
                if (sogTrack != null) {
                    SpeedWithBearing speedOverGround = sogTrack.getEstimatedSpeed(timePoint);
                    result = (speedOverGround == null) ? null : speedOverGround.getKnots();
                }
                break;
            case CHART_COURSE_OVER_GROUND_TRUE_DEGREES:
                final GPSFixTrack<Competitor, GPSFixMoving> cogTrack = trackedRace.getTrack(competitor);
                if (cogTrack != null) {
                    SpeedWithBearing speedOverGround = cogTrack.getEstimatedSpeed(timePoint);
                    result = (speedOverGround == null) ? null : speedOverGround.getBearing().getDegrees();
                }
                break;
            case LEG_VELOCITY_MADE_GOOD_IN_KNOTS:
                final Speed velocityMadeGood;
                if (trackedLeg != null) {
                    velocityMadeGood = trackedLeg.getVelocityMadeGood(timePoint, WindPositionMode.EXACT, cache);
                } else {
                    // check if wind information is available; if so, compute a VMG only based on wind data:
                    velocityMadeGood = trackedRace.getVelocityMadeGood(competitor, timePoint, cache);
                }
                result = (velocityMadeGood == null) ? null : velocityMadeGood.getKnots();
                break;
            case LEG_DISTANCE_TRAVELED:
                if (trackedLeg != null) {
                    Distance distanceTraveled = trackedRace.getDistanceTraveled(competitor, timePoint);
                    result = distanceTraveled == null ? null : distanceTraveled.getMeters();
                }
                break;
            case LEG_DISTANCE_TRAVELED_INCLUDING_GATE_START:
                if (trackedLeg != null) {
                    Distance distanceTraveledConsideringGateStart = trackedRace.getDistanceTraveledIncludingGateStart(competitor, timePoint);
                    result = distanceTraveledConsideringGateStart == null ? null : distanceTraveledConsideringGateStart.getMeters();
                }
                break;
            case LEG_GAP_TO_LEADER_IN_SECONDS:
                if (trackedLeg != null) {
                    final RankingInfo rankingInfo = trackedRace.getRankingMetric().getRankingInfo(timePoint);
                    final Duration gapToLeaderInOwnTime = trackedLeg.getTrackedLeg().getTrackedRace().getRankingMetric().getGapToLeaderInOwnTime(rankingInfo, competitor, cache);
                    result = gapToLeaderInOwnTime == null ? null : gapToLeaderInOwnTime.asSeconds();
                }
                break;
            case CHART_WINDWARD_DISTANCE_TO_COMPETITOR_FARTHEST_AHEAD:
                if (trackedLeg != null) {
                    final RankingInfo rankingInfo = trackedRace.getRankingMetric().getRankingInfo(timePoint);
                    Distance distanceToLeader = trackedLeg.getWindwardDistanceToCompetitorFarthestAhead(timePoint, WindPositionMode.LEG_MIDDLE, rankingInfo);
                    result = (distanceToLeader == null) ? null : distanceToLeader.getMeters();
                }
                break;
            case RACE_RANK:
                if (trackedLeg != null) {
                    result = (double) trackedLeg.getRank(timePoint, cache);
                }
                break;
            case REGATTA_RANK:
                if (leaderboardName == null || leaderboardName.isEmpty()) {
                    break;
                }
                Leaderboard leaderboard = getService().getLeaderboardByName(leaderboardName);
                result = leaderboard == null ? null : (double) leaderboard.getTotalRankOfCompetitor(competitor,
                        timePoint);
                break;
            case OVERALL_RANK:
                if (leaderboardGroupName == null || leaderboardGroupName.isEmpty()) {
                    break;
                }
                LeaderboardGroup group = getService().getLeaderboardGroupByName(leaderboardGroupName);
                Leaderboard overall = group.getOverallLeaderboard();
                result = overall == null ? null : (double) overall.getTotalRankOfCompetitor(competitor, timePoint);
                break;
            case CHART_DISTANCE_TO_START_LINE:
                TimePoint startOfRace = trackedRace.getStartOfRace();
                if (startOfRace == null || timePoint.before(startOfRace) || timePoint.equals(startOfRace)) {
                    Distance distanceToStartLine = trackedRace.getDistanceToStartLine(competitor, timePoint);
                    result = distanceToStartLine == null ? null : distanceToStartLine.getMeters();
                }
                break;
            case CHART_BEAT_ANGLE:
                Bearing twa = trackedRace.getTWA(competitor, timePoint, cache);
                result = twa == null? null:twa.getDegrees();
                break;
            case BRAVO_RACE_HEEL_IN_DEGREES:
            case BRAVO_LEG_CURRENT_HEEL_IN_DEGREES: {
                result = getBravoBearingInDegrees(BravoFixTrack::getHeel, trackedRace, competitor, timePoint);
                break;
            }
            case BRAVO_RACE_PITCH_IN_DEGREES:
            case BRAVO_LEG_CURRENT_PITCH_IN_DEGREES: {
                result = getBravoBearingInDegrees(BravoFixTrack::getPitch, trackedRace, competitor, timePoint);
                break;
            }
            case BRAVO_RACE_CURRENT_RIDE_HEIGHT_IN_METERS: {
                result = getBravoDistanceInMeters(BravoFixTrack::getRideHeight, trackedRace, competitor, timePoint);
                break;
            }
            case BRAVOEXTENDED_RACE_CURRENT_PORT_DAGGERBOARD_RAKE: {
                result = getBravoDoubleValue(BravoFixTrack::getPortDaggerboardRakeIfAvailable, trackedRace, competitor, timePoint);
                break;
            }
            case BRAVOEXTENDED_RACE_CURRENT_STBD_DAGGERBOARD_RAKE: {
                result = getBravoDoubleValue(BravoFixTrack::getStbdDaggerboardRakeStbdIfAvailable, trackedRace, competitor, timePoint);
                break;
            }
            case BRAVOEXTENDED_RACE_CURRENT_PORT_RUDDER_RAKE: {
                result = getBravoDoubleValue(BravoFixTrack::getPortRudderRakeIfAvailable, trackedRace, competitor, timePoint);
                break;
            }
            case BRAVOEXTENDED_RACE_CURRENT_STBD_RUDDER_RAKE: {
                result = getBravoDoubleValue(BravoFixTrack::getStbdRudderRakeIfAvailable, trackedRace, competitor, timePoint);
                break;
            }
            case BRAVOEXTENDED_RACE_CURRENT_MAST_ROTATION_IN_DEGREES: {
                result = getBravoBearingInDegrees(BravoFixTrack::getMastRotationIfAvailable, trackedRace, competitor, timePoint);
                break;
            }
            case BRAVOEXTENDED_RACE_CURRENT_LEEWAY_IN_DEGREES: {
                result = getBravoBearingInDegrees(BravoFixTrack::getLeewayIfAvailable, trackedRace, competitor, timePoint);
                break;
            }
            case BRAVOEXTENDED_RACE_CURRENT_SET: {
                result = getBravoDoubleValue(BravoFixTrack::getSetIfAvailable, trackedRace, competitor, timePoint);
                break;
            }
            case BRAVOEXTENDED_RACE_CURRENT_DRIFT_IN_DEGREES: {
                result = getBravoBearingInDegrees(BravoFixTrack::getDriftIfAvailable, trackedRace, competitor, timePoint);
                break;
            }
            case BRAVOEXTENDED_RACE_CURRENT_DEPTH_IN_METERS: {
                result = getBravoDistanceInMeters(BravoFixTrack::getDepthIfAvailable, trackedRace, competitor, timePoint);
                break;
            }
            case BRAVOEXTENDED_RACE_CURRENT_RUDDER_IN_DEGREES: {
                result = getBravoBearingInDegrees(BravoFixTrack::getRudderIfAvailable, trackedRace, competitor, timePoint);
                break;
            }
            case BRAVOEXTENDED_RACE_CURRENT_TACK_ANGLE_IN_DEGREES: {
                result = getBravoBearingInDegrees(BravoFixTrack::getTackAngleIfAvailable, trackedRace, competitor, timePoint);
                break;
            }
            case BRAVOEXTENDED_RACE_CURRENT_DEFLECTOR_PERCENTAGE: {
                result = getBravoDoubleValue(BravoFixTrack::getDeflectorPercentageIfAvailable, trackedRace, competitor, timePoint);
                break;
            }
            case BRAVOEXTENDED_RACE_CURRENT_DEFLECTOR_IN_MILLIMETERS: {
                Double deflectorInMeters = getBravoDistanceInMeters(BravoFixTrack::getDeflectorIfAvailable, trackedRace, competitor, timePoint);
                result = deflectorInMeters == null ? null : (deflectorInMeters * 1000.);
                break;
            }
            case BRAVOEXTENDED_RACE_CURRENT_RAKE_IN_DEGREES: {
                result = getBravoBearingInDegrees(BravoFixTrack::getRakeIfAvailable, trackedRace, competitor, timePoint);
                break;
            }
            case BRAVOEXTENDED_RACE_CURRENT_TARGET_HEEL_ANGLE_IN_DEGREES: {
                result = getBravoBearingInDegrees(BravoFixTrack::getTargetHeelIfAvailable, trackedRace, competitor, timePoint);
                break;
            }
            case BRAVOEXTENDED_RACE_CURRENT_FORESTAY_LOAD: {
                result = getBravoDoubleValue(BravoFixTrack::getForestayLoadIfAvailable, trackedRace, competitor, timePoint);
                break;
            }
            case BRAVOEXTENDED_RACE_CURRENT_FORESTAY_PRESSURE: {
                result = getBravoDoubleValue(BravoFixTrack::getForestayPressureIfAvailable, trackedRace, competitor, timePoint);
                break;
            }
            case BRAVOEXTENDED_RACE_CURRENT_TARGET_BOATSPEED_PERCENTAGE: {
                result = getBravoDoubleValue(BravoFixTrack::getTargetBoatspeedPIfAvailable, trackedRace, competitor, timePoint);
                break;
            }
            
            case EXPEDITION_RACE_AWA: {
                result = getBravoDoubleValue(BravoFixTrack::getExpeditionAWAIfAvailable, trackedRace, competitor, timePoint);
                break;
            }
            case EXPEDITION_RACE_AWS: {
                result = getBravoDoubleValue(BravoFixTrack::getExpeditionAWSIfAvailable, trackedRace, competitor, timePoint);
                break;
            }
            case EXPEDITION_RACE_BARO: {
                result = getBravoDoubleValue(BravoFixTrack::getExpeditionBaroIfAvailable, trackedRace, competitor, timePoint);
                break;
            }
            case EXPEDITION_RACE_BOAT_SPEED: {
                result = getBravoDoubleValue(BravoFixTrack::getExpeditionBoatSpeedIfAvailable, trackedRace, competitor, timePoint);
                break;
            }
            case EXPEDITION_RACE_COG: {
                result = getBravoDoubleValue(BravoFixTrack::getExpeditionCOGIfAvailable, trackedRace, competitor, timePoint);
                break;
            }
            case EXPEDITION_RACE_COURSE: {
                result = getBravoDoubleValue(BravoFixTrack::getExpeditionCourseDetailIfAvailable, trackedRace, competitor, timePoint);
                break;
            }
            case EXPEDITION_RACE_DIST_TO_PORT_LAYLINE: {
                result = getBravoDoubleValue(BravoFixTrack::getExpeditionDistToPortLaylineIfAvailable, trackedRace, competitor, timePoint);
                break;
            }
            case EXPEDITION_RACE_DIST_TO_STB_LAYLINE: {
                result = getBravoDoubleValue(BravoFixTrack::getExpeditionDistToStbLaylineIfAvailable, trackedRace, competitor, timePoint);
                break;
            }
            case EXPEDITION_RACE_DISTANCE_BELOW_LINE: {
                result = getBravoDoubleValue(BravoFixTrack::getExpeditionDistanceBelowLineInMetersIfAvailable, trackedRace, competitor, timePoint);
                break;
            }
            case EXPEDITION_RACE_DISTANCE_TO_COMMITTEE_BOAT: {
                result = getBravoDoubleValue(BravoFixTrack::getExpeditionDistanceToCommitteeBoatIfAvailable, trackedRace, competitor, timePoint);
                break;
            }
            case EXPEDITION_RACE_DISTANCE_TO_PIN: {
                result = getBravoDoubleValue(BravoFixTrack::getExpeditionDistanceToPinDetailIfAvailable, trackedRace, competitor, timePoint);
                break;
            }
            case EXPEDITION_RACE_FORESTAY_LOAD: {
                result = getBravoDoubleValue(BravoFixTrack::getExpeditionForestayLoadIfAvailable, trackedRace, competitor, timePoint);
                break;
            }
            case EXPEDITION_RACE_HEADING: {
                result = getBravoDoubleValue(BravoFixTrack::getExpeditionHeadingIfAvailable, trackedRace, competitor, timePoint);
                break;
            }
            case EXPEDITION_RACE_JIB_CAR_PORT: {
                result = getBravoDoubleValue(BravoFixTrack::getExpeditionJibCarPortIfAvailable, trackedRace, competitor, timePoint);
                break;
            }
            case EXPEDITION_RACE_JIB_CAR_STBD: {
                result = getBravoDoubleValue(BravoFixTrack::getExpeditionJibCarStbdIfAvailable, trackedRace, competitor, timePoint);
                break;
            }
            case EXPEDITION_RACE_LINE_SQUARE_FOR_WIND_DIRECTION: {
                result = getBravoDoubleValue(BravoFixTrack::getExpeditionLineSquareForWindIfAvailable, trackedRace, competitor, timePoint);
                break;
            }
            case EXPEDITION_RACE_LOAD_P: {
                result = getBravoDoubleValue(BravoFixTrack::getExpeditionLoadPIfAvailable, trackedRace, competitor, timePoint);
                break;
            }
            case EXPEDITION_RACE_LOAD_S: {
                result = getBravoDoubleValue(BravoFixTrack::getExpeditionLoadSIfAvailable, trackedRace, competitor, timePoint);
                break;
            }
            case EXPEDITION_RACE_MAST_BUTT: {
                result = getBravoDoubleValue(BravoFixTrack::getExpeditionMastButtIfAvailable, trackedRace, competitor, timePoint);
                break;
            }
            case EXPEDITION_RACE_RAKE: {
                result = getBravoDoubleValue(BravoFixTrack::getExpeditionRakeIfAvailable, trackedRace, competitor, timePoint);
                break;
            }
            case EXPEDITION_RACE_RATE_OF_TURN: {
                result = getBravoDoubleValue(BravoFixTrack::getExpeditionRateOfTurnIfAvailable, trackedRace, competitor, timePoint);
                break;
            }
            case EXPEDITION_RACE_RUDDER_ANGLE: {
                result = getBravoBearingInDegrees(BravoFixTrack::getRudderIfAvailable, trackedRace, competitor, timePoint);
                break;
            }
            case EXPEDITION_RACE_SOG: {
                result = getBravoDoubleValue(BravoFixTrack::getExpeditionSOGIfAvailable, trackedRace, competitor, timePoint);
                break;
            }
            case EXPEDITION_RACE_TARG_BOAT_SPEED: {
                result = getBravoDoubleValue(BravoFixTrack::getExpeditionTargBoatSpeedIfAvailable, trackedRace, competitor, timePoint);
                break;
            }
            case EXPEDITION_RACE_TARG_TWA: {
                result = getBravoDoubleValue(BravoFixTrack::getExpeditionTargTWAIfAvailable, trackedRace, competitor, timePoint);
                break;
            }
            case EXPEDITION_RACE_TARGET_HEEL: {
                result = getBravoDoubleValue(BravoFixTrack::getExpeditionTargetHeelIfAvailable, trackedRace, competitor, timePoint);
                break;
            }
            case EXPEDITION_RACE_TIME_TO_BURN_TO_COMMITTEE_BOAT: {
                result = getBravoDoubleValue(BravoFixTrack::getExpeditionTimeToBurnToCommitteeBoatIfAvailable, trackedRace, competitor, timePoint);
                break;
            }
            case EXPEDITION_RACE_TIME_TO_BURN_TO_LINE: {
                result = getBravoDoubleValue(BravoFixTrack::getExpeditionTimeToBurnToLineInSecondsIfAvailable, trackedRace, competitor, timePoint);
                break;
            }
            case EXPEDITION_RACE_TIME_TO_BURN_TO_PIN: {
                result = getBravoDoubleValue(BravoFixTrack::getExpeditionTimeToBurnToPinIfAvailable, trackedRace, competitor, timePoint);
                break;
            }
            case EXPEDITION_RACE_TIME_TO_COMMITTEE_BOAT: {
                result = getBravoDoubleValue(BravoFixTrack::getExpeditionTimeToCommitteeBoatIfAvailable, trackedRace, competitor, timePoint);
                break;
            }
            case EXPEDITION_RACE_TIME_TO_GUN: {
                result = getBravoDoubleValue(BravoFixTrack::getExpeditionTimeToGunInSecondsIfAvailable, trackedRace, competitor, timePoint);
                break;
            }
            case EXPEDITION_RACE_TIME_TO_PIN: {
                result = getBravoDoubleValue(BravoFixTrack::getExpeditionTimeToPinIfAvailable, trackedRace, competitor, timePoint);
                break;
            }
            case EXPEDITION_RACE_TIME_TO_PORT_LAYLINE: {
                result = getBravoDoubleValue(BravoFixTrack::getExpeditionTimeToPortLaylineIfAvailable, trackedRace, competitor, timePoint);
                break;
            }
            case EXPEDITION_RACE_TIME_TO_STB_LAYLINE: {
                result = getBravoDoubleValue(BravoFixTrack::getExpeditionTimeToStbLaylineIfAvailable, trackedRace, competitor, timePoint);
                break;
            }
            case EXPEDITION_RACE_TWA: {
                result = getBravoDoubleValue(BravoFixTrack::getExpeditionTWAIfAvailable, trackedRace, competitor, timePoint);
                break;
            }
            case EXPEDITION_RACE_TWD: {
                result = getBravoDoubleValue(BravoFixTrack::getExpeditionTWDIfAvailable, trackedRace, competitor, timePoint);
                break;
            }
            case EXPEDITION_RACE_TWS: {
                result = getBravoDoubleValue(BravoFixTrack::getExpeditionTWSIfAvailable, trackedRace, competitor, timePoint);
                break;
            }
            case EXPEDITION_RACE_VMG: {
                result = getBravoDoubleValue(BravoFixTrack::getExpeditionVMGIfAvailable, trackedRace, competitor, timePoint);
                break;
            }
            case EXPEDITION_RACE_VMG_TARG_VMG_DELTA: {
                result = getBravoDoubleValue(BravoFixTrack::getExpeditionVMGTargVMGDeltaIfAvailable, trackedRace, competitor, timePoint);
                break;
            }
            default:
                throw new UnsupportedOperationException("There is currently no support for the enum value '" + dataType
                        + "' in this method.");
            }
            return result;
        } finally {
            course.unlockAfterRead();
        }
    }

    private Double getBravoDoubleValue(BiFunction<BravoFixTrack<Competitor>, TimePoint, Double> valueGetter,
            TrackedRace trackedRace, Competitor competitor, TimePoint timePoint) {
        return getBravoValue(valueGetter, Function.identity(), trackedRace, competitor, timePoint);
    }
    
    private Double getBravoBearingInDegrees(BiFunction<BravoFixTrack<Competitor>, TimePoint, Bearing> valueGetter,
            TrackedRace trackedRace, Competitor competitor, TimePoint timePoint) {
        return getBravoValue(valueGetter, Bearing::getDegrees, trackedRace, competitor, timePoint);
    }
    
    private Double getBravoDistanceInMeters(BiFunction<BravoFixTrack<Competitor>, TimePoint, Distance> valueGetter,
            TrackedRace trackedRace, Competitor competitor, TimePoint timePoint) {
        return getBravoValue(valueGetter, Distance::getMeters, trackedRace, competitor, timePoint);
    }
    
    private <T> Double getBravoValue(BiFunction<BravoFixTrack<Competitor>, TimePoint, T> valueGetter,
            Function<T, Double> mapperToDouble,
            TrackedRace trackedRace, Competitor competitor, TimePoint timePoint) {
        final Double result;
        final BravoFixTrack<Competitor> bravoFixTrack = trackedRace
                .<BravoFix, BravoFixTrack<Competitor>> getSensorTrack(competitor, BravoFixTrack.TRACK_NAME);
        if (bravoFixTrack != null) {
            final T t = valueGetter.apply(bravoFixTrack, timePoint);
            result = t == null ? null : mapperToDouble.apply(t);
        } else {
            result = null;
        }
        return result;
    }

    @Override
    public CompetitorsRaceDataDTO getCompetitorsRaceData(RegattaAndRaceIdentifier race, List<CompetitorDTO> competitors, Date from, Date to,
            final long stepSizeInMillis, final DetailType detailType, final String leaderboardGroupName, final String leaderboardName) throws NoWindException {
        CompetitorsRaceDataDTO result = null;
        final TrackedRace trackedRace = getExistingTrackedRace(race);
        if (trackedRace != null) {
            TimePoint newestEvent = trackedRace.getTimePointOfNewestEvent();
            final TimePoint startTime = from == null ? trackedRace.getStartOfTracking() : new MillisecondsTimePoint(from);
            final TimePoint endTime = (to == null || to.after(newestEvent.asDate())) ? newestEvent : new MillisecondsTimePoint(to);
            final long adjustedStepSizeInMillis = (long) Math.max((double) stepSizeInMillis, startTime.until(endTime).divide(SailingServiceConstants.MAX_NUMBER_OF_FIXES_TO_QUERY).asMillis());
            result = new CompetitorsRaceDataDTO(detailType, startTime==null?null:startTime.asDate(), endTime==null?null:endTime.asDate());
            final int MAX_CACHE_SIZE = SailingServiceConstants.MAX_NUMBER_OF_FIXES_TO_QUERY;
            final ConcurrentHashMap<TimePoint, WindLegTypeAndLegBearingCache> cachesByTimePoint = new ConcurrentHashMap<>();
            Map<CompetitorDTO, FutureTask<CompetitorRaceDataDTO>> resultFutures = new HashMap<>();
            for (final CompetitorDTO competitorDTO : competitors) {
                FutureTask<CompetitorRaceDataDTO> future = new FutureTask<CompetitorRaceDataDTO>(new Callable<CompetitorRaceDataDTO>() {
                            @Override
                            public CompetitorRaceDataDTO call() throws NoWindException {
                                Competitor competitor = getCompetitorByIdAsString(trackedRace.getRace().getCompetitors(),
                                        competitorDTO.getIdAsString());
                                ArrayList<com.sap.sse.common.Util.Triple<String, Date, Double>> markPassingsData = new ArrayList<com.sap.sse.common.Util.Triple<String, Date, Double>>();
                                ArrayList<com.sap.sse.common.Util.Pair<Date, Double>> raceData = new ArrayList<com.sap.sse.common.Util.Pair<Date, Double>>();
                                // Filling the mark passings
                                Set<MarkPassing> competitorMarkPassings = trackedRace.getMarkPassings(competitor);
                                if (competitorMarkPassings != null) {
                                    trackedRace.lockForRead(competitorMarkPassings);
                                    try {
                                        for (MarkPassing markPassing : competitorMarkPassings) {
                                            MillisecondsTimePoint time = new MillisecondsTimePoint(markPassing.getTimePoint().asMillis());
                                            WindLegTypeAndLegBearingCache cache = cachesByTimePoint.get(time);
                                            if (cache == null) {
                                                cache = new LeaderboardDTOCalculationReuseCache(time);
                                                cachesByTimePoint.put(time, cache);
                                            }
                                            Double competitorMarkPassingsData = getCompetitorRaceDataEntry(detailType,
                                                    trackedRace, competitor, time, leaderboardGroupName, leaderboardName, cache);
                                            if (competitorMarkPassingsData != null) {
                                                markPassingsData.add(new com.sap.sse.common.Util.Triple<String, Date, Double>(markPassing
                                                        .getWaypoint().getName(), time.asDate(), competitorMarkPassingsData));
                                            }
                                        }
                                    } finally {
                                        trackedRace.unlockAfterRead(competitorMarkPassings);
                                    }
                                }
                                if (startTime != null && endTime != null) {
                                    for (long i = startTime.asMillis(); i <= endTime.asMillis(); i += adjustedStepSizeInMillis) {
                                        MillisecondsTimePoint time = new MillisecondsTimePoint(i);
                                        WindLegTypeAndLegBearingCache cache = cachesByTimePoint.get(time);
                                        if (cache == null) {
                                            cache = new LeaderboardDTOCalculationReuseCache(time);
                                            if (cachesByTimePoint.size() >= MAX_CACHE_SIZE) {
                                                final Iterator<Entry<TimePoint, WindLegTypeAndLegBearingCache>> iterator = cachesByTimePoint.entrySet().iterator();
                                                while (cachesByTimePoint.size() >= MAX_CACHE_SIZE && iterator.hasNext()) {
                                                    iterator.next();
                                                    iterator.remove();
                                                }
                                            }
                                            cachesByTimePoint.put(time, cache);
                                        }
                                        Double competitorRaceData = getCompetitorRaceDataEntry(detailType, trackedRace,
                                                competitor, time, leaderboardGroupName, leaderboardName, cache);
                                        if (competitorRaceData != null) {
                                            raceData.add(new com.sap.sse.common.Util.Pair<Date, Double>(time.asDate(), competitorRaceData));
                                        }
                                    }
                                }
                                return new CompetitorRaceDataDTO(competitorDTO, detailType, markPassingsData, raceData);
                            }
                        });
                resultFutures.put(competitorDTO, future);
                executor.execute(future);
            }
            for (Map.Entry<CompetitorDTO, FutureTask<CompetitorRaceDataDTO>> e : resultFutures.entrySet()) {
                CompetitorRaceDataDTO competitorData;
                try {
                    competitorData = e.getValue().get();
                } catch (InterruptedException e1) {
                    competitorData = null;
                    logger.log(Level.SEVERE, "Exception while trying to compute competitor data "+detailType+" for competitor "+e.getKey().getName(), e1);
                } catch (ExecutionException e1) {
                    competitorData = null;
                    logger.log(Level.SEVERE, "Exception while trying to compute competitor data "+detailType+" for competitor "+e.getKey().getName(), e1);
                }
                result.setCompetitorData(e.getKey(), competitorData);
            }
        }
        return result;
    }

    @Override
    public List<Triple<String, List<CompetitorDTO>, List<Double>>> getLeaderboardDataEntriesForAllRaceColumns(String leaderboardName, 
            Date date, DetailType detailType) throws Exception {
        List<com.sap.sse.common.Util.Triple<String, List<CompetitorDTO>, List<Double>>> result = new ArrayList<>();
        // Attention: The reason why we read the data from the LeaderboardDTO and not from the leaderboard directly is to ensure
        // the use of the leaderboard cache.
        final Leaderboard leaderboard = getService().getLeaderboardByName(leaderboardName);
        if (leaderboard != null) {
            TimePoint timePoint;
            if (date == null) {
                timePoint = null;
            } else {
                timePoint = new MillisecondsTimePoint(date);
            }
            TimePoint effectiveTimePoint = timePoint == null ? leaderboard.getNowMinusDelay() : timePoint;
            if (detailType != null) {
                switch (detailType) {
                case REGATTA_NET_POINTS_SUM:
                    for (Entry<RaceColumn, Map<Competitor, Double>> e : leaderboard.getNetPointsSumAfterRaceColumn(effectiveTimePoint).entrySet()) {
                        List<CompetitorDTO> competitorDTOs = new ArrayList<>();
                        List<Double> pointSums = new ArrayList<>();
                        for (Entry<Competitor, Double> e2 : e.getValue().entrySet()) {
                            competitorDTOs.add(baseDomainFactory.convertToCompetitorDTO(e2.getKey()));
                            pointSums.add(e2.getValue());
                        }
                        result.add(new Triple<>(e.getKey().getName(), competitorDTOs, pointSums)); 
                    }
                    break;
                case REGATTA_RANK:
                case OVERALL_RANK:
                    Map<RaceColumn, List<Competitor>> competitorsFromBestToWorst = leaderboard
                            .getRankedCompetitorsFromBestToWorstAfterEachRaceColumn(effectiveTimePoint);
                    for (Entry<RaceColumn, List<Competitor>> e : competitorsFromBestToWorst.entrySet()) {
                        int rank = 1;
                        List<Double> values = new ArrayList<Double>();
                        List<CompetitorDTO> competitorDTOs = new ArrayList<>();
                        for (Competitor competitor : e.getValue()) {
                            values.add(new Double(rank));
                            competitorDTOs.add(baseDomainFactory.convertToCompetitorDTO(competitor));
                            rank++;
                        }
                        result.add(new Triple<>(e.getKey().getName(), competitorDTOs, values));
                    }
                    break;
                default:
                    break;
                }
            }

        }
        return result;
    }

    @Override
    public List<com.sap.sse.common.Util.Pair<String, String>> getLeaderboardsNamesOfMetaLeaderboard(
            String metaLeaderboardName) {
        Leaderboard leaderboard = getService().getLeaderboardByName(metaLeaderboardName);
        if (leaderboard == null) {
            throw new IllegalArgumentException("Couldn't find leaderboard named " + metaLeaderboardName);
        }
        if (!(leaderboard instanceof MetaLeaderboard)) {
            throw new IllegalArgumentException("The leaderboard " + metaLeaderboardName + " is not a metaleaderboard");
        }
        MetaLeaderboard metaLeaderboard = (MetaLeaderboard) leaderboard;
        LeaderboardGroup groupOrNull = null;
        for (LeaderboardGroup lg : getService().getLeaderboardGroups().values()) {
            if (metaLeaderboard.equals(lg.getOverallLeaderboard())) {
                groupOrNull = lg;
                break;
            }
        }
        // If we could identify the associated LeaderboardGroup the Leaderboards can be sorted based on that group
        Iterable<Leaderboard> leaderBoards = groupOrNull != null
                ? HomeServiceUtil.getLeaderboardsForSeriesInOrder(groupOrNull) : metaLeaderboard.getLeaderboards();
        List<com.sap.sse.common.Util.Pair<String, String>> result = new ArrayList<com.sap.sse.common.Util.Pair<String, String>>();
        for (Leaderboard containedLeaderboard : leaderBoards) {
            result.add(new com.sap.sse.common.Util.Pair<String, String>(containedLeaderboard.getName(),
                    containedLeaderboard.getDisplayName() != null ? containedLeaderboard.getDisplayName()
                            : containedLeaderboard.getName()));
        }
        return result;
    }

    @Override
    public Map<CompetitorDTO, List<GPSFixDTOWithSpeedWindTackAndLegType>> getDouglasPoints(
            RegattaAndRaceIdentifier raceIdentifier, Map<CompetitorDTO, TimeRange> competitorTimeRanges, double meters)
            throws NoWindException {
        final Map<CompetitorDTO, List<GPSFixDTOWithSpeedWindTackAndLegType>> result = new HashMap<>();
        final TrackedRace trackedRace = getExistingTrackedRace(raceIdentifier);
        if (trackedRace != null) {
            final MeterDistance maxDistance = new MeterDistance(meters);
            for (Competitor competitor : trackedRace.getRace().getCompetitors()) {
                final CompetitorDTO competitorDTO = baseDomainFactory.convertToCompetitorDTO(competitor);
                if (competitorTimeRanges.containsKey(competitorDTO)) {
                    // get Track of competitor
                    final GPSFixTrack<Competitor, GPSFixMoving> gpsFixTrack = trackedRace.getTrack(competitor);
                    // Distance for DouglasPeucker
                    final TimeRange timeRange = competitorTimeRanges.get(competitorDTO);
                    final Iterable<GPSFixMoving> gpsFixApproximation = trackedRace.approximate(competitor, maxDistance,
                            timeRange.from(), timeRange.to());
                    final List<GPSFixDTOWithSpeedWindTackAndLegType> gpsFixDouglasList = new ArrayList<>();
                    GPSFix fix = null;
                    for (GPSFix next : gpsFixApproximation) {
                        if (fix != null) {
                            final Bearing bearing = fix.getPosition().getBearingGreatCircle(next.getPosition());
                            final Speed speed = fix.getPosition().getDistance(next.getPosition())
                                    .inTime(next.getTimePoint().asMillis() - fix.getTimePoint().asMillis());
                            final SpeedWithBearing speedWithBearing = new KnotSpeedWithBearingImpl(speed.getKnots(), bearing);
                            gpsFixDouglasList.add(createDouglasPeuckerGPSFixDTO(trackedRace, competitor, fix, speedWithBearing));
                        }
                        fix = next;
                    }
                    if (fix != null) {
                        // add one last GPSFixDTO with no successor to calculate speed/bearing to:
                        final SpeedWithBearing speedWithBearing = gpsFixTrack.getEstimatedSpeed(fix.getTimePoint());
                        gpsFixDouglasList.add(createDouglasPeuckerGPSFixDTO(trackedRace, competitor, fix, speedWithBearing));
                    }
                    result.put(competitorDTO, gpsFixDouglasList);
                }
            }
        }
        return result;
    }

    private GPSFixDTOWithSpeedWindTackAndLegType createDouglasPeuckerGPSFixDTO(TrackedRace trackedRace, Competitor competitor, GPSFix fix,
            SpeedWithBearing speedWithBearing) throws NoWindException {
        Tack tack = trackedRace.getTack(competitor, fix.getTimePoint());
        TrackedLegOfCompetitor trackedLegOfCompetitor = trackedRace.getTrackedLeg(competitor,
                fix.getTimePoint());
        LegType legType = trackedLegOfCompetitor == null ? null : trackedRace.getTrackedLeg(
                trackedLegOfCompetitor.getLeg()).getLegType(fix.getTimePoint());
        Wind wind = trackedRace.getWind(fix.getPosition(), fix.getTimePoint());
        WindDTO windDTO = createWindDTOFromAlreadyAveraged(wind, fix.getTimePoint());
        GPSFixDTOWithSpeedWindTackAndLegType fixDTO = createGPSFixDTO(fix, speedWithBearing, windDTO, tack, legType, /* extrapolated */
                false);
        return fixDTO;
    }

    @Override
    public Map<CompetitorDTO, List<ManeuverDTO>> getManeuvers(RegattaAndRaceIdentifier raceIdentifier,
            Map<CompetitorDTO, TimeRange> competitorTimeRanges) throws NoWindException {
        final Map<CompetitorDTO, List<ManeuverDTO>> result = new HashMap<>();
        final TrackedRace trackedRace = getExistingTrackedRace(raceIdentifier);
        if (trackedRace != null) {
            final Map<CompetitorDTO, Future<List<ManeuverDTO>>> futures = new HashMap<>();
            for (Competitor competitor : trackedRace.getRace().getCompetitors()) {
                final CompetitorDTO competitorDTO = baseDomainFactory.convertToCompetitorDTO(competitor);
                if (competitorTimeRanges.containsKey(competitorDTO)) {
                    final TimeRange timeRange = competitorTimeRanges.get(competitorDTO);
                    final TimePoint from = timeRange.from(), to = timeRange.to();
                    final RunnableFuture<List<ManeuverDTO>> future = new FutureTask<>(() -> {
                        final Iterable<Maneuver> maneuvers = trackedRace.getManeuvers(competitor, from, to,
                                /* waitForLatest */ true);
                        return createManeuverDTOsForCompetitor(maneuvers, trackedRace, competitor);
                    });
                    executor.execute(future);
                    futures.put(competitorDTO, future);
                }
            }
            for (Map.Entry<CompetitorDTO, Future<List<ManeuverDTO>>> competitorAndFuture : futures.entrySet()) {
                try {
                    result.put(competitorAndFuture.getKey(), competitorAndFuture.getValue().get());
                } catch (InterruptedException | ExecutionException e) {
                    throw new RuntimeException(e);
                }
            }
        }
        return result;
    }

    private List<ManeuverDTO> createManeuverDTOsForCompetitor(Iterable<Maneuver> maneuvers, TrackedRace trackedRace, Competitor competitor) {
        final List<ManeuverDTO> result = new ArrayList<ManeuverDTO>();
        for (Maneuver maneuver : maneuvers) {
            final ManeuverType type = maneuver.getType();
            final Tack newTack = maneuver.getNewTack();
            final Position position = maneuver.getPosition();
            final Date timepoint = maneuver.getTimePoint().asDate();
            final Date timePointBefore = maneuver.getManeuverBoundaries().getTimePointBefore().asDate();
            final SpeedWithBearingDTO speedBefore = createSpeedWithBearingDTO(maneuver.getSpeedWithBearingBefore());
            final SpeedWithBearingDTO speedAfter = createSpeedWithBearingDTO(maneuver.getSpeedWithBearingAfter());
            final double directionChangeInDegrees = maneuver.getDirectionChangeInDegrees();
            final double maxTurningRateInDegreesPerSecond = maneuver.getMaxTurningRateInDegreesPerSecond();
            final double averageTurningRateInDegreesPerSecond = maneuver.getAvgTurningRateInDegreesPerSecond();
            final double lowestSpeedInKnots = maneuver.getLowestSpeed().getKnots();
            final Date markPassingTimePoint = maneuver.isMarkPassing()
                    ? maneuver.getMarkPassing().getTimePoint().asDate() : null;
            final NauticalSide markPassingSide = maneuver.isMarkPassing() ? maneuver.getToSide() : null;
            final SpeedWithBearing speedWithBearingBeforeManeuverLoss = maneuver.getManeuverLoss() == null ? null
                    : maneuver.getManeuverLoss().getSpeedWithBearingBefore();
            final Double middleManeuverAngle = maneuver.getManeuverLoss() == null ? null : maneuver.getManeuverLoss().getMiddleManeuverAngle().getDegrees();
            final ManeuverLossDTO maneuverLoss = maneuver.getManeuverLoss() == null ? null
                    : new ManeuverLossDTO(maneuver.getManeuverLoss().getManeuverStartPosition(),
                            maneuver.getManeuverLoss().getManeuverEndPosition(), speedWithBearingBeforeManeuverLoss, middleManeuverAngle,
                            maneuver.getManeuverLoss().getManeuverDuration(), maneuver.getManeuverLoss().getProjectedDistanceLost());
            result.add(new ManeuverDTO(type, newTack, position, timepoint, timePointBefore, speedBefore,
                    speedAfter, directionChangeInDegrees, maxTurningRateInDegreesPerSecond,
                    averageTurningRateInDegreesPerSecond, lowestSpeedInKnots, markPassingTimePoint, markPassingSide, maneuverLoss));
        }
        return result;
    }

    @Override
    public RaceDefinition getRace(RegattaAndRaceIdentifier raceIdentifier) {
        Regatta regatta = getService().getRegattaByName(raceIdentifier.getRegattaName());
        RaceDefinition race = getRaceByName(regatta, raceIdentifier.getRaceName());
        return race;
    }

    @Override
    public DynamicTrackedRace getTrackedRace(RegattaAndRaceIdentifier regattaNameAndRaceName) {
        Regatta regatta = getService().getRegattaByName(regattaNameAndRaceName.getRegattaName());
        RaceDefinition race = getRaceByName(regatta, regattaNameAndRaceName.getRaceName());
        DynamicTrackedRace trackedRace = getService().getOrCreateTrackedRegatta(regatta).getTrackedRace(race);
        getSecurityService().checkCurrentUserReadPermission(trackedRace);
        return trackedRace;
    }

    @Override
    public TrackedRace getExistingTrackedRace(RegattaAndRaceIdentifier regattaNameAndRaceName) {
        final DynamicTrackedRace existingTrackedRace = getService().getExistingTrackedRace(regattaNameAndRaceName);
        getSecurityService().checkCurrentUserReadPermission(existingTrackedRace);
        return existingTrackedRace;
    }

    @Override
    public Regatta getRegatta(RegattaName regattaIdentifier) {
        final Regatta regattaByName = getService().getRegattaByName(regattaIdentifier.getRegattaName());
        getSecurityService().checkCurrentUserReadPermission(regattaByName);
        return regattaByName;
    }

    /**
     * Returns a servlet context that, when asked for a resource, first tries the original servlet context's implementation. If that
     * fails, it prepends "war/" to the request because the war/ folder contains all the resources exposed externally
     * through the HTTP server.
     */
    @Override
    public ServletContext getServletContext() {
        return new DelegatingServletContext(super.getServletContext());
    }

    @Override
    /**
     * Override of function to prevent exception "Blocked request without GWT permutation header (XSRF attack?)" when testing the GWT sites
     */
    protected void checkPermutationStrongName() throws SecurityException {
        //Override to prevent exception "Blocked request without GWT permutation header (XSRF attack?)" when testing the GWT sites
        return;
    }

    @Override
    public List<LeaderboardGroupDTO> getLeaderboardGroups(boolean withGeoLocationData) {
        final Map<String, LeaderboardGroup> leaderboardGroups = getService().getLeaderboardGroups();
        return getSecurityService().mapAndFilterByReadPermissionForCurrentUser(SecuredDomainType.LEADERBOARD_GROUP,
                leaderboardGroups.values(), lg -> lg.getId().toString(),
                leaderboardGroup -> convertToLeaderboardGroupDTO(leaderboardGroup, withGeoLocationData, false));
    }

    @Override
    public LeaderboardGroupDTO getLeaderboardGroupByName(String groupName, boolean withGeoLocationData) {
        final LeaderboardGroup leaderboardGroupByName = getService().getLeaderboardGroupByName(groupName);
        getSecurityService().checkCurrentUserReadPermission(leaderboardGroupByName);
        return convertToLeaderboardGroupDTO(leaderboardGroupByName, withGeoLocationData, false);
    }

    private LeaderboardGroupDTO convertToLeaderboardGroupDTO(final LeaderboardGroup leaderboardGroup,
            final boolean withGeoLocationData, final boolean withStatisticalData) {
        final LeaderboardGroupDTO groupDTO = new LeaderboardGroupDTO(leaderboardGroup.getId(),
                leaderboardGroup.getName(), leaderboardGroup.getDisplayName(), leaderboardGroup.getDescription());
        groupDTO.displayLeaderboardsInReverseOrder = leaderboardGroup.isDisplayGroupsInReverseOrder();
        for (final Leaderboard leaderboard : leaderboardGroup.getLeaderboards()) {
            try {
                groupDTO.leaderboards.add(createStrippedLeaderboardDTO(leaderboard, withGeoLocationData, withStatisticalData));
            } catch (Exception e) {
                logger.log(Level.SEVERE, "Caught exception while reading data for leaderboard " + leaderboard.getName(), e);
            }
        }
        final Leaderboard overallLeaderboard = leaderboardGroup.getOverallLeaderboard();
        if (overallLeaderboard != null) {
            if (overallLeaderboard.getResultDiscardingRule() instanceof ThresholdBasedResultDiscardingRule) {
                groupDTO.setOverallLeaderboardDiscardThresholds(((ThresholdBasedResultDiscardingRule) overallLeaderboard
                        .getResultDiscardingRule()).getDiscardIndexResultsStartingWithHowManyRaces());
            }
            groupDTO.setOverallLeaderboardScoringSchemeType(overallLeaderboard.getScoringScheme().getType());
        }
        SecurityDTOUtil.addSecurityInformation(getSecurityService(), groupDTO, leaderboardGroup.getIdentifier());
        return groupDTO;
    }


    @Override
    public void renameLeaderboardGroup(String oldName, String newName) {
        final LeaderboardGroup leaderboardGroupByName = getService().getLeaderboardGroupByName(oldName);
        getSecurityService().checkCurrentUserUpdatePermission(leaderboardGroupByName);
        getService().apply(new RenameLeaderboardGroup(oldName, newName));
    }

    @Override
    public void removeLeaderboardGroups(Set<String> groupNames) {
        for (String groupName : groupNames) {
            removeLeaderboardGroup(groupName);
        }
    }

    private void removeLeaderboardGroup(String groupName) {
        LeaderboardGroupDTO group = getLeaderboardGroupByName(groupName, false);
        if (group != null) {
            getSecurityService().checkPermissionAndDeleteOwnershipForObjectRemoval(SecuredDomainType.LEADERBOARD_GROUP,
                    group.getId().toString(), new Action() {
                        @Override
                        public void run() throws Exception {
                            getService().apply(new RemoveLeaderboardGroup(groupName));
                        }
                    });
        }
    }

    @Override
    public LeaderboardGroupDTO createLeaderboardGroup(String groupName, String description,
            String displayName,
            boolean displayGroupsInReverseOrder,
            int[] overallLeaderboardDiscardThresholds, ScoringSchemeType overallLeaderboardScoringSchemeType) {
        List<String> leaderBoards = new ArrayList<>();

        return doCreateLeaderboardGroup(groupName, description, displayName,
                displayGroupsInReverseOrder, overallLeaderboardDiscardThresholds, overallLeaderboardScoringSchemeType,
                leaderBoards);
    }

    private LeaderboardGroupDTO doCreateLeaderboardGroup(String groupName, String description,
            String displayName, boolean displayGroupsInReverseOrder, int[] overallLeaderboardDiscardThresholds,
            ScoringSchemeType overallLeaderboardScoringSchemeType, List<String> leaderBoards) {
        UUID newLeaderboardGroupId = UUID.randomUUID();
        return getSecurityService().setOwnershipCheckPermissionForObjectCreationAndRevertOnError(
                SecuredDomainType.LEADERBOARD_GROUP, newLeaderboardGroupId.toString(), displayName,
                new ActionWithResult<LeaderboardGroupDTO>() {
                    @Override
                    public LeaderboardGroupDTO run() throws Exception {
                        CreateLeaderboardGroup createLeaderboardGroupOp = new CreateLeaderboardGroup(
                                newLeaderboardGroupId, groupName, description, displayName, displayGroupsInReverseOrder,
                                leaderBoards, overallLeaderboardDiscardThresholds,
                                overallLeaderboardScoringSchemeType);
                        return convertToLeaderboardGroupDTO(getService().apply(createLeaderboardGroupOp), false, false);
                    }
                });
    }

    @Override
    public void updateLeaderboardGroup(String oldName, String newName, String newDescription, String newDisplayName,
            List<String> leaderboardNames, int[] overallLeaderboardDiscardThresholds, ScoringSchemeType overallLeaderboardScoringSchemeType) {
        SecurityUtils.getSubject().checkPermission(SecuredDomainType.LEADERBOARD_GROUP.getStringPermissionForObjects(DefaultActions.UPDATE, oldName));
        getService().apply(
                new UpdateLeaderboardGroup(oldName, newName, newDescription, newDisplayName,
                        leaderboardNames, overallLeaderboardDiscardThresholds, overallLeaderboardScoringSchemeType));
    }

    @Override
    public ReplicationStateDTO getReplicaInfo() {
        ReplicationService service = getReplicationService();
        Set<ReplicaDTO> replicaDTOs = new HashSet<ReplicaDTO>();
        for (ReplicaDescriptor replicaDescriptor : service.getReplicaInfo()) {
            final Map<Class<? extends OperationWithResult<?, ?>>, Integer> statistics = service.getStatistics(replicaDescriptor);
            Map<String, Integer> replicationCountByOperationClassName = new HashMap<String, Integer>();
            for (Entry<Class<? extends OperationWithResult<?, ?>>, Integer> e : statistics.entrySet()) {
                replicationCountByOperationClassName.put(e.getKey().getName(), e.getValue());
            }
            replicaDTOs.add(new ReplicaDTO(replicaDescriptor.getIpAddress().getHostName(),
                    replicaDescriptor.getRegistrationTime().asDate(), replicaDescriptor.getUuid().toString(),
                    replicaDescriptor.getReplicableIdsAsStrings(), replicationCountByOperationClassName,
                    service.getAverageNumberOfOperationsPerMessage(replicaDescriptor),
                    service.getNumberOfMessagesSent(replicaDescriptor), service.getNumberOfBytesSent(replicaDescriptor),
                    service.getAverageNumberOfBytesPerMessage(replicaDescriptor)));
        }
        ReplicationMasterDTO master;
        ReplicationMasterDescriptor replicatingFromMaster = service.getReplicatingFromMaster();
        if (replicatingFromMaster == null) {
            master = null;
        } else {
            master = new ReplicationMasterDTO(replicatingFromMaster.getHostname(), replicatingFromMaster.getServletPort(),
                    replicatingFromMaster.getMessagingHostname(), replicatingFromMaster.getMessagingPort(), replicatingFromMaster.getExchangeName(),
                    StreamSupport.stream(replicatingFromMaster.getReplicables().spliterator(), /* parallel */ false).map(r->r.getId()).toArray(s->new String[s]));
        }
        return new ReplicationStateDTO(master, replicaDTOs, service.getServerIdentifier().toString());
    }

    /**
     * A warning shall be issued to the administration user if the {@link RacingEventService} is a replica. For all
     * other {@link Replicable}s such as the {@link SecurityService} we don't care.
     */
    @Override
    public String[] getReplicableIdsAsStringThatShallLeadToWarningAboutInstanceBeingReplica() {
        return new String[] { getService().getId().toString() };
    }
    
    @Override
    public void startReplicatingFromMaster(String messagingHost, String masterHost, String exchangeName, int servletPort, int messagingPort) throws IOException, ClassNotFoundException, InterruptedException {
        // The queue name must always be the same for this server. In order to achieve
        // this we're using the unique server identifier
        getReplicationService().startToReplicateFrom(
                ReplicationFactory.INSTANCE.createReplicationMasterDescriptor(messagingHost, masterHost, exchangeName, servletPort, messagingPort, 
                        /* use local server identifier as queue name */ getReplicationService().getServerIdentifier().toString(), getReplicationService().getAllReplicables()));
    }

    @Override
    public List<EventDTO> getEvents() throws MalformedURLException {
        return getSecurityService().mapAndFilterByReadPermissionForCurrentUser(SecuredDomainType.EVENT,
                getService().getAllEvents(), event -> event.getId().toString(), event -> {
                    EventDTO eventDTO = convertToEventDTO(event, false);
                    try {
                        eventDTO.setBaseURL(getEventBaseURLFromEventOrRequest(event));
                    } catch (MalformedURLException e) {
                        throw new RuntimeException(e);
                    }
                    eventDTO.setIsOnRemoteServer(false);
                    return eventDTO;
                });
    }

    @Override
    public List<EventBaseDTO> getPublicEventsOfAllSailingServers() throws MalformedURLException {
        List<EventBaseDTO> result = new ArrayList<>();
        for (EventDTO localEvent : getEvents()) {
            if (localEvent.isPublic) {
                result.add(localEvent);
            }
        }
        for (Entry<RemoteSailingServerReference, com.sap.sse.common.Util.Pair<Iterable<EventBase>, Exception>> serverRefAndEventsOrException :
                        getService().getPublicEventsOfAllSailingServers().entrySet()) {
            final com.sap.sse.common.Util.Pair<Iterable<EventBase>, Exception> eventsOrException = serverRefAndEventsOrException.getValue();
            final RemoteSailingServerReference serverRef = serverRefAndEventsOrException.getKey();
            final Iterable<EventBase> remoteEvents = eventsOrException.getA();
            String baseURLFromServerReference = getBaseURL(serverRef.getURL()).toString();
            if (remoteEvents != null) {
                for (EventBase remoteEvent : remoteEvents) {
                    EventBaseDTO remoteEventDTO = convertToEventDTO(remoteEvent);
                    remoteEventDTO.setBaseURL(remoteEvent.getBaseURL() == null ? baseURLFromServerReference : remoteEvent.getBaseURL().toString());
                    remoteEventDTO.setIsOnRemoteServer(true);
                    result.add(remoteEventDTO);
                }
            }
        }
        return result;
    }

    /**
     * Determines the base URL (protocol, host and port parts) used for the currently executing servlet request. Defaults
     * to <code>http://sapsailing.com</code>.
     * @throws MalformedURLException 
     */
    private URL getRequestBaseURL() throws MalformedURLException {
        final URL url = new URL(getThreadLocalRequest().getRequestURL().toString());
        final URL baseURL = getBaseURL(url);
        return baseURL;
    }

    private URL getBaseURL(URL url) throws MalformedURLException {
        return new URL(url.getProtocol(), url.getHost(), url.getPort(), /* file */ "");
    }

    private RemoteSailingServerReferenceDTO createRemoteSailingServerReferenceDTO(
            final RemoteSailingServerReference serverRef,
            final com.sap.sse.common.Util.Pair<Iterable<EventBase>, Exception> eventsOrException) {
        final Iterable<EventBase> events = eventsOrException.getA();
        final Iterable<EventBaseDTO> eventDTOs;
        final RemoteSailingServerReferenceDTO sailingServerDTO;
        if (events == null) {
            eventDTOs = null;
            final Exception exception = eventsOrException.getB();
            sailingServerDTO = new RemoteSailingServerReferenceDTO(serverRef.getName(),
                    serverRef.getURL().toExternalForm(), exception==null?null:exception.getMessage());
        } else {
            eventDTOs = convertToEventDTOs(events);
            sailingServerDTO = new RemoteSailingServerReferenceDTO(
                    serverRef.getName(), serverRef
                            .getURL().toExternalForm(), eventDTOs);
        }
        return sailingServerDTO;
    }
    
    private Iterable<EventBaseDTO> convertToEventDTOs(Iterable<EventBase> events) {
        List<EventBaseDTO> result = new ArrayList<>();
        for (EventBase event : events) {
            EventBaseDTO eventDTO = convertToEventDTO(event);
            result.add(eventDTO);
        }
        return result;
    }

    @Override
    public EventDTO updateEvent(UUID eventId, String eventName, String eventDescription, Date startDate, Date endDate,
            VenueDTO venue, boolean isPublic, Iterable<UUID> leaderboardGroupIds, String officialWebsiteURLString, String baseURLAsString,
            Map<String, String> sailorsInfoWebsiteURLsByLocaleName, Iterable<ImageDTO> images, Iterable<VideoDTO> videos,
            Iterable<String> windFinderReviewedSpotCollectionIds) throws MalformedURLException, UnauthorizedException {
        if (SecurityUtils.getSubject().isPermitted(SecuredDomainType.EVENT.getStringPermissionForObjects(DefaultActions.UPDATE, eventId.toString()))) {
            TimePoint startTimePoint = startDate != null ? new MillisecondsTimePoint(startDate) : null;
            TimePoint endTimePoint = endDate != null ?  new MillisecondsTimePoint(endDate) : null;
            URL officialWebsiteURL = officialWebsiteURLString != null ? new URL(officialWebsiteURLString) : null;
            URL baseURL = baseURLAsString != null ? new URL(baseURLAsString) : null;
            Map<Locale, URL> sailorsInfoWebsiteURLs = convertToLocalesAndUrls(sailorsInfoWebsiteURLsByLocaleName);
            List<ImageDescriptor> eventImages = convertToImages(images);
            List<VideoDescriptor> eventVideos = convertToVideos(videos);
            getService().apply(
                    new UpdateEvent(eventId, eventName, eventDescription, startTimePoint, endTimePoint, venue.getName(),
                        isPublic, leaderboardGroupIds, officialWebsiteURL, baseURL, sailorsInfoWebsiteURLs, eventImages,
                        eventVideos, windFinderReviewedSpotCollectionIds));
            return getEventById(eventId, false);
        }
        throw new UnauthorizedException("You are not permitted to edit event " + eventId);
    }

    @Override
    public EventDTO createEvent(String eventName, String eventDescription, Date startDate, Date endDate, String venue,
            boolean isPublic, List<String> courseAreaNames, String officialWebsiteURLAsString, String baseURLAsString,
            Map<String, String> sailorsInfoWebsiteURLsByLocaleName, Iterable<ImageDTO> images, Iterable<VideoDTO> videos, 
            Iterable<UUID> leaderboardGroupIds)
            throws MalformedURLException, UnauthorizedException {
        final UUID eventUuid = UUID.randomUUID();

        return getSecurityService().setOwnershipCheckPermissionForObjectCreationAndRevertOnError(
                SecuredDomainType.EVENT,
                eventUuid.toString(), eventName, new ActionWithResult<EventDTO>() {
                    @Override
                    public EventDTO run() throws Exception {
                        TimePoint startTimePoint = startDate != null ? new MillisecondsTimePoint(startDate) : null;
                        TimePoint endTimePoint = endDate != null ? new MillisecondsTimePoint(endDate) : null;
                        URL officialWebsiteURL = officialWebsiteURLAsString != null
                                ? new URL(officialWebsiteURLAsString)
                                : null;
                        URL baseURL = baseURLAsString != null ? new URL(baseURLAsString) : null;
                        Map<Locale, URL> sailorsInfoWebsiteURLs = convertToLocalesAndUrls(
                                sailorsInfoWebsiteURLsByLocaleName);
                        List<ImageDescriptor> eventImages = convertToImages(images);
                        List<VideoDescriptor> eventVideos = convertToVideos(videos);
                        getService().apply(new CreateEvent(eventName, eventDescription, startTimePoint, endTimePoint,
                                venue, isPublic, eventUuid, officialWebsiteURL, baseURL, sailorsInfoWebsiteURLs,
                                eventImages, eventVideos, leaderboardGroupIds));
                        createCourseAreas(eventUuid, courseAreaNames.toArray(new String[courseAreaNames.size()]));
                        return getEventById(eventUuid, false);
                    }
                });
    }

    @Override
    public Pair<Integer, Integer> resolveImageDimensions(String imageUrlAsString) throws Exception {
        final Pair<Integer, Integer> imageDimensions;
        if (imageUrlAsString != null && !imageUrlAsString.isEmpty()) {
            URL imageURL = new URL(imageUrlAsString);
            imageDimensions = MediaUtils.getImageDimensions(imageURL);
        } else {
            imageDimensions = null;
        }
        return imageDimensions;
    }
    
    @Override
    public void createCourseAreas(UUID eventId, String[] courseAreaNames) {
        getSecurityService().checkCurrentUserUpdatePermission(getService().getEvent(eventId));
        final UUID[] courseAreaIDs = new UUID[courseAreaNames.length];
        for (int i=0; i<courseAreaNames.length; i++) {
            courseAreaIDs[i] = UUID.randomUUID();
        }
        getService().apply(new AddCourseAreas(eventId, courseAreaNames, courseAreaIDs));
    }

    @Override
    public void removeCourseAreas(UUID eventId, UUID[] courseAreaIds) {
        getSecurityService().checkCurrentUserDeletePermission(getService().getEvent(eventId));
        getService().apply(new RemoveCourseAreas(eventId, courseAreaIds));
    }

    @Override
    public void removeEvents(Collection<UUID> eventIds) throws UnauthorizedException {
        for (UUID eventId : eventIds) {
            removeEvent(eventId);
        }
    }

    @Override
    public void removeEvent(UUID eventId) throws UnauthorizedException {
        getSecurityService().checkPermissionAndDeleteOwnershipForObjectRemoval(SecuredDomainType.EVENT,
                eventId.toString(), new Action() {
                    @Override
                    public void run() throws Exception {
                        getService().apply(new RemoveEvent(eventId));
                    }
                });
    }

    @Override
    public void renameEvent(UUID eventId, String newName) throws UnauthorizedException {
        if (SecurityUtils.getSubject().isPermitted(SecuredDomainType.EVENT.getStringPermissionForObjects(DefaultActions.UPDATE, eventId.toString()))) {
            getService().apply(new RenameEvent(eventId, newName));
        } else {
            throw new UnauthorizedException("You are not permitted to edit event " + eventId);
        }
    }

    @Override
    public EventDTO getEventById(UUID id, boolean withStatisticalData) throws MalformedURLException, UnauthorizedException {
        if (SecurityUtils.getSubject().isPermitted(SecuredDomainType.EVENT.getStringPermissionForObjects(DefaultActions.READ, id.toString()))) {
            EventDTO result = null;
            Event event = getService().getEvent(id);
            if (event != null) {
                result = convertToEventDTO(event, withStatisticalData);
                result.setBaseURL(getEventBaseURLFromEventOrRequest(event));
                result.setIsOnRemoteServer(false);
            }
            return result;
        }
        throw new UnauthorizedException("You are not permitted to view event " + id);
    }

    private String getEventBaseURLFromEventOrRequest(Event event) throws MalformedURLException {
        return event.getBaseURL() == null ? getRequestBaseURL().toString() : event.getBaseURL().toString();
    }

    private EventBaseDTO convertToEventDTO(EventBase event) {
        final EventBaseDTO eventDTO;
        if (event == null) {
            eventDTO = null;
        } else {
            List<LeaderboardGroupBaseDTO> lgDTOs = new ArrayList<>();
            if (event.getLeaderboardGroups() != null) {
                for (LeaderboardGroupBase lgBase : event.getLeaderboardGroups()) {
                    lgDTOs.add(convertToLeaderboardGroupBaseDTO(lgBase));
                }
            }
            eventDTO = new EventBaseDTO(event.getName(), lgDTOs);
            copyEventBaseFieldsToDTO(event, eventDTO);
        }
        return eventDTO;
    }

    private LeaderboardGroupBaseDTO convertToLeaderboardGroupBaseDTO(LeaderboardGroupBase leaderboardGroupBase) {
        return new LeaderboardGroupBaseDTO(leaderboardGroupBase.getId(), leaderboardGroupBase.getName(),
                leaderboardGroupBase.getDescription(), leaderboardGroupBase.getDisplayName(),
                leaderboardGroupBase.hasOverallLeaderboard());
    }
    
    private void copyEventBaseFieldsToDTO(EventBase event, EventBaseDTO eventDTO) {
        eventDTO.venue = new VenueDTO();
        eventDTO.venue.setName(event.getVenue() != null ? event.getVenue().getName() : null);
        eventDTO.startDate = event.getStartDate() != null ? event.getStartDate().asDate() : null;
        eventDTO.endDate = event.getStartDate() != null ? event.getEndDate().asDate() : null;
        eventDTO.isPublic = event.isPublic();
        eventDTO.id = (UUID) event.getId();
        eventDTO.setDescription(event.getDescription());
        eventDTO.setOfficialWebsiteURL(event.getOfficialWebsiteURL() != null ? event.getOfficialWebsiteURL().toString() : null);
        eventDTO.setBaseURL(event.getBaseURL() != null ? event.getBaseURL().toString() : null);
        for (Map.Entry<Locale, URL> sailorsInfoWebsiteEntry : event.getSailorsInfoWebsiteURLs().entrySet()) {
            eventDTO.setSailorsInfoWebsiteURL(sailorsInfoWebsiteEntry.getKey() == null ? null : sailorsInfoWebsiteEntry
                    .getKey().toLanguageTag(), sailorsInfoWebsiteEntry.getValue().toExternalForm());
        }
        for (ImageDescriptor image : event.getImages()) {
            eventDTO.addImage(convertToImageDTO(image));
        }
        for (VideoDescriptor video : event.getVideos()) {
            eventDTO.addVideo(convertToVideoDTO(video));
        }
    }

    private List<ImageDescriptor> convertToImages(Iterable<ImageDTO> images) throws MalformedURLException {
        List<ImageDescriptor> eventImages = new ArrayList<ImageDescriptor>();
        for (ImageDTO image : images) {
            try {
                eventImages.add(convertToImage(image));
            } catch(Exception e) {
                // broken URLs are not being stored
            }
        }
        return eventImages;
    }

    private List<VideoDescriptor> convertToVideos(Iterable<VideoDTO> videos) throws MalformedURLException {
        List<VideoDescriptor> eventVideos = new ArrayList<VideoDescriptor>();
        for (VideoDTO video : videos) {
            try {
                eventVideos.add(convertToVideo(video));
            } catch(Exception e) {
                // broken URLs are not being stored
            }
        }
        return eventVideos;
    }

    private Map<Locale, URL> convertToLocalesAndUrls(Map<String, String> sailorsInfoWebsiteURLsByLocaleName) {
        Map<Locale, URL> eventURLs = new HashMap<>();
        for (Map.Entry<String, String> entry : sailorsInfoWebsiteURLsByLocaleName.entrySet()) {
            if (entry.getValue() != null) {
                try {
                    eventURLs.put(toLocale(entry.getKey()), new URL(entry.getValue()));
                } catch(Exception e) {
                    // broken URLs or Locales are not being stored
                }
            }
        }
        return eventURLs;
    }

    private ImageDescriptor convertToImage(ImageDTO image) throws MalformedURLException {
        ImageDescriptor result = new ImageDescriptorImpl(new URL(image.getSourceRef()), new MillisecondsTimePoint(image.getCreatedAtDate()));
        result.setCopyright(image.getCopyright());
        result.setTitle(image.getTitle());
        result.setSubtitle(image.getSubtitle());
        result.setCopyright(image.getCopyright());
        result.setSize(image.getWidthInPx(), image.getHeightInPx());
        result.setLocale(toLocale(image.getLocale()));
        for (String tag : image.getTags()) {
            result.addTag(tag);
        }
        return result;
    }

    private VideoDescriptor convertToVideo(VideoDTO video) throws MalformedURLException {
        MimeType mimeType = video.getMimeType();
        if(mimeType == null || mimeType == MimeType.unknown) {
            mimeType = MediaUtils.detectMimeTypeFromUrl(video.getSourceRef());
        }
        VideoDescriptor result = new VideoDescriptorImpl(new URL(video.getSourceRef()), mimeType, new MillisecondsTimePoint(video.getCreatedAtDate()));
        result.setCopyright(video.getCopyright());
        result.setTitle(video.getTitle());
        result.setSubtitle(video.getSubtitle());
        result.setCopyright(video.getCopyright());
        result.setLengthInSeconds(video.getLengthInSeconds());
        if(video.getThumbnailRef() != null && !video.getThumbnailRef().isEmpty())
        result.setThumbnailURL(new URL(video.getThumbnailRef()));
        result.setLocale(toLocale(video.getLocale()));
        for (String tag : video.getTags()) {
            result.addTag(tag);
        }
        return result;
    }

    private ImageDTO convertToImageDTO(ImageDescriptor image) {
        ImageDTO result = new ImageDTO(image.getURL().toString(), image.getCreatedAtDate() != null ? image.getCreatedAtDate().asDate() : null);
        result.setCopyright(image.getCopyright());
        result.setTitle(image.getTitle());
        result.setSubtitle(image.getSubtitle());
        result.setMimeType(image.getMimeType());
        result.setSizeInPx(image.getWidthInPx(), image.getHeightInPx());
        result.setLocale(toLocaleName(image.getLocale()));
        List<String> tags = new ArrayList<String>();
        for(String tag: image.getTags()) {
            tags.add(tag);
        }
        result.setTags(tags);
        return result;
    }

    private VideoDTO convertToVideoDTO(VideoDescriptor video) {
        VideoDTO result = new VideoDTO(video.getURL().toString(), video.getMimeType(), 
                video.getCreatedAtDate() != null ? video.getCreatedAtDate().asDate() : null);
        result.setCopyright(video.getCopyright());
        result.setTitle(video.getTitle());
        result.setSubtitle(video.getSubtitle());
        result.setThumbnailRef(video.getThumbnailURL() != null ? video.getThumbnailURL().toString() : null);
        result.setLengthInSeconds(video.getLengthInSeconds());
        result.setLocale(toLocaleName(video.getLocale()));
        List<String> tags = new ArrayList<String>();
        for(String tag: video.getTags()) {
            tags.add(tag);
        }
        result.setTags(tags);
        return result;
    }
    
    private Locale toLocale(String localeName) {
        if(localeName == null || localeName.isEmpty()) {
            return null;
        }
        return Locale.forLanguageTag(localeName);
    }
    
    private String toLocaleName(Locale locale) {
        if(locale == null) {
            return null;
        }
        return locale.toString();
    }

    private EventDTO convertToEventDTO(Event event, boolean withStatisticalData) {
        EventDTO eventDTO = new EventDTO(event.getName());
        copyEventBaseFieldsToDTO(event, eventDTO);
        eventDTO.venue.setCourseAreas(new ArrayList<CourseAreaDTO>());
        for (CourseArea courseArea : event.getVenue().getCourseAreas()) {
            CourseAreaDTO courseAreaDTO = convertToCourseAreaDTO(courseArea);
            eventDTO.venue.getCourseAreas().add(courseAreaDTO);
        }
        for (LeaderboardGroup lg : event.getLeaderboardGroups()) {
            eventDTO.addLeaderboardGroup(convertToLeaderboardGroupDTO(lg, /* withGeoLocationData */ false, withStatisticalData));
        }
        eventDTO.setWindFinderReviewedSpotsCollection(event.getWindFinderReviewedSpotsCollectionIds());
        final WindFinderTrackerFactory windFinderTrackerFactory = windFinderTrackerFactoryServiceTracker.getService();
        if (windFinderTrackerFactory != null) {
            eventDTO.setAllWindFinderSpotsUsedByEvent(new EventWindFinderUtil().getWindFinderSpotsToConsider(event,
                    windFinderTrackerFactory, /* useCachedSpotsForTrackedRaces */ false));
        }
        SecurityDTOUtil.addSecurityInformation(getSecurityService(), eventDTO, event.getIdentifier());
        return eventDTO;
    }

    private CourseAreaDTO convertToCourseAreaDTO(CourseArea courseArea) {
        CourseAreaDTO courseAreaDTO = new CourseAreaDTO(courseArea.getName());
        courseAreaDTO.id = courseArea.getId();
        return courseAreaDTO;
    }
    
    /** for backward compatibility with the regatta overview */
    @Override
    public List<RaceGroupDTO> getRegattaStructureForEvent(UUID eventId) {
        List<RaceGroupDTO> raceGroups = new ArrayList<RaceGroupDTO>();
        Event event = getService().getEvent(eventId);
        Map<Leaderboard, LeaderboardGroup> leaderboardWithLeaderboardGroups = new HashMap<Leaderboard, LeaderboardGroup>();
        for(LeaderboardGroup leaderboardGroup: event.getLeaderboardGroups()) {
            for(Leaderboard leaderboard: leaderboardGroup.getLeaderboards()) {
                leaderboardWithLeaderboardGroups.put(leaderboard, leaderboardGroup);
            }
        }
        if (event != null) {
            for (CourseArea courseArea : event.getVenue().getCourseAreas()) {
                for (Leaderboard leaderboard : getService().getLeaderboards().values()) {
                    if (leaderboard.getDefaultCourseArea() != null && leaderboard.getDefaultCourseArea() == courseArea) {
                        RaceGroupDTO raceGroup = new RaceGroupDTO(leaderboard.getName());
                        raceGroup.courseAreaIdAsString = courseArea.getId().toString();
                        raceGroup.displayName = getRegattaNameFromLeaderboard(leaderboard);
                        if(leaderboardWithLeaderboardGroups.containsKey(leaderboard)) {
                            raceGroup.leaderboardGroupName = leaderboardWithLeaderboardGroups.get(leaderboard).getName(); 
                        }
                        if (leaderboard instanceof RegattaLeaderboard) {
                            RegattaLeaderboard regattaLeaderboard = (RegattaLeaderboard) leaderboard;
                            for (Series series : regattaLeaderboard.getRegatta().getSeries()) {
                                RaceGroupSeriesDTO seriesDTO = new RaceGroupSeriesDTO(series.getName());
                                raceGroup.getSeries().add(seriesDTO);
                                for (Fleet fleet : series.getFleets()) {
                                    FleetDTO fleetDTO = new FleetDTO(fleet.getName(), fleet.getOrdering(), fleet.getColor());
                                    seriesDTO.getFleets().add(fleetDTO);
                                }
                                seriesDTO.getRaceColumns().addAll(convertToRaceColumnDTOs(series.getRaceColumns()));
                            }
                        } else {
                            RaceGroupSeriesDTO seriesDTO = new RaceGroupSeriesDTO(LeaderboardNameConstants.DEFAULT_SERIES_NAME);
                            raceGroup.getSeries().add(seriesDTO);
                            FleetDTO fleetDTO = new FleetDTO(LeaderboardNameConstants.DEFAULT_FLEET_NAME, 0, null);
                            seriesDTO.getFleets().add(fleetDTO);
                            seriesDTO.getRaceColumns().addAll(convertToRaceColumnDTOs(leaderboard.getRaceColumns()));
                        }
                        raceGroups.add(raceGroup);
                    }
                }
            }
        }
        return raceGroups;
    }

    /**
     * the replacement service for {@link #getRegattaStructureForEvent(UUID)}
     */
    @Override
    public List<RaceGroupDTO> getRegattaStructureOfEvent(UUID eventId) {
        List<RaceGroupDTO> raceGroups = new ArrayList<RaceGroupDTO>();
        Event event = getService().getEvent(eventId);
        Map<Leaderboard, LeaderboardGroup> leaderboardWithLeaderboardGroups = new HashMap<Leaderboard, LeaderboardGroup>();
        for(LeaderboardGroup leaderboardGroup: event.getLeaderboardGroups()) {
            for(Leaderboard leaderboard: leaderboardGroup.getLeaderboards()) {
                leaderboardWithLeaderboardGroups.put(leaderboard, leaderboardGroup);
            }
        }
        if (event != null) {
            for(LeaderboardGroup leaderboardGroup: event.getLeaderboardGroups()) {
                for(Leaderboard leaderboard: leaderboardGroup.getLeaderboards()) {
                    RaceGroupDTO raceGroup = new RaceGroupDTO(leaderboard.getName());
                    for (CourseArea courseArea : event.getVenue().getCourseAreas()) {
                        if (leaderboard.getDefaultCourseArea() != null && leaderboard.getDefaultCourseArea() == courseArea) {
                            raceGroup.courseAreaIdAsString = courseArea.getId().toString();
                            break;
                        }
                    }
                    raceGroup.displayName = getRegattaNameFromLeaderboard(leaderboard);
                    if(leaderboardWithLeaderboardGroups.containsKey(leaderboard)) {
                        raceGroup.leaderboardGroupName = leaderboardWithLeaderboardGroups.get(leaderboard).getName(); 
                    }
                    if (leaderboard instanceof RegattaLeaderboard) {
                        RegattaLeaderboard regattaLeaderboard = (RegattaLeaderboard) leaderboard;
                        raceGroup.boatClass = regattaLeaderboard.getRegatta().getBoatClass().getDisplayName();
                        for (Series series : regattaLeaderboard.getRegatta().getSeries()) {
                            RaceGroupSeriesDTO seriesDTO = new RaceGroupSeriesDTO(series.getName());
                            raceGroup.getSeries().add(seriesDTO);
                            for (Fleet fleet : series.getFleets()) {
                                FleetDTO fleetDTO = new FleetDTO(fleet.getName(), fleet.getOrdering(), fleet.getColor());
                                seriesDTO.getFleets().add(fleetDTO);
                            }
                            seriesDTO.getRaceColumns().addAll(convertToRaceColumnDTOs(series.getRaceColumns()));
                        }
                    } else {
                        RaceGroupSeriesDTO seriesDTO = new RaceGroupSeriesDTO(LeaderboardNameConstants.DEFAULT_SERIES_NAME);
                        raceGroup.getSeries().add(seriesDTO);
                        FleetDTO fleetDTO = new FleetDTO(LeaderboardNameConstants.DEFAULT_FLEET_NAME, 0, null);
                        seriesDTO.getFleets().add(fleetDTO);
                        seriesDTO.getRaceColumns().addAll(convertToRaceColumnDTOs(leaderboard.getRaceColumns()));

                        BoatClass boatClass = leaderboard.getBoatClass();
                        raceGroup.boatClass = boatClass != null ? boatClass.getDisplayName(): null;
                    }
                    raceGroups.add(raceGroup);
                }
            }
        }
        return raceGroups;
    }
    
    /**
     * The name of the regatta to be shown on the regatta overview webpage is retrieved from the name of the {@link Leaderboard}. Since regattas are
     * not always represented by a {@link Regatta} object in the Sailing Suite but need to be shown on the regatta overview page, the leaderboard is
     * used as the representative of the sailing regatta. When a display name is set for a leaderboard, this name is favored against the (mostly technical)
     * regatta name as the display name represents the publicly visible name of the regatta. 
     * <br>
     * When the leaderboard is a {@link RegattaLeaderboard} the name of the {@link Regatta} is used, otherwise the leaderboard 
     * is a {@link FlexibleLeaderboard} and it's name is used as the last option.
     * @param leaderboard The {@link Leaderboard} from which the name is be retrieved
     * @return the name of the regatta to be shown on the regatta overview page
     */
    private String getRegattaNameFromLeaderboard(Leaderboard leaderboard) {
        String regattaName;
        if (leaderboard.getDisplayName() != null && !leaderboard.getDisplayName().isEmpty()) {
            regattaName = leaderboard.getDisplayName();
        } else {
            if (leaderboard instanceof RegattaLeaderboard) {
                RegattaLeaderboard regattaLeaderboard = (RegattaLeaderboard) leaderboard;
                regattaName = regattaLeaderboard.getRegatta().getName();
            } else {
                regattaName = leaderboard.getName();
            }
        }
        return regattaName;
    }

    @Override
    public void removeRegattas(Collection<RegattaIdentifier> selectedRegattas) {
        for (RegattaIdentifier regatta : selectedRegattas) {
            removeRegatta(regatta);
        }
    }
    
    @Override
    public void removeRegatta(RegattaIdentifier regattaIdentifier) {
        Regatta regatta = getService().getRegatta(regattaIdentifier);
        if (regatta != null) {
            getSecurityService().checkPermissionAndDeleteOwnershipForObjectRemoval(SecuredDomainType.REGATTA,
                    regatta.getName(), new Action() {
                        @Override
                        public void run() throws Exception {
                            getService().apply(new RemoveRegatta(regattaIdentifier));
                        }
                    });
        }
    }
    
    @Override
    public void removeSeries(RegattaIdentifier identifier, String seriesName) {
        getService().apply(new RemoveSeries(identifier, seriesName));
    }

    private RaceColumnInSeriesDTO convertToRaceColumnInSeriesDTO(RaceColumnInSeries raceColumnInSeries) {
        RaceColumnInSeriesDTO raceColumnInSeriesDTO = new RaceColumnInSeriesDTO(raceColumnInSeries.getSeries().getName(),
                raceColumnInSeries.getRegatta().getName());
        fillRaceColumnDTO(raceColumnInSeries, raceColumnInSeriesDTO);
        return raceColumnInSeriesDTO;
    }

    @Override
    public void updateRegatta(RegattaIdentifier regattaName, Date startDate, Date endDate, UUID defaultCourseAreaUuid, 
            RegattaConfigurationDTO configurationDTO, Double buoyZoneRadiusInHullLengths, boolean useStartTimeInference, boolean controlTrackingFromStartAndFinishTimes,
            String registrationLinkSecret) {
        Regatta regatta = getService().getRegatta(regattaName);
        if (regatta != null) {
            SecurityUtils.getSubject().checkPermission(SecuredDomainType.REGATTA.getStringPermissionForObjects(DefaultActions.UPDATE, regatta.getName()));
        }
        TimePoint startTimePoint = startDate != null ?  new MillisecondsTimePoint(startDate) : null;
        TimePoint endTimePoint = endDate != null ?  new MillisecondsTimePoint(endDate) : null;
        getService().apply(new UpdateSpecificRegatta(regattaName, startTimePoint, endTimePoint, defaultCourseAreaUuid,
                convertToRegattaConfiguration(configurationDTO), buoyZoneRadiusInHullLengths, useStartTimeInference,
                controlTrackingFromStartAndFinishTimes, registrationLinkSecret));
    }

    @Override
    public List<RaceColumnInSeriesDTO> addRaceColumnsToSeries(RegattaIdentifier regattaIdentifier, String seriesName,
            List<Pair<String, Integer>> columnNamesWithInsertIndex) {
        Regatta regatta = getService().getRegatta(regattaIdentifier);
        if (regatta != null) {
            SecurityUtils.getSubject().checkPermission(SecuredDomainType.REGATTA.getStringPermissionForObjects(DefaultActions.UPDATE, regatta.getName()));
        }
        List<RaceColumnInSeriesDTO> result = new ArrayList<RaceColumnInSeriesDTO>();
        for (Pair<String, Integer> columnNameAndInsertIndex : columnNamesWithInsertIndex) {
            RaceColumnInSeries raceColumnInSeries = getService().apply(
                    new AddColumnToSeries(columnNameAndInsertIndex.getB(), regattaIdentifier, seriesName, columnNameAndInsertIndex.getA()));
            if (raceColumnInSeries != null) {
                result.add(convertToRaceColumnInSeriesDTO(raceColumnInSeries));
            }
        }
        return result;
    }
    
    @Override
    public void updateSeries(RegattaIdentifier regattaIdentifier, String seriesName, String newSeriesName, boolean isMedal, boolean isFleetsCanRunInParallel,
            int[] resultDiscardingThresholds, boolean startsWithZeroScore,
            boolean firstColumnIsNonDiscardableCarryForward, boolean hasSplitFleetContiguousScoring,
            Integer maximumNumberOfDiscards, List<FleetDTO> fleets) {
        Regatta regatta = getService().getRegatta(regattaIdentifier);
        if (regatta != null) {
            SecurityUtils.getSubject().checkPermission(SecuredDomainType.REGATTA.getStringPermissionForObjects(DefaultActions.UPDATE, regatta.getName()));
        }
        getService().apply(
                new UpdateSeries(regattaIdentifier, seriesName, newSeriesName, isMedal, isFleetsCanRunInParallel, resultDiscardingThresholds,
                        startsWithZeroScore, firstColumnIsNonDiscardableCarryForward, hasSplitFleetContiguousScoring,
                        maximumNumberOfDiscards, fleets));
    }

    @Override
    public void removeRaceColumnsFromSeries(RegattaIdentifier regattaIdentifier, String seriesName, List<String> columnNames) {
        Regatta regatta = getService().getRegatta(regattaIdentifier);
        if (regatta != null) {
            SecurityUtils.getSubject().checkPermission(SecuredDomainType.REGATTA.getStringPermissionForObjects(DefaultActions.UPDATE, regatta.getName()));
        }
        for(String columnName: columnNames) {
            getService().apply(new RemoveColumnFromSeries(regattaIdentifier, seriesName, columnName));
        }
    }

    @Override
    public void moveRaceColumnInSeriesUp(RegattaIdentifier regattaIdentifier, String seriesName, String columnName) {
        Regatta regatta = getService().getRegatta(regattaIdentifier);
        if (regatta != null) {
            SecurityUtils.getSubject().checkPermission(SecuredDomainType.REGATTA.getStringPermissionForObjects(DefaultActions.UPDATE, regatta.getName()));
        }
        getService().apply(new MoveColumnInSeriesUp(regattaIdentifier, seriesName, columnName));
    }

    @Override
    public void moveRaceColumnInSeriesDown(RegattaIdentifier regattaIdentifier, String seriesName, String columnName) {
        Regatta regatta = getService().getRegatta(regattaIdentifier);
        if (regatta != null) {
            SecurityUtils.getSubject().checkPermission(SecuredDomainType.REGATTA.getStringPermissionForObjects(DefaultActions.UPDATE, regatta.getName()));
        }
        getService().apply(new MoveColumnInSeriesDown(regattaIdentifier, seriesName, columnName));
    }

    @Override
<<<<<<< HEAD
    public RegattaDTO createRegatta(String tenantOwnerName, String regattaName, String boatClassName,
            boolean canBoatsOfCompetitorsChangePerRace, CompetitorRegistrationType competitorRegistrationType, String registrationLinkSecret,
            Date startDate, Date endDate,
=======
    public RegattaDTO createRegatta(String regattaName, String boatClassName,
            boolean canBoatsOfCompetitorsChangePerRace, Date startDate, Date endDate,
>>>>>>> c0a888ba
            RegattaCreationParametersDTO seriesNamesWithFleetNamesAndFleetOrderingAndMedal,
            boolean persistent, ScoringSchemeType scoringSchemeType, UUID defaultCourseAreaId, Double buoyZoneRadiusInHullLengths, boolean useStartTimeInference,
            boolean controlTrackingFromStartAndFinishTimes, RankingMetrics rankingMetricType) {

        return getSecurityService().setOwnershipCheckPermissionForObjectCreationAndRevertOnError(
                SecuredDomainType.REGATTA,
                regattaName, regattaName, new ActionWithResult<RegattaDTO>() {

                    @Override
                    public RegattaDTO run() throws Exception {
                        TimePoint startTimePoint = startDate != null ? new MillisecondsTimePoint(startDate) : null;
                        TimePoint endTimePoint = endDate != null ? new MillisecondsTimePoint(endDate) : null;
                        Regatta regatta = getService().apply(new AddSpecificRegatta(regattaName, boatClassName,
                                canBoatsOfCompetitorsChangePerRace, competitorRegistrationType, registrationLinkSecret,
                                startTimePoint, endTimePoint, UUID.randomUUID(),
                                seriesNamesWithFleetNamesAndFleetOrderingAndMedal, persistent,
                                baseDomainFactory.createScoringScheme(scoringSchemeType), defaultCourseAreaId,
                                buoyZoneRadiusInHullLengths, useStartTimeInference,
                                controlTrackingFromStartAndFinishTimes, rankingMetricType));
                        return convertToRegattaDTO(regatta);
                    }
                });
    }
    
    @Override
    public RegattaScoreCorrectionDTO getScoreCorrections(String scoreCorrectionProviderName, String eventName,
            String boatClassName, Date timePointWhenResultPublished) throws Exception {
        RegattaScoreCorrectionDTO result = null;
        for (ScoreCorrectionProvider scp : getAllScoreCorrectionProviders()) {
            if (scp.getName().equals(scoreCorrectionProviderName)) {
                result = createScoreCorrection(scp.getScoreCorrections(eventName, boatClassName,
                        new MillisecondsTimePoint(timePointWhenResultPublished)));
                break;
            }
        }
        return result;
    }

    private RegattaScoreCorrectionDTO createScoreCorrection(RegattaScoreCorrections scoreCorrections) {
        // Key is the race name or number as String; values are maps whose key is the sailID.
        LinkedHashMap<String, Map<String, ScoreCorrectionEntryDTO>> map = new LinkedHashMap<String, Map<String, ScoreCorrectionEntryDTO>>();
        for (ScoreCorrectionsForRace sc4r : scoreCorrections.getScoreCorrectionsForRaces()) {
            Map<String, ScoreCorrectionEntryDTO> entryMap = new HashMap<String, RegattaScoreCorrectionDTO.ScoreCorrectionEntryDTO>();
            for (String sailID : sc4r.getSailIDs()) {
                entryMap.put(sailID, createScoreCorrectionEntryDTO(sc4r.getScoreCorrectionForCompetitor(sailID)));
            }
            map.put(sc4r.getRaceNameOrNumber(), entryMap);
        }
        return new RegattaScoreCorrectionDTO(scoreCorrections.getProvider().getName(), map);
    }

    private ScoreCorrectionEntryDTO createScoreCorrectionEntryDTO(
            ScoreCorrectionForCompetitorInRace scoreCorrectionForCompetitor) {
        return new ScoreCorrectionEntryDTO(scoreCorrectionForCompetitor.getPoints(),
                scoreCorrectionForCompetitor.isDiscarded(), scoreCorrectionForCompetitor.getMaxPointsReason());
    }
    
    @Override
    public List<Pair<String, String>> getUrlResultProviderNamesAndOptionalSampleURL() {
        List<Pair<String, String>> result = new ArrayList<>();
        for (ScoreCorrectionProvider scp : getAllScoreCorrectionProviders()) {
            if (scp instanceof ResultUrlProvider) {
                result.add(new Pair<>(scp.getName(), ((ResultUrlProvider) scp).getOptionalSampleURL()));
            }
        }
        return result;
    }

    private ResultUrlProvider getUrlBasedScoreCorrectionProvider(String resultProviderName) {
        ResultUrlProvider result = null;
        for (ScoreCorrectionProvider scp : getAllScoreCorrectionProviders()) {
            if (scp instanceof ResultUrlProvider && scp.getName().equals(resultProviderName)) {
                result = (ResultUrlProvider) scp;
                break;
            }
        }
        return result;
    }

    @Override
    public ServerInfoDTO getServerInfo() {
        ServerInfoDTO result = new ServerInfoDTO(ServerInfo.getName(), ServerInfo.getBuildVersion());
        return result;
    }

    @Override
    public ServerConfigurationDTO getServerConfiguration() {
        SailingServerConfiguration sailingServerConfiguration = getService().getSailingServerConfiguration();
        ServerConfigurationDTO result = new ServerConfigurationDTO(sailingServerConfiguration.isStandaloneServer());
        return result;
    }
    
    @Override
    public void updateServerConfiguration(ServerConfigurationDTO serverConfiguration) {
        SailingServerConfiguration newServerConfiguration = new SailingServerConfigurationImpl(serverConfiguration.isStandaloneServer());
        getService().apply(new UpdateServerConfiguration(newServerConfiguration));
    }

    @Override
    public List<RemoteSailingServerReferenceDTO> getRemoteSailingServerReferences() {
        List<RemoteSailingServerReferenceDTO> result = new ArrayList<RemoteSailingServerReferenceDTO>();
        for (Entry<RemoteSailingServerReference, com.sap.sse.common.Util.Pair<Iterable<EventBase>, Exception>> remoteSailingServerRefAndItsCachedEvent :
                    getService().getPublicEventsOfAllSailingServers().entrySet()) {
            RemoteSailingServerReferenceDTO dto = createRemoteSailingServerReferenceDTO(
                    remoteSailingServerRefAndItsCachedEvent.getKey(),
                    remoteSailingServerRefAndItsCachedEvent.getValue());
            result.add(dto);
        }
        return result;
    }

    @Override
    public void removeSailingServers(Set<String> namesOfSailingServersToRemove) throws Exception {
        for (String serverName : namesOfSailingServersToRemove) {
            getService().apply(new RemoveRemoteSailingServerReference(serverName));
        }
    }

    @Override
    public RemoteSailingServerReferenceDTO addRemoteSailingServerReference(RemoteSailingServerReferenceDTO sailingServer) throws MalformedURLException {
        final String expandedURL;
        if (sailingServer.getUrl().contains("//")) {
            expandedURL = sailingServer.getUrl();
        } else {
            expandedURL = "http://" + sailingServer.getUrl();
        }
        URL serverURL = new URL(expandedURL);
        RemoteSailingServerReference serverRef = getService().apply(new AddRemoteSailingServerReference(sailingServer.getName(), serverURL));
        com.sap.sse.common.Util.Pair<Iterable<EventBase>, Exception> eventsOrException = getService().updateRemoteServerEventCacheSynchronously(serverRef);
        return createRemoteSailingServerReferenceDTO(serverRef, eventsOrException);
        
    }

    @Override
    public List<String> getResultImportUrls(String resultProviderName) {
        List<String> result = new ArrayList<String>();
        ResultUrlProvider urlBasedScoreCorrectionProvider = getUrlBasedScoreCorrectionProvider(resultProviderName);
        ResultUrlRegistry resultUrlRegistry = getResultUrlRegistry();
        if (urlBasedScoreCorrectionProvider != null) {
            Iterable<URL> allUrls = resultUrlRegistry.getResultUrls(resultProviderName);
            final Subject subject = SecurityUtils.getSubject();
            final WildcardPermissionEncoder wildcardPermissionEncoder = new WildcardPermissionEncoder();
            for (URL url : allUrls) {
                if (subject.isPermitted(SecuredDomainType.RESULT_IMPORT_URL.getStringPermissionForObjects(DefaultActions.READ,
                        wildcardPermissionEncoder.encodeStringList(resultProviderName, url.toString())))) {
                    result.add(url.toString());
                }
            }
        }
        return result;
    }

    @Override
    public void removeResultImportURLs(String resultProviderName, Set<String> toRemove) throws Exception {
        ResultUrlProvider urlBasedScoreCorrectionProvider = getUrlBasedScoreCorrectionProvider(resultProviderName);
        ResultUrlRegistry resultUrlRegistry = getResultUrlRegistry();
        if (urlBasedScoreCorrectionProvider != null) {
            for (String urlToRemove : toRemove) {
                resultUrlRegistry.unregisterResultUrl(resultProviderName, new URL(urlToRemove));
            }
        }
    }

    @Override
    public void addResultImportUrl(String resultProviderName, String url) throws Exception {
        ResultUrlProvider urlBasedScoreCorrectionProvider = getUrlBasedScoreCorrectionProvider(resultProviderName);
        if (urlBasedScoreCorrectionProvider != null) {
            ResultUrlRegistry resultUrlRegistry = getResultUrlRegistry();
            resultUrlRegistry.registerResultUrl(resultProviderName, new URL(url));
        }
    }

    private ResultUrlRegistry getResultUrlRegistry() {
        return resultUrlRegistryServiceTracker.getService();
    }    

    @Override
    public List<String> getOverallLeaderboardNamesContaining(String leaderboardName) {
        Leaderboard leaderboard = getService().getLeaderboardByName(leaderboardName);
        if (leaderboard == null) {
            throw new IllegalArgumentException("Couldn't find leaderboard named "+leaderboardName);
        }
        List<String> result = new ArrayList<String>();
        for (Map.Entry<String, Leaderboard> leaderboardEntry : getService().getLeaderboards().entrySet()) {
            if (leaderboardEntry.getValue() instanceof MetaLeaderboard) {
                MetaLeaderboard metaLeaderboard = (MetaLeaderboard) leaderboardEntry.getValue();
                if (Util.contains(metaLeaderboard.getLeaderboards(), leaderboard)) {
                    result.add(leaderboardEntry.getKey());
                }
            }
        }
        return result;
    }

    @Override
    public List<SwissTimingArchiveConfigurationDTO> getPreviousSwissTimingArchiveConfigurations() {
        Iterable<SwissTimingArchiveConfiguration> configs = swissTimingAdapterPersistence
                .getSwissTimingArchiveConfigurations();
        return getSecurityService().mapAndFilterByReadPermissionForCurrentUser(
                SecuredDomainType.SWISS_TIMING_ARCHIVE_ACCOUNT, configs, SwissTimingArchiveConfiguration::getJsonUrl,
                stArchiveConfig -> new SwissTimingArchiveConfigurationDTO(stArchiveConfig.getJsonUrl()));
    }

    @Override
    public void storeSwissTimingArchiveConfiguration(String swissTimingJsonUrl) throws Exception {
        getSecurityService().setOwnershipCheckPermissionForObjectCreationAndRevertOnError(
                SecuredDomainType.SWISS_TIMING_ACCOUNT, swissTimingJsonUrl,
                swissTimingJsonUrl, () -> swissTimingAdapterPersistence.storeSwissTimingArchiveConfiguration(
                        swissTimingFactory.createSwissTimingArchiveConfiguration(swissTimingJsonUrl)));
    }

    protected com.sap.sailing.domain.base.DomainFactory getBaseDomainFactory() {
        return baseDomainFactory;
    }

    @Override
    public List<RegattaOverviewEntryDTO> getRaceStateEntriesForLeaderboard(String leaderboardName,
            boolean showOnlyCurrentlyRunningRaces, boolean showOnlyRacesOfSameDay, Duration clientTimeZoneOffset, final List<String> visibleRegattas)
            throws NoWindException, InterruptedException, ExecutionException {
        Leaderboard leaderboard = getService().getLeaderboardByName(leaderboardName);
        return getRaceStateEntriesForLeaderboard(leaderboard, showOnlyCurrentlyRunningRaces, showOnlyRacesOfSameDay, clientTimeZoneOffset, visibleRegattas);
    }

    /**
     * The client's day starts at <code>00:00:00Z - clientTimeZoneOffset</code> and ends at <code>23:59:59Z - clientTimeZoneOffset</code>.
     */
    private List<RegattaOverviewEntryDTO> getRaceStateEntriesForLeaderboard(Leaderboard leaderboard,
            boolean showOnlyCurrentlyRunningRaces, boolean showOnlyRacesOfSameDay, Duration clientTimeZoneOffset, final List<String> visibleRegattas)
            throws NoWindException, InterruptedException, ExecutionException {
        List<RegattaOverviewEntryDTO> result = new ArrayList<RegattaOverviewEntryDTO>();
        Calendar dayToCheck = Calendar.getInstance();
        dayToCheck.setTime(new Date());
        CourseArea usedCourseArea = leaderboard.getDefaultCourseArea();
        if (leaderboard != null) {
            if (visibleRegattas != null && !visibleRegattas.contains(leaderboard.getName())) {
                return result;
            } 
            String regattaName = getRegattaNameFromLeaderboard(leaderboard);
            if (leaderboard instanceof RegattaLeaderboard) {
                RegattaLeaderboard regattaLeaderboard = (RegattaLeaderboard) leaderboard;
                Regatta regatta = regattaLeaderboard.getRegatta();
                BoatClass boatClass = regatta.getBoatClass();
                Distance buyZoneRadius = RegattaUtil.getCalculatedRegattaBuoyZoneRadius(regatta, boatClass);
                for (Series series : regatta.getSeries()) {
                    Map<String, List<RegattaOverviewEntryDTO>> entriesPerFleet = new HashMap<String, List<RegattaOverviewEntryDTO>>();
                    for (RaceColumn raceColumn : series.getRaceColumns()) {
                        getRegattaOverviewEntries(showOnlyRacesOfSameDay, clientTimeZoneOffset, dayToCheck,
                                usedCourseArea, leaderboard, boatClass.getName(), regattaName, buyZoneRadius,
                                series.getName(), raceColumn, entriesPerFleet);
                    }
                    result.addAll(getRegattaOverviewEntriesToBeShown(showOnlyCurrentlyRunningRaces, entriesPerFleet));
                }

            } else if(leaderboard instanceof FlexibleLeaderboard) {
                BoatClass boatClass = null;
                for (TrackedRace trackedRace : leaderboard.getTrackedRaces()) {
                    boatClass = trackedRace.getRace().getBoatClass();
                    break;
                }
                Distance buyZoneRadius = RegattaUtil.getCalculatedRegattaBuoyZoneRadius(null, boatClass);
                Map<String, List<RegattaOverviewEntryDTO>> entriesPerFleet = new HashMap<String, List<RegattaOverviewEntryDTO>>();
                for (RaceColumn raceColumn : leaderboard.getRaceColumns()) {
                    getRegattaOverviewEntries(showOnlyRacesOfSameDay, clientTimeZoneOffset, dayToCheck, usedCourseArea,
                            leaderboard, boatClass == null ? "" : boatClass.getName(), regattaName, buyZoneRadius,
                            LeaderboardNameConstants.DEFAULT_SERIES_NAME, raceColumn, entriesPerFleet);
                }
                result.addAll(getRegattaOverviewEntriesToBeShown(showOnlyCurrentlyRunningRaces, entriesPerFleet));
            }
        }
        return result;
    }
    
<<<<<<< HEAD
    private void createRegattaFromRegattaDTO(String tenantOwnerName, RegattaDTO regatta) {
        this.createRegatta(tenantOwnerName, regatta.getName(), regatta.boatClass.getName(),
                regatta.canBoatsOfCompetitorsChangePerRace, regatta.competitorRegistrationType, regatta.registrationLinkSecret,
                regatta.startDate, regatta.endDate,
                new RegattaCreationParametersDTO(getSeriesCreationParameters(regatta)), 
                true, regatta.scoringScheme, regatta.defaultCourseAreaUuid, regatta.buoyZoneRadiusInHullLengths, regatta.useStartTimeInference,
                regatta.controlTrackingFromStartAndFinishTimes, regatta.rankingMetricType);
=======
    private void createRegattaFromRegattaDTO(RegattaDTO regatta) {
        this.createRegatta(regatta.getName(), regatta.boatClass.getName(),
                regatta.canBoatsOfCompetitorsChangePerRace, regatta.startDate, regatta.endDate,
                        new RegattaCreationParametersDTO(getSeriesCreationParameters(regatta)), 
                        true, regatta.scoringScheme, regatta.defaultCourseAreaUuid, regatta.buoyZoneRadiusInHullLengths, regatta.useStartTimeInference,
                        regatta.controlTrackingFromStartAndFinishTimes, regatta.rankingMetricType);
>>>>>>> c0a888ba
    }
    
    private SeriesParameters getSeriesParameters(SeriesDTO seriesDTO) {
        SeriesParameters series = new SeriesParameters(false, false, false, null, seriesDTO.getMaximumNumberOfDiscards());
        series.setFirstColumnIsNonDiscardableCarryForward(seriesDTO.isFirstColumnIsNonDiscardableCarryForward());
        series.setHasSplitFleetContiguousScoring(seriesDTO.hasSplitFleetContiguousScoring());
        series.setStartswithZeroScore(seriesDTO.isStartsWithZeroScore());
        series.setDiscardingThresholds(seriesDTO.getDiscardThresholds());
        return series;
    }
    
    private LinkedHashMap<String, SeriesCreationParametersDTO> getSeriesCreationParameters(RegattaDTO regattaDTO) {
        LinkedHashMap<String, SeriesCreationParametersDTO> seriesCreationParams = new LinkedHashMap<String, SeriesCreationParametersDTO>();
            for (SeriesDTO series : regattaDTO.series){
                SeriesParameters seriesParameters = getSeriesParameters(series);
                seriesCreationParams.put(series.getName(), new SeriesCreationParametersDTO(series.getFleets(),
                false, true, seriesParameters.isStartswithZeroScore(), seriesParameters.isFirstColumnIsNonDiscardableCarryForward(),
                        seriesParameters.getDiscardingThresholds(), seriesParameters.isHasSplitFleetContiguousScoring(),
                        seriesParameters.getMaximumNumberOfDiscards()));
            }
        return seriesCreationParams;
    }

    @Override
    public Iterable<RegattaDTO> getRegattas(String manage2SailJsonUrl) { 
        StructureImporter structureImporter = new StructureImporter(new SetRacenumberFromSeries(), baseDomainFactory);
        Iterable<RegattaJSON> parsedEvent = structureImporter.parseEvent(manage2SailJsonUrl);
        List<RegattaDTO> regattaDTOs = new ArrayList<RegattaDTO>();
        Iterable<Regatta> regattas = structureImporter.getRegattas(parsedEvent);
        for (Regatta regatta : regattas) {
            regattaDTOs.add(convertToRegattaDTO(regatta));
        }
        return regattaDTOs;
    }

    /**
     * Uses {@link #addRaceColumnsToSeries} which also handles replication to update the regatta identified
     * by <code>regatta</code>'s {@link RegattaDTO#getRegattaIdentifier() identifier} with the race columns
     * as specified by <code>regatta</code>. The domain regatta object is assumed to have no races associated
     * when this method is called.
     */
    private void addRaceColumnsToRegattaSeries(RegattaDTO regatta) {
        SecurityUtils.getSubject().checkPermission(SecuredDomainType.REGATTA.getStringPermissionForObjects(DefaultActions.UPDATE, regatta.getName()));
        for (SeriesDTO series : regatta.series) {
            List<Pair<String, Integer>> raceNamesAndInsertIndex = new ArrayList<>();
            int insertIndex = 0;
            for (RaceColumnDTO raceColumnInSeries : series.getRaceColumns()) {
                raceNamesAndInsertIndex.add(new Pair<>(raceColumnInSeries.getName(), insertIndex));
                insertIndex++;
            }
            addRaceColumnsToSeries(regatta.getRegattaIdentifier(), series.getName(), raceNamesAndInsertIndex);
        }
    }

    @Override
    public void createRegattaStructure(final Iterable<RegattaDTO> regattas,
            final EventDTO newEvent) throws MalformedURLException {
        final List<String> leaderboardNames = new ArrayList<String>();
        for (RegattaDTO regatta : regattas) {
            createRegattaFromRegattaDTO(regatta);
            addRaceColumnsToRegattaSeries(regatta);
            if (getLeaderboard(regatta.getName()) == null) {
                leaderboardNames.add(regatta.getName());
                createRegattaLeaderboard(regatta.getRegattaIdentifier(), regatta.boatClass.toString(),
                        new int[0]);
            }
        }
        createAndAddLeaderboardGroup(newEvent, leaderboardNames);
        // TODO find a way to import the competitors for the selected regattas. You'll need the regattas as Iterable<RegattaResults>
        // structureImporter.setCompetitors(regattas, "");
    }

    private void createAndAddLeaderboardGroup(final EventDTO newEvent,
            List<String> leaderboardNames) throws MalformedURLException {
        LeaderboardGroupDTO leaderboardGroupDTO = null;
        String description = "";
        if (newEvent.getDescription() != null) {
            description = newEvent.getDescription();
        }
        String eventName = newEvent.getName();
        List<UUID> eventLeaderboardGroupUUIDs = new ArrayList<>();

        // create Leaderboard Group
        if (getService().getLeaderboardGroupByName(eventName) == null) {
            leaderboardGroupDTO = doCreateLeaderboardGroup(eventName, description, eventName, false,
                    null, null,
                    leaderboardNames);
            eventLeaderboardGroupUUIDs.add(leaderboardGroupDTO.getId());
        } else {
            updateLeaderboardGroup(eventName, eventName, newEvent.getDescription(), eventName, leaderboardNames, null, null);
            leaderboardGroupDTO = getLeaderboardGroupByName(eventName, false);
        }
        for (LeaderboardGroupDTO lg : newEvent.getLeaderboardGroups()) {
            eventLeaderboardGroupUUIDs.add(lg.getId());
        }
        updateEvent(newEvent.id, newEvent.getName(), description, newEvent.startDate, newEvent.endDate, newEvent.venue,
                newEvent.isPublic, eventLeaderboardGroupUUIDs, newEvent.getOfficialWebsiteURL(),
                newEvent.getBaseURL(), newEvent.getSailorsInfoWebsiteURLs(), newEvent.getImages(), newEvent.getVideos(),
                newEvent.getWindFinderReviewedSpotsCollectionIds());
    }
    
    @Override
    public List<RegattaOverviewEntryDTO> getRaceStateEntriesForRaceGroup(UUID eventId, List<UUID> visibleCourseAreaIds,
            List<String> visibleRegattas, boolean showOnlyCurrentlyRunningRaces, boolean showOnlyRacesOfSameDay, Duration clientTimeZoneOffset)
            throws NoWindException, InterruptedException, ExecutionException {
        List<RegattaOverviewEntryDTO> result = new ArrayList<RegattaOverviewEntryDTO>();
        Calendar dayToCheck = Calendar.getInstance();
        dayToCheck.setTime(new Date());
        Event event = getService().getEvent(eventId);
        if (event != null) {
            for (CourseArea courseArea : event.getVenue().getCourseAreas()) {
                if (visibleCourseAreaIds.contains(courseArea.getId())) {
                    for (Leaderboard leaderboard : getService().getLeaderboards().values()) {
                        final CourseArea leaderboardDefaultCourseArea = leaderboard.getDefaultCourseArea();
                        if (leaderboardDefaultCourseArea != null && leaderboardDefaultCourseArea.equals(courseArea)) {
                            result.addAll(getRaceStateEntriesForLeaderboard(leaderboard.getName(),
                                    showOnlyCurrentlyRunningRaces, showOnlyRacesOfSameDay, clientTimeZoneOffset, visibleRegattas));
                        }
                    }
                }
            }
        }
        return result;
    }

    /**
     * The client's day starts at <code>00:00:00Z - clientTimeZoneOffset</code> and ends at <code>23:59:59Z - clientTimeZoneOffset</code>.
     */
    private void getRegattaOverviewEntries(boolean showOnlyRacesOfSameDay, Duration clientTimeZoneOffset,
            Calendar dayToCheck, CourseArea courseArea, Leaderboard leaderboard, String boatClassName,
            String regattaName, Distance buyZoneRadius, String seriesName, RaceColumn raceColumn,
            Map<String, List<RegattaOverviewEntryDTO>> entriesPerFleet) {
        if (!raceColumn.isCarryForward()) {
            for (Fleet fleet : raceColumn.getFleets()) {
                RegattaOverviewEntryDTO entry = createRegattaOverviewEntryDTO(courseArea,
                        leaderboard, boatClassName, regattaName, buyZoneRadius, seriesName, raceColumn, fleet, 
                        showOnlyRacesOfSameDay, clientTimeZoneOffset, dayToCheck);
                if (entry != null) {
                    addRegattaOverviewEntryToEntriesPerFleet(entriesPerFleet, fleet, entry);
                }
            }
        }
    }

    private List<RegattaOverviewEntryDTO> getRegattaOverviewEntriesToBeShown(boolean showOnlyCurrentlyRunningRaces,
            Map<String, List<RegattaOverviewEntryDTO>> entriesPerFleet) {
        List<RegattaOverviewEntryDTO> result = new ArrayList<RegattaOverviewEntryDTO>();
        for (List<RegattaOverviewEntryDTO> entryList : entriesPerFleet.values()) {
            result.addAll(entryList);
            if (showOnlyCurrentlyRunningRaces) {
                List<RegattaOverviewEntryDTO> finishedEntries = new ArrayList<RegattaOverviewEntryDTO>();
                for (RegattaOverviewEntryDTO entry : entryList) {
                    if (!RaceLogRaceStatus.isActive(entry.raceInfo.lastStatus)) {
                        if (entry.raceInfo.lastStatus.equals(RaceLogRaceStatus.FINISHED)) {
                            finishedEntries.add(entry);
                        } else if (entry.raceInfo.lastStatus.equals(RaceLogRaceStatus.UNSCHEDULED)) {
                            //don't filter when the race is unscheduled and aborted before
                            if (!entry.raceInfo.isRaceAbortedInPassBefore) {
                                result.remove(entry);
                            }
                            
                        }
                    }
                }
                if (!finishedEntries.isEmpty()) {
                    //keep the last finished race in the list to be shown
                    int indexOfLastElement = finishedEntries.size() - 1;
                    finishedEntries.remove(indexOfLastElement);
                    
                    //... and remove all other finished races
                    result.removeAll(finishedEntries);
                }
            }
        }
        return result;
    }

    private void addRegattaOverviewEntryToEntriesPerFleet(Map<String, List<RegattaOverviewEntryDTO>> entriesPerFleet,
            Fleet fleet, RegattaOverviewEntryDTO entry) {
        if (!entriesPerFleet.containsKey(fleet.getName())) {
           entriesPerFleet.put(fleet.getName(), new ArrayList<RegattaOverviewEntryDTO>()); 
        }
        entriesPerFleet.get(fleet.getName()).add(entry);
    }

    /**
     * The client's day starts at <code>00:00:00Z - clientTimeZoneOffset</code> and ends at <code>23:59:59Z - clientTimeZoneOffset</code>.
     */
    private RegattaOverviewEntryDTO createRegattaOverviewEntryDTO(CourseArea courseArea, Leaderboard leaderboard,
            String boatClassName, String regattaName, Distance buyZoneRadius, String seriesName, RaceColumn raceColumn,
            Fleet fleet, boolean showOnlyRacesOfSameDay, Duration clientTimeZoneOffset, Calendar dayToCheck) {
        RegattaOverviewEntryDTO entry = new RegattaOverviewEntryDTO();
        if (courseArea != null) {
            entry.courseAreaName = courseArea.getName();
            entry.courseAreaIdAsString = courseArea.getId().toString();
        } else {
            entry.courseAreaName = "Default";
            entry.courseAreaIdAsString = "Default";
        }
        entry.boatClassName = boatClassName;
        entry.regattaDisplayName = regattaName;
        entry.leaderboardName = leaderboard.getName();
        entry.raceInfo = createRaceInfoDTO(seriesName, raceColumn, fleet);
        entry.currentServerTime = new Date();
        entry.buyZoneRadius = buyZoneRadius;
        if (showOnlyRacesOfSameDay) {
            if (!RaceStateOfSameDayHelper.isRaceStateOfSameDay(entry.raceInfo.startTime, entry.raceInfo.finishedTime,
                    entry.raceInfo.abortingTimeInPassBefore, dayToCheck, clientTimeZoneOffset)) {
                entry = null;
            }
        }
        return entry;
    }

    @Override
    public void stopReplicatingFromMaster() {
        try {
            getReplicationService().stopToReplicateFromMaster();
        } catch (IOException e) {
            logger.log(Level.SEVERE, "Exception trying to stop replicating from master", e);
            throw new RuntimeException(e);
        }
    }

    @Override
    public void stopAllReplicas() {
        try {
            getReplicationService().stopAllReplicas();
        } catch (IOException e) {
            logger.log(Level.SEVERE, "Exception trying to stop all replicas from receiving updates from this master", e);
            throw new RuntimeException(e);
        }
    }

    @Override
    public void stopSingleReplicaInstance(String identifier) {
        UUID uuid = UUID.fromString(identifier);
        try {
            getReplicationService().unregisterReplica(uuid);
        } catch (IOException e) {
            logger.log(Level.SEVERE, "Exception trying to unregister replica with UUID "+uuid, e);
            throw new RuntimeException(e);
        }
    }

    @Override
    public void reloadRaceLog(String leaderboardName, RaceColumnDTO raceColumnDTO, FleetDTO fleet) {
        getService().reloadRaceLog(leaderboardName, raceColumnDTO.getName(), fleet.getName());
    }

    @Override
    public RaceLogDTO getRaceLog(String leaderboardName, RaceColumnDTO raceColumnDTO, FleetDTO fleet) {
        Leaderboard lb = getService().getLeaderboardByName(leaderboardName);
        getSecurityService().checkCurrentUserReadPermission(lb);
        if (lb instanceof RegattaLeaderboard) {
            getSecurityService().checkCurrentUserReadPermission(((RegattaLeaderboard) lb).getRegatta());
        }
        RaceLogDTO result = null;
        RaceLog raceLog = getService().getRaceLog(leaderboardName, raceColumnDTO.getName(), fleet.getName());
        if(raceLog != null) {
            List<RaceLogEventDTO> entries = new ArrayList<RaceLogEventDTO>();
            result = new RaceLogDTO(leaderboardName, raceColumnDTO.getName(), fleet.getName(), raceLog.getCurrentPassId(), entries);
            raceLog.lockForRead();
            try {
                for(RaceLogEvent raceLogEvent: raceLog.getRawFixes()) {
                    RaceLogEventDTO entry = new RaceLogEventDTO(raceLogEvent.getPassId(), 
                            raceLogEvent.getAuthor().getName(), raceLogEvent.getAuthor().getPriority(), 
                            raceLogEvent.getCreatedAt() != null ? raceLogEvent.getCreatedAt().asDate() : null,
                            raceLogEvent.getLogicalTimePoint() != null ? raceLogEvent.getLogicalTimePoint().asDate() : null,
                            raceLogEvent.getClass().getSimpleName(), raceLogEvent.getShortInfo());
                    entries.add(entry);
                }
            } finally {
                raceLog.unlockAfterRead();
            }
        }
        return result;
    }

    @Override
    public RegattaLogDTO getRegattaLog(String leaderboardName) throws DoesNotHaveRegattaLogException {
        RegattaLogDTO result = null;
        RegattaLog regattaLog = getRegattaLogInternal(leaderboardName);
        if (regattaLog != null) {
            List<RegattaLogEventDTO> entries = new ArrayList<>();
            result = new RegattaLogDTO(leaderboardName, entries);
            regattaLog.lockForRead();
            try {
                for(RegattaLogEvent raceLogEvent: regattaLog.getRawFixes()) {
                    RegattaLogEventDTO entry = new RegattaLogEventDTO( 
                            raceLogEvent.getAuthor().getName(), raceLogEvent.getAuthor().getPriority(), 
                            raceLogEvent.getCreatedAt() != null ? raceLogEvent.getCreatedAt().asDate() : null,
                            raceLogEvent.getLogicalTimePoint() != null ? raceLogEvent.getLogicalTimePoint().asDate() : null,
                            raceLogEvent.getClass().getSimpleName(), raceLogEvent.getShortInfo());
                    entries.add(entry);
                }
            } finally {
                regattaLog.unlockAfterRead();
            }
        }
        return result;
    }

    private String getTokenForServer(String hostname, String username, String password) {
        String token = "";
        try {
            URL base = createBaseUrl(hostname);
            String path = "/security/api/restsecurity/access_token";
            URL serverAddress = createUrl(base, path, null);
            URLConnection connection = HttpUrlConnectionHelper.redirectConnection(serverAddress, Duration.ONE_MINUTE,
                    t -> {
                        String auth = username + ":" + password;
                        String base64 = Base64.getEncoder().encodeToString(auth.getBytes(StandardCharsets.UTF_8));
                        t.setRequestProperty("Authorization", "Basic " + base64);
                    });

            ByteArrayOutputStream result = new ByteArrayOutputStream();
            byte[] buffer = new byte[1024];
            int length;
            while ((length = connection.getInputStream().read(buffer)) != -1) {
                result.write(buffer, 0, length);
            }
            String jsonToken = result.toString("UTF-8");
            Object requestBody = JSONValue.parseWithException(jsonToken);
            if (requestBody instanceof JSONObject) {
                JSONObject json = (JSONObject) requestBody;
                Object tokenObj = json.get("access_token");
                if (tokenObj instanceof String) {
                    token = (String) tokenObj;
                }
                System.out.println(json);
            } else {
                throw new RuntimeException("Could not obtain token for server");
            }
            System.out.println(jsonToken);
        } catch (Exception e) {
            throw new RuntimeException(e);
        }
        return token;
    }

    @Override
    public List<String> getLeaderboardGroupNamesFromRemoteServer(String url, String username, String password) {
        String token = getTokenForServer(url, username, password);
        // FIXME: Add checks here that ensure that the current use is allowed to do MDI
        final String path = "/sailingserver/api/v1/leaderboardgroups";
        final String query = null;
        URL serverAddress = null;
        InputStream inputStream = null;
        URLConnection connection = null;
        try {
            URL base = createBaseUrl(url);
            serverAddress = createUrl(base, path, query);
            connection = HttpUrlConnectionHelper.redirectConnection(serverAddress, Duration.ONE_MINUTE,
                    t -> t.setRequestProperty("Authorization", "Bearer " + token));
            inputStream = connection.getInputStream();
            InputStreamReader in = new InputStreamReader(inputStream, "UTF-8");
            org.json.simple.parser.JSONParser parser = new org.json.simple.parser.JSONParser();
            org.json.simple.JSONArray array = (org.json.simple.JSONArray) parser.parse(in);
            List<String> names = new ArrayList<String>();
            for (Object obj : array) {
                names.add((String) obj);
            }
            return names;
        } catch (Exception e) {
            throw new RuntimeException(e);
        } finally {
            // close the connection
            if (connection != null && connection instanceof HttpURLConnection) {
                ((HttpURLConnection) connection).disconnect();
            }
            try {
                if (inputStream != null) {
                    inputStream.close();
                }
            } catch (IOException e) {
            }
        }
    }

    /**
     * Strips off trailing slash and replaces an omitted or unknown protocol by HTTP
     */
    private URL createBaseUrl(String urlAsString) throws MalformedURLException {
        final String urlAsStringWithTrailingSlashRemoved = urlAsString == null ?
                null : urlAsString.length()>0 && urlAsString.charAt(urlAsString.length()-1)=='/' ?
                        urlAsString.substring(0, urlAsString.length()-1) : urlAsString;
        URL url;
        try {
            url = new URL(urlAsStringWithTrailingSlashRemoved);
        } catch (MalformedURLException e1) {
            // trying to strip off an unknown protocol, defaulting to HTTP
            String urlAsStringAfterFormatting = urlAsStringWithTrailingSlashRemoved;
            if (urlAsStringAfterFormatting.contains("://")) {
                urlAsStringAfterFormatting = urlAsStringWithTrailingSlashRemoved.split("://")[1];
            }
            url = new URL("http://" + urlAsStringAfterFormatting);
        }
        return url;
    }

    @Override
    public UUID importMasterData(final String urlAsString, final String[] groupNames, final boolean override,
            final boolean compress, final boolean exportWind, final boolean exportDeviceConfigurations,
            String targetServerUsername, String targetServerPassword) {
        // FIXME should the targetserver also check this?
        SecurityUtils.getSubject().isPermitted(SecuredDomainType.CAN_IMPORT_MASTERDATA
                .getStringPermissionForObjects(DefaultActions.CREATE, ServerInfo.getName()));

        String token = getTokenForServer(urlAsString, targetServerUsername, targetServerPassword);

        final UUID importOperationId = UUID.randomUUID();
        getService().createOrUpdateDataImportProgressWithReplication(importOperationId, 0.0, DataImportSubProgress.INIT,
                0.0);
        // Create a progress indicator for as long as the server gets data from the other server.
        // As soon as the server starts the import operation, a progress object will be built on every server
        Runnable masterDataImportTask = new Runnable() {
            @Override
            public void run() {
                long startTime = System.currentTimeMillis();
                getService().createOrUpdateDataImportProgressWithReplication(importOperationId, 0.01,
                        DataImportSubProgress.CONNECTION_SETUP, 0.5);
                String query;
                try {
                    query = createLeaderboardQuery(groupNames, compress, exportWind, exportDeviceConfigurations);
                } catch (UnsupportedEncodingException e1) {
                    throw new RuntimeException(e1);
                }
                URLConnection connection = null;
                URL serverAddress = null;
                InputStream inputStream = null;
                try {
                    String masterDataPath = "/sailingserver/spi/v1/masterdata/leaderboardgroups";
                    URL base = createBaseUrl(urlAsString);
                    serverAddress = createUrl(base, masterDataPath, query);
                    // the response can take a very long time for MDI that include foiling data or such
                    connection = HttpUrlConnectionHelper.redirectConnection(serverAddress, Duration.ONE_HOUR.times(2),
                            t -> t.setRequestProperty("Authorization", "Bearer " + token));
                    getService().createOrUpdateDataImportProgressWithReplication(importOperationId, 0.02,
                            DataImportSubProgress.CONNECTION_ESTABLISH, 0.5);
                    if (compress) {
                        InputStream timeoutExtendingInputStream = new TimeoutExtendingInputStream(
                                connection.getInputStream(), connection);
                        inputStream = new GZIPInputStream(timeoutExtendingInputStream);
                    } else {
                        inputStream = new TimeoutExtendingInputStream(connection.getInputStream(), connection);
                    }

                    final MasterDataImporter importer = new MasterDataImporter(baseDomainFactory, getService(),
                            getSecurityService());
                    importer.importFromStream(inputStream, importOperationId, override);
                } catch (Throwable e) {
                    // do not assume that RuntimeException is logged properly
                    logger.log(Level.SEVERE, e.getMessage(), e);
                    getService().setDataImportFailedWithReplication(importOperationId, e.getMessage()
                            + "\n\nHave you checked if the"
                            + " versions (commit-wise) of the importing and exporting servers are compatible with each other? "
                            + "If the error still occurs, when both servers are running the same version, please report the problem.");
                    throw new RuntimeException(e);
                } finally {
                    // close the connection, set all objects to null
                    getService().setDataImportDeleteProgressFromMapTimerWithReplication(importOperationId);
                    if (connection != null && connection instanceof HttpURLConnection) {
                        ((HttpURLConnection) connection).disconnect();
                    }
                    connection = null;
                    long timeToImport = System.currentTimeMillis() - startTime;
                    logger.info(String.format("Took %s ms overall to import master data.", timeToImport));
                    try {
                        if (inputStream != null) {
                            inputStream.close();
                        }
                    } catch (IOException e) {
                        logger.log(Level.INFO, "Couldn't close input stream", e);
                    }
                }
            }
        };
        executor.execute(masterDataImportTask);
        return importOperationId;
    }
    
    private URL createUrl(URL base, String pathWithLeadingSlash, String query) throws Exception {
        URL url;
        if (query != null) {
            url = new URL(base.toExternalForm() + pathWithLeadingSlash + "?" + query);
        } else {
            url = new URL(base.toExternalForm() + pathWithLeadingSlash);
        }
        return url;
    }

    public DataImportProgress getImportOperationProgress(UUID id) {
        return getService().getDataImportLock().getProgress(id);
    }

    @Override
    public Integer getStructureImportOperationProgress() {
        return 0;
    }

    private String createLeaderboardQuery(String[] groupNames, boolean compress, boolean exportWind, boolean exportDeviceConfigurations)
            throws UnsupportedEncodingException {
        StringBuffer queryStringBuffer = new StringBuffer("");
        for (int i = 0; i < groupNames.length; i++) {
            String encodedGroupName = URLEncoder.encode(groupNames[i], "UTF-8");
            queryStringBuffer.append("names[]=" + encodedGroupName + "&");
        }
        queryStringBuffer.append(String.format("compress=%s&exportWind=%s&exportDeviceConfigs=%s", compress,
                exportWind, exportDeviceConfigurations));
        return queryStringBuffer.toString();
    }

    @Override
    public Iterable<CompetitorDTO> getCompetitors(boolean filterCompetitorsWithBoat, boolean filterCompetitorsWithoutBoat) {
        Iterable<CompetitorDTO> result;
        CompetitorAndBoatStore competitorStore = getService().getBaseDomainFactory().getCompetitorAndBoatStore();
        if (filterCompetitorsWithBoat == false && filterCompetitorsWithoutBoat == false) {
            result = convertToCompetitorDTOs(competitorStore.getAllCompetitors());
        } else if (filterCompetitorsWithBoat == true && filterCompetitorsWithoutBoat == false) {
            result = convertToCompetitorDTOs(competitorStore.getCompetitorsWithoutBoat());
        } else if (filterCompetitorsWithBoat == false && filterCompetitorsWithoutBoat == true) {
            result = convertToCompetitorDTOs(competitorStore.getCompetitorsWithBoat());
        } else {
            result = Collections.emptyList();
        }
        return result;
    }

    @Override
    public Iterable<CompetitorDTO> getCompetitorsOfLeaderboard(String leaderboardName) {
        Leaderboard leaderboard = getService().getLeaderboardByName(leaderboardName);
        return convertToCompetitorDTOs(leaderboard.getAllCompetitors());
    }

    @Override
    public Map<? extends CompetitorDTO, BoatDTO> getCompetitorsAndBoatsOfRace(String leaderboardName, String raceColumnName, String fleetName) {
        Map<Competitor, Boat> competitorsAndBoats = getService().getCompetitorToBoatMappingsForRace(leaderboardName, raceColumnName, fleetName);
        return baseDomainFactory.convertToCompetitorAndBoatDTOs(competitorsAndBoats);
    }
    
    @Override
    public List<CompetitorDTO> addOrUpdateCompetitors(List<CompetitorDTO> competitors) throws URISyntaxException {
        final List<CompetitorDTO> result = new ArrayList<>();
        for (final CompetitorDTO competitor : competitors) {
            if (competitor.hasBoat()) {
                result.add(addOrUpdateCompetitorWithBoat((CompetitorWithBoatDTO) competitor));
            } else {
                result.add(addOrUpdateCompetitorWithoutBoat(competitor));
            }
        }
        return result;
    }

    private CompetitorWithBoat addOrUpdateCompetitorWithBoatInternal(CompetitorWithBoatDTO competitor) throws URISyntaxException {
        CompetitorWithBoat result;
        CompetitorWithBoat existingCompetitor = getService().getCompetitorAndBoatStore().getExistingCompetitorWithBoatByIdAsString(competitor.getIdAsString());
        Nationality nationality = (competitor.getThreeLetterIocCountryCode() == null || competitor.getThreeLetterIocCountryCode().isEmpty()) ? null :
            getBaseDomainFactory().getOrCreateNationality(competitor.getThreeLetterIocCountryCode());
        if (competitor.getIdAsString() == null || competitor.getIdAsString().isEmpty() || existingCompetitor == null) {
            // new competitor
            UUID competitorUUID = UUID.randomUUID();
            DynamicPerson sailor = new PersonImpl(competitor.getName(), nationality, null, null);
            DynamicTeam team = new TeamImpl(competitor.getName() + " team", Collections.singleton(sailor), null);
            // new boat
            DynamicBoat boat = (DynamicBoat) addOrUpdateBoatInternal(competitor.getBoat());
            result = getBaseDomainFactory().getOrCreateCompetitorWithBoat(competitorUUID, competitor.getName(), competitor.getShortName(),
                            competitor.getColor(), competitor.getEmail(), 
                            competitor.getFlagImageURL() == null ? null : new URI(competitor.getFlagImageURL()), team,
                                    competitor.getTimeOnTimeFactor(),
                                    competitor.getTimeOnDistanceAllowancePerNauticalMile(), competitor.getSearchTag(), boat);
            
        } else {
            Competitor updatedCompetitor  = getService().apply(
                            new UpdateCompetitor(competitor.getIdAsString(), competitor.getName(), competitor.getShortName(),
                                    competitor.getColor(), competitor.getEmail(), nationality,
                                    competitor.getImageURL() == null ? null : new URI(competitor.getImageURL()),
                                    competitor.getFlagImageURL() == null ? null : new URI(competitor.getFlagImageURL()),
                                    competitor.getTimeOnTimeFactor(),
                                    competitor.getTimeOnDistanceAllowancePerNauticalMile(), 
                                    competitor.getSearchTag()));
            DynamicBoat updatedBoat = (DynamicBoat) addOrUpdateBoatInternal(competitor.getBoat());
            result = new CompetitorWithBoatImpl(updatedCompetitor, updatedBoat);
        }
        return result;
    }

    
    private Competitor addOrUpdateCompetitorWithoutBoatInternal(CompetitorDTO competitor) throws URISyntaxException {
        Competitor result;
        Competitor existingCompetitor = getService().getCompetitorAndBoatStore().getExistingCompetitorByIdAsString(competitor.getIdAsString());
        Nationality nationality = (competitor.getThreeLetterIocCountryCode() == null || competitor.getThreeLetterIocCountryCode().isEmpty()) ? null :
            getBaseDomainFactory().getOrCreateNationality(competitor.getThreeLetterIocCountryCode());
        if (competitor.getIdAsString() == null || competitor.getIdAsString().isEmpty() || existingCompetitor == null) {
            // new competitor
            UUID competitorUUID = UUID.randomUUID();
            DynamicPerson sailor = new PersonImpl(competitor.getName(), nationality, null, null);
            DynamicTeam team = new TeamImpl(competitor.getName() + " team", Collections.singleton(sailor), null);
            result = getBaseDomainFactory().getOrCreateCompetitor(competitorUUID, competitor.getName(), competitor.getShortName(),
                            competitor.getColor(), competitor.getEmail(), 
                            competitor.getFlagImageURL() == null ? null : new URI(competitor.getFlagImageURL()), team,
                                    competitor.getTimeOnTimeFactor(),
                                    competitor.getTimeOnDistanceAllowancePerNauticalMile(), competitor.getSearchTag());
        } else {
            result = getService().apply(
                            new UpdateCompetitor(competitor.getIdAsString(), competitor.getName(), competitor.getShortName(),
                                    competitor.getColor(), competitor.getEmail(), nationality,
                                    competitor.getImageURL() == null ? null : new URI(competitor.getImageURL()),
                                    competitor.getFlagImageURL() == null ? null : new URI(competitor.getFlagImageURL()),
                                    competitor.getTimeOnTimeFactor(),
                                    competitor.getTimeOnDistanceAllowancePerNauticalMile(), 
                                    competitor.getSearchTag()));
        }
        return result;
    }

    @Override
    public CompetitorDTO addOrUpdateCompetitorWithoutBoat(CompetitorDTO competitorDTO) throws URISyntaxException {
        Competitor competitor = addOrUpdateCompetitorWithoutBoatInternal(competitorDTO);
        return getBaseDomainFactory().convertToCompetitorDTO(competitor);
    }
    
    @Override
    public CompetitorWithBoatDTO addOrUpdateCompetitorWithBoat(CompetitorWithBoatDTO competitorDTO) throws URISyntaxException {
        CompetitorWithBoat competitor = addOrUpdateCompetitorWithBoatInternal(competitorDTO);
        return getBaseDomainFactory().convertToCompetitorWithBoatDTO(competitor);
    }

    @Override
    public List<CompetitorWithBoatDTO> addCompetitors(List<CompetitorDescriptor> competitorDescriptors, String searchTag) throws URISyntaxException {
        List<DynamicCompetitorWithBoat> competitorsForSaving = new ArrayList<>();
        for (final CompetitorDescriptor competitorDescriptor : competitorDescriptors) {
            competitorsForSaving.add(getService().convertCompetitorDescriptorToCompetitorWithBoat(competitorDescriptor, searchTag));
        }
        getBaseDomainFactory().getCompetitorAndBoatStore().addNewCompetitorsWithBoat(competitorsForSaving);
        return convertToCompetitorWithBoatDTOs(competitorsForSaving);
    }

    @Override
    public void allowCompetitorResetToDefaults(Iterable<CompetitorDTO> competitors) {
        List<String> competitorIdsAsStrings = new ArrayList<String>();
        for (CompetitorDTO competitor : competitors) {
            competitorIdsAsStrings.add(competitor.getIdAsString());
        }
        getService().apply(new AllowCompetitorResetToDefaults(competitorIdsAsStrings));
    }

    @Override
    public Iterable<BoatDTO> getAllBoats() {
        return convertToBoatDTOs(getService().getBaseDomainFactory().getCompetitorAndBoatStore().getBoats());
    }

    @Override
    public Iterable<BoatDTO> getStandaloneBoats() {
        return convertToBoatDTOs(getService().getBaseDomainFactory().getCompetitorAndBoatStore().getStandaloneBoats());
    }

    @Override
    public BoatDTO addOrUpdateBoat(BoatDTO boat) {
        return getBaseDomainFactory().convertToBoatDTO(addOrUpdateBoatInternal(boat));
    }

    private Boat addOrUpdateBoatInternal(BoatDTO boat) {
        Boat existingBoat = getService().getCompetitorAndBoatStore().getExistingBoatByIdAsString(boat.getIdAsString());
        final Boat result;
        if (boat.getIdAsString() == null || boat.getIdAsString().isEmpty() || existingBoat == null) {
            // new boat
            UUID boatUUID = UUID.randomUUID();
            BoatClass boatClass = getBaseDomainFactory().getOrCreateBoatClass(boat.getBoatClass().getName());
            result = getBaseDomainFactory().getOrCreateBoat(boatUUID, boat.getName(), boatClass, boat.getSailId(), boat.getColor());
        } else {
            result = getService().apply(
                            new UpdateBoat(boat.getIdAsString(), boat.getName(), boat.getColor(), boat.getSailId()));
        }
        return result;
    }

    @Override
    public void allowBoatResetToDefaults(Iterable<BoatDTO> boats) {
        List<String> boatIdsAsStrings = new ArrayList<String>();
        for (BoatDTO boat : boats) {
            boatIdsAsStrings.add(boat.getIdAsString());
        }
        getService().apply(new AllowBoatResetToDefaults(boatIdsAsStrings));
    }

    @Override
    public boolean linkBoatToCompetitorForRace(String leaderboardName, String raceColumnName, String fleetName, String competitorIdAsString, String boatIdAsString) {
        boolean result = false;
        Boat existingBoat = getService().getCompetitorAndBoatStore().getExistingBoatByIdAsString(boatIdAsString);
        Competitor existingCompetitor = getService().getCompetitorAndBoatStore().getExistingCompetitorByIdAsString(competitorIdAsString);
        RaceLog raceLog = getService().getRaceLog(leaderboardName, raceColumnName, fleetName);
        if (raceLog != null && existingCompetitor != null && existingBoat != null) {
            raceLog.add(new RaceLogRegisterCompetitorEventImpl(MillisecondsTimePoint.now(), 
                    getService().getServerAuthor(), raceLog.getCurrentPassId(), existingCompetitor, existingBoat));
            result = true;
        }        
        return result;
    }

    @Override
    public boolean unlinkBoatFromCompetitorForRace(String leaderboardName, String raceColumnName, String fleetName, String competitorIdAsString) {
        boolean result = false;
        Competitor existingCompetitor = getService().getCompetitorAndBoatStore().getExistingCompetitorByIdAsString(competitorIdAsString);
        RaceLog raceLog = getService().getRaceLog(leaderboardName, raceColumnName, fleetName);
        if (raceLog != null && existingCompetitor != null) {
            List<RaceLogRegisterCompetitorEvent> linkEventsToRevoke = new ArrayList<>();
            for (RaceLogEvent event : raceLog.getUnrevokedEventsDescending()) {
                if (event instanceof RaceLogRegisterCompetitorEvent) {
                    linkEventsToRevoke.add((RaceLogRegisterCompetitorEvent) event);
                }
            }
            try {
                for (RaceLogRegisterCompetitorEvent eventToRevoke : linkEventsToRevoke) {
                    raceLog.revokeEvent(getService().getServerAuthor(), eventToRevoke, "unlink competitor from boat");
                }
            } catch (NotRevokableException e) {
                logger.log(Level.WARNING, "Could not unlink competitor from boat by adding RevokeEvent", e);
            }

            result = true;
        }        
        return result;
    }

    @Override
    public BoatDTO getBoatLinkedToCompetitorForRace(String leaderboardName, String raceColumnName, String fleetName, String competitorIdAsString) {
        BoatDTO result = null;
        Competitor existingCompetitor = getService().getCompetitorAndBoatStore().getExistingCompetitorByIdAsString(competitorIdAsString);
        Map<Competitor, Boat> competitorToBoatMappingsForRace = getService().getCompetitorToBoatMappingsForRace(leaderboardName, raceColumnName, fleetName);
        if (existingCompetitor != null) {
            Boat boatOfCompetitor = competitorToBoatMappingsForRace.get(existingCompetitor);
            if (boatOfCompetitor != null) {
                result = baseDomainFactory.convertToBoatDTO(boatOfCompetitor);
            }
        }
        return result;
    }

    @Override
    public List<DeviceConfigurationMatcherDTO> getDeviceConfigurationMatchers() {
        List<DeviceConfigurationMatcherDTO> configs = new ArrayList<DeviceConfigurationMatcherDTO>();
        for (Entry<DeviceConfigurationMatcher, DeviceConfiguration> entry : 
            getService().getAllDeviceConfigurations().entrySet()) {
            DeviceConfigurationMatcher matcher = entry.getKey();
            configs.add(convertToDeviceConfigurationMatcherDTO(matcher));
        }
        return configs;
    }

    @Override
    public DeviceConfigurationDTO getDeviceConfiguration(DeviceConfigurationMatcherDTO matcherDto) {
        DeviceConfigurationMatcher matcher = convertToDeviceConfigurationMatcher(matcherDto.clients);
        DeviceConfiguration configuration = getService().getAllDeviceConfigurations().get(matcher);
        if (configuration == null) {
            return null;
        } else {
            return convertToDeviceConfigurationDTO(configuration);
        }
    }

    @Override
    public DeviceConfigurationMatcherDTO createOrUpdateDeviceConfiguration(DeviceConfigurationMatcherDTO matcherDTO, DeviceConfigurationDTO configurationDTO) {
        DeviceConfigurationMatcher matcher = convertToDeviceConfigurationMatcher(matcherDTO.clients);
        DeviceConfiguration configuration = convertToDeviceConfiguration(configurationDTO);
        getService().createOrUpdateDeviceConfiguration(matcher, configuration);
        return convertToDeviceConfigurationMatcherDTO(matcher);
    }

    @Override
    public boolean removeDeviceConfiguration(List<String> clientIds) {
        DeviceConfigurationMatcher matcher = convertToDeviceConfigurationMatcher(clientIds);
        getService().removeDeviceConfiguration(matcher);
        return true;
    }

    private DeviceConfigurationMatcherDTO convertToDeviceConfigurationMatcherDTO(DeviceConfigurationMatcher matcher) {
        List<String> clients = new ArrayList<String>();
        if (matcher instanceof DeviceConfigurationMatcherSingle) {
            clients.add(((DeviceConfigurationMatcherSingle)matcher).getClientIdentifier());
        }
        DeviceConfigurationMatcherDTO dto = new DeviceConfigurationMatcherDTO(
                clients);
        return dto;
    }

    private DeviceConfigurationMatcher convertToDeviceConfigurationMatcher(List<String> clientIds) {
        return baseDomainFactory.getOrCreateDeviceConfigurationMatcher(clientIds);
    }

    private DeviceConfigurationDTO convertToDeviceConfigurationDTO(DeviceConfiguration configuration) {
        DeviceConfigurationDTO dto = new DeviceConfigurationDTO();
        dto.allowedCourseAreaNames = configuration.getAllowedCourseAreaNames();
        dto.resultsMailRecipient = configuration.getResultsMailRecipient();
        dto.byNameDesignerCourseNames = configuration.getByNameCourseDesignerCourseNames();
        if (configuration.getRegattaConfiguration() != null) {
            dto.regattaConfiguration = convertToRegattaConfigurationDTO(configuration.getRegattaConfiguration());
        }
        return dto;
    }

    private DeviceConfigurationDTO.RegattaConfigurationDTO convertToRegattaConfigurationDTO(
            RegattaConfiguration configuration) {
        if (configuration == null) {
            return null;
        }
        DeviceConfigurationDTO.RegattaConfigurationDTO dto = new DeviceConfigurationDTO.RegattaConfigurationDTO();
        
        dto.defaultRacingProcedureType = configuration.getDefaultRacingProcedureType();
        dto.defaultCourseDesignerMode = configuration.getDefaultCourseDesignerMode();
        dto.defaultProtestTimeDuration = configuration.getDefaultProtestTimeDuration();
        
        if (configuration.getRRS26Configuration() != null) {
            dto.rrs26Configuration = new DeviceConfigurationDTO.RegattaConfigurationDTO.RRS26ConfigurationDTO();
            copyBasicRacingProcedureProperties(configuration.getRRS26Configuration(), dto.rrs26Configuration);
            copyRacingProcedureWithConfigurableStartModeFlagProperties(configuration.getRRS26Configuration(), dto.rrs26Configuration);
        }
        if (configuration.getSWCStartConfiguration() != null) {
            dto.swcStartConfiguration = new DeviceConfigurationDTO.RegattaConfigurationDTO.SWCStartConfigurationDTO();
            copyBasicRacingProcedureProperties(configuration.getSWCStartConfiguration(), dto.swcStartConfiguration);
            copyRacingProcedureWithConfigurableStartModeFlagProperties(configuration.getSWCStartConfiguration(), dto.swcStartConfiguration);
        }
        if (configuration.getGateStartConfiguration() != null) {
            dto.gateStartConfiguration = new DeviceConfigurationDTO.RegattaConfigurationDTO.GateStartConfigurationDTO();
            copyBasicRacingProcedureProperties(configuration.getGateStartConfiguration(), dto.gateStartConfiguration);
            dto.gateStartConfiguration.hasPathfinder = configuration.getGateStartConfiguration().hasPathfinder();
            dto.gateStartConfiguration.hasAdditionalGolfDownTime = configuration.getGateStartConfiguration().hasAdditionalGolfDownTime();
        }
        if (configuration.getESSConfiguration() != null) {
            dto.essConfiguration = new DeviceConfigurationDTO.RegattaConfigurationDTO.ESSConfigurationDTO();
            copyBasicRacingProcedureProperties(configuration.getESSConfiguration(), dto.essConfiguration);
        }
        if (configuration.getBasicConfiguration() != null) {
            dto.basicConfiguration = new DeviceConfigurationDTO.RegattaConfigurationDTO.RacingProcedureConfigurationDTO();
            copyBasicRacingProcedureProperties(configuration.getBasicConfiguration(), dto.basicConfiguration);
        }
        if (configuration.getLeagueConfiguration() != null) {
            dto.leagueConfiguration = new DeviceConfigurationDTO.RegattaConfigurationDTO.LeagueConfigurationDTO();
            copyBasicRacingProcedureProperties(configuration.getLeagueConfiguration(), dto.leagueConfiguration);
        }
        return dto;
    }
    
    private void copyBasicRacingProcedureProperties(RacingProcedureConfiguration configuration, final RacingProcedureConfigurationDTO racingProcedureConfigurationDTO) {
        racingProcedureConfigurationDTO.classFlag = configuration.getClassFlag();
        racingProcedureConfigurationDTO.hasIndividualRecall = configuration.hasIndividualRecall();
        racingProcedureConfigurationDTO.isResultEntryEnabled = configuration.isResultEntryEnabled();
    }

    private void copyRacingProcedureWithConfigurableStartModeFlagProperties(ConfigurableStartModeFlagRacingProcedureConfiguration configuration, final RacingProcedureWithConfigurableStartModeFlagConfigurationDTO racingProcedureConfigurationDTO) {
        racingProcedureConfigurationDTO.startModeFlags = configuration.getStartModeFlags();
    }

    private DeviceConfigurationImpl convertToDeviceConfiguration(DeviceConfigurationDTO dto) {
        DeviceConfigurationImpl configuration = new DeviceConfigurationImpl(convertToRegattaConfiguration(dto.regattaConfiguration));
        configuration.setAllowedCourseAreaNames(dto.allowedCourseAreaNames);
        configuration.setResultsMailRecipient(dto.resultsMailRecipient);
        configuration.setByNameDesignerCourseNames(dto.byNameDesignerCourseNames);
        return configuration;
    }

    private RegattaConfiguration convertToRegattaConfiguration(RegattaConfigurationDTO dto) {
        if (dto == null) {
            return null;
        }
        RegattaConfigurationImpl configuration = new RegattaConfigurationImpl();
        configuration.setDefaultRacingProcedureType(dto.defaultRacingProcedureType);
        configuration.setDefaultCourseDesignerMode(dto.defaultCourseDesignerMode);
        configuration.setDefaultProtestTimeDuration(dto.defaultProtestTimeDuration);
        if (dto.rrs26Configuration != null) {
            RRS26ConfigurationImpl config = new RRS26ConfigurationImpl();
            applyGeneralRacingProcedureConfigProperties(dto.rrs26Configuration, config);
            applyRacingProcedureWithConfigurableStartModeFlagConfigProperties(dto.rrs26Configuration, config);
            configuration.setRRS26Configuration(config);
        }
        if (dto.swcStartConfiguration != null) {
            SWCStartConfigurationImpl config = new SWCStartConfigurationImpl();
            applyGeneralRacingProcedureConfigProperties(dto.swcStartConfiguration, config);
            applyRacingProcedureWithConfigurableStartModeFlagConfigProperties(dto.swcStartConfiguration, config);
            configuration.setSWCStartConfiguration(config);
        }
        if (dto.gateStartConfiguration != null) {
            GateStartConfigurationImpl config = new GateStartConfigurationImpl();
            applyGeneralRacingProcedureConfigProperties(dto.gateStartConfiguration, config);
            config.setHasPathfinder(dto.gateStartConfiguration.hasPathfinder);
            config.setHasAdditionalGolfDownTime(dto.gateStartConfiguration.hasAdditionalGolfDownTime);
            configuration.setGateStartConfiguration(config);
        }
        if (dto.essConfiguration != null) {
            ESSConfigurationImpl config = new ESSConfigurationImpl();
            applyGeneralRacingProcedureConfigProperties(dto.essConfiguration, config);
            configuration.setESSConfiguration(config);
        }
        if (dto.basicConfiguration != null) {
            RacingProcedureConfigurationImpl config = new RacingProcedureConfigurationImpl();
            applyGeneralRacingProcedureConfigProperties(dto.basicConfiguration, config);
            configuration.setBasicConfiguration(config);
        }
        if (dto.leagueConfiguration != null) {
            LeagueConfigurationImpl config = new LeagueConfigurationImpl();
            applyGeneralRacingProcedureConfigProperties(dto.leagueConfiguration, config);
            configuration.setLeagueConfiguration(config);
        }
        return configuration;
    }

    private void applyGeneralRacingProcedureConfigProperties(RacingProcedureConfigurationDTO racingProcedureConfigurationDTO,
            RacingProcedureConfigurationImpl config) {
        config.setClassFlag(racingProcedureConfigurationDTO.classFlag);
        config.setHasIndividualRecall(racingProcedureConfigurationDTO.hasIndividualRecall);
        config.setResultEntryEnabled(racingProcedureConfigurationDTO.isResultEntryEnabled);
    }

    private void applyRacingProcedureWithConfigurableStartModeFlagConfigProperties(
            RacingProcedureWithConfigurableStartModeFlagConfigurationDTO racingProcedureConfigurationDTO,
            RacingProcedureWithConfigurableStartModeFlagConfigurationImpl config) {
        config.setStartModeFlags(racingProcedureConfigurationDTO.startModeFlags);
    }
    
    @Override
    public boolean setStartTimeAndProcedure(RaceLogSetStartTimeAndProcedureDTO dto) {
        TimePoint newStartTime = getService().setStartTimeAndProcedure(dto.leaderboardName, dto.raceColumnName, 
                dto.fleetName, dto.authorName, dto.authorPriority,
                dto.passId, new MillisecondsTimePoint(dto.logicalTimePoint), new MillisecondsTimePoint(dto.startTime),
                dto.racingProcedure);
        return new MillisecondsTimePoint(dto.startTime).equals(newStartTime);
    }
    
    @Override
    public Pair<Boolean, Boolean> setFinishingAndEndTime(RaceLogSetFinishingAndFinishTimeDTO dto) {
        TimePoint newFinsihingTime = getService().setFinishingTime(dto.leaderboardName, dto.raceColumnName, 
                dto.fleetName, dto.authorName, dto.authorPriority,
                dto.passId, new MillisecondsTimePoint(dto.finishingTime));
        
        TimePoint newEndTime = getService().setEndTime(dto.leaderboardName, dto.raceColumnName, 
                dto.fleetName, dto.authorName, dto.authorPriority,
                dto.passId, new MillisecondsTimePoint(dto.finishTime));
        
        return new Pair<Boolean, Boolean>(new MillisecondsTimePoint(dto.finishingTime).equals(newFinsihingTime),
                new MillisecondsTimePoint(dto.finishTime).equals(newEndTime));
    }

    @Override
    public void setTrackingTimes(RaceLogSetTrackingTimesDTO dto) throws NotFoundException {
        RaceLog raceLog = getRaceLog(dto.leaderboardName, dto.raceColumnName, dto.fleetName);
        // the tracking start/end time events are not revoked; updates with null as TimePoint may be added instead
        final LogEventAuthorImpl author = new LogEventAuthorImpl(dto.authorName, dto.authorPriority);
        if (!Util.equalsWithNull(dto.newStartOfTracking, dto.currentStartOfTracking)) {
            if (dto.newStartOfTracking != null) {
                raceLog.add(new RaceLogStartOfTrackingEventImpl(dto.newStartOfTracking.getTimePoint(),
                        author, raceLog.getCurrentPassId()));
            } else {
                final Pair<RaceLogStartOfTrackingEvent, RaceLogEndOfTrackingEvent> trackingTimesEvents = new TrackingTimesEventFinder(raceLog).analyze();
                // we assume to find a valid "set start of tracking time" event that matches the old start of tracking time;
                // if the time doesn't match dto.currentStartOfTracking, the revocation is rejected with an exception;
                // the result of trying to revoke is returned otherwise, and it may not be the result intended in case
                // the author's priority was lower than that of the author of the event that is to be revoked.
                if (trackingTimesEvents == null || trackingTimesEvents.getA() == null ||
                        !Util.equalsWithNull(trackingTimesEvents.getA().getLogicalTimePoint(), dto.currentStartOfTracking==null?null:dto.currentStartOfTracking.getTimePoint())) {
                    throw new NotFoundException("Old start of tracking time in the race log ("+
                        (trackingTimesEvents==null||trackingTimesEvents.getA()==null?"unset":trackingTimesEvents.getA().getLogicalTimePoint())+
                        ") does not match start of tracking time at transaction start ("+dto.currentStartOfTracking==null?null:dto.currentStartOfTracking.getTimePoint()+")");
                } else {
                    try {
                        raceLog.revokeEvent(author, trackingTimesEvents.getA(), "resetting tracking start time");
                    } catch (NotRevokableException e) {
                        logger.log(Level.WARNING, "Internal error: event "+trackingTimesEvents.getA()+" was expected to be revokable", e);
                    }
                }
            }
        }
        if (!Util.equalsWithNull(dto.newEndOfTracking, dto.currentEndOfTracking)) {
            if (dto.newEndOfTracking != null) {
                raceLog.add(new RaceLogEndOfTrackingEventImpl(
                        dto.newEndOfTracking.getTimePoint(), author,
                        raceLog.getCurrentPassId()));
            } else {
                final Pair<RaceLogStartOfTrackingEvent, RaceLogEndOfTrackingEvent> trackingTimesEvents = new TrackingTimesEventFinder(raceLog).analyze();
                // we assume to find a valid "set start of tracking time" event that matches the old start of tracking time;
                // if the time doesn't match dto.currentStartOfTracking, the revocation is rejected with an exception;
                // the result of trying to revoke is returned otherwise, and it may not be the result intended in case
                // the author's priority was lower than that of the author of the event that is to be revoked.
                if (trackingTimesEvents == null || trackingTimesEvents.getB() == null ||
                        !Util.equalsWithNull(trackingTimesEvents.getB().getLogicalTimePoint(), dto.currentEndOfTracking==null?null:dto.currentEndOfTracking.getTimePoint())) {
                    throw new NotFoundException("Old end of tracking time in the race log ("+
                        (trackingTimesEvents==null||trackingTimesEvents.getB()==null?"unset":trackingTimesEvents.getB().getLogicalTimePoint())+
                        ") does not match end of tracking time at transaction start ("+dto.currentEndOfTracking==null?null:dto.currentEndOfTracking.getTimePoint()+")");
                } else {
                    try {
                        raceLog.revokeEvent(author, trackingTimesEvents.getB(), "resetting tracking end time");
                    } catch (NotRevokableException e) {
                        logger.log(Level.WARNING, "Internal error: event "+trackingTimesEvents.getB()+" was expected to be revokable", e);
                    }
                }
            }
        }
    }

    @Override
    public Pair<TimePointSpecificationFoundInLog, TimePointSpecificationFoundInLog> getTrackingTimes(String leaderboardName, String raceColumnName, String fleetName) throws NotFoundException {
        final Pair<TimePointSpecificationFoundInLog, TimePointSpecificationFoundInLog> times;
        final RaceLog raceLog = getRaceLog(leaderboardName, raceColumnName, fleetName);
        if (raceLog != null) {
            times = new TrackingTimesFinder(raceLog).analyze();
        } else {
            times = null;
        }
        return times;
    }

    @Override
    public com.sap.sse.common.Util.Triple<Date, Integer, RacingProcedureType> getStartTimeAndProcedure(String leaderboardName, String raceColumnName, String fleetName) {
        com.sap.sse.common.Util.Triple<TimePoint, Integer, RacingProcedureType> result = getService().getStartTimeAndProcedure(leaderboardName, raceColumnName, fleetName);
        if (result == null || result.getA() == null) {
            return null;
        }
        return new com.sap.sse.common.Util.Triple<Date, Integer, RacingProcedureType>(result.getA() == null ? null : result.getA().asDate(), result.getB(), result.getC());
    }
    

    @Override
    public com.sap.sse.common.Util.Triple<Date, Date, Integer> getFinishingAndFinishTime(String leaderboardName, String raceColumnName, String fleetName) {
        com.sap.sse.common.Util.Triple<TimePoint, TimePoint, Integer> result = getService().getFinishingAndFinishTime(leaderboardName, raceColumnName, fleetName);
        if (result == null) {
            return null;
        }
        return new com.sap.sse.common.Util.Triple<>(result.getA() == null ? null : result.getA().asDate(),
                result.getB() == null ? null : result.getB().asDate(), result.getC());
    }

    @Override
    public Iterable<String> getAllIgtimiAccountEmailAddresses() {
        List<String> result = new ArrayList<String>();
        for (Account account : getIgtimiConnectionFactory().getAllAccounts()) {
            final String email = account.getUser().getEmail();
            if (SecurityUtils.getSubject().isPermitted(SecuredDomainType.IGTIMI_ACCOUNT.getStringPermissionForObjects(DefaultActions.READ, email))) {
                result.add(email);
            }
        }
        return result;
    }

    private IgtimiConnectionFactory getIgtimiConnectionFactory() {
        return igtimiAdapterTracker.getService();
    }
    
    protected RaceLogTrackingAdapterFactory getRaceLogTrackingAdapterFactory() {
        return raceLogTrackingAdapterTracker.getService();
    }

    protected RaceLogTrackingAdapter getRaceLogTrackingAdapter() {
        return getRaceLogTrackingAdapterFactory().getAdapter(getBaseDomainFactory());
    }

    @Override
    public String getIgtimiAuthorizationUrl(String redirectProtocol, String redirectHostname, String redirectPort) throws MalformedURLException, UnsupportedEncodingException {
        return getIgtimiConnectionFactory().getAuthorizationUrl(redirectProtocol, redirectHostname, redirectPort);
    }

    @Override
    public boolean authorizeAccessToIgtimiUser(String eMailAddress, String password) throws Exception {
        final Account existingAccount = getIgtimiConnectionFactory().getExistingAccountByEmail(eMailAddress);
        final Account account;
        if (existingAccount == null) {
            account = getSecurityService().setOwnershipCheckPermissionForObjectCreationAndRevertOnError(
                    SecuredDomainType.IGTIMI_ACCOUNT, eMailAddress,
                    eMailAddress,
                    () -> getIgtimiConnectionFactory()
                            .createAccountToAccessUserData(eMailAddress, password));
        } else {
            logger.warning("Igtimi account "+eMailAddress+" already exists.");
            account = null; // account with that e-mail already exists
        }
        return account != null;
    }

    @Override
    public void removeIgtimiAccount(String eMailOfAccountToRemove) {
        SecurityUtils.getSubject().checkPermission(SecuredDomainType.IGTIMI_ACCOUNT.getStringPermissionForObjects(
                DefaultActions.DELETE, eMailOfAccountToRemove));
        getIgtimiConnectionFactory().removeAccount(eMailOfAccountToRemove);
    }

    @Override
    public Map<RegattaAndRaceIdentifier, Integer> importWindFromIgtimi(List<RaceDTO> selectedRaces, boolean correctByDeclination) throws IllegalStateException,
            ClientProtocolException, IOException, org.json.simple.parser.ParseException {
        final IgtimiConnectionFactory igtimiConnectionFactory = getIgtimiConnectionFactory();
        final Iterable<DynamicTrackedRace> trackedRaces;
        if (selectedRaces != null && !selectedRaces.isEmpty()) {
            List<DynamicTrackedRace> myTrackedRaces = new ArrayList<DynamicTrackedRace>();
            trackedRaces = myTrackedRaces;
            for (RaceDTO raceDTO : selectedRaces) {
                DynamicTrackedRace trackedRace = getTrackedRace(raceDTO.getRaceIdentifier());
                myTrackedRaces.add(trackedRace);
            }
        } else {
            trackedRaces = getAllTrackedRaces();
        }
        Map<RegattaAndRaceIdentifier, Integer> numberOfWindFixesImportedPerRace = new HashMap<RegattaAndRaceIdentifier, Integer>();
        for (Account account : igtimiConnectionFactory.getAllAccounts()) {
            // filter account based on used permissions to read account:
            if (SecurityUtils.getSubject().isPermitted(SecuredDomainType.IGTIMI_ACCOUNT.getStringPermissionForObjects(
                    DefaultActions.READ, account.getUser().getEmail()))) {
                IgtimiConnection conn = igtimiConnectionFactory.connect(account);
                Map<TrackedRace, Integer> resultsForAccounts = conn.importWindIntoRace(trackedRaces, correctByDeclination);
                for (Entry<TrackedRace, Integer> resultForAccount : resultsForAccounts.entrySet()) {
                    RegattaAndRaceIdentifier key = resultForAccount.getKey().getRaceIdentifier();
                    Integer i = numberOfWindFixesImportedPerRace.get(key);
                    if (i == null) {
                        i = 0;
                    }
                    numberOfWindFixesImportedPerRace.put(key, i+resultForAccount.getValue());
                }
            }
        }
        for (final TrackedRace trackedRace : trackedRaces) {
        	// update polar sheets:
        	getService().getPolarDataService().insertExistingFixes(trackedRace);
        }
        return numberOfWindFixesImportedPerRace;
    }

    private Set<DynamicTrackedRace> getAllTrackedRaces() {
        Set<DynamicTrackedRace> result = new HashSet<DynamicTrackedRace>();
        Iterable<Regatta> allRegattas = getService().getAllRegattas();
        for (Regatta regatta : allRegattas) {
            DynamicTrackedRegatta trackedRegatta = getService().getTrackedRegatta(regatta);
            if (trackedRegatta != null) {
                trackedRegatta.lockTrackedRacesForRead();
                try {
                    Iterable<DynamicTrackedRace> trackedRaces = trackedRegatta.getTrackedRaces();
                    for (TrackedRace trackedRace : trackedRaces) {
                        result.add((DynamicTrackedRace) trackedRace);
                    }
                } finally {
                    trackedRegatta.unlockTrackedRacesAfterRead();
                }
            }
        }
        return result;
    }

    private class TimeoutExtendingInputStream extends FilterInputStream {

    	// default timeout is high to ensure that long running client operations
    	// such as compressing data will not have the server run into a timeout.
    	// this especially applies to foiling data where compression on slower machines
    	// can take up to two hours.
    	private static final int DEFAULT_TIMEOUT_IN_SECONDS = 60*60*2;

        private final URLConnection connection;

        protected TimeoutExtendingInputStream(InputStream in, URLConnection connection) {
            super(in);
            this.connection = connection;
        }

        @Override
        public int read() throws IOException {
            connection.setReadTimeout(DEFAULT_TIMEOUT_IN_SECONDS*1000);
            return super.read();
        }

        @Override
        public int read(byte[] b) throws IOException {
            connection.setReadTimeout(DEFAULT_TIMEOUT_IN_SECONDS*1000);
            return super.read(b);
        }

        @Override
        public int read(byte[] b, int off, int len) throws IOException {
            connection.setReadTimeout(DEFAULT_TIMEOUT_IN_SECONDS*1000);
            return super.read(b, off, len);
        }

    }

    @Override
    public Boolean denoteForRaceLogTracking(String leaderboardName,
    		String raceColumnName, String fleetName) throws NotFoundException, NotDenotableForRaceLogTrackingException {
        Leaderboard leaderboard = getService().getLeaderboardByName(leaderboardName);
    	RaceColumn raceColumn = getRaceColumn(leaderboardName, raceColumnName);
    	Fleet fleet = getFleetByName(raceColumn, fleetName);
    	return getRaceLogTrackingAdapter().denoteRaceForRaceLogTracking(getService(), leaderboard, raceColumn, fleet, null);
    }
    
    @Override
    public void removeDenotationForRaceLogTracking(String leaderboardName, String raceColumnName, String fleetName) throws NotFoundException {
        RaceLog raceLog = getRaceLog(leaderboardName, raceColumnName, fleetName);
        getRaceLogTrackingAdapter().removeDenotationForRaceLogTracking(getService(), raceLog);
    }
    
    @Override
    public void denoteForRaceLogTracking(String leaderboardName) throws Exception {
        denoteForRaceLogTracking(leaderboardName, /* race name prefix */ null);
    }
    
    @Override
    public void denoteForRaceLogTracking(String leaderboardName, String prefix) throws Exception {
        Leaderboard leaderboard = getService().getLeaderboardByName(leaderboardName);        
        getRaceLogTrackingAdapter().denoteAllRacesForRaceLogTracking(getService(), leaderboard, prefix);
    }
    
    /**
     * @param triple
     *            leaderboard and racecolumn and fleet names
     */
    private RaceLog getRaceLog(com.sap.sse.common.Util.Triple<String, String, String> triple) throws NotFoundException {
        return getRaceLog(triple.getA(), triple.getB(), triple.getC());
    }
    
    private RegattaLog getRegattaLogInternal(String leaderboardName) throws DoesNotHaveRegattaLogException {
        Leaderboard l = getService().getLeaderboardByName(leaderboardName);
        if (! (l instanceof HasRegattaLike)) {
            throw new DoesNotHaveRegattaLogException();
        }
        return ((HasRegattaLike) l).getRegattaLike().getRegattaLog();
    }
    
    private RaceLog getRaceLog(String leaderboardName, String raceColumnName, String fleetName) throws NotFoundException {
        RaceColumn raceColumn = getRaceColumn(leaderboardName, raceColumnName);
        Fleet fleet = getFleetByName(raceColumn, fleetName);
        return raceColumn.getRaceLog(fleet);
    }

    private Competitor getCompetitor(CompetitorDTO dto) {
        return getService().getCompetitorAndBoatStore().getExistingCompetitorByIdAsString(dto.getIdAsString());
    }
    
    private CompetitorWithBoat getCompetitor(CompetitorWithBoatDTO dto) {
        return getService().getCompetitorAndBoatStore().getExistingCompetitorWithBoatByIdAsString(dto.getIdAsString());
    }

    private Boat getBoat(BoatDTO dto) {
        return getService().getCompetitorAndBoatStore().getExistingBoatByIdAsString(dto.getIdAsString());
    }

    @Override
    public void setCompetitorRegistrationsInRaceLog(String leaderboardName, String raceColumnName, String fleetName,
            Map<? extends CompetitorDTO, BoatDTO> competitorAndBoatDTOs)
            throws CompetitorRegistrationOnRaceLogDisabledException, NotFoundException {
        Map<Competitor, Boat> competitorToBoatMappingsToRegister = new HashMap<>();
        for (Entry<? extends CompetitorDTO, BoatDTO> competitorAndBoatEntry : competitorAndBoatDTOs.entrySet()) {
            competitorToBoatMappingsToRegister.put(getCompetitor(competitorAndBoatEntry.getKey()), getBoat(competitorAndBoatEntry.getValue()));
        }
        RaceColumn raceColumn = getRaceColumn(leaderboardName, raceColumnName);
        Fleet fleet = getFleetByName(raceColumn, fleetName);
        final Iterable<Competitor> competitorRegistrationsToRemove = filterCompetitorDuplicates(competitorToBoatMappingsToRegister, raceColumn.getCompetitorsRegisteredInRacelog(fleet));
        raceColumn.deregisterCompetitors(competitorRegistrationsToRemove, fleet);
        // we assume that the competitors id of type Competitor here, so we need to find the corresponding boat
        for (final Entry<Competitor, Boat> competitorAndBoatToRegister : competitorToBoatMappingsToRegister.entrySet()) {
            raceColumn.registerCompetitor(competitorAndBoatToRegister.getKey(), competitorAndBoatToRegister.getValue(), fleet);  
        }
    }
    
    @Override
    public void setCompetitorRegistrationsInRaceLog(String leaderboardName, String raceColumnName, String fleetName,
            Set<CompetitorWithBoatDTO> competitorDTOs) throws CompetitorRegistrationOnRaceLogDisabledException, NotFoundException {
        Map<CompetitorWithBoat, Boat> competitorsToRegister = new HashMap<>();
        for (CompetitorWithBoatDTO dto : competitorDTOs) {
            competitorsToRegister.put(getCompetitor(dto), getBoat(dto.getBoat()));
        }
        RaceColumn raceColumn = getRaceColumn(leaderboardName, raceColumnName);
        Fleet fleet = getFleetByName(raceColumn, fleetName);
        Map<CompetitorWithBoat, Boat> competitorsRegisteredInRaceLog = new HashMap<>();
        for (final Entry<Competitor, Boat> e : raceColumn.getCompetitorsRegisteredInRacelog(fleet).entrySet()) {
            competitorsRegisteredInRaceLog.put((CompetitorWithBoat) e.getKey(), e.getValue());
        }
        final Iterable<CompetitorWithBoat> competitorSetToRemove = filterCompetitorDuplicates(competitorsToRegister, competitorsRegisteredInRaceLog);
        raceColumn.deregisterCompetitors(competitorSetToRemove, fleet);
        // we assume that the competitors id of type Competitor here, so we need to find the corresponding boat
        for (CompetitorWithBoat competitorToRegister : competitorsToRegister.keySet()) {
            if (competitorToRegister.hasBoat()) {
                raceColumn.registerCompetitor(competitorToRegister, fleet);  
            } else {
                logger.warning("The competitor "+competitorToRegister.getName()+" does not have a boat associated but should have; "+
                        "competitor is not registered for race log of race "+raceColumnName+" in leaderboard "+leaderboardName+" for fleet "+fleetName);
            }
        }
    }
    
    @Override
    public void setCompetitorRegistrationsInRegattaLog(String leaderboardName, Set<? extends CompetitorDTO> competitorDTOs)
            throws DoesNotHaveRegattaLogException, NotFoundException {
        Leaderboard leaderboard = getLeaderboardByName(leaderboardName);
        if (!(leaderboard instanceof HasRegattaLike)){
            throw new DoesNotHaveRegattaLogException();
        }
        Map<Competitor, Boat> competitorsToRegister = new HashMap<>();
        for (CompetitorDTO dto : competitorDTOs) {
            competitorsToRegister.put(getCompetitor(dto), /* boat doesn't matter here */ null);
        }
        HasRegattaLike hasRegattaLike = (HasRegattaLike) leaderboard;
        Map<Competitor, Boat> competitorsAlreadyRegistered = new HashMap<>();
        for (final Competitor c : leaderboard.getAllCompetitors()) {
            competitorsAlreadyRegistered.put(c,  /* boat doesn't matter here */ null);
        }
        final Iterable<Competitor> competitorSetToRemove = filterCompetitorDuplicates(competitorsToRegister, competitorsAlreadyRegistered);
        hasRegattaLike.deregisterCompetitors(competitorSetToRemove);
        hasRegattaLike.registerCompetitors(competitorsToRegister.keySet());
    }

    /**
     * Removes competitors already registered to the same boats (those in {@code competitorsRegistered}) from {@code competitorsToRegister} to avoid
     * registering them again and then returns those competitors that need to be de-registered. Those to de-register includes those registered but
     * to a different boat, and those will be left in the {@code competitorToBoatMappingsToRegister} map.
     * 
     * @param competitorToBoatMappingsToRegister will be modified by removing all competitors in {@code competitorsRegistered}
     * @param competitorToBoatMappingsRegistered the competitors already registered; those will be removed from {@code competitorsToRegister}
     * @return the competitors to de-register because they were in {@code competitorsRegistered} but are not in {@code competitorsToRegister}
     */
    private <CompetitorType extends Competitor> Iterable<CompetitorType> filterCompetitorDuplicates(
            Map<CompetitorType, Boat> competitorToBoatMappingsToRegister,
            Map<CompetitorType, Boat> competitorToBoatMappingsRegistered) {
        final Set<CompetitorType> competitorsToUnregister = new HashSet<>();
        Util.addAll(competitorToBoatMappingsRegistered.keySet(), competitorsToUnregister);
        for (final Entry<CompetitorType, Boat> e : competitorToBoatMappingsRegistered.entrySet()) {
            CompetitorType competitor = e.getKey();
            if (competitorToBoatMappingsToRegister.containsKey(competitor)) { // is competitor to be registered?
                final Boat boatOfCompetitorToRegister = competitorToBoatMappingsToRegister.get(competitor);
                final Boat boatOfRegisteredCompetitor = e.getValue();
                if (boatOfCompetitorToRegister == boatOfRegisteredCompetitor) {
                    // User wants to map competitor to boat, and that mapping already exists; neither add nor remove this registration but leave as is:
                    competitorToBoatMappingsToRegister.remove(competitor);
                    competitorsToUnregister.remove(competitor);
                }
            }
        }
        return competitorsToUnregister;
    }

    private HashSet<Boat> filterBoatDuplicates(Set<Boat> boatsToRegister, HashSet<Boat> boatSetToRemove) {
        for (Iterator<Boat> iterator = boatSetToRemove.iterator(); iterator.hasNext();) {
            Boat boat = iterator.next();
            if (boatsToRegister.remove(boat)) {
                iterator.remove();
            }
        }
        return boatSetToRemove;
    }

    private Mark convertToMark(MarkDTO dto, boolean resolve) {
        Mark result = null;
        if (resolve) {
            Mark existing = baseDomainFactory.getExistingMarkByIdAsString(dto.getIdAsString());
            if (existing != null) {
                result = existing;
            }
        }
        if (result == null) {
            Serializable id = UUID.randomUUID();
            result = baseDomainFactory.getOrCreateMark(id, dto.getName(), dto.type, dto.color, dto.shape, dto.pattern);
        }
        return result;
    }
    
    /**
     * Also finds the last position of the marks if set by pinging them as long as currently a {@link TrackedRace} exists
     * whose tracking interval spans the current time. If at least a non-spanning {@link TrackedRace} can be found in the
     * scope of the <code>leaderboard</code>, the time-wise closest position fix for the mark will be used as its position.
     * If the mark has been pinged through the {@link RegattaLog} but no {@link TrackedRace} exists that has loaded that ping,
     * the ping won't be visible to this API.
     */
    private MarkDTO convertToMarkDTO(LeaderboardThatHasRegattaLike leaderboard, Mark mark) {
        final TimePoint now = MillisecondsTimePoint.now();
        final Position lastPos = getService().getMarkPosition(mark, leaderboard, now);
        return convertToMarkDTO(mark, lastPos);
    }
    
    @Override
    public void addMarkToRegattaLog(String leaderboardName, MarkDTO markDTO) throws DoesNotHaveRegattaLogException {
        Mark mark = convertToMark(markDTO, false);

        RegattaLog regattaLog = getRegattaLogInternal(leaderboardName);
        RegattaLogDefineMarkEventImpl event = new RegattaLogDefineMarkEventImpl(MillisecondsTimePoint.now(),
                getService().getServerAuthor(), MillisecondsTimePoint.now(), UUID.randomUUID(), mark);
        regattaLog.add(event);
    }
    
    @Override
    public void revokeMarkDefinitionEventInRegattaLog(String leaderboardName, MarkDTO markDTO) throws DoesNotHaveRegattaLogException {
        RegattaLog regattaLog = getRegattaLogInternal(leaderboardName);
        final List<RegattaLogEvent> regattaLogDefineMarkEvents = new AllEventsOfTypeFinder<>(regattaLog, /* only unrevoked */ true, RegattaLogDefineMarkEvent.class).analyze();
        RegattaLogDefineMarkEvent eventToRevoke = null;
        for (RegattaLogEvent event : regattaLogDefineMarkEvents) {
            RegattaLogDefineMarkEvent defineMarkEvent = (RegattaLogDefineMarkEvent) event;
            if (defineMarkEvent.getMark().getId().toString().equals(markDTO.getIdAsString())){
                eventToRevoke = defineMarkEvent;
                break;
            }
        }
        regattaLog.revokeDefineMarkEventAndRelatedDeviceMappings(eventToRevoke, getService().getServerAuthor(), logger);
    }

    @Override
    public void addCourseDefinitionToRaceLog(String leaderboardName, String raceColumnName, String fleetName,
            List<com.sap.sse.common.Util.Pair<ControlPointDTO, PassingInstruction>> courseDTO) throws NotFoundException {
        RaceLog raceLog = getRaceLog(leaderboardName, raceColumnName, fleetName);
        String courseName = "Course of " + raceColumnName;
        if (!LeaderboardNameConstants.DEFAULT_FLEET_NAME.equals(fleetName)) {
            courseName += " - " + fleetName; 
        }
        CourseBase lastPublishedCourse = new LastPublishedCourseDesignFinder(raceLog, /* onlyCoursesWithValidWaypointList */ false).analyze();
        if (lastPublishedCourse == null) {
            lastPublishedCourse = new CourseDataImpl(courseName);
        }
        
        List<Pair<ControlPoint, PassingInstruction>> controlPoints = new ArrayList<>();
        for (Pair<ControlPointDTO, PassingInstruction> waypointDTO : courseDTO) {
            controlPoints.add(new Pair<>(getOrCreateControlPoint(waypointDTO.getA()), waypointDTO.getB()));
        }
        Course course = new CourseImpl(courseName, lastPublishedCourse.getWaypoints());
        
        try {
            course.update(controlPoints, baseDomainFactory);
        } catch (Exception e) {
            throw new RuntimeException(e);
        }
        RaceLogEvent event = new RaceLogCourseDesignChangedEventImpl(MillisecondsTimePoint.now(),
                getService().getServerAuthor(), raceLog.getCurrentPassId(), course, CourseDesignerMode.ADMIN_CONSOLE);
        raceLog.add(event);
    }
    
    /**
     * @param trackedRace
     *            if <code>null</code>, no position data will be attached to the {@link MarkDTO}s
     * @param timePoint
     *            if <code>trackedRace</code> is not <code>null</code>, specifies the time point for which to determine
     *            the mark positions and attach to the {@link MarkDTO}s. If <code>null<c/code>, the current time point
     *            will be used as default.
     */
    private WaypointDTO convertToWaypointDTO(Waypoint waypoint, Map<Serializable, ControlPointDTO> controlPointCache, MarkPositionFinder positionFinder, TimePoint timePoint) {
        ControlPointDTO cp = controlPointCache.get(waypoint.getControlPoint().getId());
        if (cp == null) {
            cp = convertToControlPointDTO(waypoint.getControlPoint(), positionFinder, timePoint);
            controlPointCache.put(waypoint.getControlPoint().getId(), cp);
        }
        return new WaypointDTO(waypoint.getName(), cp, waypoint.getPassingInstructions());
    }
    
    /**
     * @param course
     *            the course to convert
     * @param trackedRace
     *            if <code>null</code>, no position data will be attached to the {@link MarkDTO}s
     * @param timePoint
     *            if <code>trackedRace</code> is not <code>null</code>, specifies the time point for which to determine
     *            the mark positions and attach to the {@link MarkDTO}s. If <code>null<c/code>, the current time point
     *            will be used as default.
     */
    private RaceCourseDTO convertToRaceCourseDTO(CourseBase course, MarkPositionFinder positionFinder, TimePoint timePoint) {
        final RaceCourseDTO result;
        if (course != null) {
            List<WaypointDTO> waypointDTOs = new ArrayList<WaypointDTO>();
            Map<Serializable, ControlPointDTO> controlPointCache = new HashMap<>();
            for (Waypoint waypoint : course.getWaypoints()) {
                waypointDTOs.add(convertToWaypointDTO(waypoint, controlPointCache, positionFinder, timePoint));
            }
            result = new RaceCourseDTO(waypointDTOs);
        } else {
            result = new RaceCourseDTO(Collections.<WaypointDTO> emptyList());
        }
        return result;
    }
    
    @Override
    public RaceCourseDTO getLastCourseDefinitionInRaceLog(final String leaderboardName, String raceColumnName, String fleetName) throws NotFoundException {
        final RaceLog raceLog = getRaceLog(leaderboardName, raceColumnName, fleetName);
        // only look for course definitions that really define waypoints; ignore by-name course updates
        CourseBase lastPublishedCourse = new LastPublishedCourseDesignFinder(raceLog, /* onlyCoursesWithValidWaypointList */ true).analyze();
        if (lastPublishedCourse == null) {
            lastPublishedCourse = new CourseDataImpl("");
        }
        return convertToRaceCourseDTO(lastPublishedCourse, new MarkPositionFinder() {
            @Override
            public Position find(Mark mark, TimePoint at) {
                return getService().getMarkPosition(mark, (LeaderboardThatHasRegattaLike) getService().getLeaderboardByName(leaderboardName), at);
            }
        }, /* timePoint */ MillisecondsTimePoint.now());
    }
    
    @Override
    public void pingMark(String leaderboardName,
            MarkDTO markDTO, TimePoint timePoint, Position positionDTO) throws DoesNotHaveRegattaLogException {
        final RegattaLog regattaLog = getRegattaLogInternal(leaderboardName);
        final Mark mark = convertToMark(markDTO, true);
        final TimePoint time = timePoint == null ? MillisecondsTimePoint.now() : timePoint;
        final Position position = positionDTO;
        final GPSFix fix = new GPSFixImpl(position, time);
        getRaceLogTrackingAdapter().pingMark(regattaLog, mark, fix, getService());
    }
    
    @Override
    public void copyCourseToOtherRaceLogs(com.sap.sse.common.Util.Triple<String, String, String> fromTriple,
            Set<com.sap.sse.common.Util.Triple<String, String, String>> toTriples) throws NotFoundException {
        RaceLog fromRaceLog = getRaceLog(fromTriple);
        Set<RaceLog> toRaceLogs = new HashSet<>();
        for (com.sap.sse.common.Util.Triple<String, String, String> toTriple : toTriples) {
            toRaceLogs.add(getRaceLog(toTriple));
        }
        getRaceLogTrackingAdapter().copyCourse(fromRaceLog, toRaceLogs, baseDomainFactory, getService());
    }
    
    @Override
    public void copyCompetitorsToOtherRaceLogs(com.sap.sse.common.Util.Triple<String, String, String> fromTriple,
            Set<com.sap.sse.common.Util.Triple<String, String, String>> toTriples) throws NotFoundException {
        final RaceColumn raceColumn = getRaceColumn(fromTriple.getA(), fromTriple.getB());
        final Set<Pair<RaceColumn, Fleet>> toRaces = new HashSet<>();
        for (com.sap.sse.common.Util.Triple<String, String, String> toTriple : toTriples) {
            final RaceColumn toRaceColumn = getRaceColumn(toTriple.getA(), toTriple.getB());
            final Fleet toFleet = getFleetByName(toRaceColumn, toTriple.getC());
            toRaces.add(new Pair<>(toRaceColumn, toFleet));
        }
        getRaceLogTrackingAdapter().copyCompetitors(raceColumn, getFleetByName(raceColumn, fromTriple.getC()), toRaces);
    }
    
    private TypeBasedServiceFinder<DeviceIdentifierStringSerializationHandler> getDeviceIdentifierStringSerializerHandlerFinder(
            boolean withFallback) {
        TypeBasedServiceFinderFactory factory = getService().getTypeBasedServiceFinderFactory();
        TypeBasedServiceFinder<DeviceIdentifierStringSerializationHandler> finder = factory.createServiceFinder(DeviceIdentifierStringSerializationHandler.class);
        if (withFallback) {
            finder.setFallbackService(new PlaceHolderDeviceIdentifierStringSerializationHandler());
        }
        return finder;
    }
    
    private DeviceIdentifier deserializeDeviceIdentifier(String type, String deviceId) throws NoCorrespondingServiceRegisteredException,
    TransformationException {
        DeviceIdentifierStringSerializationHandler handler =
                getDeviceIdentifierStringSerializerHandlerFinder(false).findService(type);
        return handler.deserialize(deviceId, type, deviceId);
    }
    
    private String serializeDeviceIdentifier(DeviceIdentifier deviceId) throws TransformationException {
        return getDeviceIdentifierStringSerializerHandlerFinder(true).findService(
                deviceId.getIdentifierType()).serialize(deviceId).getB();
    }
    
    private DeviceMappingDTO convertToDeviceMappingDTO(DeviceMapping<?> mapping) throws TransformationException {
        final Map<DeviceIdentifier, Timed> lastFixes = getService().getSensorFixStore().getLastFix(Collections.singleton(mapping.getDevice()));
        final Timed lastFix;
        if (lastFixes != null && lastFixes.containsKey(mapping.getDevice())) {
            lastFix = lastFixes.get(mapping.getDevice());
        } else {
            lastFix = null;
        }
        String deviceId = serializeDeviceIdentifier(mapping.getDevice());
        Date from = mapping.getTimeRange().from() == null || mapping.getTimeRange().from().equals(TimePoint.BeginningOfTime) ? 
                null : mapping.getTimeRange().from().asDate();
        Date to = mapping.getTimeRange().to() == null || mapping.getTimeRange().to().equals(TimePoint.EndOfTime) ?
                null : mapping.getTimeRange().to().asDate();
        MappableToDevice item = null;
        final WithID mappedTo = mapping.getMappedTo();
        if (mappedTo == null) {
            throw new RuntimeException("Device mapping not mapped to any object");
        } else if (mappedTo instanceof Competitor) {
            item = baseDomainFactory.convertToCompetitorDTO((Competitor) mapping.getMappedTo());
        } else if (mappedTo instanceof Mark) {
            item = convertToMarkDTO((Mark) mapping.getMappedTo(), null);
        } else if (mappedTo instanceof Boat) {
            item = baseDomainFactory.convertToBoatDTO((Boat) mappedTo);
        } else {
            throw new RuntimeException("Can only handle Competitor, Boat or Mark as mapped item type, but not "
                    + mappedTo.getClass().getName());
        }
        //Only deal with UUIDs - otherwise we would have to pass Serializable to browser context - which
        //has a large performance implact for GWT.
        //As any Serializable subclass is converted to String by the BaseRaceLogEventSerializer, and only UUIDs are
        //recovered by the BaseRaceLogEventDeserializer, only UUIDs are safe to use anyway.
        List<UUID> originalRaceLogEventUUIDs = new ArrayList<UUID>();
        for (Serializable id : mapping.getOriginalRaceLogEventIds()) {
            if (! (id instanceof UUID)) {
                logger.log(Level.WARNING, "Got RaceLogEvent with id that was not UUID, but " + id.getClass().getName());
                throw new TransformationException("Could not send device mapping to browser: can only deal with UUIDs");
            }
            originalRaceLogEventUUIDs.add((UUID) id);
        }
        return new DeviceMappingDTO(new DeviceIdentifierDTO(mapping.getDevice().getIdentifierType(),
                deviceId), from, to, item, originalRaceLogEventUUIDs, lastFix==null?null:lastFix.getTimePoint());
    }
    
    private List<AbstractLog<?, ?>> getLogHierarchy(String leaderboardName, String raceColumnName,
            String fleetName) throws NotFoundException {
        List<AbstractLog<?, ?>> result = new ArrayList<>();
        RaceLog raceLog = getRaceLog(leaderboardName, raceColumnName, fleetName);
        
        if (raceLog != null){
            result.add(raceLog);
        }
        
        Leaderboard leaderboard = getLeaderboardByName(leaderboardName);
        if (leaderboard instanceof HasRegattaLike) {
            result.add(((HasRegattaLike) leaderboard).getRegattaLike().getRegattaLog());
        }
        return result;
    }
    
    private List<DeviceMappingDTO> getDeviceMappings(RegattaLog regattaLog)
            throws TransformationException {
        List<DeviceMappingDTO> result = new ArrayList<DeviceMappingDTO>();
        for (List<? extends DeviceMapping<WithID>> list : new RegattaLogDeviceMappingFinder<>(
                regattaLog).analyze().values()) {
            for (DeviceMapping<WithID> mapping : list) {
                result.add(convertToDeviceMappingDTO(mapping));
            }
        }
        return result;
    }
    
    @Override
    public void addDeviceMappingToRegattaLog(String leaderboardName,
            DeviceMappingDTO dto) throws NoCorrespondingServiceRegisteredException, TransformationException, DoesNotHaveRegattaLogException {
        RegattaLog regattaLog = getRegattaLogInternal(leaderboardName);
        DeviceMapping<?> mapping = convertToDeviceMapping(dto);
        TimePoint now = MillisecondsTimePoint.now();
        RegattaLogEvent event = null;
        TimePoint from = mapping.getTimeRange().hasOpenBeginning() ? null : mapping.getTimeRange().from();
        TimePoint to = mapping.getTimeRange().hasOpenEnd() ? null : mapping.getTimeRange().to();
        if (mapping.getMappedTo() instanceof Mark) {
            Mark mark = (Mark) mapping.getMappedTo();
            event = new RegattaLogDeviceMarkMappingEventImpl(now, now, getService().getServerAuthor(), UUID.randomUUID(), 
                    mark, mapping.getDevice(), from, to);
        } else if (mapping.getMappedTo() instanceof Competitor) {
            Competitor competitor = (Competitor) mapping.getMappedTo();
            if (mapping.getDevice().getIdentifierType().equals(ExpeditionSensorDeviceIdentifier.TYPE)) {
                event = new RegattaLogDeviceCompetitorExpeditionExtendedMappingEventImpl(
                        now, now, getService().getServerAuthor(), UUID.randomUUID(), 
                        competitor, mapping.getDevice(), from, to);
            } else {
                event = new RegattaLogDeviceCompetitorMappingEventImpl(now, now, getService().getServerAuthor(), UUID.randomUUID(), 
                        competitor, mapping.getDevice(), from, to);
            }
        } else if (mapping.getMappedTo() instanceof Boat) {
            final Boat boat = (Boat) mapping.getMappedTo();
            event = new RegattaLogDeviceBoatMappingEventImpl(now, now, getService().getServerAuthor(), UUID.randomUUID(), 
                    boat, mapping.getDevice(), from, to);
        } else {
            throw new RuntimeException("Can only map devices to competitors, boats or marks");
        }
        regattaLog.add(event);
    }
    
    @Override
    public void addTypedDeviceMappingToRegattaLog(String leaderboardName, TypedDeviceMappingDTO dto)
            throws NoCorrespondingServiceRegisteredException, TransformationException, DoesNotHaveRegattaLogException {
        RegattaLog regattaLog = getRegattaLogInternal(leaderboardName);
        DeviceMapping<?> mapping = convertToDeviceMapping(dto);
        TimePoint now = MillisecondsTimePoint.now();
        RegattaLogEvent event = null;
        TimePoint from = mapping.getTimeRange().hasOpenBeginning() ? null : mapping.getTimeRange().from();
        TimePoint to = mapping.getTimeRange().hasOpenEnd() ? null : mapping.getTimeRange().to();
        if (dto.mappedTo instanceof CompetitorWithBoatDTO) {
            DoubleVectorFixImporter importer = getRegisteredImporter(DoubleVectorFixImporter.class, dto.dataType);
            event = importer.createEvent(now, now, getService().getServerAuthor(), UUID.randomUUID(),
                    getCompetitor((CompetitorWithBoatDTO) dto.mappedTo), mapping.getDevice(), from, to);
        } else if (dto.mappedTo instanceof BoatDTO) {
            DoubleVectorFixImporter importer = getRegisteredImporter(DoubleVectorFixImporter.class, dto.dataType);
            event = importer.createEvent(now, now, getService().getServerAuthor(), UUID.randomUUID(),
                    getBoat((BoatDTO) dto.mappedTo), mapping.getDevice(), from, to);
        } else {
            throw new RuntimeException("Can only map devices to a competitor or boat");
        }
        regattaLog.add(event);
    }
    
    @Override
    public List<String> getDeserializableDeviceIdentifierTypes() {
        List<String> result = new ArrayList<String>();
        for (ServiceReference<DeviceIdentifierStringSerializationHandler> reference :
            deviceIdentifierStringSerializationHandlerTracker.getServiceReferences()) {
            result.add((String) reference.getProperty(TypeBasedServiceFinder.TYPE));
        }
        return result;
    }
    
    private DeviceMapping<?> convertToDeviceMapping(DeviceMappingDTO dto)
            throws NoCorrespondingServiceRegisteredException, TransformationException {
        DeviceIdentifier device = deserializeDeviceIdentifier(dto.deviceIdentifier.deviceType, dto.deviceIdentifier.deviceId);
        TimePoint from = dto.from == null ? null : new MillisecondsTimePoint(dto.from);
        TimePoint to = dto.to == null ? null : new MillisecondsTimePoint(dto.to);
        TimeRange timeRange = new TimeRangeImpl(from, to);
        if (dto.mappedTo instanceof MarkDTO) {
            Mark mark = convertToMark(((MarkDTO) dto.mappedTo), true);
            //expect UUIDs
            return new DeviceMappingImpl<Mark>(mark, device, timeRange, dto.originalRaceLogEventIds, RegattaLogDeviceMarkMappingEventImpl.class);
        } else if (dto.mappedTo instanceof CompetitorDTO) {
            Competitor competitor = getService().getCompetitorAndBoatStore().getExistingCompetitorByIdAsString(
                    ((CompetitorDTO) dto.mappedTo).getIdAsString());
            return new DeviceMappingImpl<Competitor>(competitor, device, timeRange, dto.originalRaceLogEventIds, RegattaLogDeviceCompetitorMappingEventImpl.class);
        } else if (dto.mappedTo instanceof BoatDTO) {
            final Boat boat = getService().getCompetitorAndBoatStore()
                    .getExistingBoatByIdAsString(dto.mappedTo.getIdAsString());
            return new DeviceMappingImpl<WithID>(boat, device, timeRange, dto.originalRaceLogEventIds,
                    RegattaLogDeviceBoatMappingEventImpl.class);
        } else {
            throw new RuntimeException("Can only map devices to competitors, boats or marks");
        }
    }

    private void closeOpenEndedDeviceMapping(RegattaLog regattaLog, DeviceMappingDTO mappingDTO, Date closingTimePoint) throws TransformationException, UnableToCloseDeviceMappingException {
        boolean successfullyClosed = false;
        List<RegattaLogCloseOpenEndedDeviceMappingEvent> closingEvents = null;
        regattaLog.lockForRead();
        try {
            RegattaLogEvent event = regattaLog.getEventById(mappingDTO.originalRaceLogEventIds.get(0));
            if (event != null) {
                successfullyClosed = true;
                DeviceMapping<?> mapping = convertToDeviceMapping(mappingDTO);
                closingEvents = new RegattaLogOpenEndedDeviceMappingCloser(regattaLog, mapping, getService().getServerAuthor(),
                                new MillisecondsTimePoint(closingTimePoint)).analyze();
            }
        } finally {
            regattaLog.unlockAfterRead();
        }
        // important: read lock must be release before write lock is obtained in add(...); see bug 3774
        if (successfullyClosed) {
            for (RegattaLogEvent closingEvent : closingEvents) {
                regattaLog.add(closingEvent);
            }
        } else {
            throw new UnableToCloseDeviceMappingException();
        }
    }
    
    @Override
    public void revokeRaceAndRegattaLogEvents(String leaderboardName, String raceColumnName, String fleetName,
            List<UUID> eventIds) throws NotRevokableException, NotFoundException {
        List<AbstractLog<?, ?>> logs = getLogHierarchy(leaderboardName, raceColumnName, fleetName);
        revokeEventsFromLogs(logs, eventIds);
    }
    
    @Override
    public void revokeRaceAndRegattaLogEvents(String leaderboardName,
        List<UUID> eventIds) throws NotRevokableException, DoesNotHaveRegattaLogException {
        List<AbstractLog<?, ?>> logs = getLogHierarchy(leaderboardName);
        revokeEventsFromLogs(logs, eventIds);
    }
    
    private void revokeEventsFromLogs(List<AbstractLog<?, ?>> logs, List<UUID> eventIds) throws NotRevokableException{
        boolean eventRevoked = false;
        for (Serializable idToRevoke : eventIds) {
            eventRevoked = false;
            for (AbstractLog<?, ?> abstractLog : logs) {
                eventRevoked = revokeEvent(eventRevoked, idToRevoke, abstractLog);
            }
            if (!eventRevoked){
                logger.warning("Could not revoke event with id "+idToRevoke);
            }
        }
    }

    private <EventT extends AbstractLogEvent<VisitorT>, VisitorT> boolean revokeEvent(boolean eventRevoked, Serializable idToRevoke, AbstractLog<EventT, VisitorT> abstractLog)
            throws NotRevokableException {
        final EventT event; 
        abstractLog.lockForRead();
        try {
            event = abstractLog.getEventById(idToRevoke);
        } finally {
            abstractLog.unlockAfterRead();
        }
        if (event != null) {
            abstractLog.revokeEvent(getService().getServerAuthor(), event, "revoke triggered by GWT user action"); 
            eventRevoked = true;
        }
        return eventRevoked;
    }
    
    @Override
    public void startRaceLogTracking(String leaderboardName, String raceColumnName, String fleetName, final boolean trackWind, final boolean correctWindByDeclination)
            throws NotDenotedForRaceLogTrackingException, Exception {
        Leaderboard leaderboard = getLeaderboardByName(leaderboardName);
        RaceColumn raceColumn = leaderboard.getRaceColumnByName(raceColumnName);
        Fleet fleet = raceColumn.getFleetByName(fleetName);
        getRaceLogTrackingAdapter().startTracking(getService(), leaderboard, raceColumn, fleet, trackWind, correctWindByDeclination);
    }
    
    @Override
    public void startRaceLogTracking(List<Triple<String, String, String>> leaderboardRaceColumnFleetNames,
            final boolean trackWind, final boolean correctWindByDeclination)
            throws NotDenotedForRaceLogTrackingException, Exception {
        for (final Triple<String, String, String> leaderboardRaceColumnFleetName : leaderboardRaceColumnFleetNames) {
            startRaceLogTracking(leaderboardRaceColumnFleetName.getA(), leaderboardRaceColumnFleetName.getB(),
                    leaderboardRaceColumnFleetName.getC(), trackWind, correctWindByDeclination);
        }
    }
    
    @Override
    public Collection<String> getGPSFixImporterTypes() {
        return getRegisteredImporterTypes(GPSFixImporter.class);
    }
    
    @Override
    public Collection<String> getSensorDataImporterTypes() {
        return getRegisteredImporterTypes(DoubleVectorFixImporter.class);
    }
    
    private <S> Collection<String> getRegisteredImporterTypes(Class<S> referenceClass) {
        Set<String> result = new HashSet<>();
        for (ServiceReference<S> reference : getRegisteredServiceReferences(referenceClass)) {
            result.add((String) reference.getProperty(TypeBasedServiceFinder.TYPE));
        }
        return result;
    }
    
    private <S extends DoubleVectorFixImporter> S getRegisteredImporter(Class<S> referenceClass, String type)
            throws NoCorrespondingServiceRegisteredException {
        for (ServiceReference<S> reference : getRegisteredServiceReferences(referenceClass)) {
            S importer = Activator.getDefault().getService(reference);
            if (importer != null && importer.getType().equals(type)) {
                return importer;
            }
        }
        throw new NoCorrespondingServiceRegisteredException("No importer service found!", type, referenceClass.getName());
    }
    
    private <S> Collection<ServiceReference<S>> getRegisteredServiceReferences(Class<S> referenceClass) {
        try {
            return Activator.getDefault().getServiceReferences(referenceClass, null);
        } catch (InvalidSyntaxException e) {
            // shouldn't happen, as we are passing null for the filter
        }
        return Collections.emptyList();
    }
    
    @Override
    public List<TrackFileImportDeviceIdentifierDTO> getTrackFileImportDeviceIds(List<String> uuids)
            throws NoCorrespondingServiceRegisteredException, TransformationException {
        try {
            final List<TrackFileImportDeviceIdentifierDTO> result = new ArrayList<>();
            for (String uuidAsString : uuids) {
                UUID uuid = UUID.fromString(uuidAsString);
                TrackFileImportDeviceIdentifier device = TrackFileImportDeviceIdentifierImpl.getOrCreate(uuid);
                long numFixes = getService().getSensorFixStore().getNumberOfFixes(device);
                TimeRange timeRange = getService().getSensorFixStore().getTimeRangeCoveredByFixes(device);
                Date from = timeRange == null ? null : timeRange.from().asDate();
                Date to = timeRange == null ? null : timeRange.to().asDate();
                result.add(new TrackFileImportDeviceIdentifierDTO(uuidAsString, device.getFileName(), device.getTrackName(),
                        numFixes, from, to));
            }
            return result;
        } catch (Exception e) {
            logger.log(Level.SEVERE, "Exception trying to obtain track file import device IDs", e);
            throw e;
        }
    }

    @Override
    public RaceDTO setStartTimeReceivedForRace(RaceIdentifier raceIdentifier, Date newStartTimeReceived) {
        RegattaNameAndRaceName regattaAndRaceIdentifier = new RegattaNameAndRaceName(raceIdentifier.getRegattaName(),
                raceIdentifier.getRaceName());
        DynamicTrackedRace trackedRace = getService().getTrackedRace(regattaAndRaceIdentifier);
        trackedRace.setStartTimeReceived(
                newStartTimeReceived == null ? null : new MillisecondsTimePoint(newStartTimeReceived));
        return baseDomainFactory.createRaceDTO(getService(), false, regattaAndRaceIdentifier, trackedRace);
    }
    
    @Override
    public ArrayList<EventDTO> getEventsForLeaderboard(String leaderboardName) {
        Leaderboard leaderboard = getService().getLeaderboardByName(leaderboardName);
        HashMap<UUID, EventDTO> events = new HashMap<>();
        for (Event e : getService().getAllEvents()) {
            for (LeaderboardGroup g : e.getLeaderboardGroups()) {
                for (Leaderboard l : g.getLeaderboards()) {
                    if (leaderboard.equals(l)) {
                        events.put(e.getId(), convertToEventDTO(e, false));
                    }
                }
            }
        }
        return new ArrayList<>(events.values());
    }

    @Override
    public Map<Integer, Date> getCompetitorRaceLogMarkPassingData(String leaderboardName, String raceColumnName, String fleetName, CompetitorDTO competitor) {
        Map<Integer, Date> result = new HashMap<>();
        RaceLog raceLog = getService().getRaceLog(leaderboardName, raceColumnName, fleetName);
        for (Triple<Competitor, Integer, TimePoint> fixedEvent : new MarkPassingDataFinder(raceLog).analyze()) {
            if (fixedEvent.getA().getName().equals(competitor.getName())) {
                final Date date;
                if (fixedEvent.getC() != null) {
                    date = new Date(fixedEvent.getC().asMillis());
                } else {
                    date = null;
                }
                result.put(fixedEvent.getB(), date);
            }
        }
        return result;
    }

    @Override
    public void updateFixedMarkPassing(String leaderboardName, String raceColumnName, String fleetName, Integer indexOfWaypoint,
            Date dateOfMarkPassing, CompetitorDTO competitorDTO) {
        RaceLog raceLog = getService().getRaceLog(leaderboardName, raceColumnName, fleetName);
        Competitor competitor = getCompetitor(competitorDTO);
        RaceLogFixedMarkPassingEvent oldFixedMarkPassingEvent = null;
        for (RaceLogEvent event : raceLog.getUnrevokedEvents()) {
            if (event instanceof RaceLogFixedMarkPassingEventImpl && event.getInvolvedCompetitors().contains(competitor)) {
                RaceLogFixedMarkPassingEvent fixedEvent = (RaceLogFixedMarkPassingEvent) event;
                if (Util.equalsWithNull(fixedEvent.getZeroBasedIndexOfPassedWaypoint(), indexOfWaypoint)) {
                    oldFixedMarkPassingEvent = fixedEvent;
                }
            }
        }
        if (oldFixedMarkPassingEvent != null) {
            try {
                raceLog.revokeEvent(getService().getServerAuthor(), oldFixedMarkPassingEvent);
            } catch (NotRevokableException e) {
                e.printStackTrace();
            }
        }
        if (dateOfMarkPassing != null) {
            raceLog.add(new RaceLogFixedMarkPassingEventImpl(MillisecondsTimePoint.now(), getService()
                    .getServerAuthor(), competitor, raceLog.getCurrentPassId(),
                    new MillisecondsTimePoint(dateOfMarkPassing), indexOfWaypoint));
        }
    }
    
    @Override
    public void updateSuppressedMarkPassings(String leaderboardName, String raceColumnName, String fleetName,
            Integer newZeroBasedIndexOfSuppressedMarkPassing, CompetitorDTO competitorDTO) {
        RaceLogSuppressedMarkPassingsEvent oldSuppressedMarkPassingEvent = null;
        RaceLog raceLog = getService().getRaceLog(leaderboardName, raceColumnName, fleetName);
        Competitor competitor = getCompetitor(competitorDTO);
        NavigableSet<RaceLogEvent> unrevokedEvents = raceLog.getUnrevokedEvents();
        for (RaceLogEvent event : unrevokedEvents) {
            if (event instanceof RaceLogSuppressedMarkPassingsEvent && event.getInvolvedCompetitors().contains(competitor)) {
                oldSuppressedMarkPassingEvent = (RaceLogSuppressedMarkPassingsEvent) event;
                break;
            }
        }
        
        final boolean create;
        final boolean revoke;
        if (oldSuppressedMarkPassingEvent == null) {
            if (newZeroBasedIndexOfSuppressedMarkPassing == null) {
                create = false;
                revoke = false;
            } else {
                create = true;
                revoke = false;
            }
        } else {
            if (newZeroBasedIndexOfSuppressedMarkPassing == null) {
                revoke = true;
                create = false;
            } else {
                boolean equal = Util.equalsWithNull(newZeroBasedIndexOfSuppressedMarkPassing,
                		oldSuppressedMarkPassingEvent.getZeroBasedIndexOfFirstSuppressedWaypoint());
                create = !equal;
                revoke = !equal;
            }
        }
        if (revoke) {
            try {
                raceLog.revokeEvent(getService().getServerAuthor(), oldSuppressedMarkPassingEvent);
            } catch (NotRevokableException e) {
            }
        }
        if (create) {
            raceLog.add(new RaceLogSuppressedMarkPassingsEventImpl(MillisecondsTimePoint.now(), getService()
                    .getServerAuthor(), competitor, raceLog.getCurrentPassId(),
                    newZeroBasedIndexOfSuppressedMarkPassing));
        }
    }

    @Override
    public Map<Integer, Date> getCompetitorMarkPassings(RegattaAndRaceIdentifier race, CompetitorDTO competitorDTO, boolean waitForCalculations) {
        Map<Integer, Date> result = new HashMap<>();
        final TrackedRace trackedRace = getExistingTrackedRace(race);
        if (trackedRace != null) {
            Competitor competitor = getCompetitorByIdAsString(trackedRace.getRace().getCompetitors(), competitorDTO.getIdAsString());
            Set<MarkPassing> competitorMarkPassings;
            competitorMarkPassings = trackedRace.getMarkPassings(competitor, waitForCalculations);
            Iterable<Waypoint> waypoints = trackedRace.getRace().getCourse().getWaypoints();
            if (competitorMarkPassings != null) {
                for (MarkPassing markPassing : competitorMarkPassings) {
                    result.put(Util.indexOf(waypoints, markPassing.getWaypoint()), markPassing.getTimePoint().asDate());
                }
            }
        }
        return result;
    }

    @Override
    public PolarSheetsXYDiagramData createXYDiagramForBoatClass(String boatClassName) {
        BoatClass boatClass = getService().getBaseDomainFactory().getOrCreateBoatClass(boatClassName);
        Map<Pair<LegType, Tack>, List<Pair<Double, Double>>> regressionSpeedDataLists = new HashMap<>();
        for (LegType legType : new LegType[] { LegType.UPWIND, LegType.DOWNWIND }) {
            for (Tack tack : new Tack[] { Tack.PORT, Tack.STARBOARD }) {
                regressionSpeedDataLists.put(new Pair<LegType, Tack>(legType, tack),
                        new ArrayList<Pair<Double, Double>>());
            }
        }
        for (double windInKnots = 0.1; windInKnots < 30; windInKnots = windInKnots + 0.1) {
            for (LegType legType : new LegType[] { LegType.UPWIND, LegType.DOWNWIND }) {
                for (Tack tack : new Tack[] { Tack.PORT, Tack.STARBOARD }) {     
                    try {
                        SpeedWithBearingWithConfidence<Void> averageUpwindStarboardRegression = getService()
                                .getPolarDataService().getAverageSpeedWithBearing(boatClass,
                                        new KnotSpeedImpl(windInKnots), legType, tack);

                        regressionSpeedDataLists.get(new Pair<LegType, Tack>(legType, tack)).add(
                                new Pair<Double, Double>(windInKnots, averageUpwindStarboardRegression.getObject()
                                        .getKnots()));
                    } catch (NotEnoughDataHasBeenAddedException e) {
                        // Do not add a point to the result
                    }
                }
            }
        }

        PolarSheetsXYDiagramData data = new PolarSheetsXYDiagramDataImpl(regressionSpeedDataLists);

        return data;
    }
    
    private FileStorageService getFileStorageService(String name) {
        if (name == null || name.equals("")) {
            return null;
        }
        return getService().getFileStorageManagementService().getFileStorageService(name);
    }
    
    private Locale getLocale(String localeInfoName) {
        return ResourceBundleStringMessages.Util.getLocaleFor(localeInfoName);
    }

    @Override
    public FileStorageServiceDTO[] getAvailableFileStorageServices(String localeInfoName) {
        List<FileStorageServiceDTO> serviceDtos = new ArrayList<>();
        final FileStorageManagementService fileStorageManagementService = getService().getFileStorageManagementService();
        if (fileStorageManagementService != null) {
            for (FileStorageService s : fileStorageManagementService.getAvailableFileStorageServices()) {
                serviceDtos.add(FileStorageServiceDTOUtils.convert(s, getLocale(localeInfoName)));
            }
        }
        return serviceDtos.toArray(new FileStorageServiceDTO[0]);
    }

    @Override
    public void setFileStorageServiceProperties(String serviceName, Map<String, String> properties) {
        for (Entry<String, String> p : properties.entrySet()) {
            try {
                getService().getFileStorageManagementService()
                    .setFileStorageServiceProperty(getFileStorageService(serviceName), p.getKey(), p.getValue());
            } catch (NoCorrespondingServiceRegisteredException | IllegalArgumentException e) {
                //ignore, doing refresh afterwards anyways
            }
        }
    }

    @Override
    public FileStorageServicePropertyErrorsDTO testFileStorageServiceProperties(String serviceName, String localeInfoName) throws IOException {
        try {
            if (serviceName == null) {
                serviceName = getActiveFileStorageServiceName();
            }
            FileStorageService service = getFileStorageService(serviceName);
            if (service != null) {
                service.testProperties();
            }
        } catch (InvalidPropertiesException e) {
            return FileStorageServiceDTOUtils.convert(e, getLocale(localeInfoName));
        }
        return null;
    }

    @Override
    public void setActiveFileStorageService(String serviceName, String localeInfoName) {
        getService().getFileStorageManagementService().setActiveFileStorageService(getFileStorageService(serviceName));
    }

    @Override
    public String getActiveFileStorageServiceName() {
        try {
            final FileStorageService activeFileStorageService = getService().getFileStorageManagementService().getActiveFileStorageService();
            return activeFileStorageService == null ? null : activeFileStorageService.getName();
        } catch (NoCorrespondingServiceRegisteredException e) {
            return null;
        }
    }

    @Override
    public void inviteCompetitorsForTrackingViaEmail(String serverUrlWithoutTrailingSlash, EventDTO eventDto,
            String leaderboardName, Collection<CompetitorDTO> competitorDtos, String iOSAppUrl, String androidAppUrl,
            String localeInfoName) throws MailException {
        Event event = getService().getEvent(eventDto.id);
        Set<Competitor> competitors = new HashSet<>();
        for (CompetitorDTO c : competitorDtos) {
            competitors.add(getCompetitor(c));
        }
        Leaderboard leaderboard = getService().getLeaderboardByName(leaderboardName);
        getRaceLogTrackingAdapter().inviteCompetitorsForTrackingViaEmail(event, leaderboard, serverUrlWithoutTrailingSlash,
                competitors, iOSAppUrl, androidAppUrl, getLocale(localeInfoName));
    }
    
    @Override
    public void inviteBuoyTenderViaEmail(String serverUrlWithoutTrailingSlash, EventDTO eventDto,
            String leaderboardName, String emails, String iOSAppUrl, String androidAppUrl, String localeInfoName)
            throws MailException {
        Event event = getService().getEvent(eventDto.id);
        Leaderboard leaderboard = getService().getLeaderboardByName(leaderboardName);
        getRaceLogTrackingAdapter().inviteBuoyTenderViaEmail(event, leaderboard, serverUrlWithoutTrailingSlash,
                emails, iOSAppUrl, androidAppUrl, getLocale(localeInfoName));
    }

    @Override
    public ArrayList<LeaderboardGroupDTO> getLeaderboardGroupsByEventId(UUID id) {
        Event event = getService().getEvent(id);
        if (event == null) {
            throw new RuntimeException("Event not found");
        }
        
        ArrayList<LeaderboardGroupDTO> result = new ArrayList<>();
        for (LeaderboardGroup lg : event.getLeaderboardGroups()) {
            if (getSecurityService().hasCurrentUserReadPermission(lg)) {
                result.add(convertToLeaderboardGroupDTO(lg, /* withGeoLocationData */false, true));
            }
        }
        return result;
    }

    /**
     * Gets all Marks defined in the RegattaLog and the trackedRace
     * @throws DoesNotHaveRegattaLogException 
     */
    @Override
    public Iterable<MarkDTO> getMarksInRegattaLog(String leaderboardName) throws DoesNotHaveRegattaLogException {
        final Leaderboard l = getService().getLeaderboardByName(leaderboardName);
        if (! (l instanceof HasRegattaLike)) {
            throw new DoesNotHaveRegattaLogException();
        }
        final LeaderboardThatHasRegattaLike leaderboard = (LeaderboardThatHasRegattaLike) l;
        final RegattaLog regattaLog = leaderboard.getRegattaLike().getRegattaLog();
        final Set<MarkDTO> markDTOs = new HashSet<>();
        final List<RegattaLogEvent> markEvents = new AllEventsOfTypeFinder<>(regattaLog, /* only unrevoked */ true, RegattaLogDefineMarkEvent.class).analyze();
        for (RegattaLogEvent regattaLogEvent : markEvents) {
            final RegattaLogDefineMarkEvent defineMarkEvent = (RegattaLogDefineMarkEvent) regattaLogEvent;
            markDTOs.add(convertToMarkDTO(leaderboard, defineMarkEvent.getMark()));
        }
        return markDTOs;
    }

    @Override
    public void closeOpenEndedDeviceMapping(String leaderboardName, DeviceMappingDTO mappingDTO, Date closingTimePoint) throws TransformationException, DoesNotHaveRegattaLogException, UnableToCloseDeviceMappingException {
        RegattaLog regattaLog = getRegattaLogInternal(leaderboardName);
        closeOpenEndedDeviceMapping(regattaLog, mappingDTO, closingTimePoint);
    }

    /**
     * Gets all the logs corresponding to a leaderboard. This includes all the RaceLogs of the leaderBoard's raceColumns
     * @param leaderboardName
     * @return
     */
    private List<AbstractLog<?, ?>> getLogHierarchy(String leaderboardName) {
        final List<AbstractLog<?, ?>> result;
        Leaderboard leaderboard = getService().getLeaderboardByName(leaderboardName);
        if (leaderboard == null) {
            result = null;
        } else {
            result = new ArrayList<>();
            if (leaderboard instanceof HasRegattaLike) {
                result.add(((HasRegattaLike) leaderboard).getRegattaLike().getRegattaLog());
            }
            for (RaceColumn raceColumn : leaderboard.getRaceColumns()) {
                for (Fleet fleet : raceColumn.getFleets()) {
                    RaceLog raceLog = raceColumn.getRaceLog(fleet);
                    result.add(raceLog);
                }
            }
        }
        return result;
    }   

    public boolean doesRegattaLogContainCompetitors(String leaderboardName) throws DoesNotHaveRegattaLogException {
        RegattaLog regattaLog = getRegattaLogInternal(leaderboardName);
        List<RegattaLogEvent> comeptitorRegistrationEvents = new AllEventsOfTypeFinder<>(regattaLog,
                /* only unrevoked */ true, RegattaLogRegisterCompetitorEvent.class).analyze();
        return !comeptitorRegistrationEvents.isEmpty();
    }

    @Override
    public RegattaAndRaceIdentifier getRaceIdentifier(String regattaLikeName, String raceColumnName, String fleetName) {
        RegattaAndRaceIdentifier result = null;
        final Leaderboard leaderboard = getService().getLeaderboardByName(regattaLikeName);
        if (leaderboard != null) {
            final RaceColumn raceColumn = leaderboard.getRaceColumnByName(raceColumnName);
            if (raceColumn != null) {
                final Fleet fleet = raceColumn.getFleetByName(fleetName);
                if (fleet != null) {
                    final TrackedRace trackedRace = raceColumn.getTrackedRace(fleet);
                    if (trackedRace != null) {
                        result = trackedRace.getRaceIdentifier();
                    }
                }
            }
        }
        return result;
    }

    @Override
    public Collection<CompetitorAndBoatDTO> getCompetitorRegistrationsForRace(String leaderboardName, String raceColumnName,
            String fleetName) throws NotFoundException {
        RaceColumn raceColumn = getRaceColumn(leaderboardName, raceColumnName);
        Fleet fleet = getFleetByName(raceColumn, fleetName);
        return convertToCompetitorAndBoatDTOs(raceColumn.getAllCompetitorsAndTheirBoats(fleet));
    }
    
    @Override
    public Collection<CompetitorDTO> getCompetitorRegistrationsForLeaderboard(String leaderboardName) throws NotFoundException {
        Leaderboard leaderboard = getLeaderboardByName(leaderboardName);
        return convertToCompetitorDTOs(leaderboard.getAllCompetitors());
    }

    @Override
    public Collection<CompetitorDTO> getCompetitorRegistrationsInRegattaLog(String leaderboardName) throws DoesNotHaveRegattaLogException, NotFoundException {
        Leaderboard leaderboard = getLeaderboardByName(leaderboardName);
        if (! (leaderboard instanceof HasRegattaLike)) {
            throw new DoesNotHaveRegattaLogException();
        }
        HasRegattaLike regattaLikeLeaderboard = ((HasRegattaLike) leaderboard);
        return convertToCompetitorDTOs(regattaLikeLeaderboard.getCompetitorsRegisteredInRegattaLog());
    }
    
    @Override
    public List<CompetitorAndBoatDTO> getCompetitorRegistrationsInRaceLog(String leaderboardName, String raceColumnName,
            String fleetName) throws NotFoundException {
        RaceColumn raceColumn = getRaceColumn(leaderboardName, raceColumnName);
        Fleet fleet = getFleetByName(raceColumn, fleetName);
        return convertToCompetitorAndBoatDTOs(raceColumn.getCompetitorsRegisteredInRacelog(fleet));
    }
    
    @Override
    public Map<CompetitorDTO, BoatDTO> getCompetitorAndBoatRegistrationsInRaceLog(String leaderboardName, String raceColumnName,
            String fleetName) throws NotFoundException {
        RaceColumn raceColumn = getRaceColumn(leaderboardName, raceColumnName);
        Fleet fleet = getFleetByName(raceColumn, fleetName);
        Map<Competitor, Boat> competitorsAndBoatsRegisteredInRacelog = raceColumn.getCompetitorsRegisteredInRacelog(fleet);
        return baseDomainFactory.convertToCompetitorAndBoatDTOs(competitorsAndBoatsRegisteredInRacelog);
    }

    @Override
    public Collection<BoatDTO> getBoatRegistrationsInRegattaLog(String leaderboardName) throws DoesNotHaveRegattaLogException, NotFoundException {
        Leaderboard leaderboard = getLeaderboardByName(leaderboardName);
        if (!(leaderboard instanceof HasRegattaLike)) {
            throw new DoesNotHaveRegattaLogException();
        }
        HasRegattaLike regattaLikeLeaderboard = ((HasRegattaLike) leaderboard);
        return convertToBoatDTOs(regattaLikeLeaderboard.getBoatsRegisteredInRegattaLog());
    }
    
    @Override
    public void setBoatRegistrationsInRegattaLog(String leaderboardName, Set<BoatDTO> boatDTOs)
            throws DoesNotHaveRegattaLogException, NotFoundException {
        Leaderboard leaderboard = getLeaderboardByName(leaderboardName);
        if (!(leaderboard instanceof HasRegattaLike)){
            throw new DoesNotHaveRegattaLogException();
        }
        
        Set<Boat> boatsToRegister = new HashSet<Boat>();
        for (BoatDTO dto : boatDTOs) {
            boatsToRegister.add(getBoat(dto));
        }
        
        HasRegattaLike hasRegattaLike = (HasRegattaLike) leaderboard;
        Iterable<Boat> boatsToRemove = leaderboard.getAllBoats();
        HashSet<Boat> boatSetToRemove = new HashSet<>();
        Util.addAll(boatsToRemove, boatSetToRemove);
        filterBoatDuplicates(boatsToRegister, boatSetToRemove);
        
        hasRegattaLike.deregisterBoats(boatSetToRemove);
        hasRegattaLike.registerBoats(boatsToRegister);        
    }

    @Override
    public Collection<BoatDTO> getBoatRegistrationsForLeaderboard(String leaderboardName) throws NotFoundException {
        Leaderboard leaderboard = getLeaderboardByName(leaderboardName);
        return convertToBoatDTOs(leaderboard.getAllBoats());
    }

    @Override
    public Boolean areCompetitorRegistrationsEnabledForRace(String leaderboardName, String raceColumnName,
            String fleetName) throws NotFoundException {
        RaceColumn raceColumn = getRaceColumn(leaderboardName, raceColumnName);
        Fleet fleet = getFleetByName(raceColumn, fleetName);
        return raceColumn.isCompetitorRegistrationInRacelogEnabled(fleet);
    }
    
    private Fleet getFleetByName(RaceColumn raceColumn, String fleetName) throws NotFoundException{
        Fleet fleet = raceColumn.getFleetByName(fleetName);
        if (fleet == null){
            throw new NotFoundException("fleet with name "+fleetName+" not found");
        }
        return fleet;
    }
    
    private Leaderboard getLeaderboardByName(String leaderboardName) throws NotFoundException{
        Leaderboard leaderboard = getService().getLeaderboardByName(leaderboardName);
        if (leaderboard == null){
            throw new NotFoundException("Leaderboard with name "+leaderboardName+" not found");
        }
        return leaderboard;
    }
    
    private RaceColumn getRaceColumn(String leaderboardName, String raceColumnName) throws NotFoundException{
        Leaderboard leaderboard = getService().getLeaderboardByName(leaderboardName);
        if (leaderboard == null){
            throw new NotFoundException("leaderboard with name "+leaderboardName+" not found");
        } 
        RaceColumn raceColumn = leaderboard.getRaceColumnByName(raceColumnName);
        if (raceColumn == null){
            throw new NotFoundException("raceColumn with name "+raceColumnName+" not found");
        }
        return raceColumn;
    }

    @Override
    public void disableCompetitorRegistrationsForRace(String leaderboardName, String raceColumnName, String fleetName) throws NotRevokableException, NotFoundException {
        if (areCompetitorRegistrationsEnabledForRace(leaderboardName, raceColumnName, fleetName)){
            RaceColumn raceColumn = getRaceColumn(leaderboardName, raceColumnName);
            raceColumn.disableCompetitorRegistrationOnRaceLog(getFleetByName(raceColumn, fleetName));
        }
    }

    @Override
    public void enableCompetitorRegistrationsForRace(String leaderboardName, String raceColumnName, String fleetName) throws IllegalArgumentException, NotFoundException {
        if (!areCompetitorRegistrationsEnabledForRace(leaderboardName, raceColumnName, fleetName)){
            RaceColumn raceColumn = getRaceColumn(leaderboardName, raceColumnName);
            raceColumn.enableCompetitorRegistrationOnRaceLog(getFleetByName(raceColumn, fleetName));
        }
    }

    @Override
    public Pair<Boolean, String> checkIfMarksAreUsedInOtherRaceLogs(String leaderboardName, String raceColumnName,
            String fleetName, Set<MarkDTO> marksToRemove) throws NotFoundException {
        Set<String> markIds = new HashSet<String>();
        for (MarkDTO markDTO : marksToRemove) {
            markIds.add(markDTO.getIdAsString());
        }
        RaceLog raceLogToIgnore = getRaceLog(leaderboardName, raceColumnName, fleetName);
        HashSet<String> racesContainingMarksToDeleteInCourse = new HashSet<String>();
        boolean marksAreUsedInOtherRaceLogs = false;
        Leaderboard leaderboard = getService().getLeaderboardByName(leaderboardName);
        for (RaceColumn raceColumn : leaderboard.getRaceColumns()) {
            for (Fleet fleet : raceColumn.getFleets()) {
                RaceLog raceLog = raceColumn.getRaceLog(fleet);
                if (raceLog != raceLogToIgnore) {
                    LastPublishedCourseDesignFinder finder = new LastPublishedCourseDesignFinder(raceLog, /* onlyCoursesWithValidWaypointList */ true);
                    CourseBase course = finder.analyze();
                    if (course != null) {
                        for (Waypoint waypoint : course.getWaypoints()) {
                            for (Mark mark : waypoint.getMarks()) {
                                if (markIds.contains(mark.getId().toString())) {
                                    racesContainingMarksToDeleteInCourse.add(raceColumn.getName() + "/"
                                            + fleet.getName());
                                    marksAreUsedInOtherRaceLogs = true;
                                }
                            }
                        }
                    }
                }
            }
        }         
        StringBuilder racesInCollision = new StringBuilder();
        for (String raceName : racesContainingMarksToDeleteInCourse) {
            racesInCollision.append(raceName+", ");
        }
        return new Pair<Boolean, String>(marksAreUsedInOtherRaceLogs, 
                racesInCollision.substring(0, Math.max(0, racesInCollision.length()-2)));
    }

    @Override
    public List<DeviceMappingDTO> getDeviceMappings(String leaderboardName)
            throws DoesNotHaveRegattaLogException, TransformationException {
        RegattaLog regattaLog = getRegattaLogInternal(leaderboardName);
        return getDeviceMappings(regattaLog);
    }
    
    @Override
    public Iterable<MarkDTO> getMarksInTrackedRace(String leaderboardName, String raceColumnName, String fleetName) {
        final List<MarkDTO> marks = new ArrayList<>();
        final Leaderboard leaderboard = getService().getLeaderboardByName(leaderboardName);
        if (leaderboard != null) {
            final RaceColumn raceColumn = leaderboard.getRaceColumnByName(raceColumnName);
            if (raceColumn != null) {
                final Fleet fleet = raceColumn.getFleetByName(fleetName);
                if (fleet != null) {
                    for (final Mark mark : raceColumn.getAvailableMarks(fleet)) {
                        marks.add(new MarkDTO(mark.getId().toString(), mark.getName()));
                    }
                }
            }
        }
        return marks;
    }

    @Override
    public MarkTracksDTO getMarkTracks(String leaderboardName, String raceColumnName, String fleetName) {
        final List<MarkTrackDTO> markTracks = new ArrayList<>();
        for (final MarkDTO mark : getMarksInTrackedRace(leaderboardName, raceColumnName, fleetName)) {
            MarkTrackDTO markTrackDTO = getMarkTrack(leaderboardName, raceColumnName, fleetName, mark.getIdAsString());
            markTracks.add(markTrackDTO);
        }
        return new MarkTracksDTO(markTracks);
    }
    
    private MarkTrackDTO getMarkTrack(Leaderboard leaderboard, RaceColumn raceColumn, Fleet fleet,
            String markIdAsString) {
        MarkDTO markDTO = null;
        Mark mark = null;
        for (final Mark currMark : raceColumn.getAvailableMarks(fleet)) {
            if (currMark.getId().toString().equals(markIdAsString)) {
                mark = currMark;
                markDTO = convertToMarkDTO(currMark, /* position */ null);
                break;
            }
        }

        if (markDTO != null) {
            final TrackedRace trackedRace = raceColumn.getTrackedRace(fleet);
            final GPSFixTrack<Mark, ? extends GPSFix> markTrack;
            if (trackedRace != null) {
                markTrack = trackedRace.getOrCreateTrack(mark);
            } else {
                DynamicGPSFixTrackImpl<Mark> writeableMarkTrack = new DynamicGPSFixTrackImpl<Mark>(mark,
                        BoatClass.APPROXIMATE_AVERAGE_MANEUVER_DURATION.asMillis());
                markTrack = writeableMarkTrack;
                final RaceLog raceLog = raceColumn.getRaceLog(fleet);
                final RegattaLog regattaLog = raceColumn.getRegattaLog();
                final TrackingTimesFinder trackingTimesFinder = new TrackingTimesFinder(raceLog);
                final Pair<TimePointSpecificationFoundInLog, TimePointSpecificationFoundInLog> trackingTimes = trackingTimesFinder
                        .analyze();
                try {
                    SensorFixStore sensorFixStore = getService().getSensorFixStore();
                    List<DeviceMappingWithRegattaLogEvent<Mark>> mappings = new RegattaLogDeviceMarkMappingFinder(
                            regattaLog).analyze().get(mark);
                    if (mappings != null) {
                        for (DeviceMapping<Mark> mapping : mappings) {
                            final TimePoint from = Util.getLatestOfTimePoints(trackingTimes.getA().getTimePoint(),
                                    mapping.getTimeRange().from());
                            final TimePoint to = Util.getEarliestOfTimePoints(trackingTimes.getB().getTimePoint(),
                                    mapping.getTimeRange().to());
                            sensorFixStore.<GPSFix> loadFixes(loadedFix -> writeableMarkTrack.add(loadedFix, true),
                                    mapping.getDevice(), from, to, false, () -> false, progressIgnoringConsumer -> {
                                    });
                        }
                    }
                } catch (TransformationException | NoCorrespondingServiceRegisteredException e) {
                    logger.info("Error trying to load mark track for mark " + mark + " from " + trackingTimes.getA()
                            + " to " + trackingTimes.getB());
                }
            }
            Iterable<GPSFixDTO> gpsFixDTOTrack = convertToGPSFixDTOTrack(markTrack);
            return new MarkTrackDTO(markDTO, gpsFixDTOTrack, /* thinned out */ false);
        }
        return null;
    }
    
    @Override
    public MarkTrackDTO getMarkTrack(String leaderboardName, String raceColumnName, String fleetName, String markIdAsString) {
        final Leaderboard leaderboard = getService().getLeaderboardByName(leaderboardName);
        if (leaderboard != null) {
            final RaceColumn raceColumn = leaderboard.getRaceColumnByName(raceColumnName);
            if (raceColumn != null) {
                final Fleet fleet = raceColumn.getFleetByName(fleetName);
                if (fleet != null) {
                    return getMarkTrack(leaderboard, raceColumn, fleet, markIdAsString);
                }
            }
        }
        return null;
    }
    
    /**
     * Uses all fixed from {@code track} with the outliers removed, {@link #convertToGPSFixDTO(GPSFix) converts} each
     * of them to a {@link GPSFixDTO} and adds them to the resulting list.
     */
    private Iterable<GPSFixDTO> convertToGPSFixDTOTrack(Track<? extends GPSFix> track) {
        final List<GPSFixDTO> result = new ArrayList<>();
        track.lockForRead();
        try {
            for (final GPSFix fix : track.getRawFixes()) {
                result.add(convertToGPSFixDTO(fix));
            }
        } finally {
            track.unlockAfterRead();
        }
        return result;
    }
    
    private GPSFixDTO convertToGPSFixDTO(GPSFix fix) {
        final GPSFixDTO result;
        if (fix == null) {
            result = null;
        } else {
            result = new GPSFixDTO(fix.getTimePoint().asDate(), fix.getPosition());
        }
        return result;
    }

    @Override
    public boolean canRemoveMarkFix(String leaderboardName, String raceColumnName, String fleetName,
            String markIdAsString, GPSFixDTO fix) {
        boolean result = false;
        final Leaderboard leaderboard = getService().getLeaderboardByName(leaderboardName);
        if (leaderboard != null) {
            final RaceColumn raceColumn = leaderboard.getRaceColumnByName(raceColumnName);
            if (raceColumn != null) {
                final TimePoint fixTimePoint = new MillisecondsTimePoint(fix.timepoint);
                final RegattaLog regattaLog = raceColumn.getRegattaLog();
                final BaseRegattaLogDeviceMappingFinder<Mark> mappingFinder = new RegattaLogDeviceMarkMappingFinder(regattaLog);
                final Fleet fleet = raceColumn.getFleetByName(fleetName);
                if (fleet != null) {
                    for (final Mark mark : raceColumn.getAvailableMarks(fleet)) {
                        if (mark.getId().toString().equals(markIdAsString)) {
                            result = mappingFinder.hasMappingFor(mark, fixTimePoint);
                            if (result) {
                                break;
                            }
                        }
                    }
                }
            }
        }
        return result;
    }

    @Override
    public void removeMarkFix(String leaderboardName, String raceColumnName, String fleetName, String markIdAsString, GPSFixDTO fix) throws NotRevokableException {
        final Leaderboard leaderboard = getService().getLeaderboardByName(leaderboardName);
        if (leaderboard != null) {
            final RaceColumn raceColumn = leaderboard.getRaceColumnByName(raceColumnName);
            if (raceColumn != null) {
                final TimePoint fixTimePoint = new MillisecondsTimePoint(fix.timepoint);
                final RegattaLog regattaLog = raceColumn.getRegattaLog();
                final BaseRegattaLogDeviceMappingFinder<Mark> mappingFinder = new RegattaLogDeviceMarkMappingFinder(regattaLog);
                final Fleet fleet = raceColumn.getFleetByName(fleetName);
                if (fleet != null) {
                    for (final Mark mark : raceColumn.getAvailableMarks(fleet)) {
                        if (mark.getId().toString().equals(markIdAsString)) {
                            mappingFinder.removeTimePointFromMapping(mark, fixTimePoint);
                        }
                    }
                }
            }
        }
    }

    @Override
    public void addMarkFix(String leaderboardName, String raceColumnName, String fleetName, String markIdAsString, GPSFixDTO newFix) {
        final Leaderboard leaderboard = getService().getLeaderboardByName(leaderboardName);
        if (leaderboard != null) {
            final RaceColumn raceColumn = leaderboard.getRaceColumnByName(raceColumnName);
            if (raceColumn != null) {
                final RegattaLog regattaLog = raceColumn.getRegattaLog();
                final Fleet fleet = raceColumn.getFleetByName(fleetName);
                if (fleet != null) {
                    for (final Mark mark : raceColumn.getAvailableMarks(fleet)) {
                        if (mark.getId().toString().equals(markIdAsString)) {
                            getRaceLogTrackingAdapter().pingMark(regattaLog, mark,
                                    new GPSFixImpl(newFix.position, new MillisecondsTimePoint(newFix.timepoint)),
                                    getService());
                        }
                    }
                }
            }
        }
    }

    @Override
    public void editMarkFix(String leaderboardName, String raceColumnName, String fleetName, String markIdAsString,
            GPSFixDTO oldFix, Position newPosition) throws NotRevokableException {
        final Leaderboard leaderboard = getService().getLeaderboardByName(leaderboardName);
        if (leaderboard != null) {
            final RaceColumn raceColumn = leaderboard.getRaceColumnByName(raceColumnName);
            if (raceColumn != null) {
                final RegattaLog regattaLog = raceColumn.getRegattaLog();
                final BaseRegattaLogDeviceMappingFinder<Mark> mappingFinder = new RegattaLogDeviceMarkMappingFinder(
                        regattaLog);
                final Fleet fleet = raceColumn.getFleetByName(fleetName);
                if (fleet != null) {
                    final TimePoint fixTimePoint = new MillisecondsTimePoint(oldFix.timepoint);
                    for (final Mark mark : raceColumn.getAvailableMarks(fleet)) {
                        if (mark.getId().toString().equals(markIdAsString)) {
                            mappingFinder.removeTimePointFromMapping(mark, fixTimePoint);
                            getRaceLogTrackingAdapter().pingMark(regattaLog, mark,
                                    new GPSFixImpl(newPosition, fixTimePoint), getService());
                        }
                    }
                }
            }
        }
    }

    @Override
    public Map<Triple<String, String, String>, Pair<TimePointSpecificationFoundInLog, TimePointSpecificationFoundInLog>> getTrackingTimes(
            Collection<Triple<String, String, String>> leaderboardRaceColumnFleetNames) {
        Map<Triple<String, String, String>, Pair<TimePointSpecificationFoundInLog, TimePointSpecificationFoundInLog>> trackingTimes = new HashMap<>(); 
        for (Triple<String, String, String> leaderboardRaceColumnFleetName : leaderboardRaceColumnFleetNames) {
            try {
                trackingTimes.put(leaderboardRaceColumnFleetName, getTrackingTimes(leaderboardRaceColumnFleetName.getA(), 
                        leaderboardRaceColumnFleetName.getB(), leaderboardRaceColumnFleetName.getC()));
            } catch (Exception e) {
                trackingTimes.put(leaderboardRaceColumnFleetName, null);
            }
        }
        return trackingTimes;
    }

    @Override
    public Collection<CompetitorDTO> getEliminatedCompetitors(String leaderboardName) {
        final Leaderboard leaderboard = getService().getLeaderboardByName(leaderboardName);
        if (leaderboard == null || !(leaderboard instanceof RegattaLeaderboardWithEliminations)) {
            throw new IllegalArgumentException(leaderboardName+" does not match a regatta leaderboard with eliminations");
        }
        final RegattaLeaderboardWithEliminations rlwe = (RegattaLeaderboardWithEliminations) leaderboard;
        return convertToCompetitorDTOs(rlwe.getEliminatedCompetitors());
    }
    
    @Override
    public void setEliminatedCompetitors(String leaderboardName, Set<CompetitorDTO> newEliminatedCompetitorDTOs) {
        Set<Competitor> newEliminatedCompetitors = new HashSet<>();
        for (final CompetitorDTO cDTO : newEliminatedCompetitorDTOs) {
            newEliminatedCompetitors.add(getCompetitor(cDTO));
        }
        getService().apply(new UpdateEliminatedCompetitorsInLeaderboard(leaderboardName, newEliminatedCompetitors));
    }

    @Override
    public Iterable<DetailType> determineDetailTypesForCompetitorChart(String leaderboardGroupName, RegattaAndRaceIdentifier identifier) {
        final List<DetailType> availableDetailsTypes = new ArrayList<>();
        availableDetailsTypes.addAll(DetailType.getAutoplayDetailTypesForChart());
        availableDetailsTypes.removeAll(DetailType.getRaceBravoDetailTypes());
        final DynamicTrackedRace trackedRace = getService().getTrackedRace(identifier);
        if (trackedRace != null) {
            boolean hasBravoTrack = false;
            boolean hasExtendedBravoFixes = false;
            for (BravoFixTrack<Competitor> track : trackedRace.<BravoFix, BravoFixTrack<Competitor>>getSensorTracks(BravoFixTrack.TRACK_NAME)) {
                hasBravoTrack = true;
                if (track.hasExtendedFixes()) {
                    hasExtendedBravoFixes = true;
                    break;
                }
            }
            if (hasBravoTrack) {
                availableDetailsTypes.addAll(DetailType.getRaceBravoDetailTypes());
            }
            if (hasExtendedBravoFixes) {
                availableDetailsTypes.addAll(DetailType.getRaceExtendedBravoDetailTypes());
                availableDetailsTypes.addAll(DetailType.getRaceExpeditionDetailTypes());
            }
        }
        if (leaderboardGroupName != null) {
            final LeaderboardGroupDTO group = getLeaderboardGroupByName(leaderboardGroupName, false);
            if (group != null ? group.hasOverallLeaderboard() : false) {
                availableDetailsTypes.add(DetailType.OVERALL_RANK);
            }
        }
        return availableDetailsTypes;
    }

    @Override
    public List<ExpeditionDeviceConfiguration> getExpeditionDeviceConfigurations() {
        final List<ExpeditionDeviceConfiguration> result = new ArrayList<>();
        final ExpeditionTrackerFactory expeditionConnector = expeditionConnectorTracker.getService();
        final Subject subject = SecurityUtils.getSubject();
        if (expeditionConnector != null) {
            for (final ExpeditionDeviceConfiguration config : expeditionConnector.getDeviceConfigurations()) {
                if (subject.isPermitted(SecuredDomainType.EXPEDITION_DEVICE_CONFIGURATION.getStringPermissionForObjects(DefaultActions.READ,
                        WildcardPermissionEncoder.encode(getServerInfo().getServerName(), config.getName())))) {
                    result.add(config);
                }
            }
        }
        return result;
    }

    @Override
    public void addOrReplaceExpeditionDeviceConfiguration(ExpeditionDeviceConfiguration deviceConfiguration) {
        final Subject subject = SecurityUtils.getSubject();
        subject.checkPermission(
                SecuredDomainType.EXPEDITION_DEVICE_CONFIGURATION.getStringPermissionForObjects(DefaultActions.CREATE,
                        WildcardPermissionEncoder.encode(getServerInfo().getServerName(),
                                deviceConfiguration.getName())));

        // TODO consider replication
        final ExpeditionTrackerFactory expeditionConnector = expeditionConnectorTracker.getService();
        if (expeditionConnector != null) {
            expeditionConnector.addOrReplaceDeviceConfiguration(deviceConfiguration);
        }
    }

    @Override
    public void removeExpeditionDeviceConfiguration(ExpeditionDeviceConfiguration deviceConfiguration) {
        final Subject subject = SecurityUtils.getSubject();
        subject.checkPermission(SecuredDomainType.EXPEDITION_DEVICE_CONFIGURATION.getStringPermissionForObjects(
                DefaultActions.DELETE,
                WildcardPermissionEncoder.encode(getServerInfo().getServerName(), deviceConfiguration.getName())));

        // TODO consider replication
        final ExpeditionTrackerFactory expeditionConnector = expeditionConnectorTracker.getService();
        if (expeditionConnector != null) {
            expeditionConnector.removeDeviceConfiguration(deviceConfiguration);
        }
    }
    
    @Override
    public PairingListTemplateDTO calculatePairingListTemplate(final int flightCount, final int groupCount,
            final int competitorCount, final int flightMultiplier) {
        PairingListTemplate template = getService().createPairingListTemplate(flightCount, groupCount, competitorCount, 
                flightMultiplier);
        return new PairingListTemplateDTO(flightCount, groupCount, competitorCount, flightMultiplier, 
                template.getPairingListTemplate(), template.getQuality());
    }
    
    @Override
    public PairingListDTO getPairingListFromTemplate(final String leaderboardName, final int flightMultiplier,
            final Iterable<String> selectedRaceColumnNames, PairingListTemplateDTO templateDTO) 
            throws NotFoundException, PairingListCreationException {
        Leaderboard leaderboard = getLeaderboardByName(leaderboardName);
        List<RaceColumn> selectedRaces = new ArrayList<RaceColumn>();
        for (String raceColumnName : selectedRaceColumnNames) {
            for (RaceColumn raceColumn : leaderboard.getRaceColumns()) {
                if (raceColumnName.equalsIgnoreCase(raceColumn.getName())) {
                    selectedRaces.add(raceColumn);
                }
            }
        }
        PairingListTemplate pairingListTemplate = new PairingListTemplateImpl(templateDTO.getPairingListTemplate(),
                templateDTO.getCompetitorCount(), templateDTO.getFlightMultiplier());
        PairingList<RaceColumn, Fleet, Competitor, Boat> pairingList = getService()
                .getPairingListFromTemplate(pairingListTemplate, leaderboardName, selectedRaces);
        List<List<List<Pair<CompetitorDTO, BoatDTO>>>> result = new ArrayList<>();
        for (RaceColumn raceColumn : selectedRaces) {
            List<List<Pair<CompetitorDTO, BoatDTO>>> raceColumnList = new ArrayList<>();
            for (Fleet fleet : raceColumn.getFleets()) {
                List<Pair<CompetitorDTO, BoatDTO>> fleetList = new ArrayList<>();
                for (Pair<Competitor, Boat> competitorAndBoatPair : pairingList.getCompetitors(raceColumn, fleet)) {
                    final Boat boat = competitorAndBoatPair.getB();
                    final CompetitorDTO competitorDTO;
                    if (competitorAndBoatPair.getA() != null) {
                        competitorDTO = baseDomainFactory.convertToCompetitorDTO(competitorAndBoatPair.getA());
                    } else {
                        competitorDTO = null;
                    }
                    final BoatDTO boatDTO;
                    if (boat != null) {
                        boatDTO = new BoatDTO(boat.getId().toString(), boat.getName(), convertToBoatClassDTO(boat.getBoatClass()),
                                boat.getSailID(), boat.getColor());
                    } else {
                        boatDTO = null;
                    }
                    fleetList.add(new Pair<>(competitorDTO, boatDTO));
                }
                raceColumnList.add(fleetList);
            }
            result.add(raceColumnList);
        }
        return new PairingListDTO(result, Util.asList(selectedRaceColumnNames));
    }
    
    @Override
    public PairingListDTO getPairingListFromRaceLogs(final String leaderboardName) throws NotFoundException {
        Leaderboard leaderboard = getLeaderboardByName(leaderboardName);
        List<List<List<Pair<CompetitorDTO, BoatDTO>>>> result = new ArrayList<>();
        List<String> raceColumnNames = new ArrayList<>();
        PairingListLeaderboardAdapter adapter = new PairingListLeaderboardAdapter();
        for (RaceColumn raceColumn : leaderboard.getRaceColumns()) {
            if (!raceColumn.isMedalRace()) {
                List<List<Pair<CompetitorDTO, BoatDTO>>> raceColumnList = new ArrayList<>();
                for (Fleet fleet : raceColumn.getFleets()) {
                    List<Pair<CompetitorDTO, BoatDTO>> fleetList = new ArrayList<>();
                    for (Pair<Competitor, Boat> competitorAndBoatPair : adapter.getCompetitors(raceColumn, fleet)) {
                        final Boat boat = competitorAndBoatPair.getB();
                        fleetList.add(new Pair<CompetitorDTO, BoatDTO>(baseDomainFactory.convertToCompetitorDTO(competitorAndBoatPair.getA()),
                                new BoatDTO(boat.getId().toString(), boat.getName(),
                                        convertToBoatClassDTO(boat.getBoatClass()), boat.getSailID(), 
                                        boat.getColor())));
                    }
                    if (fleetList.size() > 0) {
                        raceColumnList.add(fleetList);
                    }
                }
                if (raceColumnList.size() > 0) {
                    result.add(raceColumnList);
                    if (!raceColumnNames.contains(raceColumn.getName())) {
                        raceColumnNames.add(raceColumn.getName());
                    }
                }
            }
        }
        return new PairingListDTO(result, raceColumnNames);
    }
    
    @Override
    public void fillRaceLogsFromPairingListTemplate(final String leaderboardName, final int flightMultiplier,
            final Iterable<String> selectedFlightNames, final PairingListDTO pairingListDTO)
            throws NotFoundException, CompetitorRegistrationOnRaceLogDisabledException {
        Leaderboard leaderboard = getLeaderboardByName(leaderboardName);
        int flightCount = 0;
        int groupCount = 0;
        for (RaceColumn raceColumn : leaderboard.getRaceColumns()) {
            if (Util.contains(selectedFlightNames, raceColumn.getName())) {
                groupCount = 0;
                for (Fleet fleet : raceColumn.getFleets()) {
                    raceColumn.enableCompetitorRegistrationOnRaceLog(fleet);
                    Map<CompetitorDTO, BoatDTO> competitors = new HashMap<>();
                    List<Pair<CompetitorDTO, BoatDTO>> competitorsFromPairingList = pairingListDTO.getPairingList()
                            .get(flightCount).get(groupCount);
                    for (Pair<CompetitorDTO, BoatDTO> competitorAndBoatPair : competitorsFromPairingList) {
                        if (competitorAndBoatPair.getA() != null && competitorAndBoatPair.getA().getName() != null) {
                            competitors.put(competitorAndBoatPair.getA(), competitorAndBoatPair.getB());
                        }
                    }
                    this.setCompetitorRegistrationsInRaceLog(leaderboard.getName(), raceColumn.getName(),
                            fleet.getName(), competitors);
                    groupCount++;
                }
                flightCount++;
            } else {
                for (Fleet fleet : raceColumn.getFleets()) {
                    this.setCompetitorRegistrationsInRaceLog(leaderboard.getName(), raceColumn.getName(),
                            fleet.getName(), new HashSet<CompetitorWithBoatDTO>());
                }
            }
        }
        if (leaderboard instanceof LeaderboardThatHasRegattaLike && flightMultiplier > 1) {
            final IsRegattaLike regattaLike = ((LeaderboardThatHasRegattaLike) leaderboard).getRegattaLike();
            logger.info("Updating regatta "+regattaLike.getRegattaLikeIdentifier().getName()+
                    ", setting flag that fleets can run in parallel because a pairing list with flight multiplier "+
                    flightMultiplier+" has been used.");
            regattaLike.setFleetsCanRunInParallelToTrue();
        }
    }
    
    public List<String> getRaceDisplayNamesFromLeaderboard(String leaderboardName,List<String> raceColumnNames) throws NotFoundException {
        Leaderboard leaderboard = this.getLeaderboardByName(leaderboardName);
        List<String> result = new ArrayList<>();
        for (RaceColumn raceColumn : leaderboard.getRaceColumns()) {
            if (raceColumn.hasTrackedRaces()) {
                if (raceColumnNames.contains(raceColumn.getName())) {
                    for (Fleet fleet : raceColumn.getFleets()) {
                        if(raceColumn.getTrackedRace(fleet) != null && raceColumn.getTrackedRace(fleet).getRaceIdentifier()!=null) {
                            result.add(raceColumn.getTrackedRace(fleet).getRaceIdentifier().getRaceName());
                        } else {
                            break;
                        }
                    }
                }
            } else {
                break;
            }
        }
        if (result.size()==raceColumnNames.size()*Util.size(leaderboard.getRaceColumnByName(raceColumnNames.get(0)).getFleets())) {
            return result;
        }
        result.clear();
        for (RaceColumn raceColumn : leaderboard.getRaceColumns()) {
            for (Fleet fleet: raceColumn.getFleets()) {
                NavigableSet<RaceLogEvent> set=raceColumn.getRaceLog(fleet).getUnrevokedEvents();
                for (RaceLogEvent raceLogEvent : set) {
                    if (raceLogEvent instanceof RaceLogDenoteForTrackingEvent) {
                        RaceLogDenoteForTrackingEvent denoteEvent = (RaceLogDenoteForTrackingEvent) raceLogEvent;
                        result.add(denoteEvent.getRaceName());
                        break;
                    }
                }
            }
        }
        if (result.size()==raceColumnNames.size()*Util.size(leaderboard.getRaceColumnByName(raceColumnNames.get(0)).getFleets())) {
            return result;
        }
        result.clear();
        for (int count=1;count<=raceColumnNames.size()*Util.size(leaderboard.getRaceColumnByName(raceColumnNames.get(0)).getFleets());count++) {
            result.add("Race "+count);
        }
        return result;
    }

    @Override
    public Iterable<DetailType> getAvailableDetailTypesForLeaderboard(String leaderboardName, RegattaAndRaceIdentifier raceIdentifierOrNull) {
        final Set<DetailType> allowed = new HashSet<>();
        allowed.addAll(DetailType.getAllNonRestrictedDetailTypes());
        final Leaderboard leaderboard = getService().getLeaderboardByName(leaderboardName);
        if (leaderboard != null) {
            boolean hasBravoTrack = false;
            boolean hasExtendedBravoFixes = false;
            abort: for (RaceColumn race : leaderboard.getRaceColumns()) {
                for (Fleet fleet : race.getFleets()) {
                    if (raceIdentifierOrNull != null && !raceIdentifierOrNull.equals(race.getRaceIdentifier(fleet))) {
                        continue;
                    }
                    
                    final TrackedRace trace = race.getTrackedRace(fleet);
                    if (trace != null) {
                        final DynamicTrackedRace trackedRace = getService().getTrackedRace(trace.getRaceIdentifier());
                        if (trackedRace != null) {
                            for (BravoFixTrack<Competitor> track : trackedRace
                                    .<BravoFix, BravoFixTrack<Competitor>>getSensorTracks(BravoFixTrack.TRACK_NAME)) {
                                hasBravoTrack = true;
                                if (track.hasExtendedFixes()) {
                                    hasExtendedBravoFixes = true;
                                    break abort;
                                }
                            }
                        }
                    }
                }
            }
            if (hasBravoTrack) {
                allowed.addAll(DetailType.getRaceBravoDetailTypes());
                allowed.addAll(DetailType.getLegBravoDetailTypes());
                allowed.addAll(DetailType.getOverallBravoDetailTypes());
            }
            if (hasExtendedBravoFixes) {
                allowed.addAll(DetailType.getRaceExpeditionDetailTypes());
                allowed.addAll(DetailType.getLegExpeditionDetailColumnTypes());
            }
        }
        allowed.removeAll(DetailType.getDisabledDetailColumTypes());
        return allowed;
    }

    public SpotDTO getWindFinderSpot(String spotId) throws MalformedURLException, IOException, org.json.simple.parser.ParseException, InterruptedException, ExecutionException {
        final SpotDTO result;
        final WindFinderTrackerFactory windFinderTrackerFactory = windFinderTrackerFactoryServiceTracker.getService();
        if (windFinderTrackerFactory != null) {
            final Spot spot = windFinderTrackerFactory.getSpotById(spotId, /* cached */ false);
            if (spot != null) {
                result = new SpotDTO(spot);
            } else {
                result = null;
            }
        } else {
            result = null;
        }
        return result;
    }
    
    @Override
    public boolean canSliceRace(RegattaAndRaceIdentifier raceIdentifier) {
        final Regatta regatta = getService().getRegattaByName(raceIdentifier.getRegattaName());
        final Leaderboard regattaLeaderboard = getService().getLeaderboardByName(raceIdentifier.getRegattaName());
        final DynamicTrackedRace trackedRace = getService().getTrackedRace(raceIdentifier);
        final boolean result;
        if (regatta == null || !(regattaLeaderboard instanceof RegattaLeaderboard) || trackedRace == null
                || trackedRace.getStartOfTracking() == null || !isSmartphoneTrackingEnabled(trackedRace)) {
            result = false;
        } else {
            final Pair<RaceColumn, Fleet> raceColumnAndFleetOfRaceToSlice = regattaLeaderboard.getRaceColumnAndFleet(trackedRace);
            result = (raceColumnAndFleetOfRaceToSlice != null); // is the TrackedRace associated to the given RegattaLeaderboard?
        }
        return result;
    }
    
    private boolean isSmartphoneTrackingEnabled(DynamicTrackedRace trackedRace) {
        boolean result = false;
        for (RaceLog raceLog : trackedRace.getAttachedRaceLogs()) {
            RaceLogTrackingState raceLogTrackingState = new RaceLogTrackingStateAnalyzer(raceLog).analyze();
            if (raceLogTrackingState.isTracking()) {
                result = true;
                break;
            }
        }
        return result;
    }
    
    @Override
    public SliceRacePreperationDTO prepareForSlicingOfRace(final RegattaAndRaceIdentifier raceIdentifier) {
        final Leaderboard regattaLeaderboard = getService().getLeaderboardByName(raceIdentifier.getRegattaName());
        String prefix = null;
        int currentCount = 0;
        final Pattern pattern = Pattern.compile("^([a-zA-Z_ -]+)([0-9]+)$");
        final HashSet<String> alreadyUsedRaceNames = new HashSet<>();
        for (RaceColumn column : regattaLeaderboard.getRaceColumns()) {
            alreadyUsedRaceNames.add(column.getName());
            final Matcher matcher = pattern.matcher(column.getName());
            if (matcher.matches()) {
                prefix = matcher.group(1);
                currentCount = Integer.parseInt(matcher.group(2));
            }
        }
        if (prefix == null) {
            prefix = "R";
        }
        currentCount++;
        return new SliceRacePreperationDTO(prefix + currentCount, alreadyUsedRaceNames);
    }
    
    @Override
    public RegattaAndRaceIdentifier sliceRace(RegattaAndRaceIdentifier raceIdentifier, String newRaceColumnName,
            TimePoint sliceFrom, TimePoint sliceTo) throws ServiceException {
        SecurityUtils.getSubject().checkPermission(SecuredDomainType.REGATTA.getStringPermissionForObjects(DefaultActions.UPDATE, raceIdentifier.getRegattaName()));
        SecurityUtils.getSubject().checkPermission(SecuredDomainType.LEADERBOARD.getStringPermissionForObjects(DefaultActions.UPDATE, raceIdentifier.getRegattaName()));
        final Locale locale = getClientLocale();
        if (!canSliceRace(raceIdentifier)) {
            throw new ServiceException(serverStringMessages.get(locale, "slicingCannotSliceRace"));
        }
        final String trackedRaceName = newRaceColumnName;
        final RegattaIdentifier regattaIdentifier = new RegattaName(raceIdentifier.getRegattaName());
        final Regatta regatta = getService().getRegatta(regattaIdentifier);
        final Leaderboard regattaLeaderboard = getService().getLeaderboardByName(regatta.getName());
        if (regattaLeaderboard == null) {
            throw new IllegalArgumentException("Cannot slice a race for which no regatta leaderboard exists");
        }
        if (regatta.getRaceColumnByName(newRaceColumnName) != null) {
            throw new ServiceException(serverStringMessages.get(locale, "slicingRaceColumnAlreadyUsedThe"));
        }
        final DynamicTrackedRace trackedRaceToSlice = getService().getTrackedRace(raceIdentifier);
        final TimePoint startOfTrackingOfRaceToSlice = trackedRaceToSlice.getStartOfTracking();
        final TimePoint endOfTrackingOfRaceToSlice = trackedRaceToSlice.getEndOfTracking();
        if (sliceFrom == null || sliceTo == null || startOfTrackingOfRaceToSlice.after(sliceFrom)
                || (endOfTrackingOfRaceToSlice != null && endOfTrackingOfRaceToSlice.before(sliceTo))) {
            throw new ServiceException(serverStringMessages.get(locale, "slicingTimeRangeOutOfBounds"));
        }
        final Pair<RaceColumn, Fleet> raceColumnAndFleetOfRaceToSlice = regatta.getRaceColumnAndFleet(trackedRaceToSlice);
        // RaceColumns in a RegattaLeaderboard are always RaceColumnInSeries instances
        final RaceColumnInSeries raceColumnOfRaceToSlice = (RaceColumnInSeries) raceColumnAndFleetOfRaceToSlice.getA();
        final Fleet fleet = raceColumnAndFleetOfRaceToSlice.getB();
        final Series series = raceColumnOfRaceToSlice.getSeries();
        final RaceLog raceLogOfRaceToSlice = raceColumnOfRaceToSlice.getRaceLog(fleet);
        final RaceColumn raceColumn = getService().apply(new AddColumnToSeries(regattaIdentifier, series.getName(), newRaceColumnName));
        final RaceLog raceLog = raceColumn.getRaceLog(fleet);
        final AbstractLogEventAuthor author = getService().getServerAuthor();
        final TimePoint startOfTracking = sliceFrom;
        final TimePoint endOfTracking = sliceTo;
        raceLog.add(new RaceLogStartOfTrackingEventImpl(startOfTracking, author, raceLog.getCurrentPassId()));
        raceLog.add(new RaceLogEndOfTrackingEventImpl(endOfTracking, author, raceLog.getCurrentPassId()));
        final TimeRange timeRange = new TimeRangeImpl(sliceFrom, sliceTo);
        final StartTimeFinderResult startTimeFinderResult = new StartTimeFinder(getService(), raceLogOfRaceToSlice).analyze();
        final TimePoint startTime = startTimeFinderResult.getStartTime();
        final boolean hasStartTime = startTime != null && timeRange.includes(startTime);
        final boolean dependentStartTime = startTimeFinderResult.isDependentStartTime();
        final boolean hasFinishingTime;
        final boolean hasFinishedTime;
        if (hasStartTime) {
            final TimePoint finishingTime = new FinishingTimeFinder(raceLog).analyze();
            hasFinishingTime = finishingTime != null && timeRange.includes(finishingTime);
            if (hasFinishingTime) {
                final TimePoint finishedTime = new FinishedTimeFinder(raceLog).analyze();
                hasFinishedTime = finishedTime != null && timeRange.includes(finishedTime);
            } else {
                hasFinishedTime = false;
            }
        } else {
            hasFinishingTime = false;
            hasFinishedTime = false;
        }
        
        // Only wind fixes in the new tracking interval as well as the best fallback fixes are added to the new RaceLog
        final LogEventTimeRangeWithFallbackFilter<RaceLogWindFixEvent> windFixEvents = new LogEventTimeRangeWithFallbackFilter<>(
                timeRange);
        raceLogOfRaceToSlice.lockForRead();
        try {
            for (RaceLogEvent raceLogEvent : raceLogOfRaceToSlice.getUnrevokedEvents()) {
                raceLogEvent.accept(new BaseRaceLogEventVisitor() {
                    @Override
                    public void visit(RaceLogDependentStartTimeEvent event) {
                        if (dependentStartTime && isLatestPass(event)) {
                            raceLog.add(new RaceLogDependentStartTimeEventImpl(event.getCreatedAt(),
                                    event.getLogicalTimePoint(), event.getAuthor(), UUID.randomUUID(),
                                    raceLog.getCurrentPassId(), event.getDependentOnRaceIdentifier(),
                                    event.getStartTimeDifference(), event.getNextStatus()));
                        }
                    }
                    
                    @Override
                    public void visit(RaceLogStartTimeEvent event) {
                        if (!dependentStartTime && isLatestPass(event)) {
                            raceLog.add(new RaceLogStartTimeEventImpl(event.getCreatedAt(), event.getLogicalTimePoint(),
                                    event.getAuthor(), UUID.randomUUID(), raceLog.getCurrentPassId(), event.getStartTime(),
                                    event.getNextStatus()));
                        }
                    }
                    
                    @Override
                    public void visit(RaceLogRegisterCompetitorEvent event) {
                        raceLog.add(new RaceLogRegisterCompetitorEventImpl(event.getCreatedAt(),
                                event.getLogicalTimePoint(), event.getAuthor(), UUID.randomUUID(),
                                raceLog.getCurrentPassId(), event.getCompetitor(), event.getBoat()));
                    }
    
                    @Override
                    public void visit(RaceLogWindFixEvent event) {
                        windFixEvents.addEvent(event);
                    }
                    
                    @Override
                    public void visit(RaceLogUseCompetitorsFromRaceLogEvent event) {
                        raceLog.add(new RaceLogUseCompetitorsFromRaceLogEventImpl(event.getCreatedAt(), event.getAuthor(),
                                event.getLogicalTimePoint(), UUID.randomUUID(), raceLog.getCurrentPassId()));
                    }
                    
                    @Override
                    public void visit(RaceLogCourseDesignChangedEvent event) {
                        raceLog.add(new RaceLogCourseDesignChangedEventImpl(event.getCreatedAt(),
                                event.getLogicalTimePoint(), event.getAuthor(), UUID.randomUUID(),
                                raceLog.getCurrentPassId(), event.getCourseDesign(), event.getCourseDesignerMode()));
                    }
                    
                    @Override
                    public void visit(RaceLogFlagEvent event) {
                        if (hasStartTime && isLatestPass(event) && !event.getLogicalTimePoint().after(sliceTo)) {
                            raceLog.add(new RaceLogFlagEventImpl(event.getCreatedAt(), event.getLogicalTimePoint(),
                                    event.getAuthor(), UUID.randomUUID(), raceLog.getCurrentPassId(), event.getUpperFlag(),
                                    event.getLowerFlag(), event.isDisplayed()));
                        }
                    }
                    
                    @Override
                    public void visit(RaceLogStartProcedureChangedEvent event) {
                        if (hasStartTime && isLatestPass(event)) {
                            raceLog.add(new RaceLogStartProcedureChangedEventImpl(event.getCreatedAt(),
                                    event.getLogicalTimePoint(), event.getAuthor(), UUID.randomUUID(),
                                    raceLog.getCurrentPassId(), event.getStartProcedureType()));
                        }
                    }
                    
                    @Override
                    public void visit(RaceLogFinishPositioningConfirmedEvent event) {
                        if (hasFinishedTime && isLatestPass(event)) {
                            raceLog.add(new RaceLogFinishPositioningConfirmedEventImpl(event.getCreatedAt(),
                                    event.getLogicalTimePoint(), event.getAuthor(), UUID.randomUUID(),
                                    raceLog.getCurrentPassId(), event.getPositionedCompetitorsIDsNamesMaxPointsReasons()));
                        }
                    }
                    
                    @Override
                    public void visit(RaceLogFinishPositioningListChangedEvent event) {
                        if (hasFinishedTime && isLatestPass(event)) {
                            raceLog.add(new RaceLogFinishPositioningListChangedEventImpl(event.getCreatedAt(),
                                    event.getLogicalTimePoint(), event.getAuthor(), UUID.randomUUID(),
                                    raceLog.getCurrentPassId(), event.getPositionedCompetitorsIDsNamesMaxPointsReasons()));
                        }
                    }
                    
                    @Override
                    public void visit(RaceLogFixedMarkPassingEvent event) {
                        if (hasStartTime && isLatestPass(event) && timeRange.includes(event.getTimePointOfFixedPassing())) {
                            raceLog.add(new RaceLogFixedMarkPassingEventImpl(event.getCreatedAt(),
                                    event.getLogicalTimePoint(), event.getAuthor(), UUID.randomUUID(),
                                    event.getInvolvedCompetitors(), raceLog.getCurrentPassId(),
                                    event.getTimePointOfFixedPassing(), event.getZeroBasedIndexOfPassedWaypoint()));
                        }
                    }
                    
                    @Override
                    public void visit(RaceLogSuppressedMarkPassingsEvent event) {
                        if (hasStartTime && isLatestPass(event) && timeRange.includes(event.getLogicalTimePoint())) {
                            raceLog.add(new RaceLogSuppressedMarkPassingsEventImpl(event.getCreatedAt(),
                                    event.getLogicalTimePoint(), event.getAuthor(), UUID.randomUUID(),
                                    event.getInvolvedCompetitors(), raceLog.getCurrentPassId(),
                                    event.getZeroBasedIndexOfFirstSuppressedWaypoint()));
                        }
                    }
                    
                    @Override
                    public void visit(RaceLogProtestStartTimeEvent event) {
                        if (hasFinishedTime && isLatestPass(event)) {
                            raceLog.add(new RaceLogProtestStartTimeEventImpl(event.getCreatedAt(),
                                    event.getLogicalTimePoint(), event.getAuthor(), UUID.randomUUID(),
                                    raceLog.getCurrentPassId(), event.getProtestTime()));
                        }
                    }
                    
                    @Override
                    public void visit(RaceLogAdditionalScoringInformationEvent event) {
                        if (hasFinishedTime && isLatestPass(event)) {
                            raceLog.add(new RaceLogAdditionalScoringInformationEventImpl(event.getCreatedAt(),
                                    event.getLogicalTimePoint(), event.getAuthor(), UUID.randomUUID(),
                                    raceLog.getCurrentPassId(), event.getType()));
                        }
                    }
                    
                    @Override
                    public void visit(RaceLogPathfinderEvent event) {
                        if (hasStartTime && isLatestPass(event)) {
                            raceLog.add(new RaceLogPathfinderEventImpl(event.getCreatedAt(), event.getLogicalTimePoint(),
                                    event.getAuthor(), UUID.randomUUID(), raceLog.getCurrentPassId(),
                                    event.getPathfinderId()));
                        }
                    }
                    
                    @Override
                    public void visit(RaceLogGateLineOpeningTimeEvent event) {
                        if (hasStartTime && isLatestPass(event)) {
                            raceLog.add(new RaceLogGateLineOpeningTimeEventImpl(event.getCreatedAt(),
                                    event.getLogicalTimePoint(), event.getAuthor(), UUID.randomUUID(),
                                    raceLog.getCurrentPassId(), event.getGateLineOpeningTimes().getGateLaunchStopTime(),
                                    event.getGateLineOpeningTimes().getGolfDownTime()));
                        }
                    }
                    
                    @Override
                    public void visit(RaceLogRaceStatusEvent event) {
                        if (isLatestPass(event) && !(event instanceof RaceLogDependentStartTimeEvent)
                                && !(event instanceof RaceLogStartTimeEvent)) {
                            if ((hasStartTime
                                    && event.getNextStatus().getOrderNumber() <= RaceLogRaceStatus.RUNNING.getOrderNumber())
                                    || (hasFinishingTime && event.getNextStatus() == RaceLogRaceStatus.FINISHING)
                                    || (hasFinishedTime && event.getNextStatus() == RaceLogRaceStatus.FINISHED)) {
                                raceLog.add(new RaceLogRaceStatusEventImpl(event.getCreatedAt(), event.getLogicalTimePoint(),
                                        event.getAuthor(), UUID.randomUUID(), raceLog.getCurrentPassId(),
                                        event.getNextStatus()));
                            }
                        }
                    }
                    
                    private boolean isLatestPass(RaceLogEvent event) {
                        return event.getPassId() == raceLogOfRaceToSlice.getCurrentPassId();
                    }
                });
            }
        } finally {
            raceLogOfRaceToSlice.unlockAfterRead();
        }
        windFixEvents.getFilteredEvents()
                .forEach(event -> raceLog.add(new RaceLogWindFixEventImpl(event.getCreatedAt(),
                        event.getLogicalTimePoint(), event.getAuthor(), UUID.randomUUID(), raceLog.getCurrentPassId(),
                        event.getWindFix(), event.isMagnetic())));
        final TimePoint startTrackingTimePoint = MillisecondsTimePoint.now();
        // this ensures that the events consistently have different timepoints to ensure a consistent result of the state analysis
        // that's why we can't just call adapter.denoteRaceForRaceLogTracking
        final TimePoint denotationTimePoint = startTrackingTimePoint.minus(1);
        raceLog.add(new RaceLogDenoteForTrackingEventImpl(denotationTimePoint,
                author, raceLog.getCurrentPassId(), trackedRaceName, regatta.getBoatClass(), UUID.randomUUID()));
        raceLog.add(new RaceLogStartTrackingEventImpl(startTrackingTimePoint, author, raceLog.getCurrentPassId()));
        try {
            final RaceHandle raceHandle = getRaceLogTrackingAdapter().startTracking(getService(), regattaLeaderboard,
                    raceColumn, fleet, /* trackWind */ true, /* correctWindDirectionByMagneticDeclination */ true);
            
            // wait for the RaceDefinition to be created
            raceHandle.getRace();

            final DynamicTrackedRace trackedRace = WaitForTrackedRaceUtil.waitForTrackedRace(raceColumn, fleet, 10);
            if (trackedRace == null) {
                throw new ServiceException(serverStringMessages.get(locale, "slicingCouldNotObtainRace"));
            }
            for (WindSource windSourceToCopy : trackedRaceToSlice.getWindSources()) {
                if (windSourceToCopy.canBeStored()) {
                    final WindTrack windTrackToCopyFrom = trackedRaceToSlice.getOrCreateWindTrack(windSourceToCopy);
                    windTrackToCopyFrom.lockForRead();
                    try {
                        for (Wind windToCopy : windTrackToCopyFrom.getFixes(startOfTracking, true, endOfTracking, true)) {
                            trackedRace.recordWind(windToCopy, windSourceToCopy);
                        }
                    } finally {
                        windTrackToCopyFrom.unlockAfterRead();
                    }
                }
            }
            
            final Iterable<MediaTrack> mediaTracksForOriginalRace = getService().getMediaTracksForRace(raceIdentifier);
            for (MediaTrack mediaTrack : mediaTracksForOriginalRace) {
                if (mediaTrack.overlapsWith(sliceFrom, sliceTo)) {
                    final Set<RegattaAndRaceIdentifier> assignedRaces = new HashSet<>(mediaTrack.assignedRaces);
                    assignedRaces.add(trackedRace.getRaceIdentifier());
                    // we can't just use the original instance and add the Race due to the fact that this leads to
                    // assignedRaces being empty afterwards.
                    final MediaTrack mediaTrackToSave = new MediaTrack(mediaTrack.dbId, mediaTrack.title,
                            mediaTrack.url, mediaTrack.startTime, mediaTrack.duration, mediaTrack.mimeType,
                            assignedRaces);
                    getService().mediaTrackAssignedRacesChanged(mediaTrackToSave);
                }
            }
            return trackedRace.getRaceIdentifier();
        } catch (Exception e) {
            throw new ServiceException(serverStringMessages.get(locale, "slicingError"));
        }
    }

    @Override
    public Boolean checkIfRaceIsTracking(RegattaAndRaceIdentifier race) {
        boolean result = false;
        DynamicTrackedRace trace = getService().getTrackedRace(race);
        if (trace != null) {
            final TrackedRaceStatusEnum status = trace.getStatus().getStatus();
            if (status == TrackedRaceStatusEnum.LOADING || status == TrackedRaceStatusEnum.TRACKING) {
                result = true;
            }
        }
        return result;
    }

    @Override
    public void service(ServletRequest req, ServletResponse res) throws ServletException, IOException {
        ShardingType identifiedShardingType = null;
        try {
            if (req instanceof HttpServletRequest) {
                identifiedShardingType = ShardingContext.identifyAndSetShardingConstraint(((HttpServletRequest) req).getPathInfo());
            }
            super.service(req, res);
        } finally {
            if (identifiedShardingType != null) {
                ShardingContext.clearShardingConstraint(identifiedShardingType);
            }
        }
    }

    @Override
    public Set<ImageDTO> resizeImage(final ImageResizingTaskDTO resizingTask) throws Exception {
        if (resizingTask.getResizingTask() == null || resizingTask.getResizingTask().size() == 0) {
            throw new InvalidAttributeValueException("Resizing Task can not be null or empty");
        }
        final ImageConverter converter = new ImageConverter();
        // calculating the fileType of the image by its uri
        final String sourceRef = resizingTask.getImage().getSourceRef();
        final String fileType = sourceRef.substring(sourceRef.lastIndexOf(".") + 1);
        final ImageWithMetadata imageAndMetadata = converter
                .loadImage(HttpUrlConnectionHelper.redirectConnection(new URL(sourceRef)).getInputStream(), fileType);
        final List<BufferedImage> resizedImages = converter.convertImage(imageAndMetadata.getImage(),
                resizingTask.getResizingTask());
        final List<String> sourceRefs = storeImages(resizedImages, fileType, imageAndMetadata.getMetadata());
        // if an error occures while storing the files, all already stored files are removed before throwing an
        // exception
        if (sourceRefs == null || sourceRefs.size() < resizingTask.getResizingTask().size()) {
            for (String alreadyStoredFileRef : sourceRefs) {
                try {
                    getService().getFileStorageManagementService().getActiveFileStorageService()
                            .removeFile(new URI(alreadyStoredFileRef));
                } catch (Exception e) {
                }
                // Exception occured while trying to revert changes after exception
                // This only keeps some trash on the FileStorage
            }
            throw new Exception("Error occured while storing images on the FileStorage");
        }
        final Set<ImageDTO> resizedImagesAsDTOs = createImageDTOsFromURLsAndResizingTask(sourceRefs, resizingTask,
                resizedImages);
        for (String tag : resizingTask.getImage().getTags()) {
            final MediaTagConstants predefinedTag = MediaTagConstants.fromName(tag);
            if (predefinedTag != null && !resizingTask.getResizingTask().contains(predefinedTag)) {
                final ImageDTO image = resizingTask.getImage();
                for (MediaTagConstants tagConstant : resizingTask.getResizingTask()) {
                    image.getTags().remove(tagConstant.getName());
                }
                resizedImagesAsDTOs.add(image);
            }
        }
        return resizedImagesAsDTOs;
    }

    /**
     * Takes a list of source URLs, the resizing task and the sizes of the resized images to create a ImageDTO for every
     * resized image
     * 
     * @author Robin Fleige (D067799)
     * 
     * @param sourceRefs
     *            list of source URLs
     * @param resizingTask
     *            the resizing task, with information about resizes and the original ImageDTO
     * @param images
     *            the BufferedImages, used to get their width and height
     * @returns a List of ImageDTOs that contains an ImageDTO per resized image
     */
    private Set<ImageDTO> createImageDTOsFromURLsAndResizingTask(final List<String> sourceRefs,
            final ImageResizingTaskDTO resizingTask, final List<BufferedImage> images) {
        final Set<ImageDTO> imageDTOs = new HashSet<ImageDTO>();
        for (int i = 0; i < sourceRefs.size(); i++) {
            final ImageDTO imageDTO = resizingTask.cloneImageDTO();
            for (MediaTagConstants tag : MediaTagConstants.values()) {
                imageDTO.getTags().remove(tag.getName());
            }
            imageDTO.getTags().add(resizingTask.getResizingTask().get(i).getName());
            imageDTO.setSourceRef(sourceRefs.get(i));
            imageDTO.setSizeInPx(images.get(i).getWidth(), images.get(i).getHeight());
            imageDTOs.add(imageDTO);
        }
        return imageDTOs;
    }

    /**
     * Stores a list of BufferedImages and returns a list of URLs as Strings under which the BufferedImages are stored
     * 
     * @author Robin Fleige (D067799)
     * 
     * @param resizedImages
     *            the BufferedImages that will be stored
     * @param fileType
     *            the format of the image, for example "png", "jpeg" or "jpg"
     * @param metadata
     *            the metadata of the original image
     * @returns a list of URLs as Strings under which the BufferedImages are stored
     */
    private List<String> storeImages(final List<BufferedImage> resizedImages, final String fileType,
            final IIOMetadata metadata) {
        final List<String> sourceRefs = new ArrayList<>();

        try {
            for (final BufferedImage resizedImage : resizedImages) {
                final InputStream fileStorageStream = new ImageConverter().imageWithMetadataToInputStream(resizedImage,
                        metadata, fileType);
                sourceRefs.add(getService().getFileStorageManagementService().getActiveFileStorageService()
                        .storeFile(fileStorageStream, "." + fileType, new Long(fileStorageStream.available()))
                        .toString());
            }
        } catch (NoCorrespondingServiceRegisteredException | IOException | OperationFailedException
                | InvalidPropertiesException e) {
            logger.log(Level.SEVERE, "Could not store file. Cause: " + e.getMessage());
        }
        return sourceRefs;
    }
    
    @Override
    public SuccessInfo addTag(String leaderboardName, String raceColumnName, String fleetName, String tag,
            String comment, String imageURL, String resizedImageURL, boolean visibleForPublic,
            TimePoint raceTimepoint) {
        SuccessInfo successInfo = new SuccessInfo(true, null, null, null);
        try {
            getService().getTaggingService().addTag(leaderboardName, raceColumnName, fleetName, tag, comment, imageURL,
                    resizedImageURL, visibleForPublic, raceTimepoint);
        } catch (AuthorizationException e) {
            successInfo = new SuccessInfo(false, serverStringMessages.get(getClientLocale(), "missingAuthorization"),
                    null, null);
        } catch (IllegalArgumentException e) {
            successInfo = new SuccessInfo(false, serverStringMessages.get(getClientLocale(), "invalidParameters"), null,
                    null);
        } catch (RaceLogNotFoundException e) {
            successInfo = new SuccessInfo(false, serverStringMessages.get(getClientLocale(), "raceLogNotFound"), null,
                    null);
        } catch (ServiceNotFoundException e) {
            successInfo = new SuccessInfo(false, serverStringMessages.get(getClientLocale(), "securityServiceNotFound"),
                    null, null);
        } catch (TagAlreadyExistsException e) {
            successInfo = new SuccessInfo(false, serverStringMessages.get(getClientLocale(), "tagAlreadyExists"), null,
                    null);
        } catch (Exception e) {
            successInfo = new SuccessInfo(false, serverStringMessages.get(getClientLocale(), "unknownError"), null,
                    null);
        }
        return successInfo;
    }

    @Override
    public SuccessInfo removeTag(String leaderboardName, String raceColumnName, String fleetName, TagDTO tag) {
        SuccessInfo successInfo = new SuccessInfo(true, null, null, null);
        try {
            getService().getTaggingService().removeTag(leaderboardName, raceColumnName, fleetName, tag);
        } catch (AuthorizationException e) {
            successInfo = new SuccessInfo(false, serverStringMessages.get(getClientLocale(), "missingAuthorization"),
                    null, null);
        } catch (IllegalArgumentException e) {
            successInfo = new SuccessInfo(false, serverStringMessages.get(getClientLocale(), "invalidParameters"), null,
                    null);
        } catch (NotRevokableException e) {
            successInfo = new SuccessInfo(false, serverStringMessages.get(getClientLocale(), "tagNotRevokable"), null,
                    null);
        } catch (RaceLogNotFoundException e) {
            successInfo = new SuccessInfo(false, serverStringMessages.get(getClientLocale(), "raceLogNotFound"), null,
                    null);
        } catch (Exception e) {
            successInfo = new SuccessInfo(false, serverStringMessages.get(getClientLocale(), "unknownError"), null,
                    null);
        }
        return successInfo;
    }

    @Override
    public SuccessInfo updateTag(String leaderboardName, String raceColumnName, String fleetName, TagDTO tagToUpdate,
            String tag, String comment, String imageURL, String resizedImageURL, boolean visibleForPublic) {
        SuccessInfo successInfo = new SuccessInfo(true, null, null, null);
        try {
            getService().getTaggingService().updateTag(leaderboardName, raceColumnName, fleetName, tagToUpdate, tag,
                    comment, imageURL, resizedImageURL, visibleForPublic);
        } catch (AuthorizationException e) {
            successInfo = new SuccessInfo(false, serverStringMessages.get(getClientLocale(), "missingAuthorization"),
                    null, null);
        } catch (IllegalArgumentException e) {
            successInfo = new SuccessInfo(false, serverStringMessages.get(getClientLocale(), "invalidParameters"), null,
                    null);
        } catch (NotRevokableException e) {
            successInfo = new SuccessInfo(false, serverStringMessages.get(getClientLocale(), "tagNotRevokable"), null,
                    null);
        } catch (RaceLogNotFoundException e) {
            successInfo = new SuccessInfo(false, serverStringMessages.get(getClientLocale(), "raceLogNotFound"), null,
                    null);
        } catch (TagAlreadyExistsException e) {
            successInfo = new SuccessInfo(false, serverStringMessages.get(getClientLocale(), "tagAlreadyExists"), null,
                    null);
        } catch (Exception e) {
            successInfo = new SuccessInfo(false, serverStringMessages.get(getClientLocale(), "unknownError"), null,
                    null);
        }
        return successInfo;
    }

    @Override
    public List<TagDTO> getAllTags(String leaderboardName, String raceColumnName, String fleetName) {
        List<TagDTO> result = new ArrayList<TagDTO>();
        result.addAll(getPublicTags(leaderboardName, raceColumnName, fleetName));
        result.addAll(getPrivateTags(leaderboardName, raceColumnName, fleetName));
        return result;
    }

    @Override
    public List<TagDTO> getPublicTags(String leaderboardName, String raceColumnName, String fleetName) {
        List<TagDTO> result = new ArrayList<TagDTO>();
        try {
            result.addAll(getService().getTaggingService().getPublicTags(leaderboardName, raceColumnName, fleetName, null, false));
        } catch (Exception e) {
            logger.log(Level.WARNING, "Problem obtaining public tags for leaderboard "+leaderboardName+", race column "+raceColumnName+
                    ", fleet "+fleetName, e);
            // do nothing as method will always return at least an empty list
        }
        return result;
    }

    @Override
    public List<TagDTO> getPrivateTags(String leaderboardName, String raceColumnName, String fleetName) {
        List<TagDTO> result = new ArrayList<TagDTO>();
        try {
            result.addAll(getService().getTaggingService().getPrivateTags(leaderboardName, raceColumnName, fleetName));
        } catch (Exception e) {
            logger.log(Level.WARNING, "Problem obtaining private tags for leaderboard "+leaderboardName+", race column "+raceColumnName+
                    ", fleet "+fleetName, e);
            // do nothing as method will always return at least an empty list
        }
        return result;
    }

    @Override
    public RaceTimesInfoDTO getRaceTimesInfoIncludingTags(RegattaAndRaceIdentifier raceIdentifier,
            TimePoint searchSince) {
        RaceTimesInfoDTO raceTimesInfo = getRaceTimesInfo(raceIdentifier);
        raceTimesInfo.setTags(getService().getTaggingService().getPublicTags(raceIdentifier, searchSince));
        return raceTimesInfo;
    }

    @Override
    public List<RaceTimesInfoDTO> getRaceTimesInfosIncludingTags(Collection<RegattaAndRaceIdentifier> raceIdentifiers,
            Map<RegattaAndRaceIdentifier, TimePoint> searchSinceMap) {
        List<RaceTimesInfoDTO> raceTimesInfos = new ArrayList<RaceTimesInfoDTO>();
        for (RegattaAndRaceIdentifier raceIdentifier : raceIdentifiers) {
            RaceTimesInfoDTO raceTimesInfo = getRaceTimesInfoIncludingTags(raceIdentifier,
                    searchSinceMap.get(raceIdentifier));
            if (raceTimesInfo != null) {
                raceTimesInfos.add(raceTimesInfo);
            }
        }
        return raceTimesInfos;
    }

    @Override
<<<<<<< HEAD
    public String openRegattaRegistrationQrCode(String url) {
        String result = "";
        try (DataInputStream imageIs = new DataInputStream(QRCodeGenerationUtil.create(url, 250))) {
            byte[] targetArray = new byte[imageIs.available()];
            imageIs.readFully(targetArray);
            result = Base64Utils.toBase64(targetArray);
        } catch (Exception e) {
            logger.log(Level.WARNING, "Error while generating QR code for open regatta", e);
        }
        return result;
=======
    public void setDefaultTenantForCurrentServer(String tennant) {
        // TODO Auto-generated method stub
    }

    @Override
    public List<String> getPossibleTennants() {
        // FIXME this is most likely greatly oversimplified and needs to be improved
        ArrayList<String> tenants = new ArrayList<>();
        for (UserGroup group : getSecurityService().getCurrentUser().getUserGroups()) {
            tenants.add(group.getName());
        }
        return tenants;
>>>>>>> c0a888ba
    }
}<|MERGE_RESOLUTION|>--- conflicted
+++ resolved
@@ -4608,14 +4608,9 @@
     }
 
     @Override
-<<<<<<< HEAD
-    public RegattaDTO createRegatta(String tenantOwnerName, String regattaName, String boatClassName,
+    public RegattaDTO createRegatta(String regattaName, String boatClassName,
             boolean canBoatsOfCompetitorsChangePerRace, CompetitorRegistrationType competitorRegistrationType, String registrationLinkSecret,
             Date startDate, Date endDate,
-=======
-    public RegattaDTO createRegatta(String regattaName, String boatClassName,
-            boolean canBoatsOfCompetitorsChangePerRace, Date startDate, Date endDate,
->>>>>>> c0a888ba
             RegattaCreationParametersDTO seriesNamesWithFleetNamesAndFleetOrderingAndMedal,
             boolean persistent, ScoringSchemeType scoringSchemeType, UUID defaultCourseAreaId, Double buoyZoneRadiusInHullLengths, boolean useStartTimeInference,
             boolean controlTrackingFromStartAndFinishTimes, RankingMetrics rankingMetricType) {
@@ -4888,22 +4883,13 @@
         return result;
     }
     
-<<<<<<< HEAD
-    private void createRegattaFromRegattaDTO(String tenantOwnerName, RegattaDTO regatta) {
-        this.createRegatta(tenantOwnerName, regatta.getName(), regatta.boatClass.getName(),
+    private void createRegattaFromRegattaDTO(RegattaDTO regatta) {
+        this.createRegatta(regatta.getName(), regatta.boatClass.getName(),
                 regatta.canBoatsOfCompetitorsChangePerRace, regatta.competitorRegistrationType, regatta.registrationLinkSecret,
                 regatta.startDate, regatta.endDate,
                 new RegattaCreationParametersDTO(getSeriesCreationParameters(regatta)), 
                 true, regatta.scoringScheme, regatta.defaultCourseAreaUuid, regatta.buoyZoneRadiusInHullLengths, regatta.useStartTimeInference,
                 regatta.controlTrackingFromStartAndFinishTimes, regatta.rankingMetricType);
-=======
-    private void createRegattaFromRegattaDTO(RegattaDTO regatta) {
-        this.createRegatta(regatta.getName(), regatta.boatClass.getName(),
-                regatta.canBoatsOfCompetitorsChangePerRace, regatta.startDate, regatta.endDate,
-                        new RegattaCreationParametersDTO(getSeriesCreationParameters(regatta)), 
-                        true, regatta.scoringScheme, regatta.defaultCourseAreaUuid, regatta.buoyZoneRadiusInHullLengths, regatta.useStartTimeInference,
-                        regatta.controlTrackingFromStartAndFinishTimes, regatta.rankingMetricType);
->>>>>>> c0a888ba
     }
     
     private SeriesParameters getSeriesParameters(SeriesDTO seriesDTO) {
@@ -8449,7 +8435,6 @@
     }
 
     @Override
-<<<<<<< HEAD
     public String openRegattaRegistrationQrCode(String url) {
         String result = "";
         try (DataInputStream imageIs = new DataInputStream(QRCodeGenerationUtil.create(url, 250))) {
@@ -8460,7 +8445,9 @@
             logger.log(Level.WARNING, "Error while generating QR code for open regatta", e);
         }
         return result;
-=======
+    }
+
+    @Override
     public void setDefaultTenantForCurrentServer(String tennant) {
         // TODO Auto-generated method stub
     }
@@ -8473,6 +8460,5 @@
             tenants.add(group.getName());
         }
         return tenants;
->>>>>>> c0a888ba
     }
 }