--- conflicted
+++ resolved
@@ -1719,17 +1719,8 @@
                     raceDTO.boatClass = regatta.getBoatClass() == null ? null : regatta.getBoatClass().getName();
                     SecurityDTOUtil.addSecurityInformation(getSecurityService(), raceDTO, raceDTO.getIdentifier());
                     Leaderboard leaderboard = getService().getLeaderboardByName(leaderboardName);
-<<<<<<< HEAD
-                    LeaderboardGroup leaderboardGroup = getService().getLeaderboardGroupByID(leaderboardGroupId);
-                    if (leaderboardGroup == null) {
-                        leaderboardGroup = leaderboardGroupName != null
-                                ? getService().getLeaderboardGroupByName(leaderboardGroupName)
-                                : null;
-                    }
-=======
                     final LeaderboardGroup leaderboardGroup;
                     leaderboardGroup = getLeaderboardGroupByIdOrName(leaderboardGroupId, leaderboardGroupName);
->>>>>>> 23d2d8f2
                     Event event = eventId != null ? getService().getEvent(eventId) : null;
                     if (!getSecurityService().hasCurrentUserReadPermission(event)) {
                         event = null;
@@ -2864,14 +2855,7 @@
                 if (leaderboardGroupName == null || leaderboardGroupName.isEmpty()) {
                     break;
                 }
-<<<<<<< HEAD
-                LeaderboardGroup group = getService().getLeaderboardGroupByID(leaderboardGroupId);
-                if (group == null) {
-                    group = getService().getLeaderboardGroupByName(leaderboardGroupName);
-                }
-=======
                 final LeaderboardGroup group = getLeaderboardGroupByIdOrName(leaderboardGroupId, leaderboardGroupName);
->>>>>>> 23d2d8f2
                 Leaderboard overall = group.getOverallLeaderboard();
                 result = overall == null ? null : (double) overall.getTotalRankOfCompetitor(competitor, timePoint);
                 break;
@@ -3559,11 +3543,7 @@
     @Override
     //READ
     public List<LeaderboardGroupDTO> getLeaderboardGroups(boolean withGeoLocationData) {
-<<<<<<< HEAD
-        final Map<UUID, LeaderboardGroup> leaderboardGroups = getService().getLeaderboardGroupsIdentifiable();
-=======
         final Map<UUID, LeaderboardGroup> leaderboardGroups = getService().getLeaderboardGroups();
->>>>>>> 23d2d8f2
         return getSecurityService().mapAndFilterByReadPermissionForCurrentUser(
                 leaderboardGroups.values(),
                 leaderboardGroup -> convertToLeaderboardGroupDTO(leaderboardGroup, withGeoLocationData, false));
@@ -3585,8 +3565,6 @@
         return leaderboardGroupById == null ? null : convertToLeaderboardGroupDTO(leaderboardGroupById, false, false);
     }
     
-<<<<<<< HEAD
-=======
     /**
      * @see #getLeaderboardGroupByIdOrName(UUID, String)
      */
@@ -3598,7 +3576,6 @@
         return leaderboardGroup == null ? null : convertToLeaderboardGroupDTO(leaderboardGroup, false, false);
     }
     
->>>>>>> 23d2d8f2
     //READ
     protected LeaderboardGroupDTO convertToLeaderboardGroupDTO(final LeaderboardGroup leaderboardGroup,
             final boolean withGeoLocationData, final boolean withStatisticalData) {
