--- conflicted
+++ resolved
@@ -4838,52 +4838,22 @@
     }
 
     @Override
-<<<<<<< HEAD
-    public CompetitorDTO addOrUpdateCompetitor(CompetitorDTO competitor) throws URISyntaxException {
-        Competitor existingCompetitor = getService().getCompetitorStore().getExistingCompetitorByIdAsString(competitor.getIdAsString());
-    	Nationality nationality = (competitor.getThreeLetterIocCountryCode() == null || competitor.getThreeLetterIocCountryCode().isEmpty()) ? null :
-            getBaseDomainFactory().getOrCreateNationality(competitor.getThreeLetterIocCountryCode());
-    	final CompetitorDTO result;
-    	// new competitor
-    	if (competitor.getIdAsString() == null || competitor.getIdAsString().isEmpty() || existingCompetitor == null) {
-    	    UUID competitorUUID = UUID.randomUUID();
-    	    BoatClass boatClass = getBaseDomainFactory().getOrCreateBoatClass(competitor.getBoatClass().getName());
-    	    DynamicPerson sailor = new PersonImpl(competitor.getName(), nationality, null, null);
-    	    DynamicTeam team = new TeamImpl(competitor.getName() + " team", Collections.singleton(sailor), null);
-    	    DynamicBoat boat = new BoatImpl(competitorUUID, competitor.getName() + " boat", boatClass, competitor.getSailID());
-            result = getBaseDomainFactory().convertToCompetitorDTO(
-                    getBaseDomainFactory().getOrCreateCompetitor(competitorUUID, competitor.getName(), competitor.getShortName(),
-                            competitor.getColor(), competitor.getEmail(), 
-                            competitor.getFlagImageURL() == null ? null : new URI(competitor.getFlagImageURL()), team, boat,
-                                    competitor.getTimeOnTimeFactor(),
-                                    competitor.getTimeOnDistanceAllowancePerNauticalMile(), competitor.getSearchTag()));
-        } else {
-            result = getBaseDomainFactory().convertToCompetitorDTO(
-                    getService().apply(
-                            new UpdateCompetitor(competitor.getIdAsString(), competitor.getName(), competitor.getShortName(), competitor
-                                    .getColor(), competitor.getEmail(), competitor.getSailID(), nationality,
-                                    competitor.getImageURL() == null ? null : new URI(competitor.getImageURL()),
-                                    competitor.getFlagImageURL() == null ? null : new URI(competitor.getFlagImageURL()),
-                                    competitor.getTimeOnTimeFactor(),
-                                    competitor.getTimeOnDistanceAllowancePerNauticalMile(), 
-                                    competitor.getSearchTag())));
-=======
     public List<CompetitorDTO> addOrUpdateCompetitor(List<CompetitorDTO> competitors) throws URISyntaxException {
         final List<CompetitorDTO> results = new ArrayList<>();
         for (final CompetitorDTO competitor : competitors) {
             Competitor existingCompetitor = getService().getCompetitorStore().getExistingCompetitorByIdAsString(competitor.getIdAsString());
-            Nationality nationality = (competitor.getThreeLetterIocCountryCode() == null
-                    || competitor.getThreeLetterIocCountryCode().isEmpty()) ? null
-                            : getBaseDomainFactory().getOrCreateNationality(competitor.getThreeLetterIocCountryCode());
+            Nationality nationality = (competitor.getThreeLetterIocCountryCode() == null || competitor.getThreeLetterIocCountryCode().isEmpty()) ? null :
+                getBaseDomainFactory().getOrCreateNationality(competitor.getThreeLetterIocCountryCode());
             final CompetitorDTO result;
             // new competitor
             if (competitor.getIdAsString() == null || competitor.getIdAsString().isEmpty() || existingCompetitor == null) {
+                UUID competitorUUID = UUID.randomUUID();
                 BoatClass boatClass = getBaseDomainFactory().getOrCreateBoatClass(competitor.getBoatClass().getName());
                 DynamicPerson sailor = new PersonImpl(competitor.getName(), nationality, null, null);
                 DynamicTeam team = new TeamImpl(competitor.getName() + " team", Collections.singleton(sailor), null);
-                DynamicBoat boat = new BoatImpl(competitor.getName() + " boat", boatClass, competitor.getSailID());
+                DynamicBoat boat = new BoatImpl(competitorUUID, competitor.getName() + " boat", boatClass, competitor.getSailID());
                 result = getBaseDomainFactory().convertToCompetitorDTO(
-                        getBaseDomainFactory().getOrCreateCompetitor(UUID.randomUUID(), competitor.getName(),
+                        getBaseDomainFactory().getOrCreateCompetitor(competitorUUID, competitor.getName(), competitor.getShortName(),
                                 competitor.getColor(), competitor.getEmail(), 
                                 competitor.getFlagImageURL() == null ? null : new URI(competitor.getFlagImageURL()), team, boat,
                                         competitor.getTimeOnTimeFactor(),
@@ -4891,7 +4861,7 @@
             } else {
                 result = getBaseDomainFactory().convertToCompetitorDTO(
                         getService().apply(
-                                new UpdateCompetitor(competitor.getIdAsString(), competitor.getName(), competitor
+                                new UpdateCompetitor(competitor.getIdAsString(), competitor.getName(), competitor.getShortName(), competitor
                                         .getColor(), competitor.getEmail(), competitor.getSailID(), nationality,
                                         competitor.getImageURL() == null ? null : new URI(competitor.getImageURL()),
                                         competitor.getFlagImageURL() == null ? null : new URI(competitor.getFlagImageURL()),
@@ -4900,7 +4870,6 @@
                                         competitor.getSearchTag())));
             }
             results.add(result);
->>>>>>> 9ec3d39b
         }
         return results;
     }
@@ -4927,15 +4896,17 @@
                 || competitorDescriptor.getCountryCode().getThreeLetterIOCCode() == null
                 || competitorDescriptor.getCountryCode().getThreeLetterIOCCode().isEmpty()) ? null
                         : getBaseDomainFactory().getOrCreateNationality(competitorDescriptor.getCountryCode().getThreeLetterIOCCode());
+        UUID competitorUUID = UUID.randomUUID();
         BoatClass boatClass = getBaseDomainFactory().getOrCreateBoatClass(competitorDescriptor.getBoatClassName());
         DynamicPerson sailor = new PersonImpl(competitorDescriptor.getName(), nationality, null, null);
         DynamicTeam team = new TeamImpl(competitorDescriptor.getName(), Collections.singleton(sailor), null);
-        DynamicBoat boat = new BoatImpl(competitorDescriptor.getSailNumber(), boatClass, competitorDescriptor.getSailNumber());
-        Competitor competitor = new CompetitorImpl(UUID.randomUUID(), competitorDescriptor.getName(),
+        DynamicBoat boat = new BoatImpl(competitorUUID, competitorDescriptor.getBoatName(), boatClass, competitorDescriptor.getSailNumber());
+        Competitor competitor = new CompetitorImpl(competitorUUID, competitorDescriptor.getName(), competitorDescriptor.getSailNumber(),
                 /* color */ null, /* eMail */ null,
                 /* flag image */ null, team,
                 boat, competitorDescriptor.getTimeOnTimeFactor(),
                 competitorDescriptor.getTimeOnDistanceAllowancePerNauticalMile(), searchTag);
+
         return competitor;
     }
 
