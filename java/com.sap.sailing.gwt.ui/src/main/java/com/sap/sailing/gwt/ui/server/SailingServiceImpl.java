package com.sap.sailing.gwt.ui.server;

import java.awt.image.BufferedImage;
import java.io.BufferedReader;
import java.io.DataInputStream;
import java.io.File;
import java.io.FileOutputStream;
import java.io.IOException;
import java.io.InputStream;
import java.io.InputStreamReader;
import java.io.ObjectOutputStream;
import java.io.Serializable;
import java.io.UnsupportedEncodingException;
import java.net.HttpURLConnection;
import java.net.MalformedURLException;
import java.net.URISyntaxException;
import java.net.URL;
import java.net.URLConnection;
import java.net.UnknownHostException;
import java.nio.charset.Charset;
import java.nio.charset.StandardCharsets;
import java.text.ParseException;
import java.util.ArrayList;
import java.util.Arrays;
import java.util.Calendar;
import java.util.Collection;
import java.util.Collections;
import java.util.Comparator;
import java.util.Date;
import java.util.HashMap;
import java.util.HashSet;
import java.util.Iterator;
import java.util.LinkedHashMap;
import java.util.LinkedHashSet;
import java.util.List;
import java.util.Locale;
import java.util.Map;
import java.util.Map.Entry;
import java.util.NavigableSet;
import java.util.Optional;
import java.util.Set;
import java.util.UUID;
import java.util.concurrent.Callable;
import java.util.concurrent.ConcurrentHashMap;
import java.util.concurrent.ExecutionException;
import java.util.concurrent.Executor;
import java.util.concurrent.Future;
import java.util.concurrent.FutureTask;
import java.util.concurrent.RunnableFuture;
import java.util.function.BiFunction;
import java.util.function.Function;
import java.util.logging.Level;
import java.util.logging.Logger;
import java.util.regex.Matcher;
import java.util.regex.Pattern;
import java.util.stream.Collectors;
import java.util.stream.StreamSupport;

import javax.servlet.ServletContext;
import javax.servlet.ServletException;
import javax.servlet.ServletRequest;
import javax.servlet.ServletResponse;
import javax.servlet.http.HttpServletRequest;

import org.apache.commons.math.FunctionEvaluationException;
import org.apache.commons.math.MaxIterationsExceededException;
import org.apache.http.client.methods.HttpGet;
import org.apache.http.client.utils.URIBuilder;
import org.apache.http.impl.client.CloseableHttpClient;
import org.apache.http.impl.client.HttpClients;
import org.apache.http.util.EntityUtils;
import org.apache.shiro.SecurityUtils;
import org.apache.shiro.authz.UnauthorizedException;
import org.apache.shiro.subject.Subject;
import org.json.simple.JSONArray;
import org.json.simple.JSONObject;
import org.json.simple.parser.JSONParser;
import org.osgi.framework.BundleContext;
import org.osgi.framework.InvalidSyntaxException;
import org.osgi.framework.ServiceReference;
import org.osgi.util.tracker.ServiceTracker;

import com.sap.sailing.competitorimport.CompetitorProvider;
import com.sap.sailing.domain.abstractlog.AbstractLog;
import com.sap.sailing.domain.abstractlog.AbstractLogEvent;
import com.sap.sailing.domain.abstractlog.AbstractLogEventAuthor;
import com.sap.sailing.domain.abstractlog.impl.AllEventsOfTypeFinder;
import com.sap.sailing.domain.abstractlog.orc.RaceLogORCCertificateAssignmentFinder;
import com.sap.sailing.domain.abstractlog.orc.RaceLogORCImpliedWindSourceFinder;
import com.sap.sailing.domain.abstractlog.orc.RaceLogORCLegDataAnalyzer;
import com.sap.sailing.domain.abstractlog.orc.RegattaLogORCCertificateAssignmentFinder;
import com.sap.sailing.domain.abstractlog.race.RaceLog;
import com.sap.sailing.domain.abstractlog.race.RaceLogEvent;
import com.sap.sailing.domain.abstractlog.race.RaceLogFlagEvent;
import com.sap.sailing.domain.abstractlog.race.analyzing.impl.AbortingFlagFinder;
import com.sap.sailing.domain.abstractlog.race.analyzing.impl.LastPublishedCourseDesignFinder;
import com.sap.sailing.domain.abstractlog.race.analyzing.impl.MarkPassingDataFinder;
import com.sap.sailing.domain.abstractlog.race.analyzing.impl.TrackingTimesFinder;
import com.sap.sailing.domain.abstractlog.race.state.ReadonlyRaceState;
import com.sap.sailing.domain.abstractlog.race.state.impl.ReadonlyRaceStateImpl;
import com.sap.sailing.domain.abstractlog.race.state.racingprocedure.FlagPoleState;
import com.sap.sailing.domain.abstractlog.race.state.racingprocedure.gate.ReadonlyGateStartRacingProcedure;
import com.sap.sailing.domain.abstractlog.race.state.racingprocedure.line.ConfigurableStartModeFlagRacingProcedure;
import com.sap.sailing.domain.abstractlog.race.tracking.RaceLogDenoteForTrackingEvent;
import com.sap.sailing.domain.abstractlog.race.tracking.analyzing.impl.RaceLogTrackingStateAnalyzer;
import com.sap.sailing.domain.abstractlog.regatta.RegattaLog;
import com.sap.sailing.domain.abstractlog.regatta.RegattaLogEvent;
import com.sap.sailing.domain.abstractlog.regatta.events.RegattaLogDefineMarkEvent;
import com.sap.sailing.domain.abstractlog.regatta.events.RegattaLogRegisterCompetitorEvent;
import com.sap.sailing.domain.abstractlog.regatta.events.impl.RegattaLogDeviceBoatMappingEventImpl;
import com.sap.sailing.domain.abstractlog.regatta.events.impl.RegattaLogDeviceCompetitorMappingEventImpl;
import com.sap.sailing.domain.abstractlog.regatta.events.impl.RegattaLogDeviceMarkMappingEventImpl;
import com.sap.sailing.domain.abstractlog.regatta.tracking.analyzing.impl.BaseRegattaLogDeviceMappingFinder;
import com.sap.sailing.domain.abstractlog.regatta.tracking.analyzing.impl.RegattaLogDeviceMarkMappingFinder;
import com.sap.sailing.domain.base.Boat;
import com.sap.sailing.domain.base.BoatClass;
import com.sap.sailing.domain.base.Competitor;
import com.sap.sailing.domain.base.CompetitorAndBoatStore;
import com.sap.sailing.domain.base.CompetitorWithBoat;
import com.sap.sailing.domain.base.ControlPoint;
import com.sap.sailing.domain.base.ControlPointWithTwoMarks;
import com.sap.sailing.domain.base.Course;
import com.sap.sailing.domain.base.CourseArea;
import com.sap.sailing.domain.base.CourseBase;
import com.sap.sailing.domain.base.Event;
import com.sap.sailing.domain.base.EventBase;
import com.sap.sailing.domain.base.Fleet;
import com.sap.sailing.domain.base.LeaderboardGroupBase;
import com.sap.sailing.domain.base.Leg;
import com.sap.sailing.domain.base.Mark;
import com.sap.sailing.domain.base.PairingListLeaderboardAdapter;
import com.sap.sailing.domain.base.RaceColumn;
import com.sap.sailing.domain.base.RaceColumnInSeries;
import com.sap.sailing.domain.base.RaceDefinition;
import com.sap.sailing.domain.base.Regatta;
import com.sap.sailing.domain.base.RemoteSailingServerReference;
import com.sap.sailing.domain.base.SailingServerConfiguration;
import com.sap.sailing.domain.base.Series;
import com.sap.sailing.domain.base.Sideline;
import com.sap.sailing.domain.base.Waypoint;
import com.sap.sailing.domain.base.configuration.DeviceConfiguration;
import com.sap.sailing.domain.base.configuration.RacingProcedureConfiguration;
import com.sap.sailing.domain.base.configuration.RegattaConfiguration;
import com.sap.sailing.domain.base.configuration.impl.ESSConfigurationImpl;
import com.sap.sailing.domain.base.configuration.impl.GateStartConfigurationImpl;
import com.sap.sailing.domain.base.configuration.impl.LeagueConfigurationImpl;
import com.sap.sailing.domain.base.configuration.impl.RRS26ConfigurationImpl;
import com.sap.sailing.domain.base.configuration.impl.RacingProcedureConfigurationImpl;
import com.sap.sailing.domain.base.configuration.impl.RacingProcedureWithConfigurableStartModeFlagConfigurationImpl;
import com.sap.sailing.domain.base.configuration.impl.RegattaConfigurationImpl;
import com.sap.sailing.domain.base.configuration.impl.SWCStartConfigurationImpl;
import com.sap.sailing.domain.base.configuration.procedures.ConfigurableStartModeFlagRacingProcedureConfiguration;
import com.sap.sailing.domain.base.impl.CourseDataImpl;
import com.sap.sailing.domain.common.CompetitorDescriptor;
import com.sap.sailing.domain.common.DetailType;
import com.sap.sailing.domain.common.DeviceIdentifier;
import com.sap.sailing.domain.common.LeaderboardNameConstants;
import com.sap.sailing.domain.common.LegIdentifier;
import com.sap.sailing.domain.common.LegType;
import com.sap.sailing.domain.common.MailInvitationType;
import com.sap.sailing.domain.common.ManeuverType;
import com.sap.sailing.domain.common.NauticalSide;
import com.sap.sailing.domain.common.NoWindException;
import com.sap.sailing.domain.common.NotFoundException;
import com.sap.sailing.domain.common.PathType;
import com.sap.sailing.domain.common.Position;
import com.sap.sailing.domain.common.RaceFetcher;
import com.sap.sailing.domain.common.RankingMetrics;
import com.sap.sailing.domain.common.RegattaAndRaceIdentifier;
import com.sap.sailing.domain.common.RegattaFetcher;
import com.sap.sailing.domain.common.RegattaIdentifier;
import com.sap.sailing.domain.common.RegattaName;
import com.sap.sailing.domain.common.RegattaNameAndRaceName;
import com.sap.sailing.domain.common.RegattaScoreCorrections;
import com.sap.sailing.domain.common.RegattaScoreCorrections.ScoreCorrectionForCompetitorInRace;
import com.sap.sailing.domain.common.RegattaScoreCorrections.ScoreCorrectionsForRace;
import com.sap.sailing.domain.common.ScoreCorrectionProvider;
import com.sap.sailing.domain.common.SpeedWithBearing;
import com.sap.sailing.domain.common.Tack;
import com.sap.sailing.domain.common.TrackedRaceStatusEnum;
import com.sap.sailing.domain.common.Wind;
import com.sap.sailing.domain.common.WindSource;
import com.sap.sailing.domain.common.WindSourceType;
import com.sap.sailing.domain.common.abstractlog.TimePointSpecificationFoundInLog;
import com.sap.sailing.domain.common.dto.BoatClassDTO;
import com.sap.sailing.domain.common.dto.BoatDTO;
import com.sap.sailing.domain.common.dto.CompetitorAndBoatDTO;
import com.sap.sailing.domain.common.dto.CompetitorDTO;
import com.sap.sailing.domain.common.dto.CompetitorWithBoatDTO;
import com.sap.sailing.domain.common.dto.CourseAreaDTO;
import com.sap.sailing.domain.common.dto.FleetDTO;
import com.sap.sailing.domain.common.dto.FullLeaderboardDTO;
import com.sap.sailing.domain.common.dto.IncrementalLeaderboardDTO;
import com.sap.sailing.domain.common.dto.IncrementalOrFullLeaderboardDTO;
import com.sap.sailing.domain.common.dto.LeaderboardDTO;
import com.sap.sailing.domain.common.dto.PairingListDTO;
import com.sap.sailing.domain.common.dto.PairingListTemplateDTO;
import com.sap.sailing.domain.common.dto.PersonDTO;
import com.sap.sailing.domain.common.dto.RaceColumnDTO;
import com.sap.sailing.domain.common.dto.RaceColumnDTOFactory;
import com.sap.sailing.domain.common.dto.RaceDTO;
import com.sap.sailing.domain.common.dto.RaceLogTrackingInfoDTO;
import com.sap.sailing.domain.common.dto.SeriesCreationParametersDTO;
import com.sap.sailing.domain.common.dto.TagDTO;
import com.sap.sailing.domain.common.dto.TrackedRaceDTO;
import com.sap.sailing.domain.common.impl.KilometersPerHourSpeedImpl;
import com.sap.sailing.domain.common.impl.KnotSpeedImpl;
import com.sap.sailing.domain.common.impl.KnotSpeedWithBearingImpl;
import com.sap.sailing.domain.common.impl.MeterDistance;
import com.sap.sailing.domain.common.impl.WindSourceImpl;
import com.sap.sailing.domain.common.media.MediaTrack;
import com.sap.sailing.domain.common.orc.ImpliedWindSource;
import com.sap.sailing.domain.common.orc.ORCCertificate;
import com.sap.sailing.domain.common.orc.ORCCertificateUploadConstants;
import com.sap.sailing.domain.common.orc.ORCPerformanceCurveLeg;
import com.sap.sailing.domain.common.orc.ORCPerformanceCurveLegTypes;
import com.sap.sailing.domain.common.orc.impl.ORCPerformanceCurveLegImpl;
import com.sap.sailing.domain.common.polars.NotEnoughDataHasBeenAddedException;
import com.sap.sailing.domain.common.racelog.FlagPole;
import com.sap.sailing.domain.common.racelog.Flags;
import com.sap.sailing.domain.common.racelog.RaceLogRaceStatus;
import com.sap.sailing.domain.common.racelog.RacingProcedureType;
import com.sap.sailing.domain.common.racelog.tracking.DoesNotHaveRegattaLogException;
import com.sap.sailing.domain.common.racelog.tracking.RaceLogTrackingState;
import com.sap.sailing.domain.common.security.SecuredDomainType;
import com.sap.sailing.domain.common.security.SecuredDomainType.TrackedRaceActions;
import com.sap.sailing.domain.common.sharding.ShardingType;
import com.sap.sailing.domain.common.tracking.BravoFix;
import com.sap.sailing.domain.common.tracking.GPSFix;
import com.sap.sailing.domain.common.tracking.GPSFixMoving;
import com.sap.sailing.domain.common.tracking.impl.PreciseCompactGPSFixMovingImpl.PreciseCompactPosition;
import com.sap.sailing.domain.common.windfinder.SpotDTO;
import com.sap.sailing.domain.coursetemplate.CommonMarkProperties;
import com.sap.sailing.domain.coursetemplate.ControlPointTemplate;
import com.sap.sailing.domain.coursetemplate.CourseTemplate;
import com.sap.sailing.domain.coursetemplate.FixedPositioning;
import com.sap.sailing.domain.coursetemplate.MarkProperties;
import com.sap.sailing.domain.coursetemplate.MarkRole;
import com.sap.sailing.domain.coursetemplate.MarkRolePair.MarkRolePairFactory;
import com.sap.sailing.domain.coursetemplate.MarkTemplate;
import com.sap.sailing.domain.coursetemplate.PositioningVisitor;
import com.sap.sailing.domain.coursetemplate.RepeatablePart;
import com.sap.sailing.domain.coursetemplate.TrackingDeviceBasedPositioning;
import com.sap.sailing.domain.coursetemplate.WaypointTemplate;
import com.sap.sailing.domain.coursetemplate.impl.CommonMarkPropertiesImpl;
import com.sap.sailing.domain.coursetemplate.impl.RepeatablePartImpl;
import com.sap.sailing.domain.coursetemplate.impl.WaypointTemplateImpl;
import com.sap.sailing.domain.igtimiadapter.Account;
import com.sap.sailing.domain.igtimiadapter.IgtimiConnectionFactory;
import com.sap.sailing.domain.leaderboard.FlexibleLeaderboard;
import com.sap.sailing.domain.leaderboard.Leaderboard;
import com.sap.sailing.domain.leaderboard.LeaderboardGroup;
import com.sap.sailing.domain.leaderboard.MetaLeaderboard;
import com.sap.sailing.domain.leaderboard.RegattaLeaderboard;
import com.sap.sailing.domain.leaderboard.RegattaLeaderboardWithEliminations;
import com.sap.sailing.domain.leaderboard.RegattaLeaderboardWithOtherTieBreakingLeaderboard;
import com.sap.sailing.domain.leaderboard.ThresholdBasedResultDiscardingRule;
import com.sap.sailing.domain.leaderboard.caching.LeaderboardDTOCalculationReuseCache;
import com.sap.sailing.domain.leaderboard.caching.LiveLeaderboardUpdater;
import com.sap.sailing.domain.leaderboard.meta.MetaLeaderboardColumn;
import com.sap.sailing.domain.markpassinghash.MarkPassingRaceFingerprintRegistry;
import com.sap.sailing.domain.orc.ORCPerformanceCurveRankingMetric;
import com.sap.sailing.domain.orc.ORCPublicCertificateDatabase;
import com.sap.sailing.domain.orc.ORCPublicCertificateDatabase.CertificateHandle;
import com.sap.sailing.domain.persistence.DomainObjectFactory;
import com.sap.sailing.domain.persistence.MongoObjectFactory;
import com.sap.sailing.domain.persistence.MongoRaceLogStoreFactory;
import com.sap.sailing.domain.persistence.MongoRegattaLogStoreFactory;
import com.sap.sailing.domain.polars.PolarDataService;
import com.sap.sailing.domain.racelog.RaceLogStore;
import com.sap.sailing.domain.racelog.RaceStateOfSameDayHelper;
import com.sap.sailing.domain.racelogtracking.DeviceIdentifierStringSerializationHandler;
import com.sap.sailing.domain.racelogtracking.DeviceMapping;
import com.sap.sailing.domain.racelogtracking.RaceLogTrackingAdapter;
import com.sap.sailing.domain.racelogtracking.RaceLogTrackingAdapterFactory;
import com.sap.sailing.domain.racelogtracking.impl.DeviceMappingImpl;
import com.sap.sailing.domain.racelogtracking.impl.SmartphoneUUIDIdentifierImpl;
import com.sap.sailing.domain.ranking.RankingMetric;
import com.sap.sailing.domain.ranking.RankingMetric.RankingInfo;
import com.sap.sailing.domain.regattalike.HasRegattaLike;
import com.sap.sailing.domain.regattalike.LeaderboardThatHasRegattaLike;
import com.sap.sailing.domain.regattalog.RegattaLogStore;
import com.sap.sailing.domain.resultimport.ResultUrlProvider;
import com.sap.sailing.domain.sharding.ShardingContext;
import com.sap.sailing.domain.swisstimingadapter.SwissTimingAdapter;
import com.sap.sailing.domain.swisstimingadapter.SwissTimingAdapterFactory;
import com.sap.sailing.domain.swisstimingadapter.SwissTimingArchiveConfiguration;
import com.sap.sailing.domain.swisstimingadapter.SwissTimingConfiguration;
import com.sap.sailing.domain.swisstimingadapter.SwissTimingFactory;
import com.sap.sailing.domain.swisstimingadapter.persistence.SwissTimingAdapterPersistence;
import com.sap.sailing.domain.swisstimingreplayadapter.SwissTimingReplayRace;
import com.sap.sailing.domain.swisstimingreplayadapter.SwissTimingReplayService;
import com.sap.sailing.domain.swisstimingreplayadapter.SwissTimingReplayServiceFactory;
import com.sap.sailing.domain.trackimport.DoubleVectorFixImporter;
import com.sap.sailing.domain.trackimport.GPSFixImporter;
import com.sap.sailing.domain.tracking.BravoFixTrack;
import com.sap.sailing.domain.tracking.DynamicTrackedRace;
import com.sap.sailing.domain.tracking.DynamicTrackedRegatta;
import com.sap.sailing.domain.tracking.GPSFixTrack;
import com.sap.sailing.domain.tracking.LineDetails;
import com.sap.sailing.domain.tracking.Maneuver;
import com.sap.sailing.domain.tracking.MarkPassing;
import com.sap.sailing.domain.tracking.Track;
import com.sap.sailing.domain.tracking.TrackedLeg;
import com.sap.sailing.domain.tracking.TrackedLegOfCompetitor;
import com.sap.sailing.domain.tracking.TrackedRace;
import com.sap.sailing.domain.tracking.TrackingConnectorInfo;
import com.sap.sailing.domain.tracking.WindLegTypeAndLegBearingAndORCPerformanceCurveCache;
import com.sap.sailing.domain.tracking.WindPositionMode;
import com.sap.sailing.domain.tracking.WindTrack;
import com.sap.sailing.domain.tracking.WindWithConfidence;
import com.sap.sailing.domain.tractracadapter.RaceRecord;
import com.sap.sailing.domain.tractracadapter.TracTracAdapter;
import com.sap.sailing.domain.tractracadapter.TracTracAdapterFactory;
import com.sap.sailing.domain.tractracadapter.TracTracConfiguration;
import com.sap.sailing.domain.tractracadapter.TracTracConnectionConstants;
import com.sap.sailing.domain.windfinder.Spot;
import com.sap.sailing.domain.windfinder.WindFinderTrackerFactory;
import com.sap.sailing.domain.yellowbrickadapter.YellowBrickConfiguration;
import com.sap.sailing.domain.yellowbrickadapter.YellowBrickRace;
import com.sap.sailing.domain.yellowbrickadapter.YellowBrickTrackingAdapter;
import com.sap.sailing.domain.yellowbrickadapter.YellowBrickTrackingAdapterFactory;
import com.sap.sailing.expeditionconnector.ExpeditionDeviceConfiguration;
import com.sap.sailing.expeditionconnector.ExpeditionTrackerFactory;
import com.sap.sailing.gwt.common.client.EventWindFinderUtil;
import com.sap.sailing.gwt.server.HomeServiceUtil;
import com.sap.sailing.gwt.ui.client.SailingService;
import com.sap.sailing.gwt.ui.shared.AccountWithSecurityDTO;
import com.sap.sailing.gwt.ui.shared.BearingWithConfidenceDTO;
import com.sap.sailing.gwt.ui.shared.CompactBoatPositionsDTO;
import com.sap.sailing.gwt.ui.shared.CompactRaceMapDataDTO;
import com.sap.sailing.gwt.ui.shared.CompetitorProviderDTO;
import com.sap.sailing.gwt.ui.shared.CompetitorRaceDataDTO;
import com.sap.sailing.gwt.ui.shared.CompetitorsRaceDataDTO;
import com.sap.sailing.gwt.ui.shared.ControlPointDTO;
import com.sap.sailing.gwt.ui.shared.CoursePositionsDTO;
import com.sap.sailing.gwt.ui.shared.DeviceConfigurationDTO;
import com.sap.sailing.gwt.ui.shared.DeviceConfigurationDTO.RegattaConfigurationDTO;
import com.sap.sailing.gwt.ui.shared.DeviceConfigurationDTO.RegattaConfigurationDTO.RacingProcedureConfigurationDTO;
import com.sap.sailing.gwt.ui.shared.DeviceConfigurationDTO.RegattaConfigurationDTO.RacingProcedureWithConfigurableStartModeFlagConfigurationDTO;
import com.sap.sailing.gwt.ui.shared.DeviceConfigurationWithSecurityDTO;
import com.sap.sailing.gwt.ui.shared.DeviceIdentifierDTO;
import com.sap.sailing.gwt.ui.shared.DeviceMappingDTO;
import com.sap.sailing.gwt.ui.shared.EventBaseDTO;
import com.sap.sailing.gwt.ui.shared.EventDTO;
import com.sap.sailing.gwt.ui.shared.GPSFixDTO;
import com.sap.sailing.gwt.ui.shared.GPSFixDTOWithSpeedWindTackAndLegType;
import com.sap.sailing.gwt.ui.shared.GPSFixDTOWithSpeedWindTackAndLegTypeIterable;
import com.sap.sailing.gwt.ui.shared.GateDTO;
import com.sap.sailing.gwt.ui.shared.LeaderboardGroupBaseDTO;
import com.sap.sailing.gwt.ui.shared.LeaderboardGroupDTO;
import com.sap.sailing.gwt.ui.shared.LegInfoDTO;
import com.sap.sailing.gwt.ui.shared.ManeuverDTO;
import com.sap.sailing.gwt.ui.shared.ManeuverLossDTO;
import com.sap.sailing.gwt.ui.shared.MarkDTO;
import com.sap.sailing.gwt.ui.shared.MarkPassingTimesDTO;
import com.sap.sailing.gwt.ui.shared.PathDTO;
import com.sap.sailing.gwt.ui.shared.QRCodeEvent;
import com.sap.sailing.gwt.ui.shared.QuickRankDTO;
import com.sap.sailing.gwt.ui.shared.QuickRanksDTO;
import com.sap.sailing.gwt.ui.shared.RaceCourseDTO;
import com.sap.sailing.gwt.ui.shared.RaceGroupDTO;
import com.sap.sailing.gwt.ui.shared.RaceGroupSeriesDTO;
import com.sap.sailing.gwt.ui.shared.RaceInfoDTO;
import com.sap.sailing.gwt.ui.shared.RaceInfoDTO.GateStartInfoDTO;
import com.sap.sailing.gwt.ui.shared.RaceInfoDTO.LineStartInfoDTO;
import com.sap.sailing.gwt.ui.shared.RaceInfoDTO.RaceInfoExtensionDTO;
import com.sap.sailing.gwt.ui.shared.RaceLogDTO;
import com.sap.sailing.gwt.ui.shared.RaceLogEventDTO;
import com.sap.sailing.gwt.ui.shared.RaceMapDataDTO;
import com.sap.sailing.gwt.ui.shared.RaceTimesInfoDTO;
import com.sap.sailing.gwt.ui.shared.RaceWithCompetitorsAndBoatsDTO;
import com.sap.sailing.gwt.ui.shared.RaceboardDataDTO;
import com.sap.sailing.gwt.ui.shared.RegattaDTO;
import com.sap.sailing.gwt.ui.shared.RegattaLogDTO;
import com.sap.sailing.gwt.ui.shared.RegattaLogEventDTO;
import com.sap.sailing.gwt.ui.shared.RegattaOverviewEntryDTO;
import com.sap.sailing.gwt.ui.shared.RegattaScoreCorrectionDTO;
import com.sap.sailing.gwt.ui.shared.RegattaScoreCorrectionDTO.ScoreCorrectionEntryDTO;
import com.sap.sailing.gwt.ui.shared.RemoteSailingServerReferenceDTO;
import com.sap.sailing.gwt.ui.shared.SailingServiceConstants;
import com.sap.sailing.gwt.ui.shared.ScoreCorrectionProviderDTO;
import com.sap.sailing.gwt.ui.shared.SerializationDummy;
import com.sap.sailing.gwt.ui.shared.SeriesDTO;
import com.sap.sailing.gwt.ui.shared.ServerConfigurationDTO;
import com.sap.sailing.gwt.ui.shared.SidelineDTO;
import com.sap.sailing.gwt.ui.shared.SimulatorResultsDTO;
import com.sap.sailing.gwt.ui.shared.SimulatorWindDTO;
import com.sap.sailing.gwt.ui.shared.SliceRacePreperationDTO;
import com.sap.sailing.gwt.ui.shared.SpeedWithBearingDTO;
import com.sap.sailing.gwt.ui.shared.StrippedLeaderboardDTO;
import com.sap.sailing.gwt.ui.shared.SwissTimingArchiveConfigurationWithSecurityDTO;
import com.sap.sailing.gwt.ui.shared.SwissTimingConfigurationWithSecurityDTO;
import com.sap.sailing.gwt.ui.shared.SwissTimingEventRecordDTO;
import com.sap.sailing.gwt.ui.shared.SwissTimingRaceRecordDTO;
import com.sap.sailing.gwt.ui.shared.SwissTimingReplayRaceDTO;
import com.sap.sailing.gwt.ui.shared.TracTracConfigurationWithSecurityDTO;
import com.sap.sailing.gwt.ui.shared.TracTracRaceRecordDTO;
import com.sap.sailing.gwt.ui.shared.TrackingConnectorInfoDTO;
import com.sap.sailing.gwt.ui.shared.UrlDTO;
import com.sap.sailing.gwt.ui.shared.VenueDTO;
import com.sap.sailing.gwt.ui.shared.WaypointDTO;
import com.sap.sailing.gwt.ui.shared.WindDTO;
import com.sap.sailing.gwt.ui.shared.WindInfoForRaceDTO;
import com.sap.sailing.gwt.ui.shared.WindTrackInfoDTO;
import com.sap.sailing.gwt.ui.shared.YellowBrickConfigurationWithSecurityDTO;
import com.sap.sailing.gwt.ui.shared.YellowBrickRaceRecordDTO;
import com.sap.sailing.gwt.ui.shared.courseCreation.CommonMarkPropertiesDTO;
import com.sap.sailing.gwt.ui.shared.courseCreation.CourseTemplateDTO;
import com.sap.sailing.gwt.ui.shared.courseCreation.MarkPropertiesDTO;
import com.sap.sailing.gwt.ui.shared.courseCreation.MarkRoleDTO;
import com.sap.sailing.gwt.ui.shared.courseCreation.MarkTemplateDTO;
import com.sap.sailing.gwt.ui.shared.courseCreation.RepeatablePartDTO;
import com.sap.sailing.gwt.ui.shared.courseCreation.WaypointTemplateDTO;
import com.sap.sailing.manage2sail.EventResultDescriptor;
import com.sap.sailing.manage2sail.Manage2SailEventResultsParserImpl;
import com.sap.sailing.manage2sail.RaceResultDescriptor;
import com.sap.sailing.manage2sail.RegattaResultDescriptor;
import com.sap.sailing.server.gateway.deserialization.racelog.impl.ORCCertificateJsonDeserializer;
import com.sap.sailing.server.gateway.serialization.LeaderboardGroupConstants;
import com.sap.sailing.server.interfaces.RacingEventService;
import com.sap.sailing.server.interfaces.SimulationService;
import com.sap.sailing.server.security.SailingViewerRole;
import com.sap.sailing.shared.server.SharedSailingData;
import com.sap.sailing.simulator.Path;
import com.sap.sailing.simulator.PolarDiagram;
import com.sap.sailing.simulator.SimulationResults;
import com.sap.sailing.simulator.TimedPositionWithSpeed;
import com.sap.sailing.simulator.impl.PolarDiagramGPS;
import com.sap.sailing.simulator.impl.SparseSimulationDataException;
import com.sap.sailing.util.RegattaUtil;
import com.sap.sailing.xrr.structureimport.SeriesParameters;
import com.sap.sailing.xrr.structureimport.StructureImporter;
import com.sap.sailing.xrr.structureimport.buildstructure.SetRacenumberFromSeries;
import com.sap.sse.ServerInfo;
import com.sap.sse.common.Base64Utils;
import com.sap.sse.common.Bearing;
import com.sap.sse.common.CountryCode;
import com.sap.sse.common.Distance;
import com.sap.sse.common.Duration;
import com.sap.sse.common.NoCorrespondingServiceRegisteredException;
import com.sap.sse.common.PairingListCreationException;
import com.sap.sse.common.Speed;
import com.sap.sse.common.TimePoint;
import com.sap.sse.common.TimeRange;
import com.sap.sse.common.TransformationException;
import com.sap.sse.common.TypeBasedServiceFinder;
import com.sap.sse.common.TypeBasedServiceFinderFactory;
import com.sap.sse.common.Util;
import com.sap.sse.common.Util.Pair;
import com.sap.sse.common.Util.Triple;
import com.sap.sse.common.WithID;
import com.sap.sse.common.impl.MillisecondsTimePoint;
import com.sap.sse.common.impl.SecondsDurationImpl;
import com.sap.sse.common.impl.TimeRangeImpl;
import com.sap.sse.common.media.MediaTagConstants;
import com.sap.sse.common.media.MimeType;
import com.sap.sse.gwt.client.ServerInfoDTO;
import com.sap.sse.gwt.client.media.ImageDTO;
import com.sap.sse.gwt.client.media.ImageResizingTaskDTO;
import com.sap.sse.gwt.client.media.VideoDTO;
import com.sap.sse.gwt.server.ResultCachingProxiedRemoteServiceServlet;
import com.sap.sse.gwt.shared.replication.ReplicaDTO;
import com.sap.sse.gwt.shared.replication.ReplicationMasterDTO;
import com.sap.sse.gwt.shared.replication.ReplicationStateDTO;
import com.sap.sse.i18n.ResourceBundleStringMessages;
import com.sap.sse.i18n.impl.ResourceBundleStringMessagesImpl;
import com.sap.sse.pairinglist.PairingList;
import com.sap.sse.pairinglist.PairingListTemplate;
import com.sap.sse.pairinglist.impl.PairingListTemplateImpl;
import com.sap.sse.qrcode.QRCodeGenerationUtil;
import com.sap.sse.replication.FullyInitializedReplicableTracker;
import com.sap.sse.replication.OperationWithResult;
import com.sap.sse.replication.ReplicaDescriptor;
import com.sap.sse.replication.Replicable;
import com.sap.sse.replication.ReplicationMasterDescriptor;
import com.sap.sse.replication.ReplicationService;
import com.sap.sse.security.SecurityService;
import com.sap.sse.security.SessionUtils;
import com.sap.sse.security.shared.AccessControlListAnnotation;
import com.sap.sse.security.shared.HasPermissions;
import com.sap.sse.security.shared.HasPermissions.DefaultActions;
import com.sap.sse.security.shared.RoleDefinition;
import com.sap.sse.security.shared.TypeRelativeObjectIdentifier;
import com.sap.sse.security.shared.dto.SecuredDTO;
import com.sap.sse.security.shared.dto.StrippedUserGroupDTO;
import com.sap.sse.security.shared.impl.AccessControlList;
import com.sap.sse.security.shared.impl.SecuredSecurityTypes;
import com.sap.sse.security.shared.impl.SecuredSecurityTypes.ServerActions;
import com.sap.sse.security.shared.impl.UserGroup;
import com.sap.sse.security.ui.server.SecurityDTOFactory;
import com.sap.sse.security.ui.server.SecurityDTOUtil;
import com.sap.sse.security.ui.shared.EssentialSecuredDTO;
import com.sap.sse.security.util.RemoteServerUtil;
import com.sap.sse.shared.json.JsonDeserializationException;
import com.sap.sse.shared.media.ImageDescriptor;
import com.sap.sse.shared.media.MediaUtils;
import com.sap.sse.shared.media.VideoDescriptor;
import com.sap.sse.shared.media.impl.ImageDescriptorImpl;
import com.sap.sse.shared.media.impl.VideoDescriptorImpl;
import com.sap.sse.util.HttpUrlConnectionHelper;
import com.sap.sse.util.ServiceTrackerFactory;
import com.sap.sse.util.ThreadPoolUtil;
import com.sapsailing.xrr.structureimport.eventimport.RegattaJSON;


/**
 * The server side implementation of the RPC service.
 */
public class SailingServiceImpl extends ResultCachingProxiedRemoteServiceServlet implements SailingService, RaceFetcher, RegattaFetcher {
    protected static final Logger logger = Logger.getLogger(SailingServiceImpl.class.getName());

    private static final String STRING_MESSAGES_BASE_NAME = "stringmessages/StringMessages";

    private static final long serialVersionUID = 9031688830194537489L;

    private final FullyInitializedReplicableTracker<RacingEventService> racingEventServiceTracker;

    private final ServiceTracker<ReplicationService, ReplicationService> replicationServiceTracker;

    private final ServiceTracker<ScoreCorrectionProvider, ScoreCorrectionProvider> scoreCorrectionProviderServiceTracker;

    private final ServiceTracker<WindFinderTrackerFactory, WindFinderTrackerFactory> windFinderTrackerFactoryServiceTracker;

    private final MongoObjectFactory mongoObjectFactory;

    protected final ServiceTracker<ExpeditionTrackerFactory, ExpeditionTrackerFactory> expeditionConnectorTracker;

    protected final SwissTimingAdapterPersistence swissTimingAdapterPersistence;

    private final ServiceTracker<SwissTimingAdapterFactory, SwissTimingAdapterFactory> swissTimingAdapterTracker;

    private final ServiceTracker<TracTracAdapterFactory, TracTracAdapterFactory> tractracAdapterTracker;

    private final ServiceTracker<IgtimiConnectionFactory, IgtimiConnectionFactory> igtimiAdapterTracker;

    private final ServiceTracker<RaceLogTrackingAdapterFactory, RaceLogTrackingAdapterFactory> raceLogTrackingAdapterTracker;

    private final ServiceTracker<YellowBrickTrackingAdapterFactory, YellowBrickTrackingAdapterFactory> yellowBrickTrackingAdapterTracker;

    private final ServiceTracker<DeviceIdentifierStringSerializationHandler, DeviceIdentifierStringSerializationHandler> deviceIdentifierStringSerializationHandlerTracker;

    private final FullyInitializedReplicableTracker<SecurityService> securityServiceTracker;

    private final FullyInitializedReplicableTracker<SharedSailingData> sharedSailingDataTracker;

    protected final com.sap.sailing.domain.tractracadapter.persistence.MongoObjectFactory tractracMongoObjectFactory;

    private final DomainObjectFactory domainObjectFactory;

    protected final SwissTimingFactory swissTimingFactory;

    private final com.sap.sailing.domain.tractracadapter.persistence.DomainObjectFactory tractracDomainObjectFactory;

    protected final Executor executor;

    protected final com.sap.sailing.domain.base.DomainFactory baseDomainFactory;

    private static final int LEADERBOARD_BY_NAME_RESULTS_CACHE_BY_ID_SIZE = 100;

    private static final int LEADERBOARD_DIFFERENCE_CACHE_SIZE = 50;

    protected static final String MAILTYPE_PROPERTY = "com.sap.sailing.domain.tracking.MailInvitationType";

    protected ResourceBundleStringMessages serverStringMessages;

    private final LinkedHashMap<String, LeaderboardDTO> leaderboardByNameResultsCacheById;

    private int leaderboardDifferenceCacheByIdPairHits;
    private int leaderboardDifferenceCacheByIdPairMisses;
    /**
     * Caches some results of the hard to compute difference between two {@link LeaderboardDTO}s. The objects contained as values
     * have been obtained by {@link IncrementalLeaderboardDTO#strip(LeaderboardDTO)}. The cache size is limited to
     * {@link #LEADERBOARD_DIFFERENCE_CACHE_SIZE}.
     */
    private final LinkedHashMap<com.sap.sse.common.Util.Pair<String, String>, IncrementalLeaderboardDTO> leaderboardDifferenceCacheByIdPair;

    private final SwissTimingReplayService swissTimingReplayService;

    private final QuickRanksLiveCache quickRanksLiveCache;

    public SailingServiceImpl() {
        BundleContext context = Activator.getDefault();
        Activator activator = Activator.getInstance();
        quickRanksLiveCache = new QuickRanksLiveCache(this);
        replicationServiceTracker = ServiceTrackerFactory.createAndOpen(context, ReplicationService.class);
        racingEventServiceTracker = FullyInitializedReplicableTracker.createAndOpen(context, RacingEventService.class);
        sharedSailingDataTracker = FullyInitializedReplicableTracker.createAndOpen(context, SharedSailingData.class);
        windFinderTrackerFactoryServiceTracker = ServiceTrackerFactory.createAndOpen(context, WindFinderTrackerFactory.class);
        swissTimingAdapterTracker = ServiceTrackerFactory.createAndOpen(context, SwissTimingAdapterFactory.class);
        tractracAdapterTracker = ServiceTrackerFactory.createAndOpen(context, TracTracAdapterFactory.class);
        raceLogTrackingAdapterTracker = ServiceTrackerFactory.createAndOpen(context, RaceLogTrackingAdapterFactory.class);
        yellowBrickTrackingAdapterTracker = ServiceTrackerFactory.createAndOpen(context, YellowBrickTrackingAdapterFactory.class);
        deviceIdentifierStringSerializationHandlerTracker = ServiceTrackerFactory.createAndOpen(context,
                DeviceIdentifierStringSerializationHandler.class);
        securityServiceTracker = FullyInitializedReplicableTracker.createAndOpen(context, SecurityService.class);
        igtimiAdapterTracker = ServiceTrackerFactory.createAndOpen(context, IgtimiConnectionFactory.class);
        baseDomainFactory = getService().getBaseDomainFactory();
        mongoObjectFactory = getService().getMongoObjectFactory();
        domainObjectFactory = getService().getDomainObjectFactory();
        // TODO what about passing on the mongo/domain object factory to obtain an according SwissTimingAdapterPersistence instance similar to how the tractracDomainObjectFactory etc. are created below?
        swissTimingAdapterPersistence = SwissTimingAdapterPersistence.INSTANCE;
        swissTimingReplayService = ServiceTrackerFactory.createAndOpen(context, SwissTimingReplayServiceFactory.class)
                .getService().createSwissTimingReplayService(getSwissTimingAdapter().getSwissTimingDomainFactory(),
                /* raceLogResolver */ getService());
        expeditionConnectorTracker = ServiceTrackerFactory.createAndOpen(context, ExpeditionTrackerFactory.class);
        scoreCorrectionProviderServiceTracker = ServiceTrackerFactory.createAndOpen(context,
                ScoreCorrectionProvider.class);
        tractracDomainObjectFactory = com.sap.sailing.domain.tractracadapter.persistence.PersistenceFactory.INSTANCE
                .createDomainObjectFactory(mongoObjectFactory.getDatabase(), getTracTracAdapter()
                        .getTracTracDomainFactory());
        tractracMongoObjectFactory = com.sap.sailing.domain.tractracadapter.persistence.MongoObjectFactory.INSTANCE;
        swissTimingFactory = SwissTimingFactory.INSTANCE;
        leaderboardDifferenceCacheByIdPair = new LinkedHashMap<com.sap.sse.common.Util.Pair<String, String>, IncrementalLeaderboardDTO>(LEADERBOARD_DIFFERENCE_CACHE_SIZE, 0.75f, /* accessOrder */ true) {
            private static final long serialVersionUID = 3775119859130148488L;
            @Override
            protected boolean removeEldestEntry(Entry<com.sap.sse.common.Util.Pair<String, String>, IncrementalLeaderboardDTO> eldest) {
                return this.size() > LEADERBOARD_DIFFERENCE_CACHE_SIZE;
            }
        };
        leaderboardByNameResultsCacheById = new LinkedHashMap<String, LeaderboardDTO>(LEADERBOARD_BY_NAME_RESULTS_CACHE_BY_ID_SIZE, 0.75f, /* accessOrder */ true) {
            private static final long serialVersionUID = 3775119859130148488L;
            @Override
            protected boolean removeEldestEntry(Entry<String, LeaderboardDTO> eldest) {
                return this.size() > LEADERBOARD_BY_NAME_RESULTS_CACHE_BY_ID_SIZE;
            }
        };
        // When many updates are triggered in a short period of time by a single thread, ensure that the single thread
        // providing the updates is not outperformed by all the re-calculations happening here. Leave at least one
        // core to other things, but by using at least three threads ensure that no simplistic deadlocks may occur.
        executor = ThreadPoolUtil.INSTANCE.getDefaultForegroundTaskThreadPoolExecutor();
        serverStringMessages = new ResourceBundleStringMessagesImpl(STRING_MESSAGES_BASE_NAME,
                this.getClass().getClassLoader(), StandardCharsets.UTF_8.name());
        if (context != null) {
            activator.setSailingService(this); // register so this service is informed when the bundle shuts down
        }
    }

    /**
     * Stops this service and frees its resources. In particular, caching services and threads owned by this service will be
     * notified to stop their jobs.
     */
    //UNCLEAR
    public void stop() {
        quickRanksLiveCache.stop();
    }

    protected SwissTimingAdapterFactory getSwissTimingAdapterFactory() {
        return swissTimingAdapterTracker.getService();
    }

    protected SwissTimingAdapter getSwissTimingAdapter() {
        return getSwissTimingAdapterFactory().getOrCreateSwissTimingAdapter(baseDomainFactory);
    }

    protected TracTracAdapterFactory getTracTracAdapterFactory() {
        return tractracAdapterTracker.getService();
    }

    protected TracTracAdapter getTracTracAdapter() {
        return getTracTracAdapterFactory().getOrCreateTracTracAdapter(baseDomainFactory);
    }

    private void writeObject(ObjectOutputStream oos) throws IOException {
        oos.defaultWriteObject();
    }

    @Override
    public Iterable<String> getScoreCorrectionProviderNames() {
        List<String> result = new ArrayList<String>();
        for (ScoreCorrectionProvider scoreCorrectionProvider : getAllScoreCorrectionProviders()) {
            result.add(scoreCorrectionProvider.getName());
        }
        return result;
    }

    @Override
    public ScoreCorrectionProviderDTO getScoreCorrectionsOfProvider(String providerName) throws Exception {
        ScoreCorrectionProviderDTO result = null;
        for (ScoreCorrectionProvider scoreCorrectionProvider : getAllScoreCorrectionProviders()) {
            if (scoreCorrectionProvider.getName().equals(providerName)) {
                result = convertScoreCorrectionProviderDTO(scoreCorrectionProvider);
                break;
            }
        }
        return result;
    }

    // READ
    private Iterable<ScoreCorrectionProvider> getAllScoreCorrectionProviders() {
        final ScoreCorrectionProvider[] services = scoreCorrectionProviderServiceTracker.getServices(new ScoreCorrectionProvider[0]);
        List<ScoreCorrectionProvider> result = new ArrayList<ScoreCorrectionProvider>();
        if (services != null) {
            for (final ScoreCorrectionProvider service : services) {
                result.add(service);
            }
        }
        return result;
    }

    private ScoreCorrectionProviderDTO convertScoreCorrectionProviderDTO(ScoreCorrectionProvider scoreCorrectionProvider)
            throws Exception {
        Map<String, Set<com.sap.sse.common.Util.Pair<String, Date>>> hasResultsForBoatClassFromDateByEventName = new HashMap<String, Set<com.sap.sse.common.Util.Pair<String,Date>>>();
        for (Map.Entry<String, Set<com.sap.sse.common.Util.Pair<String, TimePoint>>> e : scoreCorrectionProvider
                .getHasResultsForBoatClassFromDateByEventName().entrySet()) {
            Set<com.sap.sse.common.Util.Pair<String, Date>> set = new HashSet<com.sap.sse.common.Util.Pair<String, Date>>();
            for (com.sap.sse.common.Util.Pair<String, TimePoint> p : e.getValue()) {
                set.add(new com.sap.sse.common.Util.Pair<String, Date>(p.getA(), p.getB().asDate()));
            }
            hasResultsForBoatClassFromDateByEventName.put(e.getKey(), set);
        }
        return new ScoreCorrectionProviderDTO(scoreCorrectionProvider.getName(), hasResultsForBoatClassFromDateByEventName);
    }

    @Override
    public Iterable<String> getCompetitorProviderNames() {
        List<String> result = new ArrayList<>();
        for (CompetitorProvider competitorProvider : getAllCompetitorProviders()) {
            result.add(competitorProvider.getName());
        }
        return result;
    }

    private Iterable<CompetitorProvider> getAllCompetitorProviders() {
        return getService().getAllCompetitorProviders();
    }

    @Override
    public CompetitorProviderDTO getCompetitorProviderDTOByName(String providerName) throws Exception {
        for (CompetitorProvider competitorProvider : getAllCompetitorProviders()) {
            if (competitorProvider.getName().equals(providerName)) {
                return new CompetitorProviderDTO(competitorProvider.getName(),
                        new HashMap<>(competitorProvider.getHasCompetitorsForRegattasInEvent()));
            }
        }
        return null;
    }

    @Override
    public Pair<List<CompetitorDescriptor>, String> getCompetitorDescriptorsAndHint(String competitorProviderName, String eventName,
            String regattaName, String localeForHint) throws Exception {
        final Regatta regatta = getService().getRegattaByName(regattaName);
        getSecurityService().checkCurrentUserReadPermission(regatta);
        for (CompetitorProvider cp : getAllCompetitorProviders()) {
            if (cp.getName().equals(competitorProviderName)) {
                final List<CompetitorDescriptor> result = new ArrayList<>();
                Util.addAll(cp.getCompetitorDescriptors(eventName, regattaName), result);
                return new Pair<>(result, cp.getHint(ResourceBundleStringMessages.Util.getLocaleFor(localeForHint)));
            }
        }
        return new Pair<>(Collections.emptyList(), /* hint */ null);
    }

    @Override
    public SerializationDummy serializationDummy(PersonDTO dummy,
            CountryCode ccDummy, PreciseCompactPosition preciseCompactPosition,
            TypeRelativeObjectIdentifier typeRelativeObjectIdentifier, SecondsDurationImpl secondsDuration,
            KnotSpeedImpl knotSpeedImpl, KilometersPerHourSpeedImpl kmhSpeedImpl, HasPermissions hasPermissions) {
        return null;
    }

    /**
     * If <code>date</code> is <code>null</code>, the {@link LiveLeaderboardUpdater} for the
     * <code>leaderboardName</code> requested is obtained or created if it doesn't exist yet. The request is then passed
     * on to the live leaderboard updater which will respond with its live {@link LeaderboardDTO} if it has at least the
     * columns requested as per <code>namesOfRaceColumnsForWhichToLoadLegDetails</code>. Otherwise, the updater will add
     * the missing columns to its profile and start a synchronous computation for the requesting client, the result of
     * which will be used as live leaderboard cache update.
     * <p>
     *
     * Otherwise, the leaderboard is computed synchronously on the fly.
     * @param previousLeaderboardId
     *            if <code>null</code> or no leaderboard with that {@link LeaderboardDTO#getId() ID} is known, a
     *            {@link FullLeaderboardDTO} will be computed; otherwise, an {@link IncrementalLeaderboardDTO} will be
     *            computed as the difference between the new, resulting leaderboard and the previous leaderboard.
     */
    @Override
    public IncrementalOrFullLeaderboardDTO getLeaderboardByName(final String leaderboardName, final Date date,
            final Collection<String> namesOfRaceColumnsForWhichToLoadLegDetails, boolean addOverallDetails,
            String previousLeaderboardId, boolean fillTotalPointsUncorrected) throws NoWindException, InterruptedException, ExecutionException,
            IllegalArgumentException {
        Leaderboard leaderBoard = getService().getLeaderboardByName(leaderboardName);
        getSecurityService().checkCurrentUserReadPermission(leaderBoard);
        if (leaderBoard instanceof RegattaLeaderboard) {
            getSecurityService().checkCurrentUserReadPermission(((RegattaLeaderboard) leaderBoard).getRegatta());
        }
        return getLeaderBoardByNameInternal(leaderboardName, date, namesOfRaceColumnsForWhichToLoadLegDetails,
                addOverallDetails, previousLeaderboardId, fillTotalPointsUncorrected);
    }

    @Override
    public List<CourseAreaDTO> getCourseAreas(String leaderboardName) {
        final Leaderboard leaderboard = getService().getLeaderboardByName(leaderboardName);
        getSecurityService().checkCurrentUserReadPermission(leaderboard);
        final List<CourseAreaDTO> result = new ArrayList<>();
        for (final CourseArea courseArea : leaderboard.getCourseAreas()) {
            result.add(convertToCourseAreaDTO(courseArea));
        }
        return result;
    }

    @Override
    public IncrementalOrFullLeaderboardDTO getLeaderboardForRace(final RegattaAndRaceIdentifier race,
            final String leaderboardName, final Date date,
            final Collection<String> namesOfRaceColumnsForWhichToLoadLegDetails, boolean addOverallDetails,
            String previousLeaderboardId, boolean fillTotalPointsUncorrected)
            throws NoWindException, InterruptedException, ExecutionException, IllegalArgumentException {
        final DynamicTrackedRace trackedRace = getService().getExistingTrackedRace(race);
        final IncrementalOrFullLeaderboardDTO result;
        if (trackedRace == null) {
            result = null;
        } else {
            final Leaderboard leaderboard = getService().getLeaderboardByName(leaderboardName);
            if (leaderboard.getRaceColumnAndFleet(trackedRace) == null) {
                // this race does not seem to be contained in the leaderboard, also check leaderboard
                getSecurityService().checkCurrentUserReadPermission(leaderboard);
            }
            getSecurityService().checkCurrentUserReadPermission(trackedRace);
            result = getLeaderBoardByNameInternal(leaderboardName, date, namesOfRaceColumnsForWhichToLoadLegDetails,
                    addOverallDetails, previousLeaderboardId, fillTotalPointsUncorrected);
        }
        return result;
    }

    private IncrementalOrFullLeaderboardDTO getLeaderBoardByNameInternal(final String leaderboardName,
            final Date date, final Collection<String> namesOfRaceColumnsForWhichToLoadLegDetails,
            boolean addOverallDetails, String previousLeaderboardId, boolean fillTotalPointsUncorrected)
            throws NoWindException, InterruptedException, ExecutionException {
        try {
            long startOfRequestHandling = System.currentTimeMillis();
            IncrementalOrFullLeaderboardDTO result = null;
            final Leaderboard leaderboard = getService().getLeaderboardByName(leaderboardName);
            if (leaderboard != null) {
                TimePoint timePoint;
                if (date == null) {
                    timePoint = null;
                } else {
                    timePoint = new MillisecondsTimePoint(date);
                }
                LeaderboardDTO leaderboardDTO = leaderboard.getLeaderboardDTO(timePoint,
                        namesOfRaceColumnsForWhichToLoadLegDetails, addOverallDetails, getService(), baseDomainFactory, fillTotalPointsUncorrected);
                SecurityDTOUtil.addSecurityInformation(getSecurityService(), leaderboardDTO);
                LeaderboardDTO previousLeaderboardDTO = null;
                synchronized (leaderboardByNameResultsCacheById) {
                    leaderboardByNameResultsCacheById.put(leaderboardDTO.getId(), leaderboardDTO);
                    if (previousLeaderboardId != null) {
                        previousLeaderboardDTO = leaderboardByNameResultsCacheById.get(previousLeaderboardId);
                    }
                }
                // Set storeLeaderboardForTesting to true if you need to update the file used by LeaderboardDTODiffingTest, set a breakpoint
                // and toggle the storeLeaderboardForTesting flag if you found a good version. See also bug 1417.
                // The leaderboard that the test wants to use is that of the 505 Worlds 2013, obtained for
                // an expanded Race R9 at time 2013-05-03T19:17:09Z after the last competitor tracked has finished the last leg. The
                // total distance traveled in meters has to be expanded for the test to work.
                final boolean storeLeaderboardForTesting = false;
                if (storeLeaderboardForTesting) {
                    ObjectOutputStream oos = new ObjectOutputStream(new FileOutputStream(new File("C:/data/SAP/sailing/workspace/java/com.sap.sailing.domain.test/resources/IncrementalLeaderboardDTO.ser")));
                    oos.writeObject(leaderboardDTO);
                    oos.close();
                }
                final IncrementalLeaderboardDTO cachedDiff;
                if (previousLeaderboardId != null) {
                    synchronized (leaderboardDifferenceCacheByIdPair) {
                        cachedDiff = leaderboardDifferenceCacheByIdPair.get(new com.sap.sse.common.Util.Pair<String, String>(previousLeaderboardId, leaderboardDTO.getId()));
                    }
                    if (cachedDiff == null) {
                        leaderboardDifferenceCacheByIdPairMisses++;
                    } else {
                        leaderboardDifferenceCacheByIdPairHits++;
                    }
                } else {
                    cachedDiff = null;
                }
                if (previousLeaderboardDTO == null) {
                    result = new FullLeaderboardDTO(leaderboardDTO);
                } else {
                    final IncrementalLeaderboardDTO incrementalResult;
                    if (cachedDiff == null) {
                        final IncrementalLeaderboardDTO preResult = new IncrementalLeaderboardDTOCloner().clone(leaderboardDTO).strip(previousLeaderboardDTO);
                        synchronized (leaderboardDifferenceCacheByIdPair) {
                            leaderboardDifferenceCacheByIdPair.put(new com.sap.sse.common.Util.Pair<String, String>(previousLeaderboardId, leaderboardDTO.getId()), preResult);
                        }
                        incrementalResult = preResult;
                    } else {
                        incrementalResult = cachedDiff;
                    }
                    incrementalResult.setCurrentServerTime(new Date()); // may update a cached object, but we consider a reference update atomic
                    result = incrementalResult;
                }
                logger.fine("getLeaderboardByName(" + leaderboardName + ", " + date + ", "
                        + namesOfRaceColumnsForWhichToLoadLegDetails + ", addOverallDetails=" + addOverallDetails
                        + ") took " + (System.currentTimeMillis() - startOfRequestHandling)
                        + "ms; diff cache hits/misses " + leaderboardDifferenceCacheByIdPairHits + "/"
                        + leaderboardDifferenceCacheByIdPairMisses);
            }
            return result;
        } catch (NoWindException e) {
            throw e;
        } catch (InterruptedException e) {
            throw e;
        } catch (ExecutionException e) {
            throw e;
        } catch (IllegalArgumentException e) {
            throw e;
        } catch (Exception e) {
            logger.log(Level.SEVERE,"Exception during SailingService.getLeaderboardByName", e);
            throw new RuntimeException(e);
        }
    }

    @Override
    public List<RegattaDTO> getRegattas() {
        return getSecurityService().mapAndFilterByReadPermissionForCurrentUser(
                getService().getAllRegattas(), this::convertToRegattaDTO);
    }

    @Override
    public RegattaDTO getRegattaByName(String regattaName) {
        RegattaDTO result = null;
        if (regattaName != null && !regattaName.isEmpty()) {
            Regatta regatta = getService().getRegatta(new RegattaName(regattaName));
            getSecurityService().checkCurrentUserReadPermission(regatta);
            if (regatta != null) {
                result = convertToRegattaDTO(regatta);
            }
        }
        return result;
    }

    protected MarkDTO convertToMarkDTO(Mark mark, Position position) {
        MarkDTO markDTO;
        if (position != null) {
            markDTO = new MarkDTO(mark.getId().toString(), mark.getName(), mark.getShortName(), position.getLatDeg(), position.getLngDeg());
        } else {
            markDTO = new MarkDTO(mark.getId().toString(), mark.getName(), mark.getShortName());
        }
        markDTO.color = mark.getColor();
        markDTO.shape = mark.getShape();
        markDTO.pattern = mark.getPattern();
        markDTO.type = mark.getType();
        return markDTO;
    }

    protected RegattaDTO convertToRegattaDTO(Regatta regatta) {
        RegattaDTO regattaDTO = new RegattaDTO(regatta.getName(), regatta.getScoringScheme().getType());
        regattaDTO.races = convertToRaceDTOs(regatta);
        regattaDTO.series = convertToSeriesDTOs(regatta);
        regattaDTO.startDate = regatta.getStartDate() != null ? regatta.getStartDate().asDate() : null;
        regattaDTO.endDate = regatta.getEndDate() != null ? regatta.getEndDate().asDate() : null;
        BoatClass boatClass = regatta.getBoatClass();
        if (boatClass != null) {
            regattaDTO.boatClass = convertToBoatClassDTO(boatClass);
        }
        regattaDTO.courseAreas = new ArrayList<>();
        Util.addAll(Util.map(regatta.getCourseAreas(), this::convertToCourseAreaDTO), regattaDTO.courseAreas);
        regattaDTO.buoyZoneRadiusInHullLengths = regatta.getBuoyZoneRadiusInHullLengths();
        regattaDTO.useStartTimeInference = regatta.useStartTimeInference();
        regattaDTO.controlTrackingFromStartAndFinishTimes = regatta.isControlTrackingFromStartAndFinishTimes();
        regattaDTO.autoRestartTrackingUponCompetitorSetChange = regatta.isAutoRestartTrackingUponCompetitorSetChange();
        regattaDTO.canBoatsOfCompetitorsChangePerRace = regatta.canBoatsOfCompetitorsChangePerRace();
        regattaDTO.competitorRegistrationType = regatta.getCompetitorRegistrationType();
        regattaDTO.configuration = convertToRegattaConfigurationDTO(regatta.getRegattaConfiguration());
        regattaDTO.rankingMetricType = regatta.getRankingMetricType();
        SecurityDTOUtil.addSecurityInformation(getSecurityService(), regattaDTO);
        regattaDTO.registrationLinkSecret = regatta.getRegistrationLinkSecret();
        return regattaDTO;
    }

    private BoatClassDTO convertToBoatClassDTO(BoatClass boatClass) {
        return boatClass==null?null:new BoatClassDTO(boatClass.getName(), boatClass.getHullLength(), boatClass.getHullBeam());
    }

    private List<SeriesDTO> convertToSeriesDTOs(Regatta regatta) {
        List<SeriesDTO> result = new ArrayList<SeriesDTO>();
        for (Series series : regatta.getSeries()) {
            SeriesDTO seriesDTO = convertToSeriesDTO(series);
            result.add(seriesDTO);
        }
        return result;
    }

    private SeriesDTO convertToSeriesDTO(Series series) {
        List<FleetDTO> fleets = new ArrayList<FleetDTO>();
        for (Fleet fleet : series.getFleets()) {
            fleets.add(baseDomainFactory.convertToFleetDTO(fleet));
        }
        List<RaceColumnDTO> raceColumns = convertToRaceColumnDTOs(series.getRaceColumns());
        SeriesDTO result = new SeriesDTO(series.getName(), fleets, raceColumns, series.isMedal(), series.isFleetsCanRunInParallel(),
                series.getResultDiscardingRule() == null ? null : series.getResultDiscardingRule().getDiscardIndexResultsStartingWithHowManyRaces(),
<<<<<<< HEAD
                        series.isStartsWithZeroScore(), series.isFirstColumnIsNonDiscardableCarryForward(), series.hasSplitFleetContiguousScoring(),
                        series.hasCrossFleetMergedRanking(), series.getMaximumNumberOfDiscards(), series.isOneAlwaysStaysOne());
=======
                        series.isStartsWithZeroScore(), series.isFirstColumnNonDiscardableCarryForward(), series.hasSplitFleetContiguousScoring(),
                        series.getMaximumNumberOfDiscards(), series.isOneAlwaysStaysOne());
>>>>>>> 53c6bfa3
        return result;
    }

    // READ
    protected void fillRaceColumnDTO(RaceColumn raceColumn, RaceColumnDTO raceColumnDTO) {
        raceColumnDTO.setMedalRace(raceColumn.isMedalRace());
        raceColumnDTO.setExplicitFactor(raceColumn.getExplicitFactor());
    }

    private List<RaceColumnDTO> convertToRaceColumnDTOs(Iterable<? extends RaceColumn> raceColumns) {
        List<RaceColumnDTO> raceColumnDTOs = new ArrayList<RaceColumnDTO>();
        RaceColumnDTOFactory columnFactory = RaceColumnDTOFactory.INSTANCE;
        for (RaceColumn raceColumn : raceColumns) {
            final RaceColumnDTO raceColumnDTO = columnFactory.createRaceColumnDTO(raceColumn.getName(),
                    raceColumn.isMedalRace(), raceColumn.getExplicitFactor(),
                    raceColumn instanceof RaceColumnInSeries ? ((RaceColumnInSeries) raceColumn).getRegatta().getName() : null,
                    raceColumn instanceof RaceColumnInSeries ? ((RaceColumnInSeries) raceColumn).getSeries().getName() : null,
                    raceColumn instanceof MetaLeaderboardColumn, raceColumn.isOneAlwaysStaysOne());
            raceColumnDTOs.add(raceColumnDTO);
        }
        return raceColumnDTOs;
    }

    private RaceInfoDTO createRaceInfoDTO(String seriesName, RaceColumn raceColumn, Fleet fleet,
            RaceLog raceLog, ReadonlyRaceState state) {
        RaceInfoDTO raceInfoDTO = new RaceInfoDTO();
        final TrackedRace trackedRace = raceColumn.getTrackedRace(fleet);
        raceInfoDTO.isTracked = trackedRace != null ? true : false;
        if (raceLog != null) {
            TimePoint startTime = state.getStartTime();
            if (startTime != null) {
                raceInfoDTO.startTime = startTime.asDate();
            }
            raceInfoDTO.lastStatus = state.getStatus();
            if (raceLog.getLastRawFix() != null) {
                raceInfoDTO.lastUpdateTime = raceLog.getLastRawFix().getCreatedAt().asDate();
            }
            TimePoint finishingTime = state.getFinishingTime();
            if (finishingTime != null) {
                raceInfoDTO.finishingTime = finishingTime.asDate();
            } else {
                raceInfoDTO.finishingTime = null;
            }
            TimePoint finishedTime = state.getFinishedTime();
            if (finishedTime != null) {
                raceInfoDTO.finishedTime = finishedTime.asDate();
            } else {
                raceInfoDTO.finishedTime = null;
                if (raceInfoDTO.isTracked) {
                    TimePoint endOfRace = trackedRace.getEndOfRace();
                    raceInfoDTO.finishedTime = endOfRace != null ? endOfRace.asDate() : null;
                }
            }
            final TimePoint now = MillisecondsTimePoint.now();
            if (startTime != null) {
                FlagPoleState activeFlagState = state.getRacingProcedure().getActiveFlags(startTime, now);
                List<FlagPole> activeFlags = activeFlagState.getCurrentState();
                FlagPoleState previousFlagState = activeFlagState.getPreviousState(state.getRacingProcedure(), startTime);
                List<FlagPole> previousFlags = previousFlagState.getCurrentState();
                FlagPole mostInterestingFlagPole = FlagPoleState.getMostInterestingFlagPole(previousFlags, activeFlags);
                // TODO: adapt the LastFlagFinder#getMostRecent method!
                if (mostInterestingFlagPole != null) {
                    raceInfoDTO.lastUpperFlag = mostInterestingFlagPole.getUpperFlag();
                    raceInfoDTO.lastLowerFlag = mostInterestingFlagPole.getLowerFlag();
                    raceInfoDTO.lastFlagsAreDisplayed = mostInterestingFlagPole.isDisplayed();
                    raceInfoDTO.lastFlagsDisplayedStateChanged = previousFlagState.hasPoleChanged(mostInterestingFlagPole);
                }
            }
            AbortingFlagFinder abortingFlagFinder = new AbortingFlagFinder(raceLog);
            RaceLogFlagEvent abortingFlagEvent = abortingFlagFinder.analyze();
            if (abortingFlagEvent != null) {
                raceInfoDTO.isRaceAbortedInPassBefore = true;
                raceInfoDTO.abortingTimeInPassBefore = abortingFlagEvent.getLogicalTimePoint().asDate();

                if (raceInfoDTO.lastStatus == RaceLogRaceStatus.UNSCHEDULED || raceInfoDTO.lastStatus == RaceLogRaceStatus.PRESCHEDULED) {
                    raceInfoDTO.lastUpperFlag = abortingFlagEvent.getUpperFlag();
                    raceInfoDTO.lastLowerFlag = abortingFlagEvent.getLowerFlag();
                    raceInfoDTO.lastFlagsAreDisplayed = abortingFlagEvent.isDisplayed();
                    raceInfoDTO.lastFlagsDisplayedStateChanged = true;
                }
            }
            CourseBase lastCourse = state.getCourseDesign();
            if (lastCourse != null) {
                raceInfoDTO.lastCourseDesign = convertToRaceCourseDTO(lastCourse, new TrackedRaceMarkPositionFinder(trackedRace), now);
                raceInfoDTO.lastCourseName = lastCourse.getName();
            }
            if (raceInfoDTO.lastStatus.equals(RaceLogRaceStatus.FINISHED)) {
                if (state.getProtestTime() != null) {
                    final TimePoint protestEndTime = state.getProtestTime().to();
                    if (protestEndTime != null) {
                        final TimePoint protestStartTime = state.getProtestTime().from();
                        raceInfoDTO.protestStartTime = protestStartTime == null ? null : protestStartTime.asDate();
                        raceInfoDTO.protestFinishTime = protestEndTime.asDate();
                        raceInfoDTO.lastUpperFlag = Flags.BRAVO;
                        raceInfoDTO.lastLowerFlag = Flags.NONE;
                        raceInfoDTO.lastFlagsAreDisplayed = true;
                        raceInfoDTO.lastFlagsDisplayedStateChanged = true;
                    }
                }
            }
            Wind wind = state.getWindFix();
            if (wind != null) {
                raceInfoDTO.lastWind = createWindDTOFromAlreadyAveraged(wind, now);
            }
            fillStartProcedureSpecifics(raceInfoDTO, state);
        }
        raceInfoDTO.seriesName = seriesName;
        raceInfoDTO.raceName = raceColumn.getName();
        raceInfoDTO.fleetName = fleet.getName();
        raceInfoDTO.fleetOrdering = fleet.getOrdering();
        raceInfoDTO.raceIdentifier = raceColumn.getRaceIdentifier(fleet);
        return raceInfoDTO;
    }

    private void fillStartProcedureSpecifics(RaceInfoDTO raceInfoDTO, ReadonlyRaceState state) {
        RaceInfoExtensionDTO info = null;
        raceInfoDTO.startProcedure = state.getRacingProcedure().getType();
        switch (raceInfoDTO.startProcedure) {
        case GateStart:
            ReadonlyGateStartRacingProcedure gateStart = state.getTypedReadonlyRacingProcedure();
            info = new GateStartInfoDTO(gateStart.getPathfinder(), gateStart.getGateLaunchStopTime());
            break;
        case RRS26:
        case RRS26_3MIN:
        case SWC:
            ConfigurableStartModeFlagRacingProcedure linestart = state.getTypedReadonlyRacingProcedure();
            info = new LineStartInfoDTO(linestart.getStartModeFlag());
        case UNKNOWN:
        default:
            break;
        }
        raceInfoDTO.startProcedureDTO = info;
    }

    private List<RaceWithCompetitorsAndBoatsDTO> convertToRaceDTOs(Regatta regatta) {
        List<RaceWithCompetitorsAndBoatsDTO> result = new ArrayList<RaceWithCompetitorsAndBoatsDTO>();
        for (RaceDefinition r : regatta.getAllRaces()) {
            RegattaAndRaceIdentifier raceIdentifier = new RegattaNameAndRaceName(regatta.getName(), r.getName());
            TrackedRace trackedRace = getService().getExistingTrackedRace(raceIdentifier);
            TrackedRaceDTO trackedRaceDTO = null;
            final RankingMetrics rankingMetricType;
            if (trackedRace != null) {
                trackedRaceDTO = getBaseDomainFactory().createTrackedRaceDTO(trackedRace);
                rankingMetricType = trackedRace.getRankingMetric().getType();
            } else {
                rankingMetricType = null;
            }
            Map<CompetitorDTO, BoatDTO> competitorAndBoatDTOs = baseDomainFactory.convertToCompetitorAndBoatDTOs(r.getCompetitorsAndTheirBoats());
            RaceWithCompetitorsAndBoatsDTO raceDTO = new RaceWithCompetitorsAndBoatsDTO(raceIdentifier, competitorAndBoatDTOs,
                    trackedRaceDTO, getService().isRaceBeingTracked(regatta, r), rankingMetricType);
            if (trackedRace != null) {
                SecurityDTOUtil.addSecurityInformation(getSecurityService(), raceDTO);
                getBaseDomainFactory().updateRaceDTOWithTrackedRaceData(trackedRace, raceDTO);
            }
            raceDTO.boatClass = regatta.getBoatClass() == null ? null : regatta.getBoatClass().getName();
            result.add(raceDTO);
        }
        return result;
    }

    /**
     * Converts the {@link Competitor} objects passed as {@code iterable} to {@link CompetitorDTO} objects.
     * The iteration order in the result matches that of the {@code iterable} passed.
     */
    private List<CompetitorDTO> convertToCompetitorDTOs(Iterable<? extends Competitor> iterable) {
        List<CompetitorDTO> result = new ArrayList<>();
        for (Competitor c : iterable) {
            CompetitorDTO competitorDTO = convertToCompetitorDTO(c);
            result.add(competitorDTO);
        }
        return result;
    }

    protected CompetitorDTO convertToCompetitorDTO(Competitor competitor) {
        CompetitorDTO competitorDTO = baseDomainFactory.convertToCompetitorDTO(competitor);
        SecurityDTOUtil.addSecurityInformation(getSecurityService(), competitorDTO);
        clearNonPublicFieldsIfCurrentUserHasNoReadPermission(competitor, competitorDTO);
        return competitorDTO;
    }

    private void clearNonPublicFieldsIfCurrentUserHasNoReadPermission(Competitor competitor,
            CompetitorDTO competitorDTO) {
        if (!getSecurityService().hasCurrentUserReadPermission(competitor)) {
            // probably only READ_PUBLIC; remove e-mail address from DTO:
            competitorDTO.clearNonPublicFields();
        }
    }

    protected CompetitorWithBoatDTO convertToCompetitorWithBoatDTO(CompetitorWithBoat competitor) {
        CompetitorWithBoatDTO competitorDTO = baseDomainFactory.convertToCompetitorWithBoatDTO(competitor);
        SecurityDTOUtil.addSecurityInformation(getSecurityService(), competitorDTO);
        clearNonPublicFieldsIfCurrentUserHasNoReadPermission(competitor, competitorDTO);
        BoatDTO boatDTO = competitorDTO.getBoat();
        SecurityDTOUtil.addSecurityInformation(getSecurityService(), boatDTO);
        return competitorDTO;
    }

    /**
     * Converts the {@link Competitor} objects passed as {@code iterable} to {@link CompetitorWithBoatDTO} objects with an empty boat.
     * The iteration order in the result matches that of the {@code iterable} passed.
     */
    private List<CompetitorAndBoatDTO> convertToCompetitorAndBoatDTOs(Map<? extends Competitor, ? extends Boat> competitorsAndTheirBoats) {
        List<CompetitorAndBoatDTO> result = new ArrayList<>();
        for (final Entry<? extends Competitor, ? extends Boat> c : competitorsAndTheirBoats.entrySet()) {
            CompetitorAndBoatDTO competitorAndBoatDTO = baseDomainFactory.convertToCompetitorAndBoatDTO(c.getKey(), c.getValue());
            SecurityDTOUtil.addSecurityInformation(getSecurityService(), competitorAndBoatDTO.getCompetitor());
            clearNonPublicFieldsIfCurrentUserHasNoReadPermission(c.getKey(), competitorAndBoatDTO.getCompetitor());
            SecurityDTOUtil.addSecurityInformation(getSecurityService(), competitorAndBoatDTO.getBoat());
            result.add(competitorAndBoatDTO);
        }
        return result;
    }

    /**
     * Converts the {@link Competitor} objects passed as {@code iterable} to {@link CompetitorWithBoatDTO} objects with an empty boat.
     * The iteration order in the result matches that of the {@code iterable} passed.
     */
    protected List<CompetitorWithBoatDTO> convertToCompetitorWithBoatDTOs(Iterable<? extends CompetitorWithBoat> iterable) {
        List<CompetitorWithBoatDTO> result = new ArrayList<>();
        for (CompetitorWithBoat c : iterable) {
            CompetitorWithBoatDTO competitorDTO = baseDomainFactory.convertToCompetitorWithBoatDTO(c);
            SecurityDTOUtil.addSecurityInformation(getSecurityService(), competitorDTO);
            clearNonPublicFieldsIfCurrentUserHasNoReadPermission(c, competitorDTO);
            SecurityDTOUtil.addSecurityInformation(getSecurityService(), competitorDTO.getBoat());
            result.add(competitorDTO);
        }
        return result;
    }

    /**
     * Converts the {@link Boat} objects passed as {@code iterable} to {@link BoatDTO} objects.
     * The iteration order in the result matches that of the {@code iterable} passed.
     */
    private List<BoatDTO> convertToBoatDTOs(Iterable<? extends Boat> iterable) {
        List<BoatDTO> result = new ArrayList<BoatDTO>();
        for (Boat b : iterable) {
            BoatDTO boatDTO = baseDomainFactory.convertToBoatDTO(b);
            SecurityDTOUtil.addSecurityInformation(getSecurityService(), boatDTO);
            result.add(boatDTO);
        }
        return result;
    }

    protected BoatDTO convertToBoatDTO(Boat boat) {
        BoatDTO boatDTO = baseDomainFactory.convertToBoatDTO(boat);
        SecurityDTOUtil.addSecurityInformation(getSecurityService(), boatDTO);
        return boatDTO;
    }

    @Override
    public com.sap.sse.common.Util.Pair<String, List<TracTracRaceRecordDTO>> listTracTracRacesInEvent(String eventJsonURL, boolean listHiddenRaces) throws MalformedURLException, IOException, ParseException, org.json.simple.parser.ParseException, URISyntaxException {
        com.sap.sse.common.Util.Pair<String,List<RaceRecord>> raceRecords;
        raceRecords = getTracTracAdapter().getTracTracRaceRecords(new URL(eventJsonURL), /*loadClientParam*/ false);
        List<TracTracRaceRecordDTO> result = new ArrayList<TracTracRaceRecordDTO>();
        for (RaceRecord raceRecord : raceRecords.getB()) {
            if (listHiddenRaces == false && raceRecord.getRaceVisibility().equals(TracTracConnectionConstants.HIDDEN_VISIBILITY)) {
                continue;
            }
            result.add(new TracTracRaceRecordDTO(raceRecord.getID(), raceRecord.getEventName(), raceRecord.getName(),
                    raceRecord.getTrackingStartTime().asDate(),
                    raceRecord.getTrackingEndTime().asDate(), raceRecord.getRaceStartTime() == null ? null : raceRecord.getRaceStartTime().asDate(),
                    raceRecord.getBoatClassNames(), raceRecord.getRaceStatus(), raceRecord.getRaceVisibility(), raceRecord.getJsonURL().toString(),
                    hasRememberedRegatta(raceRecord.getID())));
        }
        return new com.sap.sse.common.Util.Pair<String, List<TracTracRaceRecordDTO>>(raceRecords.getA(), result);
    }

    private boolean hasRememberedRegatta(Serializable raceID) {
        return getService().getRememberedRegattaForRace(raceID) != null;
    }

    @Override
    public List<TracTracConfigurationWithSecurityDTO> getPreviousTracTracConfigurations() throws Exception {
        final Iterable<TracTracConfiguration> configs = tractracDomainObjectFactory.getTracTracConfigurations();
        return getSecurityService().mapAndFilterByReadPermissionForCurrentUser(
                configs,
                ttConfig -> {
                    TracTracConfigurationWithSecurityDTO config = new TracTracConfigurationWithSecurityDTO(
                            ttConfig.getName(),
                        ttConfig.getJSONURL().toString(),
                        ttConfig.getLiveDataURI()==null?null:ttConfig.getLiveDataURI().toString(),
                        ttConfig.getStoredDataURI()==null?null:ttConfig.getStoredDataURI().toString(),
                        ttConfig.getCourseDesignUpdateURI()==null?null:ttConfig.getCourseDesignUpdateURI().toString(),
                        ttConfig.getTracTracUsername(), ttConfig.getTracTracPassword(), ttConfig.getCreatorName());
                    SecurityDTOUtil.addSecurityInformation(getSecurityService(), config);
                    return config;
                });
    }

    private RaceDefinition getRaceByName(Regatta regatta, String raceName) {
        if (regatta != null) {
            return regatta.getRaceByName(raceName);
        } else {
            return null;
        }
    }

    @Override
    public WindInfoForRaceDTO getRawWindFixes(RegattaAndRaceIdentifier raceIdentifier, Collection<WindSource> windSources) {
        WindInfoForRaceDTO result = null;
        TrackedRace trackedRace = getExistingTrackedRace(raceIdentifier);
        getSecurityService().checkCurrentUserReadPermission(trackedRace);
        if (trackedRace != null) {
            result = new WindInfoForRaceDTO();
            result.raceIsKnownToStartUpwind = trackedRace.raceIsKnownToStartUpwind();
            Map<WindSource, WindTrackInfoDTO> windTrackInfoDTOs = new HashMap<WindSource, WindTrackInfoDTO>();
            result.windTrackInfoByWindSource = windTrackInfoDTOs;
            List<WindSource> windSourcesToDeliver = new ArrayList<WindSource>();
            if (windSources != null) {
                windSourcesToDeliver.addAll(windSources);
            } else {
                windSourcesToDeliver.add(new WindSourceImpl(WindSourceType.WEB));
            }
            for (WindSource windSource : windSourcesToDeliver) {
                if (windSource.getType() == WindSourceType.WEB) {
                    WindTrackInfoDTO windTrackInfoDTO = new WindTrackInfoDTO();
                    windTrackInfoDTO.windFixes = new ArrayList<WindDTO>();
                    final WindTrack windTrack = trackedRace.getOrCreateWindTrack(windSource);
                    windTrackInfoDTO.resolutionOutsideOfWhichNoFixWillBeReturned = windTrack
                            .getResolutionOutsideOfWhichNoFixWillBeReturned();
                    windTrack.lockForRead();
                    try {
                        Iterator<Wind> windIter = windTrack.getRawFixes().iterator();
                        while (windIter.hasNext()) {
                            Wind wind = windIter.next();
                            if (wind != null) {
                                WindDTO windDTO = createWindDTO(wind, windTrack);
                                windTrackInfoDTO.windFixes.add(windDTO);
                            }
                        }
                    } finally {
                        windTrack.unlockAfterRead();
                    }
                    windTrackInfoDTOs.put(windSource, windTrackInfoDTO);
                }
            }
        }
        return result;
    }

    protected WindDTO createWindDTO(Wind wind, WindTrack windTrack) {
        WindDTO windDTO = new WindDTO();
        windDTO.trueWindBearingDeg = wind.getBearing().getDegrees();
        windDTO.trueWindFromDeg = wind.getBearing().reverse().getDegrees();
        windDTO.trueWindSpeedInKnots = wind.getKnots();
        windDTO.trueWindSpeedInMetersPerSecond = wind.getMetersPerSecond();
        if (wind.getPosition() != null) {
            windDTO.position = wind.getPosition();
        }
        if (wind.getTimePoint() != null) {
            windDTO.measureTimepoint = wind.getTimePoint().asMillis();
            Wind estimatedWind = windTrack
                    .getAveragedWind(wind.getPosition(), wind.getTimePoint());
            if (estimatedWind != null) {
                windDTO.dampenedTrueWindBearingDeg = estimatedWind.getBearing().getDegrees();
                windDTO.dampenedTrueWindFromDeg = estimatedWind.getBearing().reverse().getDegrees();
                windDTO.dampenedTrueWindSpeedInKnots = estimatedWind.getKnots();
                windDTO.dampenedTrueWindSpeedInMetersPerSecond = estimatedWind.getMetersPerSecond();
            }
        }
        return windDTO;
    }

    /**
     * Uses <code>wind</code> for both, the non-dampened and dampened fields of the {@link WindDTO} object returned
     */
    public WindDTO createWindDTOFromAlreadyAveraged(Wind wind, TimePoint requestTimepoint) {
        WindDTO windDTO;
        if (wind == null) {
            windDTO = null;
        } else {
            windDTO = new WindDTO();
            windDTO.requestTimepoint = requestTimepoint.asMillis();
            windDTO.trueWindBearingDeg = wind.getBearing().getDegrees();
            windDTO.trueWindFromDeg = wind.getBearing().reverse().getDegrees();
            windDTO.trueWindSpeedInKnots = wind.getKnots();
            windDTO.trueWindSpeedInMetersPerSecond = wind.getMetersPerSecond();
            windDTO.dampenedTrueWindBearingDeg = wind.getBearing().getDegrees();
            windDTO.dampenedTrueWindFromDeg = wind.getBearing().reverse().getDegrees();
            windDTO.dampenedTrueWindSpeedInKnots = wind.getKnots();
            windDTO.dampenedTrueWindSpeedInMetersPerSecond = wind.getMetersPerSecond();
            if (wind.getPosition() != null) {
                windDTO.position = wind.getPosition();
            }
            if (wind.getTimePoint() != null) {
                windDTO.measureTimepoint = wind.getTimePoint().asMillis();
            }
        }
        return windDTO;
    }

    /**
     * @param onlyUpToNewestEvent
     *            if <code>true</code>, no wind data will be returned for time points later than
     *            {@link TrackedRace#getTimePointOfNewestEvent() trackedRace.getTimePointOfNewestEvent()}. This is
     *            helpful in case the client wants to populate a chart during live mode. If <code>false</code>, the
     *            "best effort" readings are provided for the time interval requested, no matter if based on any sensor
     *            evidence or not, regardless of {@link TrackedRace#getTimePointOfNewestEvent()
     *            trackedRace.getTimePointOfNewestEvent()}.
     */
    @Override
    public WindInfoForRaceDTO getAveragedWindInfo(RegattaAndRaceIdentifier raceIdentifier, Date from, long millisecondsStepWidth,
            int numberOfFixes, Collection<String> windSourceTypeNames, boolean onlyUpToNewestEvent, boolean includeCombinedWindForAllLegMiddles)
                    throws NoWindException {
        assert from != null;
        TrackedRace trackedRace = getExistingTrackedRace(raceIdentifier);
        getSecurityService().checkCurrentUserReadPermission(trackedRace);
        WindInfoForRaceDTO result = getAveragedWindInfo(new MillisecondsTimePoint(from), millisecondsStepWidth, numberOfFixes,
                windSourceTypeNames, trackedRace, onlyUpToNewestEvent, includeCombinedWindForAllLegMiddles);
        return result;
    }

    /**
     * @param onlyUpToNewestEvent
     *            if <code>true</code>, no wind data will be returned for time points later than
     *            {@link TrackedRace#getTimePointOfNewestEvent() trackedRace.getTimePointOfNewestEvent()}. This is
     *            helpful in case the client wants to populate a chart during live mode. If <code>false</code>, the
     *            "best effort" readings are provided for the time interval requested, no matter if based on any sensor
     *            evidence or not, regardless of {@link TrackedRace#getTimePointOfNewestEvent()
     *            trackedRace.getTimePointOfNewestEvent()}.
     * @param windSourceTypeNames
     *            if {@code null}, all wind sources delivered by {@link TrackedRace#getWindSources()} plus the
     *            {@link WindSourceType#COMBINED} wind source are delivered. Note that this does not include
     *            the {@link WindSourceType#LEG_MIDDLE} wind sources.
     * @param includeCombinedWindForAllLegMiddles
     *            if <code>true</code>, the result will return non-<code>null</code> results for calls to
     *            {@link WindInfoForRaceDTO#getCombinedWindOnLegMiddle(int)}.
     */
    private WindInfoForRaceDTO getAveragedWindInfo(TimePoint from, long millisecondsStepWidth, int numberOfFixes,
            Collection<String> windSourceTypeNames, final TrackedRace trackedRace, boolean onlyUpToNewestEvent,
            boolean includeCombinedWindForAllLegMiddles) {
        WindInfoForRaceDTO result = null;
        if (trackedRace != null) {
            TimePoint newestEvent = trackedRace.getTimePointOfNewestEvent();
            result = new WindInfoForRaceDTO();
            result.raceIsKnownToStartUpwind = trackedRace.raceIsKnownToStartUpwind();
            List<WindSource> windSourcesToExclude = new ArrayList<WindSource>();
            for (WindSource windSourceToExclude : trackedRace.getWindSourcesToExclude()) {
                windSourcesToExclude.add(windSourceToExclude);
            }
            result.windSourcesToExclude = windSourcesToExclude;
            Map<WindSource, WindTrackInfoDTO> windTrackInfoDTOs = new HashMap<WindSource, WindTrackInfoDTO>();
            result.windTrackInfoByWindSource = windTrackInfoDTOs;
            final List<WindSource> windSourcesToDeliver = new ArrayList<WindSource>();
            final WindSourceImpl combinedWindSource = new WindSourceImpl(WindSourceType.COMBINED);
            if (windSourceTypeNames == null) {
                Util.addAll(trackedRace.getWindSources(), windSourcesToDeliver);
                windSourcesToDeliver.add(combinedWindSource);
            } else {
                for (final String windSourceTypeToAdd : windSourceTypeNames) {
                    for (final WindSource windSource : trackedRace.getWindSources(WindSourceType.valueOf(windSourceTypeToAdd))) {
                        windSourcesToDeliver.add(windSource);
                    }
                }
            }
            for (final WindSource windSource : windSourcesToDeliver) {
                // TODO consider parallelizing
                WindTrackInfoDTO windTrackInfoDTO = createWindTrackInfoDTO(from, millisecondsStepWidth,
                        numberOfFixes, trackedRace, onlyUpToNewestEvent, newestEvent, windSource, /* use default positions */ at->null);
                windTrackInfoDTOs.put(windSource, windTrackInfoDTO);
            }
            if (includeCombinedWindForAllLegMiddles) {
                int zeroBasedLegNumber = 0;
                for (final TrackedLeg trackedLeg : trackedRace.getTrackedLegs()) {
                    WindTrackInfoDTO windTrackInfoForLegMiddle = createWindTrackInfoDTO(from, millisecondsStepWidth,
                            numberOfFixes, trackedRace, onlyUpToNewestEvent, newestEvent, combinedWindSource,
                            new PositionAtTimeProvider() { @Override public Position getPosition(TimePoint at) { return trackedLeg.getMiddleOfLeg(at); }});
                    result.addWindOnLegMiddle(zeroBasedLegNumber, windTrackInfoForLegMiddle);
                    zeroBasedLegNumber++;
                }
            }
        }
        return result;
    }

    private interface PositionAtTimeProvider {
        Position getPosition(TimePoint at);
    }

    private WindTrackInfoDTO createWindTrackInfoDTO(TimePoint from, long millisecondsStepWidth, int numberOfFixes,
            TrackedRace trackedRace, boolean onlyUpToNewestEvent, TimePoint newestEvent, WindSource windSource,
            PositionAtTimeProvider positionProvider) {
        WindTrack windTrack = trackedRace.getOrCreateWindTrack(windSource);
        WindTrackInfoDTO windTrackInfoDTO = new WindTrackInfoDTO();
        windTrackInfoDTO.resolutionOutsideOfWhichNoFixWillBeReturned = windTrack.getResolutionOutsideOfWhichNoFixWillBeReturned();
        windTrackInfoDTO.windFixes = new ArrayList<WindDTO>();
        windTrackInfoDTO.dampeningIntervalInMilliseconds = windTrack.getMillisecondsOverWhichToAverageWind();
        TimePoint timePoint = from;
        Double minWindConfidence = 2.0;
        Double maxWindConfidence = -1.0;
        for (int i = 0; i < numberOfFixes && (!onlyUpToNewestEvent ||
                (newestEvent != null && timePoint.before(newestEvent))); i++) {
            WindWithConfidence<com.sap.sse.common.Util.Pair<Position, TimePoint>> averagedWindWithConfidence =
                    windTrack.getAveragedWindWithConfidence(positionProvider.getPosition(timePoint), timePoint);
            if (averagedWindWithConfidence != null) {
                if (logger.getLevel() != null && logger.getLevel().equals(Level.FINEST)) {
                    logger.finest("Found averaged wind: " + averagedWindWithConfidence);
                }
                double confidence = averagedWindWithConfidence.getConfidence();
                WindDTO windDTO = createWindDTOFromAlreadyAveraged(averagedWindWithConfidence.getObject(), timePoint);
                windDTO.confidence = confidence;
                windTrackInfoDTO.windFixes.add(windDTO);
                if (confidence < minWindConfidence) {
                    minWindConfidence = confidence;
                }
                if (confidence > maxWindConfidence) {
                    maxWindConfidence = confidence;
                }
            } else {
                if (logger.getLevel() != null && logger.getLevel().equals(Level.FINEST)) {
                    logger.finest("Did NOT find any averaged wind for timepoint " + timePoint + " and tracked race " + trackedRace.getRaceIdentifier().getRaceName());
                }
            }
            timePoint = new MillisecondsTimePoint(timePoint.asMillis() + millisecondsStepWidth);
        }
        windTrackInfoDTO.minWindConfidence = minWindConfidence;
        windTrackInfoDTO.maxWindConfidence = maxWindConfidence;
        return windTrackInfoDTO;
    }

    /**
     * @param from
     *            if {@code null}, start of tracking is used, and if that's not available, start of race is used. If
     *            that is also {@code null}, {@code null} is returned by the method.
     * @param to
     *            if <code>null</code>, data is returned up to end of race or, if that is not available, end of
     *            tracking; it that is not available either, data is returned up to "now-livedelay"
     * @param onlyUpToNewestEvent
     *            if <code>true</code>, no wind data will be returned for time points later than
     *            {@link TrackedRace#getTimePointOfNewestEvent() trackedRace.getTimePointOfNewestEvent()}. This is
     *            helpful in case the client wants to populate a chart during live mode. If <code>false</code>, the
     *            "best effort" readings are provided for the time interval requested, no matter if based on any sensor
     *            evidence or not, regardless of {@link TrackedRace#getTimePointOfNewestEvent()
     *            trackedRace.getTimePointOfNewestEvent()}.
     */
    @Override
    public WindInfoForRaceDTO getAveragedWindInfo(RegattaAndRaceIdentifier raceIdentifier, Date from, Date to,
            long resolutionInMilliseconds, Collection<String> windSourceTypeNames, boolean onlyUpToNewestEvent) {
        TrackedRace trackedRace = getExistingTrackedRace(raceIdentifier);
        WindInfoForRaceDTO result = null;
        if (trackedRace != null) {
            TimePoint fromTimePoint = from == null ?
                    trackedRace.getStartOfTracking() == null ?
                            trackedRace.getStartOfRace() :
                            trackedRace.getStartOfTracking() :
                    new MillisecondsTimePoint(from);
            TimePoint toTimePoint = to == null ?
                    trackedRace.getEndOfRace() == null ?
                            trackedRace.getEndOfTracking() == null ?
                                    MillisecondsTimePoint.now().minus(trackedRace.getDelayToLiveInMillis()) :
                                    trackedRace.getEndOfTracking() :
                            trackedRace.getEndOfRace() :
                    new MillisecondsTimePoint(to);
            if (fromTimePoint != null && toTimePoint != null) {
                int numberOfFixes = Math.min(SailingServiceConstants.MAX_NUMBER_OF_WIND_FIXES_TO_DELIVER_IN_ONE_CALL,
                        (int) ((toTimePoint.asMillis() - fromTimePoint.asMillis())/resolutionInMilliseconds));
                result = getAveragedWindInfo(fromTimePoint, resolutionInMilliseconds, numberOfFixes,
                        windSourceTypeNames, trackedRace, onlyUpToNewestEvent, /* includeCombinedWindForAllLegMiddles */ false);
            }
        }
        return result;
    }

    @Override
    public boolean getPolarResults(RegattaAndRaceIdentifier raceIdentifier) {
        final boolean result;
        final TrackedRace trackedRace = getExistingTrackedRace(raceIdentifier);
        getSecurityService().checkCurrentUserReadPermission(trackedRace);
        final PolarDataService polarData = getService().getPolarDataService();
        if (trackedRace == null || polarData == null) {
            result = false;
        } else {
            BoatClass boatClass = trackedRace.getRace().getBoatClass();
            PolarDiagram polarDiagram;
            try {
                polarDiagram = new PolarDiagramGPS(boatClass, polarData);
            } catch (SparseSimulationDataException e) {
                polarDiagram = null;
            }
            result = polarDiagram != null;
        }
        return result;
    }

    @Override
    public BearingWithConfidenceDTO getManeuverAngle(BoatClassDTO boatClassDto, ManeuverType maneuverType, Speed windSpeed)
            throws NotEnoughDataHasBeenAddedException, UnauthorizedException {
        // TODO SecurityService
        BearingWithConfidenceDTO result = null;
        if (boatClassDto != null && maneuverType != null && (maneuverType == ManeuverType.TACK
                || maneuverType == ManeuverType.JIBE) && windSpeed != null) {
            BoatClass boatClass = baseDomainFactory.getBoatClass(boatClassDto.getName());
            final PolarDataService polarDataService = getService().getPolarDataService();
            result = new BearingWithConfidenceDTO(polarDataService.getManeuverAngle(boatClass, maneuverType,
                    windSpeed));
        }
        return result;
    }

    @Override
    public SimulatorResultsDTO getSimulatorResults(LegIdentifier legIdentifier) {
        DynamicTrackedRace trackedRace = getService().getTrackedRace(legIdentifier.getRaceIdentifier());
        if (trackedRace == null) {
            throw new IllegalArgumentException("Race for leg " + legIdentifier + " not found!");
        }
        SecurityUtils.getSubject()
                .checkPermission(trackedRace.getIdentifier().getStringPermission(TrackedRaceActions.SIMULATOR));
        // get simulation-results from smart-future-cached simulation-service
        SimulatorResultsDTO result = null;
        SimulationService simulationService = getService().getSimulationService();
        if (simulationService == null)
            return result;
        SimulationResults simulationResults = simulationService.getSimulationResults(legIdentifier);
        if (simulationResults == null) {
            return result;
            // prepare simulator-results-dto
        }
        Map<PathType, Path> paths = simulationResults.getPaths();
        if (paths != null) {
            int noOfPaths = paths.size();
            PathDTO[] pathDTOs = new PathDTO[noOfPaths];
            int index = noOfPaths - 1;
            for (Entry<PathType, Path> entry : paths.entrySet()) {
                pathDTOs[index] = new PathDTO(entry.getKey());
                // fill pathDTO with path points where speed is true wind speed
                List<SimulatorWindDTO> wList = new ArrayList<SimulatorWindDTO>();
                for (TimedPositionWithSpeed p : entry.getValue().getPathPoints()) {
                    wList.add(createSimulatorWindDTO(p));
                }
                pathDTOs[index].setPoints(wList);
                pathDTOs[index].setAlgorithmTimedOut(entry.getValue().getAlgorithmTimedOut());
                pathDTOs[index].setMixedLeg(entry.getValue().getMixedLeg());
                index--;
            }
            RaceMapDataDTO rcDTO;
            rcDTO = new RaceMapDataDTO();
            rcDTO.coursePositions = new CoursePositionsDTO();
            rcDTO.coursePositions.waypointPositions = new ArrayList<Position>();
            rcDTO.coursePositions.waypointPositions.add(simulationResults.getStartPosition());
            rcDTO.coursePositions.waypointPositions.add(simulationResults.getEndPosition());
            result = new SimulatorResultsDTO(simulationResults.getVersion().asMillis(),
                    legIdentifier.getOneBasedLegIndex(), simulationResults.getStartTime(),
                    simulationResults.getTimeStep(), simulationResults.getLegDuration(), rcDTO, pathDTOs, null, null);
        }
        return result;
    }

    private SimulatorWindDTO createSimulatorWindDTO(TimedPositionWithSpeed timedPositionWithSpeed) {
        Position position = timedPositionWithSpeed.getPosition();
        SpeedWithBearing speedWithBearing = timedPositionWithSpeed.getSpeed();
        TimePoint timePoint = timedPositionWithSpeed.getTimePoint();
        SimulatorWindDTO result = new SimulatorWindDTO();
        if (speedWithBearing == null) {
                result.trueWindBearingDeg = 0.0;
                result.trueWindSpeedInKnots = 0.0;
        } else {
                result.trueWindBearingDeg = speedWithBearing.getBearing().getDegrees();
                result.trueWindSpeedInKnots = speedWithBearing.getKnots();
        }
        if (position != null) {
            result.position = position;
        }
        if (timePoint != null) {
            result.timepoint = timePoint;
        }
        return result;
    }

    @Override
    public Map<CompetitorDTO, BoatDTO> getCompetitorBoats(RegattaAndRaceIdentifier raceIdentifier) {
        Map<CompetitorDTO, BoatDTO> result = null;
        TrackedRace trackedRace = getService().getExistingTrackedRace(raceIdentifier);
        getSecurityService().checkCurrentUserReadPermission(trackedRace);
        if (trackedRace != null) {
            result = baseDomainFactory.convertToCompetitorAndBoatDTOs(trackedRace.getRace().getCompetitorsAndTheirBoats());
        }
        return result;
    }

    @Override
    public RaceboardDataDTO getRaceboardData(String regattaName, String raceName, String leaderboardName,
            String leaderboardGroupName, UUID leaderboardGroupId, UUID eventId) {
        RaceboardDataDTO result = new RaceboardDataDTO(null, false, false, Collections.emptyList(),
                Collections.emptyList(), null, null);
        RaceWithCompetitorsAndBoatsDTO raceDTO = null;
        Regatta regatta = getService().getRegattaByName(regattaName);
        if (regatta != null) {
            RaceDefinition race = regatta.getRaceByName(raceName);
            if (race != null) {
                RegattaAndRaceIdentifier raceIdentifier = new RegattaNameAndRaceName(regatta.getName(), race.getName());
                TrackedRace trackedRace = getService().getExistingTrackedRace(raceIdentifier);
                getSecurityService().checkCurrentUserReadPermission(trackedRace);
                if (trackedRace != null) {
                    Map<CompetitorDTO, BoatDTO> competitorsAndBoats = baseDomainFactory
                            .convertToCompetitorAndBoatDTOs(race.getCompetitorsAndTheirBoats());
                    TrackedRaceDTO trackedRaceDTO = getBaseDomainFactory().createTrackedRaceDTO(trackedRace);
                    raceDTO = new RaceWithCompetitorsAndBoatsDTO(raceIdentifier, competitorsAndBoats, trackedRaceDTO,
                            getService().isRaceBeingTracked(regatta, race), trackedRace.getRankingMetric().getType());
                    if (trackedRace != null) {
                        getBaseDomainFactory().updateRaceDTOWithTrackedRaceData(trackedRace, raceDTO);
                    }
                    raceDTO.boatClass = regatta.getBoatClass() == null ? null : regatta.getBoatClass().getName();
                    SecurityDTOUtil.addSecurityInformation(getSecurityService(), raceDTO);
                    Leaderboard leaderboard = getService().getLeaderboardByName(leaderboardName);
                    final LeaderboardGroup leaderboardGroup;
                    leaderboardGroup = getLeaderboardGroupByIdOrName(leaderboardGroupId, leaderboardGroupName);
                    Event event = eventId != null ? getService().getEvent(eventId) : null;
                    if (!getSecurityService().hasCurrentUserReadPermission(event)) {
                        event = null;
                    }
                    boolean isValidLeaderboardGroup = false;
                    if (leaderboardGroup != null) {
                        for (Leaderboard leaderboardInGroup : leaderboardGroup.getLeaderboards()) {
                            if (leaderboardInGroup.getName().equals(leaderboard.getName())) {
                                isValidLeaderboardGroup = true;
                                break;
                            }
                        }
                    }
                    boolean isValidEvent = event != null;
                    if (event != null && leaderboardGroup != null) {
                        isValidEvent = false;
                        for (LeaderboardGroup leaderboardGroupInEvent : event.getLeaderboardGroups()) {
                            if (leaderboardGroupInEvent.getId().equals(leaderboardGroup.getId())) {
                                isValidEvent = true;
                                break;
                            }
                        }
                    }
                    Iterable<DetailType> detailTypesForCompetitorChart = determineDetailTypesForCompetitorChart(
                            leaderboardGroupName, leaderboardGroupId, raceDTO.getRaceIdentifier());
                    Iterable<DetailType> availableDetailTypesForLeaderboard = getAvailableDetailTypesForLeaderboard(
                            leaderboardName, raceDTO.getRaceIdentifier());
                    StrippedLeaderboardDTO leaderboardDTO = createStrippedLeaderboardDTO(
                            leaderboard, false,
                            false);
                    final TrackingConnectorInfo trackingConnectorInfo = trackedRace.getTrackingConnectorInfo();
                    final TrackingConnectorInfoDTO trackingConnectorInfoDTO = trackingConnectorInfo == null ? null
                            : new TrackingConnectorInfoDTO(trackingConnectorInfo);
                    result = new RaceboardDataDTO(raceDTO, isValidLeaderboardGroup, isValidEvent,
                            detailTypesForCompetitorChart, availableDetailTypesForLeaderboard, leaderboardDTO, trackingConnectorInfoDTO);
                }
            }
        }
        return result;
    }

    /**
     * @param leaderboardGroupId
     *            if not {@code null}, this takes precedence over the {@code leaderboardGroupName} parameter which will
     *            then be ignored and will be used to look up an optional leaderboard group providing the context, e.g.,
     *            for seasonal scores from an overall leaderboard
     * @param leaderboardGroupName
     *            evaluated only if {@code leaderboardGroupId} was {@code null}; may even be {@code null} if
     *            {@code leaderboardGroupId} is {@code null} too because leaderboard group resolution is optional. If a
     *            non-{@code null} name is provided here and if {@code leaderboardGroupId} was {@code null} then the
     *            name is used to try to resolve the leaderboard group by name.
     */
    private LeaderboardGroup getLeaderboardGroupByIdOrName(UUID leaderboardGroupId, String leaderboardGroupName) {
        final LeaderboardGroup leaderboardGroup;
        if (leaderboardGroupId != null) {
            leaderboardGroup = getService().getLeaderboardGroupByID(leaderboardGroupId);
        } else if (leaderboardGroupName != null) {
            leaderboardGroup = getService().getLeaderboardGroupByName(leaderboardGroupName);
        } else {
            leaderboardGroup = null;
        }
        return leaderboardGroup;
    }

    @Override
    public CompactRaceMapDataDTO getRaceMapData(RegattaAndRaceIdentifier raceIdentifier, Date date,
            Map<String, Date> fromPerCompetitorIdAsString, Map<String, Date> toPerCompetitorIdAsString,
            boolean extrapolate, LegIdentifier simulationLegIdentifier,
            byte[] md5OfIdsAsStringOfCompetitorParticipatingInRaceInAlphanumericOrderOfTheirID,
            Date timeToGetTheEstimatedDurationFor, boolean estimatedDurationRequired, DetailType detailType,
            String leaderboardName, String leaderboardGroupName, UUID leaderboardGroupId) throws NoWindException {
        final HashSet<String> raceCompetitorIdsAsStrings;
        final TrackedRace trackedRace = getExistingTrackedRace(raceIdentifier);
        getSecurityService().checkCurrentUserReadPermission(trackedRace);

        // if md5OfIdsAsStringOfCompetitorParticipatingInRaceInAlphanumericOrderOfTheirID is null, Arrays.equals will return false, and the
        // competitor set will be calculated and returned to the client
        if (trackedRace == null || Arrays.equals(md5OfIdsAsStringOfCompetitorParticipatingInRaceInAlphanumericOrderOfTheirID, trackedRace.getRace().getCompetitorMD5())) {
            raceCompetitorIdsAsStrings = null; // tracked race not found or still same MD5 hash, suggesting unchanged competitor set
        } else {
            raceCompetitorIdsAsStrings = new HashSet<>();
            for (final Competitor c : trackedRace.getRace().getCompetitors()) {
                raceCompetitorIdsAsStrings.add(c.getId().toString());
            }
        }
        final Duration estimatedDuration;
        if (estimatedDurationRequired) {
            estimatedDuration = getEstimationForTargetTime(timeToGetTheEstimatedDurationFor, trackedRace);
        } else {
            estimatedDuration = null;
        }
        final Map<CompetitorDTO, GPSFixDTOWithSpeedWindTackAndLegTypeIterable> boatPositions = getBoatPositionsInternal(raceIdentifier,
                fromPerCompetitorIdAsString, toPerCompetitorIdAsString, extrapolate, detailType, leaderboardName, leaderboardGroupName,
                leaderboardGroupId);
        final CoursePositionsDTO coursePositions = getCoursePositions(raceIdentifier, date);
        final List<SidelineDTO> courseSidelines = getCourseSidelines(raceIdentifier, date);
        final QuickRanksDTO quickRanks = getQuickRanksWithoutSecuritychecks(raceIdentifier, date);
        long simulationResultVersion = 0;
        if (simulationLegIdentifier != null) {
            SimulationService simulationService = getService().getSimulationService();
            simulationResultVersion = simulationService.getSimulationResultsVersion(simulationLegIdentifier);
        }
        return new CompactRaceMapDataDTO(boatPositions, coursePositions, courseSidelines, quickRanks,
                simulationResultVersion, raceCompetitorIdsAsStrings, estimatedDuration);
    }

    private Duration getEstimationForTargetTime(Date time, final TrackedRace trackedRace) {
        Duration estimatedDuration = null;
        if (trackedRace != null) {
            try {
                estimatedDuration = trackedRace.getEstimatedTimeToComplete(new MillisecondsTimePoint(time)).getExpectedDuration();
            } catch (NotEnoughDataHasBeenAddedException | NoWindException e) {
                logger.log(Level.WARNING, "Problem computing the estimated race duration", e);
            }
        }
        return estimatedDuration;
    }

    @Override
    public CompactBoatPositionsDTO getBoatPositions(RegattaAndRaceIdentifier raceIdentifier,
            Map<String, Date> fromPerCompetitorIdAsString, Map<String, Date> toPerCompetitorIdAsString,
            boolean extrapolate, DetailType detailType, String leaderboardName, String leaderboardGroupName,
            UUID leaderboardGroupId) throws NoWindException {
        return new CompactBoatPositionsDTO(
                getBoatPositionsInternal(raceIdentifier, fromPerCompetitorIdAsString, toPerCompetitorIdAsString,
                        extrapolate, detailType, leaderboardName, leaderboardGroupName, leaderboardGroupId));
    }

    /**
     * {@link LegType}s are cached within the method with a resolution of one minute. The cache key is a pair of
     * {@link TrackedLegOfCompetitor} and {@link TimePoint}.
     *
     * @param from
     *            for the list of competitors provided as keys of this map, requests the GPS fixes starting with the
     *            date provided as value
     * @param to
     *            for the list of competitors provided as keys (expected to be equal to the set of competitors used as
     *            keys in the <code>from</code> parameter, requests the GPS fixes up to but excluding (except
     *            {@code extrapolate} is {@code true}) the date provided as value
     * @param extrapolate
     *            if <code>true</code> and no (exact or interpolated) position is known for <code>to</code>, the last
     *            entry returned in the list of GPS fixes will be obtained by extrapolating from the competitors last
     *            known position at <code>to</code> and the estimated speed. With this, the {@code to} time point is no
     *            longer exclusive.
     * @param detailType
     *            if not <code>null</code> the fixes will be equipped with a value representing {@link DetailType} at
     *            their respective timestamps.
     * @param leaderboardGroupId
     *            if not {@code null}, this takes precedence over the {@code leaderboardGroupName} parameter which will
     *            then be ignored and will be used to look up an optional leaderboard group providing the context, e.g.,
     *            for seasonal scores from an overall leaderboard
     * @param leaderboardGroupName
     *            evaluated only if {@code leaderboardGroupId} was {@code null}; may even be {@code null} if
     *            {@code leaderboardGroupId} is {@code null} too because leaderboard group resolution is optional. If a
     *            non-{@code null} name is provided here and if {@code leaderboardGroupId} was {@code null} then the
     *            name is used to try to resolve the leaderboard group by name.
     * @return a map where for each competitor participating in the race the list of GPS fixes in increasing
     *         chronological order is provided. The last one is the last position at or before <code>date</code>.
     */
    private Map<CompetitorDTO, GPSFixDTOWithSpeedWindTackAndLegTypeIterable> getBoatPositionsInternal(RegattaAndRaceIdentifier raceIdentifier,
            Map<String, Date> fromPerCompetitorIdAsString, Map<String, Date> toPerCompetitorIdAsString,
            boolean extrapolate, DetailType detailType, String leaderboardName, String leaderboardGroupName, UUID leaderboardGroupId)
            throws NoWindException {
        Map<CompetitorDTO, GPSFixDTOWithSpeedWindTackAndLegTypeIterable> result = new HashMap<>();
        TrackedRace trackedRace = getExistingTrackedRace(raceIdentifier);
        getSecurityService().checkCurrentUserReadPermission(trackedRace);
        if (trackedRace != null) {
            getSecurityService().checkCurrentUserReadPermission(trackedRace);
            for (final Competitor competitor : trackedRace.getRace().getCompetitors()) {
                if (fromPerCompetitorIdAsString.containsKey(competitor.getId().toString())) {
                    final CompetitorDTO competitorDTO = baseDomainFactory.convertToCompetitorDTO(competitor);
                    final GPSFixTrack<Competitor, GPSFixMoving> track = trackedRace.getTrack(competitor);
<<<<<<< HEAD
                    TimePoint fromTimePoint = new MillisecondsTimePoint(fromPerCompetitorIdAsString.get(competitorDTO.getIdAsString()));
                    TimePoint toTimePointExcluding = new MillisecondsTimePoint(toPerCompetitorIdAsString.get(competitorDTO.getIdAsString()));
                    // copy the fixes into a list while holding the monitor; then release the monitor to avoid deadlocks
                    // during wind estimations required for tack determination
                    List<GPSFixMoving> fixes = new ArrayList<GPSFixMoving>();
                    track.lockForRead();
                    try {
                        Iterator<GPSFixMoving> fixIter = track.getFixesIterator(fromTimePoint, /* inclusive */true);
                        while (fixIter.hasNext()) {
                            GPSFixMoving fix = fixIter.next();
                            if (fix.getTimePoint().before(toTimePointExcluding) ||
                                    (extrapolate && fix.getTimePoint().equals(toTimePointExcluding))) {
                                logger.finest(()->""+competitor.getName()+": " + fix);
                                fixes.add(fix);
                            } else {
                                break;
                            }
                        }
                    } finally {
                        track.unlockAfterRead();
                    }
                    final Set<GPSFixMoving> extrapolatedFixes;
                    if (fixes.isEmpty()) {
                        // then there was no (smoothened) fix between fromTimePoint and toTimePointExcluding; estimate...
                        TimePoint middle = new MillisecondsTimePoint((toTimePointExcluding.asMillis()+fromTimePoint.asMillis())/2);
                        Position estimatedPosition = track.getEstimatedPosition(middle, extrapolate);
                        SpeedWithBearing estimatedSpeed = track.getEstimatedSpeed(middle);
                        if (estimatedPosition != null && estimatedSpeed != null) {
                            GPSFixMoving estimatedFix = new GPSFixMovingImpl(estimatedPosition, middle, estimatedSpeed);
                            if (logger.getLevel() != null && logger.getLevel().equals(Level.FINEST)) {
                                logger.finest(""+competitor.getName()+": " + estimatedFix+" (estimated)");
                            }
                            fixes.add(estimatedFix);
                            extrapolatedFixes = Collections.singleton(estimatedFix);
                        } else {
                            extrapolatedFixes = Collections.emptySet();
                        }
                    } else {
                        extrapolatedFixes = Collections.emptySet();
                    }
                    Iterator<GPSFixMoving> fixIter = fixes.iterator();
                    if (fixIter.hasNext()) {
                        GPSFixMoving fix = fixIter.next();
                        while (fix != null && (fix.getTimePoint().before(toTimePointExcluding) ||
                                (fix.getTimePoint().equals(toTimePointExcluding) && toTimePointExcluding.equals(fromTimePoint)))) {
                            final Wind wind = trackedRace.getWind(fix.getPosition(), fix.getTimePoint());
                            final SpeedWithBearing estimatedSpeed = track.getEstimatedSpeed(fix.getTimePoint());
                            Tack tack = wind == null? null : trackedRace.getTack(estimatedSpeed, wind, fix.getTimePoint());
                            TrackedLegOfCompetitor trackedLegOfCompetitor = trackedRace.getTrackedLeg(competitor,
                                    fix.getTimePoint());
                            LegType legType;
                            if (trackedLegOfCompetitor != null && trackedLegOfCompetitor.getLeg() != null) {
                                TimePoint quantifiedTimePoint = quantifyTimePointWithResolution(fix.getTimePoint(), /* resolutionInMilliseconds */60000);
                                Pair<Leg, TimePoint> cacheKey = new Pair<Leg, TimePoint>(trackedLegOfCompetitor.getLeg(), quantifiedTimePoint);
                                legType = legTypeCache.get(cacheKey);
                                if (legType == null) {
                                    try {
                                        legType = trackedRace.getTrackedLeg(trackedLegOfCompetitor.getLeg()).getLegType(fix.getTimePoint());
                                        legTypeCache.put(cacheKey, legType);
                                    } catch (NoWindException nwe) {
                                        // without wind, leave the leg type null, meaning "unknown"
                                        legType = null;
                                    }
                                }
                            } else {
                                legType = null;
                            }
                            WindDTO windDTO = wind == null ? null : createWindDTOFromAlreadyAveraged(wind, toTimePointExcluding);
                            Double detailValue = null;
                            if (detailType != null) {
                                MillisecondsTimePoint time = new MillisecondsTimePoint(fix.getTimePoint().asMillis());
                                WindLegTypeAndLegBearingAndORCPerformanceCurveCache cache = cachesByTimePoint.get(time);
                                if (cache == null) {
                                    cache = new LeaderboardDTOCalculationReuseCache(time);
                                    cachesByTimePoint.put(time, cache);
                                }
                                try {
                                    detailValue = getCompetitorRaceDataEntry(detailType, trackedRace, competitor,
                                            fix.getTimePoint(), leaderboardGroupName, leaderboardGroupId, leaderboardName, cache);
                                } catch (NoWindException nwe) {
                                    detailValue = null;
                                }
                            }
                            GPSFixDTOWithSpeedWindTackAndLegType fixDTO = createGPSFixDTO(fix, estimatedSpeed, windDTO, tack, legType, /* extrapolate */ extrapolatedFixes.contains(fix), detailValue);
                            fixesForCompetitor.add(fixDTO);
                            if (fixIter.hasNext()) {
                                fix = fixIter.next();
                            } else {
                                // check if fix was at date and if extrapolation is requested;
                                if (!fix.getTimePoint().equals(toTimePointExcluding) && extrapolate) {
                                    Position position = track.getEstimatedPosition(toTimePointExcluding, extrapolate);
                                    Wind wind2 = trackedRace.getWind(position, toTimePointExcluding);
                                    SpeedWithBearing estimatedSpeed2 = track.getEstimatedSpeed(toTimePointExcluding);
                                    Tack tack2 = wind2 == null ? null : trackedRace.getTack(estimatedSpeed2, wind2, toTimePointExcluding);
                                    LegType legType2;
                                    if (trackedLegOfCompetitor != null && trackedLegOfCompetitor.getLeg() != null) {
                                        TimePoint quantifiedTimePoint = quantifyTimePointWithResolution(
                                                fix.getTimePoint(), /* resolutionInMilliseconds */
                                                60000);
                                        Pair<Leg, TimePoint> cacheKey = new Pair<Leg, TimePoint>(
                                                trackedLegOfCompetitor.getLeg(), quantifiedTimePoint);
                                        legType2 = legTypeCache.get(cacheKey);
                                        if (legType2 == null) {
                                            try {
                                                legType2 = trackedRace.getTrackedLeg(trackedLegOfCompetitor.getLeg()).getLegType(fix.getTimePoint());
                                                legTypeCache.put(cacheKey, legType2);
                                            } catch (NoWindException nwe) {
                                                // no wind information; leave leg type null, meaning "unknown"
                                                legType2 = null;
                                            }
                                        }
                                    } else {
                                        legType2 = null;
                                    }
                                    WindDTO windDTO2 = wind2 == null ? null : createWindDTOFromAlreadyAveraged(wind2, toTimePointExcluding);
                                    GPSFixDTOWithSpeedWindTackAndLegType extrapolated = new GPSFixDTOWithSpeedWindTackAndLegType(
                                            toPerCompetitorIdAsString.get(competitorDTO.getIdAsString()),
                                            position==null?null:position,
                                                    estimatedSpeed2==null?null:createSpeedWithBearingDTO(estimatedSpeed2), windDTO2,
                                                            tack2, legType2, /* extrapolated */ true);
                                    fixesForCompetitor.add(extrapolated);
                                }
                                fix = null;
                            }
                        }
                    }
=======
                    final TimePoint fromTimePoint = new MillisecondsTimePoint(fromPerCompetitorIdAsString.get(competitorDTO.getIdAsString()));
                    final TimePoint toTimePointExcluding = new MillisecondsTimePoint(toPerCompetitorIdAsString.get(competitorDTO.getIdAsString()));
                    result.put(competitorDTO,
                            new GPSFixDTOWithSpeedWindTackAndLegTypeIterable(competitor, this, trackedRace, detailType,
                                    track, fromTimePoint, toTimePointExcluding, extrapolate,
                                    leaderboardName, leaderboardGroupName, leaderboardGroupId));
>>>>>>> 53c6bfa3
                }
            }
        }
        return result;
    }

    public SpeedWithBearingDTO createSpeedWithBearingDTO(SpeedWithBearing speedWithBearing) {
        return new SpeedWithBearingDTO(speedWithBearing.getKnots(), speedWithBearing
                .getBearing().getDegrees());
    }

    public GPSFixDTOWithSpeedWindTackAndLegType createGPSFixDTO(GPSFix fix, SpeedWithBearing speedWithBearing, WindDTO windDTO, Tack tack, LegType legType, boolean extrapolated, Double detailValue) {
        return new GPSFixDTOWithSpeedWindTackAndLegType(fix.getTimePoint().asDate(), fix.getPosition()==null?null:fix.getPosition(),
                speedWithBearing==null?null:createSpeedWithBearingDTO(speedWithBearing), windDTO, tack, legType, extrapolated, detailValue);
    }

    @Override
    public RaceTimesInfoDTO getRaceTimesInfo(RegattaAndRaceIdentifier raceIdentifier) {
        RaceTimesInfoDTO raceTimesInfo = null;
        TrackedRace trackedRace = getExistingTrackedRace(raceIdentifier);
        if (trackedRace != null) {
            getSecurityService().checkCurrentUserReadPermission(trackedRace);
            raceTimesInfo = new RaceTimesInfoDTO(raceIdentifier);
            List<LegInfoDTO> legInfos = new ArrayList<LegInfoDTO>();
            raceTimesInfo.setLegInfos(legInfos);
            List<MarkPassingTimesDTO> markPassingTimesDTOs = new ArrayList<MarkPassingTimesDTO>();
            raceTimesInfo.setMarkPassingTimes(markPassingTimesDTOs);
            raceTimesInfo.startOfRace = trackedRace.getStartOfRace() == null ? null : trackedRace.getStartOfRace().asDate();
            raceTimesInfo.startOfTracking = trackedRace.getStartOfTracking() == null ? null : trackedRace.getStartOfTracking().asDate();
            raceTimesInfo.newestTrackingEvent = trackedRace.getTimePointOfNewestEvent() == null ? null : trackedRace.getTimePointOfNewestEvent().asDate();
            raceTimesInfo.endOfTracking = trackedRace.getEndOfTracking() == null ? null : trackedRace.getEndOfTracking().asDate();
            raceTimesInfo.endOfRace = trackedRace.getEndOfRace() == null ? null : trackedRace.getEndOfRace().asDate();
            raceTimesInfo.raceFinishingTime = trackedRace.getFinishingTime() == null ? null : trackedRace.getFinishingTime().asDate();
            raceTimesInfo.raceFinishedTime = trackedRace.getFinishedTime() == null ? null : trackedRace.getFinishedTime().asDate();
            raceTimesInfo.delayToLiveInMs = trackedRace.getDelayToLiveInMillis();
            Iterable<com.sap.sse.common.Util.Pair<Waypoint, com.sap.sse.common.Util.Pair<TimePoint, TimePoint>>> markPassingsTimes = trackedRace.getMarkPassingsTimes();
            synchronized (markPassingsTimes) {
                int numberOfWaypoints = Util.size(markPassingsTimes);
                int wayPointNumber = 1;
                for (com.sap.sse.common.Util.Pair<Waypoint, com.sap.sse.common.Util.Pair<TimePoint, TimePoint>> markPassingTimes : markPassingsTimes) {
                    String name = "M" + (wayPointNumber - 1);
                    if (wayPointNumber == numberOfWaypoints) {
                        name = "F";
                    }
                    MarkPassingTimesDTO markPassingTimesDTO = new MarkPassingTimesDTO(name);
                    com.sap.sse.common.Util.Pair<TimePoint, TimePoint> timesPair = markPassingTimes.getB();
                    TimePoint firstPassingTime = timesPair.getA();
                    TimePoint lastPassingTime = timesPair.getB();
                    markPassingTimesDTO.firstPassingDate = firstPassingTime == null ? null : firstPassingTime.asDate();
                    markPassingTimesDTO.lastPassingDate = lastPassingTime == null ? null : lastPassingTime.asDate();
                    markPassingTimesDTOs.add(markPassingTimesDTO);
                    wayPointNumber++;
                }
            }
            trackedRace.getRace().getCourse().lockForRead();
            try {
                Iterable<TrackedLeg> trackedLegs = trackedRace.getTrackedLegs();
                int legNumber = 1;
                for (TrackedLeg trackedLeg : trackedLegs) {
                    LegInfoDTO legInfoDTO = new LegInfoDTO(legNumber);
                    legInfoDTO.setName("L" + legNumber);
                    try {
                        MarkPassingTimesDTO markPassingTimesDTO = markPassingTimesDTOs.get(legNumber - 1);
                        if (markPassingTimesDTO.firstPassingDate != null) {
                            TimePoint p = new MillisecondsTimePoint(markPassingTimesDTO.firstPassingDate);
                            legInfoDTO.legType = trackedLeg.getLegType(p);
                            legInfoDTO.legBearingInDegrees = trackedLeg.getLegBearing(p).getDegrees();
                        }
                    } catch (NoWindException e) {
                        // do nothing
                    }
                    legInfos.add(legInfoDTO);
                    legNumber++;
                }
            } finally {
                trackedRace.getRace().getCourse().unlockAfterRead();
            }
        }
        if (raceTimesInfo != null) {
            raceTimesInfo.currentServerTime = new Date();
        }
        return raceTimesInfo;
    }

    @Override
    public List<RaceTimesInfoDTO> getRaceTimesInfos(Collection<RegattaAndRaceIdentifier> raceIdentifiers) {
        List<RaceTimesInfoDTO> raceTimesInfos = new ArrayList<RaceTimesInfoDTO>();
        for (RegattaAndRaceIdentifier raceIdentifier : raceIdentifiers) {
            TrackedRace trackedRace = getExistingTrackedRace(raceIdentifier);
            if (trackedRace == null || getSecurityService().hasCurrentUserReadPermission(trackedRace)) {
                RaceTimesInfoDTO raceTimesInfo = getRaceTimesInfo(raceIdentifier);
                if (raceTimesInfo != null) {
                    raceTimesInfos.add(raceTimesInfo);
                }
            }
        }
        return raceTimesInfos;
    }

    private List<SidelineDTO> getCourseSidelines(RegattaAndRaceIdentifier raceIdentifier, Date date) {
        List<SidelineDTO> result = new ArrayList<SidelineDTO>();
        final TimePoint dateAsTimePoint;
        TrackedRace trackedRace = getExistingTrackedRace(raceIdentifier);
        if (trackedRace != null) {
            if (date == null) {
                dateAsTimePoint = MillisecondsTimePoint.now().minus(trackedRace.getDelayToLiveInMillis());
            } else {
                dateAsTimePoint = new MillisecondsTimePoint(date);
            }
            for (Sideline sideline : trackedRace.getCourseSidelines()) {
                List<MarkDTO> markDTOs = new ArrayList<MarkDTO>();
                for (Mark mark : sideline.getMarks()) {
                    GPSFixTrack<Mark, GPSFix> track = trackedRace.getOrCreateTrack(mark);
                    Position positionAtDate = track.getEstimatedPosition(dateAsTimePoint, /* extrapolate */false);
                    if (positionAtDate != null) {
                        markDTOs.add(convertToMarkDTO(mark, positionAtDate));
                    }
                }
                result.add(new SidelineDTO(sideline.getName(), markDTOs));
            }
        }
        return result;
    }

    @Override
    public CoursePositionsDTO getCoursePositions(RegattaAndRaceIdentifier raceIdentifier, Date date) {
        CoursePositionsDTO result = new CoursePositionsDTO();
        TrackedRace trackedRace = getExistingTrackedRace(raceIdentifier);
        if (trackedRace != null) {
            getSecurityService().checkCurrentUserReadPermission(trackedRace);
            final TimePoint dateAsTimePoint;
            if (date == null) {
                dateAsTimePoint = MillisecondsTimePoint.now().minus(trackedRace.getDelayToLiveInMillis());
            } else {
                dateAsTimePoint = new MillisecondsTimePoint(date);
            }
            result.totalLegsCount = trackedRace.getRace().getCourse().getLegs().size();
            result.currentLegNumber = trackedRace.getLastLegStarted(dateAsTimePoint);
            result.marks = new HashSet<MarkDTO>();
            result.course = convertToRaceCourseDTO(trackedRace.getRace().getCourse(), new TrackedRaceMarkPositionFinder(trackedRace), dateAsTimePoint);
            // now make sure we don't duplicate the MarkDTO objects but instead use the ones from the RaceCourseDTO
            // object and amend them with the Position
            result.waypointPositions = new ArrayList<>();
            Set<Mark> marks = new HashSet<Mark>();
            Course course = trackedRace.getRace().getCourse();
            for (Waypoint waypoint : course.getWaypoints()) {
                Position waypointPosition = trackedRace.getApproximatePosition(waypoint, dateAsTimePoint);
                if (waypointPosition != null) {
                    result.waypointPositions.add(waypointPosition);
                }
                for (Mark b : waypoint.getMarks()) {
                    marks.add(b);
                }
            }
            for (final WaypointDTO waypointDTO : result.course.waypoints) {
                for (final MarkDTO markDTO : waypointDTO.controlPoint.getMarks()) {
                    if (markDTO.position != null) {
                        result.marks.add(markDTO);
                    }
                }
            }

            // set the positions of start and finish
            Waypoint firstWaypoint = course.getFirstWaypoint();
            if (firstWaypoint != null && Util.size(firstWaypoint.getMarks()) == 2) {
                final LineDetails markPositionDTOsAndLineAdvantage = trackedRace.getStartLine(dateAsTimePoint);
                if (markPositionDTOsAndLineAdvantage != null) {
                    result.startLineLengthInMeters = markPositionDTOsAndLineAdvantage.getLength().getMeters();
                    Bearing angleDifferenceFromPortToStarboardWhenApproachingLineToTrueWind = markPositionDTOsAndLineAdvantage
                            .getAngleDifferenceFromPortToStarboardWhenApproachingLineToTrueWind();
                    result.startLineAngleFromPortToStarboardWhenApproachingLineToCombinedWind = angleDifferenceFromPortToStarboardWhenApproachingLineToTrueWind == null ? null
                            : angleDifferenceFromPortToStarboardWhenApproachingLineToTrueWind.getDegrees();
                    result.startLineAdvantageousSide = markPositionDTOsAndLineAdvantage
                            .getAdvantageousSideWhileApproachingLine();
                    Distance advantage = markPositionDTOsAndLineAdvantage.getAdvantage();
                    result.startLineAdvantageInMeters = advantage == null ? null : advantage.getMeters();
                }
            }
            Waypoint lastWaypoint = course.getLastWaypoint();
            if (lastWaypoint != null && Util.size(lastWaypoint.getMarks()) == 2) {
                final LineDetails markPositionDTOsAndLineAdvantage = trackedRace.getFinishLine(dateAsTimePoint);
                if (markPositionDTOsAndLineAdvantage != null) {
                    result.finishLineLengthInMeters = markPositionDTOsAndLineAdvantage.getLength().getMeters();
                    Bearing angleDifferenceFromPortToStarboardWhenApproachingLineToTrueWind = markPositionDTOsAndLineAdvantage
                            .getAngleDifferenceFromPortToStarboardWhenApproachingLineToTrueWind();
                    result.finishLineAngleFromPortToStarboardWhenApproachingLineToCombinedWind = angleDifferenceFromPortToStarboardWhenApproachingLineToTrueWind == null ? null
                            : angleDifferenceFromPortToStarboardWhenApproachingLineToTrueWind.getDegrees();
                    result.finishLineAdvantageousSide = markPositionDTOsAndLineAdvantage
                            .getAdvantageousSideWhileApproachingLine();
                    Distance advantage = markPositionDTOsAndLineAdvantage.getAdvantage();
                    result.finishLineAdvantageInMeters = advantage == null ? null : advantage.getMeters();
                }
            }
        }
        return result;
    }

    @Override
    public RaceCourseDTO getRaceCourse(RegattaAndRaceIdentifier raceIdentifier, Date date) {
        List<WaypointDTO> waypointDTOs = new ArrayList<WaypointDTO>();
        Map<Serializable, ControlPointDTO> controlPointCache = new HashMap<>();
        TimePoint dateAsTimePoint = new MillisecondsTimePoint(date);
        TrackedRace trackedRace = getExistingTrackedRace(raceIdentifier);
        getSecurityService().checkCurrentUserReadPermission(trackedRace);
        List<MarkDTO> allMarks = new ArrayList<>();
        if (trackedRace != null) {
            getSecurityService().checkCurrentUserReadPermission(trackedRace);
            for (Mark mark : trackedRace.getMarks()) {
                Position pos = trackedRace.getOrCreateTrack(mark).getEstimatedPosition(dateAsTimePoint, false);
                allMarks.add(convertToMarkDTO(mark, pos));
            }
            Course course = trackedRace.getRace().getCourse();
            for (Waypoint waypoint : course.getWaypoints()) {
                ControlPointDTO controlPointDTO = controlPointCache.get(waypoint.getControlPoint().getId());
                if (controlPointDTO == null) {
                    controlPointDTO = convertToControlPointDTO(waypoint.getControlPoint(), new TrackedRaceMarkPositionFinder(trackedRace), dateAsTimePoint);
                    controlPointCache.put(waypoint.getControlPoint().getId(), controlPointDTO);
                }
                WaypointDTO waypointDTO = new WaypointDTO(waypoint.getName(), controlPointDTO,
                        waypoint.getPassingInstructions());
                waypointDTOs.add(waypointDTO);
            }
        }
        return new RaceCourseDTO(waypointDTOs, allMarks);
    }

    class TrackedRaceMarkPositionFinder implements MarkPositionFinder{
        private TrackedRace trackedRace;

        public TrackedRaceMarkPositionFinder(TrackedRace trackedRace) {
            this.trackedRace = trackedRace;
        }

        @Override
        public Position find(Mark mark, TimePoint at) {
            final TimePoint timePointToUse = trackedRace == null ? null :
                at == null ? MillisecondsTimePoint.now().minus(trackedRace.getDelayToLiveInMillis()) : at;
            final Position result;
            if (timePointToUse == null) {
                result = null;
            } else {
                result = trackedRace.getOrCreateTrack(mark).getEstimatedPosition(timePointToUse, /* extrapolate */ false);
            }
            return result;
        }
    }

    interface MarkPositionFinder {
        Position find(Mark mark, TimePoint at);
    }

    private ControlPointDTO convertToControlPointDTO(ControlPoint controlPoint, MarkPositionFinder positionFinder, TimePoint timePoint) {
        ControlPointDTO result;

        if (controlPoint instanceof ControlPointWithTwoMarks) {
            final Mark left = ((ControlPointWithTwoMarks) controlPoint).getLeft();
            final Position leftPos = positionFinder.find(left, timePoint);
            final Mark right = ((ControlPointWithTwoMarks) controlPoint).getRight();
            final Position rightPos = positionFinder.find(right, timePoint);
            result = new GateDTO(controlPoint.getId().toString(), controlPoint.getName(),
                    convertToMarkDTO(left, leftPos), convertToMarkDTO(right, rightPos), controlPoint.getShortName());
        } else {
            Mark mark = controlPoint.getMarks().iterator().next();
            final Position position = positionFinder.find(mark, timePoint);
            result = convertToMarkDTO(mark, position);
        }
        return result;
    }

    protected ControlPoint getOrCreateControlPoint(ControlPointDTO dto) {
        String idAsString = dto.getIdAsString();
        if (idAsString == null) {
            idAsString = UUID.randomUUID().toString();
        }
        if (dto instanceof GateDTO) {
            GateDTO gateDTO = (GateDTO) dto;
            Mark left = (Mark) getOrCreateControlPoint(gateDTO.getLeft());
            Mark right = (Mark) getOrCreateControlPoint(gateDTO.getRight());
            return baseDomainFactory.getOrCreateControlPointWithTwoMarks(idAsString, gateDTO.getName(), left, right,
                    gateDTO.getShortName());
        } else {
            MarkDTO markDTO = (MarkDTO) dto;
            return baseDomainFactory.getOrCreateMark(idAsString, dto.getName(), markDTO.getShortName(), markDTO.type, markDTO.color, markDTO.shape, markDTO.pattern);
        }
    }

    /**
     * @param timePoint
     *            <code>null</code> means "live" and is then replaced by "now" minus the tracked race's
     *            {@link TrackedRace#getDelayToLiveInMillis() delay}.
     */
    public QuickRanksDTO computeQuickRanks(RegattaAndRaceIdentifier raceIdentifier, TimePoint timePoint)
            throws NoWindException {
        final List<QuickRankDTO> result = new ArrayList<>();
        TrackedRace trackedRace = getService().getExistingTrackedRace(raceIdentifier);
        if (trackedRace != null) {
            final TimePoint actualTimePoint;
            if (timePoint == null) {
                actualTimePoint = MillisecondsTimePoint.now().minus(trackedRace.getDelayToLiveInMillis());
            } else {
                actualTimePoint = timePoint;
            }
            final RaceDefinition race = trackedRace.getRace();
            int oneBasedRank = 1;
            final Iterable<Competitor> competitorsFromBestToWorst = trackedRace.getCompetitorsFromBestToWorst(actualTimePoint);
            for (Competitor competitor : competitorsFromBestToWorst) {
                TrackedLegOfCompetitor trackedLeg = trackedRace.getTrackedLeg(competitor, actualTimePoint);
                if (trackedLeg != null || !trackedRace.getMarkPassings(competitor).isEmpty()) {
                    int legNumberOneBased = trackedLeg==null ? 0 : race.getCourse().getLegs().indexOf(trackedLeg.getLeg()) + 1;
                    Boat boatOfCompetitor = trackedRace.getBoatOfCompetitor(competitor);
                    QuickRankDTO quickRankDTO = new QuickRankDTO(
                            baseDomainFactory.convertToCompetitorAndBoatDTO(competitor, boatOfCompetitor).getCompetitor(),
                            oneBasedRank, legNumberOneBased);
                    result.add(quickRankDTO);
                }
                oneBasedRank++;
            }
        }
        return new QuickRanksDTO(result);
    }

    private QuickRanksDTO getQuickRanksWithoutSecuritychecks(RegattaAndRaceIdentifier raceIdentifier, Date date) throws NoWindException {
        final QuickRanksDTO result;
        if (date == null) {
            result = quickRanksLiveCache.get(raceIdentifier);
        } else {
            result = computeQuickRanks(raceIdentifier, new MillisecondsTimePoint(date));
        }
        return result;
    }

    @Override
    public WindInfoForRaceDTO getWindSourcesInfo(RegattaAndRaceIdentifier raceIdentifier) {
        getSecurityService().checkCurrentUserReadPermission(raceIdentifier);
        WindInfoForRaceDTO result = null;
        TrackedRace trackedRace = getExistingTrackedRace(raceIdentifier);
        if (trackedRace != null) {
            result = new WindInfoForRaceDTO();
            result.raceIsKnownToStartUpwind = trackedRace.raceIsKnownToStartUpwind();
            List<WindSource> windSourcesToExclude = new ArrayList<WindSource>();
            for (WindSource windSourceToExclude : trackedRace.getWindSourcesToExclude()) {
                windSourcesToExclude.add(windSourceToExclude);
            }
            result.windSourcesToExclude = windSourcesToExclude;
            Map<WindSource, WindTrackInfoDTO> windTrackInfoDTOs = new HashMap<WindSource, WindTrackInfoDTO>();
            result.windTrackInfoByWindSource = windTrackInfoDTOs;
            for (WindSource windSource: trackedRace.getWindSources()) {
                windTrackInfoDTOs.put(windSource, new WindTrackInfoDTO());
            }
            windTrackInfoDTOs.put(new WindSourceImpl(WindSourceType.COMBINED), new WindTrackInfoDTO());
        }
        return result;
    }

    protected RacingEventService getService() {
        try {
            return racingEventServiceTracker.getInitializedService(0);
        } catch (InterruptedException e) {
            throw new RuntimeException(e);
        } // grab the service
    }

    protected SharedSailingData getSharedSailingData() {
        try {
            return sharedSailingDataTracker.getInitializedService(0);
        } catch (InterruptedException e) {
            throw new RuntimeException(e);
        } // grab the service
    }

    protected ReplicationService getReplicationService() {
        try {
            return replicationServiceTracker.waitForService(0);
        } catch (InterruptedException e) {
            throw new RuntimeException(e);
        }
    }

    protected SecurityService getSecurityService() {
        try {
            return securityServiceTracker.getInitializedService(0);
        } catch (InterruptedException e) {
            throw new RuntimeException(e);
        }
    }

    @Override
    public List<String> getLeaderboardNames() {
        return getLeaderboardNamesFilteredForCurrentUser();
    }

    private ArrayList<String> getLeaderboardNamesFilteredForCurrentUser() {
        final ArrayList<String> result = new ArrayList<>();
        getSecurityService().filterObjectsWithPermissionForCurrentUser(
                DefaultActions.READ, getService().getLeaderboards().values(), l -> result.add(l.getName()));
        return result;
    }

    @Override
    public List<StrippedLeaderboardDTO> getLeaderboardsWithSecurity() {
        final Map<String, Leaderboard> leaderboards = getService().getLeaderboards();
        return getSecurityService().mapAndFilterByReadPermissionForCurrentUser(
                leaderboards.values(),
                leaderboard -> createStrippedLeaderboardDTO(leaderboard, false, false));
    }

    @Override
    public StrippedLeaderboardDTO getLeaderboardWithSecurity(String leaderboardName) {
        Leaderboard leaderboard = getLeaderboardAndCheckReadPermission(leaderboardName);
        final StrippedLeaderboardDTO result;
        if (leaderboard != null) {
            result = createStrippedLeaderboardDTO(leaderboard, false, false);
        } else {
            result = null;
        }
        return result;
    }

    private Leaderboard getLeaderboardAndCheckReadPermission(String leaderboardName) {
        final Map<String, Leaderboard> leaderboards = getService().getLeaderboards();
        final Leaderboard leaderboard = leaderboards.get(leaderboardName);
        if (leaderboard != null) {
            if (leaderboard instanceof RegattaLeaderboard) {
                getSecurityService().checkCurrentUserReadPermission(((RegattaLeaderboard) leaderboard).getRegatta());
            }
            getSecurityService().checkCurrentUserReadPermission(leaderboard);
        }
        return leaderboard;
    }

    @Override
    public StrippedLeaderboardDTO getLeaderboard(String leaderboardName) {
        Leaderboard leaderboard = getLeaderboardAndCheckReadPermission(leaderboardName);
        final StrippedLeaderboardDTO result;
        if (leaderboard != null) {
            result = createStrippedLeaderboardDTO(leaderboard, false, false);
        } else {
            result = null;
        }
        return result;
    }

    /**
     * Creates a {@link LeaderboardDTO} for <code>leaderboard</code> and fills in the name, race master data in the form
     * of {@link RaceColumnDTO}s, whether or not there are {@link LeaderboardDTO#hasCarriedPoints carried points} and
     * the {@link LeaderboardDTO#discardThresholds discarding thresholds} for the leaderboard. No data about the points
     * is filled into the result object. No data about the competitor display names is filled in; instead, an empty map
     * is used for {@link LeaderboardDTO#competitorDisplayNames}.<br />
     * If <code>withGeoLocationData</code> is <code>true</code> the geographical location of all races will be
     * determined.<p>
     * Security information in the form of ownership and ACL is added to the DTO.
     */
    protected StrippedLeaderboardDTO createStrippedLeaderboardDTO(Leaderboard leaderboard, boolean withGeoLocationData, boolean withStatisticalData) {
        StrippedLeaderboardDTO leaderboardDTO = new StrippedLeaderboardDTO(
                leaderboard.getName(), convertToBoatClassDTO(leaderboard.getBoatClass()));
        fillLeaderboardData(leaderboard, withGeoLocationData, withStatisticalData, leaderboardDTO);
        SecurityDTOUtil.addSecurityInformation(getSecurityService(), leaderboardDTO);
        return leaderboardDTO;
    }

    private void fillLeaderboardData(Leaderboard leaderboard, boolean withGeoLocationData, boolean withStatisticalData,
            StrippedLeaderboardDTO leaderboardDTO) {
        TimePoint startOfLatestRace = null;
        Long delayToLiveInMillisForLatestRace = null;
        leaderboardDTO.displayName = leaderboard.getDisplayName();
        leaderboardDTO.competitorDisplayNames = new HashMap<>();
        leaderboardDTO.competitorsCount = Util.size(leaderboard.getCompetitors());
        leaderboardDTO.boatClassName = leaderboard.getBoatClass()==null?null:leaderboard.getBoatClass().getName();
        leaderboardDTO.type = leaderboard.getLeaderboardType();
        if (leaderboard instanceof RegattaLeaderboard) {
            RegattaLeaderboard regattaLeaderboard = (RegattaLeaderboard) leaderboard;
            Regatta regatta = regattaLeaderboard.getRegatta();
            leaderboardDTO.regattaName = regatta.getName();
            leaderboardDTO.scoringScheme = regatta.getScoringScheme().getType();
            leaderboardDTO.canBoatsOfCompetitorsChangePerRace = regatta.canBoatsOfCompetitorsChangePerRace();
            if (leaderboard instanceof RegattaLeaderboardWithOtherTieBreakingLeaderboard) {
                leaderboardDTO.setOtherTieBreakingLeaderboardName(((RegattaLeaderboardWithOtherTieBreakingLeaderboard) leaderboard).getOtherTieBreakingLeaderboard().getName());
            }
        } else {
            leaderboardDTO.scoringScheme = leaderboard.getScoringScheme().getType();
            leaderboardDTO.canBoatsOfCompetitorsChangePerRace = false;
        }
        leaderboardDTO.courseAreas = new ArrayList<>();
        Util.addAll(Util.map(leaderboard.getCourseAreas(), this::convertToCourseAreaDTO), leaderboardDTO.courseAreas);
        leaderboardDTO.setDelayToLiveInMillisForLatestRace(delayToLiveInMillisForLatestRace);
        leaderboardDTO.hasCarriedPoints = leaderboard.hasCarriedPoints();
        if (leaderboard.getResultDiscardingRule() instanceof ThresholdBasedResultDiscardingRule) {
            leaderboardDTO.discardThresholds = ((ThresholdBasedResultDiscardingRule) leaderboard.getResultDiscardingRule()).getDiscardIndexResultsStartingWithHowManyRaces();
        } else {
            leaderboardDTO.discardThresholds = null;
        }
        for (RaceColumn raceColumn : leaderboard.getRaceColumns()) {
            for (Fleet fleet : raceColumn.getFleets()) {
                RaceDTO raceDTO = null;
                RegattaAndRaceIdentifier raceIdentifier = null;
                TrackedRace trackedRace = raceColumn.getTrackedRace(fleet);
                if (trackedRace != null) {
                    if (startOfLatestRace == null || (trackedRace.getStartOfRace() != null && trackedRace.getStartOfRace().compareTo(startOfLatestRace) > 0)) {
                        delayToLiveInMillisForLatestRace = trackedRace.getDelayToLiveInMillis();
                    }
                    raceIdentifier = new RegattaNameAndRaceName(trackedRace.getTrackedRegatta().getRegatta().getName(), trackedRace.getRace().getName());
                    raceDTO = baseDomainFactory.createRaceDTO(getService(), withGeoLocationData, raceIdentifier, trackedRace);
                    if(withStatisticalData) {
                        Iterable<MediaTrack> mediaTracksForRace = getService().getMediaTracksForRace(raceIdentifier);
                        raceDTO.trackedRaceStatistics = baseDomainFactory.createTrackedRaceStatisticsDTO(trackedRace, leaderboard, raceColumn, fleet, mediaTracksForRace);
                    }
                }
                final FleetDTO fleetDTO = baseDomainFactory.convertToFleetDTO(fleet);
                RaceColumnDTO raceColumnDTO = leaderboardDTO.addRace(raceColumn.getName(),
                        raceColumn.getExplicitFactor(), leaderboard.getScoringScheme().getScoreFactor(raceColumn),
                        raceColumn instanceof RaceColumnInSeries ? ((RaceColumnInSeries) raceColumn).getRegatta().getName() : null,
                        raceColumn instanceof RaceColumnInSeries ? ((RaceColumnInSeries) raceColumn).getSeries().getName() : null,
                        fleetDTO, raceColumn.isMedalRace(), raceIdentifier, raceDTO, raceColumn instanceof MetaLeaderboardColumn,
                        raceColumn.isOneAlwaysStaysOne());
                final RaceLog raceLog = raceColumn.getRaceLog(fleet);
                final RaceLogTrackingState raceLogTrackingState = raceLog == null ? RaceLogTrackingState.NOT_A_RACELOG_TRACKED_RACE :
                    new RaceLogTrackingStateAnalyzer(raceLog).analyze();
                final boolean raceLogTrackerExists = raceLog == null ? false : getService().getRaceTrackerById(raceLog.getId()) != null;
                final boolean competitorRegistrationsExist = raceLog == null ? false : !Util.isEmpty(raceColumn.getAllCompetitorsAndTheirBoats(fleet).keySet());
                final boolean courseExist = raceLog == null ? false : !Util.isEmpty(raceColumn.getCourseMarks(fleet));
                final RaceLogTrackingInfoDTO raceLogTrackingInfo = new RaceLogTrackingInfoDTO(raceLogTrackerExists,
                        competitorRegistrationsExist, courseExist, raceLogTrackingState);
                raceColumnDTO.setRaceLogTrackingInfo(fleetDTO, raceLogTrackingInfo);
            }
        }
    }

    @Override
    public Map<String, RegattaAndRaceIdentifier> getRegattaAndRaceNameOfTrackedRaceConnectedToLeaderboardColumn(String leaderboardName, String raceColumnName) {
        SecurityUtils.getSubject().checkPermission(
                SecuredDomainType.LEADERBOARD.getStringPermissionForTypeRelativeIdentifier(DefaultActions.READ,
                        Leaderboard.getTypeRelativeObjectIdentifier(leaderboardName)));
        Map<String, RegattaAndRaceIdentifier> result = new HashMap<String, RegattaAndRaceIdentifier>();
        Leaderboard leaderboard = getService().getLeaderboardByName(leaderboardName);
        if (leaderboard != null) {
            RaceColumn raceColumn = leaderboard.getRaceColumnByName(raceColumnName);
            if (raceColumn != null) {
                for (Fleet fleet : raceColumn.getFleets()) {
                    TrackedRace trackedRace = raceColumn.getTrackedRace(fleet);
                    if (trackedRace != null) {
                        result.put(fleet.getName(), trackedRace.getRaceIdentifier());
                    } else {
                        result.put(fleet.getName(), null);
                    }
                }
            }
        }
        return result;
    }

    @Override
    public List<SwissTimingConfigurationWithSecurityDTO> getPreviousSwissTimingConfigurations() {
        Iterable<SwissTimingConfiguration> configs = swissTimingAdapterPersistence.getSwissTimingConfigurations();
        return getSecurityService().mapAndFilterByReadPermissionForCurrentUser(configs,
                stConfig -> {
                    final SwissTimingConfigurationWithSecurityDTO config = new SwissTimingConfigurationWithSecurityDTO(
                            stConfig.getName(), stConfig.getJsonURL(),
                        stConfig.getHostname(), stConfig.getPort(), stConfig.getUpdateURL(),
                            stConfig.getUpdateUsername(), stConfig.getUpdatePassword(), stConfig.getCreatorName());
                    SecurityDTOUtil.addSecurityInformation(getSecurityService(), config);
                    return config;
                });
    }

    @Override
    public SwissTimingEventRecordDTO getRacesOfSwissTimingEvent(String eventJsonURL)
            throws UnknownHostException, IOException, InterruptedException, ParseException {
        SwissTimingEventRecordDTO result = null;
        List<SwissTimingRaceRecordDTO> swissTimingRaces = new ArrayList<SwissTimingRaceRecordDTO>();

        // TODO: delete getSwissTimingAdapter().getSwissTimingRaceRecords() method
        // TODO: delete SwissTimingDomainFactory.getRaceTypeFromRaceID(String raceID)
        URL url = new URL(eventJsonURL);
        URLConnection eventResultConn = HttpUrlConnectionHelper.redirectConnection(url);
        Manage2SailEventResultsParserImpl parser = new Manage2SailEventResultsParserImpl();
        EventResultDescriptor eventResult = parser.getEventResult((InputStream) eventResultConn.getContent());
        if (eventResult != null) {
            for (RegattaResultDescriptor regattaResult : eventResult.getRegattaResults()) {
                for (RaceResultDescriptor race : regattaResult.getRaceResults()) {
                    // add only the tracked races
                    if (race.isTracked() != null && race.isTracked() == true) {
                        SwissTimingRaceRecordDTO swissTimingRaceRecordDTO = new SwissTimingRaceRecordDTO(race.getId(), race.getName(),
                                regattaResult.getName(), race.getSeriesName(), race.getFleetName(), race.getStatus(), race.getStartTime(),
                                regattaResult.getXrrEntriesUrl() != null ? regattaResult.getXrrEntriesUrl().toExternalForm() : null, hasRememberedRegatta(race.getId()));
                        swissTimingRaceRecordDTO.boatClass = regattaResult.getIsafId() != null && !regattaResult.getIsafId().isEmpty() ? regattaResult.getIsafId() : regattaResult.getClassName();
                        swissTimingRaceRecordDTO.gender = regattaResult.getCompetitorGenderType().name();
                        swissTimingRaces.add(swissTimingRaceRecordDTO);
                    }
                }
            }
            result = new SwissTimingEventRecordDTO(eventResult.getId(), eventResult.getName(), eventResult.getTrackingDataHost(),
                    eventResult.getTrackingDataPort(), swissTimingRaces);
        }
        return result;
    }

    protected RaceLogStore getRaceLogStore() {
        return MongoRaceLogStoreFactory.INSTANCE.getMongoRaceLogStore(mongoObjectFactory,
                domainObjectFactory);
    }

    protected RegattaLogStore getRegattaLogStore() {
        return MongoRegattaLogStoreFactory.INSTANCE.getMongoRegattaLogStore(
                mongoObjectFactory, domainObjectFactory);
    }
    
    protected MarkPassingRaceFingerprintRegistry getMarkPassingRaceFingerprintRegistry() {
        return getService();
    }

    protected SwissTimingReplayService getSwissTimingReplayService() {
        return swissTimingReplayService;
    }

    @Override
    public List<SwissTimingReplayRaceDTO> listSwissTiminigReplayRaces(String swissTimingUrl) {
        List<SwissTimingReplayRace> replayRaces = getSwissTimingReplayService().listReplayRaces(swissTimingUrl);
        List<SwissTimingReplayRaceDTO> result = new ArrayList<SwissTimingReplayRaceDTO>(replayRaces.size());
        for (SwissTimingReplayRace replayRace : replayRaces) {
            result.add(new SwissTimingReplayRaceDTO(replayRace.getFlightNumber(), replayRace.getRaceId(),
                    replayRace.getRsc(), replayRace.getName(), replayRace.getBoatClass(), replayRace.getStartTime(),
                    replayRace.getLink(), hasRememberedRegatta(replayRace.getRaceId()), swissTimingUrl));
        }
        return result;
    }

    @Override
    public void replaySwissTimingRace(RegattaIdentifier regattaIdentifier, Iterable<SwissTimingReplayRaceDTO> replayRaceDTOs,
            boolean trackWind, boolean correctWindByDeclination, boolean useInternalMarkPassingAlgorithm) {
        logger.info("replaySwissTimingRace for regatta "+regattaIdentifier+" for races "+replayRaceDTOs);
        for (SwissTimingReplayRaceDTO replayRaceDTO : replayRaceDTOs) {
            try {
                String boatClassName;
                if (regattaIdentifier == null) {
                    boatClassName = replayRaceDTO.boat_class;
                    for (String genderIndicator : new String[] { "Man", "Woman", "Men", "Women", "M", "W" }) {
                        Pattern p = Pattern.compile("(( - )|-| )" + genderIndicator + "$");
                        Matcher m = p.matcher(boatClassName.trim());
                        if (m.find()) {
                            boatClassName = boatClassName.trim().substring(0, m.start(1));
                            break;
                        }
                    }
                } else {
                    boatClassName = null;
                }
                getSwissTimingReplayService().loadRaceData(regattaIdentifier, replayRaceDTO.link,
                        replayRaceDTO.swissTimingUrl, replayRaceDTO.getName(), replayRaceDTO.race_id, boatClassName, getService(),
                        getService(), useInternalMarkPassingAlgorithm, getRaceLogStore(), getRegattaLogStore(), getMarkPassingRaceFingerprintRegistry());
            } catch (Exception e) {
                logger.log(Level.SEVERE, "Error trying to load SwissTimingReplay race " + replayRaceDTO, e);
            }
        }
    }

    /**
     * Finds a competitor in a sequence of competitors that has an {@link Competitor#getId()} equal to <code>id</code>.
     */
    private Competitor getCompetitorByIdAsString(Iterable<Competitor> competitors, String idAsString) {
        for (Competitor c : competitors) {
            if (c.getId().toString().equals(idAsString)) {
                return c;
            }
        }
        return null;
    }

    /**
     * @param leaderboardGroupId
     *            if not {@code null}, this takes precedence over the {@code leaderboardGroupName} parameter which will
     *            then be ignored and will be used to look up an optional leaderboard group providing the context, e.g.,
     *            for seasonal scores from an overall leaderboard
     * @param leaderboardGroupName
     *            evaluated only if {@code leaderboardGroupId} was {@code null}; may even be {@code null} if
     *            {@code leaderboardGroupId} is {@code null} too because leaderboard group resolution is optional. If a
     *            non-{@code null} name is provided here and if {@code leaderboardGroupId} was {@code null} then the
     *            name is used to try to resolve the leaderboard group by name.
     */
    public Double getCompetitorRaceDataEntry(DetailType dataType, TrackedRace trackedRace, Competitor competitor,
            TimePoint timePoint, String leaderboardGroupName, UUID leaderboardGroupId, String leaderboardName,
            WindLegTypeAndLegBearingAndORCPerformanceCurveCache cache) throws NoWindException {
        Double result = null;
        Course course = trackedRace.getRace().getCourse();
        course.lockForRead(); // make sure the tracked leg survives this call even if a course update is pending
        try {
            TrackedLegOfCompetitor trackedLeg = trackedRace.getTrackedLeg(competitor, timePoint);
            switch (dataType) {
            case RACE_CURRENT_SPEED_OVER_GROUND_IN_KNOTS:
                final GPSFixTrack<Competitor, GPSFixMoving> sogTrack = trackedRace.getTrack(competitor);
                if (sogTrack != null) {
                    SpeedWithBearing speedOverGround = sogTrack.getEstimatedSpeed(timePoint);
                    result = (speedOverGround == null) ? null : speedOverGround.getKnots();
                }
                break;
            case RACE_CURRENT_COURSE_OVER_GROUND_IN_TRUE_DEGREES:
            case CHART_COURSE_OVER_GROUND_TRUE_DEGREES:
                final GPSFixTrack<Competitor, GPSFixMoving> cogTrack = trackedRace.getTrack(competitor);
                if (cogTrack != null) {
                    SpeedWithBearing speedOverGround = cogTrack.getEstimatedSpeed(timePoint);
                    result = (speedOverGround == null) ? null : speedOverGround.getBearing().getDegrees();
                }
                break;
            case RACE_CURRENT_POSITION_LAT_DEG:
                final GPSFixTrack<Competitor, GPSFixMoving> latTrack = trackedRace.getTrack(competitor);
                if (latTrack != null) {
                    Position position = latTrack.getEstimatedPosition(timePoint, /* extrapolate */ true);
                    result = (position == null) ? null : position.getLatDeg();
                }
                break;
            case RACE_CURRENT_POSITION_LNG_DEG:
                final GPSFixTrack<Competitor, GPSFixMoving> lngTrack = trackedRace.getTrack(competitor);
                if (lngTrack != null) {
                    Position position = lngTrack.getEstimatedPosition(timePoint, /* extrapolate */ true);
                    result = (position == null) ? null : position.getLngDeg();
                }
                break;
            case LEG_VELOCITY_MADE_GOOD_IN_KNOTS:
                final Speed velocityMadeGood;
                if (trackedLeg != null) {
                    velocityMadeGood = trackedLeg.getVelocityMadeGood(timePoint, WindPositionMode.EXACT, cache);
                } else {
                    // check if wind information is available; if so, compute a VMG only based on wind data:
                    velocityMadeGood = trackedRace.getVelocityMadeGood(competitor, timePoint, cache);
                }
                result = (velocityMadeGood == null) ? null : velocityMadeGood.getKnots();
                break;
            case LEG_DISTANCE_TRAVELED:
                if (trackedLeg != null) {
                    Distance distanceTraveled = trackedRace.getDistanceTraveled(competitor, timePoint);
                    result = distanceTraveled == null ? null : distanceTraveled.getMeters();
                }
                break;
            case LEG_DISTANCE_TRAVELED_INCLUDING_GATE_START:
                if (trackedLeg != null) {
                    Distance distanceTraveledConsideringGateStart = trackedRace.getDistanceTraveledIncludingGateStart(competitor, timePoint);
                    result = distanceTraveledConsideringGateStart == null ? null : distanceTraveledConsideringGateStart.getMeters();
                }
                break;
            case LEG_GAP_TO_LEADER_IN_SECONDS:
                if (trackedLeg != null) {
                    final RankingInfo rankingInfo = trackedRace.getRankingMetric().getRankingInfo(timePoint, cache);
                    final Duration gapToLeaderInOwnTime = trackedLeg.getTrackedLeg().getTrackedRace().getRankingMetric().getGapToLeaderInOwnTime(rankingInfo, competitor, cache);
                    result = gapToLeaderInOwnTime == null ? null : gapToLeaderInOwnTime.asSeconds();
                }
                break;
            case CHART_WINDWARD_DISTANCE_TO_COMPETITOR_FARTHEST_AHEAD:
                if (trackedLeg != null) {
                    final RankingInfo rankingInfo = trackedRace.getRankingMetric().getRankingInfo(timePoint, cache);
                    Distance distanceToLeader = trackedLeg.getWindwardDistanceToCompetitorFarthestAhead(timePoint, WindPositionMode.LEG_MIDDLE, rankingInfo, cache);
                    result = (distanceToLeader == null) ? null : distanceToLeader.getMeters();
                }
                break;
            case RACE_IMPLIED_WIND:
                final RankingMetric rankingMetric = trackedRace.getRankingMetric();
                if (rankingMetric instanceof ORCPerformanceCurveRankingMetric) {
                    final ORCPerformanceCurveRankingMetric orcPcsRankingMetric =
                            (ORCPerformanceCurveRankingMetric) rankingMetric;
                    try {
                        final Speed impliedWind = orcPcsRankingMetric.getImpliedWind(competitor, timePoint, cache);
                        result = impliedWind == null ? null : impliedWind.getKnots();
                    } catch (MaxIterationsExceededException | FunctionEvaluationException e) {
                        logger.log(Level.WARNING, "Problem computing implied wind", e);
                        result = null;
                    }
                }
                break;
            case RACE_RANK:
                if (trackedLeg != null) {
                    result = (double) trackedLeg.getRank(timePoint, cache);
                }
                break;
            case REGATTA_RANK:
                if (leaderboardName == null || leaderboardName.isEmpty()) {
                    break;
                }
                Leaderboard leaderboard = getService().getLeaderboardByName(leaderboardName);
                result = leaderboard == null ? null : (double) leaderboard.getTotalRankOfCompetitor(competitor,
                        timePoint);
                break;
            case OVERALL_RANK:
                if (leaderboardGroupName == null || leaderboardGroupName.isEmpty()) {
                    break;
                }
                final LeaderboardGroup group = getLeaderboardGroupByIdOrName(leaderboardGroupId, leaderboardGroupName);
                Leaderboard overall = group.getOverallLeaderboard();
                result = overall == null ? null : (double) overall.getTotalRankOfCompetitor(competitor, timePoint);
                break;
            case CHART_DISTANCE_TO_START_LINE:
                TimePoint startOfRace = trackedRace.getStartOfRace();
                if (startOfRace == null || timePoint.before(startOfRace) || timePoint.equals(startOfRace)) {
                    Distance distanceToStartLine = trackedRace.getDistanceToStartLine(competitor, timePoint);
                    result = distanceToStartLine == null ? null : distanceToStartLine.getMeters();
                }
                break;
            case CHART_BEAT_ANGLE:
            case CHART_ABS_TWA:
                Bearing twa = trackedRace.getTWA(competitor, timePoint, cache);
                result = twa == null ? null : twa.getDegrees();
                if (result != null && dataType == DetailType.CHART_ABS_TWA) {
                    result = Math.abs(result);
                }
                break;
            case BRAVO_RACE_HEEL_IN_DEGREES:
            case BRAVO_LEG_CURRENT_HEEL_IN_DEGREES: {
                result = getBravoBearingInDegrees(BravoFixTrack::getHeel, trackedRace, competitor, timePoint);
                break;
            }
            case BRAVO_RACE_PITCH_IN_DEGREES:
            case BRAVO_LEG_CURRENT_PITCH_IN_DEGREES: {
                result = getBravoBearingInDegrees(BravoFixTrack::getPitch, trackedRace, competitor, timePoint);
                break;
            }
            case BRAVO_RACE_CURRENT_RIDE_HEIGHT_IN_METERS: {
                result = getBravoDistanceInMeters(BravoFixTrack::getRideHeight, trackedRace, competitor, timePoint);
                break;
            }
            case BRAVOEXTENDED_RACE_CURRENT_PORT_DAGGERBOARD_RAKE: {
                result = getBravoDoubleValue(BravoFixTrack::getPortDaggerboardRakeIfAvailable, trackedRace, competitor, timePoint);
                break;
            }
            case BRAVOEXTENDED_RACE_CURRENT_STBD_DAGGERBOARD_RAKE: {
                result = getBravoDoubleValue(BravoFixTrack::getStbdDaggerboardRakeStbdIfAvailable, trackedRace, competitor, timePoint);
                break;
            }
            case BRAVOEXTENDED_RACE_CURRENT_PORT_RUDDER_RAKE: {
                result = getBravoDoubleValue(BravoFixTrack::getPortRudderRakeIfAvailable, trackedRace, competitor, timePoint);
                break;
            }
            case BRAVOEXTENDED_RACE_CURRENT_STBD_RUDDER_RAKE: {
                result = getBravoDoubleValue(BravoFixTrack::getStbdRudderRakeIfAvailable, trackedRace, competitor, timePoint);
                break;
            }
            case BRAVOEXTENDED_RACE_CURRENT_MAST_ROTATION_IN_DEGREES: {
                result = getBravoBearingInDegrees(BravoFixTrack::getMastRotationIfAvailable, trackedRace, competitor, timePoint);
                break;
            }
            case BRAVOEXTENDED_RACE_CURRENT_LEEWAY_IN_DEGREES: {
                result = getBravoBearingInDegrees(BravoFixTrack::getLeewayIfAvailable, trackedRace, competitor, timePoint);
                break;
            }
            case BRAVOEXTENDED_RACE_CURRENT_SET: {
                result = getBravoDoubleValue(BravoFixTrack::getSetIfAvailable, trackedRace, competitor, timePoint);
                break;
            }
            case BRAVOEXTENDED_RACE_CURRENT_DRIFT_IN_DEGREES: {
                result = getBravoBearingInDegrees(BravoFixTrack::getDriftIfAvailable, trackedRace, competitor, timePoint);
                break;
            }
            case BRAVOEXTENDED_RACE_CURRENT_DEPTH_IN_METERS: {
                result = getBravoDistanceInMeters(BravoFixTrack::getDepthIfAvailable, trackedRace, competitor, timePoint);
                break;
            }
            case BRAVOEXTENDED_RACE_CURRENT_RUDDER_IN_DEGREES: {
                result = getBravoBearingInDegrees(BravoFixTrack::getRudderIfAvailable, trackedRace, competitor, timePoint);
                break;
            }
            case BRAVOEXTENDED_RACE_CURRENT_TACK_ANGLE_IN_DEGREES: {
                result = getBravoBearingInDegrees(BravoFixTrack::getTackAngleIfAvailable, trackedRace, competitor, timePoint);
                break;
            }
            case BRAVOEXTENDED_RACE_CURRENT_DEFLECTOR_PERCENTAGE: {
                result = getBravoDoubleValue(BravoFixTrack::getDeflectorPercentageIfAvailable, trackedRace, competitor, timePoint);
                break;
            }
            case BRAVOEXTENDED_RACE_CURRENT_DEFLECTOR_IN_MILLIMETERS: {
                Double deflectorInMeters = getBravoDistanceInMeters(BravoFixTrack::getDeflectorIfAvailable, trackedRace, competitor, timePoint);
                result = deflectorInMeters == null ? null : (deflectorInMeters * 1000.);
                break;
            }
            case BRAVOEXTENDED_RACE_CURRENT_RAKE_IN_DEGREES: {
                result = getBravoBearingInDegrees(BravoFixTrack::getRakeIfAvailable, trackedRace, competitor, timePoint);
                break;
            }
            case BRAVOEXTENDED_RACE_CURRENT_TARGET_HEEL_ANGLE_IN_DEGREES: {
                result = getBravoBearingInDegrees(BravoFixTrack::getTargetHeelIfAvailable, trackedRace, competitor, timePoint);
                break;
            }
            case BRAVOEXTENDED_RACE_CURRENT_FORESTAY_LOAD: {
                result = getBravoDoubleValue(BravoFixTrack::getForestayLoadIfAvailable, trackedRace, competitor, timePoint);
                break;
            }
            case BRAVOEXTENDED_RACE_CURRENT_FORESTAY_PRESSURE: {
                result = getBravoDoubleValue(BravoFixTrack::getForestayPressureIfAvailable, trackedRace, competitor, timePoint);
                break;
            }
            case BRAVOEXTENDED_RACE_CURRENT_TARGET_BOATSPEED_PERCENTAGE: {
                result = getBravoDoubleValue(BravoFixTrack::getTargetBoatspeedPIfAvailable, trackedRace, competitor, timePoint);
                break;
            }

            case EXPEDITION_RACE_AWA: {
                result = getBravoDoubleValue(BravoFixTrack::getExpeditionAWAIfAvailable, trackedRace, competitor, timePoint);
                break;
            }
            case EXPEDITION_RACE_AWS: {
                result = getBravoDoubleValue(BravoFixTrack::getExpeditionAWSIfAvailable, trackedRace, competitor, timePoint);
                break;
            }
            case EXPEDITION_RACE_BARO: {
                result = getBravoDoubleValue(BravoFixTrack::getExpeditionBaroIfAvailable, trackedRace, competitor, timePoint);
                break;
            }
            case EXPEDITION_RACE_BOAT_SPEED: {
                result = getBravoDoubleValue(BravoFixTrack::getExpeditionBoatSpeedIfAvailable, trackedRace, competitor, timePoint);
                break;
            }
            case EXPEDITION_RACE_COG: {
                result = getBravoDoubleValue(BravoFixTrack::getExpeditionCOGIfAvailable, trackedRace, competitor, timePoint);
                break;
            }
            case EXPEDITION_RACE_COURSE: {
                result = getBravoDoubleValue(BravoFixTrack::getExpeditionCourseDetailIfAvailable, trackedRace, competitor, timePoint);
                break;
            }
            case EXPEDITION_RACE_DIST_TO_PORT_LAYLINE: {
                result = getBravoDoubleValue(BravoFixTrack::getExpeditionDistToPortLaylineIfAvailable, trackedRace, competitor, timePoint);
                break;
            }
            case EXPEDITION_RACE_DIST_TO_STB_LAYLINE: {
                result = getBravoDoubleValue(BravoFixTrack::getExpeditionDistToStbLaylineIfAvailable, trackedRace, competitor, timePoint);
                break;
            }
            case EXPEDITION_RACE_DISTANCE_BELOW_LINE: {
                result = getBravoDoubleValue(BravoFixTrack::getExpeditionDistanceBelowLineInMetersIfAvailable, trackedRace, competitor, timePoint);
                break;
            }
            case EXPEDITION_RACE_DISTANCE_TO_COMMITTEE_BOAT: {
                result = getBravoDoubleValue(BravoFixTrack::getExpeditionDistanceToCommitteeBoatIfAvailable, trackedRace, competitor, timePoint);
                break;
            }
            case EXPEDITION_RACE_DISTANCE_TO_PIN: {
                result = getBravoDoubleValue(BravoFixTrack::getExpeditionDistanceToPinDetailIfAvailable, trackedRace, competitor, timePoint);
                break;
            }
            case EXPEDITION_RACE_FORESTAY_LOAD: {
                result = getBravoDoubleValue(BravoFixTrack::getExpeditionForestayLoadIfAvailable, trackedRace, competitor, timePoint);
                break;
            }
            case EXPEDITION_RACE_HEADING: {
                result = getBravoDoubleValue(BravoFixTrack::getExpeditionHeadingIfAvailable, trackedRace, competitor, timePoint);
                break;
            }
            case EXPEDITION_RACE_JIB_CAR_PORT: {
                result = getBravoDoubleValue(BravoFixTrack::getExpeditionJibCarPortIfAvailable, trackedRace, competitor, timePoint);
                break;
            }
            case EXPEDITION_RACE_JIB_CAR_STBD: {
                result = getBravoDoubleValue(BravoFixTrack::getExpeditionJibCarStbdIfAvailable, trackedRace, competitor, timePoint);
                break;
            }
            case EXPEDITION_RACE_LINE_SQUARE_FOR_WIND_DIRECTION: {
                result = getBravoDoubleValue(BravoFixTrack::getExpeditionLineSquareForWindIfAvailable, trackedRace, competitor, timePoint);
                break;
            }
            case EXPEDITION_RACE_LOAD_P: {
                result = getBravoDoubleValue(BravoFixTrack::getExpeditionLoadPIfAvailable, trackedRace, competitor, timePoint);
                break;
            }
            case EXPEDITION_RACE_LOAD_S: {
                result = getBravoDoubleValue(BravoFixTrack::getExpeditionLoadSIfAvailable, trackedRace, competitor, timePoint);
                break;
            }
            case EXPEDITION_RACE_MAST_BUTT: {
                result = getBravoDoubleValue(BravoFixTrack::getExpeditionMastButtIfAvailable, trackedRace, competitor, timePoint);
                break;
            }
            case EXPEDITION_RACE_RAKE: {
                result = getBravoDoubleValue(BravoFixTrack::getExpeditionRakeIfAvailable, trackedRace, competitor, timePoint);
                break;
            }
            case EXPEDITION_RACE_RATE_OF_TURN: {
                result = getBravoDoubleValue(BravoFixTrack::getExpeditionRateOfTurnIfAvailable, trackedRace, competitor, timePoint);
                break;
            }
            case EXPEDITION_RACE_RUDDER_ANGLE: {
                result = getBravoBearingInDegrees(BravoFixTrack::getRudderIfAvailable, trackedRace, competitor, timePoint);
                break;
            }
            case EXPEDITION_RACE_SOG: {
                result = getBravoDoubleValue(BravoFixTrack::getExpeditionSOGIfAvailable, trackedRace, competitor, timePoint);
                break;
            }
            case EXPEDITION_RACE_TARG_BOAT_SPEED: {
                result = getBravoDoubleValue(BravoFixTrack::getExpeditionTargBoatSpeedIfAvailable, trackedRace, competitor, timePoint);
                break;
            }
            case EXPEDITION_RACE_TARG_TWA: {
                result = getBravoDoubleValue(BravoFixTrack::getExpeditionTargTWAIfAvailable, trackedRace, competitor, timePoint);
                break;
            }
            case EXPEDITION_RACE_TARGET_HEEL: {
                result = getBravoDoubleValue(BravoFixTrack::getExpeditionTargetHeelIfAvailable, trackedRace, competitor, timePoint);
                break;
            }
            case EXPEDITION_RACE_TIME_TO_BURN_TO_COMMITTEE_BOAT: {
                result = getBravoDoubleValue(BravoFixTrack::getExpeditionTimeToBurnToCommitteeBoatIfAvailable, trackedRace, competitor, timePoint);
                break;
            }
            case EXPEDITION_RACE_TIME_TO_BURN_TO_LINE: {
                result = getBravoDoubleValue(BravoFixTrack::getExpeditionTimeToBurnToLineInSecondsIfAvailable, trackedRace, competitor, timePoint);
                break;
            }
            case EXPEDITION_RACE_TIME_TO_BURN_TO_PIN: {
                result = getBravoDoubleValue(BravoFixTrack::getExpeditionTimeToBurnToPinIfAvailable, trackedRace, competitor, timePoint);
                break;
            }
            case EXPEDITION_RACE_TIME_TO_COMMITTEE_BOAT: {
                result = getBravoDoubleValue(BravoFixTrack::getExpeditionTimeToCommitteeBoatIfAvailable, trackedRace, competitor, timePoint);
                break;
            }
            case EXPEDITION_RACE_TIME_TO_GUN: {
                result = getBravoDoubleValue(BravoFixTrack::getExpeditionTimeToGunInSecondsIfAvailable, trackedRace, competitor, timePoint);
                break;
            }
            case EXPEDITION_RACE_TIME_TO_PIN: {
                result = getBravoDoubleValue(BravoFixTrack::getExpeditionTimeToPinIfAvailable, trackedRace, competitor, timePoint);
                break;
            }
            case EXPEDITION_RACE_TIME_TO_PORT_LAYLINE: {
                result = getBravoDoubleValue(BravoFixTrack::getExpeditionTimeToPortLaylineIfAvailable, trackedRace, competitor, timePoint);
                break;
            }
            case EXPEDITION_RACE_TIME_TO_STB_LAYLINE: {
                result = getBravoDoubleValue(BravoFixTrack::getExpeditionTimeToStbLaylineIfAvailable, trackedRace, competitor, timePoint);
                break;
            }
            case EXPEDITION_RACE_TWA: {
                result = getBravoDoubleValue(BravoFixTrack::getExpeditionTWAIfAvailable, trackedRace, competitor, timePoint);
                break;
            }
            case EXPEDITION_RACE_TWD: {
                result = getBravoDoubleValue(BravoFixTrack::getExpeditionTWDIfAvailable, trackedRace, competitor, timePoint);
                break;
            }
            case EXPEDITION_RACE_TWS: {
                result = getBravoDoubleValue(BravoFixTrack::getExpeditionTWSIfAvailable, trackedRace, competitor, timePoint);
                break;
            }
            case EXPEDITION_RACE_VMG: {
                result = getBravoDoubleValue(BravoFixTrack::getExpeditionVMGIfAvailable, trackedRace, competitor, timePoint);
                break;
            }
            case EXPEDITION_RACE_VMG_TARG_VMG_DELTA: {
                result = getBravoDoubleValue(BravoFixTrack::getExpeditionVMGTargVMGDeltaIfAvailable, trackedRace, competitor, timePoint);
                break;
            }
            default:
                throw new UnsupportedOperationException("There is currently no support for the enum value '" + dataType
                        + "' in this method.");
            }
            return result;
        } finally {
            course.unlockAfterRead();
        }
    }

    private Double getBravoDoubleValue(BiFunction<BravoFixTrack<Competitor>, TimePoint, Double> valueGetter,
            TrackedRace trackedRace, Competitor competitor, TimePoint timePoint) {
        return getBravoValue(valueGetter, Function.identity(), trackedRace, competitor, timePoint);
    }

    private Double getBravoBearingInDegrees(BiFunction<BravoFixTrack<Competitor>, TimePoint, Bearing> valueGetter,
            TrackedRace trackedRace, Competitor competitor, TimePoint timePoint) {
        return getBravoValue(valueGetter, Bearing::getDegrees, trackedRace, competitor, timePoint);
    }

    private Double getBravoDistanceInMeters(BiFunction<BravoFixTrack<Competitor>, TimePoint, Distance> valueGetter,
            TrackedRace trackedRace, Competitor competitor, TimePoint timePoint) {
        return getBravoValue(valueGetter, Distance::getMeters, trackedRace, competitor, timePoint);
    }

    private <T> Double getBravoValue(BiFunction<BravoFixTrack<Competitor>, TimePoint, T> valueGetter,
            Function<T, Double> mapperToDouble,
            TrackedRace trackedRace, Competitor competitor, TimePoint timePoint) {
        final Double result;
        final BravoFixTrack<Competitor> bravoFixTrack = trackedRace
                .<BravoFix, BravoFixTrack<Competitor>> getSensorTrack(competitor, BravoFixTrack.TRACK_NAME);
        if (bravoFixTrack != null) {
            final T t = valueGetter.apply(bravoFixTrack, timePoint);
            result = t == null ? null : mapperToDouble.apply(t);
        } else {
            result = null;
        }
        return result;
    }

    @Override
    public CompetitorsRaceDataDTO getCompetitorsRaceData(RegattaAndRaceIdentifier race, List<CompetitorDTO> competitors, Date from, Date to,
            final long stepSizeInMillis, final DetailType detailType, final String leaderboardGroupName, final UUID leaderboardGroupId,
            final String leaderboardName) throws NoWindException, NotFoundException {
        CompetitorsRaceDataDTO result = null;
        final TrackedRace trackedRace = getExistingTrackedRace(race);
        if (trackedRace != null) {
            getSecurityService().checkCurrentUserReadPermission(trackedRace);
            final Leaderboard leaderboard;
            if (detailType.getPremiumAction() != null && (leaderboard=getLeaderboardByName(leaderboardName)).getPermissionType().supports(detailType.getPremiumAction())) {
                getSecurityService().checkCurrentUserExplicitPermissions(leaderboard, detailType.getPremiumAction());
            }
            TimePoint newestEvent = trackedRace.getTimePointOfNewestEvent();
            final TimePoint startTime = from == null ? trackedRace.getStartOfTracking() : new MillisecondsTimePoint(from);
            final TimePoint endTime = (to == null || to.after(newestEvent.asDate())) ? newestEvent : new MillisecondsTimePoint(to);
            final long adjustedStepSizeInMillis = (long) Math.max((double) stepSizeInMillis, startTime.until(endTime).divide(SailingServiceConstants.MAX_NUMBER_OF_FIXES_TO_QUERY).asMillis());
            result = new CompetitorsRaceDataDTO(detailType, startTime==null?null:startTime.asDate(), endTime==null?null:endTime.asDate());
            final int MAX_CACHE_SIZE = SailingServiceConstants.MAX_NUMBER_OF_FIXES_TO_QUERY;
            final ConcurrentHashMap<TimePoint, WindLegTypeAndLegBearingAndORCPerformanceCurveCache> cachesByTimePoint = new ConcurrentHashMap<>();
            Map<CompetitorDTO, FutureTask<CompetitorRaceDataDTO>> resultFutures = new HashMap<>();
            for (final CompetitorDTO competitorDTO : competitors) {
                FutureTask<CompetitorRaceDataDTO> future = new FutureTask<CompetitorRaceDataDTO>(new Callable<CompetitorRaceDataDTO>() {
                    @Override
                    public CompetitorRaceDataDTO call() throws NoWindException {
                        Competitor competitor = getCompetitorByIdAsString(trackedRace.getRace().getCompetitors(),
                                competitorDTO.getIdAsString());
                        ArrayList<com.sap.sse.common.Util.Triple<String, Date, Double>> markPassingsData = new ArrayList<com.sap.sse.common.Util.Triple<String, Date, Double>>();
                        ArrayList<com.sap.sse.common.Util.Pair<Date, Double>> raceData = new ArrayList<com.sap.sse.common.Util.Pair<Date, Double>>();
                        // Filling the mark passings
                        Set<MarkPassing> competitorMarkPassings = trackedRace.getMarkPassings(competitor);
                        if (competitorMarkPassings != null) {
                            trackedRace.lockForRead(competitorMarkPassings);
                            try {
                                for (MarkPassing markPassing : competitorMarkPassings) {
                                    MillisecondsTimePoint time = new MillisecondsTimePoint(markPassing.getTimePoint().asMillis());
                                    WindLegTypeAndLegBearingAndORCPerformanceCurveCache cache = cachesByTimePoint
                                            .computeIfAbsent(time, LeaderboardDTOCalculationReuseCache::new);
                                    Double competitorMarkPassingsData = getCompetitorRaceDataEntry(detailType,
                                            trackedRace, competitor, time, leaderboardGroupName, leaderboardGroupId, leaderboardName, cache);
                                    if (competitorMarkPassingsData != null) {
                                        markPassingsData.add(new com.sap.sse.common.Util.Triple<String, Date, Double>(markPassing
                                                .getWaypoint().getName(), time.asDate(), competitorMarkPassingsData));
                                    }
                                }
                            } finally {
                                trackedRace.unlockAfterRead(competitorMarkPassings);
                            }
                        }
                        if (startTime != null && endTime != null) {
                            for (long i = startTime.asMillis(); i <= endTime.asMillis(); i += adjustedStepSizeInMillis) {
                                MillisecondsTimePoint time = new MillisecondsTimePoint(i);
                                WindLegTypeAndLegBearingAndORCPerformanceCurveCache cache = cachesByTimePoint.get(time);
                                if (cache == null) {
                                    cache = new LeaderboardDTOCalculationReuseCache(time);
                                    if (cachesByTimePoint.size() >= MAX_CACHE_SIZE) {
                                        final Iterator<Entry<TimePoint, WindLegTypeAndLegBearingAndORCPerformanceCurveCache>> iterator = cachesByTimePoint.entrySet().iterator();
                                        while (cachesByTimePoint.size() >= MAX_CACHE_SIZE && iterator.hasNext()) {
                                            iterator.next();
                                            iterator.remove();
                                        }
                                    }
                                    cachesByTimePoint.put(time, cache);
                                }
                                Double competitorRaceData = getCompetitorRaceDataEntry(detailType, trackedRace,
                                        competitor, time, leaderboardGroupName, leaderboardGroupId, leaderboardName, cache);
                                if (competitorRaceData != null) {
                                    raceData.add(new com.sap.sse.common.Util.Pair<Date, Double>(time.asDate(), competitorRaceData));
                                }
                            }
                        }
                        return new CompetitorRaceDataDTO(competitorDTO, detailType, markPassingsData, raceData);
                    }
                });
                resultFutures.put(competitorDTO, future);
                executor.execute(future); // security checks happen before; no need to associate future with Subject/session
            }
            for (Map.Entry<CompetitorDTO, FutureTask<CompetitorRaceDataDTO>> e : resultFutures.entrySet()) {
                CompetitorRaceDataDTO competitorData;
                try {
                    competitorData = e.getValue().get();
                } catch (InterruptedException e1) {
                    competitorData = null;
                    logger.log(Level.SEVERE, "Exception while trying to compute competitor data "+detailType+" for competitor "+e.getKey().getName(), e1);
                } catch (ExecutionException e1) {
                    competitorData = null;
                    logger.log(Level.SEVERE, "Exception while trying to compute competitor data "+detailType+" for competitor "+e.getKey().getName(), e1);
                }
                result.setCompetitorData(e.getKey(), competitorData);
            }
        }
        return result;
    }

    @Override
    public List<Triple<String, List<CompetitorDTO>, List<Double>>> getLeaderboardDataEntriesForAllRaceColumns(String leaderboardName,
            Date date, DetailType detailType) throws Exception {
        List<com.sap.sse.common.Util.Triple<String, List<CompetitorDTO>, List<Double>>> result = new ArrayList<>();
        // Attention: The reason why we read the data from the LeaderboardDTO and not from the leaderboard directly is to ensure
        // the use of the leaderboard cache.
        final Leaderboard leaderboard = getService().getLeaderboardByName(leaderboardName);
        if (leaderboard != null) {
            TimePoint timePoint;
            if (date == null) {
                timePoint = null;
            } else {
                timePoint = new MillisecondsTimePoint(date);
            }
            TimePoint effectiveTimePoint = timePoint == null ? leaderboard.getNowMinusDelay() : timePoint;
            if (detailType != null) {
                switch (detailType) {
                case REGATTA_NET_POINTS_SUM:
                    for (Entry<RaceColumn, Map<Competitor, Double>> e : leaderboard.getNetPointsSumAfterRaceColumn(effectiveTimePoint).entrySet()) {
                        List<CompetitorDTO> competitorDTOs = new ArrayList<>();
                        List<Double> pointSums = new ArrayList<>();
                        for (Entry<Competitor, Double> e2 : e.getValue().entrySet()) {
                            competitorDTOs.add(baseDomainFactory.convertToCompetitorDTO(e2.getKey()));
                            pointSums.add(e2.getValue());
                        }
                        result.add(new Triple<>(e.getKey().getName(), competitorDTOs, pointSums));
                    }
                    break;
                case REGATTA_RANK:
                case OVERALL_RANK:
                    Map<RaceColumn, List<Competitor>> competitorsFromBestToWorst = leaderboard
                            .getRankedCompetitorsFromBestToWorstAfterEachRaceColumn(effectiveTimePoint);
                    for (Entry<RaceColumn, List<Competitor>> e : competitorsFromBestToWorst.entrySet()) {
                        int rank = 1;
                        List<Double> values = new ArrayList<Double>();
                        List<CompetitorDTO> competitorDTOs = new ArrayList<>();
                        for (Competitor competitor : e.getValue()) {
                            values.add(Double.valueOf(rank));
                            competitorDTOs.add(baseDomainFactory.convertToCompetitorDTO(competitor));
                            rank++;
                        }
                        result.add(new Triple<>(e.getKey().getName(), competitorDTOs, values));
                    }
                    break;
                default:
                    break;
                }
            }

        }
        return result;
    }

    @Override
    public List<com.sap.sse.common.Util.Pair<String, String>> getLeaderboardsNamesOfMetaLeaderboard(
            String metaLeaderboardName) {
        Leaderboard leaderboard = getService().getLeaderboardByName(metaLeaderboardName);
        if (leaderboard == null) {
            throw new IllegalArgumentException("Couldn't find leaderboard named " + metaLeaderboardName);
        }
        getSecurityService().checkCurrentUserReadPermission(leaderboard);
        if (leaderboard instanceof RegattaLeaderboard) {
            getSecurityService().checkCurrentUserReadPermission(((RegattaLeaderboard) leaderboard).getRegatta());
        }
        if (!(leaderboard instanceof MetaLeaderboard)) {
            throw new IllegalArgumentException("The leaderboard " + metaLeaderboardName + " is not a metaleaderboard");
        }
        MetaLeaderboard metaLeaderboard = (MetaLeaderboard) leaderboard;
        LeaderboardGroup groupOrNull = null;
        for (LeaderboardGroup lg : getService().getLeaderboardGroups().values()) {
            if (metaLeaderboard.equals(lg.getOverallLeaderboard())) {
                if (getSecurityService().hasCurrentUserReadPermission(lg)) {
                    groupOrNull = lg;
                    break;
                }
            }
        }
        // If we could identify the associated LeaderboardGroup the Leaderboards can be sorted based on that group
        Iterable<Leaderboard> leaderBoards = groupOrNull != null
                ? HomeServiceUtil.getLeaderboardsForSeriesInOrderWithReadPermissions(groupOrNull, getService())
                : metaLeaderboard.getLeaderboards();
        List<com.sap.sse.common.Util.Pair<String, String>> result = new ArrayList<com.sap.sse.common.Util.Pair<String, String>>();
        for (Leaderboard containedLeaderboard : leaderBoards) {
            // we need to filter because metaLeaderboard.getLeaderboards might return non visible ones
            if (getSecurityService().hasCurrentUserReadPermission(containedLeaderboard)) {
                if (containedLeaderboard instanceof RegattaLeaderboard) {
                    Regatta regatta = ((RegattaLeaderboard) containedLeaderboard).getRegatta();
                    if (getSecurityService().hasCurrentUserReadPermission(regatta)) {
                        result.add(new com.sap.sse.common.Util.Pair<String, String>(containedLeaderboard.getName(),
                                containedLeaderboard.getDisplayName() != null ? containedLeaderboard.getDisplayName()
                                        : containedLeaderboard.getName()));
                    }
                } else {
                    result.add(new com.sap.sse.common.Util.Pair<String, String>(containedLeaderboard.getName(),
                            containedLeaderboard.getDisplayName() != null ? containedLeaderboard.getDisplayName()
                                    : containedLeaderboard.getName()));
                }
            }
        }
        return result;
    }

    @Override
    public Map<CompetitorDTO, List<GPSFixDTOWithSpeedWindTackAndLegType>> getDouglasPoints(
            RegattaAndRaceIdentifier raceIdentifier, Map<CompetitorDTO, TimeRange> competitorTimeRanges, double meters)
            throws NoWindException {
        final Map<CompetitorDTO, List<GPSFixDTOWithSpeedWindTackAndLegType>> result = new HashMap<>();
        final TrackedRace trackedRace = getExistingTrackedRace(raceIdentifier);
        getSecurityService().checkCurrentUserReadPermission(trackedRace);
        if (trackedRace != null) {
            final MeterDistance maxDistance = new MeterDistance(meters);
            for (Competitor competitor : trackedRace.getRace().getCompetitors()) {
                final CompetitorDTO competitorDTO = baseDomainFactory.convertToCompetitorDTO(competitor);
                if (competitorTimeRanges.containsKey(competitorDTO)) {
                    // get Track of competitor
                    final GPSFixTrack<Competitor, GPSFixMoving> gpsFixTrack = trackedRace.getTrack(competitor);
                    // Distance for DouglasPeucker
                    final TimeRange timeRange = competitorTimeRanges.get(competitorDTO);
                    final Iterable<GPSFixMoving> gpsFixApproximation = trackedRace.approximate(competitor, maxDistance,
                            timeRange.from(), timeRange.to());
                    final List<GPSFixDTOWithSpeedWindTackAndLegType> gpsFixDouglasList = new ArrayList<>();
                    GPSFix fix = null;
                    for (GPSFix next : gpsFixApproximation) {
                        if (fix != null) {
                            final Bearing bearing = fix.getPosition().getBearingGreatCircle(next.getPosition());
                            final Speed speed = fix.getPosition().getDistance(next.getPosition())
                                    .inTime(next.getTimePoint().asMillis() - fix.getTimePoint().asMillis());
                            final SpeedWithBearing speedWithBearing = new KnotSpeedWithBearingImpl(speed.getKnots(), bearing);
                            gpsFixDouglasList.add(createDouglasPeuckerGPSFixDTO(trackedRace, competitor, fix, speedWithBearing));
                        }
                        fix = next;
                    }
                    if (fix != null) {
                        // add one last GPSFixDTO with no successor to calculate speed/bearing to:
                        final SpeedWithBearing speedWithBearing = gpsFixTrack.getEstimatedSpeed(fix.getTimePoint());
                        gpsFixDouglasList.add(createDouglasPeuckerGPSFixDTO(trackedRace, competitor, fix, speedWithBearing));
                    }
                    result.put(competitorDTO, gpsFixDouglasList);
                }
            }
        }
        return result;
    }

    private GPSFixDTOWithSpeedWindTackAndLegType createDouglasPeuckerGPSFixDTO(TrackedRace trackedRace, Competitor competitor, GPSFix fix,
            SpeedWithBearing speedWithBearing) throws NoWindException {
        Tack tack;
        try {
            tack = trackedRace.getTack(competitor, fix.getTimePoint());
        } catch (NoWindException nwe) {
            // tack is not so relevant for a Douglas Peucker Point
            tack = null;
        }
        TrackedLegOfCompetitor trackedLegOfCompetitor = trackedRace.getTrackedLeg(competitor,
                fix.getTimePoint());
        LegType legType = trackedLegOfCompetitor == null ? null : trackedRace.getTrackedLeg(
                trackedLegOfCompetitor.getLeg()).getLegType(fix.getTimePoint());
        Wind wind = trackedRace.getWind(fix.getPosition(), fix.getTimePoint());
        WindDTO windDTO = createWindDTOFromAlreadyAveraged(wind, fix.getTimePoint());
        GPSFixDTOWithSpeedWindTackAndLegType fixDTO = createGPSFixDTO(fix, speedWithBearing, windDTO, tack, legType, /* extrapolated */
                false, null);
        return fixDTO;
    }

    @Override
    public Map<CompetitorDTO, List<ManeuverDTO>> getManeuvers(RegattaAndRaceIdentifier raceIdentifier,
            Map<CompetitorDTO, TimeRange> competitorTimeRanges) throws NoWindException {
        final Map<CompetitorDTO, List<ManeuverDTO>> result = new HashMap<>();
        final TrackedRace trackedRace = getExistingTrackedRace(raceIdentifier);
        getSecurityService().checkCurrentUserReadPermission(trackedRace);
        if (trackedRace != null) {
            final Map<CompetitorDTO, Future<List<ManeuverDTO>>> futures = new HashMap<>();
            for (Competitor competitor : trackedRace.getRace().getCompetitors()) {
                final CompetitorDTO competitorDTO = baseDomainFactory.convertToCompetitorDTO(competitor);
                if (competitorTimeRanges.containsKey(competitorDTO)) {
                    final TimeRange timeRange = competitorTimeRanges.get(competitorDTO);
                    final TimePoint from = timeRange.from(), to = timeRange.to();
                    final RunnableFuture<List<ManeuverDTO>> future = new FutureTask<>(() -> {
                        // We're on a web server request thread. Try not to take too long for this,
                        // so don't wait for the latest results unless the cache doesn't have a valid
                        // result yet:
                        Iterable<Maneuver> maneuvers = trackedRace.getManeuvers(competitor, from, to, /* waitForLatest */ false);
                        if (maneuvers == null) {
                            maneuvers = trackedRace.getManeuvers(competitor, from, to, /* waitForLatest */ true);
                        }
                        return createManeuverDTOsForCompetitor(maneuvers, trackedRace, competitor);
                    });
                    executor.execute(future); // security checks happen before; no need to associate future with Subject
                    futures.put(competitorDTO, future);
                }
            }
            for (Map.Entry<CompetitorDTO, Future<List<ManeuverDTO>>> competitorAndFuture : futures.entrySet()) {
                try {
                    result.put(competitorAndFuture.getKey(), competitorAndFuture.getValue().get());
                } catch (InterruptedException | ExecutionException e) {
                    throw new RuntimeException(e);
                }
            }
        }
        return result;
    }

    private List<ManeuverDTO> createManeuverDTOsForCompetitor(Iterable<Maneuver> maneuvers, TrackedRace trackedRace, Competitor competitor) {
        final List<ManeuverDTO> result = new ArrayList<ManeuverDTO>();
        for (Maneuver maneuver : maneuvers) {
            final ManeuverType type = maneuver.getType();
            final Tack newTack = maneuver.getNewTack();
            final Position position = maneuver.getPosition();
            final Date timepoint = maneuver.getTimePoint().asDate();
            final Date timePointBefore = maneuver.getManeuverBoundaries().getTimePointBefore().asDate();
            final SpeedWithBearingDTO speedBefore = createSpeedWithBearingDTO(maneuver.getSpeedWithBearingBefore());
            final SpeedWithBearingDTO speedAfter = createSpeedWithBearingDTO(maneuver.getSpeedWithBearingAfter());
            final double directionChangeInDegrees = maneuver.getDirectionChangeInDegrees();
            final double maxTurningRateInDegreesPerSecond = maneuver.getMaxTurningRateInDegreesPerSecond();
            final double averageTurningRateInDegreesPerSecond = maneuver.getAvgTurningRateInDegreesPerSecond();
            final double lowestSpeedInKnots = maneuver.getLowestSpeed().getKnots();
            final Date markPassingTimePoint = maneuver.isMarkPassing()
                    ? maneuver.getMarkPassing().getTimePoint().asDate() : null;
            final NauticalSide markPassingSide = maneuver.isMarkPassing() ? maneuver.getToSide() : null;
            final SpeedWithBearing speedWithBearingBeforeManeuverLoss = maneuver.getManeuverLoss() == null ? null
                    : maneuver.getManeuverLoss().getSpeedWithBearingBefore();
            final Double middleManeuverAngle = maneuver.getManeuverLoss() == null ? null : maneuver.getManeuverLoss().getMiddleManeuverAngle().getDegrees();
            final ManeuverLossDTO maneuverLoss = maneuver.getManeuverLoss() == null ? null
                    : new ManeuverLossDTO(maneuver.getManeuverLoss().getManeuverStartPosition(),
                            maneuver.getManeuverLoss().getManeuverEndPosition(), speedWithBearingBeforeManeuverLoss, middleManeuverAngle,
                            maneuver.getManeuverLoss().getManeuverDuration(), maneuver.getManeuverLoss().getProjectedDistanceLost());
            result.add(new ManeuverDTO(type, newTack, position, timepoint, timePointBefore, speedBefore,
                    speedAfter, directionChangeInDegrees, maxTurningRateInDegreesPerSecond,
                    averageTurningRateInDegreesPerSecond, lowestSpeedInKnots, markPassingTimePoint, markPassingSide, maneuverLoss));
        }
        return result;
    }

    @Override
    public RaceDefinition getRace(RegattaAndRaceIdentifier raceIdentifier) {
        Regatta regatta = getService().getRegattaByName(raceIdentifier.getRegattaName());
        RaceDefinition race = getRaceByName(regatta, raceIdentifier.getRaceName());
        return race;
    }

    @Override
    public DynamicTrackedRace getTrackedRace(RegattaAndRaceIdentifier regattaNameAndRaceName) {
        Regatta regatta = getService().getRegattaByName(regattaNameAndRaceName.getRegattaName());
        RaceDefinition race = getRaceByName(regatta, regattaNameAndRaceName.getRaceName());
        DynamicTrackedRace trackedRace = getService().getOrCreateTrackedRegatta(regatta).getTrackedRace(race);
        getSecurityService().checkCurrentUserReadPermission(trackedRace);
        return trackedRace;
    }

    @Override
    public TrackedRace getExistingTrackedRace(RegattaAndRaceIdentifier regattaNameAndRaceName) {
        final DynamicTrackedRace existingTrackedRace = getService().getExistingTrackedRace(regattaNameAndRaceName);
        getSecurityService().checkCurrentUserReadPermission(existingTrackedRace);
        return existingTrackedRace;
    }

    @Override
    public Regatta getRegatta(RegattaName regattaName) {
        final Regatta regattaByName = getService().getRegattaByName(regattaName.getRegattaName());
        getSecurityService().checkCurrentUserReadPermission(regattaByName);
        return regattaByName;
    }

    /**
     * Returns a servlet context that, when asked for a resource, first tries the original servlet context's implementation. If that
     * fails, it prepends "war/" to the request because the war/ folder contains all the resources exposed externally
     * through the HTTP server.
     */
    @Override
    public ServletContext getServletContext() {
        return new DelegatingServletContext(super.getServletContext());
    }

    @Override
    /**
     * Override of function to prevent exception "Blocked request without GWT permutation header (XSRF attack?)" when testing the GWT sites
     */
    protected void checkPermutationStrongName() throws SecurityException {
        //Override to prevent exception "Blocked request without GWT permutation header (XSRF attack?)" when testing the GWT sites
        return;
    }

    @Override
    public List<LeaderboardGroupDTO> getLeaderboardGroups(boolean withGeoLocationData) {
        final Map<UUID, LeaderboardGroup> leaderboardGroups = getService().getLeaderboardGroups();
        return getSecurityService().mapAndFilterByReadPermissionForCurrentUser(
                leaderboardGroups.values(),
                leaderboardGroup -> convertToLeaderboardGroupDTO(leaderboardGroup, withGeoLocationData, false));
    }

    @Override
    public LeaderboardGroupDTO getLeaderboardGroupByName(String groupName, boolean withGeoLocationData) {
        final LeaderboardGroup leaderboardGroupByName = getService().getLeaderboardGroupByName(groupName);
        getSecurityService().checkCurrentUserReadPermission(leaderboardGroupByName);
        return leaderboardGroupByName == null ? null : convertToLeaderboardGroupDTO(leaderboardGroupByName, withGeoLocationData, false);
    }

    @Override
    public LeaderboardGroupDTO getLeaderboardGroupById(final UUID groupId) {
        final LeaderboardGroup leaderboardGroupById = getService().getLeaderboardGroupByID(groupId);
        getSecurityService().checkCurrentUserReadPermission(leaderboardGroupById);
        return leaderboardGroupById == null ? null : convertToLeaderboardGroupDTO(leaderboardGroupById, false, false);
    }

    /**
     * @see #getLeaderboardGroupByIdOrName(UUID, String)
     */
    @Override
    public LeaderboardGroupDTO getLeaderboardGroupByUuidOrName(final UUID groupUuid, final String groupName) {
        final LeaderboardGroup leaderboardGroup = getLeaderboardGroupByIdOrName(groupUuid, groupName);
        getSecurityService().checkCurrentUserReadPermission(leaderboardGroup);
        return leaderboardGroup == null ? null : convertToLeaderboardGroupDTO(leaderboardGroup, false, false);
    }

    protected LeaderboardGroupDTO convertToLeaderboardGroupDTO(final LeaderboardGroup leaderboardGroup,
            final boolean withGeoLocationData, final boolean withStatisticalData) {
        final LeaderboardGroupDTO groupDTO = new LeaderboardGroupDTO(leaderboardGroup.getId(),
                leaderboardGroup.getName(), leaderboardGroup.getDisplayName(), leaderboardGroup.getDescription());
        groupDTO.displayLeaderboardsInReverseOrder = leaderboardGroup.isDisplayGroupsInReverseOrder();
        for (final Leaderboard leaderboard : leaderboardGroup.getLeaderboards()) {
            try {
                groupDTO.leaderboards.add(createStrippedLeaderboardDTO(leaderboard, withGeoLocationData, withStatisticalData));
            } catch (Exception e) {
                logger.log(Level.SEVERE, "Caught exception while reading data for leaderboard " + leaderboard.getName(), e);
            }
        }
        final Leaderboard overallLeaderboard = leaderboardGroup.getOverallLeaderboard();
        if (overallLeaderboard != null) {
            if (overallLeaderboard.getResultDiscardingRule() instanceof ThresholdBasedResultDiscardingRule) {
                groupDTO.setOverallLeaderboardDiscardThresholds(((ThresholdBasedResultDiscardingRule) overallLeaderboard
                        .getResultDiscardingRule()).getDiscardIndexResultsStartingWithHowManyRaces());
            }
            groupDTO.setOverallLeaderboardScoringSchemeType(overallLeaderboard.getScoringScheme().getType());
        }
        SecurityDTOUtil.addSecurityInformation(getSecurityService(), groupDTO);
        return groupDTO;
    }


    @Override
    public ReplicationStateDTO getReplicaInfo() {
        getSecurityService().checkCurrentUserServerPermission(ServerActions.READ_REPLICATOR);
        ReplicationService service = getReplicationService();
        Set<ReplicaDTO> replicaDTOs = new HashSet<ReplicaDTO>();
        for (ReplicaDescriptor replicaDescriptor : service.getReplicaInfo()) {
            final Map<Class<? extends OperationWithResult<?, ?>>, Integer> statistics = service.getStatistics(replicaDescriptor);
            Map<String, Integer> replicationCountByOperationClassName = new HashMap<String, Integer>();
            for (Entry<Class<? extends OperationWithResult<?, ?>>, Integer> e : statistics.entrySet()) {
                replicationCountByOperationClassName.put(e.getKey().getName(), e.getValue());
            }
            replicaDTOs.add(new ReplicaDTO(replicaDescriptor.getIpAddress().getHostName(),
                    replicaDescriptor.getRegistrationTime().asDate(), replicaDescriptor.getUuid().toString(),
                    replicaDescriptor.getReplicableIdsAsStrings(), replicaDescriptor.getAdditionalInformation(),
                    replicationCountByOperationClassName,
                    service.getAverageNumberOfOperationsPerMessage(replicaDescriptor), service.getNumberOfMessagesSent(replicaDescriptor),
                    service.getNumberOfBytesSent(replicaDescriptor), service.getAverageNumberOfBytesPerMessage(replicaDescriptor)));
        }
        ReplicationMasterDTO master;
        ReplicationMasterDescriptor replicatingFromMaster = service.getReplicatingFromMaster();
        if (replicatingFromMaster == null) {
            master = null;
        } else {
            master = new ReplicationMasterDTO(replicatingFromMaster.getHostname(), replicatingFromMaster.getServletPort(),
                    replicatingFromMaster.getMessagingHostname(), replicatingFromMaster.getMessagingPort(), replicatingFromMaster.getExchangeName(),
                    StreamSupport.stream(replicatingFromMaster.getReplicables().spliterator(), /* parallel */ false).map(r->r.getId()).toArray(s->new String[s]));
        }
        return new ReplicationStateDTO(master, replicaDTOs, service.getServerIdentifier().toString());
    }

    /**
     * A warning shall be issued to the administration user if the {@link RacingEventService} is a replica. For all
     * other {@link Replicable}s such as the {@link SecurityService} we don't care.
     */
    @Override
    public String[] getReplicableIdsAsStringThatShallLeadToWarningAboutInstanceBeingReplica() {
        return new String[] { getService().getId().toString() };
    }

    @Override
    public void startReplicatingFromMaster(String messagingHost, String masterHostName, String exchangeName,
            int servletPort, int messagingPort, String usernameOrNull, String passwordOrNull)
            throws Exception {
        getSecurityService().checkCurrentUserServerPermission(ServerActions.START_REPLICATION);
        // The queue name must always be the same for this server. In order to achieve
        // this we're using the unique server identifier
        final ReplicationService replicationService = getReplicationService();
        replicationService.setReplicationStarting(true);
        try {
            replicationService.startToReplicateFrom(replicationService.createReplicationMasterDescriptor(messagingHost,
                    masterHostName, exchangeName, servletPort, messagingPort,
                    /* use local server identifier as queue name */ replicationService.getServerIdentifier().toString(),
                    RemoteServerUtil.resolveBearerTokenForRemoteServer(masterHostName, servletPort, usernameOrNull,
                            passwordOrNull),
                    replicationService.getAllReplicables()));
        } finally {
            replicationService.setReplicationStarting(false);
        }
    }

    @Override
    public List<EventDTO> getEvents() throws MalformedURLException {
        return getSecurityService().mapAndFilterByReadPermissionForCurrentUser(
                getService().getAllEvents(), event -> {
                    EventDTO eventDTO = convertToEventDTO(event, false);
                    try {
                        eventDTO.setBaseURL(getEventBaseURLFromEventOrRequest(event));
                    } catch (MalformedURLException e) {
                        throw new RuntimeException(e);
                    }
                    eventDTO.setIsOnRemoteServer(false);
                    return eventDTO;
                });
    }

    /**
     * Determines the base URL (protocol, host and port parts) used for the currently executing servlet request. Defaults
     * to <code>http://sapsailing.com</code>.
     * @throws MalformedURLException
     */
    private URL getRequestBaseURL() throws MalformedURLException {
        final URL url = new URL(getThreadLocalRequest().getRequestURL().toString());
        final URL baseURL = getBaseURL(url);
        return baseURL;
    }

    private URL getBaseURL(URL url) throws MalformedURLException {
        return new URL(url.getProtocol(), url.getHost(), url.getPort(), /* file */ "");
    }

    protected RemoteSailingServerReferenceDTO createRemoteSailingServerReferenceDTO(
            final RemoteSailingServerReference serverRef,
            final com.sap.sse.common.Util.Pair<Iterable<EventBase>, Exception> eventsOrException) {
        final Iterable<EventBase> events = eventsOrException.getA();
        final Iterable<EventBaseDTO> eventDTOs;
        final RemoteSailingServerReferenceDTO sailingServerDTO;
        if (events == null) {
            eventDTOs = null;
            final Exception exception = eventsOrException.getB();
            sailingServerDTO = new RemoteSailingServerReferenceDTO(serverRef.getName(),
                    serverRef.getURL().toExternalForm(), serverRef.isInclude(),
                    exception == null ? null : exception.getMessage());
        } else {
            eventDTOs = convertToEventDTOs(events);
            final List<UUID> selectedEventIds = new ArrayList<>(serverRef.getSelectedEventIds());
            sailingServerDTO = new RemoteSailingServerReferenceDTO(serverRef.getName(),
                    serverRef.getURL().toExternalForm(), serverRef.isInclude(), selectedEventIds, eventDTOs);
        }
        return sailingServerDTO;
    }

    private Iterable<EventBaseDTO> convertToEventDTOs(Iterable<EventBase> events) {
        List<EventBaseDTO> result = new ArrayList<>();
        for (EventBase event : events) {
            EventBaseDTO eventDTO = convertToEventDTO(event);
            result.add(eventDTO);
        }
        return result;
    }

    @Override
    public Pair<Integer, Integer> resolveImageDimensions(String imageUrlAsString) throws Exception {
        final Pair<Integer, Integer> imageDimensions;
        if (imageUrlAsString != null && !imageUrlAsString.isEmpty()) {
            URL imageURL = new URL(imageUrlAsString);
            imageDimensions = MediaUtils.getImageDimensions(imageURL);
        } else {
            imageDimensions = null;
        }
        return imageDimensions;
    }

    protected String getEventBaseURLFromEventOrRequest(Event event) throws MalformedURLException {
        return event.getBaseURL() == null ? getRequestBaseURL().toString() : event.getBaseURL().toString();
    }
    private EventBaseDTO convertToEventDTO(EventBase event) {
        final EventBaseDTO eventDTO;
        if (event == null) {
            eventDTO = null;
        } else {
            List<LeaderboardGroupBaseDTO> lgDTOs = new ArrayList<>();
            if (event.getLeaderboardGroups() != null) {
                for (LeaderboardGroupBase lgBase : event.getLeaderboardGroups()) {
                    lgDTOs.add(convertToLeaderboardGroupBaseDTO(lgBase));
                }
            }
            eventDTO = new EventBaseDTO(event.getName(), lgDTOs);
            copyEventBaseFieldsToDTO(event, eventDTO);
        }
        return eventDTO;
    }

    private LeaderboardGroupBaseDTO convertToLeaderboardGroupBaseDTO(LeaderboardGroupBase leaderboardGroupBase) {
        return new LeaderboardGroupBaseDTO(leaderboardGroupBase.getId(), leaderboardGroupBase.getName(),
                leaderboardGroupBase.getDescription(), leaderboardGroupBase.getDisplayName(),
                leaderboardGroupBase.hasOverallLeaderboard());
    }

    private void copyEventBaseFieldsToDTO(EventBase event, EventBaseDTO eventDTO) {
        eventDTO.venue = new VenueDTO(event.getVenue() != null ? event.getVenue().getName() : null);
        eventDTO.startDate = event.getStartDate() != null ? event.getStartDate().asDate() : null;
        eventDTO.endDate = event.getStartDate() != null ? event.getEndDate().asDate() : null;
        eventDTO.isPublic = event.isPublic();
        eventDTO.id = (UUID) event.getId();
        eventDTO.setDescription(event.getDescription());
        eventDTO.setOfficialWebsiteURL(event.getOfficialWebsiteURL() != null ? event.getOfficialWebsiteURL().toString() : null);
        eventDTO.setBaseURL(event.getBaseURL() != null ? event.getBaseURL().toString() : null);
        for (Map.Entry<Locale, URL> sailorsInfoWebsiteEntry : event.getSailorsInfoWebsiteURLs().entrySet()) {
            eventDTO.setSailorsInfoWebsiteURL(sailorsInfoWebsiteEntry.getKey() == null ? null : sailorsInfoWebsiteEntry
                    .getKey().toLanguageTag(), sailorsInfoWebsiteEntry.getValue().toExternalForm());
        }
        for (ImageDescriptor image : event.getImages()) {
            eventDTO.addImage(convertToImageDTO(image));
        }
        for (VideoDescriptor video : event.getVideos()) {
            eventDTO.addVideo(convertToVideoDTO(video));
        }
    }

    protected List<ImageDescriptor> convertToImages(Iterable<ImageDTO> images) throws MalformedURLException {
        List<ImageDescriptor> eventImages = new ArrayList<ImageDescriptor>();
        for (ImageDTO image : images) {
            try {
                eventImages.add(convertToImage(image));
            } catch(Exception e) {
                // broken URLs are not being stored
            }
        }
        return eventImages;
    }

    protected List<VideoDescriptor> convertToVideos(Iterable<VideoDTO> videos) throws MalformedURLException {
        List<VideoDescriptor> eventVideos = new ArrayList<VideoDescriptor>();
        for (VideoDTO video : videos) {
            try {
                eventVideos.add(convertToVideo(video));
            } catch(Exception e) {
                // broken URLs are not being stored
            }
        }
        return eventVideos;
    }

    protected Map<Locale, URL> convertToLocalesAndUrls(Map<String, String> sailorsInfoWebsiteURLsByLocaleName) {
        Map<Locale, URL> eventURLs = new HashMap<>();
        for (Map.Entry<String, String> entry : sailorsInfoWebsiteURLsByLocaleName.entrySet()) {
            if (entry.getValue() != null) {
                try {
                    eventURLs.put(toLocale(entry.getKey()), new URL(entry.getValue()));
                } catch (Exception e) {
                    logger.warning("User "+SessionUtils.getPrincipal()+
                            " provided "+entry.getValue()+" as URL which didn't parse");
                    // broken URLs or Locales are not being stored
                }
            }
        }
        return eventURLs;
    }

    private ImageDescriptor convertToImage(ImageDTO image) throws MalformedURLException {
        ImageDescriptor result = new ImageDescriptorImpl(new URL(image.getSourceRef()), new MillisecondsTimePoint(image.getCreatedAtDate()));
        result.setCopyright(image.getCopyright());
        result.setTitle(image.getTitle());
        result.setSubtitle(image.getSubtitle());
        result.setCopyright(image.getCopyright());
        result.setSize(image.getWidthInPx(), image.getHeightInPx());
        result.setLocale(toLocale(image.getLocale()));
        for (String tag : image.getTags()) {
            result.addTag(tag);
        }
        return result;
    }

    private VideoDescriptor convertToVideo(VideoDTO video) throws MalformedURLException {
        MimeType mimeType = video.getMimeType();
        if(mimeType == null || mimeType == MimeType.unknown) {
            mimeType = MediaUtils.detectMimeTypeFromUrl(video.getSourceRef());
        }
        VideoDescriptor result = new VideoDescriptorImpl(new URL(video.getSourceRef()), mimeType, new MillisecondsTimePoint(video.getCreatedAtDate()));
        result.setCopyright(video.getCopyright());
        result.setTitle(video.getTitle());
        result.setSubtitle(video.getSubtitle());
        result.setCopyright(video.getCopyright());
        result.setLengthInSeconds(video.getLengthInSeconds());
        if(video.getThumbnailRef() != null && !video.getThumbnailRef().isEmpty())
        result.setThumbnailURL(new URL(video.getThumbnailRef()));
        result.setLocale(toLocale(video.getLocale()));
        for (String tag : video.getTags()) {
            result.addTag(tag);
        }
        return result;
    }

    private ImageDTO convertToImageDTO(ImageDescriptor image) {
        ImageDTO result = new ImageDTO(image.getURL().toString(), image.getCreatedAtDate() != null ? image.getCreatedAtDate().asDate() : null);
        result.setCopyright(image.getCopyright());
        result.setTitle(image.getTitle());
        result.setSubtitle(image.getSubtitle());
        result.setMimeType(image.getMimeType());
        result.setSizeInPx(image.getWidthInPx(), image.getHeightInPx());
        result.setLocale(toLocaleName(image.getLocale()));
        final List<String> tags = new ArrayList<String>();
        for (String tag : image.getTags()) {
            tags.add(tag);
        }
        result.setTags(tags);
        return result;
    }

    private VideoDTO convertToVideoDTO(VideoDescriptor video) {
        VideoDTO result = new VideoDTO(video.getURL().toString(), video.getMimeType(),
                video.getCreatedAtDate() != null ? video.getCreatedAtDate().asDate() : null);
        result.setCopyright(video.getCopyright());
        result.setTitle(video.getTitle());
        result.setSubtitle(video.getSubtitle());
        result.setThumbnailRef(video.getThumbnailURL() != null ? video.getThumbnailURL().toString() : null);
        result.setLengthInSeconds(video.getLengthInSeconds());
        result.setLocale(toLocaleName(video.getLocale()));
        List<String> tags = new ArrayList<String>();
        for(String tag: video.getTags()) {
            tags.add(tag);
        }
        result.setTags(tags);
        return result;
    }

    //READ
    private Locale toLocale(String localeName) {
        if(localeName == null || localeName.isEmpty()) {
            return null;
        }
        return Locale.forLanguageTag(localeName);
    }

    private String toLocaleName(Locale locale) {
        if(locale == null) {
            return null;
        }
        return locale.toString();
    }

    protected EventDTO convertToEventDTO(Event event, boolean withStatisticalData) {
        EventDTO eventDTO = new EventDTO(event.getName());
        copyEventBaseFieldsToDTO(event, eventDTO);
        eventDTO.venue.setCourseAreas(new ArrayList<CourseAreaDTO>());
        for (CourseArea courseArea : event.getVenue().getCourseAreas()) {
            CourseAreaDTO courseAreaDTO = convertToCourseAreaDTO(courseArea);
            eventDTO.venue.getCourseAreas().add(courseAreaDTO);
        }
        for (LeaderboardGroup lg : event.getLeaderboardGroups()) {
            eventDTO.addLeaderboardGroup(convertToLeaderboardGroupDTO(lg, /* withGeoLocationData */ false, withStatisticalData));
        }
        eventDTO.setWindFinderReviewedSpotsCollection(event.getWindFinderReviewedSpotsCollectionIds());
        final WindFinderTrackerFactory windFinderTrackerFactory = windFinderTrackerFactoryServiceTracker.getService();
        if (windFinderTrackerFactory != null) {
            eventDTO.setAllWindFinderSpotsUsedByEvent(new EventWindFinderUtil().getWindFinderSpotsToConsider(event,
                    windFinderTrackerFactory, /* useCachedSpotsForTrackedRaces */ false));
        }
        SecurityDTOUtil.addSecurityInformation(getSecurityService(), eventDTO);
        return eventDTO;
    }

    private CourseAreaDTO convertToCourseAreaDTO(CourseArea courseArea) {
        CourseAreaDTO courseAreaDTO = new CourseAreaDTO(courseArea.getName());
        courseAreaDTO.id = courseArea.getId();
        return courseAreaDTO;
    }

    /** for backward compatibility with the regatta overview */
    @Override
    public List<RaceGroupDTO> getRegattaStructureForEvent(UUID eventId) {
        List<RaceGroupDTO> raceGroups = new ArrayList<RaceGroupDTO>();
        Event event = getService().getEvent(eventId);
        getSecurityService().checkCurrentUserReadPermission(event);
        Map<Leaderboard, LeaderboardGroup> leaderboardWithLeaderboardGroups = new HashMap<Leaderboard, LeaderboardGroup>();
        for(LeaderboardGroup leaderboardGroup: event.getLeaderboardGroups()) {
            for(Leaderboard leaderboard: leaderboardGroup.getLeaderboards()) {
                if (getSecurityService().hasCurrentUserReadPermission(leaderboard)) {
                    leaderboardWithLeaderboardGroups.put(leaderboard, leaderboardGroup);
                }
            }
        }
        if (event != null) {
            final Set<Leaderboard> leaderboardsAlreadyAddedAsRaceGroup = new HashSet<>();
            for (CourseArea courseArea : event.getVenue().getCourseAreas()) {
                for (Leaderboard leaderboard : getService().getLeaderboards().values()) {
                    if (!leaderboardsAlreadyAddedAsRaceGroup.contains(leaderboard)
                    && getSecurityService().hasCurrentUserReadPermission(leaderboard)) {
                        if (Util.contains(leaderboard.getCourseAreas(), courseArea)) {
                            RaceGroupDTO raceGroup = new RaceGroupDTO(leaderboard.getName());
                            raceGroup.displayName = getRegattaNameFromLeaderboard(leaderboard);
                            if (leaderboardWithLeaderboardGroups.containsKey(leaderboard)) {
                                raceGroup.leaderboardGroupName = leaderboardWithLeaderboardGroups.get(leaderboard).getName();
                            }
                            if (leaderboard instanceof RegattaLeaderboard) {
                                RegattaLeaderboard regattaLeaderboard = (RegattaLeaderboard) leaderboard;
                                for (Series series : regattaLeaderboard.getRegatta().getSeries()) {
                                    RaceGroupSeriesDTO seriesDTO = new RaceGroupSeriesDTO(series.getName());
                                    raceGroup.getSeries().add(seriesDTO);
                                    for (Fleet fleet : series.getFleets()) {
                                        FleetDTO fleetDTO = new FleetDTO(fleet.getName(), fleet.getOrdering(),
                                                fleet.getColor());
                                        seriesDTO.getFleets().add(fleetDTO);
                                    }
                                    seriesDTO.getRaceColumns().addAll(convertToRaceColumnDTOs(series.getRaceColumns()));
                                }
                            } else {
                                RaceGroupSeriesDTO seriesDTO = new RaceGroupSeriesDTO(
                                        LeaderboardNameConstants.DEFAULT_SERIES_NAME);
                                raceGroup.getSeries().add(seriesDTO);
                                FleetDTO fleetDTO = new FleetDTO(LeaderboardNameConstants.DEFAULT_FLEET_NAME, 0, null);
                                seriesDTO.getFleets().add(fleetDTO);
                                seriesDTO.getRaceColumns()
                                        .addAll(convertToRaceColumnDTOs(leaderboard.getRaceColumns()));
                            }
                            raceGroups.add(raceGroup);
                            leaderboardsAlreadyAddedAsRaceGroup.add(leaderboard);
                        }
                    }
                }
            }
        }
        return raceGroups;
    }

    /**
     * The name of the regatta to be shown on the regatta overview webpage is retrieved from the name of the {@link Leaderboard}. Since regattas are
     * not always represented by a {@link Regatta} object in the Sailing Suite but need to be shown on the regatta overview page, the leaderboard is
     * used as the representative of the sailing regatta. When a display name is set for a leaderboard, this name is favored against the (mostly technical)
     * regatta name as the display name represents the publicly visible name of the regatta.
     * <br>
     * When the leaderboard is a {@link RegattaLeaderboard} the name of the {@link Regatta} is used, otherwise the leaderboard
     * is a {@link FlexibleLeaderboard} and it's name is used as the last option.
     * @param leaderboard The {@link Leaderboard} from which the name is be retrieved
     * @return the name of the regatta to be shown on the regatta overview page
     */
    private String getRegattaNameFromLeaderboard(Leaderboard leaderboard) {
        String regattaName;
        if (leaderboard.getDisplayName() != null && !leaderboard.getDisplayName().isEmpty()) {
            regattaName = leaderboard.getDisplayName();
        } else {
            if (leaderboard instanceof RegattaLeaderboard) {
                RegattaLeaderboard regattaLeaderboard = (RegattaLeaderboard) leaderboard;
                regattaName = regattaLeaderboard.getRegatta().getName();
            } else {
                regattaName = leaderboard.getName();
            }
        }
        return regattaName;
    }

    @Override
    public RegattaScoreCorrectionDTO getScoreCorrections(String scoreCorrectionProviderName, String eventName,
            String boatClassName, Date timePointWhenResultPublished) throws Exception {
        RegattaScoreCorrectionDTO result = null;
        for (ScoreCorrectionProvider scp : getAllScoreCorrectionProviders()) {
            if (scp.getName().equals(scoreCorrectionProviderName)) {
                final RegattaScoreCorrections scoreCorrections = scp.getScoreCorrections(eventName, boatClassName,
                        new MillisecondsTimePoint(timePointWhenResultPublished));
                final RegattaDTO regatta = getRegattaByName(scoreCorrections.getRegattaName());
                getSecurityService().checkCurrentUserReadPermission(regatta);
                result = createScoreCorrection(scoreCorrections);
                break;
            }
        }
        return result;
    }

    private RegattaScoreCorrectionDTO createScoreCorrection(RegattaScoreCorrections scoreCorrections) {
        // Key is the race name or number as String; values are maps whose key is the sailID.
        LinkedHashMap<String, Map<String, ScoreCorrectionEntryDTO>> map = new LinkedHashMap<String, Map<String, ScoreCorrectionEntryDTO>>();
        for (ScoreCorrectionsForRace sc4r : scoreCorrections.getScoreCorrectionsForRaces()) {
            Map<String, ScoreCorrectionEntryDTO> entryMap = new HashMap<String, RegattaScoreCorrectionDTO.ScoreCorrectionEntryDTO>();
            for (String sailID : sc4r.getSailIDs()) {
                entryMap.put(sailID, createScoreCorrectionEntryDTO(sc4r.getScoreCorrectionForCompetitor(sailID)));
            }
            map.put(sc4r.getRaceNameOrNumber(), entryMap);
        }
        return new RegattaScoreCorrectionDTO(scoreCorrections.getProvider().getName(), map);
    }

    private ScoreCorrectionEntryDTO createScoreCorrectionEntryDTO(
            ScoreCorrectionForCompetitorInRace scoreCorrectionForCompetitor) {
        return new ScoreCorrectionEntryDTO(scoreCorrectionForCompetitor.getPoints(),
                scoreCorrectionForCompetitor.isDiscarded(), scoreCorrectionForCompetitor.getMaxPointsReason());
    }

    @Override
    public List<Pair<String, String>> getUrlResultProviderNamesAndOptionalSampleURL() {
        List<Pair<String, String>> result = new ArrayList<>();
        final Set<String> existingNames = new HashSet<>();
        // In case a user may not read any result import URL, just an empty result is returned because
        // selecting a type will never show an entry.
        if (getSecurityService()
                .hasCurrentUserAnyPermission(SecuredDomainType.RESULT_IMPORT_URL.getPermission(DefaultActions.READ))) {
            for (ScoreCorrectionProvider scp : getAllScoreCorrectionProviders()) {
                if (scp instanceof ResultUrlProvider) {
                    final String name = scp.getName();
                    existingNames.add(name);
                    result.add(new Pair<>(name, ((ResultUrlProvider) scp).getOptionalSampleURL()));
                }
            }
            for (CompetitorProvider cp : getAllCompetitorProviders()) {
                if (cp instanceof ResultUrlProvider) {
                    final String name = cp.getName();
                    if (!existingNames.contains(name)) {
                        result.add(new Pair<>(name, ((ResultUrlProvider) cp).getOptionalSampleURL()));
                    }
                }
            }
        }
        return result;
    }

    protected ResultUrlProvider getUrlBasedScoreCorrectionProvider(String resultProviderName) {
        ResultUrlProvider result = null;
        for (ScoreCorrectionProvider scp : getAllScoreCorrectionProviders()) {
            if (scp instanceof ResultUrlProvider && scp.getName().equals(resultProviderName)) {
                result = (ResultUrlProvider) scp;
                break;
            }
        }
        return result;
    }

    protected ServerInfoDTO getServerInfo() {
        ServerInfoDTO result = new ServerInfoDTO(ServerInfo.getName(), ServerInfo.getBuildVersion(), ServerInfo.getManageEventsBaseUrl());
        SecurityDTOUtil.addSecurityInformation(getSecurityService(), result);
        return result;
    }

    @Override
    public ServerConfigurationDTO getServerConfiguration() {
        SailingServerConfiguration sailingServerConfiguration = getService().getSailingServerConfiguration();
        UserGroup serverTenant = getSecurityService().getServerGroup();
        StrippedUserGroupDTO serverTenantDTO = new SecurityDTOFactory()
                .createStrippedUserGroupDTOFromUserGroup(serverTenant, new HashMap<>());
        ServerConfigurationDTO result = new ServerConfigurationDTO(sailingServerConfiguration.isStandaloneServer(),
                isPublicServer(), isSelfServiceServer(), serverTenantDTO);
        return result;
    }

    @Override
    //??
    public List<RemoteSailingServerReferenceDTO> getRemoteSailingServerReferences() {
        List<RemoteSailingServerReferenceDTO> result = new ArrayList<RemoteSailingServerReferenceDTO>();
        for (Entry<RemoteSailingServerReference, com.sap.sse.common.Util.Pair<Iterable<EventBase>, Exception>> remoteSailingServerRefAndItsCachedEvent :
                    getService().getPublicEventsOfAllSailingServers().entrySet()) {
            RemoteSailingServerReferenceDTO dto = createRemoteSailingServerReferenceDTO(
                    remoteSailingServerRefAndItsCachedEvent.getKey(),
                    remoteSailingServerRefAndItsCachedEvent.getValue());
            result.add(dto);
        }
        return result;
    }

    @Override
    public List<UrlDTO> getResultImportUrls(String resultProviderName) {
        final List<UrlDTO> result = new ArrayList<>();
        SecurityService securityService = getSecurityService();
        Iterable<URL> allUrlsReadableBySubject = getService().getResultImportUrls(resultProviderName);
        for (URL url : allUrlsReadableBySubject) {
            UrlDTO urlDTO = new UrlDTO(resultProviderName, url.toString());
            SecurityDTOUtil.addSecurityInformation(securityService, urlDTO);
            result.add(urlDTO);
        }
        return result;
    }

    @Override
    public String validateResultImportUrl(String resultProviderName, UrlDTO urlDTO) {
        if (urlDTO == null || urlDTO.getUrl() == null || urlDTO.getUrl().isEmpty()) {
            return serverStringMessages.get(getClientLocale(), "pleaseEnterNonEmptyUrl");
        }
        Optional<ResultUrlProvider> resultUrlProvider = getService()
                .getUrlBasedScoreCorrectionProvider(resultProviderName);
        if (!resultUrlProvider.isPresent()) {
            return serverStringMessages.get(getClientLocale(), "scoreCorrectionProviderNotFound");
        }
        String errorMessage = null;
        try {
            resultUrlProvider.get().resolveUrl(urlDTO.getUrl());
        } catch (MalformedURLException e) {
            errorMessage = e.getMessage();
        }
        return errorMessage;
    }

    @Override
    public List<String> getOverallLeaderboardNamesContaining(String leaderboardName) {
        Leaderboard leaderboard = getService().getLeaderboardByName(leaderboardName);
        if (leaderboard == null) {
            throw new IllegalArgumentException("Couldn't find leaderboard named "+leaderboardName);
        }
        getSecurityService().checkCurrentUserReadPermission(leaderboard);
        List<String> result = new ArrayList<String>();
        for (Map.Entry<String, Leaderboard> leaderboardEntry : getService().getLeaderboards().entrySet()) {
            if (leaderboardEntry.getValue() instanceof MetaLeaderboard) {
                MetaLeaderboard metaLeaderboard = (MetaLeaderboard) leaderboardEntry.getValue();
                if (Util.contains(metaLeaderboard.getLeaderboards(), leaderboard)) {
                    if (getSecurityService().hasCurrentUserReadPermission(leaderboard)) {
                        result.add(leaderboardEntry.getKey());
                    }
                }
            }
        }
        return result;
    }

    @Override
    public List<SwissTimingArchiveConfigurationWithSecurityDTO> getPreviousSwissTimingArchiveConfigurations() {
        Iterable<SwissTimingArchiveConfiguration> configs = swissTimingAdapterPersistence
                .getSwissTimingArchiveConfigurations();
        return getSecurityService().mapAndFilterByReadPermissionForCurrentUser(configs,
                stArchiveConfig -> {
                    SwissTimingArchiveConfigurationWithSecurityDTO config = new SwissTimingArchiveConfigurationWithSecurityDTO(
                            stArchiveConfig.getJsonURL(), stArchiveConfig.getCreatorName());
                    SecurityDTOUtil.addSecurityInformation(getSecurityService(), config);
                    return config;
                });
    }

    protected com.sap.sailing.domain.base.DomainFactory getBaseDomainFactory() {
        return baseDomainFactory;
    }

    private List<RegattaOverviewEntryDTO> getRaceStateEntriesForLeaderboard(String leaderboardName,
            boolean showOnlyCurrentlyRunningRaces, boolean showOnlyRacesOfSameDay, Duration clientTimeZoneOffset,
            final List<String> visibleRegattas) throws NoWindException, InterruptedException, ExecutionException {
        Leaderboard leaderboard = getService().getLeaderboardByName(leaderboardName);
        getSecurityService().checkCurrentUserReadPermission(leaderboard);
        return getRaceStateEntriesForLeaderboard(leaderboard, showOnlyCurrentlyRunningRaces, showOnlyRacesOfSameDay,
                clientTimeZoneOffset, visibleRegattas);
    }

    /**
     * The client's day starts at <code>00:00:00Z - clientTimeZoneOffset</code> and ends at
     * <code>23:59:59Z - clientTimeZoneOffset</code>.
     *
     * @param visibleRegattas
     *            if {@code null}, entries from any regatta will be accepted; otherwise (including in case of an empty
     *            list), only entries from regattas whose name is in the list will be accepted.
     */
    private List<RegattaOverviewEntryDTO> getRaceStateEntriesForLeaderboard(Leaderboard leaderboard,
            boolean showOnlyCurrentlyRunningRaces, boolean showOnlyRacesOfSameDay, Duration clientTimeZoneOffset, final List<String> visibleRegattas)
            throws NoWindException, InterruptedException, ExecutionException {
        List<RegattaOverviewEntryDTO> result = new ArrayList<RegattaOverviewEntryDTO>();
        Calendar dayToCheck = Calendar.getInstance();
        dayToCheck.setTime(new Date());
        if (leaderboard != null) {
            if (visibleRegattas != null && !visibleRegattas.contains(leaderboard.getName())) {
                return result;
            }
            String regattaName = getRegattaNameFromLeaderboard(leaderboard);
            if (leaderboard instanceof RegattaLeaderboard) {
                RegattaLeaderboard regattaLeaderboard = (RegattaLeaderboard) leaderboard;
                Regatta regatta = regattaLeaderboard.getRegatta();
                BoatClass boatClass = regatta.getBoatClass();
                Distance buyZoneRadius = RegattaUtil.getCalculatedRegattaBuoyZoneRadius(regatta, boatClass);
                for (Series series : regatta.getSeries()) {
                    Map<String, List<RegattaOverviewEntryDTO>> entriesPerFleet = new HashMap<String, List<RegattaOverviewEntryDTO>>();
                    for (RaceColumn raceColumn : series.getRaceColumns()) {
                        getRegattaOverviewEntries(showOnlyRacesOfSameDay, clientTimeZoneOffset, dayToCheck,
                                leaderboard, boatClass.getName(), regattaName, buyZoneRadius, series.getName(),
                                raceColumn, entriesPerFleet);
                    }
                    result.addAll(getRegattaOverviewEntriesToBeShown(showOnlyCurrentlyRunningRaces, entriesPerFleet));
                }

            } else if (leaderboard instanceof FlexibleLeaderboard) {
                BoatClass boatClass = null;
                for (TrackedRace trackedRace : leaderboard.getTrackedRaces()) {
                    boatClass = trackedRace.getRace().getBoatClass();
                    break;
                }
                Distance buyZoneRadius = RegattaUtil.getCalculatedRegattaBuoyZoneRadius(null, boatClass);
                Map<String, List<RegattaOverviewEntryDTO>> entriesPerFleet = new HashMap<String, List<RegattaOverviewEntryDTO>>();
                for (RaceColumn raceColumn : leaderboard.getRaceColumns()) {
                    getRegattaOverviewEntries(showOnlyRacesOfSameDay, clientTimeZoneOffset, dayToCheck, leaderboard,
                            boatClass == null ? "" : boatClass.getName(), regattaName, buyZoneRadius, LeaderboardNameConstants.DEFAULT_SERIES_NAME,
                            raceColumn, entriesPerFleet);
                }
                result.addAll(getRegattaOverviewEntriesToBeShown(showOnlyCurrentlyRunningRaces, entriesPerFleet));
            }
        }
        return result;
    }

    private SeriesParameters getSeriesParameters(SeriesDTO seriesDTO) {
        SeriesParameters series = new SeriesParameters(seriesDTO.isFirstColumnIsNonDiscardableCarryForward(),
                seriesDTO.hasSplitFleetContiguousScoring(), seriesDTO.hasCrossFleetMergedRanking(),
                seriesDTO.isStartsWithZeroScore(), seriesDTO.getDiscardThresholds(),
                seriesDTO.getMaximumNumberOfDiscards(), seriesDTO.isOneAlwaysStaysOne());
        return series;
    }

    protected LinkedHashMap<String, SeriesCreationParametersDTO> getSeriesCreationParameters(RegattaDTO regattaDTO) {
        LinkedHashMap<String, SeriesCreationParametersDTO> seriesCreationParams = new LinkedHashMap<String, SeriesCreationParametersDTO>();
            for (SeriesDTO series : regattaDTO.series){
                SeriesParameters seriesParameters = getSeriesParameters(series);
                seriesCreationParams.put(series.getName(), new SeriesCreationParametersDTO(series.getFleets(),
                false, true, seriesParameters.isStartswithZeroScore(), seriesParameters.isFirstColumnIsNonDiscardableCarryForward(),
                        seriesParameters.getDiscardingThresholds(), seriesParameters.isHasSplitFleetContiguousScoring(),
                        seriesParameters.isHasCrossFleetMergedRanking(), seriesParameters.getMaximumNumberOfDiscards(), seriesParameters.isOneAlwaysStaysOne()));
            }
        return seriesCreationParams;
    }

    @Override
    public Iterable<RegattaDTO> getRegattas(String manage2SailJsonUrl) {
        StructureImporter structureImporter = new StructureImporter(new SetRacenumberFromSeries(), baseDomainFactory);
        Iterable<RegattaJSON> parsedEvent = structureImporter.parseEvent(manage2SailJsonUrl);
        List<RegattaDTO> regattaDTOs = new ArrayList<RegattaDTO>();
        Iterable<Regatta> regattas = structureImporter.getRegattas(parsedEvent);
        for (Regatta regatta : regattas) {
            regattaDTOs.add(convertToRegattaDTO(regatta));
        }
        return regattaDTOs;
    }

    private Triple<String, String, String> getLeaderboardSlotKey(RegattaOverviewEntryDTO entry) {
        return new Triple<>(entry.leaderboardName, entry.raceInfo.raceName, entry.raceInfo.fleetName);
    }

    @Override
    public List<RegattaOverviewEntryDTO> getRaceStateEntriesForRaceGroup(UUID eventId, List<UUID> visibleCourseAreaIds,
            List<String> visibleRegattas, boolean showOnlyCurrentlyRunningRaces, boolean showOnlyRacesOfSameDay, Duration clientTimeZoneOffset)
            throws NoWindException, InterruptedException, ExecutionException {
        Calendar dayToCheck = Calendar.getInstance();
        dayToCheck.setTime(new Date());
        Event event = getService().getEvent(eventId);
        getSecurityService().checkCurrentUserReadPermission(event);
        final Map<Triple<String, String, String>, RegattaOverviewEntryDTO> entriesByRaceIdentifier = new HashMap<>();
        if (event != null) {
            for (CourseArea courseArea : event.getVenue().getCourseAreas()) {
                if (visibleCourseAreaIds.contains(courseArea.getId())) {
                    for (Leaderboard leaderboard : getService().getLeaderboards().values()) {
                        if (getSecurityService().hasCurrentUserReadPermission(leaderboard)) {
                            // leaderboard's course areas must intersect with those of event; if so, add those
                            // race entries that either have no course area explicitly defined or otherwise have
                            // a course area that is part of the visibleCourseAreaIds
                            if (Util.contains(leaderboard.getCourseAreas(), courseArea)) {
                                for (final RegattaOverviewEntryDTO entry : getRaceStateEntriesForLeaderboard(leaderboard.getName(),
                                            showOnlyCurrentlyRunningRaces, showOnlyRacesOfSameDay, clientTimeZoneOffset,
                                            visibleRegattas)) {
                                    // use "leaderboard slot key" consisting of leaderboard name / race column name / fleet name
                                    // because the raceInfo.raceIdentifier could be null as no TrackedRace has to be attached
                                    if (!entriesByRaceIdentifier.containsKey(getLeaderboardSlotKey(entry)) &&
                                            (entry.courseAreaIdAsString == null || visibleCourseAreaIds.contains(UUID.fromString(
                                                    entry.courseAreaIdAsString)))) {
                                        entriesByRaceIdentifier.put(getLeaderboardSlotKey(entry), entry);
                                    }
                                }
                            }
                        }
                    }
                }
            }
        }
        return new ArrayList<>(entriesByRaceIdentifier.values());
    }

    /**
     * The client's day starts at <code>00:00:00Z - clientTimeZoneOffset</code> and ends at <code>23:59:59Z - clientTimeZoneOffset</code>.
     */
    private void getRegattaOverviewEntries(boolean showOnlyRacesOfSameDay, Duration clientTimeZoneOffset,
            Calendar dayToCheck, Leaderboard leaderboard, String boatClassName, String regattaName,
            Distance buyZoneRadius, String seriesName, RaceColumn raceColumn, Map<String, List<RegattaOverviewEntryDTO>> entriesPerFleet) {
        if (!raceColumn.isCarryForward()) {
            for (Fleet fleet : raceColumn.getFleets()) {
                RegattaOverviewEntryDTO entry = createRegattaOverviewEntryDTO(leaderboard,
                        boatClassName, regattaName, buyZoneRadius, seriesName, raceColumn, fleet, showOnlyRacesOfSameDay,
                        clientTimeZoneOffset, dayToCheck);
                if (entry != null) {
                    addRegattaOverviewEntryToEntriesPerFleet(entriesPerFleet, fleet, entry);
                }
            }
        }
    }

    private List<RegattaOverviewEntryDTO> getRegattaOverviewEntriesToBeShown(boolean showOnlyCurrentlyRunningRaces,
            Map<String, List<RegattaOverviewEntryDTO>> entriesPerFleet) {
        List<RegattaOverviewEntryDTO> result = new ArrayList<RegattaOverviewEntryDTO>();
        for (List<RegattaOverviewEntryDTO> entryList : entriesPerFleet.values()) {
            result.addAll(entryList);
            if (showOnlyCurrentlyRunningRaces) {
                List<RegattaOverviewEntryDTO> finishedEntries = new ArrayList<RegattaOverviewEntryDTO>();
                for (RegattaOverviewEntryDTO entry : entryList) {
                    if (!RaceLogRaceStatus.isActive(entry.raceInfo.lastStatus)) {
                        if (entry.raceInfo.lastStatus.equals(RaceLogRaceStatus.FINISHED)) {
                            finishedEntries.add(entry);
                        } else if (entry.raceInfo.lastStatus.equals(RaceLogRaceStatus.UNSCHEDULED)) {
                            //don't filter when the race is unscheduled and aborted before
                            if (!entry.raceInfo.isRaceAbortedInPassBefore) {
                                result.remove(entry);
                            }

                        }
                    }
                }
                if (!finishedEntries.isEmpty()) {
                    //keep the last finished race in the list to be shown
                    int indexOfLastElement = finishedEntries.size() - 1;
                    finishedEntries.remove(indexOfLastElement);
                    //... and remove all other finished races
                    result.removeAll(finishedEntries);
                }
            }
        }
        return result;
    }

    private void addRegattaOverviewEntryToEntriesPerFleet(Map<String, List<RegattaOverviewEntryDTO>> entriesPerFleet,
            Fleet fleet, RegattaOverviewEntryDTO entry) {
        if (!entriesPerFleet.containsKey(fleet.getName())) {
           entriesPerFleet.put(fleet.getName(), new ArrayList<RegattaOverviewEntryDTO>());
        }
        entriesPerFleet.get(fleet.getName()).add(entry);
    }

    /**
     * The client's day starts at <code>00:00:00Z - clientTimeZoneOffset</code> and ends at <code>23:59:59Z - clientTimeZoneOffset</code>.
     */
    private RegattaOverviewEntryDTO createRegattaOverviewEntryDTO(Leaderboard leaderboard, String boatClassName,
            String regattaName, Distance buyZoneRadius, String seriesName, RaceColumn raceColumn, Fleet fleet,
            boolean showOnlyRacesOfSameDay, Duration clientTimeZoneOffset, Calendar dayToCheck) {
        RegattaOverviewEntryDTO entry = new RegattaOverviewEntryDTO();
        final RaceLog raceLog = raceColumn.getRaceLog(fleet);
        final ReadonlyRaceState state;
        if (raceLog != null) {
            state = ReadonlyRaceStateImpl.getOrCreate(getService(), raceLog);
        } else {
            state = null;
        }
        // try to find course area information in the race log which may tell on which course are
        // the latest / valid start attempt / pass has happened; if this information cannot be found,
        // e.g., because the race log is empty, or it is a legacy race log that doesn't provide this
        // information, and the leaderboard has exactly one course areas assigned, that one is used.
        // If the leaderboard has multiple course areas assigned we assume that the choice must come
        // from a race log start time event or else it hasn't been decided yet where that race will take place.
        final UUID courseAreaIdFromRaceLog;
        if (state != null && (courseAreaIdFromRaceLog=state.getCourseAreaId()) != null) {
            // no race log; use default course area in any case:
            final CourseArea courseAreaFromRaceLog = getBaseDomainFactory().getExistingCourseAreaById(courseAreaIdFromRaceLog);
            entry.courseAreaName = courseAreaFromRaceLog.getName();
            entry.courseAreaIdAsString = courseAreaFromRaceLog.getId().toString();
        } else if (Util.size(leaderboard.getCourseAreas()) == 1) {
            final CourseArea defaultCourseArea = leaderboard.getCourseAreas().iterator().next();
            entry.courseAreaName = defaultCourseArea.getName();
            entry.courseAreaIdAsString = defaultCourseArea.getId().toString();
        }
        entry.boatClassName = boatClassName;
        entry.regattaDisplayName = regattaName;
        entry.leaderboardName = leaderboard.getName();
        entry.raceInfo = createRaceInfoDTO(seriesName, raceColumn, fleet, raceLog, state);
        entry.currentServerTime = new Date();
        entry.buyZoneRadius = buyZoneRadius;
        if (showOnlyRacesOfSameDay) {
            if (!RaceStateOfSameDayHelper.isRaceStateOfSameDay(entry.raceInfo.startTime, entry.raceInfo.finishedTime,
                    entry.raceInfo.abortingTimeInPassBefore, dayToCheck, clientTimeZoneOffset)) {
                entry = null;
            }
        }
        return entry;
    }

    @Override
    public void stopReplicatingFromMaster() {
        getSecurityService().checkCurrentUserServerPermission(ServerActions.START_REPLICATION);
        try {
            getReplicationService().stopToReplicateFromMaster();
        } catch (IOException e) {
            logger.log(Level.SEVERE, "Exception trying to stop replicating from master", e);
            throw new RuntimeException(e);
        }
    }

    @Override
    //??
    public void stopAllReplicas() {
        getSecurityService().checkCurrentUserServerPermission(ServerActions.REPLICATE);
        try {
            getReplicationService().stopAllReplicas();
        } catch (IOException e) {
            logger.log(Level.SEVERE, "Exception trying to stop all replicas from receiving updates from this master", e);
            throw new RuntimeException(e);
        }
    }

    @Override
    //??
    public void stopSingleReplicaInstance(String identifier) {
        getSecurityService().checkCurrentUserServerPermission(ServerActions.REPLICATE);
        UUID uuid = UUID.fromString(identifier);
        try {
            getReplicationService().unregisterReplica(uuid);
        } catch (IOException e) {
            logger.log(Level.SEVERE, "Exception trying to unregister replica with UUID "+uuid, e);
            throw new RuntimeException(e);
        }
    }

    @Override
    public void reloadRaceLog(String leaderboardName, RaceColumnDTO raceColumnDTO, FleetDTO fleet)
            throws NotFoundException {
        getSecurityService().checkCurrentUserUpdatePermission(getLeaderboardByName(leaderboardName));
        getService().reloadRaceLog(leaderboardName, raceColumnDTO.getName(), fleet.getName());
    }

    @Override
    public RaceLogDTO getRaceLog(String leaderboardName, RaceColumnDTO raceColumnDTO, FleetDTO fleet) {
        Leaderboard lb = getService().getLeaderboardByName(leaderboardName);
        getSecurityService().checkCurrentUserReadPermission(lb);
        if (lb instanceof RegattaLeaderboard) {
            getSecurityService().checkCurrentUserReadPermission(((RegattaLeaderboard) lb).getRegatta());
        }
        RaceLogDTO result = null;
        final RaceLog raceLog = getService().getRaceLog(leaderboardName, raceColumnDTO.getName(), fleet.getName());
        if (raceLog != null) {
            List<RaceLogEventDTO> entries = new ArrayList<RaceLogEventDTO>();
            result = new RaceLogDTO(leaderboardName, raceColumnDTO.getName(), fleet.getName(), raceLog.getCurrentPassId(), entries);
            raceLog.lockForRead();
            try {
                for(RaceLogEvent raceLogEvent: raceLog.getRawFixes()) {
                    RaceLogEventDTO entry = new RaceLogEventDTO(raceLogEvent.getPassId(),
                            raceLogEvent.getAuthor().getName(), raceLogEvent.getAuthor().getPriority(),
                            raceLogEvent.getCreatedAt() != null ? raceLogEvent.getCreatedAt().asDate() : null,
                            raceLogEvent.getLogicalTimePoint() != null ? raceLogEvent.getLogicalTimePoint().asDate() : null,
                            raceLogEvent.getClass().getSimpleName(), raceLogEvent.getShortInfo());
                    entries.add(entry);
                }
            } finally {
                raceLog.unlockAfterRead();
            }
        }
        return result;
    }

    @Override
    public RegattaLogDTO getRegattaLog(String leaderboardName) throws DoesNotHaveRegattaLogException {
        RegattaLogDTO result = null;
        Leaderboard l = getService().getLeaderboardByName(leaderboardName);
        getSecurityService().checkCurrentUserReadPermission(l);
        final RegattaLog regattaLog = getRegattaLogInternal(leaderboardName);
        if (regattaLog != null) {
            List<RegattaLogEventDTO> entries = new ArrayList<>();
            result = new RegattaLogDTO(leaderboardName, entries);
            regattaLog.lockForRead();
            try {
                for(RegattaLogEvent raceLogEvent: regattaLog.getRawFixes()) {
                    RegattaLogEventDTO entry = new RegattaLogEventDTO(
                            raceLogEvent.getAuthor().getName(), raceLogEvent.getAuthor().getPriority(),
                            raceLogEvent.getCreatedAt() != null ? raceLogEvent.getCreatedAt().asDate() : null,
                            raceLogEvent.getLogicalTimePoint() != null ? raceLogEvent.getLogicalTimePoint().asDate() : null,
                            raceLogEvent.getClass().getSimpleName(), raceLogEvent.getShortInfo());
                    entries.add(entry);
                }
            } finally {
                regattaLog.unlockAfterRead();
            }
        }
        return result;
    }

    @Override
    // READ
    public Map<String, String> getLeaderboardGroupNamesAndIdsAsStringsFromRemoteServer(String url, String username, String password) {
        String token = RemoteServerUtil.resolveBearerTokenForRemoteServer(url, username, password);
        final String path = "/sailingserver/api/v1/leaderboardgroups/identifiable";
        final String query = null;
        URL serverAddress = null;
        InputStream inputStream = null;
        URLConnection connection = null;
        try {
            URL base = RemoteServerUtil.createBaseUrl(url);
            serverAddress = RemoteServerUtil.createRemoteServerUrl(base, path, query);
            connection = HttpUrlConnectionHelper.redirectConnectionWithBearerToken(serverAddress, Duration.ONE_MINUTE,
                    token);
            final BufferedReader in = new BufferedReader(
                    new InputStreamReader(connection.getInputStream(), Charset.forName("UTF-8")));
            final org.json.simple.parser.JSONParser parser = new org.json.simple.parser.JSONParser();
            final org.json.simple.JSONArray array = (org.json.simple.JSONArray) parser.parse(in);
            final Map<String, String> leaderboardGroupsMap = new LinkedHashMap<>();
            final Iterator<Object> iterator = array.iterator();
            while (iterator.hasNext()) {
                JSONObject next = (JSONObject) iterator.next();
                leaderboardGroupsMap.put((String) next.get(LeaderboardGroupConstants.ID), (String) next.get(LeaderboardGroupConstants.NAME));
            }
            List<Map.Entry<String, String>> entries = new ArrayList<>(leaderboardGroupsMap.entrySet());
            leaderboardGroupsMap.clear();
            entries.stream().sorted(Comparator.comparing(Map.Entry::getValue, Comparator.naturalOrder()))
                    .forEachOrdered(e -> leaderboardGroupsMap.put(e.getKey(), e.getValue()));
            return leaderboardGroupsMap;
        } catch (Exception e) {
            throw new RuntimeException(e);
        } finally {
            // close the connection
            if (connection != null && connection instanceof HttpURLConnection) {
                ((HttpURLConnection) connection).disconnect();
            }
            try {
                if (inputStream != null) {
                    inputStream.close();
                }
            } catch (IOException e) {
                logger.log(Level.WARNING, "Exception while trying to close the remote stream for leaderboard groups", e);
            }
        }
    }

    @Override
    public Iterable<CompetitorDTO> getCompetitors(boolean ignoreCompetitorsWithBoat, boolean ignoreCompetitorsWithoutBoat) {
        CompetitorAndBoatStore competitorStore = getService().getBaseDomainFactory().getCompetitorAndBoatStore();
        final HasPermissions.Action[] requiredActionsForRead = SecuredSecurityTypes.PublicReadableActions.READ_AND_READ_PUBLIC_ACTIONS;
        final Iterable<? extends Competitor> filteredCompetitors;
        if (ignoreCompetitorsWithBoat == false && ignoreCompetitorsWithoutBoat == false) {
            filteredCompetitors = competitorStore.getAllCompetitors();
        } else if (ignoreCompetitorsWithBoat == true && ignoreCompetitorsWithoutBoat == false) {
            filteredCompetitors = competitorStore.getCompetitorsWithoutBoat();
        } else if (ignoreCompetitorsWithBoat == false && ignoreCompetitorsWithoutBoat == true) {
            filteredCompetitors = competitorStore.getCompetitorsWithBoat();
        } else {
            filteredCompetitors = Collections.emptyList();
        }
        return getSecurityService().mapAndFilterByAnyExplicitPermissionForCurrentUser(
                    SecuredDomainType.COMPETITOR,
                requiredActionsForRead, filteredCompetitors,
                    this::convertToCompetitorDTO);
        }

    @Override
    public Iterable<CompetitorDTO> getCompetitorsOfLeaderboard(String leaderboardName) {
        Leaderboard leaderboard = getService().getLeaderboardByName(leaderboardName);
        getSecurityService().checkCurrentUserReadPermission(leaderboard);
        return convertToCompetitorDTOs(leaderboard.getAllCompetitors());
    }

    @Override
    public Map<? extends CompetitorDTO, BoatDTO> getCompetitorsAndBoatsOfRace(String leaderboardName,
            String raceColumnName, String fleetName) throws NotFoundException {
        getSecurityService().checkCurrentUserReadPermission(getLeaderboardByName(leaderboardName));
        Map<Competitor, Boat> competitorsAndBoats = getService().getCompetitorToBoatMappingsForRace(leaderboardName, raceColumnName, fleetName);
        return baseDomainFactory.convertToCompetitorAndBoatDTOs(competitorsAndBoats);
    }

    @Override
    public Iterable<BoatDTO> getAllBoats() {
        final HasPermissions.Action[] requiredActionsForRead = SecuredSecurityTypes.PublicReadableActions.READ_AND_READ_PUBLIC_ACTIONS;
        Iterable<BoatDTO> result = getSecurityService().mapAndFilterByAnyExplicitPermissionForCurrentUser(
                SecuredDomainType.BOAT, requiredActionsForRead,
                getService().getBaseDomainFactory().getCompetitorAndBoatStore().getBoats(),
                this::convertToBoatDTO);
        return result;
    }

    @Override
    public Iterable<BoatDTO> getStandaloneBoats() {
        List<BoatDTO> result = new ArrayList<>();
        getSecurityService().filterObjectsWithAnyPermissionForCurrentUser(
                SecuredSecurityTypes.PublicReadableActions.READ_AND_READ_PUBLIC_ACTIONS,
                getService().getBaseDomainFactory().getCompetitorAndBoatStore().getStandaloneBoats(),
                filteredObject -> result.add(convertToBoatDTO(filteredObject)));
        return result;
    }

    @Override
    public BoatDTO getBoatLinkedToCompetitorForRace(String leaderboardName, String raceColumnName, String fleetName,
            String competitorIdAsString) throws NotFoundException {
        BoatDTO result = null;
        getSecurityService().checkCurrentUserReadPermission(getLeaderboardByName(leaderboardName));
        Competitor existingCompetitor = getService().getCompetitorAndBoatStore().getExistingCompetitorByIdAsString(competitorIdAsString);
        getSecurityService().checkCurrentUserReadPermission(existingCompetitor);
        Map<Competitor, Boat> competitorToBoatMappingsForRace = getService().getCompetitorToBoatMappingsForRace(leaderboardName, raceColumnName, fleetName);
        if (existingCompetitor != null) {
            Boat boatOfCompetitor = competitorToBoatMappingsForRace.get(existingCompetitor);
            if (boatOfCompetitor != null) {
                result = baseDomainFactory.convertToBoatDTO(boatOfCompetitor);
            }
        }
        return result;
    }

    @Override
    public List<DeviceConfigurationWithSecurityDTO> getDeviceConfigurations() {
        List<DeviceConfigurationWithSecurityDTO> configs = new ArrayList<DeviceConfigurationWithSecurityDTO>();
        for (DeviceConfiguration config : getService().getAllDeviceConfigurations()) {
            if (getSecurityService().hasCurrentUserReadPermission(config)) {
                configs.add(convertToDeviceConfigurationWithSecurityDTO(config));
            }
        }
        return configs;
    }

    private DeviceConfigurationWithSecurityDTO convertToDeviceConfigurationWithSecurityDTO(
            DeviceConfiguration configuration) {
        DeviceConfigurationWithSecurityDTO dto = new DeviceConfigurationWithSecurityDTO(configuration.getIdentifier());
        dto.id = configuration.getId();
        dto.name = configuration.getName();
        dto.allowedCourseAreaNames = configuration.getAllowedCourseAreaNames();
        dto.resultsMailRecipient = configuration.getResultsMailRecipient();
        dto.byNameDesignerCourseNames = configuration.getByNameCourseDesignerCourseNames();
        configuration.getEventId().ifPresent(eventId->dto.eventId = eventId);
        configuration.getCourseAreaId().ifPresent(courseAreaId->dto.courseAreaId = courseAreaId);
        configuration.getPriority().ifPresent(priority->dto.priority = priority);
        if (configuration.getRegattaConfiguration() != null) {
            dto.regattaConfiguration = convertToRegattaConfigurationDTO(configuration.getRegattaConfiguration());
        }
        SecurityDTOUtil.addSecurityInformation(getSecurityService(), dto);
        return dto;
    }

    private DeviceConfigurationDTO.RegattaConfigurationDTO convertToRegattaConfigurationDTO(
            RegattaConfiguration configuration) {
        if (configuration == null) {
            return null;
        }
        DeviceConfigurationDTO.RegattaConfigurationDTO dto = new DeviceConfigurationDTO.RegattaConfigurationDTO();
        dto.defaultRacingProcedureType = configuration.getDefaultRacingProcedureType();
        dto.defaultCourseDesignerMode = configuration.getDefaultCourseDesignerMode();
        dto.defaultProtestTimeDuration = configuration.getDefaultProtestTimeDuration();
        if (configuration.getRRS26Configuration() != null) {
            dto.rrs26Configuration = new DeviceConfigurationDTO.RegattaConfigurationDTO.RRS26ConfigurationDTO();
            copyBasicRacingProcedureProperties(configuration.getRRS26Configuration(), dto.rrs26Configuration);
            copyRacingProcedureWithConfigurableStartModeFlagProperties(configuration.getRRS26Configuration(), dto.rrs26Configuration);
        }
        if (configuration.getSWCStartConfiguration() != null) {
            dto.swcStartConfiguration = new DeviceConfigurationDTO.RegattaConfigurationDTO.SWCStartConfigurationDTO();
            copyBasicRacingProcedureProperties(configuration.getSWCStartConfiguration(), dto.swcStartConfiguration);
            copyRacingProcedureWithConfigurableStartModeFlagProperties(configuration.getSWCStartConfiguration(), dto.swcStartConfiguration);
        }
        if (configuration.getGateStartConfiguration() != null) {
            dto.gateStartConfiguration = new DeviceConfigurationDTO.RegattaConfigurationDTO.GateStartConfigurationDTO();
            copyBasicRacingProcedureProperties(configuration.getGateStartConfiguration(), dto.gateStartConfiguration);
            dto.gateStartConfiguration.hasPathfinder = configuration.getGateStartConfiguration().hasPathfinder();
            dto.gateStartConfiguration.hasAdditionalGolfDownTime = configuration.getGateStartConfiguration().hasAdditionalGolfDownTime();
        }
        if (configuration.getESSConfiguration() != null) {
            dto.essConfiguration = new DeviceConfigurationDTO.RegattaConfigurationDTO.ESSConfigurationDTO();
            copyBasicRacingProcedureProperties(configuration.getESSConfiguration(), dto.essConfiguration);
        }
        if (configuration.getBasicConfiguration() != null) {
            dto.basicConfiguration = new DeviceConfigurationDTO.RegattaConfigurationDTO.RacingProcedureConfigurationDTO();
            copyBasicRacingProcedureProperties(configuration.getBasicConfiguration(), dto.basicConfiguration);
        }
        if (configuration.getLeagueConfiguration() != null) {
            dto.leagueConfiguration = new DeviceConfigurationDTO.RegattaConfigurationDTO.LeagueConfigurationDTO();
            copyBasicRacingProcedureProperties(configuration.getLeagueConfiguration(), dto.leagueConfiguration);
        }
        return dto;
    }

    private void copyBasicRacingProcedureProperties(RacingProcedureConfiguration configuration, final RacingProcedureConfigurationDTO racingProcedureConfigurationDTO) {
        racingProcedureConfigurationDTO.classFlag = configuration.getClassFlag();
        racingProcedureConfigurationDTO.hasIndividualRecall = configuration.hasIndividualRecall();
        racingProcedureConfigurationDTO.isResultEntryEnabled = configuration.isResultEntryEnabled();
    }

    private void copyRacingProcedureWithConfigurableStartModeFlagProperties(ConfigurableStartModeFlagRacingProcedureConfiguration configuration, final RacingProcedureWithConfigurableStartModeFlagConfigurationDTO racingProcedureConfigurationDTO) {
        racingProcedureConfigurationDTO.startModeFlags = configuration.getStartModeFlags();
    }

    protected RegattaConfiguration convertToRegattaConfiguration(RegattaConfigurationDTO dto) {
        if (dto == null) {
            return null;
        }
        RegattaConfigurationImpl configuration = new RegattaConfigurationImpl();
        configuration.setDefaultRacingProcedureType(dto.defaultRacingProcedureType);
        configuration.setDefaultCourseDesignerMode(dto.defaultCourseDesignerMode);
        configuration.setDefaultProtestTimeDuration(dto.defaultProtestTimeDuration);
        if (dto.rrs26Configuration != null) {
            RRS26ConfigurationImpl config = new RRS26ConfigurationImpl();
            applyGeneralRacingProcedureConfigProperties(dto.rrs26Configuration, config);
            applyRacingProcedureWithConfigurableStartModeFlagConfigProperties(dto.rrs26Configuration, config);
            configuration.setRRS26Configuration(config);
        }
        if (dto.swcStartConfiguration != null) {
            SWCStartConfigurationImpl config = new SWCStartConfigurationImpl();
            applyGeneralRacingProcedureConfigProperties(dto.swcStartConfiguration, config);
            applyRacingProcedureWithConfigurableStartModeFlagConfigProperties(dto.swcStartConfiguration, config);
            configuration.setSWCStartConfiguration(config);
        }
        if (dto.gateStartConfiguration != null) {
            GateStartConfigurationImpl config = new GateStartConfigurationImpl();
            applyGeneralRacingProcedureConfigProperties(dto.gateStartConfiguration, config);
            config.setHasPathfinder(dto.gateStartConfiguration.hasPathfinder);
            config.setHasAdditionalGolfDownTime(dto.gateStartConfiguration.hasAdditionalGolfDownTime);
            configuration.setGateStartConfiguration(config);
        }
        if (dto.essConfiguration != null) {
            ESSConfigurationImpl config = new ESSConfigurationImpl();
            applyGeneralRacingProcedureConfigProperties(dto.essConfiguration, config);
            configuration.setESSConfiguration(config);
        }
        if (dto.basicConfiguration != null) {
            RacingProcedureConfigurationImpl config = new RacingProcedureConfigurationImpl();
            applyGeneralRacingProcedureConfigProperties(dto.basicConfiguration, config);
            configuration.setBasicConfiguration(config);
        }
        if (dto.leagueConfiguration != null) {
            LeagueConfigurationImpl config = new LeagueConfigurationImpl();
            applyGeneralRacingProcedureConfigProperties(dto.leagueConfiguration, config);
            configuration.setLeagueConfiguration(config);
        }
        return configuration;
    }

    private void applyGeneralRacingProcedureConfigProperties(RacingProcedureConfigurationDTO racingProcedureConfigurationDTO,
            RacingProcedureConfigurationImpl config) {
        config.setClassFlag(racingProcedureConfigurationDTO.classFlag);
        config.setHasIndividualRecall(racingProcedureConfigurationDTO.hasIndividualRecall);
        config.setResultEntryEnabled(racingProcedureConfigurationDTO.isResultEntryEnabled);
    }

    private void applyRacingProcedureWithConfigurableStartModeFlagConfigProperties(
            RacingProcedureWithConfigurableStartModeFlagConfigurationDTO racingProcedureConfigurationDTO,
            RacingProcedureWithConfigurableStartModeFlagConfigurationImpl config) {
        config.setStartModeFlags(racingProcedureConfigurationDTO.startModeFlags);
    }

    @Override
    public Pair<TimePointSpecificationFoundInLog, TimePointSpecificationFoundInLog> getTrackingTimes(String leaderboardName, String raceColumnName, String fleetName) throws NotFoundException {
        getSecurityService().checkCurrentUserReadPermission(getLeaderboardByName(leaderboardName));
        final Pair<TimePointSpecificationFoundInLog, TimePointSpecificationFoundInLog> times;
        final RaceLog raceLog = getRaceLog(leaderboardName, raceColumnName, fleetName);
        if (raceLog != null) {
            times = new TrackingTimesFinder(raceLog).analyze();
        } else {
            times = null;
        }
        return times;
    }

    @Override
    public com.sap.sse.common.Util.Triple<Date, Integer, RacingProcedureType> getStartTimeAndProcedure(
            String leaderboardName, String raceColumnName, String fleetName) throws NotFoundException {
        getSecurityService().checkCurrentUserReadPermission(getLeaderboardByName(leaderboardName));
        com.sap.sse.common.Util.Triple<TimePoint, Integer, RacingProcedureType> result = getService().getStartTimeAndProcedure(leaderboardName, raceColumnName, fleetName);
        if (result == null || result.getA() == null) {
            return null;
        }
        return new com.sap.sse.common.Util.Triple<Date, Integer, RacingProcedureType>(result.getA() == null ? null : result.getA().asDate(), result.getB(), result.getC());
    }


    @Override
    public com.sap.sse.common.Util.Triple<Date, Date, Integer> getFinishingAndFinishTime(String leaderboardName,
            String raceColumnName, String fleetName) throws NotFoundException {
        getSecurityService().checkCurrentUserReadPermission(getLeaderboardByName(leaderboardName));
        com.sap.sse.common.Util.Triple<TimePoint, TimePoint, Integer> result = getService().getFinishingAndFinishTime(leaderboardName, raceColumnName, fleetName);
        if (result == null) {
            return null;
        }
        return new com.sap.sse.common.Util.Triple<>(result.getA() == null ? null : result.getA().asDate(),
                result.getB() == null ? null : result.getB().asDate(), result.getC());
    }

    @Override
    public Iterable<AccountWithSecurityDTO> getAllIgtimiAccountsWithSecurity() {
        return getSecurityService().mapAndFilterByReadPermissionForCurrentUser(
                getIgtimiConnectionFactory().getAllAccounts(), this::toSecuredIgtimiAccountDTO);
    }

    private AccountWithSecurityDTO toSecuredIgtimiAccountDTO(final Account igtimiAccount) {
        final com.sap.sailing.domain.igtimiadapter.User user = igtimiAccount.getUser();
        final String email = user.getEmail();
        final String name = user.getFirstName() + " " + user.getSurname();
        final AccountWithSecurityDTO securedAccount = new AccountWithSecurityDTO(email, name,
                igtimiAccount.getCreatorName());
        SecurityDTOUtil.addSecurityInformation(getSecurityService(), securedAccount);
        return securedAccount;
    }

    protected IgtimiConnectionFactory getIgtimiConnectionFactory() {
        return igtimiAdapterTracker.getService();
    }

    protected RaceLogTrackingAdapterFactory getRaceLogTrackingAdapterFactory() {
        return raceLogTrackingAdapterTracker.getService();
    }

    protected RaceLogTrackingAdapter getRaceLogTrackingAdapter() {
        return getRaceLogTrackingAdapterFactory().getAdapter(getBaseDomainFactory());
    }

    protected YellowBrickTrackingAdapterFactory getYellowBrickTrackingAdapterFactory() {
        return yellowBrickTrackingAdapterTracker.getService();
    }

    protected YellowBrickTrackingAdapter getYellowBrickTrackingAdapter() {
        return getYellowBrickTrackingAdapterFactory().getYellowBrickTrackingAdapter(getBaseDomainFactory());
    }

    @Override
    public String getIgtimiAuthorizationUrl(String redirectProtocol, String redirectHostname, String redirectPort) throws MalformedURLException, UnsupportedEncodingException {
        return getIgtimiConnectionFactory().getAuthorizationUrl(redirectProtocol, redirectHostname, redirectPort);
    }

    protected Set<DynamicTrackedRace> getAllTrackedRaces() {
        Set<DynamicTrackedRace> result = new HashSet<DynamicTrackedRace>();
        Iterable<Regatta> allRegattas = getService().getAllRegattas();
        for (Regatta regatta : allRegattas) {
            DynamicTrackedRegatta trackedRegatta = getService().getTrackedRegatta(regatta);
            if (trackedRegatta != null) {
                trackedRegatta.lockTrackedRacesForRead();
                try {
                    Iterable<DynamicTrackedRace> trackedRaces = trackedRegatta.getTrackedRaces();
                    for (TrackedRace trackedRace : trackedRaces) {
                        result.add((DynamicTrackedRace) trackedRace);
                    }
                } finally {
                    trackedRegatta.unlockTrackedRacesAfterRead();
                }
            }
        }
        return result;
    }

    /**
     * @param triple
     *            leaderboard and racecolumn and fleet names
     */
    protected RaceLog getRaceLog(com.sap.sse.common.Util.Triple<String, String, String> triple) throws NotFoundException {
        return getRaceLog(triple.getA(), triple.getB(), triple.getC());
    }

    protected RegattaLog getRegattaLogInternal(String leaderboardName) throws DoesNotHaveRegattaLogException {
        Leaderboard l = getService().getLeaderboardByName(leaderboardName);
        if (! (l instanceof HasRegattaLike)) {
            throw new DoesNotHaveRegattaLogException();
        }
        return ((HasRegattaLike) l).getRegattaLike().getRegattaLog();
    }

    protected RaceLog getRaceLog(String leaderboardName, String raceColumnName, String fleetName) throws NotFoundException {
        RaceColumn raceColumn = getRaceColumn(leaderboardName, raceColumnName);
        Fleet fleet = getFleetByName(raceColumn, fleetName);
        return raceColumn.getRaceLog(fleet);
    }

    protected Competitor getCompetitor(CompetitorDTO dto) {
        return getService().getCompetitorAndBoatStore().getExistingCompetitorByIdAsString(dto.getIdAsString());
    }

    protected CompetitorWithBoat getCompetitor(CompetitorWithBoatDTO dto) {
        return getService().getCompetitorAndBoatStore().getExistingCompetitorWithBoatByIdAsString(dto.getIdAsString());
    }

    protected Boat getBoat(BoatDTO dto) {
        return getService().getCompetitorAndBoatStore().getExistingBoatByIdAsString(dto.getIdAsString());
    }

    protected Mark convertToMark(MarkDTO dto, boolean resolve) {
        Mark result = null;
        if (resolve) {
            Mark existing = baseDomainFactory.getExistingMarkByIdAsString(dto.getIdAsString());
            if (existing != null) {
                result = existing;
            }
        }
        if (result == null) {
            Serializable id = UUID.randomUUID();
            result = baseDomainFactory.getOrCreateMark(id, dto.getName(), dto.getShortName(), dto.type, dto.color, dto.shape, dto.pattern);
        }
        return result;
    }

    /**
     * Also finds the last position of the marks if set by pinging them as long as currently a {@link TrackedRace} exists
     * whose tracking interval spans the current time. If at least a non-spanning {@link TrackedRace} can be found in the
     * scope of the <code>leaderboard</code>, the time-wise closest position fix for the mark will be used as its position.
     * If the mark has been pinged through the {@link RegattaLog} but no {@link TrackedRace} exists that has loaded that ping,
     * the ping won't be visible to this API.
     */
    private MarkDTO convertToMarkDTO(LeaderboardThatHasRegattaLike leaderboard, Mark mark) {
        final TimePoint now = MillisecondsTimePoint.now();
        final Position lastPos = getService().getMarkPosition(mark, leaderboard, now);
        return convertToMarkDTO(mark, lastPos);
    }

    /**
     * @param trackedRace
     *            if <code>null</code>, no position data will be attached to the {@link MarkDTO}s
     * @param timePoint
     *            if <code>trackedRace</code> is not <code>null</code>, specifies the time point for which to determine
     *            the mark positions and attach to the {@link MarkDTO}s. If <code>null<c/code>, the current time point
     *            will be used as default.
     */
    private WaypointDTO convertToWaypointDTO(Waypoint waypoint, Map<Serializable, ControlPointDTO> controlPointCache, MarkPositionFinder positionFinder, TimePoint timePoint) {
        ControlPointDTO cp = controlPointCache.get(waypoint.getControlPoint().getId());
        if (cp == null) {
            cp = convertToControlPointDTO(waypoint.getControlPoint(), positionFinder, timePoint);
            controlPointCache.put(waypoint.getControlPoint().getId(), cp);
        }
        return new WaypointDTO(waypoint.getName(), cp, waypoint.getPassingInstructions());
    }

    /**
     * @param course
     *            the course to convert
     * @param trackedRace
     *            if <code>null</code>, no position data will be attached to the {@link MarkDTO}s
     * @param timePoint
     *            if <code>trackedRace</code> is not <code>null</code>, specifies the time point for which to determine
     *            the mark positions and attach to the {@link MarkDTO}s. If <code>null<c/code>, the current time point
     *            will be used as default.
     */
    private RaceCourseDTO convertToRaceCourseDTO(CourseBase course, MarkPositionFinder positionFinder, TimePoint timePoint) {
        final RaceCourseDTO result;
        if (course != null) {
            List<WaypointDTO> waypointDTOs = new ArrayList<WaypointDTO>();
            Map<Serializable, ControlPointDTO> controlPointCache = new HashMap<>();
            for (Waypoint waypoint : course.getWaypoints()) {
                waypointDTOs.add(convertToWaypointDTO(waypoint, controlPointCache, positionFinder, timePoint));
            }
            result = new RaceCourseDTO(waypointDTOs);
        } else {
            result = new RaceCourseDTO(Collections.<WaypointDTO> emptyList());
        }
        return result;
    }

    @Override
    public RaceCourseDTO getLastCourseDefinitionInRaceLog(final String leaderboardName, String raceColumnName, String fleetName) throws NotFoundException {
        final RaceLog raceLog = getRaceLog(leaderboardName, raceColumnName, fleetName);
        getSecurityService().checkCurrentUserReadPermission(getLeaderboardByName(leaderboardName));
        // only look for course definitions that really define waypoints; ignore by-name course updates
        CourseBase lastPublishedCourse = new LastPublishedCourseDesignFinder(raceLog, /* onlyCoursesWithValidWaypointList */ true).analyze();
        if (lastPublishedCourse == null) {
            lastPublishedCourse = new CourseDataImpl("");
        }
        return convertToRaceCourseDTO(lastPublishedCourse, new MarkPositionFinder() {
            @Override
            public Position find(Mark mark, TimePoint at) {
                return getService().getMarkPosition(mark, (LeaderboardThatHasRegattaLike) getService().getLeaderboardByName(leaderboardName), at);
            }
        }, /* timePoint */ MillisecondsTimePoint.now());
    }

    private TypeBasedServiceFinder<DeviceIdentifierStringSerializationHandler> getDeviceIdentifierStringSerializerHandlerFinder(
            boolean withFallback) {
        TypeBasedServiceFinderFactory factory = getService().getTypeBasedServiceFinderFactory();
        TypeBasedServiceFinder<DeviceIdentifierStringSerializationHandler> finder = factory.createServiceFinder(DeviceIdentifierStringSerializationHandler.class);
        if (withFallback) {
            finder.setFallbackService(new PlaceHolderDeviceIdentifierStringSerializationHandler());
        }
        return finder;
    }

    private DeviceIdentifier deserializeDeviceIdentifier(String type, String deviceId) throws NoCorrespondingServiceRegisteredException,
    TransformationException {
        DeviceIdentifierStringSerializationHandler handler =
                getDeviceIdentifierStringSerializerHandlerFinder(false).findService(type);
        return handler.deserialize(deviceId, type, deviceId);
    }

    protected String serializeDeviceIdentifier(DeviceIdentifier deviceId) throws TransformationException {
        return getDeviceIdentifierStringSerializerHandlerFinder(true).findService(
                deviceId.getIdentifierType()).serialize(deviceId).getB();
    }

    protected List<AbstractLog<?, ?>> getLogHierarchy(String leaderboardName, String raceColumnName,
            String fleetName) throws NotFoundException {
        List<AbstractLog<?, ?>> result = new ArrayList<>();
        RaceLog raceLog = getRaceLog(leaderboardName, raceColumnName, fleetName);

        if (raceLog != null){
            result.add(raceLog);
        }

        Leaderboard leaderboard = getLeaderboardByName(leaderboardName);
        if (leaderboard instanceof HasRegattaLike) {
            result.add(((HasRegattaLike) leaderboard).getRegattaLike().getRegattaLog());
        }
        return result;
    }

    @Override
    public List<String> getDeserializableDeviceIdentifierTypes() {
        List<String> result = new ArrayList<String>();
        for (ServiceReference<DeviceIdentifierStringSerializationHandler> reference :
            deviceIdentifierStringSerializationHandlerTracker.getServiceReferences()) {
            result.add((String) reference.getProperty(TypeBasedServiceFinder.TYPE));
        }
        return result;
    }

    protected DeviceMapping<?> convertToDeviceMapping(DeviceMappingDTO dto)
            throws NoCorrespondingServiceRegisteredException, TransformationException {
        DeviceIdentifier device = deserializeDeviceIdentifier(dto.deviceIdentifier.deviceType, dto.deviceIdentifier.deviceId);
        TimePoint from = dto.from == null ? null : new MillisecondsTimePoint(dto.from);
        TimePoint to = dto.to == null ? null : new MillisecondsTimePoint(dto.to);
        TimeRange timeRange = new TimeRangeImpl(from, to);
        if (dto.mappedTo instanceof MarkDTO) {
            Mark mark = convertToMark(((MarkDTO) dto.mappedTo), true);
            //expect UUIDs
            return new DeviceMappingImpl<Mark>(mark, device, timeRange, dto.originalRaceLogEventIds, RegattaLogDeviceMarkMappingEventImpl.class);
        } else if (dto.mappedTo instanceof CompetitorDTO) {
            Competitor competitor = getService().getCompetitorAndBoatStore().getExistingCompetitorByIdAsString(
                    ((CompetitorDTO) dto.mappedTo).getIdAsString());
            return new DeviceMappingImpl<Competitor>(competitor, device, timeRange, dto.originalRaceLogEventIds, RegattaLogDeviceCompetitorMappingEventImpl.class);
        } else if (dto.mappedTo instanceof BoatDTO) {
            final Boat boat = getService().getCompetitorAndBoatStore()
                    .getExistingBoatByIdAsString(dto.mappedTo.getIdAsString());
            return new DeviceMappingImpl<WithID>(boat, device, timeRange, dto.originalRaceLogEventIds,
                    RegattaLogDeviceBoatMappingEventImpl.class);
        } else {
            throw new RuntimeException("Can only map devices to competitors, boats or marks");
        }
    }

    @Override
    public Collection<String> getGPSFixImporterTypes() {
        return getRegisteredImporterTypes(GPSFixImporter.class);
    }

    @Override
    public Collection<String> getSensorDataImporterTypes() {
        return getRegisteredImporterTypes(DoubleVectorFixImporter.class);
    }

    private <S> Collection<String> getRegisteredImporterTypes(Class<S> referenceClass) {
        Set<String> result = new HashSet<>();
        for (ServiceReference<S> reference : getRegisteredServiceReferences(referenceClass)) {
            result.add((String) reference.getProperty(TypeBasedServiceFinder.TYPE));
        }
        return result;
    }

    protected <S extends DoubleVectorFixImporter> S getRegisteredImporter(Class<S> referenceClass, String type)
            throws NoCorrespondingServiceRegisteredException {
        for (ServiceReference<S> reference : getRegisteredServiceReferences(referenceClass)) {
            S importer = Activator.getDefault().getService(reference);
            if (importer != null && importer.getType().equals(type)) {
                return importer;
            }
        }
        throw new NoCorrespondingServiceRegisteredException("No importer service found!", type, referenceClass.getName());
    }

    private <S> Collection<ServiceReference<S>> getRegisteredServiceReferences(Class<S> referenceClass) {
        try {
            return Activator.getDefault().getServiceReferences(referenceClass, null);
        } catch (InvalidSyntaxException e) {
            // shouldn't happen, as we are passing null for the filter
        }
        return Collections.emptyList();
    }

    @Override
    public ArrayList<EventDTO> getEventsForLeaderboard(String leaderboardName) {
        final RacingEventService service = getService();
        final Leaderboard leaderboard = service.getLeaderboardByName(leaderboardName);
        final Set<Event> events = service.findEventsContainingLeaderboardAndMatchingAtLeastOneCourseArea(leaderboard, service.getAllEvents());
        ArrayList<EventDTO> eventDTOs = new ArrayList<>();
        for (Event event : events) {
            eventDTOs.add(convertToEventDTO(event, false));
        }
        return eventDTOs;
    }

    @Override
    public Map<Integer, Date> getCompetitorRaceLogMarkPassingData(String leaderboardName, String raceColumnName,
            String fleetName, CompetitorDTO competitor) throws NotFoundException {
        Map<Integer, Date> result = new HashMap<>();
        getSecurityService().checkCurrentUserReadPermission(getLeaderboardByName(leaderboardName));
        RaceLog raceLog = getService().getRaceLog(leaderboardName, raceColumnName, fleetName);
        for (Triple<Competitor, Integer, TimePoint> fixedEvent : new MarkPassingDataFinder(raceLog).analyze()) {
            if (fixedEvent.getA().getName().equals(competitor.getName())) {
                final Date date;
                if (fixedEvent.getC() != null) {
                    date = new Date(fixedEvent.getC().asMillis());
                } else {
                    date = null;
                }
                result.put(fixedEvent.getB(), date);
            }
        }
        return result;
    }

    @Override
    public Map<Integer, Date> getCompetitorMarkPassings(RegattaAndRaceIdentifier race, CompetitorDTO competitorDTO, boolean waitForCalculations) {
        Map<Integer, Date> result = new HashMap<>();
        final TrackedRace trackedRace = getExistingTrackedRace(race);
        getSecurityService().checkCurrentUserReadPermission(trackedRace);
        if (trackedRace != null) {
            Competitor competitor = getCompetitorByIdAsString(trackedRace.getRace().getCompetitors(), competitorDTO.getIdAsString());
            Set<MarkPassing> competitorMarkPassings;
            competitorMarkPassings = trackedRace.getMarkPassings(competitor, waitForCalculations);
            Iterable<Waypoint> waypoints = trackedRace.getRace().getCourse().getWaypoints();
            if (competitorMarkPassings != null) {
                for (MarkPassing markPassing : competitorMarkPassings) {
                    result.put(Util.indexOf(waypoints, markPassing.getWaypoint()), markPassing.getTimePoint().asDate());
                }
            }
        }
        return result;
    }

    protected Locale getLocale(String localeInfoName) {
        return ResourceBundleStringMessages.Util.getLocaleFor(localeInfoName);
    }

    /**
     * Gets all Marks defined in the RegattaLog and the trackedRace
     * @throws DoesNotHaveRegattaLogException
     */
    @Override
    public Iterable<MarkDTO> getMarksInRegattaLog(String leaderboardName) throws DoesNotHaveRegattaLogException {
        final Leaderboard l = getService().getLeaderboardByName(leaderboardName);
        getSecurityService().checkCurrentUserReadPermission(l);
        if (! (l instanceof HasRegattaLike)) {
            throw new DoesNotHaveRegattaLogException();
        }
        final LeaderboardThatHasRegattaLike leaderboard = (LeaderboardThatHasRegattaLike) l;
        final RegattaLog regattaLog = leaderboard.getRegattaLike().getRegattaLog();
        final Set<MarkDTO> markDTOs = new HashSet<>();
        final List<RegattaLogEvent> markEvents = new AllEventsOfTypeFinder<>(regattaLog, /* only unrevoked */ true, RegattaLogDefineMarkEvent.class).analyze();
        for (RegattaLogEvent regattaLogEvent : markEvents) {
            final RegattaLogDefineMarkEvent defineMarkEvent = (RegattaLogDefineMarkEvent) regattaLogEvent;
            markDTOs.add(convertToMarkDTO(leaderboard, defineMarkEvent.getMark()));
        }
        return markDTOs;
    }

    /**
     * Gets all the logs corresponding to a leaderboard. This includes all the RaceLogs of the leaderBoard's raceColumns
     * @param leaderboardName
     * @return
     */
    protected List<AbstractLog<?, ?>> getLogHierarchy(String leaderboardName) {
        final List<AbstractLog<?, ?>> result;
        Leaderboard leaderboard = getService().getLeaderboardByName(leaderboardName);
        if (leaderboard == null) {
            result = null;
        } else {
            result = new ArrayList<>();
            if (leaderboard instanceof HasRegattaLike) {
                result.add(((HasRegattaLike) leaderboard).getRegattaLike().getRegattaLog());
            }
            for (RaceColumn raceColumn : leaderboard.getRaceColumns()) {
                for (Fleet fleet : raceColumn.getFleets()) {
                    RaceLog raceLog = raceColumn.getRaceLog(fleet);
                    result.add(raceLog);
                }
            }
        }
        return result;
    }

    public boolean doesRegattaLogContainCompetitors(String leaderboardName)
            throws DoesNotHaveRegattaLogException, NotFoundException {
        getSecurityService().checkCurrentUserReadPermission(getLeaderboardByName(leaderboardName));
        RegattaLog regattaLog = getRegattaLogInternal(leaderboardName);
        List<RegattaLogEvent> comeptitorRegistrationEvents = new AllEventsOfTypeFinder<>(regattaLog,
                /* only unrevoked */ true, RegattaLogRegisterCompetitorEvent.class).analyze();
        return !comeptitorRegistrationEvents.isEmpty();
    }

    @Override
    public Pair<RegattaAndRaceIdentifier, SecuredDTO> getRaceIdentifierAndTrackedRaceSecuredDTO(String regattaLikeName, String raceColumnName, String fleetName) {
        RegattaAndRaceIdentifier result = null;
        String raceName = null;
        final Leaderboard leaderboard = getService().getLeaderboardByName(regattaLikeName);
        getSecurityService().checkCurrentUserReadPermission(leaderboard);
        if (leaderboard != null) {
            final RaceColumn raceColumn = leaderboard.getRaceColumnByName(raceColumnName);
            if (raceColumn != null) {
                final Fleet fleet = raceColumn.getFleetByName(fleetName);
                if (fleet != null) {
                    final TrackedRace trackedRace = raceColumn.getTrackedRace(fleet);
                    getSecurityService().checkCurrentUserReadPermission(trackedRace);
                    if (trackedRace != null) {
                        result = trackedRace.getRaceIdentifier();
                        raceName = trackedRace.getRace().getName();
                    }
                }
            }
        }
        final EssentialSecuredDTO trackedRaceSecuredDTOProxy = result == null ? null :
            new EssentialSecuredDTO(RaceDTO.getPermissionTypeForClass(), raceName, result.getTypeRelativeObjectIdentifier());
        SecurityDTOUtil.addSecurityInformation(getSecurityService(), trackedRaceSecuredDTOProxy);
        return new Pair<>(result, trackedRaceSecuredDTOProxy);
    }

    @Override
    public Collection<CompetitorAndBoatDTO> getCompetitorRegistrationsForRace(String leaderboardName, String raceColumnName,
            String fleetName) throws NotFoundException {
        getSecurityService().checkCurrentUserReadPermission(getLeaderboardByName(leaderboardName));
        RaceColumn raceColumn = getRaceColumn(leaderboardName, raceColumnName);
        Fleet fleet = getFleetByName(raceColumn, fleetName);
        return convertToCompetitorAndBoatDTOs(raceColumn.getAllCompetitorsAndTheirBoats(fleet));
    }

    @Override
    public Collection<CompetitorDTO> getCompetitorRegistrationsForLeaderboard(String leaderboardName) throws NotFoundException {
        Leaderboard leaderboard = getLeaderboardByName(leaderboardName);
        getSecurityService().checkCurrentUserReadPermission(leaderboard);
        return convertToCompetitorDTOs(leaderboard.getAllCompetitors());
    }

    @Override
    public Collection<CompetitorDTO> getCompetitorRegistrationsInRegattaLog(String leaderboardName) throws DoesNotHaveRegattaLogException, NotFoundException {
        Leaderboard leaderboard = getLeaderboardByName(leaderboardName);
        getSecurityService().checkCurrentUserReadPermission(leaderboard);
        if (! (leaderboard instanceof HasRegattaLike)) {
            throw new DoesNotHaveRegattaLogException();
        }
        HasRegattaLike regattaLikeLeaderboard = ((HasRegattaLike) leaderboard);
        return convertToCompetitorDTOs(regattaLikeLeaderboard.getCompetitorsRegisteredInRegattaLog());
    }

    @Override
    public List<CompetitorAndBoatDTO> getCompetitorRegistrationsInRaceLog(String leaderboardName, String raceColumnName,
            String fleetName) throws NotFoundException {
        getSecurityService().checkCurrentUserReadPermission(getLeaderboardByName(leaderboardName));
        RaceColumn raceColumn = getRaceColumn(leaderboardName, raceColumnName);
        Fleet fleet = getFleetByName(raceColumn, fleetName);
        return convertToCompetitorAndBoatDTOs(raceColumn.getCompetitorsRegisteredInRacelog(fleet));
    }

    @Override
    public Map<CompetitorDTO, BoatDTO> getCompetitorAndBoatRegistrationsInRaceLog(String leaderboardName, String raceColumnName,
            String fleetName) throws NotFoundException {
        getSecurityService().checkCurrentUserReadPermission(getLeaderboardByName(leaderboardName));
        RaceColumn raceColumn = getRaceColumn(leaderboardName, raceColumnName);
        Fleet fleet = getFleetByName(raceColumn, fleetName);
        Map<Competitor, Boat> competitorsAndBoatsRegisteredInRacelog = raceColumn.getCompetitorsRegisteredInRacelog(fleet);
        return baseDomainFactory.convertToCompetitorAndBoatDTOs(competitorsAndBoatsRegisteredInRacelog);
    }

    @Override
    public Collection<BoatDTO> getBoatRegistrationsInRegattaLog(String leaderboardName) throws DoesNotHaveRegattaLogException, NotFoundException {
        Leaderboard leaderboard = getLeaderboardByName(leaderboardName);
        getSecurityService().checkCurrentUserReadPermission(leaderboard);
        if (!(leaderboard instanceof HasRegattaLike)) {
            throw new DoesNotHaveRegattaLogException();
        }
        HasRegattaLike regattaLikeLeaderboard = ((HasRegattaLike) leaderboard);
        return convertToBoatDTOs(regattaLikeLeaderboard.getBoatsRegisteredInRegattaLog());
    }

    @Override
    public Collection<BoatDTO> getBoatRegistrationsForLeaderboard(String leaderboardName) throws NotFoundException {
        Leaderboard leaderboard = getLeaderboardByName(leaderboardName);
        getSecurityService().checkCurrentUserReadPermission(leaderboard);
        return convertToBoatDTOs(leaderboard.getAllBoats());
    }

    @Override
    public Collection<BoatDTO> getBoatRegistrationsForRegatta(RegattaIdentifier regattaIdentifier) throws NotFoundException {
        final Regatta regatta = (Regatta) regattaIdentifier.getRegatta(getService());
        if (regatta == null) {
            throw new NotFoundException("Regatta "+regattaIdentifier+" not found");
        }
        getSecurityService().checkCurrentUserReadPermission(regatta);
        return convertToBoatDTOs(regatta.getAllBoats());
    }

    @Override
    public Boolean areCompetitorRegistrationsEnabledForRace(String leaderboardName, String raceColumnName,
            String fleetName) throws NotFoundException {
        RaceColumn raceColumn = getRaceColumn(leaderboardName, raceColumnName);
        Fleet fleet = getFleetByName(raceColumn, fleetName);
        return raceColumn.isCompetitorRegistrationInRacelogEnabled(fleet);
    }

    protected Fleet getFleetByName(RaceColumn raceColumn, String fleetName) throws NotFoundException{
        Fleet fleet = raceColumn.getFleetByName(fleetName);
        if (fleet == null){
            throw new NotFoundException("fleet with name "+fleetName+" not found");
        }
        return fleet;
    }

    protected Leaderboard getLeaderboardByName(String leaderboardName) throws NotFoundException{
        Leaderboard leaderboard = getService().getLeaderboardByName(leaderboardName);
        if (leaderboard == null){
            throw new NotFoundException("Leaderboard with name "+leaderboardName+" not found");
        }
        return leaderboard;
    }

    protected RaceColumn getRaceColumn(String leaderboardName, String raceColumnName) throws NotFoundException{
        Leaderboard leaderboard = getService().getLeaderboardByName(leaderboardName);
        if (leaderboard == null){
            throw new NotFoundException("leaderboard with name "+leaderboardName+" not found");
        }
        RaceColumn raceColumn = leaderboard.getRaceColumnByName(raceColumnName);
        if (raceColumn == null){
            throw new NotFoundException("raceColumn with name "+raceColumnName+" not found");
        }
        return raceColumn;
    }

    @Override
    public Pair<Boolean, String> checkIfMarksAreUsedInOtherRaceLogs(String leaderboardName, String raceColumnName,
            String fleetName, Set<MarkDTO> marksToRemove) throws NotFoundException {
        Set<String> markIds = new HashSet<String>();
        for (MarkDTO markDTO : marksToRemove) {
            markIds.add(markDTO.getIdAsString());
        }
        return getService().checkIfMarksAreUsedInOtherRaceLogs(leaderboardName, raceColumnName, fleetName, markIds);
    }

    @Override
    public Iterable<MarkDTO> getMarksInTrackedRace(String leaderboardName, String raceColumnName, String fleetName) {
        final List<MarkDTO> marks = new ArrayList<>();
        final Leaderboard leaderboard = getService().getLeaderboardByName(leaderboardName);
        getSecurityService().checkCurrentUserReadPermission(leaderboard);
        if (leaderboard != null) {
            final RaceColumn raceColumn = leaderboard.getRaceColumnByName(raceColumnName);
            if (raceColumn != null) {
                final Fleet fleet = raceColumn.getFleetByName(fleetName);
                if (fleet != null) {
                    for (final Mark mark : raceColumn.getAvailableMarks(fleet)) {
                        marks.add(new MarkDTO(mark.getId().toString(), mark.getName(), mark.getShortName()));
                    }
                }
            }
        }
        return marks;
    }

    /**
     * Uses all fixed from {@code track} with the outliers removed, {@link #convertToGPSFixDTO(GPSFix) converts} each
     * of them to a {@link GPSFixDTO} and adds them to the resulting list.
     */
    protected Iterable<GPSFixDTO> convertToGPSFixDTOTrack(final Track<? extends GPSFix> track) {
        final List<GPSFixDTO> result = new ArrayList<>();
        track.lockForRead();
        try {
            for (final GPSFix fix : track.getRawFixes()) {
                result.add(convertToGPSFixDTO(fix));
            }
        } finally {
            track.unlockAfterRead();
        }
        return result;
    }

    private GPSFixDTO convertToGPSFixDTO(GPSFix fix) {
        final GPSFixDTO result;
        if (fix == null) {
            result = null;
        } else {
            result = new GPSFixDTO(fix.getTimePoint().asDate(), fix.getPosition());
        }
        return result;
    }

    @Override
    public boolean canRemoveMarkFix(String leaderboardName, String raceColumnName, String fleetName,
            String markIdAsString, GPSFixDTO fix) {
        boolean result = false;
        final Leaderboard leaderboard = getService().getLeaderboardByName(leaderboardName);
        getSecurityService().checkCurrentUserUpdatePermission(leaderboard);
        if (leaderboard != null) {
            final RaceColumn raceColumn = leaderboard.getRaceColumnByName(raceColumnName);
            if (raceColumn != null) {
                final TimePoint fixTimePoint = new MillisecondsTimePoint(fix.timepoint);
                final RegattaLog regattaLog = raceColumn.getRegattaLog();
                final BaseRegattaLogDeviceMappingFinder<Mark> mappingFinder = new RegattaLogDeviceMarkMappingFinder(regattaLog);
                final Fleet fleet = raceColumn.getFleetByName(fleetName);
                if (fleet != null) {
                    for (final Mark mark : raceColumn.getAvailableMarks(fleet)) {
                        if (mark.getId().toString().equals(markIdAsString)) {
                            result = mappingFinder.hasMappingFor(mark, fixTimePoint);
                            if (result) {
                                break;
                            }
                        }
                    }
                }
            }
        }
        return result;
    }

    @Override
    public Map<Triple<String, String, String>, Pair<TimePointSpecificationFoundInLog, TimePointSpecificationFoundInLog>> getTrackingTimes(
            Collection<Triple<String, String, String>> leaderboardRaceColumnFleetNames) {
        Map<Triple<String, String, String>, Pair<TimePointSpecificationFoundInLog, TimePointSpecificationFoundInLog>> trackingTimes = new HashMap<>();
        for (Triple<String, String, String> leaderboardRaceColumnFleetName : leaderboardRaceColumnFleetNames) {
            try {
                trackingTimes.put(leaderboardRaceColumnFleetName, getTrackingTimes(leaderboardRaceColumnFleetName.getA(),
                        leaderboardRaceColumnFleetName.getB(), leaderboardRaceColumnFleetName.getC()));
            } catch (Exception e) {
                trackingTimes.put(leaderboardRaceColumnFleetName, null);
            }
        }
        return trackingTimes;
    }

    @Override
    public Collection<CompetitorDTO> getEliminatedCompetitors(String leaderboardName) {
        final Leaderboard leaderboard = getService().getLeaderboardByName(leaderboardName);
        getSecurityService().checkCurrentUserReadPermission(leaderboard);
        if (leaderboard == null || !(leaderboard instanceof RegattaLeaderboardWithEliminations)) {
            throw new IllegalArgumentException(leaderboardName+" does not match a regatta leaderboard with eliminations");
        }
        final RegattaLeaderboardWithEliminations rlwe = (RegattaLeaderboardWithEliminations) leaderboard;
        return convertToCompetitorDTOs(rlwe.getEliminatedCompetitors());
    }

    @Override
  public Iterable<DetailType> determineDetailTypesForCompetitorChart(String leaderboardGroupName,
          UUID leaderboardGroupId, RegattaAndRaceIdentifier identifier) {
        final LinkedHashSet<DetailType> availableDetailTypes = new LinkedHashSet<>();
        availableDetailTypes.addAll(DetailType.getAutoplayDetailTypesForChart());
        availableDetailTypes.removeAll(DetailType.getRaceBravoDetailTypes());
        final DynamicTrackedRace trackedRace = getService().getTrackedRace(identifier);
        if (trackedRace != null) {
            boolean hasBravoTrack = false;
            boolean hasExtendedBravoFixes = false;
            for (BravoFixTrack<Competitor> track : trackedRace.<BravoFix, BravoFixTrack<Competitor>>getSensorTracks(BravoFixTrack.TRACK_NAME)) {
                hasBravoTrack = true;
                if (track.hasExtendedFixes()) {
                    hasExtendedBravoFixes = true;
                    break;
                }
            }
            if (hasBravoTrack) {
                availableDetailTypes.addAll(DetailType.getRaceBravoDetailTypes());
            }
            if (hasExtendedBravoFixes) {
                availableDetailTypes.addAll(DetailType.getRaceExtendedBravoDetailTypes());
                availableDetailTypes.addAll(DetailType.getRaceExpeditionDetailTypes());
            }
            final RankingMetrics rankingMetricType = trackedRace.getRankingMetric().getType();
            switch (rankingMetricType) {
            case ONE_DESIGN:
                availableDetailTypes.removeAll(DetailType.getAllToTToDHandicapDetailTypes());
                availableDetailTypes.removeAll(DetailType.getAllOrcPerformanceCurveDetailTypes());
                break;
            case TIME_ON_TIME_AND_DISTANCE:
                availableDetailTypes.addAll(DetailType.getAllToTToDHandicapDetailTypes());
                availableDetailTypes.removeAll(DetailType.getAllOrcPerformanceCurveDetailTypes());
                break;
            case ORC_PERFORMANCE_CURVE:
            case ORC_PERFORMANCE_CURVE_BY_IMPLIED_WIND:
            case ORC_PERFORMANCE_CURVE_LEADER_FOR_BASELINE:
                availableDetailTypes.addAll(DetailType.getAllOrcPerformanceCurveDetailTypes());
                break;
            }
        }
        if (leaderboardGroupName != null) {
            LeaderboardGroupDTO group = getLeaderboardGroupById(leaderboardGroupId);
            if (group == null) {
                group = getLeaderboardGroupByName(leaderboardGroupName, false);
            }
            if (group != null ? group.hasOverallLeaderboard() : false) {
                availableDetailTypes.add(DetailType.OVERALL_RANK);
            }
        }
        return availableDetailTypes;
    }

    @Override
    public List<ExpeditionDeviceConfiguration> getExpeditionDeviceConfigurations() {
        final List<ExpeditionDeviceConfiguration> result = new ArrayList<>();
        final ExpeditionTrackerFactory expeditionConnector = expeditionConnectorTracker.getService();
        final Subject subject = SecurityUtils.getSubject();
        if (expeditionConnector != null) {
            for (final ExpeditionDeviceConfiguration config : expeditionConnector.getDeviceConfigurations()) {
                if (subject.isPermitted(config.getIdentifier().getStringPermission(DefaultActions.READ))) {
                    SecurityDTOUtil.addSecurityInformation(getSecurityService(), config);
                    result.add(config);
                }
            }
        }
        return result;
    }

    @Override
    public PairingListTemplateDTO calculatePairingListTemplate(final int flightCount, final int groupCount,
            final int competitorCount, final int flightMultiplier, final int tolerance) {
        PairingListTemplate template = getService().createPairingListTemplate(flightCount, groupCount, competitorCount,
                flightMultiplier, tolerance);
        return new PairingListTemplateDTO(flightCount, groupCount, competitorCount, flightMultiplier, tolerance,
                template.getBoatChanges(), template.getPairingListTemplate(), template.getQuality(), template.getBoatAssignmentsQuality());
    }

    @Override
    public PairingListDTO getPairingListFromTemplate(final String leaderboardName, final int flightMultiplier,
            final Iterable<String> selectedRaceColumnNames, PairingListTemplateDTO templateDTO)
            throws NotFoundException, PairingListCreationException {
        Leaderboard leaderboard = getLeaderboardByName(leaderboardName);
        getSecurityService().checkCurrentUserReadPermission(leaderboard);
        List<RaceColumn> selectedRaces = new ArrayList<RaceColumn>();
        for (String raceColumnName : selectedRaceColumnNames) {
            for (RaceColumn raceColumn : leaderboard.getRaceColumns()) {
                if (raceColumnName.equalsIgnoreCase(raceColumn.getName())) {
                    selectedRaces.add(raceColumn);
                }
            }
        }
        PairingListTemplate pairingListTemplate = new PairingListTemplateImpl(templateDTO.getPairingListTemplate(),
                templateDTO.getCompetitorCount(), templateDTO.getFlightMultiplier(), templateDTO.getBoatChangeFactor());
        PairingList<RaceColumn, Fleet, Competitor, Boat> pairingList = getService()
                .getPairingListFromTemplate(pairingListTemplate, leaderboardName, selectedRaces);
        List<List<List<Pair<CompetitorDTO, BoatDTO>>>> result = new ArrayList<>();
        for (RaceColumn raceColumn : selectedRaces) {
            List<List<Pair<CompetitorDTO, BoatDTO>>> raceColumnList = new ArrayList<>();
            for (Fleet fleet : raceColumn.getFleets()) {
                List<Pair<CompetitorDTO, BoatDTO>> fleetList = new ArrayList<>();
                for (Pair<Competitor, Boat> competitorAndBoatPair : pairingList.getCompetitors(raceColumn, fleet)) {
                    final Boat boat = competitorAndBoatPair.getB();
                    final CompetitorDTO competitorDTO;
                    if (competitorAndBoatPair.getA() != null) {
                        competitorDTO = baseDomainFactory.convertToCompetitorDTO(competitorAndBoatPair.getA());
                    } else {
                        competitorDTO = null;
                    }
                    final BoatDTO boatDTO;
                    if (boat != null) {
                        boatDTO = new BoatDTO(boat.getId().toString(), boat.getName(), convertToBoatClassDTO(boat.getBoatClass()),
                                boat.getSailID(), boat.getColor());
                    } else {
                        boatDTO = null;
                    }
                    fleetList.add(new Pair<>(competitorDTO, boatDTO));
                }
                raceColumnList.add(fleetList);
            }
            result.add(raceColumnList);
        }
        return new PairingListDTO(result, Util.asList(selectedRaceColumnNames));
    }

    @Override
    public PairingListDTO getPairingListFromRaceLogs(final String leaderboardName) throws NotFoundException {
        Leaderboard leaderboard = getLeaderboardByName(leaderboardName);
        getSecurityService().checkCurrentUserReadPermission(leaderboard);
        List<List<List<Pair<CompetitorDTO, BoatDTO>>>> result = new ArrayList<>();
        List<String> raceColumnNames = new ArrayList<>();
        PairingListLeaderboardAdapter adapter = new PairingListLeaderboardAdapter();
        for (RaceColumn raceColumn : leaderboard.getRaceColumns()) {
            if (!raceColumn.isMedalRace()) {
                List<List<Pair<CompetitorDTO, BoatDTO>>> raceColumnList = new ArrayList<>();
                for (Fleet fleet : raceColumn.getFleets()) {
                    List<Pair<CompetitorDTO, BoatDTO>> fleetList = new ArrayList<>();
                    for (Pair<Competitor, Boat> competitorAndBoatPair : adapter.getCompetitors(raceColumn, fleet)) {
                        final Boat boat = competitorAndBoatPair.getB();
                        fleetList.add(new Pair<CompetitorDTO, BoatDTO>(baseDomainFactory.convertToCompetitorDTO(competitorAndBoatPair.getA()),
                                new BoatDTO(boat.getId().toString(), boat.getName(),
                                        convertToBoatClassDTO(boat.getBoatClass()), boat.getSailID(),
                                        boat.getColor())));
                    }
                    if (fleetList.size() > 0) {
                        raceColumnList.add(fleetList);
                    }
                }
                if (raceColumnList.size() > 0) {
                    result.add(raceColumnList);
                    if (!raceColumnNames.contains(raceColumn.getName())) {
                        raceColumnNames.add(raceColumn.getName());
                    }
                }
            }
        }
        return new PairingListDTO(result, raceColumnNames);
    }

    public List<String> getRaceDisplayNamesFromLeaderboard(String leaderboardName,List<String> raceColumnNames) throws NotFoundException {
        Leaderboard leaderboard = this.getLeaderboardByName(leaderboardName);
        getSecurityService().checkCurrentUserReadPermission(leaderboard);
        List<String> result = new ArrayList<>();
        for (RaceColumn raceColumn : leaderboard.getRaceColumns()) {
            if (raceColumn.hasTrackedRaces()) {
                if (raceColumnNames.contains(raceColumn.getName())) {
                    for (Fleet fleet : raceColumn.getFleets()) {
                        final TrackedRace trackedRace = raceColumn.getTrackedRace(fleet);
                        if (getSecurityService().hasCurrentUserReadPermission(trackedRace)) {
                            if (trackedRace != null && trackedRace.getRaceIdentifier() != null) {
                                result.add(trackedRace.getRaceIdentifier().getRaceName());
                            } else {
                                break;
                            }
                        }
                    }
                }
            } else {
                break;
            }
        }
        if (result.size()==raceColumnNames.size()*Util.size(Util.get(leaderboard.getRaceColumns(), 0).getFleets())) {
            return result;
        }
        result.clear();
        for (RaceColumn raceColumn : leaderboard.getRaceColumns()) {
            for (Fleet fleet: raceColumn.getFleets()) {
                final RaceLog raceLog = raceColumn.getRaceLog(fleet);
                raceLog.lockForRead();
                try {
                    final NavigableSet<RaceLogEvent> set = raceLog.getUnrevokedEvents();
                    for (RaceLogEvent raceLogEvent : set) {
                        if (raceLogEvent instanceof RaceLogDenoteForTrackingEvent) {
                            RaceLogDenoteForTrackingEvent denoteEvent = (RaceLogDenoteForTrackingEvent) raceLogEvent;
                            result.add(denoteEvent.getRaceName());
                            break;
                        }
                    }
                } finally {
                    raceLog.unlockAfterRead();
                }
            }
        }
        if (result.size()==raceColumnNames.size()*Util.size(Util.get(leaderboard.getRaceColumns(), 0).getFleets())) {
            return result;
        }
        result.clear();
        for (int count=1;count<=raceColumnNames.size()*Util.size(Util.get(leaderboard.getRaceColumns(), 0).getFleets());count++) {
            result.add("Race "+count);
        }
        return result;
    }

    @Override
    public Iterable<DetailType> getAvailableDetailTypesForLeaderboard(String leaderboardName, RegattaAndRaceIdentifier raceIdentifierOrNull) {
        final Set<DetailType> allowed = new HashSet<>();
        allowed.addAll(DetailType.getAllNonRestrictedDetailTypes());
        final Leaderboard leaderboard = getService().getLeaderboardByName(leaderboardName);
        if (leaderboard != null) {
            getSecurityService().checkCurrentUserReadPermission(leaderboard);
            if (leaderboard instanceof RegattaLeaderboard) {
                final RegattaLeaderboard regattaLeaderboard = (RegattaLeaderboard) leaderboard;
                final Regatta regatta = regattaLeaderboard.getRegatta();
                switch (regatta.getRankingMetricType()) {
                case TIME_ON_TIME_AND_DISTANCE:
                    allowed.addAll(DetailType.getAllToTToDHandicapDetailTypes());
                    break;
                case ORC_PERFORMANCE_CURVE:
                case ORC_PERFORMANCE_CURVE_BY_IMPLIED_WIND:
                case ORC_PERFORMANCE_CURVE_LEADER_FOR_BASELINE:
                    allowed.addAll(DetailType.getAllOrcPerformanceCurveDetailTypes());
                    break;
                case ONE_DESIGN:
                    break; // no additional columns for one-design
                }
            }
            boolean hasBravoTrack = false;
            boolean hasExtendedBravoFixes = false;
            abort: for (RaceColumn race : leaderboard.getRaceColumns()) {
                for (Fleet fleet : race.getFleets()) {
                    if (raceIdentifierOrNull != null && !raceIdentifierOrNull.equals(race.getRaceIdentifier(fleet))) {
                        continue;
                    }
                    final TrackedRace trace = race.getTrackedRace(fleet);
                    if (trace != null) {
                        final DynamicTrackedRace trackedRace = getService().getTrackedRace(trace.getRaceIdentifier());
                        if (trackedRace != null) {
                            for (BravoFixTrack<Competitor> track : trackedRace
                                    .<BravoFix, BravoFixTrack<Competitor>>getSensorTracks(BravoFixTrack.TRACK_NAME)) {
                                hasBravoTrack = true;
                                if (track.hasExtendedFixes()) {
                                    hasExtendedBravoFixes = true;
                                    break abort;
                                }
                            }
                        }
                    }
                }
            }
            if (hasBravoTrack) {
                allowed.addAll(DetailType.getRaceBravoDetailTypes());
                allowed.addAll(DetailType.getLegBravoDetailTypes());
                allowed.addAll(DetailType.getOverallBravoDetailTypes());
            }
            if (hasExtendedBravoFixes) {
                allowed.addAll(DetailType.getRaceExpeditionDetailTypes());
                allowed.addAll(DetailType.getLegExpeditionDetailColumnTypes());
            }
        }
        allowed.removeAll(DetailType.getDisabledDetailColumTypes());
        return allowed;
    }

    public SpotDTO getWindFinderSpot(String spotId) throws MalformedURLException, IOException, org.json.simple.parser.ParseException, InterruptedException, ExecutionException {
        final SpotDTO result;
        final WindFinderTrackerFactory windFinderTrackerFactory = windFinderTrackerFactoryServiceTracker.getService();
        if (windFinderTrackerFactory != null) {
            final Spot spot = windFinderTrackerFactory.getSpotById(spotId, /* cached */ false);
            if (spot != null) {
                result = new SpotDTO(spot);
            } else {
                result = null;
            }
        } else {
            result = null;
        }
        return result;
    }

    protected boolean isSmartphoneTrackingEnabled(DynamicTrackedRace trackedRace) {
        boolean result = false;
        for (RaceLog raceLog : trackedRace.getAttachedRaceLogs()) {
            RaceLogTrackingState raceLogTrackingState = new RaceLogTrackingStateAnalyzer(raceLog).analyze();
            if (raceLogTrackingState.isTracking()) {
                result = true;
                break;
            }
        }
        return result;
    }

    @Override
    public SliceRacePreperationDTO prepareForSlicingOfRace(final RegattaAndRaceIdentifier raceIdentifier) {
        getSecurityService().checkCurrentUserReadPermission(raceIdentifier);
        final Leaderboard regattaLeaderboard = getService().getLeaderboardByName(raceIdentifier.getRegattaName());
        String prefix = null;
        int currentCount = 0;
        final Pattern pattern = Pattern.compile("^([a-zA-Z_ -]+)([0-9]+)$");
        final HashSet<String> alreadyUsedRaceNames = new HashSet<>();
        for (RaceColumn column : regattaLeaderboard.getRaceColumns()) {
            alreadyUsedRaceNames.add(column.getName());
            final Matcher matcher = pattern.matcher(column.getName());
            if (matcher.matches()) {
                prefix = matcher.group(1);
                currentCount = Integer.parseInt(matcher.group(2));
            }
        }
        if (prefix == null) {
            prefix = "R";
        }
        currentCount++;
        return new SliceRacePreperationDTO(prefix + currentCount, alreadyUsedRaceNames);
    }

    @Override
    public Boolean checkIfRaceIsTracking(RegattaAndRaceIdentifier race) {
        getSecurityService().checkCurrentUserReadPermission(race);
        boolean result = false;
        DynamicTrackedRace trace = getService().getTrackedRace(race);
        if (trace != null) {
            final TrackedRaceStatusEnum status = trace.getStatus().getStatus();
            if (status == TrackedRaceStatusEnum.LOADING || status == TrackedRaceStatusEnum.TRACKING) {
                result = true;
            }
        }
        return result;
    }

    @Override
    public void service(ServletRequest req, ServletResponse res) throws ServletException, IOException {
        ShardingType identifiedShardingType = null;
        try {
            if (req instanceof HttpServletRequest) {
                identifiedShardingType = ShardingContext.identifyAndSetShardingConstraint(((HttpServletRequest) req).getPathInfo());
            }
            super.service(req, res);
        } finally {
            if (identifiedShardingType != null) {
                ShardingContext.clearShardingConstraint(identifiedShardingType);
            }
        }
    }

    /**
     * Takes a list of source URLs, the resizing task and the sizes of the resized images to create a ImageDTO for every
     * resized image
     *
     * @author Robin Fleige (D067799)
     *
     * @param sourceRefs
     *            list of source URLs
     * @param resizingTask
     *            the resizing task, with information about resizes and the original ImageDTO
     * @param images
     *            the BufferedImages, used to get their width and height
     * @returns a List of ImageDTOs that contains an ImageDTO per resized image
     */
    protected Set<ImageDTO> createImageDTOsFromURLsAndResizingTask(final List<String> sourceRefs,
            final ImageResizingTaskDTO resizingTask, final List<BufferedImage> images) {
        final Set<ImageDTO> imageDTOs = new HashSet<ImageDTO>();
        for (int i = 0; i < sourceRefs.size(); i++) {
            final ImageDTO imageDTO = resizingTask.cloneImageDTO();
            for (MediaTagConstants tag : MediaTagConstants.values()) {
                imageDTO.getTags().remove(tag.getName());
            }
            imageDTO.getTags().add(resizingTask.getResizingTask().get(i).getName());
            imageDTO.setSourceRef(sourceRefs.get(i));
            imageDTO.setSizeInPx(images.get(i).getWidth(), images.get(i).getHeight());
            imageDTOs.add(imageDTO);
        }
        return imageDTOs;
    }

    @Override
    public List<TagDTO> getPrivateTags(String leaderboardName, String raceColumnName, String fleetName) {
        List<TagDTO> result = new ArrayList<TagDTO>();
        try {
            result.addAll(getService().getTaggingService().getPrivateTags(leaderboardName, raceColumnName, fleetName));
        } catch (Exception e) {
            logger.log(Level.WARNING, "Problem obtaining private tags for leaderboard "+leaderboardName+", race column "+raceColumnName+
                    ", fleet "+fleetName, e);
            // do nothing as method will always return at least an empty list
        }
        return result;
    }

    @Override
    public RaceTimesInfoDTO getRaceTimesInfoIncludingTags(RegattaAndRaceIdentifier raceIdentifier,
            TimePoint searchSince) {
        RaceTimesInfoDTO raceTimesInfo = getRaceTimesInfo(raceIdentifier);
        raceTimesInfo.setTags(getService().getTaggingService().getPublicTags(raceIdentifier, searchSince));
        return raceTimesInfo;
    }

    @Override
    public List<RaceTimesInfoDTO> getRaceTimesInfosIncludingTags(Collection<RegattaAndRaceIdentifier> raceIdentifiers,
            Map<RegattaAndRaceIdentifier, TimePoint> searchSinceMap) {
        List<RaceTimesInfoDTO> raceTimesInfos = new ArrayList<RaceTimesInfoDTO>();
        for (RegattaAndRaceIdentifier raceIdentifier : raceIdentifiers) {
            RaceTimesInfoDTO raceTimesInfo = getRaceTimesInfoIncludingTags(raceIdentifier,
                    searchSinceMap.get(raceIdentifier));
            if (raceTimesInfo != null) {
                raceTimesInfos.add(raceTimesInfo);
            }
        }
        return raceTimesInfos;
    }

    @Override
    public MailInvitationType getMailType() {
        MailInvitationType type = MailInvitationType
                .valueOf(System.getProperty(MAILTYPE_PROPERTY, MailInvitationType.SailInsight3.name()));
        return type;
    }

    @Override
    public String openRegattaRegistrationQrCode(String url) {
        String result;
        try {
            result = createEncodedQRCodeFromUrl(url, 600);
        } catch (Exception e) {
            logger.log(Level.WARNING, "Error while generating QR code for open regatta", e);
            result = null;
        }
        return result;
    }

    public String createRaceBoardLinkQrCode(String url) {
        String result;
        try {
            result = createEncodedQRCodeFromUrl(url, 400);
        } catch (Exception e) {
            logger.log(Level.WARNING, "Error while generating QR code for RaceBoard sharing", e);
            result = null;
        }
        return result;
    }

    public String createEncodedQRCodeFromUrl(String url, int size) throws Exception {
        final String result;
        DataInputStream imageIs = new DataInputStream(QRCodeGenerationUtil.create(url, size, "H"));
        byte[] targetArray = new byte[imageIs.available()];
        imageIs.readFully(targetArray);
        result = Base64Utils.toBase64(targetArray);
        return result;
    }

    protected Boolean isSelfServiceServer() {
        final AccessControlListAnnotation serverAclOrNull = getSecurityService().getAccessControlList(getServerInfo().getIdentifier());
        final Boolean result;
        if (serverAclOrNull == null) {
            result = false;
        } else {
            final AccessControlList acl = serverAclOrNull.getAnnotation();
            final Set<String> grantedActionsForNullGroup = acl.getActionsByUserGroup().get(null);
            if (grantedActionsForNullGroup == null) {
                result = false;
            } else {
                result = grantedActionsForNullGroup.contains(ServerActions.CREATE_OBJECT.name());
            }
        }
        return result;
    }

    private Boolean isPublicServer() {
        final Boolean result;
        final RoleDefinition viewerRole = getSecurityService()
                .getRoleDefinition(SailingViewerRole.getInstance().getId());
        final UserGroup defaultServerTenant = getSecurityService().getServerGroup();
        if (viewerRole != null && defaultServerTenant != null) {
            result = defaultServerTenant.getRoleAssociation(viewerRole);
        } else {
            result = null;
        }
        return result;
    }

    @Override
    public BoatDTO getBoat(UUID boatId, String regattaName, String regattaRegistrationLinkSecret) {
        BoatDTO result = null;
        Leaderboard leaderboard = getService().getLeaderboardByName(regattaName);
        if (leaderboard != null && leaderboard instanceof RegattaLeaderboard) {
            boolean skipSecuritychecks = getService().skipChecksDueToCorrectSecret(regattaName,
                    regattaRegistrationLinkSecret);
            if (skipSecuritychecks || getService().getSecurityService().hasCurrentUserReadPermission(leaderboard)) {
                for (Boat boat : leaderboard.getAllBoats()) {
                    if (skipSecuritychecks || getService().getSecurityService().hasCurrentUserReadPermission(boat)) {
                        if (Util.equalsWithNull(boatId, boat.getId())) {
                            result = getBaseDomainFactory().convertToBoatDTO(boat);
                        }
                    }

                }
            }

        }
        return result;
    }

    @Override
    public MarkDTO getMark(UUID markId, String regattaName, String regattaRegistrationLinkSecret) {
        MarkDTO result = null;
        Leaderboard leaderboard = getService().getLeaderboardByName(regattaName);
        if (leaderboard != null && leaderboard instanceof RegattaLeaderboard) {
            boolean skipSecuritychecks = getService().skipChecksDueToCorrectSecret(regattaName,
                    regattaRegistrationLinkSecret);
            if (skipSecuritychecks || getService().getSecurityService().hasCurrentUserReadPermission(leaderboard)) {
                for (final RaceColumn raceColumn : leaderboard.getRaceColumns()) {
                    for (final Mark availableMark : raceColumn.getAvailableMarks()) {
                        if (Util.equalsWithNull(availableMark.getId(), markId)) {
                            result = convertToMarkDTO((RegattaLeaderboard) leaderboard, availableMark);
                            break;
                        }
                    }
                }
            }

        }
        return result;
    }

    @Override
    public QRCodeEvent getEvent(UUID eventId, String regattaName, String regattaRegistrationLinkSecret) {
        QRCodeEvent result = null;
        Event event = getService().getEvent(eventId);
        if (event != null) {
            boolean skipSecuritychecks = getService().skipChecksDueToCorrectSecret(regattaName,
                    regattaRegistrationLinkSecret);
            if (skipSecuritychecks || getService().getSecurityService().hasCurrentUserReadPermission(event)) {
                ImageDescriptor logoImage = event.findImageWithTag(MediaTagConstants.LOGO.getName());
                ImageDTO logo = logoImage != null ? HomeServiceUtil.convertToImageDTO(logoImage) : null;
                String name = HomeServiceUtil.getEventDisplayName(event, getService());
                String location = HomeServiceUtil.getLocation(event, getService());
                if ((location == null || location.isEmpty()) && event.getVenue() != null) {
                    location = event.getVenue().getName();
                }
                result = new QRCodeEvent(name, location, logo);
            }
        }
        return result;
    }

    @Override
    public CompetitorDTO getCompetitor(UUID competitorId, String regattaName, String regattaRegistrationLinkSecret) {
        CompetitorDTO result = null;
        Leaderboard leaderboard = getService().getLeaderboardByName(regattaName);
        if (leaderboard != null && leaderboard instanceof RegattaLeaderboard) {
            boolean skipSecuritychecks = getService().skipChecksDueToCorrectSecret(regattaName,
                    regattaRegistrationLinkSecret);
            if (skipSecuritychecks || getService().getSecurityService().hasCurrentUserReadPermission(leaderboard)) {
                for (Competitor competitor : leaderboard.getAllCompetitors()) {
                    if (skipSecuritychecks
                            || getService().getSecurityService().hasCurrentUserReadPermission(competitor)) {
                        if (Util.equalsWithNull(competitorId, competitor.getId())) {
                            result = getBaseDomainFactory().convertToCompetitorDTO(competitor);
                        }
                    }
                }
            }

        }
        return result;
    }

    @Override
    public boolean getTrackedRaceIsUsingMarkPassingCalculator(RegattaAndRaceIdentifier regattaNameAndRaceName) {
        return getExistingTrackedRace(regattaNameAndRaceName).isUsingMarkPassingCalculator();
    }

    @Override
    public ORCPerformanceCurveLegImpl[] getLegGeometry(String leaderboardName, String raceColumnName, String fleetName,
            int[] zeroBasedLegIndices, ORCPerformanceCurveLegTypes[] legTypes) {
        assert zeroBasedLegIndices.length == legTypes.length;
        ORCPerformanceCurveLegImpl[] result = null;
        final Leaderboard leaderboard = getService().getLeaderboardByName(leaderboardName);
        if (leaderboard != null) {
            getService().getSecurityService().checkCurrentUserReadPermission(leaderboard);
            final RaceColumn raceColumn = leaderboard.getRaceColumnByName(raceColumnName);
            if (raceColumn != null) {
                final Fleet fleet = raceColumn.getFleetByName(fleetName);
                if (fleet != null) {
                    final TrackedRace trackedRace = raceColumn.getTrackedRace(fleet);
                    if (trackedRace != null) {
                        result = new ORCPerformanceCurveLegImpl[zeroBasedLegIndices.length];
                        final LeaderboardDTOCalculationReuseCache cache = new LeaderboardDTOCalculationReuseCache(MillisecondsTimePoint.now());
                        for (int i=0; i<zeroBasedLegIndices.length; i++) {
                            result[i] = getLegGeometry(zeroBasedLegIndices[i], legTypes[i], trackedRace, cache);
                        }
                    }
                }
            }
        }
        return result;
    }

    @Override
    public ORCPerformanceCurveLegImpl[] getLegGeometry(RegattaAndRaceIdentifier regattaNameAndRaceName, int[] zeroBasedLegIndices,
            ORCPerformanceCurveLegTypes[] legTypes) {
        final LeaderboardDTOCalculationReuseCache cache = new LeaderboardDTOCalculationReuseCache(MillisecondsTimePoint.now());
        final TrackedRace trackedRace = getExistingTrackedRace(regattaNameAndRaceName);
        getService().getSecurityService().checkCurrentUserReadPermission(trackedRace);
        final ORCPerformanceCurveLegImpl[] result = new ORCPerformanceCurveLegImpl[zeroBasedLegIndices.length];
        for (int i=0; i<zeroBasedLegIndices.length; i++) {
            result[i] = getLegGeometry(zeroBasedLegIndices[i], legTypes[i], trackedRace, cache);
        }
        return result;
    }

    private ORCPerformanceCurveLegImpl getLegGeometry(int zeroBasedLegIndex, ORCPerformanceCurveLegTypes legType,
            final TrackedRace trackedRace, WindLegTypeAndLegBearingAndORCPerformanceCurveCache cache) {
        final ORCPerformanceCurveLegImpl result;
        if (trackedRace != null) {
            final Leg leg = trackedRace.getRace().getCourse().getLeg(zeroBasedLegIndex);
            final TrackedLeg trackedLeg = trackedRace.getTrackedLeg(leg);
            final Distance distance = trackedLeg.getWindwardDistance(ORCPerformanceCurveLegTypes.getLegType(legType),
                    trackedLeg.getReferenceTimePoint(), cache);
            Bearing twa;
            try {
                twa = trackedLeg.getTWA(trackedLeg.getReferenceTimePoint());
            } catch (NoWindException e) {
                twa = null;
            }
            result = new ORCPerformanceCurveLegImpl(distance, twa);
        } else {
            result = null;
        }
        return result;
    }

    @Override
    public Map<Integer, ORCPerformanceCurveLegImpl> getORCPerformanceCurveLegInfo(String leaderboardName,
            String raceColumnName, String fleetName) throws NotFoundException {
        final Leaderboard leaderboard = getLeaderboardByName(leaderboardName);
        getService().getSecurityService().checkCurrentUserReadPermission(leaderboard);
        return getORCPerformanceCurveLegInfo(Collections.singleton(getRaceLog(leaderboardName, raceColumnName, fleetName)));
    }

    private Map<Integer, ORCPerformanceCurveLegImpl> getORCPerformanceCurveLegInfo(Iterable<RaceLog> raceLogs) {
        final Map<Integer, ORCPerformanceCurveLegImpl> result = new HashMap<>();
        for (final RaceLog raceLog : raceLogs) {
            for (final Entry<Integer, ORCPerformanceCurveLeg> e : new RaceLogORCLegDataAnalyzer(raceLog).analyze().entrySet()) {
                if (e.getValue().getType() == ORCPerformanceCurveLegTypes.TWA) {
                    result.put(e.getKey(), new ORCPerformanceCurveLegImpl(e.getValue().getLength(), e.getValue().getTwa()));
                } else {
                    result.put(e.getKey(), new ORCPerformanceCurveLegImpl(e.getValue().getLength(), e.getValue().getType()));
                }
            }
        }
        return result;
    }

    @Override
    public Map<Integer, ORCPerformanceCurveLegImpl> getORCPerformanceCurveLegInfo(RegattaAndRaceIdentifier raceIdentifier) {
        return getORCPerformanceCurveLegInfo(getTrackedRace(raceIdentifier).getAttachedRaceLogs());
    }

    @Override
    public Collection<ORCCertificate> getORCCertificates(String json) throws org.json.simple.parser.ParseException, JsonDeserializationException {
        final JSONObject jsonObject = (JSONObject) new JSONParser().parse(json);
        final JSONArray certificates = (JSONArray) jsonObject.get(ORCCertificateUploadConstants.CERTIFICATES);
        final ORCCertificateJsonDeserializer deserializer = new ORCCertificateJsonDeserializer();
        final List<ORCCertificate> result = new ArrayList<>();
        for (final Object o : certificates) {
            final JSONObject certificateJson = (JSONObject) o;
            result.add(deserializer.deserialize(certificateJson));
        }
        return result;
    }

    @Override
    public Map<String, ORCCertificate> getORCCertificateAssignmentsByBoatIdAsString(RegattaIdentifier regattaIdentifier) throws NotFoundException {
        final Regatta regatta = (Regatta) regattaIdentifier.getRegatta(getService());
        if (regatta == null) {
            throw new NotFoundException("Regatta named "+regattaIdentifier+" not found");
        }
        getService().getSecurityService().checkCurrentUserReadPermission(regatta);
        final Map<String, ORCCertificate> result = new HashMap<>();
        final Map<Serializable, Boat> boatsById = new HashMap<>();
        for (final Boat boat : regatta.getAllBoats()) {
            boatsById.put(boat.getId(), boat);
        }
        for (final Entry<Boat, ORCCertificate> e : new RegattaLogORCCertificateAssignmentFinder(regatta.getRegattaLog(), boatsById).analyze().entrySet()) {
            result.put(e.getKey().getId().toString(), e.getValue());
        }
        return result;
    }

    @Override
    public Map<String, ORCCertificate> getORCCertificateAssignmentsByBoatIdAsString(String leaderboardName,
            String raceColumnName, String fleetName) throws NotFoundException {
        final RaceLog raceLog = getRaceLog(leaderboardName, raceColumnName, fleetName);
        final Leaderboard leaderboard = getLeaderboardByName(leaderboardName);
        getService().getSecurityService().checkCurrentUserReadPermission(leaderboard);
        final Map<String, ORCCertificate> result = new HashMap<>();
        final Map<Serializable, Boat> boatsById = new HashMap<>();
        for (final Boat boat : leaderboard.getAllBoats()) {
            boatsById.put(boat.getId(), boat);
        }
        for (final Entry<Boat, ORCCertificate> e : new RaceLogORCCertificateAssignmentFinder(raceLog, boatsById).analyze().entrySet()) {
            result.put(e.getKey().getId().toString(), e.getValue());
        }
        return result;
    }

    @FunctionalInterface
    public
    //??
    static interface LogEventConstructor<LogEventT extends AbstractLogEvent<VisitorT>, VisitorT> {
        LogEventT create(TimePoint createdAt, TimePoint logicalTimePoint, AbstractLogEventAuthor author, Serializable pId, ORCCertificate certificate, Boat boat);
    }

    @Override
    public ImpliedWindSource getImpliedWindSource(String leaderboardName, String raceColumnName, String fleetName) throws NotFoundException {
        final Leaderboard leaderboard = getLeaderboardByName(leaderboardName);
        getService().getSecurityService().checkCurrentUserReadPermission(leaderboard);
        final RaceLog raceLog = getRaceLog(leaderboardName, raceColumnName, fleetName);
        final ImpliedWindSource impliedWindSource = new RaceLogORCImpliedWindSourceFinder(raceLog).analyze();
        return impliedWindSource;
    }

    @Override
    public Map<BoatDTO, Set<ORCCertificate>> getSuggestedORCBoatCertificates(ArrayList<BoatDTO> boats) throws InterruptedException, ExecutionException {
        final ORCPublicCertificateDatabase db = ORCPublicCertificateDatabase.INSTANCE;
        final Map<BoatDTO, Set<ORCCertificate>> result = new HashMap<>();
        final Map<BoatDTO, Future<Set<ORCCertificate>>> futures = new HashMap<>();
        for (final BoatDTO boat : boats) {
            futures.put(boat, db.search(boat.getName(), boat.getSailId(),
                    getService().getBaseDomainFactory().getBoatClass(boat.getBoatClass().getName())));
        }
        for (final Entry<BoatDTO, Future<Set<ORCCertificate>>> boatAndFutures : futures.entrySet()) {
            final Set<ORCCertificate> certificatesForBoat = new HashSet<>();
            certificatesForBoat.addAll(boatAndFutures.getValue().get());
            result.put(boatAndFutures.getKey(), certificatesForBoat);
        }
        return result;
    }

    @Override
    public Set<ORCCertificate> searchORCBoatCertificates(CountryCode country, Integer yearOfIssuance,
            String referenceNumber, String yachtName, String sailNumber, String boatClassName) throws Exception {
        final ORCPublicCertificateDatabase db = ORCPublicCertificateDatabase.INSTANCE;
        final Set<ORCCertificate> result = new HashSet<>();
        final Iterable<CertificateHandle> searchResult = db.search(country, yearOfIssuance, referenceNumber, yachtName, sailNumber, boatClassName, /* includeInvalid */ false);
        Util.addAll(
                db.getCertificates(searchResult),
                result);
        result.remove(null); // in case some certificate wasn't found by reference number
        return result;
    }

    @Override
    public List<MarkTemplateDTO> getMarkTemplates() {
        return getSecurityService().mapAndFilterByReadPermissionForCurrentUser(
                getSharedSailingData().getAllMarkTemplates(), m -> convertToMarkTemplateDTO(m));
    }

    protected MarkTemplateDTO convertToMarkTemplateDTO(MarkTemplate markTemplate) {
        final MarkTemplateDTO markTemplateDTO = new MarkTemplateDTO(markTemplate.getId(), markTemplate.getName(),
                markTemplate.getShortName() == null || markTemplate.getShortName().isEmpty() ? markTemplate.getName()
                        : markTemplate.getShortName(),
                markTemplate.getColor(), markTemplate.getShape(), markTemplate.getPattern(), markTemplate.getType());

        SecurityDTOUtil.addSecurityInformation(getSecurityService(), markTemplateDTO);
        return markTemplateDTO;
    }

    protected CommonMarkProperties convertDtoToCommonMarkProperties(CommonMarkPropertiesDTO markProperties) {
        return new CommonMarkPropertiesImpl(markProperties.getName(), markProperties.getShortName(),
                markProperties.getColor(), markProperties.getShape(), markProperties.getPattern(),
                markProperties.getType());
    }

    protected DeviceIdentifier convertDtoToDeviceIdentifier(DeviceIdentifierDTO deviceIdentifier) {
        return deviceIdentifier != null ? new SmartphoneUUIDIdentifierImpl(UUID.fromString(deviceIdentifier.deviceId))
                : null;
    }

    @Override
    public List<MarkPropertiesDTO> getMarkProperties() {
        return getSecurityService().mapAndFilterByReadPermissionForCurrentUser(
                getSharedSailingData().getAllMarkProperties(), m -> convertToMarkPropertiesDTO(m));
    }

    protected MarkPropertiesDTO convertToMarkPropertiesDTO(MarkProperties markProperties) {
        final MarkPropertiesDTO markPropertiesDto = new MarkPropertiesDTO(markProperties.getId(),
                markProperties.getName(), markProperties.getTags(), markProperties.getShortName(),
                markProperties.getColor(), markProperties.getShape(), markProperties.getPattern(),
                markProperties.getType(), markProperties.getPositioningInformation() == null ? null :
                    markProperties.getPositioningInformation().accept(new PositioningVisitor<String>() {
                        @Override
                        public String visit(FixedPositioning fixedPositioning) {
                            return "FIXED_POSITION";
                        }

                        @Override
                        public String visit(TrackingDeviceBasedPositioning trackingDeviceBasedPositioning) {
                            return "DEVICE";
                        }
                    }));
        SecurityDTOUtil.addSecurityInformation(getSecurityService(), markPropertiesDto);
        return markPropertiesDto;
    }

    @Override
    public List<CourseTemplateDTO> getCourseTemplates() {
        return getSecurityService().mapAndFilterByReadPermissionForCurrentUser(
                getSharedSailingData().getAllCourseTemplates(), m -> convertToCourseTemplateDTO(m));
    }

    public CourseTemplateDTO convertToCourseTemplateDTO(CourseTemplate courseTemplate) {
        final Map<MarkTemplateDTO, MarkRoleDTO> convertedDefaultMarkRolesForMarkTemplates = courseTemplate.getDefaultMarkRolesForMarkTemplates().entrySet()
                .stream().collect(Collectors.toMap(entry -> convertToMarkTemplateDTO(entry.getKey()),
                        entry -> convertToMarkRoleDTO(entry.getValue())));
        final Map<MarkRoleDTO, MarkTemplateDTO> convertedDefaultMarkTemplatesForMarkRoles = courseTemplate.getDefaultMarkTemplatesForMarkRoles().entrySet()
                .stream().collect(Collectors.toMap(entry -> convertToMarkRoleDTO(entry.getKey()),
                        entry -> convertToMarkTemplateDTO(entry.getValue())));
        final List<MarkTemplateDTO> convertedMarkTemplates = StreamSupport
                .stream(courseTemplate.getMarkTemplates().spliterator(), false).map(this::convertToMarkTemplateDTO)
                .collect(Collectors.toList());
        final List<WaypointTemplateDTO> convertedWaypointTemplates = StreamSupport
                .stream(courseTemplate.getWaypointTemplates().spliterator(), false)
                .map(this::convertToWaypointTemplateDTO).collect(Collectors.toList());
        // convert optional image url
        final String optionalImageURL = courseTemplate.getOptionalImageURL() != null
                ? courseTemplate.getOptionalImageURL().toExternalForm()
                : null;
        final CourseTemplateDTO result = new CourseTemplateDTO(courseTemplate.getId(), courseTemplate.getName(),
                courseTemplate.getShortName(), convertedMarkTemplates, convertedWaypointTemplates,
                convertedDefaultMarkRolesForMarkTemplates, convertedDefaultMarkTemplatesForMarkRoles, optionalImageURL,
                courseTemplate.getTags(),
                convertToRepeatablePartDTO(courseTemplate.getRepeatablePart()), courseTemplate.getDefaultNumberOfLaps());
        SecurityDTOUtil.addSecurityInformation(getSecurityService(), result);
        return result;
    }

    private RepeatablePartDTO convertToRepeatablePartDTO(RepeatablePart repeatablePart) {
        return repeatablePart != null
                ? new RepeatablePartDTO(repeatablePart.getZeroBasedIndexOfRepeatablePartStart(),
                        repeatablePart.getZeroBasedIndexOfRepeatablePartEnd())
                : null;
    }

    private WaypointTemplateDTO convertToWaypointTemplateDTO(WaypointTemplate waypointTemplate) {
        return new WaypointTemplateDTO(waypointTemplate.getControlPointTemplate().getName(),
                waypointTemplate.getControlPointTemplate().getShortName(),
                StreamSupport.stream(waypointTemplate.getControlPointTemplate().getMarkRoles().spliterator(), false)
                        .map(this::convertToMarkRoleDTO).collect(Collectors.toList()),
                waypointTemplate.getPassingInstruction());
    }

    protected WaypointTemplate convertToWaypointTemplate(WaypointTemplateDTO waypointTemplate, final MarkRolePairFactory markRolePairFactory) {
        final List<MarkRole> resolvedMarkRoles = waypointTemplate.getMarkRolesForControlPoint().stream()
                .map(t -> getSharedSailingData().getMarkRoleById(t.getUuid())).collect(Collectors.toList());
        final ControlPointTemplate controlPointTemplate;
        if (resolvedMarkRoles.size() == 1) {
            controlPointTemplate = resolvedMarkRoles.get(0);
        } else if (resolvedMarkRoles.size() == 2) {
            controlPointTemplate = markRolePairFactory.create(waypointTemplate.getName(),
                    waypointTemplate.getShortName(), resolvedMarkRoles.get(0), resolvedMarkRoles.get(1));
        } else {
            throw new IllegalArgumentException("Waypoints must contain one or two marks");
        }

        return new WaypointTemplateImpl(controlPointTemplate, waypointTemplate.getPassingInstruction());
    }

    protected RepeatablePart convertToRepeatablePart(RepeatablePartDTO repeatablePart) {
        return new RepeatablePartImpl(repeatablePart.getZeroBasedIndexOfRepeatablePartStart(),
                repeatablePart.getZeroBasedIndexOfRepeatablePartEnd());
    }

    protected MarkRoleDTO convertToMarkRoleDTO(final MarkRole markRole) {
        final MarkRoleDTO markRoleDTO = new MarkRoleDTO(markRole.getId(), markRole.getName(), markRole.getShortName());
        SecurityDTOUtil.addSecurityInformation(getSecurityService(), markRoleDTO);
        return markRoleDTO;
    }

    @Override
    public List<MarkRoleDTO> getMarkRoles() {
        return getSecurityService().mapAndFilterByReadPermissionForCurrentUser(getSharedSailingData().getAllMarkRoles(),
                m -> convertToMarkRoleDTO(m));
    }

    @Override
    public EventDTO getEventById(UUID id, boolean withStatisticalData) throws MalformedURLException, UnauthorizedException {
        EventDTO result = null;
        Event event = getService().getEvent(id);
        if (event != null) {
            if (SecurityUtils.getSubject()
                    .isPermitted(SecuredDomainType.EVENT.getStringPermissionForObject(DefaultActions.READ, event))) {
                result = convertToEventDTO(event, withStatisticalData);
                result.setBaseURL(getEventBaseURLFromEventOrRequest(event));
                result.setIsOnRemoteServer(false);
            } else {
                throw new UnauthorizedException("You are not permitted to view event " + id);
            }
        }
        return result;

    }

    @Override
    public boolean canSliceRace(RegattaAndRaceIdentifier raceIdentifier) {
        final Regatta regatta = getService().getRegattaByName(raceIdentifier.getRegattaName());
        final Leaderboard regattaLeaderboard = getService().getLeaderboardByName(raceIdentifier.getRegattaName());
        final DynamicTrackedRace trackedRace = getService().getTrackedRace(raceIdentifier);
        getSecurityService().checkCurrentUserUpdatePermission(raceIdentifier);
        getSecurityService().checkCurrentUserUpdatePermission(regattaLeaderboard);
        getSecurityService().checkCurrentUserUpdatePermission(regatta);

        final boolean result;
        if (regatta == null || !(regattaLeaderboard instanceof RegattaLeaderboard) || trackedRace == null
                || trackedRace.getStartOfTracking() == null || !isSmartphoneTrackingEnabled(trackedRace)) {
            result = false;
        } else {
            final Pair<RaceColumn, Fleet> raceColumnAndFleetOfRaceToSlice = regattaLeaderboard
                    .getRaceColumnAndFleet(trackedRace);
            result = (raceColumnAndFleetOfRaceToSlice != null); // is the TrackedRace associated to the given
                                                                // RegattaLeaderboard?
        }
        return result;
    }

    @Override
    public Integer getAdminConsoleChangeLogSize() {
        try (CloseableHttpClient client = HttpClients.createDefault()) {
            // FIXME this will break for any reverse proxy or port-mapping container between the client and this server!
            final int localPort = getThreadLocalRequest().getLocalPort();
            final URIBuilder url = new URIBuilder("http://127.0.0.1:"+localPort+"/release_notes_admin.html");
            final HttpGet request = new HttpGet(url.build());
            return client.execute(request, response -> EntityUtils.toString(response.getEntity())).length();
        } catch (IOException | URISyntaxException e) {
            logger.log(Level.WARNING, "Unable to determine admin change log size", e);
            return 0;
        }
    }

    @Override
    public List<YellowBrickConfigurationWithSecurityDTO> getPreviousYellowBrickConfigurations() {
        final Iterable<YellowBrickConfiguration> configs = getYellowBrickTrackingAdapter().getYellowBrickConfigurations();
        return getSecurityService().mapAndFilterByReadPermissionForCurrentUser(
                configs,
                ybConfig -> {
                    final YellowBrickConfigurationWithSecurityDTO config = new YellowBrickConfigurationWithSecurityDTO(
                        ybConfig.getName(), ybConfig.getRaceUrl(),
                        ybConfig.getUsername(), ybConfig.getPassword(), ybConfig.getCreatorName());
                    SecurityDTOUtil.addSecurityInformation(getSecurityService(), config);
                    return config;
                });
    }

    @Override
    public Pair<String, List<YellowBrickRaceRecordDTO>> listYellowBrickRacesInEvent(YellowBrickConfigurationWithSecurityDTO config) throws Exception {
        final YellowBrickRace raceMetadata = getYellowBrickTrackingAdapter().getRaceMetadata(config.getRaceUrl(),
                Optional.ofNullable(config.getUsername()), Optional.ofNullable(config.getPassword()));
        return new Pair<>(raceMetadata.getRaceUrl(),
                Collections.singletonList(new YellowBrickRaceRecordDTO(config.getName(),
                        raceMetadata.getRaceUrl(), hasRememberedRegatta(raceMetadata.getRaceId()),
                        raceMetadata.getTimePointOfLastFix(), raceMetadata.getNumberOfCompetitors())));
    }
}<|MERGE_RESOLUTION|>--- conflicted
+++ resolved
@@ -987,13 +987,8 @@
         List<RaceColumnDTO> raceColumns = convertToRaceColumnDTOs(series.getRaceColumns());
         SeriesDTO result = new SeriesDTO(series.getName(), fleets, raceColumns, series.isMedal(), series.isFleetsCanRunInParallel(),
                 series.getResultDiscardingRule() == null ? null : series.getResultDiscardingRule().getDiscardIndexResultsStartingWithHowManyRaces(),
-<<<<<<< HEAD
-                        series.isStartsWithZeroScore(), series.isFirstColumnIsNonDiscardableCarryForward(), series.hasSplitFleetContiguousScoring(),
+                        series.isStartsWithZeroScore(), series.isFirstColumnNonDiscardableCarryForward(), series.hasSplitFleetContiguousScoring(),
                         series.hasCrossFleetMergedRanking(), series.getMaximumNumberOfDiscards(), series.isOneAlwaysStaysOne());
-=======
-                        series.isStartsWithZeroScore(), series.isFirstColumnNonDiscardableCarryForward(), series.hasSplitFleetContiguousScoring(),
-                        series.getMaximumNumberOfDiscards(), series.isOneAlwaysStaysOne());
->>>>>>> 53c6bfa3
         return result;
     }
 
@@ -1872,141 +1867,12 @@
                 if (fromPerCompetitorIdAsString.containsKey(competitor.getId().toString())) {
                     final CompetitorDTO competitorDTO = baseDomainFactory.convertToCompetitorDTO(competitor);
                     final GPSFixTrack<Competitor, GPSFixMoving> track = trackedRace.getTrack(competitor);
-<<<<<<< HEAD
-                    TimePoint fromTimePoint = new MillisecondsTimePoint(fromPerCompetitorIdAsString.get(competitorDTO.getIdAsString()));
-                    TimePoint toTimePointExcluding = new MillisecondsTimePoint(toPerCompetitorIdAsString.get(competitorDTO.getIdAsString()));
-                    // copy the fixes into a list while holding the monitor; then release the monitor to avoid deadlocks
-                    // during wind estimations required for tack determination
-                    List<GPSFixMoving> fixes = new ArrayList<GPSFixMoving>();
-                    track.lockForRead();
-                    try {
-                        Iterator<GPSFixMoving> fixIter = track.getFixesIterator(fromTimePoint, /* inclusive */true);
-                        while (fixIter.hasNext()) {
-                            GPSFixMoving fix = fixIter.next();
-                            if (fix.getTimePoint().before(toTimePointExcluding) ||
-                                    (extrapolate && fix.getTimePoint().equals(toTimePointExcluding))) {
-                                logger.finest(()->""+competitor.getName()+": " + fix);
-                                fixes.add(fix);
-                            } else {
-                                break;
-                            }
-                        }
-                    } finally {
-                        track.unlockAfterRead();
-                    }
-                    final Set<GPSFixMoving> extrapolatedFixes;
-                    if (fixes.isEmpty()) {
-                        // then there was no (smoothened) fix between fromTimePoint and toTimePointExcluding; estimate...
-                        TimePoint middle = new MillisecondsTimePoint((toTimePointExcluding.asMillis()+fromTimePoint.asMillis())/2);
-                        Position estimatedPosition = track.getEstimatedPosition(middle, extrapolate);
-                        SpeedWithBearing estimatedSpeed = track.getEstimatedSpeed(middle);
-                        if (estimatedPosition != null && estimatedSpeed != null) {
-                            GPSFixMoving estimatedFix = new GPSFixMovingImpl(estimatedPosition, middle, estimatedSpeed);
-                            if (logger.getLevel() != null && logger.getLevel().equals(Level.FINEST)) {
-                                logger.finest(""+competitor.getName()+": " + estimatedFix+" (estimated)");
-                            }
-                            fixes.add(estimatedFix);
-                            extrapolatedFixes = Collections.singleton(estimatedFix);
-                        } else {
-                            extrapolatedFixes = Collections.emptySet();
-                        }
-                    } else {
-                        extrapolatedFixes = Collections.emptySet();
-                    }
-                    Iterator<GPSFixMoving> fixIter = fixes.iterator();
-                    if (fixIter.hasNext()) {
-                        GPSFixMoving fix = fixIter.next();
-                        while (fix != null && (fix.getTimePoint().before(toTimePointExcluding) ||
-                                (fix.getTimePoint().equals(toTimePointExcluding) && toTimePointExcluding.equals(fromTimePoint)))) {
-                            final Wind wind = trackedRace.getWind(fix.getPosition(), fix.getTimePoint());
-                            final SpeedWithBearing estimatedSpeed = track.getEstimatedSpeed(fix.getTimePoint());
-                            Tack tack = wind == null? null : trackedRace.getTack(estimatedSpeed, wind, fix.getTimePoint());
-                            TrackedLegOfCompetitor trackedLegOfCompetitor = trackedRace.getTrackedLeg(competitor,
-                                    fix.getTimePoint());
-                            LegType legType;
-                            if (trackedLegOfCompetitor != null && trackedLegOfCompetitor.getLeg() != null) {
-                                TimePoint quantifiedTimePoint = quantifyTimePointWithResolution(fix.getTimePoint(), /* resolutionInMilliseconds */60000);
-                                Pair<Leg, TimePoint> cacheKey = new Pair<Leg, TimePoint>(trackedLegOfCompetitor.getLeg(), quantifiedTimePoint);
-                                legType = legTypeCache.get(cacheKey);
-                                if (legType == null) {
-                                    try {
-                                        legType = trackedRace.getTrackedLeg(trackedLegOfCompetitor.getLeg()).getLegType(fix.getTimePoint());
-                                        legTypeCache.put(cacheKey, legType);
-                                    } catch (NoWindException nwe) {
-                                        // without wind, leave the leg type null, meaning "unknown"
-                                        legType = null;
-                                    }
-                                }
-                            } else {
-                                legType = null;
-                            }
-                            WindDTO windDTO = wind == null ? null : createWindDTOFromAlreadyAveraged(wind, toTimePointExcluding);
-                            Double detailValue = null;
-                            if (detailType != null) {
-                                MillisecondsTimePoint time = new MillisecondsTimePoint(fix.getTimePoint().asMillis());
-                                WindLegTypeAndLegBearingAndORCPerformanceCurveCache cache = cachesByTimePoint.get(time);
-                                if (cache == null) {
-                                    cache = new LeaderboardDTOCalculationReuseCache(time);
-                                    cachesByTimePoint.put(time, cache);
-                                }
-                                try {
-                                    detailValue = getCompetitorRaceDataEntry(detailType, trackedRace, competitor,
-                                            fix.getTimePoint(), leaderboardGroupName, leaderboardGroupId, leaderboardName, cache);
-                                } catch (NoWindException nwe) {
-                                    detailValue = null;
-                                }
-                            }
-                            GPSFixDTOWithSpeedWindTackAndLegType fixDTO = createGPSFixDTO(fix, estimatedSpeed, windDTO, tack, legType, /* extrapolate */ extrapolatedFixes.contains(fix), detailValue);
-                            fixesForCompetitor.add(fixDTO);
-                            if (fixIter.hasNext()) {
-                                fix = fixIter.next();
-                            } else {
-                                // check if fix was at date and if extrapolation is requested;
-                                if (!fix.getTimePoint().equals(toTimePointExcluding) && extrapolate) {
-                                    Position position = track.getEstimatedPosition(toTimePointExcluding, extrapolate);
-                                    Wind wind2 = trackedRace.getWind(position, toTimePointExcluding);
-                                    SpeedWithBearing estimatedSpeed2 = track.getEstimatedSpeed(toTimePointExcluding);
-                                    Tack tack2 = wind2 == null ? null : trackedRace.getTack(estimatedSpeed2, wind2, toTimePointExcluding);
-                                    LegType legType2;
-                                    if (trackedLegOfCompetitor != null && trackedLegOfCompetitor.getLeg() != null) {
-                                        TimePoint quantifiedTimePoint = quantifyTimePointWithResolution(
-                                                fix.getTimePoint(), /* resolutionInMilliseconds */
-                                                60000);
-                                        Pair<Leg, TimePoint> cacheKey = new Pair<Leg, TimePoint>(
-                                                trackedLegOfCompetitor.getLeg(), quantifiedTimePoint);
-                                        legType2 = legTypeCache.get(cacheKey);
-                                        if (legType2 == null) {
-                                            try {
-                                                legType2 = trackedRace.getTrackedLeg(trackedLegOfCompetitor.getLeg()).getLegType(fix.getTimePoint());
-                                                legTypeCache.put(cacheKey, legType2);
-                                            } catch (NoWindException nwe) {
-                                                // no wind information; leave leg type null, meaning "unknown"
-                                                legType2 = null;
-                                            }
-                                        }
-                                    } else {
-                                        legType2 = null;
-                                    }
-                                    WindDTO windDTO2 = wind2 == null ? null : createWindDTOFromAlreadyAveraged(wind2, toTimePointExcluding);
-                                    GPSFixDTOWithSpeedWindTackAndLegType extrapolated = new GPSFixDTOWithSpeedWindTackAndLegType(
-                                            toPerCompetitorIdAsString.get(competitorDTO.getIdAsString()),
-                                            position==null?null:position,
-                                                    estimatedSpeed2==null?null:createSpeedWithBearingDTO(estimatedSpeed2), windDTO2,
-                                                            tack2, legType2, /* extrapolated */ true);
-                                    fixesForCompetitor.add(extrapolated);
-                                }
-                                fix = null;
-                            }
-                        }
-                    }
-=======
                     final TimePoint fromTimePoint = new MillisecondsTimePoint(fromPerCompetitorIdAsString.get(competitorDTO.getIdAsString()));
                     final TimePoint toTimePointExcluding = new MillisecondsTimePoint(toPerCompetitorIdAsString.get(competitorDTO.getIdAsString()));
                     result.put(competitorDTO,
                             new GPSFixDTOWithSpeedWindTackAndLegTypeIterable(competitor, this, trackedRace, detailType,
                                     track, fromTimePoint, toTimePointExcluding, extrapolate,
                                     leaderboardName, leaderboardGroupName, leaderboardGroupId));
->>>>>>> 53c6bfa3
                 }
             }
         }
