package com.sap.sailing.gwt.ui.server;

import java.io.FilterInputStream;
import java.io.IOException;
import java.io.InputStream;
import java.io.InputStreamReader;
import java.io.ObjectOutputStream;
import java.io.Serializable;
import java.io.UnsupportedEncodingException;
import java.net.HttpURLConnection;
import java.net.MalformedURLException;
import java.net.URI;
import java.net.URISyntaxException;
import java.net.URL;
import java.net.URLConnection;
import java.net.URLEncoder;
import java.net.UnknownHostException;
import java.text.ParseException;
import java.util.ArrayList;
import java.util.Arrays;
import java.util.Calendar;
import java.util.Collection;
import java.util.Collections;
import java.util.Date;
import java.util.HashMap;
import java.util.HashSet;
import java.util.Iterator;
import java.util.LinkedHashMap;
import java.util.List;
import java.util.Locale;
import java.util.Map;
import java.util.Map.Entry;
import java.util.NavigableSet;
import java.util.Set;
import java.util.UUID;
import java.util.concurrent.Callable;
import java.util.concurrent.ConcurrentHashMap;
import java.util.concurrent.ExecutionException;
import java.util.concurrent.Executor;
import java.util.concurrent.Future;
import java.util.concurrent.FutureTask;
import java.util.concurrent.LinkedBlockingQueue;
import java.util.concurrent.RunnableFuture;
import java.util.concurrent.ThreadPoolExecutor;
import java.util.concurrent.TimeUnit;
import java.util.logging.Level;
import java.util.logging.Logger;
import java.util.regex.Matcher;
import java.util.regex.Pattern;
import java.util.zip.GZIPInputStream;

import javax.servlet.ServletContext;

import org.apache.http.client.ClientProtocolException;
import org.osgi.framework.BundleContext;
import org.osgi.framework.InvalidSyntaxException;
import org.osgi.framework.ServiceReference;
import org.osgi.util.tracker.ServiceTracker;

import com.sap.sailing.domain.abstractlog.AbstractLog;
import com.sap.sailing.domain.abstractlog.AbstractLogEvent;
import com.sap.sailing.domain.abstractlog.MultiLogAnalyzer;
import com.sap.sailing.domain.abstractlog.impl.AllEventsOfTypeFinder;
import com.sap.sailing.domain.abstractlog.impl.LogEventAuthorImpl;
import com.sap.sailing.domain.abstractlog.race.RaceLog;
import com.sap.sailing.domain.abstractlog.race.RaceLogEvent;
import com.sap.sailing.domain.abstractlog.race.RaceLogEventFactory;
import com.sap.sailing.domain.abstractlog.race.RaceLogFixedMarkPassingEvent;
import com.sap.sailing.domain.abstractlog.race.RaceLogFlagEvent;
import com.sap.sailing.domain.abstractlog.race.RaceLogSuppressedMarkPassingsEvent;
import com.sap.sailing.domain.abstractlog.race.analyzing.impl.AbortingFlagFinder;
import com.sap.sailing.domain.abstractlog.race.analyzing.impl.LastPublishedCourseDesignFinder;
import com.sap.sailing.domain.abstractlog.race.analyzing.impl.MarkPassingDataFinder;
import com.sap.sailing.domain.abstractlog.race.analyzing.impl.TrackingTimesFinder;
import com.sap.sailing.domain.abstractlog.race.impl.RaceLogFixedMarkPassingEventImpl;
import com.sap.sailing.domain.abstractlog.race.state.ReadonlyRaceState;
import com.sap.sailing.domain.abstractlog.race.state.impl.ReadonlyRaceStateImpl;
import com.sap.sailing.domain.abstractlog.race.state.racingprocedure.FlagPoleState;
import com.sap.sailing.domain.abstractlog.race.state.racingprocedure.gate.ReadonlyGateStartRacingProcedure;
import com.sap.sailing.domain.abstractlog.race.state.racingprocedure.rrs26.ReadonlyRRS26RacingProcedure;
import com.sap.sailing.domain.abstractlog.race.tracking.RaceLogCloseOpenEndedDeviceMappingEvent;
import com.sap.sailing.domain.abstractlog.race.tracking.RaceLogDefineMarkEvent;
import com.sap.sailing.domain.abstractlog.race.tracking.analyzing.impl.RaceLogDefinedMarkFinder;
import com.sap.sailing.domain.abstractlog.race.tracking.analyzing.impl.RaceLogOpenEndedDeviceMappingCloser;
import com.sap.sailing.domain.abstractlog.race.tracking.analyzing.impl.RaceLogTrackingStateAnalyzer;
import com.sap.sailing.domain.abstractlog.regatta.RegattaLog;
import com.sap.sailing.domain.abstractlog.regatta.RegattaLogEvent;
import com.sap.sailing.domain.abstractlog.regatta.events.RegattaLogCloseOpenEndedDeviceMappingEvent;
import com.sap.sailing.domain.abstractlog.regatta.events.RegattaLogRegisterCompetitorEvent;
import com.sap.sailing.domain.abstractlog.regatta.events.impl.RegattaLogDeviceCompetitorMappingEventImpl;
import com.sap.sailing.domain.abstractlog.regatta.events.impl.RegattaLogDeviceMarkMappingEventImpl;
import com.sap.sailing.domain.abstractlog.regatta.tracking.analyzing.impl.RegattaLogOpenEndedDeviceMappingCloser;
import com.sap.sailing.domain.abstractlog.shared.analyzing.DeviceCompetitorMappingFinder;
import com.sap.sailing.domain.abstractlog.shared.analyzing.DeviceMarkMappingFinder;
import com.sap.sailing.domain.abstractlog.shared.analyzing.RegisteredCompetitorsAnalyzer;
import com.sap.sailing.domain.base.Boat;
import com.sap.sailing.domain.base.BoatClass;
import com.sap.sailing.domain.base.Competitor;
import com.sap.sailing.domain.base.ControlPoint;
import com.sap.sailing.domain.base.ControlPointWithTwoMarks;
import com.sap.sailing.domain.base.Course;
import com.sap.sailing.domain.base.CourseArea;
import com.sap.sailing.domain.base.CourseBase;
import com.sap.sailing.domain.base.Event;
import com.sap.sailing.domain.base.EventBase;
import com.sap.sailing.domain.base.Fleet;
import com.sap.sailing.domain.base.LeaderboardGroupBase;
import com.sap.sailing.domain.base.LeaderboardSearchResult;
import com.sap.sailing.domain.base.LeaderboardSearchResultBase;
import com.sap.sailing.domain.base.Leg;
import com.sap.sailing.domain.base.Mark;
import com.sap.sailing.domain.base.Nationality;
import com.sap.sailing.domain.base.RaceColumn;
import com.sap.sailing.domain.base.RaceColumnInSeries;
import com.sap.sailing.domain.base.RaceDefinition;
import com.sap.sailing.domain.base.Regatta;
import com.sap.sailing.domain.base.RemoteSailingServerReference;
import com.sap.sailing.domain.base.SailingServerConfiguration;
import com.sap.sailing.domain.base.Series;
import com.sap.sailing.domain.base.Sideline;
import com.sap.sailing.domain.base.SpeedWithBearingWithConfidence;
import com.sap.sailing.domain.base.Waypoint;
import com.sap.sailing.domain.base.configuration.DeviceConfiguration;
import com.sap.sailing.domain.base.configuration.DeviceConfigurationMatcher;
import com.sap.sailing.domain.base.configuration.RegattaConfiguration;
import com.sap.sailing.domain.base.configuration.impl.DeviceConfigurationImpl;
import com.sap.sailing.domain.base.configuration.impl.DeviceConfigurationMatcherMulti;
import com.sap.sailing.domain.base.configuration.impl.DeviceConfigurationMatcherSingle;
import com.sap.sailing.domain.base.configuration.impl.ESSConfigurationImpl;
import com.sap.sailing.domain.base.configuration.impl.GateStartConfigurationImpl;
import com.sap.sailing.domain.base.configuration.impl.LeagueConfigurationImpl;
import com.sap.sailing.domain.base.configuration.impl.RRS26ConfigurationImpl;
import com.sap.sailing.domain.base.configuration.impl.RacingProcedureConfigurationImpl;
import com.sap.sailing.domain.base.configuration.impl.RegattaConfigurationImpl;
import com.sap.sailing.domain.base.impl.BoatImpl;
import com.sap.sailing.domain.base.impl.CourseDataImpl;
import com.sap.sailing.domain.base.impl.CourseImpl;
import com.sap.sailing.domain.base.impl.DynamicBoat;
import com.sap.sailing.domain.base.impl.DynamicPerson;
import com.sap.sailing.domain.base.impl.DynamicTeam;
import com.sap.sailing.domain.base.impl.FleetImpl;
import com.sap.sailing.domain.base.impl.PersonImpl;
import com.sap.sailing.domain.base.impl.RegattaImpl;
import com.sap.sailing.domain.base.impl.SailingServerConfigurationImpl;
import com.sap.sailing.domain.base.impl.SeriesImpl;
import com.sap.sailing.domain.base.impl.TeamImpl;
import com.sap.sailing.domain.common.Bearing;
import com.sap.sailing.domain.common.DataImportProgress;
import com.sap.sailing.domain.common.DetailType;
import com.sap.sailing.domain.common.Distance;
import com.sap.sailing.domain.common.LeaderboardNameConstants;
import com.sap.sailing.domain.common.LeaderboardType;
import com.sap.sailing.domain.common.LegIdentifier;
import com.sap.sailing.domain.common.LegType;
import com.sap.sailing.domain.common.ManeuverType;
import com.sap.sailing.domain.common.MaxPointsReason;
import com.sap.sailing.domain.common.NoWindException;
import com.sap.sailing.domain.common.PassingInstruction;
import com.sap.sailing.domain.common.PolarSheetsXYDiagramData;
import com.sap.sailing.domain.common.Position;
import com.sap.sailing.domain.common.RaceFetcher;
import com.sap.sailing.domain.common.RaceIdentifier;
import com.sap.sailing.domain.common.RankingMetrics;
import com.sap.sailing.domain.common.RegattaAndRaceIdentifier;
import com.sap.sailing.domain.common.RegattaFetcher;
import com.sap.sailing.domain.common.RegattaIdentifier;
import com.sap.sailing.domain.common.RegattaName;
import com.sap.sailing.domain.common.RegattaNameAndRaceName;
import com.sap.sailing.domain.common.RegattaScoreCorrections;
import com.sap.sailing.domain.common.RegattaScoreCorrections.ScoreCorrectionForCompetitorInRace;
import com.sap.sailing.domain.common.RegattaScoreCorrections.ScoreCorrectionsForRace;
import com.sap.sailing.domain.common.ScoreCorrectionProvider;
import com.sap.sailing.domain.common.ScoringSchemeType;
import com.sap.sailing.domain.common.Speed;
import com.sap.sailing.domain.common.SpeedWithBearing;
import com.sap.sailing.domain.common.Tack;
import com.sap.sailing.domain.common.Wind;
import com.sap.sailing.domain.common.WindSource;
import com.sap.sailing.domain.common.WindSourceType;
import com.sap.sailing.domain.common.abstractlog.NotRevokableException;
import com.sap.sailing.domain.common.configuration.DeviceConfigurationMatcherType;
import com.sap.sailing.domain.common.dto.BoatClassDTO;
import com.sap.sailing.domain.common.dto.BoatDTO;
import com.sap.sailing.domain.common.dto.CompetitorDTO;
import com.sap.sailing.domain.common.dto.FleetDTO;
import com.sap.sailing.domain.common.dto.FullLeaderboardDTO;
import com.sap.sailing.domain.common.dto.IncrementalLeaderboardDTO;
import com.sap.sailing.domain.common.dto.IncrementalOrFullLeaderboardDTO;
import com.sap.sailing.domain.common.dto.LeaderboardDTO;
import com.sap.sailing.domain.common.dto.RaceColumnDTO;
import com.sap.sailing.domain.common.dto.RaceColumnDTOFactory;
import com.sap.sailing.domain.common.dto.RaceColumnInSeriesDTO;
import com.sap.sailing.domain.common.dto.RaceDTO;
import com.sap.sailing.domain.common.dto.RaceLogTrackingInfoDTO;
import com.sap.sailing.domain.common.dto.RegattaCreationParametersDTO;
import com.sap.sailing.domain.common.dto.SeriesCreationParametersDTO;
import com.sap.sailing.domain.common.dto.TrackedRaceDTO;
import com.sap.sailing.domain.common.impl.DegreeBearingImpl;
import com.sap.sailing.domain.common.impl.DegreePosition;
import com.sap.sailing.domain.common.impl.KilometersPerHourSpeedImpl;
import com.sap.sailing.domain.common.impl.KnotSpeedImpl;
import com.sap.sailing.domain.common.impl.KnotSpeedWithBearingImpl;
import com.sap.sailing.domain.common.impl.MeterDistance;
import com.sap.sailing.domain.common.impl.PolarSheetsXYDiagramDataImpl;
import com.sap.sailing.domain.common.impl.WindImpl;
import com.sap.sailing.domain.common.impl.WindSourceImpl;
import com.sap.sailing.domain.common.media.MediaTrack;
import com.sap.sailing.domain.common.racelog.FlagPole;
import com.sap.sailing.domain.common.racelog.Flags;
import com.sap.sailing.domain.common.racelog.RaceLogRaceStatus;
import com.sap.sailing.domain.common.racelog.RacingProcedureType;
import com.sap.sailing.domain.common.racelog.tracking.DoesNotHaveRegattaLogException;
import com.sap.sailing.domain.common.racelog.tracking.MappableToDevice;
import com.sap.sailing.domain.common.racelog.tracking.NotDenotedForRaceLogTrackingException;
import com.sap.sailing.domain.common.racelog.tracking.RaceLogTrackingState;
import com.sap.sailing.domain.common.racelog.tracking.TransformationException;
import com.sap.sailing.domain.common.tracking.GPSFix;
import com.sap.sailing.domain.common.tracking.GPSFixMoving;
import com.sap.sailing.domain.common.tracking.impl.GPSFixImpl;
import com.sap.sailing.domain.common.tracking.impl.GPSFixMovingImpl;
import com.sap.sailing.domain.igtimiadapter.Account;
import com.sap.sailing.domain.igtimiadapter.IgtimiConnection;
import com.sap.sailing.domain.igtimiadapter.IgtimiConnectionFactory;
import com.sap.sailing.domain.leaderboard.FlexibleLeaderboard;
import com.sap.sailing.domain.leaderboard.Leaderboard;
import com.sap.sailing.domain.leaderboard.LeaderboardGroup;
import com.sap.sailing.domain.leaderboard.MetaLeaderboard;
import com.sap.sailing.domain.leaderboard.RegattaLeaderboard;
import com.sap.sailing.domain.leaderboard.ThresholdBasedResultDiscardingRule;
import com.sap.sailing.domain.leaderboard.caching.LeaderboardDTOCalculationReuseCache;
import com.sap.sailing.domain.leaderboard.caching.LiveLeaderboardUpdater;
import com.sap.sailing.domain.persistence.DomainObjectFactory;
import com.sap.sailing.domain.persistence.MongoObjectFactory;
import com.sap.sailing.domain.persistence.MongoRaceLogStoreFactory;
import com.sap.sailing.domain.persistence.MongoRegattaLogStoreFactory;
import com.sap.sailing.domain.polars.NotEnoughDataHasBeenAddedException;
import com.sap.sailing.domain.polars.PolarDataService;
import com.sap.sailing.domain.racelog.RaceLogStore;
import com.sap.sailing.domain.racelog.RaceStateOfSameDayHelper;
import com.sap.sailing.domain.racelogtracking.DeviceIdentifier;
import com.sap.sailing.domain.racelogtracking.DeviceIdentifierStringSerializationHandler;
import com.sap.sailing.domain.racelogtracking.DeviceMapping;
import com.sap.sailing.domain.racelogtracking.RaceLogTrackingAdapter;
import com.sap.sailing.domain.racelogtracking.RaceLogTrackingAdapterFactory;
import com.sap.sailing.domain.racelogtracking.impl.DeviceMappingImpl;
import com.sap.sailing.domain.ranking.RankingMetric.RankingInfo;
import com.sap.sailing.domain.ranking.RankingMetricsFactory;
import com.sap.sailing.domain.regattalike.HasRegattaLike;
import com.sap.sailing.domain.regattalike.IsRegattaLike;
import com.sap.sailing.domain.regattalike.LeaderboardThatHasRegattaLike;
import com.sap.sailing.domain.regattalog.RegattaLogStore;
import com.sap.sailing.domain.swisstimingadapter.StartList;
import com.sap.sailing.domain.swisstimingadapter.SwissTimingAdapter;
import com.sap.sailing.domain.swisstimingadapter.SwissTimingAdapterFactory;
import com.sap.sailing.domain.swisstimingadapter.SwissTimingArchiveConfiguration;
import com.sap.sailing.domain.swisstimingadapter.SwissTimingConfiguration;
import com.sap.sailing.domain.swisstimingadapter.SwissTimingFactory;
import com.sap.sailing.domain.swisstimingadapter.persistence.SwissTimingAdapterPersistence;
import com.sap.sailing.domain.swisstimingreplayadapter.SwissTimingReplayRace;
import com.sap.sailing.domain.swisstimingreplayadapter.SwissTimingReplayService;
import com.sap.sailing.domain.swisstimingreplayadapter.SwissTimingReplayServiceFactory;
import com.sap.sailing.domain.trackfiles.TrackFileImportDeviceIdentifier;
import com.sap.sailing.domain.trackfiles.TrackFileImportDeviceIdentifierImpl;
import com.sap.sailing.domain.trackimport.GPSFixImporter;
import com.sap.sailing.domain.tracking.DynamicTrackedRace;
import com.sap.sailing.domain.tracking.DynamicTrackedRegatta;
import com.sap.sailing.domain.tracking.GPSFixTrack;
import com.sap.sailing.domain.tracking.LineDetails;
import com.sap.sailing.domain.tracking.Maneuver;
import com.sap.sailing.domain.tracking.MarkPassing;
import com.sap.sailing.domain.tracking.MarkPassingManeuver;
import com.sap.sailing.domain.tracking.RaceHandle;
import com.sap.sailing.domain.tracking.RaceTracker;
import com.sap.sailing.domain.tracking.TrackedLeg;
import com.sap.sailing.domain.tracking.TrackedLegOfCompetitor;
import com.sap.sailing.domain.tracking.TrackedRace;
import com.sap.sailing.domain.tracking.WindLegTypeAndLegBearingCache;
import com.sap.sailing.domain.tracking.WindPositionMode;
import com.sap.sailing.domain.tracking.WindTrack;
import com.sap.sailing.domain.tracking.WindWithConfidence;
import com.sap.sailing.domain.tractracadapter.RaceRecord;
import com.sap.sailing.domain.tractracadapter.TracTracAdapter;
import com.sap.sailing.domain.tractracadapter.TracTracAdapterFactory;
import com.sap.sailing.domain.tractracadapter.TracTracConfiguration;
import com.sap.sailing.domain.tractracadapter.TracTracConnectionConstants;
import com.sap.sailing.gwt.ui.adminconsole.RaceLogSetTrackingTimesDTO;
import com.sap.sailing.gwt.ui.client.SailingService;
import com.sap.sailing.gwt.ui.shared.BulkScoreCorrectionDTO;
import com.sap.sailing.gwt.ui.shared.CompactRaceMapDataDTO;
import com.sap.sailing.gwt.ui.shared.CompetitorRaceDataDTO;
import com.sap.sailing.gwt.ui.shared.CompetitorsRaceDataDTO;
import com.sap.sailing.gwt.ui.shared.ControlPointDTO;
import com.sap.sailing.gwt.ui.shared.CourseAreaDTO;
import com.sap.sailing.gwt.ui.shared.CoursePositionsDTO;
import com.sap.sailing.gwt.ui.shared.DeviceConfigurationDTO;
import com.sap.sailing.gwt.ui.shared.DeviceConfigurationDTO.RegattaConfigurationDTO;
import com.sap.sailing.gwt.ui.shared.DeviceConfigurationMatcherDTO;
import com.sap.sailing.gwt.ui.shared.DeviceIdentifierDTO;
import com.sap.sailing.gwt.ui.shared.DeviceMappingDTO;
import com.sap.sailing.gwt.ui.shared.EventBaseDTO;
import com.sap.sailing.gwt.ui.shared.EventDTO;
import com.sap.sailing.gwt.ui.shared.GPSFixDTO;
import com.sap.sailing.gwt.ui.shared.GateDTO;
import com.sap.sailing.gwt.ui.shared.LeaderboardGroupBaseDTO;
import com.sap.sailing.gwt.ui.shared.LeaderboardGroupDTO;
import com.sap.sailing.gwt.ui.shared.LeaderboardSearchResultDTO;
import com.sap.sailing.gwt.ui.shared.LegInfoDTO;
import com.sap.sailing.gwt.ui.shared.ManeuverDTO;
import com.sap.sailing.gwt.ui.shared.MarkDTO;
import com.sap.sailing.gwt.ui.shared.MarkPassingTimesDTO;
import com.sap.sailing.gwt.ui.shared.MarkpassingManeuverDTO;
import com.sap.sailing.gwt.ui.shared.PathDTO;
import com.sap.sailing.gwt.ui.shared.QuickRankDTO;
import com.sap.sailing.gwt.ui.shared.QuickRanksDTO;
import com.sap.sailing.gwt.ui.shared.RaceCourseDTO;
import com.sap.sailing.gwt.ui.shared.RaceGroupDTO;
import com.sap.sailing.gwt.ui.shared.RaceGroupSeriesDTO;
import com.sap.sailing.gwt.ui.shared.RaceInfoDTO;
import com.sap.sailing.gwt.ui.shared.RaceInfoDTO.GateStartInfoDTO;
import com.sap.sailing.gwt.ui.shared.RaceInfoDTO.RRS26InfoDTO;
import com.sap.sailing.gwt.ui.shared.RaceInfoDTO.RaceInfoExtensionDTO;
import com.sap.sailing.gwt.ui.shared.RaceLogDTO;
import com.sap.sailing.gwt.ui.shared.RaceLogEventDTO;
import com.sap.sailing.gwt.ui.shared.RaceLogSetStartTimeAndProcedureDTO;
import com.sap.sailing.gwt.ui.shared.RaceMapDataDTO;
import com.sap.sailing.gwt.ui.shared.RaceTimesInfoDTO;
import com.sap.sailing.gwt.ui.shared.RaceWithCompetitorsDTO;
import com.sap.sailing.gwt.ui.shared.RaceboardDataDTO;
import com.sap.sailing.gwt.ui.shared.RegattaDTO;
import com.sap.sailing.gwt.ui.shared.RegattaLogDTO;
import com.sap.sailing.gwt.ui.shared.RegattaLogEventDTO;
import com.sap.sailing.gwt.ui.shared.RegattaOverviewEntryDTO;
import com.sap.sailing.gwt.ui.shared.RegattaScoreCorrectionDTO;
import com.sap.sailing.gwt.ui.shared.RegattaScoreCorrectionDTO.ScoreCorrectionEntryDTO;
import com.sap.sailing.gwt.ui.shared.RemoteSailingServerReferenceDTO;
import com.sap.sailing.gwt.ui.shared.ReplicaDTO;
import com.sap.sailing.gwt.ui.shared.ReplicationMasterDTO;
import com.sap.sailing.gwt.ui.shared.ReplicationStateDTO;
import com.sap.sailing.gwt.ui.shared.ScoreCorrectionProviderDTO;
import com.sap.sailing.gwt.ui.shared.SeriesDTO;
import com.sap.sailing.gwt.ui.shared.ServerConfigurationDTO;
import com.sap.sailing.gwt.ui.shared.SidelineDTO;
import com.sap.sailing.gwt.ui.shared.SimulatorResultsDTO;
import com.sap.sailing.gwt.ui.shared.SimulatorWindDTO;
import com.sap.sailing.gwt.ui.shared.SpeedWithBearingDTO;
import com.sap.sailing.gwt.ui.shared.StrippedLeaderboardDTO;
import com.sap.sailing.gwt.ui.shared.SwissTimingArchiveConfigurationDTO;
import com.sap.sailing.gwt.ui.shared.SwissTimingConfigurationDTO;
import com.sap.sailing.gwt.ui.shared.SwissTimingEventRecordDTO;
import com.sap.sailing.gwt.ui.shared.SwissTimingRaceRecordDTO;
import com.sap.sailing.gwt.ui.shared.SwissTimingReplayRaceDTO;
import com.sap.sailing.gwt.ui.shared.TracTracConfigurationDTO;
import com.sap.sailing.gwt.ui.shared.TracTracRaceRecordDTO;
import com.sap.sailing.gwt.ui.shared.TrackFileImportDeviceIdentifierDTO;
import com.sap.sailing.gwt.ui.shared.VenueDTO;
import com.sap.sailing.gwt.ui.shared.WaypointDTO;
import com.sap.sailing.gwt.ui.shared.WindDTO;
import com.sap.sailing.gwt.ui.shared.WindInfoForRaceDTO;
import com.sap.sailing.gwt.ui.shared.WindTrackInfoDTO;
import com.sap.sailing.manage2sail.EventResultDescriptor;
import com.sap.sailing.manage2sail.Manage2SailEventResultsParserImpl;
import com.sap.sailing.manage2sail.RaceResultDescriptor;
import com.sap.sailing.manage2sail.RegattaResultDescriptor;
import com.sap.sailing.resultimport.ResultUrlProvider;
import com.sap.sailing.resultimport.ResultUrlRegistry;
import com.sap.sailing.server.RacingEventService;
import com.sap.sailing.server.masterdata.MasterDataImporter;
import com.sap.sailing.server.operationaltransformation.AddColumnToLeaderboard;
import com.sap.sailing.server.operationaltransformation.AddColumnToSeries;
import com.sap.sailing.server.operationaltransformation.AddCourseAreas;
import com.sap.sailing.server.operationaltransformation.AddRemoteSailingServerReference;
import com.sap.sailing.server.operationaltransformation.AddSpecificRegatta;
import com.sap.sailing.server.operationaltransformation.AllowCompetitorResetToDefaults;
import com.sap.sailing.server.operationaltransformation.ConnectTrackedRaceToLeaderboardColumn;
import com.sap.sailing.server.operationaltransformation.CreateEvent;
import com.sap.sailing.server.operationaltransformation.CreateFlexibleLeaderboard;
import com.sap.sailing.server.operationaltransformation.CreateLeaderboardGroup;
import com.sap.sailing.server.operationaltransformation.CreateRegattaLeaderboard;
import com.sap.sailing.server.operationaltransformation.DisconnectLeaderboardColumnFromTrackedRace;
import com.sap.sailing.server.operationaltransformation.MoveColumnInSeriesDown;
import com.sap.sailing.server.operationaltransformation.MoveColumnInSeriesUp;
import com.sap.sailing.server.operationaltransformation.MoveLeaderboardColumnDown;
import com.sap.sailing.server.operationaltransformation.MoveLeaderboardColumnUp;
import com.sap.sailing.server.operationaltransformation.RemoveAndUntrackRace;
import com.sap.sailing.server.operationaltransformation.RemoveColumnFromSeries;
import com.sap.sailing.server.operationaltransformation.RemoveCourseAreas;
import com.sap.sailing.server.operationaltransformation.RemoveEvent;
import com.sap.sailing.server.operationaltransformation.RemoveLeaderboard;
import com.sap.sailing.server.operationaltransformation.RemoveLeaderboardColumn;
import com.sap.sailing.server.operationaltransformation.RemoveLeaderboardGroup;
import com.sap.sailing.server.operationaltransformation.RemoveRegatta;
import com.sap.sailing.server.operationaltransformation.RemoveRemoteSailingServerReference;
import com.sap.sailing.server.operationaltransformation.RemoveSeries;
import com.sap.sailing.server.operationaltransformation.RenameEvent;
import com.sap.sailing.server.operationaltransformation.RenameLeaderboard;
import com.sap.sailing.server.operationaltransformation.RenameLeaderboardColumn;
import com.sap.sailing.server.operationaltransformation.RenameLeaderboardGroup;
import com.sap.sailing.server.operationaltransformation.SetRaceIsKnownToStartUpwind;
import com.sap.sailing.server.operationaltransformation.SetSuppressedFlagForCompetitorInLeaderboard;
import com.sap.sailing.server.operationaltransformation.SetWindSourcesToExclude;
import com.sap.sailing.server.operationaltransformation.StopTrackingRace;
import com.sap.sailing.server.operationaltransformation.StopTrackingRegatta;
import com.sap.sailing.server.operationaltransformation.UpdateCompetitor;
import com.sap.sailing.server.operationaltransformation.UpdateCompetitorDisplayNameInLeaderboard;
import com.sap.sailing.server.operationaltransformation.UpdateEvent;
import com.sap.sailing.server.operationaltransformation.UpdateIsMedalRace;
import com.sap.sailing.server.operationaltransformation.UpdateLeaderboard;
import com.sap.sailing.server.operationaltransformation.UpdateLeaderboardCarryValue;
import com.sap.sailing.server.operationaltransformation.UpdateLeaderboardColumnFactor;
import com.sap.sailing.server.operationaltransformation.UpdateLeaderboardGroup;
import com.sap.sailing.server.operationaltransformation.UpdateLeaderboardMaxPointsReason;
import com.sap.sailing.server.operationaltransformation.UpdateLeaderboardScoreCorrection;
import com.sap.sailing.server.operationaltransformation.UpdateLeaderboardScoreCorrectionMetadata;
import com.sap.sailing.server.operationaltransformation.UpdateRaceDelayToLive;
import com.sap.sailing.server.operationaltransformation.UpdateSeries;
import com.sap.sailing.server.operationaltransformation.UpdateServerConfiguration;
import com.sap.sailing.server.operationaltransformation.UpdateSpecificRegatta;
import com.sap.sailing.server.simulation.SimulationService;
import com.sap.sailing.simulator.Path;
import com.sap.sailing.simulator.PathType;
import com.sap.sailing.simulator.PolarDiagram;
import com.sap.sailing.simulator.SimulationResults;
import com.sap.sailing.simulator.TimedPositionWithSpeed;
import com.sap.sailing.simulator.impl.PolarDiagramGPS;
import com.sap.sailing.simulator.impl.SparseSimulationDataException;
import com.sap.sailing.xrr.schema.RegattaResults;
import com.sap.sailing.xrr.structureimport.SeriesParameters;
import com.sap.sailing.xrr.structureimport.StructureImporter;
import com.sap.sailing.xrr.structureimport.buildstructure.SetRacenumberFromSeries;
import com.sap.sse.ServerInfo;
import com.sap.sse.common.CountryCode;
import com.sap.sse.common.Duration;
import com.sap.sse.common.NoCorrespondingServiceRegisteredException;
import com.sap.sse.common.TimePoint;
import com.sap.sse.common.TimeRange;
import com.sap.sse.common.TypeBasedServiceFinder;
import com.sap.sse.common.TypeBasedServiceFinderFactory;
import com.sap.sse.common.Util;
import com.sap.sse.common.Util.Pair;
import com.sap.sse.common.Util.Triple;
import com.sap.sse.common.impl.MillisecondsTimePoint;
import com.sap.sse.common.impl.TimeRangeImpl;
import com.sap.sse.common.mail.MailException;
import com.sap.sse.common.media.ImageDescriptor;
import com.sap.sse.common.media.ImageDescriptorImpl;
import com.sap.sse.common.media.MediaUtils;
import com.sap.sse.common.media.MimeType;
import com.sap.sse.common.media.VideoDescriptor;
import com.sap.sse.common.media.VideoDescriptorImpl;
import com.sap.sse.common.search.KeywordQuery;
import com.sap.sse.common.search.Result;
import com.sap.sse.filestorage.FileStorageService;
import com.sap.sse.filestorage.InvalidPropertiesException;
import com.sap.sse.gwt.client.ServerInfoDTO;
import com.sap.sse.gwt.client.media.ImageDTO;
import com.sap.sse.gwt.client.media.VideoDTO;
import com.sap.sse.gwt.server.filestorage.FileStorageServiceDTOUtils;
import com.sap.sse.gwt.shared.filestorage.FileStorageServiceDTO;
import com.sap.sse.gwt.shared.filestorage.FileStorageServicePropertyErrorsDTO;
import com.sap.sse.i18n.ResourceBundleStringMessages;
import com.sap.sse.replication.OperationWithResult;
import com.sap.sse.replication.ReplicationFactory;
import com.sap.sse.replication.ReplicationMasterDescriptor;
import com.sap.sse.replication.ReplicationService;
import com.sap.sse.replication.impl.ReplicaDescriptor;
import com.sap.sse.security.SessionUtils;
import com.sap.sse.util.ServiceTrackerFactory;
import com.sapsailing.xrr.structureimport.eventimport.RegattaJSON;


/**
 * The server side implementation of the RPC service.
 */
public class SailingServiceImpl extends ProxiedRemoteServiceServlet implements SailingService, RaceFetcher, RegattaFetcher {
    private static final int MAX_NUMBER_OF_WIND_FIXES_TO_DELIVER_IN_ONE_CALL = 10000;

    private static final Logger logger = Logger.getLogger(SailingServiceImpl.class.getName());

    private static final long serialVersionUID = 9031688830194537489L;

    private final ServiceTracker<RacingEventService, RacingEventService> racingEventServiceTracker;

    private final ServiceTracker<ReplicationService, ReplicationService> replicationServiceTracker;

    private final ServiceTracker<ResultUrlRegistry, ResultUrlRegistry> resultUrlRegistryServiceTracker;

    private final ServiceTracker<ScoreCorrectionProvider, ScoreCorrectionProvider> scoreCorrectionProviderServiceTracker;

    private final MongoObjectFactory mongoObjectFactory;

    private final SwissTimingAdapterPersistence swissTimingAdapterPersistence;
    
    private final ServiceTracker<SwissTimingAdapterFactory, SwissTimingAdapterFactory> swissTimingAdapterTracker;

    private final ServiceTracker<TracTracAdapterFactory, TracTracAdapterFactory> tractracAdapterTracker;

    private final ServiceTracker<IgtimiConnectionFactory, IgtimiConnectionFactory> igtimiAdapterTracker;

    private final ServiceTracker<RaceLogTrackingAdapterFactory, RaceLogTrackingAdapterFactory> raceLogTrackingAdapterTracker;
    
    private final ServiceTracker<DeviceIdentifierStringSerializationHandler, DeviceIdentifierStringSerializationHandler>
    deviceIdentifierStringSerializationHandlerTracker;
    
    private final com.sap.sailing.domain.tractracadapter.persistence.MongoObjectFactory tractracMongoObjectFactory;

    private final DomainObjectFactory domainObjectFactory;

    private final SwissTimingFactory swissTimingFactory;

    private final com.sap.sailing.domain.tractracadapter.persistence.DomainObjectFactory tractracDomainObjectFactory;

    private final com.sap.sse.common.CountryCodeFactory countryCodeFactory;

    private final Executor executor;
    
    private final com.sap.sailing.domain.base.DomainFactory baseDomainFactory;
    
    private static final int LEADERBOARD_BY_NAME_RESULTS_CACHE_BY_ID_SIZE = 100;
    
    private static final int LEADERBOARD_DIFFERENCE_CACHE_SIZE = 50;

    private final LinkedHashMap<String, LeaderboardDTO> leaderboardByNameResultsCacheById;

    private int leaderboardDifferenceCacheByIdPairHits;
    private int leaderboardDifferenceCacheByIdPairMisses;
    /**
     * Caches some results of the hard to compute difference between two {@link LeaderboardDTO}s. The objects contained as values
     * have been obtained by {@link IncrementalLeaderboardDTO#strip(LeaderboardDTO)}. The cache size is limited to
     * {@link #LEADERBOARD_DIFFERENCE_CACHE_SIZE}.
     */
    private final LinkedHashMap<com.sap.sse.common.Util.Pair<String, String>, IncrementalLeaderboardDTO> leaderboardDifferenceCacheByIdPair;

    private final SwissTimingReplayService swissTimingReplayService;

    private final QuickRanksLiveCache quickRanksLiveCache;
    
    public SailingServiceImpl() {
        BundleContext context = Activator.getDefault();
        Activator activator = Activator.getInstance();
        if (context != null) {
            activator.setSailingService(this); // register so this service is informed when the bundle shuts down
        }
        quickRanksLiveCache = new QuickRanksLiveCache(this);
        racingEventServiceTracker = ServiceTrackerFactory.createAndOpen(context, RacingEventService.class);
        replicationServiceTracker = ServiceTrackerFactory.createAndOpen(context, ReplicationService.class);
        resultUrlRegistryServiceTracker = ServiceTrackerFactory.createAndOpen(context, ResultUrlRegistry.class);
        swissTimingAdapterTracker = ServiceTrackerFactory.createAndOpen(context, SwissTimingAdapterFactory.class);
        tractracAdapterTracker = ServiceTrackerFactory.createAndOpen(context, TracTracAdapterFactory.class);
        raceLogTrackingAdapterTracker = ServiceTrackerFactory.createAndOpen(context,
                RaceLogTrackingAdapterFactory.class);
        deviceIdentifierStringSerializationHandlerTracker = ServiceTrackerFactory.createAndOpen(context,
                DeviceIdentifierStringSerializationHandler.class);
        igtimiAdapterTracker = ServiceTrackerFactory.createAndOpen(context, IgtimiConnectionFactory.class);
        baseDomainFactory = getService().getBaseDomainFactory();
        mongoObjectFactory = getService().getMongoObjectFactory();
        domainObjectFactory = getService().getDomainObjectFactory();
        // TODO what about passing on the mongo/domain object factory to obtain an according SwissTimingAdapterPersistence instance similar to how the tractracDomainObjectFactory etc. are created below?
        swissTimingAdapterPersistence = SwissTimingAdapterPersistence.INSTANCE;
        swissTimingReplayService = ServiceTrackerFactory.createAndOpen(context, SwissTimingReplayServiceFactory.class)
                .getService().createSwissTimingReplayService(getSwissTimingAdapter().getSwissTimingDomainFactory(),
                /* raceLogResolver */ getService());
        scoreCorrectionProviderServiceTracker = ServiceTrackerFactory.createAndOpen(context,
                ScoreCorrectionProvider.class);
        tractracDomainObjectFactory = com.sap.sailing.domain.tractracadapter.persistence.PersistenceFactory.INSTANCE
                .createDomainObjectFactory(mongoObjectFactory.getDatabase(), getTracTracAdapter()
                        .getTracTracDomainFactory());
        tractracMongoObjectFactory = com.sap.sailing.domain.tractracadapter.persistence.MongoObjectFactory.INSTANCE;
        swissTimingFactory = SwissTimingFactory.INSTANCE;
        countryCodeFactory = com.sap.sse.common.CountryCodeFactory.INSTANCE;
        leaderboardDifferenceCacheByIdPair = new LinkedHashMap<com.sap.sse.common.Util.Pair<String, String>, IncrementalLeaderboardDTO>(LEADERBOARD_DIFFERENCE_CACHE_SIZE, 0.75f, /* accessOrder */ true) {
            private static final long serialVersionUID = 3775119859130148488L;
            @Override
            protected boolean removeEldestEntry(Entry<com.sap.sse.common.Util.Pair<String, String>, IncrementalLeaderboardDTO> eldest) {
                return this.size() > LEADERBOARD_DIFFERENCE_CACHE_SIZE;
            }
        };
        leaderboardByNameResultsCacheById = new LinkedHashMap<String, LeaderboardDTO>(LEADERBOARD_BY_NAME_RESULTS_CACHE_BY_ID_SIZE, 0.75f, /* accessOrder */ true) {
            private static final long serialVersionUID = 3775119859130148488L;
            @Override
            protected boolean removeEldestEntry(Entry<String, LeaderboardDTO> eldest) {
                return this.size() > LEADERBOARD_BY_NAME_RESULTS_CACHE_BY_ID_SIZE;
            }
        };
        // When many updates are triggered in a short period of time by a single thread, ensure that the single thread
        // providing the updates is not outperformed by all the re-calculations happening here. Leave at least one
        // core to other things, but by using at least three threads ensure that no simplistic deadlocks may occur.
        final int THREAD_POOL_SIZE = Math.max(Runtime.getRuntime().availableProcessors(), 3);
        executor = new ThreadPoolExecutor(/* corePoolSize */ THREAD_POOL_SIZE,
                /* maximumPoolSize */ THREAD_POOL_SIZE,
                /* keepAliveTime */ 60, TimeUnit.SECONDS,
                /* workQueue */ new LinkedBlockingQueue<Runnable>());
    }
    
    /**
     * Stops this service and frees its resources. In particular, caching services and threads owned by this service will be
     * notified to stop their jobs.
     */
    public void stop() {
        quickRanksLiveCache.stop();
    }

    protected SwissTimingAdapterFactory getSwissTimingAdapterFactory() {
        return swissTimingAdapterTracker.getService();
    }

    protected SwissTimingAdapter getSwissTimingAdapter() {
        return getSwissTimingAdapterFactory().getOrCreateSwissTimingAdapter(baseDomainFactory);
    }
    
    protected TracTracAdapterFactory getTracTracAdapterFactory() {
        return tractracAdapterTracker.getService();
    }

    protected TracTracAdapter getTracTracAdapter() {
        return getTracTracAdapterFactory().getOrCreateTracTracAdapter(baseDomainFactory);
    }

    private void writeObject(ObjectOutputStream oos) throws IOException {
        oos.defaultWriteObject();
    }

    @Override
    public Iterable<String> getScoreCorrectionProviderNames() {
        List<String> result = new ArrayList<String>();
        for (ScoreCorrectionProvider scoreCorrectionProvider : getAllScoreCorrectionProviders()) {
            result.add(scoreCorrectionProvider.getName());
        }
        return result;
    }

    @Override
    public ScoreCorrectionProviderDTO getScoreCorrectionsOfProvider(String providerName) throws Exception {
        ScoreCorrectionProviderDTO result = null;
        for (ScoreCorrectionProvider scoreCorrectionProvider : getAllScoreCorrectionProviders()) {
            if(scoreCorrectionProvider.getName().equals(providerName)) {
                result = convertScoreCorrectionProviderDTO(scoreCorrectionProvider);
                break;
            }
        }
        return result;
    }

    private Iterable<ScoreCorrectionProvider> getAllScoreCorrectionProviders() {
        final Object[] services = scoreCorrectionProviderServiceTracker.getServices();
        List<ScoreCorrectionProvider> result = new ArrayList<ScoreCorrectionProvider>();
        if (services != null) {
            for (Object service : services) {
                result.add((ScoreCorrectionProvider) service);
            }
        }
        return result;
    }

    private ScoreCorrectionProviderDTO convertScoreCorrectionProviderDTO(ScoreCorrectionProvider scoreCorrectionProvider)
            throws Exception {
        Map<String, Set<com.sap.sse.common.Util.Pair<String, Date>>> hasResultsForBoatClassFromDateByEventName = new HashMap<String, Set<com.sap.sse.common.Util.Pair<String,Date>>>();
        for (Map.Entry<String, Set<com.sap.sse.common.Util.Pair<String, TimePoint>>> e : scoreCorrectionProvider
                .getHasResultsForBoatClassFromDateByEventName().entrySet()) {
            Set<com.sap.sse.common.Util.Pair<String, Date>> set = new HashSet<com.sap.sse.common.Util.Pair<String, Date>>();
            for (com.sap.sse.common.Util.Pair<String, TimePoint> p : e.getValue()) {
                set.add(new com.sap.sse.common.Util.Pair<String, Date>(p.getA(), p.getB().asDate()));
            }
            hasResultsForBoatClassFromDateByEventName.put(e.getKey(), set);
        }
        return new ScoreCorrectionProviderDTO(scoreCorrectionProvider.getName(), hasResultsForBoatClassFromDateByEventName);
    }

    /**
     * If <code>date</code> is <code>null</code>, the {@link LiveLeaderboardUpdater} for the
     * <code>leaderboardName</code> requested is obtained or created if it doesn't exist yet. The request is then passed
     * on to the live leaderboard updater which will respond with its live {@link LeaderboardDTO} if it has at least the
     * columns requested as per <code>namesOfRaceColumnsForWhichToLoadLegDetails</code>. Otherwise, the updater will add
     * the missing columns to its profile and start a synchronous computation for the requesting client, the result of
     * which will be used as live leaderboard cache update.
     * <p>
     * 
     * Otherwise, the leaderboard is computed synchronously on the fly.
     * @param previousLeaderboardId
     *            if <code>null</code> or no leaderboard with that {@link LeaderboardDTO#getId() ID} is known, a
     *            {@link FullLeaderboardDTO} will be computed; otherwise, an {@link IncrementalLeaderboardDTO} will be
     *            computed as the difference between the new, resulting leaderboard and the previous leaderboard.
     */
    @Override
    public IncrementalOrFullLeaderboardDTO getLeaderboardByName(final String leaderboardName, final Date date,
            final Collection<String> namesOfRaceColumnsForWhichToLoadLegDetails, boolean addOverallDetails,
            String previousLeaderboardId, boolean fillNetPointsUncorrected) throws NoWindException, InterruptedException, ExecutionException,
            IllegalArgumentException {
        try {
            long startOfRequestHandling = System.currentTimeMillis();
            IncrementalOrFullLeaderboardDTO result = null;
            final Leaderboard leaderboard = getService().getLeaderboardByName(leaderboardName);
            if (leaderboard != null) {
                TimePoint timePoint;
                if (date == null) {
                    timePoint = null;
                } else {
                    timePoint = new MillisecondsTimePoint(date);
                }
                LeaderboardDTO leaderboardDTO = leaderboard.getLeaderboardDTO(timePoint,
                        namesOfRaceColumnsForWhichToLoadLegDetails, addOverallDetails, getService(), baseDomainFactory, fillNetPointsUncorrected);
                LeaderboardDTO previousLeaderboardDTO = null;
                synchronized (leaderboardByNameResultsCacheById) {
                    leaderboardByNameResultsCacheById.put(leaderboardDTO.getId(), leaderboardDTO);
                    if (previousLeaderboardId != null) {
                        previousLeaderboardDTO = leaderboardByNameResultsCacheById.get(previousLeaderboardId);
                    }
                }
                // Un-comment the following lines if you need to update the file used by LeaderboardDTODiffingTest, set a breakpoint
                // and toggle the storeLeaderboardForTesting flag if you found a good version. See also bug 1417.
//                boolean storeLeaderboardForTesting = false;
//                if (storeLeaderboardForTesting) {
//                    ObjectOutputStream oos = new ObjectOutputStream(new FileOutputStream(new File("c:/data/SAP/sailing/workspace/java/com.sap.sailing.domain.test/resources/IncrementalLeaderboardDTO.ser")));
//                    oos.writeObject(leaderboardDTO);
//                    oos.close();
//                }
                final IncrementalLeaderboardDTO cachedDiff;
                if (previousLeaderboardId != null) {
                    synchronized (leaderboardDifferenceCacheByIdPair) {
                        cachedDiff = leaderboardDifferenceCacheByIdPair.get(new com.sap.sse.common.Util.Pair<String, String>(previousLeaderboardId, leaderboardDTO.getId()));
                    }
                    if (cachedDiff == null) {
                        leaderboardDifferenceCacheByIdPairMisses++;
                    } else {
                        leaderboardDifferenceCacheByIdPairHits++;
                    }
                } else {
                    cachedDiff = null;
                }
                if (previousLeaderboardDTO == null) {
                    result = new FullLeaderboardDTO(leaderboardDTO);
                } else {
                    final IncrementalLeaderboardDTO incrementalResult;
                    if (cachedDiff == null) {
                        IncrementalLeaderboardDTO preResult = new IncrementalLeaderboardDTOCloner().clone(leaderboardDTO).strip(previousLeaderboardDTO);
                        synchronized (leaderboardDifferenceCacheByIdPair) {
                            leaderboardDifferenceCacheByIdPair.put(new com.sap.sse.common.Util.Pair<String, String>(previousLeaderboardId, leaderboardDTO.getId()), preResult);
                        }
                        incrementalResult = preResult;
                    } else {
                        incrementalResult = cachedDiff;
                    }
                    incrementalResult.setCurrentServerTime(new Date()); // may update a cached object, but we consider a reference update atomic
                    result = incrementalResult;
                }
                logger.fine("getLeaderboardByName(" + leaderboardName + ", " + date + ", "
                        + namesOfRaceColumnsForWhichToLoadLegDetails + ", addOverallDetails=" + addOverallDetails
                        + ") took " + (System.currentTimeMillis() - startOfRequestHandling)
                        + "ms; diff cache hits/misses " + leaderboardDifferenceCacheByIdPairHits + "/"
                        + leaderboardDifferenceCacheByIdPairMisses);
            }
            return result;
        } catch (NoWindException e) {
            throw e;
        } catch (InterruptedException e) {
            throw e;
        } catch (ExecutionException e) {
            throw e;
        } catch (IllegalArgumentException e) {
            throw e;
        } catch (Exception e) {
            logger.log(Level.SEVERE,"Exception during SailingService.getLeaderboardByName", e);
            throw new RuntimeException(e);
        }
    }

    @Override
    public List<RegattaDTO> getRegattas() {
        List<RegattaDTO> result = new ArrayList<RegattaDTO>();
        for (Regatta regatta : getService().getAllRegattas()) {
            result.add(convertToRegattaDTO(regatta));
        }
        return result;
    }

    @Override
    public RegattaDTO getRegattaByName(String regattaName) {
        RegattaDTO result = null;
        if (regattaName != null && !regattaName.isEmpty()) {
            Regatta regatta = getService().getRegatta(new RegattaName(regattaName));
            if (regatta != null) {
                result = convertToRegattaDTO(regatta);
            }
        }
        return result;
    }

    private MarkDTO convertToMarkDTO(Mark mark, Position position) {
        MarkDTO markDTO;
        if (position != null) {
            markDTO = new MarkDTO(mark.getId().toString(), mark.getName(), position.getLatDeg(), position.getLngDeg());
        } else {
            markDTO = new MarkDTO(mark.getId().toString(), mark.getName());
        }
        markDTO.color = mark.getColor();
        markDTO.shape = mark.getShape();
        markDTO.pattern = mark.getPattern();
        markDTO.type = mark.getType();
        return markDTO;
    }
    
    private RegattaDTO convertToRegattaDTO(Regatta regatta) {
        RegattaDTO regattaDTO = new RegattaDTO(regatta.getName(), regatta.getScoringScheme().getType());
        regattaDTO.races = convertToRaceDTOs(regatta);
        regattaDTO.series = convertToSeriesDTOs(regatta);
        regattaDTO.startDate = regatta.getStartDate() != null ? regatta.getStartDate().asDate() : null;
        regattaDTO.endDate = regatta.getEndDate() != null ? regatta.getEndDate().asDate() : null;
        BoatClass boatClass = regatta.getBoatClass();
        if (boatClass != null) {
            regattaDTO.boatClass = new BoatClassDTO(boatClass.getName(), boatClass.getDisplayName(), boatClass.getHullLength().getMeters());
        }
        if (regatta.getDefaultCourseArea() != null) {
            regattaDTO.defaultCourseAreaUuid = regatta.getDefaultCourseArea().getId();
            regattaDTO.defaultCourseAreaName = regatta.getDefaultCourseArea().getName();
        }
        regattaDTO.useStartTimeInference = regatta.useStartTimeInference();
        regattaDTO.configuration = convertToRegattaConfigurationDTO(regatta.getRegattaConfiguration());
        regattaDTO.rankingMetricType = regatta.getRankingMetricType();
        return regattaDTO;
    }

    private List<SeriesDTO> convertToSeriesDTOs(Regatta regatta) {
        List<SeriesDTO> result = new ArrayList<SeriesDTO>();
        for (Series series : regatta.getSeries()) {
            SeriesDTO seriesDTO = convertToSeriesDTO(series);
            result.add(seriesDTO);
        }
        return result;
    }

    private SeriesDTO convertToSeriesDTO(Series series) {
        List<FleetDTO> fleets = new ArrayList<FleetDTO>();
        for (Fleet fleet : series.getFleets()) {
            fleets.add(baseDomainFactory.convertToFleetDTO(fleet));
        }
        List<RaceColumnDTO> raceColumns = convertToRaceColumnDTOs(series.getRaceColumns());
        SeriesDTO result = new SeriesDTO(series.getName(), fleets, raceColumns, series.isMedal(),
                series.getResultDiscardingRule() == null ? null : series.getResultDiscardingRule().getDiscardIndexResultsStartingWithHowManyRaces(),
                        series.isStartsWithZeroScore(), series.isFirstColumnIsNonDiscardableCarryForward(), series.hasSplitFleetContiguousScoring());
        return result;
    }

    private void fillRaceColumnDTO(RaceColumn raceColumn, RaceColumnDTO raceColumnDTO) {
        raceColumnDTO.setName(raceColumn.getName());
        raceColumnDTO.setMedalRace(raceColumn.isMedalRace());
        raceColumnDTO.setExplicitFactor(raceColumn.getExplicitFactor());
    }
    
    private List<RaceColumnDTO> convertToRaceColumnDTOs(Iterable<? extends RaceColumn> raceColumns) {
        List<RaceColumnDTO> raceColumnDTOs = new ArrayList<RaceColumnDTO>();
        RaceColumnDTOFactory columnFactory = RaceColumnDTOFactory.INSTANCE;
        for (RaceColumn raceColumn : raceColumns) {
            final RaceColumnDTO raceColumnDTO = columnFactory.createRaceColumnDTO(raceColumn.getName(),
                    raceColumn.isMedalRace(), raceColumn.getExplicitFactor(),
                    raceColumn instanceof RaceColumnInSeries ? ((RaceColumnInSeries) raceColumn).getRegatta().getName() : null,
                    raceColumn instanceof RaceColumnInSeries ? ((RaceColumnInSeries) raceColumn).getSeries().getName() : null);
            raceColumnDTOs.add(raceColumnDTO);
        }
        return raceColumnDTOs;
    }
    
    private RaceInfoDTO createRaceInfoDTO(String seriesName, RaceColumn raceColumn, Fleet fleet) {
        RaceInfoDTO raceInfoDTO = new RaceInfoDTO();
        RaceLog raceLog = raceColumn.getRaceLog(fleet);
        if (raceLog != null) {
            raceInfoDTO.isTracked = raceColumn.getTrackedRace(fleet) != null ? true : false;
            ReadonlyRaceState state = ReadonlyRaceStateImpl.create(getService(), raceLog);
            TimePoint startTime = state.getStartTime();
            if (startTime != null) {
                raceInfoDTO.startTime = startTime.asDate();
            }
            raceInfoDTO.lastStatus = state.getStatus();
            if (raceLog.getLastRawFix() != null) {
                raceInfoDTO.lastUpdateTime = raceLog.getLastRawFix().getCreatedAt().asDate();
            }
            TimePoint finishedTime = state.getFinishedTime();
            if (finishedTime != null) {
                raceInfoDTO.finishedTime = finishedTime.asDate();
            } else {
                raceInfoDTO.finishedTime = null;
                if (raceInfoDTO.isTracked) {
                    TimePoint endOfRace = raceColumn.getTrackedRace(fleet).getEndOfRace();
                    raceInfoDTO.finishedTime = endOfRace != null ? endOfRace.asDate() : null;
                }
            }

            if (startTime != null) {
                FlagPoleState activeFlagState = state.getRacingProcedure().getActiveFlags(startTime, MillisecondsTimePoint.now());
                List<FlagPole> activeFlags = activeFlagState.getCurrentState();
                FlagPoleState previousFlagState = activeFlagState.getPreviousState(state.getRacingProcedure(), startTime);
                List<FlagPole> previousFlags = previousFlagState.getCurrentState();
                FlagPole mostInterestingFlagPole = FlagPoleState.getMostInterestingFlagPole(previousFlags, activeFlags);

                // TODO: adapt the LastFlagFinder#getMostRecent method!
                if (mostInterestingFlagPole != null) {
                    raceInfoDTO.lastUpperFlag = mostInterestingFlagPole.getUpperFlag();
                    raceInfoDTO.lastLowerFlag = mostInterestingFlagPole.getLowerFlag();
                    raceInfoDTO.lastFlagsAreDisplayed = mostInterestingFlagPole.isDisplayed();
                    raceInfoDTO.lastFlagsDisplayedStateChanged = previousFlagState.hasPoleChanged(mostInterestingFlagPole);
                }
            }
            
            AbortingFlagFinder abortingFlagFinder = new AbortingFlagFinder(raceLog);
            
            RaceLogFlagEvent abortingFlagEvent = abortingFlagFinder.analyze();
            if (abortingFlagEvent != null) {
                raceInfoDTO.isRaceAbortedInPassBefore = true;
                raceInfoDTO.abortingTimeInPassBefore = abortingFlagEvent.getLogicalTimePoint().asDate();
                
                if (raceInfoDTO.lastStatus.equals(RaceLogRaceStatus.UNSCHEDULED)) {
                    raceInfoDTO.lastUpperFlag = abortingFlagEvent.getUpperFlag();
                    raceInfoDTO.lastLowerFlag = abortingFlagEvent.getLowerFlag();
                    raceInfoDTO.lastFlagsAreDisplayed = abortingFlagEvent.isDisplayed();
                    raceInfoDTO.lastFlagsDisplayedStateChanged = true;
                }
            }
            
            CourseBase lastCourse = state.getCourseDesign();
            if (lastCourse != null) {
                raceInfoDTO.lastCourseDesign = convertToRaceCourseDTO(lastCourse, /* trackedRace */ null, /* timePoint */ null);
                raceInfoDTO.lastCourseName = lastCourse.getName();
            }
            
            if (raceInfoDTO.lastStatus.equals(RaceLogRaceStatus.FINISHED)) {
                TimePoint protestStartTime = state.getProtestTime();
                if (protestStartTime != null) {
                    final Duration protestDuration = Duration.ONE_MINUTE.times(90); // 90 min protest duration; see bug 3089 (make protest time variable)
                    raceInfoDTO.protestFinishTime = protestStartTime.plus(protestDuration).asDate();
                    raceInfoDTO.lastUpperFlag = Flags.BRAVO;
                    raceInfoDTO.lastLowerFlag = Flags.NONE;
                    raceInfoDTO.lastFlagsAreDisplayed = true;
                    raceInfoDTO.lastFlagsDisplayedStateChanged = true;
                }
            }
            
            Wind wind = state.getWindFix();
            if (wind != null) {
                raceInfoDTO.lastWind = createWindDTOFromAlreadyAveraged(wind, MillisecondsTimePoint.now());
            }

            fillStartProcedureSpecifics(raceInfoDTO, state);
        }
        raceInfoDTO.seriesName = seriesName;
        raceInfoDTO.raceName = raceColumn.getName();
        raceInfoDTO.fleetName = fleet.getName();
        raceInfoDTO.fleetOrdering = fleet.getOrdering();
        raceInfoDTO.raceIdentifier = raceColumn.getRaceIdentifier(fleet);
        raceInfoDTO.isTracked = raceColumn.getTrackedRace(fleet) != null ? true : false;
        return raceInfoDTO;
    }
    
    private void fillStartProcedureSpecifics(RaceInfoDTO raceInfoDTO, ReadonlyRaceState state) {
        RaceInfoExtensionDTO info = null;
        raceInfoDTO.startProcedure = state.getRacingProcedure().getType();
        switch (raceInfoDTO.startProcedure) {
        case GateStart:
            ReadonlyGateStartRacingProcedure gateStart = state.getTypedReadonlyRacingProcedure();
            info = new GateStartInfoDTO(gateStart.getPathfinder(), gateStart.getGateLaunchStopTime());
            break;
        case RRS26:
            ReadonlyRRS26RacingProcedure rrs26 = state.getTypedReadonlyRacingProcedure();
            info = new RRS26InfoDTO(rrs26.getStartModeFlag());
        case UNKNOWN:
        default:
            break;
        }
        raceInfoDTO.startProcedureDTO = info;
    }

    private List<RaceWithCompetitorsDTO> convertToRaceDTOs(Regatta regatta) {
        List<RaceWithCompetitorsDTO> result = new ArrayList<RaceWithCompetitorsDTO>();
        for (RaceDefinition r : regatta.getAllRaces()) {
            RegattaAndRaceIdentifier raceIdentifier = new RegattaNameAndRaceName(regatta.getName(), r.getName());
            TrackedRace trackedRace = getService().getExistingTrackedRace(raceIdentifier);
            TrackedRaceDTO trackedRaceDTO = null; 
            if (trackedRace != null) {
                trackedRaceDTO = getBaseDomainFactory().createTrackedRaceDTO(trackedRace);
            }
            RaceWithCompetitorsDTO raceDTO = new RaceWithCompetitorsDTO(raceIdentifier, convertToCompetitorDTOs(r.getCompetitors()),
                    trackedRaceDTO, getService().isRaceBeingTracked(regatta, r));
            if (trackedRace != null) {
                getBaseDomainFactory().updateRaceDTOWithTrackedRaceData(trackedRace, raceDTO);
            }
            raceDTO.boatClass = regatta.getBoatClass() == null ? null : regatta.getBoatClass().getName(); 
            result.add(raceDTO);
        }
        return result;
    }

    private List<CompetitorDTO> convertToCompetitorDTOs(Iterable<? extends Competitor> iterable) {
        List<CompetitorDTO> result = new ArrayList<CompetitorDTO>();
        for (Competitor c : iterable) {
            CompetitorDTO competitorDTO = baseDomainFactory.convertToCompetitorDTO(c);
            result.add(competitorDTO);
        }
        return result;
    }

    @Override
    public com.sap.sse.common.Util.Pair<String, List<TracTracRaceRecordDTO>> listTracTracRacesInEvent(String eventJsonURL, boolean listHiddenRaces) throws MalformedURLException, IOException, ParseException, org.json.simple.parser.ParseException, URISyntaxException {
        com.sap.sse.common.Util.Pair<String,List<RaceRecord>> raceRecords;
        raceRecords = getTracTracAdapter().getTracTracRaceRecords(new URL(eventJsonURL), /*loadClientParam*/ false);
        List<TracTracRaceRecordDTO> result = new ArrayList<TracTracRaceRecordDTO>();
        for (RaceRecord raceRecord : raceRecords.getB()) {
            if (listHiddenRaces == false && raceRecord.getRaceStatus().equals(TracTracConnectionConstants.HIDDEN_STATUS)) {
                continue;
            }
            
            result.add(new TracTracRaceRecordDTO(raceRecord.getID(), raceRecord.getEventName(), raceRecord.getName(),
                    raceRecord.getTrackingStartTime().asDate(), 
                    raceRecord
                    .getTrackingEndTime().asDate(), raceRecord.getRaceStartTime() == null ? null : raceRecord.getRaceStartTime().asDate(),
                    raceRecord.getBoatClassNames(), raceRecord.getRaceStatus(), raceRecord.getRaceVisibility(), raceRecord.getJsonURL().toString(),
                    hasRememberedRegatta(raceRecord.getID())));
        }
        return new com.sap.sse.common.Util.Pair<String, List<TracTracRaceRecordDTO>>(raceRecords.getA(), result);
    }

    private boolean hasRememberedRegatta(Serializable raceID) {
        return getService().getRememberedRegattaForRace(raceID) != null;
    }

    @Override
    public void trackWithTracTrac(RegattaIdentifier regattaToAddTo, Iterable<TracTracRaceRecordDTO> rrs, String liveURI, String storedURI,
            String courseDesignUpdateURI, boolean trackWind, final boolean correctWindByDeclination,
            final boolean simulateWithStartTimeNow, final boolean useInternalMarkPassingAlgorithm, String tracTracUsername, String tracTracPassword)
            throws Exception {
        logger.info("tracWithTracTrac for regatta " + regattaToAddTo + " for race records " + rrs + " with liveURI " + liveURI
                + " and storedURI " + storedURI);
        for (TracTracRaceRecordDTO rr : rrs) {
            // reload JSON and load clientparams.php
            RaceRecord record = getTracTracAdapter().getSingleTracTracRaceRecord(new URL(rr.jsonURL), rr.id, /*loadClientParams*/true);
            logger.info("Loaded race " + record.getName() + " in " + record.getEventName() + " start:" + record.getRaceStartTime() +
                    " trackingStart:" + record.getTrackingStartTime() + " trackingEnd:" + record.getTrackingEndTime());
            // note that the live URI may be null for races that were put into replay mode
            final String effectiveLiveURI;
            if (!record.getRaceStatus().equals(TracTracConnectionConstants.REPLAY_STATUS)) {
                if (liveURI == null || liveURI.trim().length() == 0) {
                    effectiveLiveURI = record.getLiveURI() == null ? null : record.getLiveURI().toString();
                } else {
                    effectiveLiveURI = liveURI;
                }
            } else {
                effectiveLiveURI = null;
            }
            final String effectiveStoredURI;
            if (storedURI == null || storedURI.trim().length() == 0) {
                effectiveStoredURI = record.getStoredURI().toString();
            } else {
                effectiveStoredURI = storedURI;
            }
            final RaceHandle raceHandle = getTracTracAdapter().addTracTracRace(getService(), regattaToAddTo,
                    record.getParamURL(), effectiveLiveURI == null ? null : new URI(effectiveLiveURI), new URI(effectiveStoredURI),
                    new URI(courseDesignUpdateURI), new MillisecondsTimePoint(record.getTrackingStartTime().asMillis()),
                    new MillisecondsTimePoint(record.getTrackingEndTime().asMillis()),
                    getRaceLogStore(), getRegattaLogStore(),
                    RaceTracker.TIMEOUT_FOR_RECEIVING_RACE_DEFINITION_IN_MILLISECONDS, simulateWithStartTimeNow,
                    useInternalMarkPassingAlgorithm, tracTracUsername, tracTracPassword, record.getRaceStatus(), record.getRaceVisibility());
            if (trackWind) {
                new Thread("Wind tracking starter for race " + record.getEventName() + "/" + record.getName()) {
                    public void run() {
                        try {
                            startTrackingWind(raceHandle, correctWindByDeclination,
                                    RaceTracker.TIMEOUT_FOR_RECEIVING_RACE_DEFINITION_IN_MILLISECONDS);
                        } catch (Exception e) {
                            throw new RuntimeException(e);
                        }
                    }
                }.start();
            }
        }
    }

    @Override
    public List<TracTracConfigurationDTO> getPreviousTracTracConfigurations() throws Exception {
        Iterable<TracTracConfiguration> configs = tractracDomainObjectFactory.getTracTracConfigurations();
        List<TracTracConfigurationDTO> result = new ArrayList<TracTracConfigurationDTO>();
        for (TracTracConfiguration ttConfig : configs) {
            result.add(new TracTracConfigurationDTO(ttConfig.getName(), ttConfig.getJSONURL().toString(),
                    ttConfig.getLiveDataURI().toString(), ttConfig.getStoredDataURI().toString(), ttConfig.getCourseDesignUpdateURI().toString(),
                    ttConfig.getTracTracUsername().toString(), ttConfig.getTracTracPassword().toString()));
        }
        return result;
    }

    @Override
    public void storeTracTracConfiguration(String name, String jsonURL, String liveDataURI, String storedDataURI, String courseDesignUpdateURI, String tracTracUsername, String tracTracPassword) throws Exception {
        tractracMongoObjectFactory.storeTracTracConfiguration(getTracTracAdapter().createTracTracConfiguration(name, jsonURL, liveDataURI, storedDataURI, 
                courseDesignUpdateURI, tracTracUsername, tracTracPassword));
    }

    @Override
    public void stopTrackingEvent(RegattaIdentifier regattaIdentifier) throws Exception {
        getService().apply(new StopTrackingRegatta(regattaIdentifier));
    }

    private RaceDefinition getRaceByName(Regatta regatta, String raceName) {
        if (regatta != null) {
            return regatta.getRaceByName(raceName);
        } else {
            return null;
        }
    }

    @Override
    public void stopTrackingRaces(Iterable<RegattaAndRaceIdentifier> regattaAndRaceIdentifiers) throws Exception {
        for (RegattaAndRaceIdentifier regattaAndRaceIdentifier : regattaAndRaceIdentifiers) {
            getService().apply(new StopTrackingRace(regattaAndRaceIdentifier));
        }
    }

    @Override
    public void removeAndUntrackRaces(Iterable<RegattaAndRaceIdentifier> regattaAndRaceIdentifiers) {
        for (RegattaAndRaceIdentifier regattaAndRaceIdentifier : regattaAndRaceIdentifiers) {
            getService().apply(new RemoveAndUntrackRace(regattaAndRaceIdentifier));
        }
    }

    /**
     * @param timeoutInMilliseconds eventually passed to {@link RaceHandle#getRace(long)}. If the race definition
     * can be obtained within this timeout, wind for the race will be tracked; otherwise, the method returns without
     * taking any effect.
     */
    private void startTrackingWind(RaceHandle raceHandle, boolean correctByDeclination, long timeoutInMilliseconds) throws Exception {
        Regatta regatta = raceHandle.getRegatta();
        if (regatta != null) {
            RaceDefinition race = raceHandle.getRace(timeoutInMilliseconds);
            if (race != null) {
                getService().startTrackingWind(regatta, race, correctByDeclination);
            } else {
                log("RaceDefinition wasn't received within " + timeoutInMilliseconds + "ms for a race in regatta "
                        + regatta.getName() + ". Aborting wait; no wind tracking for this race.");
            }
        }
    }

    @Override
    public WindInfoForRaceDTO getRawWindFixes(RegattaAndRaceIdentifier raceIdentifier, Collection<WindSource> windSources) {
        WindInfoForRaceDTO result = null;
        TrackedRace trackedRace = getExistingTrackedRace(raceIdentifier);
        if (trackedRace != null) {
            result = new WindInfoForRaceDTO();
            result.raceIsKnownToStartUpwind = trackedRace.raceIsKnownToStartUpwind();
            Map<WindSource, WindTrackInfoDTO> windTrackInfoDTOs = new HashMap<WindSource, WindTrackInfoDTO>();
            result.windTrackInfoByWindSource = windTrackInfoDTOs;

            List<WindSource> windSourcesToDeliver = new ArrayList<WindSource>();
            if (windSources != null) {
                windSourcesToDeliver.addAll(windSources);
            } else {
                windSourcesToDeliver.add(new WindSourceImpl(WindSourceType.EXPEDITION));
                windSourcesToDeliver.add(new WindSourceImpl(WindSourceType.WEB));
            }
            for (WindSource windSource : windSourcesToDeliver) {
                if(windSource.getType() == WindSourceType.WEB) {
                    WindTrackInfoDTO windTrackInfoDTO = new WindTrackInfoDTO();
                    windTrackInfoDTO.windFixes = new ArrayList<WindDTO>();
                    WindTrack windTrack = trackedRace.getOrCreateWindTrack(windSource);
                    windTrackInfoDTO.resolutionOutsideOfWhichNoFixWillBeReturned = windTrack
                            .getResolutionOutsideOfWhichNoFixWillBeReturned();
                    windTrack.lockForRead();
                    try {
                        Iterator<Wind> windIter = windTrack.getRawFixes().iterator();
                        while (windIter.hasNext()) {
                            Wind wind = windIter.next();
                            if(wind != null) {
                                WindDTO windDTO = createWindDTO(wind, windTrack);
                                windTrackInfoDTO.windFixes.add(windDTO);
                            }
                        }
                    } finally {
                        windTrack.unlockAfterRead();
                    }

                    windTrackInfoDTOs.put(windSource, windTrackInfoDTO);
                }
            }
        }
        return result;
    }

    protected WindDTO createWindDTO(Wind wind, WindTrack windTrack) {
        WindDTO windDTO = new WindDTO();
        windDTO.trueWindBearingDeg = wind.getBearing().getDegrees();
        windDTO.trueWindFromDeg = wind.getBearing().reverse().getDegrees();
        windDTO.trueWindSpeedInKnots = wind.getKnots();
        windDTO.trueWindSpeedInMetersPerSecond = wind.getMetersPerSecond();
        if (wind.getPosition() != null) {
            windDTO.position = wind.getPosition();
        }
        if (wind.getTimePoint() != null) {
            windDTO.measureTimepoint = wind.getTimePoint().asMillis();
            Wind estimatedWind = windTrack
                    .getAveragedWind(wind.getPosition(), wind.getTimePoint());
            if (estimatedWind != null) {
                windDTO.dampenedTrueWindBearingDeg = estimatedWind.getBearing().getDegrees();
                windDTO.dampenedTrueWindFromDeg = estimatedWind.getBearing().reverse().getDegrees();
                windDTO.dampenedTrueWindSpeedInKnots = estimatedWind.getKnots();
                windDTO.dampenedTrueWindSpeedInMetersPerSecond = estimatedWind.getMetersPerSecond();
            }
        }
        return windDTO;
    }

    /**
     * Uses <code>wind</code> for both, the non-dampened and dampened fields of the {@link WindDTO} object returned
     */
    protected WindDTO createWindDTOFromAlreadyAveraged(Wind wind, TimePoint requestTimepoint) {
        WindDTO windDTO = new WindDTO();
        windDTO.requestTimepoint = requestTimepoint.asMillis();
        windDTO.trueWindBearingDeg = wind.getBearing().getDegrees();
        windDTO.trueWindFromDeg = wind.getBearing().reverse().getDegrees();
        windDTO.trueWindSpeedInKnots = wind.getKnots();
        windDTO.trueWindSpeedInMetersPerSecond = wind.getMetersPerSecond();
        windDTO.dampenedTrueWindBearingDeg = wind.getBearing().getDegrees();
        windDTO.dampenedTrueWindFromDeg = wind.getBearing().reverse().getDegrees();
        windDTO.dampenedTrueWindSpeedInKnots = wind.getKnots();
        windDTO.dampenedTrueWindSpeedInMetersPerSecond = wind.getMetersPerSecond();
        if (wind.getPosition() != null) {
            windDTO.position = wind.getPosition();
        }
        if (wind.getTimePoint() != null) {
            windDTO.measureTimepoint = wind.getTimePoint().asMillis();
        }
        return windDTO;
    }

    /**
     * Fetches the {@link WindTrack#getAveragedWind(Position, TimePoint) average wind} from all wind tracks or those identified
     * by <code>windSourceTypeNames</code>
     */
    @Override
    public WindInfoForRaceDTO getAveragedWindInfo(RegattaAndRaceIdentifier raceIdentifier, Date from, long millisecondsStepWidth,
            int numberOfFixes, double latDeg, double lngDeg, Collection<String> windSourceTypeNames)
                    throws NoWindException {
        Position position = new DegreePosition(latDeg, lngDeg);
        WindInfoForRaceDTO result = null;
        TrackedRace trackedRace = getExistingTrackedRace(raceIdentifier);
        if (trackedRace != null) {
            result = new WindInfoForRaceDTO();
            result.raceIsKnownToStartUpwind = trackedRace.raceIsKnownToStartUpwind();
            List<WindSource> windSourcesToExclude = new ArrayList<WindSource>();
            for (WindSource windSourceToExclude : trackedRace.getWindSourcesToExclude()) {
                windSourcesToExclude.add(windSourceToExclude);
            }
            result.windSourcesToExclude = windSourcesToExclude;
            Map<WindSource, WindTrackInfoDTO> windTrackInfoDTOs = new HashMap<WindSource, WindTrackInfoDTO>();
            result.windTrackInfoByWindSource = windTrackInfoDTOs;
            List<WindSource> windSourcesToDeliver = new ArrayList<WindSource>();
            Util.addAll(trackedRace.getWindSources(), windSourcesToDeliver);
            windSourcesToDeliver.add(new WindSourceImpl(WindSourceType.COMBINED));
            for (WindSource windSource : windSourcesToDeliver) {
                if (windSourceTypeNames == null || windSourceTypeNames.contains(windSource.getType().name())) {
                    TimePoint fromTimePoint = new MillisecondsTimePoint(from);
                    WindTrackInfoDTO windTrackInfoDTO = new WindTrackInfoDTO();
                    windTrackInfoDTO.windFixes = new ArrayList<WindDTO>();
                    WindTrack windTrack = trackedRace.getOrCreateWindTrack(windSource);
                    windTrackInfoDTOs.put(windSource, windTrackInfoDTO);
                    windTrackInfoDTO.resolutionOutsideOfWhichNoFixWillBeReturned = windTrack
                            .getResolutionOutsideOfWhichNoFixWillBeReturned();
                    windTrackInfoDTO.dampeningIntervalInMilliseconds = windTrack
                            .getMillisecondsOverWhichToAverageWind();
                    TimePoint timePoint = fromTimePoint;
                    Double minWindConfidence = 2.0;
                    Double maxWindConfidence = -1.0;
                    for (int i = 0; i < numberOfFixes; i++) {
                        WindWithConfidence<com.sap.sse.common.Util.Pair<Position, TimePoint>> averagedWindWithConfidence = windTrack.getAveragedWindWithConfidence(position, timePoint);
                        if (averagedWindWithConfidence != null) {
                            WindDTO windDTO = createWindDTOFromAlreadyAveraged(averagedWindWithConfidence.getObject(), timePoint);
                            double confidence = averagedWindWithConfidence.getConfidence();
                            windDTO.confidence = confidence;
                            windTrackInfoDTO.windFixes.add(windDTO);
                            if (confidence < minWindConfidence) {
                                minWindConfidence = confidence;
                            }
                            if (confidence > maxWindConfidence) {
                                maxWindConfidence = confidence;
                            }
                        }
                        timePoint = new MillisecondsTimePoint(timePoint.asMillis() + millisecondsStepWidth);
                    }
                    windTrackInfoDTO.minWindConfidence = minWindConfidence; 
                    windTrackInfoDTO.maxWindConfidence = maxWindConfidence; 
                }
            }
        }
        return result;
    }

    /**
     * @param onlyUpToNewestEvent
     *            if <code>true</code>, no wind data will be returned for time points later than
     *            {@link TrackedRace#getTimePointOfNewestEvent() trackedRace.getTimePointOfNewestEvent()}. This is
     *            helpful in case the client wants to populate a chart during live mode. If <code>false</code>, the
     *            "best effort" readings are provided for the time interval requested, no matter if based on any sensor
     *            evidence or not, regardless of {@link TrackedRace#getTimePointOfNewestEvent()
     *            trackedRace.getTimePointOfNewestEvent()}.
     */
    @Override
    public WindInfoForRaceDTO getAveragedWindInfo(RegattaAndRaceIdentifier raceIdentifier, Date from, long millisecondsStepWidth,
            int numberOfFixes, Collection<String> windSourceTypeNames, boolean onlyUpToNewestEvent, boolean includeCombinedWindForAllLegMiddles)
                    throws NoWindException {
        assert from != null;
        TrackedRace trackedRace = getExistingTrackedRace(raceIdentifier);
        WindInfoForRaceDTO result = getAveragedWindInfo(new MillisecondsTimePoint(from), millisecondsStepWidth, numberOfFixes,
                windSourceTypeNames, trackedRace, /* onlyUpToNewestEvent */ true, includeCombinedWindForAllLegMiddles);
        return result;
    }

    /**
     * @param onlyUpToNewestEvent
     *            if <code>true</code>, no wind data will be returned for time points later than
     *            {@link TrackedRace#getTimePointOfNewestEvent() trackedRace.getTimePointOfNewestEvent()}. This is
     *            helpful in case the client wants to populate a chart during live mode. If <code>false</code>, the
     *            "best effort" readings are provided for the time interval requested, no matter if based on any sensor
     *            evidence or not, regardless of {@link TrackedRace#getTimePointOfNewestEvent()
     *            trackedRace.getTimePointOfNewestEvent()}.
     * @param includeCombinedWindForAllLegMiddles
     *            if <code>true</code>, the result will return non-<code>null</code> results for calls to
     *            {@link WindInfoForRaceDTO#getCombinedWindOnLegMiddle(int)}.
     */
    private WindInfoForRaceDTO getAveragedWindInfo(TimePoint from, long millisecondsStepWidth, int numberOfFixes,
            Collection<String> windSourceTypeNames, final TrackedRace trackedRace, boolean onlyUpToNewestEvent,
            boolean includeCombinedWindForAllLegMiddles) {
        WindInfoForRaceDTO result = null;
        if (trackedRace != null) {
            TimePoint newestEvent = trackedRace.getTimePointOfNewestEvent();
            result = new WindInfoForRaceDTO();
            result.raceIsKnownToStartUpwind = trackedRace.raceIsKnownToStartUpwind();
            List<WindSource> windSourcesToExclude = new ArrayList<WindSource>();
            for (WindSource windSourceToExclude : trackedRace.getWindSourcesToExclude()) {
                windSourcesToExclude.add(windSourceToExclude);
            }
            result.windSourcesToExclude = windSourcesToExclude;
            Map<WindSource, WindTrackInfoDTO> windTrackInfoDTOs = new HashMap<WindSource, WindTrackInfoDTO>();
            result.windTrackInfoByWindSource = windTrackInfoDTOs;
            List<WindSource> windSourcesToDeliver = new ArrayList<WindSource>();
            Util.addAll(trackedRace.getWindSources(), windSourcesToDeliver);
            final WindSource combinedWindSource = new WindSourceImpl(WindSourceType.COMBINED);
            windSourcesToDeliver.add(combinedWindSource);
            for (final WindSource windSource : windSourcesToDeliver) {
                // TODO consider parallelizing
                if (windSourceTypeNames == null || windSourceTypeNames.contains(windSource.getType().name())) {
                    WindTrackInfoDTO windTrackInfoDTO = createWindTrackInfoDTO(from, millisecondsStepWidth,
                            numberOfFixes, trackedRace, onlyUpToNewestEvent, newestEvent, windSource,
                            new PositionAtTimeProvider() { @Override public Position getPosition(TimePoint at) {
                                return windSource == combinedWindSource ? trackedRace.getCenterOfCourse(at) : null;
                            }});
                    windTrackInfoDTOs.put(windSource, windTrackInfoDTO);
                }
            }
            if (includeCombinedWindForAllLegMiddles) {
                int zeroBasedLegNumber = 0;
                for (final TrackedLeg trackedLeg : trackedRace.getTrackedLegs()) {
                    WindTrackInfoDTO windTrackInfoForLegMiddle = createWindTrackInfoDTO(from, millisecondsStepWidth,
                            numberOfFixes, trackedRace, onlyUpToNewestEvent, newestEvent, combinedWindSource,
                            new PositionAtTimeProvider() { @Override public Position getPosition(TimePoint at) { return trackedLeg.getMiddleOfLeg(at); }});
                    result.addWindOnLegMiddle(zeroBasedLegNumber, windTrackInfoForLegMiddle);
                    zeroBasedLegNumber++;
                }
            }
        }
        return result;
    }

    private interface PositionAtTimeProvider {
        Position getPosition(TimePoint at);
    }
    
    private WindTrackInfoDTO createWindTrackInfoDTO(TimePoint from, long millisecondsStepWidth, int numberOfFixes,
            TrackedRace trackedRace, boolean onlyUpToNewestEvent, TimePoint newestEvent, WindSource windSource,
            PositionAtTimeProvider positionProvider) {
        WindTrack windTrack = trackedRace.getOrCreateWindTrack(windSource);
        WindTrackInfoDTO windTrackInfoDTO = new WindTrackInfoDTO();
        windTrackInfoDTO.resolutionOutsideOfWhichNoFixWillBeReturned = windTrack.getResolutionOutsideOfWhichNoFixWillBeReturned();
        windTrackInfoDTO.windFixes = new ArrayList<WindDTO>();
        windTrackInfoDTO.dampeningIntervalInMilliseconds = windTrack.getMillisecondsOverWhichToAverageWind();
        TimePoint timePoint = from;
        Double minWindConfidence = 2.0;
        Double maxWindConfidence = -1.0;
        for (int i = 0; i < numberOfFixes && (!onlyUpToNewestEvent ||
                (newestEvent != null && timePoint.before(newestEvent))); i++) {
            WindWithConfidence<com.sap.sse.common.Util.Pair<Position, TimePoint>> averagedWindWithConfidence =
                    windTrack.getAveragedWindWithConfidence(positionProvider.getPosition(timePoint), timePoint);
            if (averagedWindWithConfidence != null) {
                if (logger.getLevel() != null && logger.getLevel().equals(Level.FINEST)) {
                    logger.finest("Found averaged wind: " + averagedWindWithConfidence);
                }
                double confidence = averagedWindWithConfidence.getConfidence();
                WindDTO windDTO = createWindDTOFromAlreadyAveraged(averagedWindWithConfidence.getObject(), timePoint);
                windDTO.confidence = confidence;
                windTrackInfoDTO.windFixes.add(windDTO);
                if (confidence < minWindConfidence) {
                    minWindConfidence = confidence;
                }
                if (confidence > maxWindConfidence) {
                    maxWindConfidence = confidence;
                }
            } else {
                if (logger.getLevel() != null && logger.getLevel().equals(Level.FINEST)) {
                    logger.finest("Did NOT find any averaged wind for timepoint " + timePoint + " and tracked race " + trackedRace.getRaceIdentifier().getRaceName());
                }
            }
            timePoint = new MillisecondsTimePoint(timePoint.asMillis() + millisecondsStepWidth);
        }
        windTrackInfoDTO.minWindConfidence = minWindConfidence; 
        windTrackInfoDTO.maxWindConfidence = maxWindConfidence;
        return windTrackInfoDTO;
    }

    /**
     * @param to
     *            if <code>null</code>, data is returned up to end of race; if the end of race is not known and
     *            <code>null</code> is used for this parameter, <code>null</code> is returned.
     * @param onlyUpToNewestEvent
     *            if <code>true</code>, no wind data will be returned for time points later than
     *            {@link TrackedRace#getTimePointOfNewestEvent() trackedRace.getTimePointOfNewestEvent()}. This is
     *            helpful in case the client wants to populate a chart during live mode. If <code>false</code>, the
     *            "best effort" readings are provided for the time interval requested, no matter if based on any sensor
     *            evidence or not, regardless of {@link TrackedRace#getTimePointOfNewestEvent()
     *            trackedRace.getTimePointOfNewestEvent()}.
     */
    @Override
    public WindInfoForRaceDTO getAveragedWindInfo(RegattaAndRaceIdentifier raceIdentifier, Date from, Date to,
            long resolutionInMilliseconds, Collection<String> windSourceTypeNames, boolean onlyUpToNewestEvent) {
        TrackedRace trackedRace = getExistingTrackedRace(raceIdentifier);
        WindInfoForRaceDTO result = null;
        if (trackedRace != null) {
            TimePoint fromTimePoint = from == null ? trackedRace.getStartOfTracking() == null ? trackedRace
                    .getStartOfRace() : trackedRace.getStartOfTracking() : new MillisecondsTimePoint(from);
            TimePoint toTimePoint = to == null ? trackedRace.getEndOfRace() == null ?
                    MillisecondsTimePoint.now().minus(trackedRace.getDelayToLiveInMillis()) : trackedRace.getEndOfRace() : new MillisecondsTimePoint(to);
            if (fromTimePoint != null && toTimePoint != null) {
                int numberOfFixes = Math.min(MAX_NUMBER_OF_WIND_FIXES_TO_DELIVER_IN_ONE_CALL,
                        (int) ((toTimePoint.asMillis() - fromTimePoint.asMillis())/resolutionInMilliseconds));
                result = getAveragedWindInfo(fromTimePoint, resolutionInMilliseconds, numberOfFixes,
                        windSourceTypeNames, trackedRace, onlyUpToNewestEvent, /* includeCombinedWindForAllLegMiddles */ false);
            }
        }
        return result;
    }

    @Override
    public boolean getPolarResults(RegattaAndRaceIdentifier raceIdentifier) {
        final boolean result;
        TrackedRace trackedRace = getExistingTrackedRace(raceIdentifier);
        if (trackedRace == null) {
            result = false;
        } else {
            BoatClass boatClass = trackedRace.getRace().getBoatClass();
            PolarDataService polarData = getService().getPolarDataService();
            PolarDiagram polarDiagram;
            try {
                polarDiagram = new PolarDiagramGPS(boatClass, polarData);
            } catch (SparseSimulationDataException e) {
                polarDiagram = null;
                // TODO: raise a UI message, to inform user about missing polar data resulting in unability to simulate
            }
            result = polarDiagram != null;
        }
        return result;
            }

    @Override
    public SimulatorResultsDTO getSimulatorResults(LegIdentifier legIdentifier) {
        // get simulation-results from smart-future-cached simulation-service
        SimulatorResultsDTO result = null;
        SimulationService simulationService = getService().getSimulationService();
        if (simulationService == null) 
            return result;
        SimulationResults simulationResults = simulationService.getSimulationResults(legIdentifier);
        if (simulationResults == null) 
            return result;
            // prepare simulator-results-dto
        Map<PathType, Path> paths = simulationResults.getPaths();
        if (paths != null) {
            int noOfPaths = paths.size();
                PathDTO[] pathDTOs = new PathDTO[noOfPaths];
                int index = noOfPaths - 1;
            for (Entry<PathType, Path> entry : paths.entrySet()) {
                pathDTOs[index] = new PathDTO(entry.getKey().getTxtId());
                    // fill pathDTO with path points where speed is true wind speed
                    List<SimulatorWindDTO> wList = new ArrayList<SimulatorWindDTO>();
                    for (TimedPositionWithSpeed p : entry.getValue().getPathPoints()) {
                        wList.add(createSimulatorWindDTO(p));
                    }
                    pathDTOs[index].setPoints(wList);
                pathDTOs[index].setAlgorithmTimedOut(entry.getValue().getAlgorithmTimedOut());
                pathDTOs[index].setMixedLeg(entry.getValue().getMixedLeg());
                    index--;
                }
                RaceMapDataDTO rcDTO;
                rcDTO = new RaceMapDataDTO();
                rcDTO.coursePositions = new CoursePositionsDTO();
            rcDTO.coursePositions.waypointPositions = new ArrayList<Position>();
            rcDTO.coursePositions.waypointPositions.add(simulationResults.getStartPosition());
            rcDTO.coursePositions.waypointPositions.add(simulationResults.getEndPosition());
            result = new SimulatorResultsDTO(simulationResults.getVersion().asMillis(), legIdentifier.getLegNumber()+1, simulationResults.getStartTime(), simulationResults.getTimeStep(),
                    simulationResults.getLegDuration(), rcDTO, pathDTOs, null, null);
            }
        return result;
    }
    
    private SimulatorWindDTO createSimulatorWindDTO(TimedPositionWithSpeed timedPositionWithSpeed) {

        Position position = timedPositionWithSpeed.getPosition();
        SpeedWithBearing speedWithBearing = timedPositionWithSpeed.getSpeed();
        TimePoint timePoint = timedPositionWithSpeed.getTimePoint();

        SimulatorWindDTO result = new SimulatorWindDTO();
        if (speedWithBearing == null) {
                result.trueWindBearingDeg = 0.0;
                result.trueWindSpeedInKnots = 0.0;
        } else {
                result.trueWindBearingDeg = speedWithBearing.getBearing().getDegrees();
                result.trueWindSpeedInKnots = speedWithBearing.getKnots();
        }

        if (position != null) {
            result.position = position;
        }

        if (timePoint != null) {
            result.timepoint = timePoint.asMillis();
        }

        return result;
    }

    @Override
    public void setWind(RegattaAndRaceIdentifier raceIdentifier, WindDTO windDTO) {
        DynamicTrackedRace trackedRace = (DynamicTrackedRace) getExistingTrackedRace(raceIdentifier);
        if (trackedRace != null) {
            Position p = null;
            if (windDTO.position != null) {
                p = windDTO.position;
            }
            TimePoint at = null;
            if (windDTO.measureTimepoint != null) {
                at = new MillisecondsTimePoint(windDTO.measureTimepoint);
            }
            SpeedWithBearing speedWithBearing = null;
            Speed speed = null;
            if (windDTO.trueWindSpeedInKnots != null) {
                speed = new KnotSpeedImpl(windDTO.trueWindSpeedInKnots);
            } else if (windDTO.trueWindSpeedInMetersPerSecond != null) {
                speed = new KilometersPerHourSpeedImpl(windDTO.trueWindSpeedInMetersPerSecond * 3600. / 1000.);
            } else if (windDTO.dampenedTrueWindSpeedInKnots != null) {
                speed = new KnotSpeedImpl(windDTO.dampenedTrueWindSpeedInKnots);
            } else if (windDTO.dampenedTrueWindSpeedInMetersPerSecond != null) {
                speed = new KilometersPerHourSpeedImpl(windDTO.dampenedTrueWindSpeedInMetersPerSecond * 3600. / 1000.);
            }
            if (speed != null) {
                if (windDTO.trueWindBearingDeg != null) {
                    speedWithBearing = new KnotSpeedWithBearingImpl(speed.getKnots(), new DegreeBearingImpl(
                            windDTO.trueWindBearingDeg));
                } else if (windDTO.trueWindFromDeg != null) {
                    speedWithBearing = new KnotSpeedWithBearingImpl(speed.getKnots(), new DegreeBearingImpl(
                            windDTO.trueWindFromDeg).reverse());
                }
            }
            Wind wind = new WindImpl(p, at, speedWithBearing);
            Iterable<WindSource> webWindSources = trackedRace.getWindSources(WindSourceType.WEB);
            if (Util.size(webWindSources) == 0) {
                // create a new WEB wind source if not available
                trackedRace.recordWind(wind, new WindSourceImpl(WindSourceType.WEB));
            } else {
                trackedRace.recordWind(wind, webWindSources.iterator().next());
            }
        }
    }

    @Override
    public RaceboardDataDTO getRaceboardData(String regattaName, String raceName,
            String leaderboardName, String leaderboardGroupName, UUID eventId) {
        RaceWithCompetitorsDTO raceDTO = null;
        Map<CompetitorDTO, BoatDTO> competitorBoats = null;
        Regatta regatta = getService().getRegattaByName(regattaName);
        if (regatta != null) {
            RaceDefinition race = regatta.getRaceByName(raceName);
            if (race != null) {
                RegattaAndRaceIdentifier raceIdentifier = new RegattaNameAndRaceName(regatta.getName(), race.getName());
                TrackedRace trackedRace = getService().getExistingTrackedRace(raceIdentifier);
                List<CompetitorDTO> competitors = convertToCompetitorDTOs(race.getCompetitors());
                HashMap<String, CompetitorDTO> competitorsMap = new HashMap<>();
                for (CompetitorDTO competitorDTO : competitors) {
                    competitorsMap.put(competitorDTO.getIdAsString(), competitorDTO);
                }
                competitorBoats = new HashMap<CompetitorDTO, BoatDTO>();
                for (Competitor competitor : trackedRace.getRace().getCompetitors()) {
                    Boat boatOfCompetitor = trackedRace.getRace().getBoatOfCompetitorById(competitor.getId());
                    if (boatOfCompetitor != null) {
                        BoatDTO boatDTO = new BoatDTO(boatOfCompetitor.getName(), boatOfCompetitor.getSailID(),
                                boatOfCompetitor.getColor());
                        competitorBoats.put(competitorsMap.get(competitor.getId().toString()), boatDTO);
                    }
                }
                TrackedRaceDTO trackedRaceDTO = null;
                if (trackedRace != null) {
                    trackedRaceDTO = getBaseDomainFactory().createTrackedRaceDTO(trackedRace);
                }
                raceDTO = new RaceWithCompetitorsDTO(raceIdentifier, competitors, trackedRaceDTO, getService().isRaceBeingTracked(regatta, race));
                if (trackedRace != null) {
                    getBaseDomainFactory().updateRaceDTOWithTrackedRaceData(trackedRace, raceDTO);
                }
                raceDTO.boatClass = regatta.getBoatClass() == null ? null : regatta.getBoatClass().getName();
            }                
        }
        Leaderboard leaderboard = getService().getLeaderboardByName(leaderboardName);
        LeaderboardGroup leaderboardGroup = leaderboardGroupName != null ? getService().getLeaderboardGroupByName(leaderboardGroupName) : null;
        Event event = eventId != null ? getService().getEvent(eventId)  : null;
        
        boolean isValidLeaderboard = leaderboard != null; 
        boolean isValidLeaderboardGroup = false;
        if(leaderboardGroup != null) {
            for(Leaderboard leaderboardInGroup: leaderboardGroup.getLeaderboards()) {
                if(leaderboardInGroup.getName().equals(leaderboard.getName())) {
                    isValidLeaderboardGroup = true;
                    break;
                }
            }
        }
        boolean isValidEvent = event != null;
        if(event != null && leaderboardGroup != null) {
            isValidEvent = false;
            for(LeaderboardGroup leaderboardGroupInEvent: event.getLeaderboardGroups()) {
                if(leaderboardGroupInEvent.getId().equals(leaderboardGroup.getId())) {
                    isValidEvent = true;
                    break;
                }
            }
        }
        RaceboardDataDTO result = new RaceboardDataDTO(raceDTO, competitorBoats, isValidLeaderboard, isValidLeaderboardGroup, isValidEvent);
        return result;
    }

    @Override
    public CompactRaceMapDataDTO getRaceMapData(RegattaAndRaceIdentifier raceIdentifier, Date date,
            Map<String, Date> fromPerCompetitorIdAsString, Map<String, Date> toPerCompetitorIdAsString,
            boolean extrapolate, LegIdentifier simulationLegIdentifier) throws NoWindException {
        final Map<CompetitorDTO, List<GPSFixDTO>> boatPositions = getBoatPositions(raceIdentifier,
                fromPerCompetitorIdAsString, toPerCompetitorIdAsString, extrapolate);
        final CoursePositionsDTO coursePositions = getCoursePositions(raceIdentifier, date);
        final List<SidelineDTO> courseSidelines = getCourseSidelines(raceIdentifier, date);
        final QuickRanksDTO quickRanks = getQuickRanks(raceIdentifier, date);
        long simulationResultVersion = 0;
        if (simulationLegIdentifier != null) {
            SimulationService simulationService = getService().getSimulationService();
            simulationResultVersion = simulationService.getSimulationResultsVersion(simulationLegIdentifier);
        }
        return new CompactRaceMapDataDTO(boatPositions, coursePositions, courseSidelines, quickRanks, simulationResultVersion);
    }

    /**
     * {@link LegType}s are cached within the method with a resolution of one minute. The cache key is a pair of
     * {@link TrackedLegOfCompetitor} and {@link TimePoint}.
     * 
     * @param from
     *            for the list of competitors provided as keys of this map, requests the GPS fixes starting with the
     *            date provided as value
     * @param to
     *            for the list of competitors provided as keys (expected to be equal to the set of competitors used as
     *            keys in the <code>from</code> parameter, requests the GPS fixes up to but excluding the date provided
     *            as value
     * @param extrapolate
     *            if <code>true</code> and no (exact or interpolated) position is known for <code>date</code>, the last
     *            entry returned in the list of GPS fixes will be obtained by extrapolating from the competitors last
     *            known position before <code>date</code> and the estimated speed.
     * @return a map where for each competitor participating in the race the list of GPS fixes in increasing
     *         chronological order is provided. The last one is the last position at or before <code>date</code>.
     */
    private Map<CompetitorDTO, List<GPSFixDTO>> getBoatPositions(RegattaAndRaceIdentifier raceIdentifier,
            Map<String, Date> fromPerCompetitorIdAsString, Map<String, Date> toPerCompetitorIdAsString,
            boolean extrapolate)
            throws NoWindException {
        Map<Pair<Leg, TimePoint>, LegType> legTypeCache = new HashMap<>();
        Map<CompetitorDTO, List<GPSFixDTO>> result = new HashMap<CompetitorDTO, List<GPSFixDTO>>();
        TrackedRace trackedRace = getExistingTrackedRace(raceIdentifier);
        if (trackedRace != null) {
            for (Competitor competitor : trackedRace.getRace().getCompetitors()) {
                if (fromPerCompetitorIdAsString.containsKey(competitor.getId().toString())) {
                    CompetitorDTO competitorDTO = baseDomainFactory.convertToCompetitorDTO(competitor);
                    List<GPSFixDTO> fixesForCompetitor = new ArrayList<GPSFixDTO>();
                    result.put(competitorDTO, fixesForCompetitor);
                    GPSFixTrack<Competitor, GPSFixMoving> track = trackedRace.getTrack(competitor);
                    TimePoint fromTimePoint = new MillisecondsTimePoint(fromPerCompetitorIdAsString.get(competitorDTO.getIdAsString()));
                    TimePoint toTimePointExcluding = new MillisecondsTimePoint(toPerCompetitorIdAsString.get(competitorDTO.getIdAsString()));
                    // copy the fixes into a list while holding the monitor; then release the monitor to avoid deadlocks
                    // during wind estimations required for tack determination
                    List<GPSFixMoving> fixes = new ArrayList<GPSFixMoving>();
                    track.lockForRead();
                    try {
                        Iterator<GPSFixMoving> fixIter = track.getFixesIterator(fromTimePoint, /* inclusive */true);
                        while (fixIter.hasNext()) {
                            GPSFixMoving fix = fixIter.next();
                            if (fix.getTimePoint().before(toTimePointExcluding)) {
                                if (logger.isLoggable(Level.FINEST)) {
                                    logger.finest(""+competitor.getName()+": " + fix);
                                }
                                fixes.add(fix);
                            } else {
                                break;
                            }
                        }
                    } finally {
                        track.unlockAfterRead();
                    }
                    if (fixes.isEmpty()) {
                        // then there was no (smoothened) fix between fromTimePoint and toTimePointExcluding; estimate...
                        TimePoint middle = new MillisecondsTimePoint((toTimePointExcluding.asMillis()+fromTimePoint.asMillis())/2);
                        Position estimatedPosition = track.getEstimatedPosition(middle, extrapolate);
                        SpeedWithBearing estimatedSpeed = track.getEstimatedSpeed(middle);
                        if (estimatedPosition != null && estimatedSpeed != null) {
                            GPSFixMoving estimatedFix = new GPSFixMovingImpl(estimatedPosition, middle, estimatedSpeed);
                            if (logger.getLevel() != null && logger.getLevel().equals(Level.FINEST)) {
                                logger.finest(""+competitor.getName()+": " + estimatedFix+" (estimated)");
                            }
                            fixes.add(estimatedFix);
                        }
                    }
                    Iterator<GPSFixMoving> fixIter = fixes.iterator();
                    if (fixIter.hasNext()) {
                        GPSFixMoving fix = fixIter.next();
                        while (fix != null && (fix.getTimePoint().before(toTimePointExcluding) ||
                                (fix.getTimePoint().equals(toTimePointExcluding) && toTimePointExcluding.equals(fromTimePoint)))) {
                            Wind wind = trackedRace.getWind(fix.getPosition(), fix.getTimePoint());
                            final SpeedWithBearing estimatedSpeed = track.getEstimatedSpeed(fix.getTimePoint());
                            Tack tack = wind == null? null : trackedRace.getTack(estimatedSpeed, wind, fix.getTimePoint());
                            TrackedLegOfCompetitor trackedLegOfCompetitor = trackedRace.getTrackedLeg(competitor,
                                    fix.getTimePoint());
                            LegType legType;
                            if (trackedLegOfCompetitor != null && trackedLegOfCompetitor.getLeg() != null) {
                                TimePoint quantifiedTimePoint = quantifyTimePointWithResolution(fix.getTimePoint(), /* resolutionInMilliseconds */60000);
                                Pair<Leg, TimePoint> cacheKey = new Pair<Leg, TimePoint>(trackedLegOfCompetitor.getLeg(), quantifiedTimePoint);
                                legType = legTypeCache.get(cacheKey);
                                if (legType == null) {
                                    try {
                                        legType = trackedRace.getTrackedLeg(trackedLegOfCompetitor.getLeg()).getLegType(fix.getTimePoint());
                                        legTypeCache.put(cacheKey, legType);
                                    } catch (NoWindException nwe) {
                                        // without wind, leave the leg type null, meaning "unknown"
                                        legType = null;
                                    }
                                }
                            } else {
                                legType = null;
                            }
                            WindDTO windDTO = wind == null ? null : createWindDTOFromAlreadyAveraged(wind, toTimePointExcluding);
                            GPSFixDTO fixDTO = createGPSFixDTO(fix, estimatedSpeed, windDTO, tack, legType, /* extrapolate */
                                    false);
                            fixesForCompetitor.add(fixDTO);
                            if (fixIter.hasNext()) {
                                fix = fixIter.next();
                            } else {
                                // check if fix was at date and if extrapolation is requested
                                if (!fix.getTimePoint().equals(toTimePointExcluding) && extrapolate) {
                                    Position position = track.getEstimatedPosition(toTimePointExcluding, extrapolate);
                                    Wind wind2 = trackedRace.getWind(position, toTimePointExcluding);
                                    SpeedWithBearing estimatedSpeed2 = track.getEstimatedSpeed(toTimePointExcluding);
                                    Tack tack2 = wind2 == null ? null : trackedRace.getTack(estimatedSpeed2, wind2, toTimePointExcluding);
                                    LegType legType2;
                                    if (trackedLegOfCompetitor != null && trackedLegOfCompetitor.getLeg() != null) {
                                        TimePoint quantifiedTimePoint = quantifyTimePointWithResolution(
                                                fix.getTimePoint(), /* resolutionInMilliseconds */
                                                60000);
                                        Pair<Leg, TimePoint> cacheKey = new Pair<Leg, TimePoint>(
                                                trackedLegOfCompetitor.getLeg(), quantifiedTimePoint);
                                        legType2 = legTypeCache.get(cacheKey);
                                        if (legType2 == null) {
                                            try {
                                                legType2 = trackedRace.getTrackedLeg(trackedLegOfCompetitor.getLeg()).getLegType(fix.getTimePoint());
                                                legTypeCache.put(cacheKey, legType2);
                                            } catch (NoWindException nwe) {
                                                // no wind information; leave leg type null, meaning "unknown"
                                                legType2 = null;
                                            }
                                        }
                                    } else {
                                        legType2 = null;
                                    }
                                    WindDTO windDTO2 = wind2 == null ? null : createWindDTOFromAlreadyAveraged(wind2, toTimePointExcluding);
                                    GPSFixDTO extrapolated = new GPSFixDTO(
                                            toPerCompetitorIdAsString.get(competitorDTO.getIdAsString()),
                                            position==null?null:position,
                                                    estimatedSpeed2==null?null:createSpeedWithBearingDTO(estimatedSpeed2), windDTO2,
                                                            tack2, legType2, /* extrapolated */ true);
                                    fixesForCompetitor.add(extrapolated);
                                }
                                fix = null;
                            }
                        }
                    }
                }
            }
        }
        return result;
    }

    private TimePoint quantifyTimePointWithResolution(TimePoint timePoint, long resolutionInMilliseconds) {
        return new MillisecondsTimePoint(timePoint.asMillis() / resolutionInMilliseconds * resolutionInMilliseconds);
    }

    private SpeedWithBearingDTO createSpeedWithBearingDTO(SpeedWithBearing speedWithBearing) {
        return new SpeedWithBearingDTO(speedWithBearing.getKnots(), speedWithBearing
                .getBearing().getDegrees());
    }

    private GPSFixDTO createGPSFixDTO(GPSFix fix, SpeedWithBearing speedWithBearing, WindDTO windDTO, Tack tack, LegType legType, boolean extrapolated) {
        return new GPSFixDTO(fix.getTimePoint().asDate(), fix.getPosition()==null?null:fix.getPosition(),
                speedWithBearing==null?null:createSpeedWithBearingDTO(speedWithBearing), windDTO, tack, legType, extrapolated);
    }

    @Override
    public RaceTimesInfoDTO getRaceTimesInfo(RegattaAndRaceIdentifier raceIdentifier) {
        RaceTimesInfoDTO raceTimesInfo = null;
        TrackedRace trackedRace = getExistingTrackedRace(raceIdentifier);

        if (trackedRace != null) {
            raceTimesInfo = new RaceTimesInfoDTO(raceIdentifier);
            List<LegInfoDTO> legInfos = new ArrayList<LegInfoDTO>();
            raceTimesInfo.setLegInfos(legInfos);
            List<MarkPassingTimesDTO> markPassingTimesDTOs = new ArrayList<MarkPassingTimesDTO>();
            raceTimesInfo.setMarkPassingTimes(markPassingTimesDTOs);

            raceTimesInfo.startOfRace = trackedRace.getStartOfRace() == null ? null : trackedRace.getStartOfRace().asDate();
            raceTimesInfo.startOfTracking = trackedRace.getStartOfTracking() == null ? null : trackedRace.getStartOfTracking().asDate();
            raceTimesInfo.newestTrackingEvent = trackedRace.getTimePointOfNewestEvent() == null ? null : trackedRace.getTimePointOfNewestEvent().asDate();
            raceTimesInfo.endOfTracking = trackedRace.getEndOfTracking() == null ? null : trackedRace.getEndOfTracking().asDate();
            raceTimesInfo.endOfRace = trackedRace.getEndOfRace() == null ? null : trackedRace.getEndOfRace().asDate();
            raceTimesInfo.delayToLiveInMs = trackedRace.getDelayToLiveInMillis();

            Iterable<com.sap.sse.common.Util.Pair<Waypoint, com.sap.sse.common.Util.Pair<TimePoint, TimePoint>>> markPassingsTimes = trackedRace.getMarkPassingsTimes();
            synchronized (markPassingsTimes) {
                int numberOfWaypoints = Util.size(markPassingsTimes);
                int wayPointNumber = 1;
                for (com.sap.sse.common.Util.Pair<Waypoint, com.sap.sse.common.Util.Pair<TimePoint, TimePoint>> markPassingTimes : markPassingsTimes) {
                    MarkPassingTimesDTO markPassingTimesDTO = new MarkPassingTimesDTO();
                    String name = "M" + (wayPointNumber - 1);
                    if (wayPointNumber == numberOfWaypoints) {
                        name = "F";
                    }
                    markPassingTimesDTO.setName(name);
                    com.sap.sse.common.Util.Pair<TimePoint, TimePoint> timesPair = markPassingTimes.getB();
                    TimePoint firstPassingTime = timesPair.getA();
                    TimePoint lastPassingTime = timesPair.getB();
                    markPassingTimesDTO.firstPassingDate = firstPassingTime == null ? null : firstPassingTime.asDate();
                    markPassingTimesDTO.lastPassingDate = lastPassingTime == null ? null : lastPassingTime.asDate();
                    markPassingTimesDTOs.add(markPassingTimesDTO);
                    wayPointNumber++;
                }
            }
            trackedRace.getRace().getCourse().lockForRead();
            try {
                Iterable<TrackedLeg> trackedLegs = trackedRace.getTrackedLegs();
                int legNumber = 1;
                for (TrackedLeg trackedLeg : trackedLegs) {
                    LegInfoDTO legInfoDTO = new LegInfoDTO(legNumber);
                    legInfoDTO.setName("L" + legNumber);
                    try {
                        MarkPassingTimesDTO markPassingTimesDTO = markPassingTimesDTOs.get(legNumber - 1);
                        if (markPassingTimesDTO.firstPassingDate != null) {
                            TimePoint p = new MillisecondsTimePoint(markPassingTimesDTO.firstPassingDate);
                            legInfoDTO.legType = trackedLeg.getLegType(p);
                            legInfoDTO.legBearingInDegrees = trackedLeg.getLegBearing(p).getDegrees();
                        }
                    } catch (NoWindException e) {
                        // do nothing
                    }
                    legInfos.add(legInfoDTO);
                    legNumber++;
                }
            } finally {
                trackedRace.getRace().getCourse().unlockAfterRead();
            }
        }   
        if (raceTimesInfo != null) {
            raceTimesInfo.currentServerTime = new Date();
        }
        return raceTimesInfo;
    }

    @Override
    public List<RaceTimesInfoDTO> getRaceTimesInfos(Collection<RegattaAndRaceIdentifier> raceIdentifiers) {
        List<RaceTimesInfoDTO> raceTimesInfos = new ArrayList<RaceTimesInfoDTO>();
        for (RegattaAndRaceIdentifier raceIdentifier : raceIdentifiers) {
            RaceTimesInfoDTO raceTimesInfo = getRaceTimesInfo(raceIdentifier);
            if (raceTimesInfo != null) {
                raceTimesInfos.add(raceTimesInfo);
            }
        }
        return raceTimesInfos;
    }

    private List<SidelineDTO> getCourseSidelines(RegattaAndRaceIdentifier raceIdentifier, Date date) {
        List<SidelineDTO> result = new ArrayList<SidelineDTO>();
        final TimePoint dateAsTimePoint;
        TrackedRace trackedRace = getExistingTrackedRace(raceIdentifier);
        if (trackedRace != null) {
            if (date == null) {
                dateAsTimePoint = MillisecondsTimePoint.now().minus(trackedRace.getDelayToLiveInMillis());
            } else {
                dateAsTimePoint = new MillisecondsTimePoint(date);
            }
            for (Sideline sideline : trackedRace.getCourseSidelines()) {
                List<MarkDTO> markDTOs = new ArrayList<MarkDTO>();
                for (Mark mark : sideline.getMarks()) {
                    GPSFixTrack<Mark, GPSFix> track = trackedRace.getOrCreateTrack(mark);
                    Position positionAtDate = track.getEstimatedPosition(dateAsTimePoint, /* extrapolate */false);
                    if (positionAtDate != null) {
                        markDTOs.add(convertToMarkDTO(mark, positionAtDate));
                    }
                }
                result.add(new SidelineDTO(sideline.getName(), markDTOs));
            }
        }
        return result;
    }
        
    @Override
    public CoursePositionsDTO getCoursePositions(RegattaAndRaceIdentifier raceIdentifier, Date date) {
        CoursePositionsDTO result = new CoursePositionsDTO();
        TrackedRace trackedRace = getExistingTrackedRace(raceIdentifier);
        if (trackedRace != null) {
            final TimePoint dateAsTimePoint;
            if (date == null) {
                dateAsTimePoint = MillisecondsTimePoint.now().minus(trackedRace.getDelayToLiveInMillis());
            } else {
                dateAsTimePoint = new MillisecondsTimePoint(date);
            }
            result.totalLegsCount = trackedRace.getRace().getCourse().getLegs().size();
            result.currentLegNumber = trackedRace.getLastLegStarted(dateAsTimePoint);
            result.marks = new HashSet<MarkDTO>();
            result.course = convertToRaceCourseDTO(trackedRace.getRace().getCourse(), trackedRace, dateAsTimePoint);
            // now make sure we don't duplicate the MarkDTO objects but instead use the ones from the RaceCourseDTO
            // object and amend them with the Position
            result.waypointPositions = new ArrayList<>();
            Set<Mark> marks = new HashSet<Mark>();
            Course course = trackedRace.getRace().getCourse();
            for (Waypoint waypoint : course.getWaypoints()) {
                Position waypointPosition = trackedRace.getApproximatePosition(waypoint, dateAsTimePoint);
                if (waypointPosition != null) {
                    result.waypointPositions.add(waypointPosition);
                }
                for (Mark b : waypoint.getMarks()) {
                    marks.add(b);
                }
            }
            for (final WaypointDTO waypointDTO : result.course.waypoints) {
                for (final MarkDTO markDTO : waypointDTO.controlPoint.getMarks()) {
                    if (markDTO.position != null) {
                        result.marks.add(markDTO);
                    }
                }
            }

            // set the positions of start and finish
            Waypoint firstWaypoint = course.getFirstWaypoint();
            if (firstWaypoint != null && Util.size(firstWaypoint.getMarks()) == 2) {
                final LineDetails markPositionDTOsAndLineAdvantage = trackedRace.getStartLine(dateAsTimePoint);
                if (markPositionDTOsAndLineAdvantage != null) {
                    result.startLineLengthInMeters = markPositionDTOsAndLineAdvantage.getLength().getMeters();
                    Bearing absoluteAngleDifferenceToTrueWind = markPositionDTOsAndLineAdvantage
                            .getAbsoluteAngleDifferenceToTrueWind();
                    result.startLineAngleToCombinedWind = absoluteAngleDifferenceToTrueWind == null ? null
                            : absoluteAngleDifferenceToTrueWind.getDegrees();
                    result.startLineAdvantageousSide = markPositionDTOsAndLineAdvantage
                            .getAdvantageousSideWhileApproachingLine();
                    Distance advantage = markPositionDTOsAndLineAdvantage.getAdvantage();
                    result.startLineAdvantageInMeters = advantage == null ? null : advantage.getMeters();
                }
            }
            Waypoint lastWaypoint = course.getLastWaypoint();
            if (lastWaypoint != null && Util.size(lastWaypoint.getMarks()) == 2) {
                final LineDetails markPositionDTOsAndLineAdvantage = trackedRace.getFinishLine(dateAsTimePoint);
                if (markPositionDTOsAndLineAdvantage != null) {
                    result.finishLineLengthInMeters = markPositionDTOsAndLineAdvantage.getLength().getMeters();
                    Bearing absoluteAngleDifferenceToTrueWind = markPositionDTOsAndLineAdvantage
                            .getAbsoluteAngleDifferenceToTrueWind();
                    result.finishLineAngleToCombinedWind = absoluteAngleDifferenceToTrueWind == null ? null
                            : absoluteAngleDifferenceToTrueWind.getDegrees();
                    result.finishLineAdvantageousSide = markPositionDTOsAndLineAdvantage
                            .getAdvantageousSideWhileApproachingLine();
                    Distance advantage = markPositionDTOsAndLineAdvantage.getAdvantage();
                    result.finishLineAdvantageInMeters = advantage == null ? null : advantage.getMeters();
                }
            }
        }
        return result;
    }
      
    @Override
    public RaceCourseDTO getRaceCourse(RegattaAndRaceIdentifier raceIdentifier, Date date) {
        List<WaypointDTO> waypointDTOs = new ArrayList<WaypointDTO>();
        Map<Serializable, ControlPointDTO> controlPointCache = new HashMap<>();
        TimePoint dateAsTimePoint = new MillisecondsTimePoint(date);
        TrackedRace trackedRace = getExistingTrackedRace(raceIdentifier);
        List<MarkDTO> allMarks = new ArrayList<>();
        if (trackedRace != null) {
            for (Mark mark : trackedRace.getMarks()) {
                Position pos = trackedRace.getOrCreateTrack(mark).getEstimatedPosition(dateAsTimePoint, false);
                allMarks.add(convertToMarkDTO(mark, pos));
            }
            Course course = trackedRace.getRace().getCourse();
            for (Waypoint waypoint : course.getWaypoints()) {
                ControlPointDTO controlPointDTO = controlPointCache.get(waypoint.getControlPoint().getId());
                if (controlPointDTO == null) {
                    controlPointDTO = convertToControlPointDTO(waypoint.getControlPoint(), trackedRace, dateAsTimePoint);
                    controlPointCache.put(waypoint.getControlPoint().getId(), controlPointDTO);
                }
                WaypointDTO waypointDTO = new WaypointDTO(waypoint.getName(), controlPointDTO,
                        waypoint.getPassingInstructions());
                waypointDTOs.add(waypointDTO);
            }
        }
        return new RaceCourseDTO(waypointDTOs, allMarks);
    }
    
    private ControlPointDTO convertToControlPointDTO(ControlPoint controlPoint, TrackedRace trackedRace, TimePoint timePoint) {
        ControlPointDTO result;
        final TimePoint timePointToUse = trackedRace == null ? null :
            timePoint == null ? MillisecondsTimePoint.now().minus(trackedRace.getDelayToLiveInMillis()) : timePoint;
        if (controlPoint instanceof ControlPointWithTwoMarks) {
            final Mark left = ((ControlPointWithTwoMarks) controlPoint).getLeft();
            final Position leftPos = timePointToUse == null ? null : trackedRace.getOrCreateTrack(left).getEstimatedPosition(timePointToUse, /* extrapolate */ false);
            final Mark right = ((ControlPointWithTwoMarks) controlPoint).getRight();
            final Position rightPos = timePointToUse == null ? null : trackedRace.getOrCreateTrack(right).getEstimatedPosition(timePointToUse, /* extrapolate */ false);
            result = new GateDTO(controlPoint.getId().toString(), controlPoint.getName(), convertToMarkDTO(left, leftPos), convertToMarkDTO(right, rightPos)); 
        } else {
            final Position posOfFirst = timePointToUse == null ? null : trackedRace.getOrCreateTrack(controlPoint.getMarks().iterator().next()).
                    getEstimatedPosition(timePointToUse, /* extrapolate */ false);
            result = new MarkDTO(controlPoint.getId().toString(), controlPoint.getName(), posOfFirst == null ? -1 : posOfFirst.getLatDeg(), posOfFirst == null ? -1 : posOfFirst.getLngDeg());
        }
        return result;
    }
    
    private ControlPoint getOrCreateControlPoint(ControlPointDTO dto) {
        String idAsString = dto.getIdAsString();
        if (idAsString == null) {
            idAsString = UUID.randomUUID().toString();
        }
        if (dto instanceof GateDTO) {
            GateDTO gateDTO = (GateDTO) dto;
            Mark left = (Mark) getOrCreateControlPoint(gateDTO.getLeft());
            Mark right = (Mark) getOrCreateControlPoint(gateDTO.getRight());
            return baseDomainFactory.getOrCreateControlPointWithTwoMarks(idAsString, gateDTO.getName(), left, right);
        } else {
            MarkDTO markDTO = (MarkDTO) dto;
            return baseDomainFactory.getOrCreateMark(idAsString, dto.getName(), markDTO.type, markDTO.color, markDTO.shape, markDTO.pattern);
        }
    }

    /**
     * Creates new ControlPoints, if nThe resulting
     * list of control points is then passed to {@link Course#update(List, com.sap.sailing.domain.base.DomainFactory)} for
     * the course of the race identified by <code>raceIdentifier</code>.
     */
    @Override
    public void updateRaceCourse(RegattaAndRaceIdentifier raceIdentifier,
            List<Pair<ControlPointDTO, PassingInstruction>> courseDTO) {
        TrackedRace trackedRace = getExistingTrackedRace(raceIdentifier);
        if (trackedRace != null) {
            Course course = trackedRace.getRace().getCourse();
            List<Pair<ControlPoint, PassingInstruction>> controlPoints = new ArrayList<>();
            for (Pair<ControlPointDTO, PassingInstruction> waypointDTO : courseDTO) {
                controlPoints.add(new Pair<>(getOrCreateControlPoint(waypointDTO.getA()), waypointDTO.getB()));
            }
            try {
                course.update(controlPoints, baseDomainFactory);
            } catch (Exception e) {
                throw new RuntimeException(e);
            }
        }
    }

    /**
     * @param timePoint
     *            <code>null</code> means "live" and is then replaced by "now" minus the tracked race's
     *            {@link TrackedRace#getDelayToLiveInMillis() delay}.
     */
    public QuickRanksDTO computeQuickRanks(RegattaAndRaceIdentifier raceIdentifier, TimePoint timePoint)
            throws NoWindException {
        final List<QuickRankDTO> result = new ArrayList<>();
        final List<CompetitorDTO> competitorDTOsInOrderOfWindwardDistanceTraveledFarthestFirst;
        TrackedRace trackedRace = getExistingTrackedRace(raceIdentifier);
        if (trackedRace != null) {
            final TimePoint actualTimePoint;
            if (timePoint == null) {
                actualTimePoint = MillisecondsTimePoint.now().minus(trackedRace.getDelayToLiveInMillis());
            } else {
                actualTimePoint = timePoint;
            }
            RaceDefinition race = trackedRace.getRace();
            int rank = 1;
            for (Competitor competitor : trackedRace.getCompetitorsFromBestToWorst(actualTimePoint)) {
                TrackedLegOfCompetitor trackedLeg = trackedRace.getTrackedLeg(competitor, actualTimePoint);
                if (trackedLeg != null) {
                    int legNumberOneBased = race.getCourse().getLegs().indexOf(trackedLeg.getLeg()) + 1;
                    QuickRankDTO quickRankDTO = new QuickRankDTO(baseDomainFactory.convertToCompetitorDTO(competitor),
                            rank, legNumberOneBased);
                    result.add(quickRankDTO);
                }
                rank++;
            }
            final Iterable<Competitor> competitorsInOrderOfWindwardDistanceTraveledFarthestFirst = getService()
                    .getCompetitorInOrderOfWindwardDistanceTraveledFarthestFirst(trackedRace, actualTimePoint);
            competitorDTOsInOrderOfWindwardDistanceTraveledFarthestFirst = convertToCompetitorDTOs(competitorsInOrderOfWindwardDistanceTraveledFarthestFirst);
        } else {
            competitorDTOsInOrderOfWindwardDistanceTraveledFarthestFirst = Collections.emptyList();
        }
        return new QuickRanksDTO(result, competitorDTOsInOrderOfWindwardDistanceTraveledFarthestFirst);
    }

    private QuickRanksDTO getQuickRanks(RegattaAndRaceIdentifier raceIdentifier, Date date) throws NoWindException {
        final QuickRanksDTO result;
        if (date == null) {
            result = quickRanksLiveCache.get(raceIdentifier);
        } else {
            result = computeQuickRanks(raceIdentifier, date == null ? null : new MillisecondsTimePoint(date));
        }
        return result;
    }

    @Override
    public void setRaceIsKnownToStartUpwind(RegattaAndRaceIdentifier raceIdentifier, boolean raceIsKnownToStartUpwind) {
        getService().apply(new SetRaceIsKnownToStartUpwind(raceIdentifier, raceIsKnownToStartUpwind));
    }

    @Override
    public void setWindSourcesToExclude(RegattaAndRaceIdentifier raceIdentifier, Iterable<WindSource> windSourcesToExclude) {
        getService().apply(new SetWindSourcesToExclude(raceIdentifier, windSourcesToExclude));
    }

    @Override
    public WindInfoForRaceDTO getWindSourcesInfo(RegattaAndRaceIdentifier raceIdentifier) {
        WindInfoForRaceDTO result = null;
        TrackedRace trackedRace = getExistingTrackedRace(raceIdentifier);
        if (trackedRace != null) {
            result = new WindInfoForRaceDTO();
            result.raceIsKnownToStartUpwind = trackedRace.raceIsKnownToStartUpwind();
            List<WindSource> windSourcesToExclude = new ArrayList<WindSource>();
            for (WindSource windSourceToExclude : trackedRace.getWindSourcesToExclude()) {
                windSourcesToExclude.add(windSourceToExclude);
            }
            result.windSourcesToExclude = windSourcesToExclude;
            Map<WindSource, WindTrackInfoDTO> windTrackInfoDTOs = new HashMap<WindSource, WindTrackInfoDTO>();
            result.windTrackInfoByWindSource = windTrackInfoDTOs;

            for (WindSource windSource: trackedRace.getWindSources()) {
                windTrackInfoDTOs.put(windSource, new WindTrackInfoDTO());
            }
            windTrackInfoDTOs.put(new WindSourceImpl(WindSourceType.COMBINED), new WindTrackInfoDTO());
        }
        return result;
    }

    @Override
    public void removeWind(RegattaAndRaceIdentifier raceIdentifier, WindDTO windDTO) {
        DynamicTrackedRace trackedRace = (DynamicTrackedRace) getExistingTrackedRace(raceIdentifier);
        if (trackedRace != null) {
            Position p = null;
            if (windDTO.position != null) {
                p = windDTO.position;
            }
            TimePoint at = null;
            if (windDTO.measureTimepoint != null) {
                at = new MillisecondsTimePoint(windDTO.measureTimepoint);
            }
            SpeedWithBearing speedWithBearing = null;
            Speed speed = null;
            if (windDTO.trueWindSpeedInKnots != null) {
                speed = new KnotSpeedImpl(windDTO.trueWindSpeedInKnots);
            } else if (windDTO.trueWindSpeedInMetersPerSecond != null) {
                speed = new KilometersPerHourSpeedImpl(windDTO.trueWindSpeedInMetersPerSecond * 3600. / 1000.);
            } else if (windDTO.dampenedTrueWindSpeedInKnots != null) {
                speed = new KnotSpeedImpl(windDTO.dampenedTrueWindSpeedInKnots);
            } else if (windDTO.dampenedTrueWindSpeedInMetersPerSecond != null) {
                speed = new KilometersPerHourSpeedImpl(windDTO.dampenedTrueWindSpeedInMetersPerSecond * 3600. / 1000.);
            }
            if (speed != null) {
                if (windDTO.trueWindBearingDeg != null) {
                    speedWithBearing = new KnotSpeedWithBearingImpl(speed.getKnots(), new DegreeBearingImpl(
                            windDTO.trueWindBearingDeg));
                } else if (windDTO.trueWindFromDeg != null) {
                    speedWithBearing = new KnotSpeedWithBearingImpl(speed.getKnots(), new DegreeBearingImpl(
                            windDTO.trueWindFromDeg).reverse());
                }
            }
            Wind wind = new WindImpl(p, at, speedWithBearing);
            trackedRace.removeWind(wind, trackedRace.getWindSources(WindSourceType.WEB).iterator().next());
        }
    }

    protected RacingEventService getService() {
        return racingEventServiceTracker.getService(); // grab the service
    }

    protected ReplicationService getReplicationService() {
        return replicationServiceTracker.getService();
    }
    
    @Override
    public List<String> getLeaderboardNames() {
        return new ArrayList<String>(getService().getLeaderboards().keySet());
    }

    @Override
    public com.sap.sse.common.Util.Pair<String, LeaderboardType> checkLeaderboardName(String leaderboardName) {
        com.sap.sse.common.Util.Pair<String, LeaderboardType> result = null;

        if(getService().getLeaderboards().containsKey(leaderboardName)) {
            Leaderboard leaderboard = getService().getLeaderboards().get(leaderboardName);
            boolean isMetaLeaderboard = leaderboard instanceof MetaLeaderboard ? true : false;
            boolean isRegattaLeaderboard = leaderboard instanceof RegattaLeaderboard ? true : false;
            LeaderboardType type;
            if(isMetaLeaderboard) {
                type = isRegattaLeaderboard ? LeaderboardType.RegattaMetaLeaderboard : LeaderboardType.FlexibleMetaLeaderboard;
            } else {
                type = isRegattaLeaderboard ? LeaderboardType.RegattaLeaderboard : LeaderboardType.FlexibleLeaderboard;
            }
            result = new com.sap.sse.common.Util.Pair<String, LeaderboardType>(leaderboard.getName(), type);
        }
        
        return result;
    }

    @Override
    public StrippedLeaderboardDTO createFlexibleLeaderboard(String leaderboardName, String leaderboardDisplayName, int[] discardThresholds, ScoringSchemeType scoringSchemeType,
            UUID courseAreaId) {
        return createStrippedLeaderboardDTO(getService().apply(new CreateFlexibleLeaderboard(leaderboardName, leaderboardDisplayName, discardThresholds,
                baseDomainFactory.createScoringScheme(scoringSchemeType), courseAreaId)), false, false);
    }

    public StrippedLeaderboardDTO createRegattaLeaderboard(RegattaIdentifier regattaIdentifier, String leaderboardDisplayName, int[] discardThresholds) {
        return createStrippedLeaderboardDTO(getService().apply(new CreateRegattaLeaderboard(regattaIdentifier, leaderboardDisplayName, discardThresholds)), false, false);
    }

    @Override
    public List<StrippedLeaderboardDTO> getLeaderboards() {
        Map<String, Leaderboard> leaderboards = getService().getLeaderboards();
        List<StrippedLeaderboardDTO> results = new ArrayList<StrippedLeaderboardDTO>();
        for(Leaderboard leaderboard: leaderboards.values()) {
            StrippedLeaderboardDTO dao = createStrippedLeaderboardDTO(leaderboard, false, false);
            results.add(dao);
        }
        return results;
    }

    @Override
    public StrippedLeaderboardDTO getLeaderboard(String leaderboardName) {
        Map<String, Leaderboard> leaderboards = getService().getLeaderboards();
        StrippedLeaderboardDTO result = null;
        Leaderboard leaderboard = leaderboards.get(leaderboardName);
        if (leaderboard != null) {
            result = createStrippedLeaderboardDTO(leaderboard, false, false);
        }
        return result;
    }

    @Override
    public List<StrippedLeaderboardDTO> getLeaderboardsByEvent(EventDTO event) {
        List<StrippedLeaderboardDTO> results = new ArrayList<StrippedLeaderboardDTO>();
        if (event != null) {
            for (RegattaDTO regatta : event.regattas) {
                results.addAll(getLeaderboardsByRegatta(regatta));
            }
            HashSet<StrippedLeaderboardDTO> set = new HashSet<StrippedLeaderboardDTO>(results);
            results.clear();
            results.addAll(set);
        }
        return results;
    }

    private List<StrippedLeaderboardDTO> getLeaderboardsByRegatta(RegattaDTO regatta) {
        List<StrippedLeaderboardDTO> results = new ArrayList<StrippedLeaderboardDTO>();
        if (regatta != null && regatta.races != null) {
            for (RaceDTO race : regatta.races) {
                List<StrippedLeaderboardDTO> leaderboard = getLeaderboardsByRaceAndRegatta(race, regatta.getRegattaIdentifier());
                if (leaderboard != null && !leaderboard.isEmpty()) {
                    results.addAll(leaderboard);
                }
            }
        }
        // Removing duplicates
        HashSet<StrippedLeaderboardDTO> set = new HashSet<StrippedLeaderboardDTO>(results);
        results.clear();
        results.addAll(set);
        return results;
    }

    @Override
    public List<StrippedLeaderboardDTO> getLeaderboardsByRaceAndRegatta(RaceDTO race, RegattaIdentifier regattaIdentifier) {
        List<StrippedLeaderboardDTO> results = new ArrayList<StrippedLeaderboardDTO>();
        Map<String, Leaderboard> leaderboards = getService().getLeaderboards();
        for (Leaderboard leaderboard : leaderboards.values()) {
            if (leaderboard instanceof RegattaLeaderboard && ((RegattaLeaderboard) leaderboard).getRegatta().getRegattaIdentifier().equals(regattaIdentifier)) {
                Iterable<RaceColumn> races = leaderboard.getRaceColumns();
                for (RaceColumn raceInLeaderboard : races) {
                    for (Fleet fleet : raceInLeaderboard.getFleets()) {
                        TrackedRace trackedRace = raceInLeaderboard.getTrackedRace(fleet);
                        if (trackedRace != null) {
                            RaceDefinition trackedRaceDef = trackedRace.getRace();
                            if (trackedRaceDef.getName().equals(race.getName())) {
                                results.add(createStrippedLeaderboardDTO(leaderboard, false, false));
                                break;
                            }
                        }
                    }
                }
            }
        }
        return results;
    }

    /**
     * Creates a {@link LeaderboardDTO} for <code>leaderboard</code> and fills in the name, race master data
     * in the form of {@link RaceColumnDTO}s, whether or not there are {@link LeaderboardDTO#hasCarriedPoints carried points}
     * and the {@link LeaderboardDTO#discardThresholds discarding thresholds} for the leaderboard. No data about the points
     * is filled into the result object. No data about the competitor display names is filled in; instead, an empty map
     * is used for {@link LeaderboardDTO#competitorDisplayNames}.<br />
     * If <code>withGeoLocationData</code> is <code>true</code> the geographical location of all races will be determined.
     */
    private StrippedLeaderboardDTO createStrippedLeaderboardDTO(Leaderboard leaderboard, boolean withGeoLocationData, boolean withStatisticalData) {
        StrippedLeaderboardDTO leaderboardDTO = new StrippedLeaderboardDTO();
        TimePoint startOfLatestRace = null;
        Long delayToLiveInMillisForLatestRace = null;
        leaderboardDTO.name = leaderboard.getName();
        leaderboardDTO.displayName = leaderboard.getDisplayName();
        leaderboardDTO.competitorDisplayNames = new HashMap<CompetitorDTO, String>();
        leaderboardDTO.competitorsCount = Util.size(leaderboard.getCompetitors());
        if (leaderboard instanceof RegattaLeaderboard) {
            RegattaLeaderboard regattaLeaderboard = (RegattaLeaderboard) leaderboard;
            Regatta regatta = regattaLeaderboard.getRegatta();
            leaderboardDTO.regattaName = regatta.getName(); 
            leaderboardDTO.type = leaderboard instanceof MetaLeaderboard ? LeaderboardType.RegattaMetaLeaderboard : LeaderboardType.RegattaLeaderboard;
            leaderboardDTO.scoringScheme = regatta.getScoringScheme().getType();
        } else {
            leaderboardDTO.type = leaderboard instanceof MetaLeaderboard ? LeaderboardType.FlexibleMetaLeaderboard : LeaderboardType.FlexibleLeaderboard;
            leaderboardDTO.scoringScheme = leaderboard.getScoringScheme().getType();
        }
        if (leaderboard.getDefaultCourseArea() != null) {
            leaderboardDTO.defaultCourseAreaId = leaderboard.getDefaultCourseArea().getId();
            leaderboardDTO.defaultCourseAreaName = leaderboard.getDefaultCourseArea().getName();
        }
        leaderboardDTO.setDelayToLiveInMillisForLatestRace(delayToLiveInMillisForLatestRace);
        leaderboardDTO.hasCarriedPoints = leaderboard.hasCarriedPoints();
        if (leaderboard.getResultDiscardingRule() instanceof ThresholdBasedResultDiscardingRule) {
            leaderboardDTO.discardThresholds = ((ThresholdBasedResultDiscardingRule) leaderboard.getResultDiscardingRule()).getDiscardIndexResultsStartingWithHowManyRaces();
        } else {
            leaderboardDTO.discardThresholds = null;
        }
        for (RaceColumn raceColumn : leaderboard.getRaceColumns()) {
            for (Fleet fleet : raceColumn.getFleets()) {
                RaceDTO raceDTO = null;
                RegattaAndRaceIdentifier raceIdentifier = null;
                TrackedRace trackedRace = raceColumn.getTrackedRace(fleet);
                if (trackedRace != null) {
                    if (startOfLatestRace == null || (trackedRace.getStartOfRace() != null && trackedRace.getStartOfRace().compareTo(startOfLatestRace) > 0)) {
                        delayToLiveInMillisForLatestRace = trackedRace.getDelayToLiveInMillis();
                    }
                    raceIdentifier = new RegattaNameAndRaceName(trackedRace.getTrackedRegatta().getRegatta().getName(), trackedRace.getRace().getName());
                    raceDTO = baseDomainFactory.createRaceDTO(getService(), withGeoLocationData, raceIdentifier, trackedRace);
                    if(withStatisticalData) {
                        Collection<MediaTrack> mediaTracksForRace = getService().getMediaTracksForRace(raceIdentifier);
                        raceDTO.trackedRaceStatistics = baseDomainFactory.createTrackedRaceStatisticsDTO(trackedRace, leaderboard, raceColumn, fleet, mediaTracksForRace); 
                    }
                }    
                final FleetDTO fleetDTO = baseDomainFactory.convertToFleetDTO(fleet);
                RaceColumnDTO raceColumnDTO = leaderboardDTO.addRace(raceColumn.getName(), raceColumn.getExplicitFactor(), raceColumn.getFactor(),
                        raceColumn instanceof RaceColumnInSeries ? ((RaceColumnInSeries) raceColumn).getRegatta().getName() : null,
                        raceColumn instanceof RaceColumnInSeries ? ((RaceColumnInSeries) raceColumn).getSeries().getName() : null,
                        fleetDTO, raceColumn.isMedalRace(), raceIdentifier, raceDTO);
                RaceLog raceLog = raceColumn.getRaceLog(fleet);
                RaceLogTrackingState raceLogTrackingState = raceLog == null ? RaceLogTrackingState.NOT_A_RACELOG_TRACKED_RACE :
                    new RaceLogTrackingStateAnalyzer(raceLog).analyze();
                boolean raceLogTrackerExists = raceLog == null ? false : getService().getRaceTrackerById(raceLog.getId()) != null;
                boolean competitorRegistrationsExist = raceLog == null ? false : !new RegisteredCompetitorsAnalyzer<>(raceLog).analyze().isEmpty();
                RaceLogTrackingInfoDTO raceLogTrackingInfo = new RaceLogTrackingInfoDTO(raceLogTrackerExists,
                        competitorRegistrationsExist, raceLogTrackingState);
                raceColumnDTO.setRaceLogTrackingInfo(fleetDTO, raceLogTrackingInfo);
            }
        }
        return leaderboardDTO;
    }

    @Override
    public StrippedLeaderboardDTO updateLeaderboard(String leaderboardName, String newLeaderboardName, String newLeaderboardDisplayName, int[] newDiscardingThresholds, UUID newCourseAreaId) {
        Leaderboard updatedLeaderboard = getService().apply(new UpdateLeaderboard(leaderboardName, newLeaderboardName, newLeaderboardDisplayName, newDiscardingThresholds, newCourseAreaId));
        return createStrippedLeaderboardDTO(updatedLeaderboard, false, false);
    }
    
    @Override
    public void removeLeaderboards(Collection<String> leaderboardNames) {
        for (String leaderoardName : leaderboardNames) {
            removeLeaderboard(leaderoardName);
        }
    }

    @Override
    public void removeLeaderboard(String leaderboardName) {
        getService().apply(new RemoveLeaderboard(leaderboardName));
    }

    @Override
    public void renameLeaderboard(String leaderboardName, String newLeaderboardName) {
        getService().apply(new RenameLeaderboard(leaderboardName, newLeaderboardName));
    }

    @Override
    public void addColumnToLeaderboard(String columnName, String leaderboardName, boolean medalRace) {
        getService().apply(new AddColumnToLeaderboard(columnName, leaderboardName, medalRace));
    }

    @Override
    public void addColumnsToLeaderboard(String leaderboardName, List<com.sap.sse.common.Util.Pair<String, Boolean>> columnsToAdd) {
        for(com.sap.sse.common.Util.Pair<String, Boolean> columnToAdd: columnsToAdd) {
            getService().apply(new AddColumnToLeaderboard(columnToAdd.getA(), leaderboardName, columnToAdd.getB()));
        }
    }

    @Override
    public void removeLeaderboardColumns(String leaderboardName, List<String> columnsToRemove) {
        for (String columnToRemove : columnsToRemove) {
            getService().apply(new RemoveLeaderboardColumn(columnToRemove, leaderboardName));
        }
    }

    @Override
    public void removeLeaderboardColumn(String leaderboardName, String columnName) {
        getService().apply(new RemoveLeaderboardColumn(columnName, leaderboardName));
    }

    @Override
    public void renameLeaderboardColumn(String leaderboardName, String oldColumnName, String newColumnName) {
        getService().apply(new RenameLeaderboardColumn(leaderboardName, oldColumnName, newColumnName));
    }

    @Override
    public void updateLeaderboardColumnFactor(String leaderboardName, String columnName, Double newFactor) {
        getService().apply(new UpdateLeaderboardColumnFactor(leaderboardName, columnName, newFactor));
    }

    @Override
    public void suppressCompetitorInLeaderboard(String leaderboardName, String competitorIdAsString, boolean suppressed) {
        getService().apply(new SetSuppressedFlagForCompetitorInLeaderboard(leaderboardName, competitorIdAsString, suppressed));
    }

    @Override
    public boolean connectTrackedRaceToLeaderboardColumn(String leaderboardName, String raceColumnName,
            String fleetName, RegattaAndRaceIdentifier raceIdentifier) {
        Object principal = SessionUtils.getPrincipal();
        if (principal != null) {
            logger.info(String.format("%s linked race column %s %s (%s) with tracked race %s.", principal.toString(),
                    leaderboardName, raceColumnName, fleetName, raceIdentifier.getRaceName()));
        } else {
            logger.info(String.format("Linked race column %s %s (%s) with tracked race %s.", leaderboardName, raceColumnName, fleetName,
                    raceIdentifier.getRaceName()));
        }
        return getService().apply(new ConnectTrackedRaceToLeaderboardColumn(leaderboardName, raceColumnName, fleetName, raceIdentifier));
    }

    @Override
    public Map<String, RegattaAndRaceIdentifier> getRegattaAndRaceNameOfTrackedRaceConnectedToLeaderboardColumn(String leaderboardName, String raceColumnName) {
        Map<String, RegattaAndRaceIdentifier> result = new HashMap<String, RegattaAndRaceIdentifier>();
        Leaderboard leaderboard = getService().getLeaderboardByName(leaderboardName);
        if (leaderboard != null) {
            RaceColumn raceColumn = leaderboard.getRaceColumnByName(raceColumnName);
            if (raceColumn != null) {
                for (Fleet fleet : raceColumn.getFleets()) {
                    TrackedRace trackedRace = raceColumn.getTrackedRace(fleet);
                    if (trackedRace != null) {
                        result.put(fleet.getName(), trackedRace.getRaceIdentifier());
                    } else {
                        result.put(fleet.getName(), null);
                    }
                }
            }
        }
        return result;
    }

    @Override
    public void disconnectLeaderboardColumnFromTrackedRace(String leaderboardName, String raceColumnName, String fleetName) {
        getService().apply(new DisconnectLeaderboardColumnFromTrackedRace(leaderboardName, raceColumnName, fleetName));
    }

    @Override
    public void updateLeaderboardCarryValue(String leaderboardName, String competitorIdAsString, Double carriedPoints) {
        getService().apply(new UpdateLeaderboardCarryValue(leaderboardName, competitorIdAsString, carriedPoints));
    }

    @Override
    public com.sap.sse.common.Util.Triple<Double, Double, Boolean> updateLeaderboardMaxPointsReason(String leaderboardName, String competitorIdAsString, String raceColumnName,
            MaxPointsReason maxPointsReason, Date date) throws NoWindException {
        return getService().apply(
                new UpdateLeaderboardMaxPointsReason(leaderboardName, raceColumnName, competitorIdAsString,
                        maxPointsReason, new MillisecondsTimePoint(date)));
    }

    @Override
    public com.sap.sse.common.Util.Triple<Double, Double, Boolean> updateLeaderboardScoreCorrection(String leaderboardName,
            String competitorIdAsString, String columnName, Double correctedScore, Date date) throws NoWindException {
        return getService().apply(
                new UpdateLeaderboardScoreCorrection(leaderboardName, columnName, competitorIdAsString, correctedScore,
                        new MillisecondsTimePoint(date)));
    }

    @Override
    public void updateLeaderboardScoreCorrectionMetadata(String leaderboardName, Date timePointOfLastCorrectionValidity, String comment) {
        getService().apply(
                new UpdateLeaderboardScoreCorrectionMetadata(leaderboardName,
                        timePointOfLastCorrectionValidity == null ? null : new MillisecondsTimePoint(timePointOfLastCorrectionValidity),
                                comment));
    }

    @Override
    public void updateLeaderboardScoreCorrectionsAndMaxPointsReasons(BulkScoreCorrectionDTO updates) throws NoWindException {
        Date dateForResults = new Date(); // we don't care about the result date/time here; use current date as default
        for (Map.Entry<String, Map<String, Double>> e : updates.getScoreUpdatesForRaceColumnByCompetitorIdAsString().entrySet()) {
            for (Map.Entry<String, Double> raceColumnNameAndCorrectedScore : e.getValue().entrySet()) {
                updateLeaderboardScoreCorrection(updates.getLeaderboardName(), e.getKey(),
                        raceColumnNameAndCorrectedScore.getKey(), raceColumnNameAndCorrectedScore.getValue(), dateForResults);
            }
        }
        for (Map.Entry<String, Map<String, MaxPointsReason>> e : updates.getMaxPointsUpdatesForRaceColumnByCompetitorIdAsString().entrySet()) {
            for (Map.Entry<String, MaxPointsReason> raceColumnNameAndNewMaxPointsReason : e.getValue().entrySet()) {
                updateLeaderboardMaxPointsReason(updates.getLeaderboardName(), e.getKey(),
                        raceColumnNameAndNewMaxPointsReason.getKey(), raceColumnNameAndNewMaxPointsReason.getValue(), dateForResults);
            }
        }
    }

    @Override
    public void updateCompetitorDisplayNameInLeaderboard(String leaderboardName, String competitorIdAsString, String displayName) {
        getService().apply(new UpdateCompetitorDisplayNameInLeaderboard(leaderboardName, competitorIdAsString, displayName));
    }

    @Override
    public void moveLeaderboardColumnUp(String leaderboardName, String columnName) {
        getService().apply(new MoveLeaderboardColumnUp(leaderboardName, columnName));
    }

    @Override
    public void moveLeaderboardColumnDown(String leaderboardName, String columnName) {
        getService().apply(new MoveLeaderboardColumnDown(leaderboardName, columnName));
    }

    @Override
    public void updateIsMedalRace(String leaderboardName, String columnName, boolean isMedalRace) {
        getService().apply(new UpdateIsMedalRace(leaderboardName, columnName, isMedalRace));
    }

    @Override
    public void updateRaceDelayToLive(RegattaAndRaceIdentifier regattaAndRaceIdentifier, long delayToLiveInMs) {
        getService().apply(new UpdateRaceDelayToLive(regattaAndRaceIdentifier, delayToLiveInMs));
    }

    @Override
    public void updateRacesDelayToLive(List<RegattaAndRaceIdentifier> regattaAndRaceIdentifiers, long delayToLiveInMs) {
        for (RegattaAndRaceIdentifier regattaAndRaceIdentifier : regattaAndRaceIdentifiers) {
            getService().apply(new UpdateRaceDelayToLive(regattaAndRaceIdentifier, delayToLiveInMs));
        }
    }

    @Override
    public List<SwissTimingConfigurationDTO> getPreviousSwissTimingConfigurations() {
        Iterable<SwissTimingConfiguration> configs = swissTimingAdapterPersistence.getSwissTimingConfigurations();
        List<SwissTimingConfigurationDTO> result = new ArrayList<SwissTimingConfigurationDTO>();
        for (SwissTimingConfiguration stConfig : configs) {
            result.add(new SwissTimingConfigurationDTO(stConfig.getName(), stConfig.getJsonURL(), stConfig.getHostname(), stConfig.getPort()));
        }
        return result;
    }

    @Override
    public SwissTimingEventRecordDTO getRacesOfSwissTimingEvent(String eventJsonURL) 
            throws UnknownHostException, IOException, InterruptedException, ParseException {
        SwissTimingEventRecordDTO result = null; 
        List<SwissTimingRaceRecordDTO> swissTimingRaces = new ArrayList<SwissTimingRaceRecordDTO>();
        
        // TODO: delete getSwissTimingAdapter().getSwissTimingRaceRecords() method
        // TODO: delete SwissTimingDomainFactory.getRaceTypeFromRaceID(String raceID)
        URL url = new URL(eventJsonURL);
        URLConnection eventResultConn = url.openConnection();
        Manage2SailEventResultsParserImpl parser = new Manage2SailEventResultsParserImpl();
        EventResultDescriptor eventResult = parser.getEventResult((InputStream) eventResultConn.getContent());
        if (eventResult != null) {
            for (RegattaResultDescriptor regattaResult : eventResult.getRegattaResults()) {
                for(RaceResultDescriptor race: regattaResult.getRaceResults()) {
                	// add only the  tracked races
                	if(race.isTracked() != null && race.isTracked() == true) {
                        SwissTimingRaceRecordDTO swissTimingRaceRecordDTO = new SwissTimingRaceRecordDTO(race.getId(), race.getName(), 
                        		regattaResult.getName(), race.getSeriesName(), race.getFleetName(), race.getStatus(), race.getStartTime(),
                        		regattaResult.getXrrEntriesUrl() != null ? regattaResult.getXrrEntriesUrl().toExternalForm() : null, hasRememberedRegatta(race.getId()));
                        swissTimingRaceRecordDTO.boatClass = regattaResult.getIsafId() != null && !regattaResult.getIsafId().isEmpty() ? regattaResult.getIsafId() : regattaResult.getClassName();
                        swissTimingRaceRecordDTO.gender = regattaResult.getCompetitorGenderType().name();
                        swissTimingRaces.add(swissTimingRaceRecordDTO);
                	}
                }
            }
            result = new SwissTimingEventRecordDTO(eventResult.getId(), eventResult.getName(), eventResult.getTrackingDataHost(),
                    eventResult.getTrackingDataPort(), swissTimingRaces);
        }
        return result;
    }

    @Override
    public void storeSwissTimingConfiguration(String configName, String jsonURL, String hostname, int port) {
        if(!jsonURL.equalsIgnoreCase("test")) {
            swissTimingAdapterPersistence.storeSwissTimingConfiguration(swissTimingFactory.createSwissTimingConfiguration(configName, jsonURL, hostname, port));
        }
    }
    
    private RaceLogStore getRaceLogStore() {
        return MongoRaceLogStoreFactory.INSTANCE.getMongoRaceLogStore(mongoObjectFactory,
                domainObjectFactory);
    }
    
    private RegattaLogStore getRegattaLogStore() {
        return MongoRegattaLogStoreFactory.INSTANCE.getMongoRegattaLogStore(
                mongoObjectFactory, domainObjectFactory);
    }

    @Override
    public void trackWithSwissTiming(RegattaIdentifier regattaToAddTo, Iterable<SwissTimingRaceRecordDTO> rrs, String hostname, int port,
            boolean trackWind, final boolean correctWindByDeclination, boolean useInternalMarkPassingAlgorithm) throws Exception {
        logger.info("tracWithSwissTiming for regatta " + regattaToAddTo + " for race records " + rrs
                + " with hostname " + hostname + " and port " + port);
        Map<String, RegattaResults> cachedRegattaEntriesLists = new HashMap<String, RegattaResults>();
        for (SwissTimingRaceRecordDTO rr : rrs) {
            BoatClass boatClass = getBaseDomainFactory().getOrCreateBoatClass(rr.boatClass);
            String raceDescription = rr.regattaName != null ? rr.regattaName : ""; 
            raceDescription += rr.seriesName != null ? "/" + rr.seriesName : "";
            raceDescription += raceDescription.length() > 0 ?  "/" + rr.getName() : rr.getName();
            // try to find a cached entry list for the regatta
            RegattaResults regattaResults = cachedRegattaEntriesLists.get(rr.xrrEntriesUrl);
            if (regattaResults == null) {
            	regattaResults = getSwissTimingAdapter().readRegattaEntryListFromXrrUrl(rr.xrrEntriesUrl);
                if (regattaResults != null) {
                	cachedRegattaEntriesLists.put(rr.xrrEntriesUrl, regattaResults);
                }
            }
            StartList startList = null;
            if (regattaResults != null) {
            	startList = getSwissTimingAdapter().readStartListForRace(rr.raceId, regattaResults);
            }
            // now read the entry list for the race from the result
            final RaceHandle raceHandle = getSwissTimingAdapter().addSwissTimingRace(getService(), regattaToAddTo,
                    rr.raceId, rr.getName(), raceDescription, boatClass, hostname, port, startList,
                    getRaceLogStore(), getRegattaLogStore(),
                    RaceTracker.TIMEOUT_FOR_RECEIVING_RACE_DEFINITION_IN_MILLISECONDS, useInternalMarkPassingAlgorithm);
            if (trackWind) {
                new Thread("Wind tracking starter for race " + rr.raceId + "/" + rr.getName()) {
                    public void run() {
                        try {
                            startTrackingWind(raceHandle, correctWindByDeclination,
                                    RaceTracker.TIMEOUT_FOR_RECEIVING_RACE_DEFINITION_IN_MILLISECONDS);
                        } catch (Exception e) {
                            throw new RuntimeException(e);
                        }
                    }
                }.start();
            }
        }
    }
    
    protected SwissTimingReplayService getSwissTimingReplayService() {
        return swissTimingReplayService;
    }

    @Override
    public List<SwissTimingReplayRaceDTO> listSwissTiminigReplayRaces(String swissTimingUrl) {
        List<SwissTimingReplayRace> replayRaces = getSwissTimingReplayService().listReplayRaces(swissTimingUrl);
        List<SwissTimingReplayRaceDTO> result = new ArrayList<SwissTimingReplayRaceDTO>(replayRaces.size()); 
        for (SwissTimingReplayRace replayRace : replayRaces) {
            result.add(new SwissTimingReplayRaceDTO(replayRace.getFlightNumber(), replayRace.getRaceId(), replayRace.getRsc(), replayRace.getName(), replayRace.getBoatClass(), replayRace.getStartTime(), replayRace.getLink(), hasRememberedRegatta(replayRace.getRaceId())));
        }
        return result;
    }

    @Override
    public void replaySwissTimingRace(RegattaIdentifier regattaIdentifier, Iterable<SwissTimingReplayRaceDTO> replayRaceDTOs,
            boolean trackWind, boolean correctWindByDeclination, boolean useInternalMarkPassingAlgorithm) {
        logger.info("replaySwissTimingRace for regatta "+regattaIdentifier+" for races "+replayRaceDTOs);
        Regatta regatta;
        for (SwissTimingReplayRaceDTO replayRaceDTO : replayRaceDTOs) {
            try {
                if (regattaIdentifier == null) {
                    String boatClass = replayRaceDTO.boat_class;
                    for (String genderIndicator : new String[] { "Man", "Woman", "Men", "Women", "M", "W" }) {
                        Pattern p = Pattern.compile("(( - )|-| )" + genderIndicator + "$");
                        Matcher m = p.matcher(boatClass.trim());
                        if (m.find()) {
                            boatClass = boatClass.trim().substring(0, m.start(1));
                            break;
                        }
                    }
                    regatta = getService().createRegatta(
                            RegattaImpl.getDefaultName(replayRaceDTO.rsc, boatClass.trim()),
                            boatClass.trim(),
                            /* startDate*/ null, /*endDate*/ null,
                            RegattaImpl.getDefaultName(replayRaceDTO.rsc, replayRaceDTO.boat_class),
                            Collections.singletonList(new SeriesImpl(LeaderboardNameConstants.DEFAULT_SERIES_NAME,
                            /* isMedal */false, Collections.singletonList(new FleetImpl(
                                    LeaderboardNameConstants.DEFAULT_FLEET_NAME)),
                            /* race column names */new ArrayList<String>(), getService())), false,
                            baseDomainFactory.createScoringScheme(ScoringSchemeType.LOW_POINT), null, /* useStartTimeInference */ true,
                            RankingMetricsFactory.getRankingMetricConstructor(RankingMetrics.ONE_DESIGN));
                    // TODO: is course area relevant for swiss timing replay?
                } else {
                    regatta = getService().getRegatta(regattaIdentifier);
                }
                getSwissTimingReplayService().loadRaceData(replayRaceDTO.link, regatta, getService(), useInternalMarkPassingAlgorithm);
            } catch (Exception e) {
                logger.log(Level.SEVERE, "Error trying to load SwissTimingReplay race " + replayRaceDTO, e);
            }
        }
    }

    @Override
    public String[] getCountryCodes() {
        List<String> countryCodes = new ArrayList<String>();
        for (CountryCode cc : countryCodeFactory.getAll()) {
            if (cc.getThreeLetterIOCCode() != null && !cc.getThreeLetterIOCCode().equals("")) {
                countryCodes.add(cc.getThreeLetterIOCCode());
            }
        }
        Collections.sort(countryCodes);
        return countryCodes.toArray(new String[0]);
    }

    /**
     * Finds a competitor in a sequence of competitors that has an {@link Competitor#getId()} equal to <code>id</code>. 
     */
    private Competitor getCompetitorByIdAsString(Iterable<Competitor> competitors, String idAsString) {
        for (Competitor c : competitors) {
            if (c.getId().toString().equals(idAsString)) {
                return c;
            }
        }
        return null;
    }

    private Double getCompetitorRaceDataEntry(DetailType dataType, TrackedRace trackedRace, Competitor competitor,
            TimePoint timePoint, String leaderboardGroupName, String leaderboardName, WindLegTypeAndLegBearingCache cache) throws NoWindException {
        Double result = null;
        Course course = trackedRace.getRace().getCourse();
        course.lockForRead(); // make sure the tracked leg survives this call even if a course update is pending
        try {
            TrackedLegOfCompetitor trackedLeg = trackedRace.getTrackedLeg(competitor, timePoint);
            switch (dataType) {
            case RACE_CURRENT_SPEED_OVER_GROUND_IN_KNOTS:
                final GPSFixTrack<Competitor, GPSFixMoving> sogTrack = trackedRace.getTrack(competitor);
                if (sogTrack != null) {
                    SpeedWithBearing speedOverGround = sogTrack.getEstimatedSpeed(timePoint);
                    result = (speedOverGround == null) ? null : speedOverGround.getKnots();
                }
                break;
            case COURSE_OVER_GROUND_TRUE_DEGREES:
                final GPSFixTrack<Competitor, GPSFixMoving> cogTrack = trackedRace.getTrack(competitor);
                if (cogTrack != null) {
                    SpeedWithBearing speedOverGround = cogTrack.getEstimatedSpeed(timePoint);
                    result = (speedOverGround == null) ? null : speedOverGround.getBearing().getDegrees();
                }
                break;
            case VELOCITY_MADE_GOOD_IN_KNOTS:
                if (trackedLeg != null) {
                    Speed velocityMadeGood = trackedLeg.getVelocityMadeGood(timePoint, WindPositionMode.EXACT, cache);
                    result = (velocityMadeGood == null) ? null : velocityMadeGood.getKnots();
                }
                break;
            case DISTANCE_TRAVELED:
                if (trackedLeg != null) {
                    Distance distanceTraveled = trackedRace.getDistanceTraveled(competitor, timePoint);
                    result = distanceTraveled == null ? null : distanceTraveled.getMeters();
                }
                break;
            case DISTANCE_TRAVELED_INCLUDING_GATE_START:
                if (trackedLeg != null) {
                    Distance distanceTraveledConsideringGateStart = trackedRace.getDistanceTraveledIncludingGateStart(competitor, timePoint);
                    result = distanceTraveledConsideringGateStart == null ? null : distanceTraveledConsideringGateStart.getMeters();
                }
                break;
            case GAP_TO_LEADER_IN_SECONDS:
                if (trackedLeg != null) {
                    final RankingInfo rankingInfo = trackedRace.getRankingMetric().getRankingInfo(timePoint);
                    final Duration gapToLeaderInOwnTime = trackedLeg.getTrackedLeg().getTrackedRace().getRankingMetric().getGapToLeaderInOwnTime(rankingInfo, competitor, cache);
                    result = gapToLeaderInOwnTime == null ? null : gapToLeaderInOwnTime.asSeconds();
                }
                break;
            case WINDWARD_DISTANCE_TO_COMPETITOR_FARTHEST_AHEAD:
                if (trackedLeg != null) {
                    final RankingInfo rankingInfo = trackedRace.getRankingMetric().getRankingInfo(timePoint);
                    Distance distanceToLeader = trackedLeg.getWindwardDistanceToCompetitorFarthestAhead(timePoint, WindPositionMode.LEG_MIDDLE, rankingInfo);
                    result = (distanceToLeader == null) ? null : distanceToLeader.getMeters();
                }
                break;
            case RACE_RANK:
                if (trackedLeg != null) {
                    result = (double) trackedLeg.getRank(timePoint, cache);
                }
                break;
            case REGATTA_RANK:
                if (leaderboardName == null || leaderboardName.isEmpty()) {
                    break;
                }
                Leaderboard leaderboard = getService().getLeaderboardByName(leaderboardName);
                result = leaderboard == null ? null : (double) leaderboard.getTotalRankOfCompetitor(competitor,
                        timePoint);
                break;
            case OVERALL_RANK:
                if (leaderboardGroupName == null || leaderboardGroupName.isEmpty()) {
                    break;
                }
                LeaderboardGroup group = getService().getLeaderboardGroupByName(leaderboardGroupName);
                Leaderboard overall = group.getOverallLeaderboard();
                result = overall == null ? null : (double) overall.getTotalRankOfCompetitor(competitor, timePoint);
                break;
            case DISTANCE_TO_START_LINE:
                TimePoint startOfRace = trackedRace.getStartOfRace();
                if (startOfRace == null || timePoint.before(startOfRace) || timePoint.equals(startOfRace)) {
                    Distance distanceToStartLine = trackedRace.getDistanceToStartLine(competitor, timePoint);
                    result = distanceToStartLine == null ? null : distanceToStartLine.getMeters();
                }
                break;
            case BEAT_ANGLE:
                if (trackedLeg != null) {
                    Bearing beatAngle = trackedLeg.getBeatAngle(timePoint, cache);
                    result = beatAngle == null ? null : Math.abs(beatAngle.getDegrees());
                }
                break;
            default:
                throw new UnsupportedOperationException("Theres currently no support for the enum value '" + dataType
                        + "' in this method.");
            }
            return result;
        } finally {
            course.unlockAfterRead();
        }
    }

    @Override
    public CompetitorsRaceDataDTO getCompetitorsRaceData(RegattaAndRaceIdentifier race, List<CompetitorDTO> competitors, Date from, Date to,
            final long stepSizeInMs, final DetailType detailType, final String leaderboardGroupName, final String leaderboardName) throws NoWindException {
        CompetitorsRaceDataDTO result = null;
        final TrackedRace trackedRace = getExistingTrackedRace(race);
        if (trackedRace != null) {
            TimePoint newestEvent = trackedRace.getTimePointOfNewestEvent();
            final TimePoint startTime = from == null ? trackedRace.getStartOfTracking() : new MillisecondsTimePoint(from);
            final TimePoint endTime = (to == null || to.after(newestEvent.asDate())) ? newestEvent : new MillisecondsTimePoint(to);
            result = new CompetitorsRaceDataDTO(detailType, startTime==null?null:startTime.asDate(), endTime==null?null:endTime.asDate());
            final ConcurrentHashMap<TimePoint, WindLegTypeAndLegBearingCache> cachesByTimePoint = new ConcurrentHashMap<>();
            Map<CompetitorDTO, FutureTask<CompetitorRaceDataDTO>> resultFutures = new HashMap<CompetitorDTO, FutureTask<CompetitorRaceDataDTO>>();
            for (final CompetitorDTO competitorDTO : competitors) {
                FutureTask<CompetitorRaceDataDTO> future = new FutureTask<CompetitorRaceDataDTO>(new Callable<CompetitorRaceDataDTO>() {
                            @Override
                            public CompetitorRaceDataDTO call() throws NoWindException {
                                Competitor competitor = getCompetitorByIdAsString(trackedRace.getRace().getCompetitors(),
                                        competitorDTO.getIdAsString());
                                ArrayList<com.sap.sse.common.Util.Triple<String, Date, Double>> markPassingsData = new ArrayList<com.sap.sse.common.Util.Triple<String, Date, Double>>();
                                ArrayList<com.sap.sse.common.Util.Pair<Date, Double>> raceData = new ArrayList<com.sap.sse.common.Util.Pair<Date, Double>>();
                                // Filling the mark passings
                                Set<MarkPassing> competitorMarkPassings = trackedRace.getMarkPassings(competitor);
                                if (competitorMarkPassings != null) {
                                    trackedRace.lockForRead(competitorMarkPassings);
                                    try {
                                        for (MarkPassing markPassing : competitorMarkPassings) {
                                            MillisecondsTimePoint time = new MillisecondsTimePoint(markPassing.getTimePoint().asMillis());
                                            WindLegTypeAndLegBearingCache cache = cachesByTimePoint.get(time);
                                            if (cache == null) {
                                                cache = new LeaderboardDTOCalculationReuseCache(time);
                                                cachesByTimePoint.put(time, cache);
                                            }
                                            Double competitorMarkPassingsData = getCompetitorRaceDataEntry(detailType,
                                                    trackedRace, competitor, time, leaderboardGroupName, leaderboardName, cache);
                                            if (competitorMarkPassingsData != null) {
                                                markPassingsData.add(new com.sap.sse.common.Util.Triple<String, Date, Double>(markPassing
                                                        .getWaypoint().getName(), time.asDate(), competitorMarkPassingsData));
                                            }
                                        }
                                    } finally {
                                        trackedRace.unlockAfterRead(competitorMarkPassings);
                                    }
                                }
                                if (startTime != null && endTime != null) {
                                    for (long i = startTime.asMillis(); i <= endTime.asMillis(); i += stepSizeInMs) {
                                        MillisecondsTimePoint time = new MillisecondsTimePoint(i);
                                        WindLegTypeAndLegBearingCache cache = cachesByTimePoint.get(time);
                                        if (cache == null) {
                                            cache = new LeaderboardDTOCalculationReuseCache(time);
                                            cachesByTimePoint.put(time, cache);
                                        }
                                        Double competitorRaceData = getCompetitorRaceDataEntry(detailType, trackedRace,
                                                competitor, time, leaderboardGroupName, leaderboardName, cache);
                                        if (competitorRaceData != null) {
                                            raceData.add(new com.sap.sse.common.Util.Pair<Date, Double>(time.asDate(), competitorRaceData));
                                        }
                                    }
                                }
                                return new CompetitorRaceDataDTO(competitorDTO, detailType, markPassingsData, raceData);
                            }
                        });
                resultFutures.put(competitorDTO, future);
                executor.execute(future);
            }
            for (Map.Entry<CompetitorDTO, FutureTask<CompetitorRaceDataDTO>> e : resultFutures.entrySet()) {
                CompetitorRaceDataDTO competitorData;
                try {
                    competitorData = e.getValue().get();
                } catch (InterruptedException e1) {
                    competitorData = null;
                    logger.log(Level.SEVERE, "Exception while trying to compute competitor data "+detailType+" for competitor "+e.getKey().getName(), e1);
                } catch (ExecutionException e1) {
                    competitorData = null;
                    logger.log(Level.SEVERE, "Exception while trying to compute competitor data "+detailType+" for competitor "+e.getKey().getName(), e1);
                }
                result.setCompetitorData(e.getKey(), competitorData);
            }
        }
        return result;
    }

    @Override
    public List<com.sap.sse.common.Util.Triple<String, List<CompetitorDTO>, List<Double>>> getLeaderboardDataEntriesForAllRaceColumns(String leaderboardName, 
            Date date, DetailType detailType) throws Exception {
        List<com.sap.sse.common.Util.Triple<String, List<CompetitorDTO>, List<Double>>> result = new ArrayList<com.sap.sse.common.Util.Triple<String,List<CompetitorDTO>,List<Double>>>();
        // Attention: The reason why we read the data from the LeaderboardDTO and not from the leaderboard directly is to ensure
        // the use of the leaderboard cache.
        final Leaderboard leaderboard = getService().getLeaderboardByName(leaderboardName);
        if (leaderboard != null) {
            TimePoint timePoint;
            if (date == null) {
                timePoint = null;
            } else {
                timePoint = new MillisecondsTimePoint(date);
            }
            TimePoint effectiveTimePoint = timePoint == null ? leaderboard.getNowMinusDelay() : timePoint;
            if (detailType != null) {
                switch (detailType) {
                case REGATTA_TOTAL_POINTS_SUM:
                    for (Entry<RaceColumn, Map<Competitor, Double>> e : leaderboard.getTotalPointsSumAfterRaceColumn(effectiveTimePoint).entrySet()) {
                        List<CompetitorDTO> competitorDTOs = new ArrayList<>();
                        List<Double> pointSums = new ArrayList<>();
                        for (Entry<Competitor, Double> e2 : e.getValue().entrySet()) {
                            competitorDTOs.add(baseDomainFactory.convertToCompetitorDTO(e2.getKey()));
                            pointSums.add(e2.getValue());
                        }
                        result.add(new Triple<String, List<CompetitorDTO>, List<Double>>(e.getKey().getName(), competitorDTOs, pointSums)); 
                    }
                    break;
                case REGATTA_RANK:
                case OVERALL_RANK:
                    Map<RaceColumn, List<Competitor>> competitorsFromBestToWorst = leaderboard
                            .getRankedCompetitorsFromBestToWorstAfterEachRaceColumn(effectiveTimePoint);
                    for (Entry<RaceColumn, List<Competitor>> e : competitorsFromBestToWorst.entrySet()) {
                        int rank = 1;
                        List<Double> values = new ArrayList<Double>();
                        List<CompetitorDTO> competitorDTOs = new ArrayList<CompetitorDTO>();
                        for (Competitor competitor : e.getValue()) {
                            values.add(new Double(rank));
                            competitorDTOs.add(baseDomainFactory.convertToCompetitorDTO(competitor));
                            rank++;
                        }
                        result.add(new Triple<String, List<CompetitorDTO>, List<Double>>(e.getKey().getName(), competitorDTOs, values));
                    }
                    break;
                default:
                    break;
                }
            }

        }
        return result;
    }

    @Override
    public List<com.sap.sse.common.Util.Pair<String, String>> getLeaderboardsNamesOfMetaLeaderboard(String metaLeaderboardName) {
        Leaderboard leaderboard = getService().getLeaderboardByName(metaLeaderboardName);
        if (leaderboard == null) {
            throw new IllegalArgumentException("Couldn't find leaderboard named "+metaLeaderboardName);
        }
        if (!(leaderboard instanceof MetaLeaderboard)) {
            throw new IllegalArgumentException("The leaderboard "+metaLeaderboardName + " is not a metaleaderboard");
        }
        List<com.sap.sse.common.Util.Pair<String, String>> result = new ArrayList<com.sap.sse.common.Util.Pair<String, String>>();
        MetaLeaderboard metaLeaderboard = (MetaLeaderboard) leaderboard;
        for (Leaderboard containedLeaderboard: metaLeaderboard.getLeaderboards()) {
            result.add(new com.sap.sse.common.Util.Pair<String, String>(containedLeaderboard.getName(),
                    containedLeaderboard.getDisplayName() != null ? containedLeaderboard.getDisplayName() : containedLeaderboard.getName()));
        }
        return result;
    }

    @Override
    public Map<CompetitorDTO, List<GPSFixDTO>> getDouglasPoints(RegattaAndRaceIdentifier raceIdentifier,
            Map<CompetitorDTO, Date> from, Map<CompetitorDTO, Date> to,
            double meters) throws NoWindException {
        Map<CompetitorDTO, List<GPSFixDTO>> result = new HashMap<CompetitorDTO, List<GPSFixDTO>>();
        TrackedRace trackedRace = getExistingTrackedRace(raceIdentifier);
        if (trackedRace != null) {
            MeterDistance maxDistance = new MeterDistance(meters);
            for (Competitor competitor : trackedRace.getRace().getCompetitors()) {
                CompetitorDTO competitorDTO = baseDomainFactory.convertToCompetitorDTO(competitor);
                if (from.containsKey(competitorDTO)) {
                    // get Track of competitor
                    GPSFixTrack<Competitor, GPSFixMoving> gpsFixTrack = trackedRace.getTrack(competitor);
                    // Distance for DouglasPeucker
                    TimePoint timePointFrom = new MillisecondsTimePoint(from.get(competitorDTO));
                    TimePoint timePointTo = new MillisecondsTimePoint(to.get(competitorDTO));
                    Iterable<GPSFixMoving> gpsFixApproximation = trackedRace.approximate(competitor, maxDistance,
                            timePointFrom, timePointTo);
                    List<GPSFixDTO> gpsFixDouglasList = new ArrayList<GPSFixDTO>();
                    GPSFix fix = null;
                    for (GPSFix next : gpsFixApproximation) {
                        if (fix != null) {
                            Bearing bearing = fix.getPosition().getBearingGreatCircle(next.getPosition());
                            Speed speed = fix.getPosition().getDistance(next.getPosition())
                                    .inTime(next.getTimePoint().asMillis() - fix.getTimePoint().asMillis());
                            final SpeedWithBearing speedWithBearing = new KnotSpeedWithBearingImpl(speed.getKnots(), bearing);
                            GPSFixDTO fixDTO = createDouglasPeuckerGPSFixDTO(trackedRace, competitor, fix, speedWithBearing);
                            gpsFixDouglasList.add(fixDTO);
                        }
                        fix = next;
                    }
                    if (fix != null) {
                        // add one last GPSFixDTO with no successor to calculate speed/bearing to:
                        final SpeedWithBearing speedWithBearing = gpsFixTrack.getEstimatedSpeed(fix.getTimePoint());
                        GPSFixDTO fixDTO = createDouglasPeuckerGPSFixDTO(trackedRace, competitor, fix, speedWithBearing);
                        gpsFixDouglasList.add(fixDTO);
                    }
                    result.put(competitorDTO, gpsFixDouglasList);
                }
            }
        }
        return result;
    }

    private GPSFixDTO createDouglasPeuckerGPSFixDTO(TrackedRace trackedRace, Competitor competitor, GPSFix fix,
            SpeedWithBearing speedWithBearing) throws NoWindException {
        Tack tack = trackedRace.getTack(competitor, fix.getTimePoint());
        TrackedLegOfCompetitor trackedLegOfCompetitor = trackedRace.getTrackedLeg(competitor,
                fix.getTimePoint());
        LegType legType = trackedLegOfCompetitor == null ? null : trackedRace.getTrackedLeg(
                trackedLegOfCompetitor.getLeg()).getLegType(fix.getTimePoint());
        Wind wind = trackedRace.getWind(fix.getPosition(), fix.getTimePoint());
        WindDTO windDTO = createWindDTOFromAlreadyAveraged(wind, fix.getTimePoint());
        GPSFixDTO fixDTO = createGPSFixDTO(fix, speedWithBearing, windDTO, tack, legType, /* extrapolated */
                false);
        return fixDTO;
    }

    @Override
    public Map<CompetitorDTO, List<ManeuverDTO>> getManeuvers(RegattaAndRaceIdentifier raceIdentifier,
            Map<CompetitorDTO, Date> from, Map<CompetitorDTO, Date> to) throws NoWindException {
        Map<CompetitorDTO, List<ManeuverDTO>> result = new HashMap<CompetitorDTO, List<ManeuverDTO>>();
        final TrackedRace trackedRace = getExistingTrackedRace(raceIdentifier);
        if (trackedRace != null) {
            Map<CompetitorDTO, Future<List<ManeuverDTO>>> futures = new HashMap<CompetitorDTO, Future<List<ManeuverDTO>>>();
            for (final Competitor competitor : trackedRace.getRace().getCompetitors()) {
                CompetitorDTO competitorDTO = baseDomainFactory.convertToCompetitorDTO(competitor);
                if (from.containsKey(competitorDTO)) {
                    final TimePoint timePointFrom = new MillisecondsTimePoint(from.get(competitorDTO));
                    final TimePoint timePointTo = new MillisecondsTimePoint(to.get(competitorDTO));
                    RunnableFuture<List<ManeuverDTO>> future = new FutureTask<List<ManeuverDTO>>(
                            new Callable<List<ManeuverDTO>>() {
                                @Override
                                public List<ManeuverDTO> call() {
                                    List<Maneuver> maneuversForCompetitor;
                                    maneuversForCompetitor = trackedRace.getManeuvers(competitor, timePointFrom,
                                            timePointTo, /* waitForLatest */ true);
                                    return createManeuverDTOsForCompetitor(maneuversForCompetitor, trackedRace, competitor);
                                }
                            });
                    executor.execute(future);
                    futures.put(competitorDTO, future);
                }
            }
            for (Map.Entry<CompetitorDTO, Future<List<ManeuverDTO>>> competitorAndFuture : futures.entrySet()) {
                try {
                    result.put(competitorAndFuture.getKey(), competitorAndFuture.getValue().get());
                } catch (InterruptedException e) {
                    throw new RuntimeException(e);
                } catch (ExecutionException e) {
                    throw new RuntimeException(e);
                }
            }
        }
        return result;
    }

    private List<ManeuverDTO> createManeuverDTOsForCompetitor(List<Maneuver> maneuvers, TrackedRace trackedRace, Competitor competitor) {
        List<ManeuverDTO> result = new ArrayList<ManeuverDTO>();
        for (Maneuver maneuver : maneuvers) {
            final ManeuverDTO maneuverDTO;
            if (maneuver.getType() == ManeuverType.MARK_PASSING) {
                maneuverDTO = new MarkpassingManeuverDTO(maneuver.getType(), maneuver.getNewTack(),
                        maneuver.getPosition(), 
                        maneuver.getTimePoint().asDate(),
                        createSpeedWithBearingDTO(maneuver.getSpeedWithBearingBefore()),
                        createSpeedWithBearingDTO(maneuver.getSpeedWithBearingAfter()),
                        maneuver.getDirectionChangeInDegrees(), maneuver.getManeuverLoss()==null?null:maneuver.getManeuverLoss().getMeters(),
                                ((MarkPassingManeuver) maneuver).getSide());
            } else  {
                maneuverDTO = new ManeuverDTO(maneuver.getType(), maneuver.getNewTack(),
                        maneuver.getPosition(), 
                        maneuver.getTimePoint().asDate(),
                        createSpeedWithBearingDTO(maneuver.getSpeedWithBearingBefore()),
                        createSpeedWithBearingDTO(maneuver.getSpeedWithBearingAfter()),
                        maneuver.getDirectionChangeInDegrees(), maneuver.getManeuverLoss()==null?null:maneuver.getManeuverLoss().getMeters());
            }
            result.add(maneuverDTO);
        }
        return result;
    }

    @Override
    public RaceDefinition getRace(RegattaAndRaceIdentifier raceIdentifier) {
        Regatta regatta = getService().getRegattaByName(raceIdentifier.getRegattaName());
        RaceDefinition race = getRaceByName(regatta, raceIdentifier.getRaceName());
        return race;
    }

    @Override
    public DynamicTrackedRace getTrackedRace(RegattaAndRaceIdentifier regattaNameAndRaceName) {
        Regatta regatta = getService().getRegattaByName(regattaNameAndRaceName.getRegattaName());
        RaceDefinition race = getRaceByName(regatta, regattaNameAndRaceName.getRaceName());
        DynamicTrackedRace trackedRace = getService().getOrCreateTrackedRegatta(regatta).getTrackedRace(race);
        return trackedRace;
    }

    @Override
    public TrackedRace getExistingTrackedRace(RegattaAndRaceIdentifier regattaNameAndRaceName) {
        return getService().getExistingTrackedRace(regattaNameAndRaceName);
    }

    @Override
    public Regatta getRegatta(RegattaName regattaIdentifier) {
        return getService().getRegattaByName(regattaIdentifier.getRegattaName());
    }

    /**
     * Returns a servlet context that, when asked for a resource, first tries the original servlet context's implementation. If that
     * fails, it prepends "war/" to the request because the war/ folder contains all the resources exposed externally
     * through the HTTP server.
     */
    @Override
    public ServletContext getServletContext() {
        return new DelegatingServletContext(super.getServletContext());
    }

    @Override
    /**
     * Override of function to prevent exception "Blocked request without GWT permutation header (XSRF attack?)" when testing the GWT sites
     */
    protected void checkPermutationStrongName() throws SecurityException {
        //Override to prevent exception "Blocked request without GWT permutation header (XSRF attack?)" when testing the GWT sites
        return;
    }

    @Override
    public List<LeaderboardGroupDTO> getLeaderboardGroups(boolean withGeoLocationData) {
        ArrayList<LeaderboardGroupDTO> leaderboardGroupDTOs = new ArrayList<LeaderboardGroupDTO>();
        Map<String, LeaderboardGroup> leaderboardGroups = getService().getLeaderboardGroups();

        for (LeaderboardGroup leaderboardGroup : leaderboardGroups.values()) {
            leaderboardGroupDTOs.add(convertToLeaderboardGroupDTO(leaderboardGroup, withGeoLocationData, false));
        }

        return leaderboardGroupDTOs;
    }

    @Override
    public LeaderboardGroupDTO getLeaderboardGroupByName(String groupName, boolean withGeoLocationData) {
        return convertToLeaderboardGroupDTO(getService().getLeaderboardGroupByName(groupName), withGeoLocationData, false);
    }

    public LeaderboardGroupDTO convertToLeaderboardGroupDTO(LeaderboardGroup leaderboardGroup, boolean withGeoLocationData, boolean withStatisticalData) {
        LeaderboardGroupDTO groupDTO = new LeaderboardGroupDTO(leaderboardGroup.getId(), leaderboardGroup.getName(),
                leaderboardGroup.getDisplayName(), leaderboardGroup.getDescription());
        groupDTO.displayLeaderboardsInReverseOrder = leaderboardGroup.isDisplayGroupsInReverseOrder();
        for (Leaderboard leaderboard : leaderboardGroup.getLeaderboards()) {
            try {
                StrippedLeaderboardDTO leaderboardDTO = createStrippedLeaderboardDTO(leaderboard, withGeoLocationData, withStatisticalData);
                groupDTO.leaderboards.add(leaderboardDTO);
            } catch (Exception e) {
                logger.log(Level.SEVERE, "Caught exception while reading data for leaderboard " + leaderboard.getName(), e);
            }
        }
        Leaderboard overallLeaderboard = leaderboardGroup.getOverallLeaderboard();
        if (overallLeaderboard != null) {
            if (overallLeaderboard.getResultDiscardingRule() instanceof ThresholdBasedResultDiscardingRule) {
                groupDTO.setOverallLeaderboardDiscardThresholds(((ThresholdBasedResultDiscardingRule) overallLeaderboard
                        .getResultDiscardingRule()).getDiscardIndexResultsStartingWithHowManyRaces());
            }
            groupDTO.setOverallLeaderboardScoringSchemeType(overallLeaderboard.getScoringScheme().getType());
        }
        return groupDTO;
    }


    @Override
    public void renameLeaderboardGroup(String oldName, String newName) {
        getService().apply(new RenameLeaderboardGroup(oldName, newName));
    }

    @Override
    public void removeLeaderboardGroups(Set<String> groupNames) {
        for (String groupName : groupNames) {
            removeLeaderboardGroup(groupName);
        }
    }

    private void removeLeaderboardGroup(String groupName) {
        getService().apply(new RemoveLeaderboardGroup(groupName));
    }

    @Override
    public LeaderboardGroupDTO createLeaderboardGroup(String groupName, String description, String displayName,
            boolean displayGroupsInReverseOrder,
            int[] overallLeaderboardDiscardThresholds, ScoringSchemeType overallLeaderboardScoringSchemeType) {
        CreateLeaderboardGroup createLeaderboardGroupOp = new CreateLeaderboardGroup(groupName, description, displayName,
                displayGroupsInReverseOrder, new ArrayList<String>(), overallLeaderboardDiscardThresholds, overallLeaderboardScoringSchemeType);
        return convertToLeaderboardGroupDTO(getService().apply(createLeaderboardGroupOp), false, false);
    }

    @Override
    public void updateLeaderboardGroup(String oldName, String newName, String newDescription, String newDisplayName,
            List<String> leaderboardNames, int[] overallLeaderboardDiscardThresholds, ScoringSchemeType overallLeaderboardScoringSchemeType) {
        getService().apply(
                new UpdateLeaderboardGroup(oldName, newName, newDescription, newDisplayName,
                        leaderboardNames, overallLeaderboardDiscardThresholds, overallLeaderboardScoringSchemeType));
    }

    @Override
    public ReplicationStateDTO getReplicaInfo() {
        ReplicationService service = getReplicationService();
        Set<ReplicaDTO> replicaDTOs = new HashSet<ReplicaDTO>();
        for (ReplicaDescriptor replicaDescriptor : service.getReplicaInfo()) {
            final Map<Class<? extends OperationWithResult<?, ?>>, Integer> statistics = service.getStatistics(replicaDescriptor);
            Map<String, Integer> replicationCountByOperationClassName = new HashMap<String, Integer>();
            for (Entry<Class<? extends OperationWithResult<?, ?>>, Integer> e : statistics.entrySet()) {
                replicationCountByOperationClassName.put(e.getKey().getName(), e.getValue());
            }
            replicaDTOs.add(new ReplicaDTO(replicaDescriptor.getIpAddress().getHostName(), replicaDescriptor
                    .getRegistrationTime().asDate(), replicaDescriptor.getUuid().toString(),
                    replicationCountByOperationClassName, service.getAverageNumberOfOperationsPerMessage(replicaDescriptor),
                    service.getNumberOfMessagesSent(replicaDescriptor), service.getNumberOfBytesSent(replicaDescriptor), service.getAverageNumberOfBytesPerMessage(replicaDescriptor)));
        }
        ReplicationMasterDTO master;
        ReplicationMasterDescriptor replicatingFromMaster = service.getReplicatingFromMaster();
        if (replicatingFromMaster == null) {
            master = null;
        } else {
            master = new ReplicationMasterDTO(replicatingFromMaster.getHostname(), replicatingFromMaster.getMessagingPort(),
                    replicatingFromMaster.getServletPort());
        }
        return new ReplicationStateDTO(master, replicaDTOs, service.getServerIdentifier().toString());
    }

    @Override
    public void startReplicatingFromMaster(String messagingHost, String masterHost, String exchangeName, int servletPort, int messagingPort) throws IOException, ClassNotFoundException, InterruptedException {
        // the queue name must be always the same for this server. in order to achieve
        // this we're using the unique server identifier
        getReplicationService().startToReplicateFrom(
                ReplicationFactory.INSTANCE.createReplicationMasterDescriptor(messagingHost, masterHost, exchangeName, servletPort, messagingPort, 
                        getReplicationService().getServerIdentifier().toString()));
    }

    @Override
    public List<EventDTO> getEvents() throws MalformedURLException {
        String requestBaseURL = getRequestBaseURL().toString();
        List<EventDTO> result = new ArrayList<EventDTO>();
        for (Event event : getService().getAllEvents()) {
            EventDTO eventDTO = convertToEventDTO(event, false);
            eventDTO.setBaseURL(requestBaseURL);
            eventDTO.setIsOnRemoteServer(false);
            result.add(eventDTO);
        }
        return result;
    }

    @Override
    public List<EventBaseDTO> getPublicEventsOfAllSailingServers() throws MalformedURLException {
        List<EventBaseDTO> result = new ArrayList<>();
        for (EventDTO localEvent : getEvents()) {
            if (localEvent.isPublic) {
                result.add(localEvent);
            }
        }
        for (Entry<RemoteSailingServerReference, com.sap.sse.common.Util.Pair<Iterable<EventBase>, Exception>> serverRefAndEventsOrException :
                        getService().getPublicEventsOfAllSailingServers().entrySet()) {
            final com.sap.sse.common.Util.Pair<Iterable<EventBase>, Exception> eventsOrException = serverRefAndEventsOrException.getValue();
            final RemoteSailingServerReference serverRef = serverRefAndEventsOrException.getKey();
            final Iterable<EventBase> remoteEvents = eventsOrException.getA();
            String baseURL = getBaseURL(serverRef.getURL()).toString();
            if (remoteEvents != null) {
                for (EventBase remoteEvent : remoteEvents) {
                    EventBaseDTO remoteEventDTO = convertToEventDTO(remoteEvent);
                    remoteEventDTO.setBaseURL(baseURL);
                    remoteEventDTO.setIsOnRemoteServer(true);
                    result.add(remoteEventDTO);
                }
            }
        }
        return result;
    }

    /**
     * Determines the base URL (protocol, host and port parts) used for the currently executing servlet request. Defaults
     * to <code>http://sapsailing.com</code>.
     * @throws MalformedURLException 
     */
    private URL getRequestBaseURL() throws MalformedURLException {
        final URL url = new URL(getThreadLocalRequest().getRequestURL().toString());
        final URL baseURL = getBaseURL(url);
        return baseURL;
    }

    private URL getBaseURL(URL url) throws MalformedURLException {
        return new URL(url.getProtocol(), url.getHost(), url.getPort(), /* file */ "");
    }

    private RemoteSailingServerReferenceDTO createRemoteSailingServerReferenceDTO(
            final RemoteSailingServerReference serverRef,
            final com.sap.sse.common.Util.Pair<Iterable<EventBase>, Exception> eventsOrException) {
        final Iterable<EventBase> events = eventsOrException.getA();
        final Iterable<EventBaseDTO> eventDTOs;
        final RemoteSailingServerReferenceDTO sailingServerDTO;
        if (events == null) {
            eventDTOs = null;
            final Exception exception = eventsOrException.getB();
            sailingServerDTO = new RemoteSailingServerReferenceDTO(serverRef.getName(),
                    serverRef.getURL().toExternalForm(), exception==null?null:exception.getMessage());
        } else {
            eventDTOs = convertToEventDTOs(events);
            sailingServerDTO = new RemoteSailingServerReferenceDTO(
                    serverRef.getName(), serverRef
                            .getURL().toExternalForm(), eventDTOs);
        }
        return sailingServerDTO;
    }
    
    private Iterable<EventBaseDTO> convertToEventDTOs(Iterable<EventBase> events) {
        List<EventBaseDTO> result = new ArrayList<>();
        for (EventBase event : events) {
            EventBaseDTO eventDTO = convertToEventDTO(event);
            result.add(eventDTO);
        }
        return result;
    }

    @Override
    public EventDTO updateEvent(UUID eventId, String eventName, String eventDescription, Date startDate, Date endDate,
            VenueDTO venue, boolean isPublic, Iterable<UUID> leaderboardGroupIds, String officialWebsiteURLString, String sailorsInfoWebsiteURLString,
            Iterable<ImageDTO> images, Iterable<VideoDTO> videos) throws MalformedURLException {
        TimePoint startTimePoint = startDate != null ? new MillisecondsTimePoint(startDate) : null;
        TimePoint endTimePoint = endDate != null ?  new MillisecondsTimePoint(endDate) : null;
        URL officialWebsiteURL = officialWebsiteURLString != null ? new URL(officialWebsiteURLString) : null;
        URL sailorsInfoWebsiteURL = sailorsInfoWebsiteURLString != null ? new URL(sailorsInfoWebsiteURLString) : null;
        List<ImageDescriptor> eventImages = convertToImages(images);
        List<VideoDescriptor> eventVideos = convertToVideos(videos);
        getService().apply(
                new UpdateEvent(eventId, eventName, eventDescription, startTimePoint, endTimePoint, venue.getName(),
                        isPublic, leaderboardGroupIds, officialWebsiteURL, sailorsInfoWebsiteURL, eventImages, eventVideos));
        return getEventById(eventId, false);
    }

    @Override
    public EventDTO createEvent(String eventName, String eventDescription, Date startDate, Date endDate, String venue,
            boolean isPublic, List<String> courseAreaNames, String officialWebsiteURLAsString, String sailorsInfoWebsiteURLAsString,
            Iterable<ImageDTO> images, Iterable<VideoDTO> videos)
            throws MalformedURLException {
        UUID eventUuid = UUID.randomUUID();
        TimePoint startTimePoint = startDate != null ?  new MillisecondsTimePoint(startDate) : null;
        TimePoint endTimePoint = endDate != null ?  new MillisecondsTimePoint(endDate) : null;
        URL officialWebsiteURL = officialWebsiteURLAsString != null ? new URL(officialWebsiteURLAsString) : null;
        URL sailorsInfoWebsiteURL = sailorsInfoWebsiteURLAsString != null ? new URL(sailorsInfoWebsiteURLAsString) : null;
        List<ImageDescriptor> eventImages = convertToImages(images);
        List<VideoDescriptor> eventVideos = convertToVideos(videos);
        getService().apply(
                new CreateEvent(eventName, eventDescription, startTimePoint, endTimePoint, venue, isPublic, eventUuid,
                        officialWebsiteURL, sailorsInfoWebsiteURL, eventImages, eventVideos));
        createCourseAreas(eventUuid, courseAreaNames.toArray(new String[courseAreaNames.size()]));
        return getEventById(eventUuid, false);
    }

    @Override
    public Pair<Integer, Integer> resolveImageDimensions(String imageUrlAsString) throws Exception {
        URL imageURL = new URL(imageUrlAsString);
        Pair<Integer, Integer> imageDimensions = MediaUtils.getImageDimensions(imageURL);
        return imageDimensions;
    }
    
    @Override
    public void createCourseAreas(UUID eventId, String[] courseAreaNames) {
        final UUID[] courseAreaIDs = new UUID[courseAreaNames.length];
        for (int i=0; i<courseAreaNames.length; i++) {
            courseAreaIDs[i] = UUID.randomUUID();
        }
        getService().apply(new AddCourseAreas(eventId, courseAreaNames, courseAreaIDs));
    }

    @Override
    public void removeCourseAreas(UUID eventId, UUID[] courseAreaIds) {
        getService().apply(new RemoveCourseAreas(eventId, courseAreaIds));
    }

    @Override
    public void removeEvents(Collection<UUID> eventIds) {
        for (UUID eventId : eventIds) {
            removeEvent(eventId);
        }
    }

    @Override
    public void removeEvent(UUID eventId) {
        getService().apply(new RemoveEvent(eventId));
    }

    @Override
    public void renameEvent(UUID eventId, String newName) {
        getService().apply(new RenameEvent(eventId, newName));
    }

    @Override
    public EventDTO getEventById(UUID id, boolean withStatisticalData) throws MalformedURLException {
        EventDTO result = null;
        String requestBaseURL = getRequestBaseURL().toString();
        Event event = getService().getEvent(id);
        if (event != null) {
            result = convertToEventDTO(event, withStatisticalData);
            result.setBaseURL(requestBaseURL);
            result.setIsOnRemoteServer(false);
        }
        return result;
    }

    private EventBaseDTO convertToEventDTO(EventBase event) {
        final EventBaseDTO eventDTO;
        if (event == null) {
            eventDTO = null;
        } else {
            List<LeaderboardGroupBaseDTO> lgDTOs = new ArrayList<>();
            if (event.getLeaderboardGroups() != null) {
                for (LeaderboardGroupBase lgBase : event.getLeaderboardGroups()) {
                    lgDTOs.add(convertToLeaderboardGroupBaseDTO(lgBase));
                }
            }
            eventDTO = new EventBaseDTO(event.getName(), lgDTOs);
            copyEventBaseFieldsToDTO(event, eventDTO);
        }
        return eventDTO;
    }

    private LeaderboardGroupBaseDTO convertToLeaderboardGroupBaseDTO(LeaderboardGroupBase leaderboardGroupBase) {
        return new LeaderboardGroupBaseDTO(leaderboardGroupBase.getId(), leaderboardGroupBase.getName(),
                leaderboardGroupBase.getDescription(), leaderboardGroupBase.getDisplayName(),
                leaderboardGroupBase.hasOverallLeaderboard());
    }
    
    private void copyEventBaseFieldsToDTO(EventBase event, EventBaseDTO eventDTO) {
        eventDTO.venue = new VenueDTO();
        eventDTO.venue.setName(event.getVenue() != null ? event.getVenue().getName() : null);
        eventDTO.startDate = event.getStartDate() != null ? event.getStartDate().asDate() : null;
        eventDTO.endDate = event.getStartDate() != null ? event.getEndDate().asDate() : null;
        eventDTO.isPublic = event.isPublic();
        eventDTO.id = (UUID) event.getId();
        eventDTO.setDescription(event.getDescription());
        eventDTO.setOfficialWebsiteURL(event.getOfficialWebsiteURL() != null ? event.getOfficialWebsiteURL().toString() : null);
        eventDTO.setSailorsInfoWebsiteURL(event.getSailorsInfoWebsiteURL() != null ? event.getSailorsInfoWebsiteURL().toString() : null);
        for(ImageDescriptor image: event.getImages()) {
            eventDTO.addImage(convertToImageDTO(image));
        }
        for(VideoDescriptor video: event.getVideos()) {
            eventDTO.addVideo(convertToVideoDTO(video));
        }
    }

    private List<ImageDescriptor> convertToImages(Iterable<ImageDTO> images) throws MalformedURLException {
        List<ImageDescriptor> eventImages = new ArrayList<ImageDescriptor>();
        for (ImageDTO image : images) {
            try {
                eventImages.add(convertToImage(image));
            } catch(Exception e) {
                // broken URLs are not being stored
            }
        }
        return eventImages;
    }

    private List<VideoDescriptor> convertToVideos(Iterable<VideoDTO> videos) throws MalformedURLException {
        List<VideoDescriptor> eventVideos = new ArrayList<VideoDescriptor>();
        for (VideoDTO video : videos) {
            try {
                eventVideos.add(convertToVideo(video));
            } catch(Exception e) {
                // broken URLs are not being stored
            }
        }
        return eventVideos;
    }

    private ImageDescriptor convertToImage(ImageDTO image) throws MalformedURLException {
        ImageDescriptor result = new ImageDescriptorImpl(new URL(image.getSourceRef()), new MillisecondsTimePoint(image.getCreatedAtDate()));
        result.setCopyright(image.getCopyright());
        result.setTitle(image.getTitle());
        result.setSubtitle(image.getSubtitle());
        result.setCopyright(image.getCopyright());
        result.setSize(image.getWidthInPx(), image.getHeightInPx());
        result.setLocale(toLocale(image.getLocale()));
        for (String tag : image.getTags()) {
            result.addTag(tag);
        }
        return result;
    }

    private VideoDescriptor convertToVideo(VideoDTO video) throws MalformedURLException {
        MimeType mimeType = video.getMimeType();
        if(mimeType == null || mimeType == MimeType.unknown) {
            mimeType = MediaUtils.detectMimeTypeFromUrl(video.getSourceRef());
        }
        VideoDescriptor result = new VideoDescriptorImpl(new URL(video.getSourceRef()), mimeType, new MillisecondsTimePoint(video.getCreatedAtDate()));
        result.setCopyright(video.getCopyright());
        result.setTitle(video.getTitle());
        result.setSubtitle(video.getSubtitle());
        result.setCopyright(video.getCopyright());
        result.setLengthInSeconds(video.getLengthInSeconds());
        if(video.getThumbnailRef() != null && !video.getThumbnailRef().isEmpty())
        result.setThumbnailURL(new URL(video.getThumbnailRef()));
        result.setLocale(toLocale(video.getLocale()));
        for (String tag : video.getTags()) {
            result.addTag(tag);
        }
        return result;
    }

    private ImageDTO convertToImageDTO(ImageDescriptor image) {
        ImageDTO result = new ImageDTO(image.getURL().toString(), image.getCreatedAtDate() != null ? image.getCreatedAtDate().asDate() : null);
        result.setCopyright(image.getCopyright());
        result.setTitle(image.getTitle());
        result.setSubtitle(image.getSubtitle());
        result.setMimeType(image.getMimeType());
        result.setSizeInPx(image.getWidthInPx(), image.getHeightInPx());
        result.setLocale(toLocaleName(image.getLocale()));
        List<String> tags = new ArrayList<String>();
        for(String tag: image.getTags()) {
            tags.add(tag);
        }
        result.setTags(tags);
        return result;
    }

    private VideoDTO convertToVideoDTO(VideoDescriptor video) {
        VideoDTO result = new VideoDTO(video.getURL().toString(), video.getMimeType(), 
                video.getCreatedAtDate() != null ? video.getCreatedAtDate().asDate() : null);
        result.setCopyright(video.getCopyright());
        result.setTitle(video.getTitle());
        result.setSubtitle(video.getSubtitle());
        result.setThumbnailRef(video.getThumbnailURL() != null ? video.getThumbnailURL().toString() : null);
        result.setLengthInSeconds(video.getLengthInSeconds());
        result.setLocale(toLocaleName(video.getLocale()));
        List<String> tags = new ArrayList<String>();
        for(String tag: video.getTags()) {
            tags.add(tag);
        }
        result.setTags(tags);
        return result;
    }
    
    private Locale toLocale(String localeName) {
        if(localeName == null || localeName.isEmpty()) {
            return null;
        }
        return Locale.forLanguageTag(localeName);
    }
    
    private String toLocaleName(Locale locale) {
        if(locale == null) {
            return null;
        }
        return locale.toString();
    }

    private EventDTO convertToEventDTO(Event event, boolean withStatisticalData) {
        EventDTO eventDTO = new EventDTO(event.getName());
        copyEventBaseFieldsToDTO(event, eventDTO);
        eventDTO.regattas = new ArrayList<RegattaDTO>();
        for (Regatta regatta: event.getRegattas()) {
            RegattaDTO regattaDTO = new RegattaDTO();
            regattaDTO.setName(regatta.getName());
            regattaDTO.races = convertToRaceDTOs(regatta);
            eventDTO.regattas.add(regattaDTO);
        }
        eventDTO.venue.setCourseAreas(new ArrayList<CourseAreaDTO>());
        for (CourseArea courseArea : event.getVenue().getCourseAreas()) {
            CourseAreaDTO courseAreaDTO = convertToCourseAreaDTO(courseArea);
            eventDTO.venue.getCourseAreas().add(courseAreaDTO);
        }
        for (LeaderboardGroup lg : event.getLeaderboardGroups()) {
            eventDTO.addLeaderboardGroup(convertToLeaderboardGroupDTO(lg, /* withGeoLocationData */false, withStatisticalData));
        }
        return eventDTO;
    }

    private CourseAreaDTO convertToCourseAreaDTO(CourseArea courseArea) {
        CourseAreaDTO courseAreaDTO = new CourseAreaDTO(courseArea.getName());
        courseAreaDTO.id = courseArea.getId();
        return courseAreaDTO;
    }
    
    /** for backward compatibility with the regatta overview */
    @Override
    public List<RaceGroupDTO> getRegattaStructureForEvent(UUID eventId) {
        List<RaceGroupDTO> raceGroups = new ArrayList<RaceGroupDTO>();
        Event event = getService().getEvent(eventId);
        Map<Leaderboard, LeaderboardGroup> leaderboardWithLeaderboardGroups = new HashMap<Leaderboard, LeaderboardGroup>();
        for(LeaderboardGroup leaderboardGroup: event.getLeaderboardGroups()) {
            for(Leaderboard leaderboard: leaderboardGroup.getLeaderboards()) {
                leaderboardWithLeaderboardGroups.put(leaderboard, leaderboardGroup);
            }
        }
        if (event != null) {
            for (CourseArea courseArea : event.getVenue().getCourseAreas()) {
                for (Leaderboard leaderboard : getService().getLeaderboards().values()) {
                    if (leaderboard.getDefaultCourseArea() != null && leaderboard.getDefaultCourseArea() == courseArea) {
                        RaceGroupDTO raceGroup = new RaceGroupDTO(leaderboard.getName());
                        raceGroup.courseAreaIdAsString = courseArea.getId().toString();
                        raceGroup.displayName = getRegattaNameFromLeaderboard(leaderboard);
                        if(leaderboardWithLeaderboardGroups.containsKey(leaderboard)) {
                            raceGroup.leaderboardGroupName = leaderboardWithLeaderboardGroups.get(leaderboard).getName(); 
                        }
                        if (leaderboard instanceof RegattaLeaderboard) {
                            RegattaLeaderboard regattaLeaderboard = (RegattaLeaderboard) leaderboard;
                            for (Series series : regattaLeaderboard.getRegatta().getSeries()) {
                                RaceGroupSeriesDTO seriesDTO = new RaceGroupSeriesDTO(series.getName());
                                raceGroup.getSeries().add(seriesDTO);
                                for (Fleet fleet : series.getFleets()) {
                                    FleetDTO fleetDTO = new FleetDTO(fleet.getName(), fleet.getOrdering(), fleet.getColor());
                                    seriesDTO.getFleets().add(fleetDTO);
                                }
                                seriesDTO.getRaceColumns().addAll(convertToRaceColumnDTOs(series.getRaceColumns()));
                            }
                        } else {
                            RaceGroupSeriesDTO seriesDTO = new RaceGroupSeriesDTO(LeaderboardNameConstants.DEFAULT_SERIES_NAME);
                            raceGroup.getSeries().add(seriesDTO);
                            FleetDTO fleetDTO = new FleetDTO(LeaderboardNameConstants.DEFAULT_FLEET_NAME, 0, null);
                            seriesDTO.getFleets().add(fleetDTO);
                            seriesDTO.getRaceColumns().addAll(convertToRaceColumnDTOs(leaderboard.getRaceColumns()));
                        }
                        raceGroups.add(raceGroup);
                    }
                }
            }
        }
        return raceGroups;
    }
<<<<<<< HEAD
=======

    /** the replacement service for getRegattaStructureForEvent() */
    @Override
    public List<RaceGroupDTO> getRegattaStructureOfEvent(UUID eventId) {
        List<RaceGroupDTO> raceGroups = new ArrayList<RaceGroupDTO>();
        Event event = getService().getEvent(eventId);
        Map<Leaderboard, LeaderboardGroup> leaderboardWithLeaderboardGroups = new HashMap<Leaderboard, LeaderboardGroup>();
        for(LeaderboardGroup leaderboardGroup: event.getLeaderboardGroups()) {
            for(Leaderboard leaderboard: leaderboardGroup.getLeaderboards()) {
                leaderboardWithLeaderboardGroups.put(leaderboard, leaderboardGroup);
            }
        }
        if (event != null) {
            for(LeaderboardGroup leaderboardGroup: event.getLeaderboardGroups()) {
                for(Leaderboard leaderboard: leaderboardGroup.getLeaderboards()) {
                    RaceGroupDTO raceGroup = new RaceGroupDTO(leaderboard.getName());
                    for (CourseArea courseArea : event.getVenue().getCourseAreas()) {
                        if (leaderboard.getDefaultCourseArea() != null && leaderboard.getDefaultCourseArea() == courseArea) {
                            raceGroup.courseAreaIdAsString = courseArea.getId().toString();
                            break;
                        }
                    }
                    raceGroup.displayName = getRegattaNameFromLeaderboard(leaderboard);
                    if(leaderboardWithLeaderboardGroups.containsKey(leaderboard)) {
                        raceGroup.leaderboardGroupName = leaderboardWithLeaderboardGroups.get(leaderboard).getName(); 
                    }
                    if (leaderboard instanceof RegattaLeaderboard) {
                        RegattaLeaderboard regattaLeaderboard = (RegattaLeaderboard) leaderboard;
                        raceGroup.boatClass = regattaLeaderboard.getRegatta().getBoatClass().getDisplayName();
                        for (Series series : regattaLeaderboard.getRegatta().getSeries()) {
                            RaceGroupSeriesDTO seriesDTO = new RaceGroupSeriesDTO(series.getName());
                            raceGroup.getSeries().add(seriesDTO);
                            for (Fleet fleet : series.getFleets()) {
                                FleetDTO fleetDTO = new FleetDTO(fleet.getName(), fleet.getOrdering(), fleet.getColor());
                                seriesDTO.getFleets().add(fleetDTO);
                            }
                            seriesDTO.getRaceColumns().addAll(convertToRaceColumnDTOs(series.getRaceColumns()));
                        }
                    } else {
                        RaceGroupSeriesDTO seriesDTO = new RaceGroupSeriesDTO(LeaderboardNameConstants.DEFAULT_SERIES_NAME);
                        raceGroup.getSeries().add(seriesDTO);
                        FleetDTO fleetDTO = new FleetDTO(LeaderboardNameConstants.DEFAULT_FLEET_NAME, 0, null);
                        seriesDTO.getFleets().add(fleetDTO);
                        seriesDTO.getRaceColumns().addAll(convertToRaceColumnDTOs(leaderboard.getRaceColumns()));
                        for(Competitor c: leaderboard.getCompetitors()) {
                            if(c.getBoat() != null && c.getBoat().getBoatClass() != null) {
                                raceGroup.boatClass = c.getBoat().getBoatClass().getDisplayName();
                            }
                        }
                    }
                    raceGroups.add(raceGroup);
                }
            }
        }
        return raceGroups;
    }
>>>>>>> a167e982
    
    /**
     * The name of the regatta to be shown on the regatta overview webpage is retrieved from the name of the {@link Leaderboard}. Since regattas are
     * not always represented by a {@link Regatta} object in the Sailing Suite but need to be shown on the regatta overview page, the leaderboard is
     * used as the representative of the sailing regatta. When a display name is set for a leaderboard, this name is favored against the (mostly technical)
     * regatta name as the display name represents the publicly visible name of the regatta. 
     * <br>
     * When the leaderboard is a {@link RegattaLeaderboard} the name of the {@link Regatta} is used, otherwise the leaderboard 
     * is a {@link FlexibleLeaderboard} and it's name is used as the last option.
     * @param leaderboard The {@link Leaderboard} from which the name is be retrieved
     * @return the name of the regatta to be shown on the regatta overview page
     */
    private String getRegattaNameFromLeaderboard(Leaderboard leaderboard) {
        String regattaName;
        if (leaderboard.getDisplayName() != null && !leaderboard.getDisplayName().isEmpty()) {
            regattaName = leaderboard.getDisplayName();
        } else {
            if (leaderboard instanceof RegattaLeaderboard) {
                RegattaLeaderboard regattaLeaderboard = (RegattaLeaderboard) leaderboard;
                regattaName = regattaLeaderboard.getRegatta().getName();
            } else {
                regattaName = leaderboard.getName();
            }
        }
        return regattaName;
    }

    @Override
    public void removeRegattas(Collection<RegattaIdentifier> selectedRegattas) {
        for (RegattaIdentifier regatta : selectedRegattas) {
            removeRegatta(regatta);
        }
    }
    
    @Override
    public void removeRegatta(RegattaIdentifier regattaIdentifier) {
        getService().apply(new RemoveRegatta(regattaIdentifier));
    }
    
    @Override
    public void removeSeries(RegattaIdentifier identifier, String seriesName) {
        getService().apply(new RemoveSeries(identifier, seriesName));
    }

    private RaceColumnInSeriesDTO convertToRaceColumnInSeriesDTO(RaceColumnInSeries raceColumnInSeries) {
        RaceColumnInSeriesDTO raceColumnInSeriesDTO = new RaceColumnInSeriesDTO(raceColumnInSeries.getSeries().getName(),
                raceColumnInSeries.getRegatta().getName());
        fillRaceColumnDTO(raceColumnInSeries, raceColumnInSeriesDTO);
        return raceColumnInSeriesDTO;
    }

    @Override
    public void updateRegatta(RegattaIdentifier regattaName, Date startDate, Date endDate, UUID defaultCourseAreaUuid, 
            RegattaConfigurationDTO configurationDTO, boolean useStartTimeInference) {
        TimePoint startTimePoint = startDate != null ?  new MillisecondsTimePoint(startDate) : null;
        TimePoint endTimePoint = endDate != null ?  new MillisecondsTimePoint(endDate) : null;
        getService().apply(new UpdateSpecificRegatta(regattaName, startTimePoint, endTimePoint,
                defaultCourseAreaUuid, convertToRegattaConfiguration(configurationDTO), useStartTimeInference));
    }

    @Override
    public List<RaceColumnInSeriesDTO> addRaceColumnsToSeries(RegattaIdentifier regattaIdentifier, String seriesName,
            List<Pair<String, Integer>> columnNamesWithInsertIndex) {
        List<RaceColumnInSeriesDTO> result = new ArrayList<RaceColumnInSeriesDTO>();
        for (Pair<String, Integer> columnNameAndInsertIndex : columnNamesWithInsertIndex) {
            RaceColumnInSeries raceColumnInSeries = getService().apply(
                    new AddColumnToSeries(columnNameAndInsertIndex.getB(), regattaIdentifier, seriesName, columnNameAndInsertIndex.getA()));
            if (raceColumnInSeries != null) {
                result.add(convertToRaceColumnInSeriesDTO(raceColumnInSeries));
            }
        }
        return result;
    }
    
    @Override
    public void updateSeries(RegattaIdentifier regattaIdentifier, String seriesName, String newSeriesName, boolean isMedal,
            int[] resultDiscardingThresholds, boolean startsWithZeroScore,
            boolean firstColumnIsNonDiscardableCarryForward, boolean hasSplitFleetContiguousScoring,
            List<FleetDTO> fleets) {
        getService().apply(
                new UpdateSeries(regattaIdentifier, seriesName, newSeriesName, isMedal, resultDiscardingThresholds,
                        startsWithZeroScore, firstColumnIsNonDiscardableCarryForward, hasSplitFleetContiguousScoring,
                        fleets));
    }

    @Override
    public RaceColumnInSeriesDTO addRaceColumnToSeries(RegattaIdentifier regattaIdentifier, String seriesName, String columnName) {
        RaceColumnInSeriesDTO result = null;
        RaceColumnInSeries raceColumnInSeries = getService().apply(new AddColumnToSeries(regattaIdentifier, seriesName, columnName));
        if(raceColumnInSeries != null) {
            result = convertToRaceColumnInSeriesDTO(raceColumnInSeries);
        }
        return result;
    }

    @Override
    public void removeRaceColumnsFromSeries(RegattaIdentifier regattaIdentifier, String seriesName, List<String> columnNames) {
        for(String columnName: columnNames) {
            getService().apply(new RemoveColumnFromSeries(regattaIdentifier, seriesName, columnName));
        }
    }

    @Override
    public void removeRaceColumnFromSeries(RegattaIdentifier regattaIdentifier, String seriesName, String columnName) {
        getService().apply(new RemoveColumnFromSeries(regattaIdentifier, seriesName, columnName));
    }

    @Override
    public void moveRaceColumnInSeriesUp(RegattaIdentifier regattaIdentifier, String seriesName, String columnName) {
        getService().apply(new MoveColumnInSeriesUp(regattaIdentifier, seriesName, columnName));
    }

    @Override
    public void moveRaceColumnInSeriesDown(RegattaIdentifier regattaIdentifier, String seriesName, String columnName) {
        getService().apply(new MoveColumnInSeriesDown(regattaIdentifier, seriesName, columnName));
    }

    @Override
    public RegattaDTO createRegatta(String regattaName, String boatClassName, Date startDate, Date endDate, 
            RegattaCreationParametersDTO seriesNamesWithFleetNamesAndFleetOrderingAndMedal,
            boolean persistent, ScoringSchemeType scoringSchemeType, UUID defaultCourseAreaId, boolean useStartTimeInference,
            RankingMetrics rankingMetricType) {
        TimePoint startTimePoint = startDate != null ?  new MillisecondsTimePoint(startDate) : null;
        TimePoint endTimePoint = endDate != null ?  new MillisecondsTimePoint(endDate) : null;
        Regatta regatta = getService().apply(
                new AddSpecificRegatta(
                        regattaName, boatClassName, startTimePoint, endTimePoint, UUID.randomUUID(),
                        seriesNamesWithFleetNamesAndFleetOrderingAndMedal,
                        persistent, baseDomainFactory.createScoringScheme(scoringSchemeType), defaultCourseAreaId, useStartTimeInference,
                        rankingMetricType));
        return convertToRegattaDTO(regatta);
    }
    
    @Override
    public RegattaScoreCorrectionDTO getScoreCorrections(String scoreCorrectionProviderName, String eventName,
            String boatClassName, Date timePointWhenResultPublished) throws Exception {
        RegattaScoreCorrectionDTO result = null;
        for (ScoreCorrectionProvider scp : getAllScoreCorrectionProviders()) {
            if (scp.getName().equals(scoreCorrectionProviderName)) {
                result = createScoreCorrection(scp.getScoreCorrections(eventName, boatClassName,
                        new MillisecondsTimePoint(timePointWhenResultPublished)));
                break;
            }
        }
        return result;
    }

    private RegattaScoreCorrectionDTO createScoreCorrection(RegattaScoreCorrections scoreCorrections) {
        // Key is the race name or number as String; values are maps whose key is the sailID.
        LinkedHashMap<String, Map<String, ScoreCorrectionEntryDTO>> map = new LinkedHashMap<String, Map<String, ScoreCorrectionEntryDTO>>();
        for (ScoreCorrectionsForRace sc4r : scoreCorrections.getScoreCorrectionsForRaces()) {
            Map<String, ScoreCorrectionEntryDTO> entryMap = new HashMap<String, RegattaScoreCorrectionDTO.ScoreCorrectionEntryDTO>();
            for (String sailID : sc4r.getSailIDs()) {
                entryMap.put(sailID, createScoreCorrectionEntryDTO(sc4r.getScoreCorrectionForCompetitor(sailID)));
            }
            map.put(sc4r.getRaceNameOrNumber(), entryMap);
        }
        return new RegattaScoreCorrectionDTO(scoreCorrections.getProvider().getName(), map);
    }

    private ScoreCorrectionEntryDTO createScoreCorrectionEntryDTO(
            ScoreCorrectionForCompetitorInRace scoreCorrectionForCompetitor) {
        return new ScoreCorrectionEntryDTO(scoreCorrectionForCompetitor.getPoints(),
                scoreCorrectionForCompetitor.isDiscarded(), scoreCorrectionForCompetitor.getMaxPointsReason());
    }
    
    @Override
    public List<Pair<String, String>> getUrlResultProviderNamesAndOptionalSampleURL() {
        List<Pair<String, String>> result = new ArrayList<>();
        for (ScoreCorrectionProvider scp : getAllScoreCorrectionProviders()) {
            if (scp instanceof ResultUrlProvider) {
                result.add(new Pair<>(scp.getName(), ((ResultUrlProvider) scp).getOptionalSampleURL()));
            }
        }
        return result;
    }

    private ResultUrlProvider getUrlBasedScoreCorrectionProvider(String resultProviderName) {
        ResultUrlProvider result = null;
        for (ScoreCorrectionProvider scp : getAllScoreCorrectionProviders()) {
            if (scp instanceof ResultUrlProvider && scp.getName().equals(resultProviderName)) {
                result = (ResultUrlProvider) scp;
                break;
            }
        }
        return result;
    }

    @Override
    public ServerInfoDTO getServerInfo() {
        ServerInfoDTO result = new ServerInfoDTO(ServerInfo.getName(), ServerInfo.getBuildVersion());
        return result;
    }

    @Override
    public ServerConfigurationDTO getServerConfiguration() {
        SailingServerConfiguration sailingServerConfiguration = getService().getSailingServerConfiguration();
        ServerConfigurationDTO result = new ServerConfigurationDTO(sailingServerConfiguration.isStandaloneServer());
        return result;
    }
    
    @Override
    public void updateServerConfiguration(ServerConfigurationDTO serverConfiguration) {
        SailingServerConfiguration newServerConfiguration = new SailingServerConfigurationImpl(serverConfiguration.isStandaloneServer());
        getService().apply(new UpdateServerConfiguration(newServerConfiguration));
    }

    @Override
    public List<RemoteSailingServerReferenceDTO> getRemoteSailingServerReferences() {
        List<RemoteSailingServerReferenceDTO> result = new ArrayList<RemoteSailingServerReferenceDTO>();
        for (Entry<RemoteSailingServerReference, com.sap.sse.common.Util.Pair<Iterable<EventBase>, Exception>> remoteSailingServerRefAndItsCachedEvent :
                    getService().getPublicEventsOfAllSailingServers().entrySet()) {
            RemoteSailingServerReferenceDTO dto = createRemoteSailingServerReferenceDTO(
                    remoteSailingServerRefAndItsCachedEvent.getKey(),
                    remoteSailingServerRefAndItsCachedEvent.getValue());
            result.add(dto);
        }
        return result;
    }

    @Override
    public void removeSailingServers(Set<String> namesOfSailingServersToRemove) throws Exception {
        for (String serverName : namesOfSailingServersToRemove) {
            getService().apply(new RemoveRemoteSailingServerReference(serverName));
        }
    }

    @Override
    public RemoteSailingServerReferenceDTO addRemoteSailingServerReference(RemoteSailingServerReferenceDTO sailingServer) throws MalformedURLException {
        final String expandedURL;
        if (sailingServer.getUrl().contains("//")) {
            expandedURL = sailingServer.getUrl();
        } else {
            expandedURL = "http://" + sailingServer.getUrl();
        }
        URL serverURL = new URL(expandedURL);
        RemoteSailingServerReference serverRef = getService().apply(new AddRemoteSailingServerReference(sailingServer.getName(), serverURL));
        com.sap.sse.common.Util.Pair<Iterable<EventBase>, Exception> eventsOrException = getService().updateRemoteServerEventCacheSynchronously(serverRef);
        return createRemoteSailingServerReferenceDTO(serverRef, eventsOrException);
        
    }

    @Override
    public List<String> getResultImportUrls(String resultProviderName) {
        List<String> result = new ArrayList<String>();
        ResultUrlProvider urlBasedScoreCorrectionProvider = getUrlBasedScoreCorrectionProvider(resultProviderName);
        ResultUrlRegistry resultUrlRegistry = getResultUrlRegistry();
        if (urlBasedScoreCorrectionProvider != null) {
            Iterable<URL> allUrls = resultUrlRegistry.getResultUrls(resultProviderName);
            for (URL url : allUrls) {
                result.add(url.toString());
            }
        }
        return result;
    }

    @Override
    public void removeResultImportURLs(String resultProviderName, Set<String> toRemove) throws Exception {
        ResultUrlProvider urlBasedScoreCorrectionProvider = getUrlBasedScoreCorrectionProvider(resultProviderName);
        ResultUrlRegistry resultUrlRegistry = getResultUrlRegistry();
        if (urlBasedScoreCorrectionProvider != null) {
            for (String urlToRemove : toRemove) {
                resultUrlRegistry.unregisterResultUrl(resultProviderName, new URL(urlToRemove));
            }
        }
    }

    @Override
    public void addResultImportUrl(String resultProviderName, String url) throws Exception {
        ResultUrlProvider urlBasedScoreCorrectionProvider = getUrlBasedScoreCorrectionProvider(resultProviderName);
        if (urlBasedScoreCorrectionProvider != null) {
            ResultUrlRegistry resultUrlRegistry = getResultUrlRegistry();
            resultUrlRegistry.registerResultUrl(resultProviderName, new URL(url));
        }
    }

    private ResultUrlRegistry getResultUrlRegistry() {
        return resultUrlRegistryServiceTracker.getService();
    }    

    @Override
    public List<String> getOverallLeaderboardNamesContaining(String leaderboardName) {
        Leaderboard leaderboard = getService().getLeaderboardByName(leaderboardName);
        if (leaderboard == null) {
            throw new IllegalArgumentException("Couldn't find leaderboard named "+leaderboardName);
        }
        List<String> result = new ArrayList<String>();
        for (Map.Entry<String, Leaderboard> leaderboardEntry : getService().getLeaderboards().entrySet()) {
            if (leaderboardEntry.getValue() instanceof MetaLeaderboard) {
                MetaLeaderboard metaLeaderboard = (MetaLeaderboard) leaderboardEntry.getValue();
                if (Util.contains(metaLeaderboard.getLeaderboards(), leaderboard)) {
                    result.add(leaderboardEntry.getKey());
                }
            }
        }
        return result;
    }

    @Override
    public List<SwissTimingArchiveConfigurationDTO> getPreviousSwissTimingArchiveConfigurations() {
        Iterable<SwissTimingArchiveConfiguration> configs = swissTimingAdapterPersistence.getSwissTimingArchiveConfigurations();
        List<SwissTimingArchiveConfigurationDTO> result = new ArrayList<SwissTimingArchiveConfigurationDTO>();
        for (SwissTimingArchiveConfiguration stArchiveConfig : configs) {
            result.add(new SwissTimingArchiveConfigurationDTO(stArchiveConfig.getJsonUrl()));
        }
        return result;
    }

    @Override
    public void storeSwissTimingArchiveConfiguration(String swissTimingJsonUrl) {
        swissTimingAdapterPersistence.storeSwissTimingArchiveConfiguration(swissTimingFactory.createSwissTimingArchiveConfiguration(
                swissTimingJsonUrl));
    }

    protected com.sap.sailing.domain.base.DomainFactory getBaseDomainFactory() {
        return baseDomainFactory;
    }

    @Override
    public List<RegattaOverviewEntryDTO> getRaceStateEntriesForLeaderboard(String leaderboardName,
            boolean showOnlyCurrentlyRunningRaces, boolean showOnlyRacesOfSameDay, final List<String> visibleRegattas)
            throws NoWindException, InterruptedException, ExecutionException {
        Leaderboard leaderboard = getService().getLeaderboardByName(leaderboardName);
        return getRaceStateEntriesForLeaderboard(leaderboard, showOnlyCurrentlyRunningRaces, showOnlyRacesOfSameDay, visibleRegattas);
    }

    private List<RegattaOverviewEntryDTO> getRaceStateEntriesForLeaderboard(Leaderboard leaderboard,
            boolean showOnlyCurrentlyRunningRaces, boolean showOnlyRacesOfSameDay, final List<String> visibleRegattas)
            throws NoWindException, InterruptedException, ExecutionException {
        List<RegattaOverviewEntryDTO> result = new ArrayList<RegattaOverviewEntryDTO>();
        Calendar dayToCheck = Calendar.getInstance();
        dayToCheck.setTime(new Date());
        CourseArea usedCourseArea = leaderboard.getDefaultCourseArea();
        if (leaderboard != null) {
            if (visibleRegattas != null && !visibleRegattas.contains(leaderboard.getName())) {
                return result;
            }
            String regattaName = getRegattaNameFromLeaderboard(leaderboard);
            if (leaderboard instanceof RegattaLeaderboard) {
                RegattaLeaderboard regattaLeaderboard = (RegattaLeaderboard) leaderboard;
                BoatClass boatClass = regattaLeaderboard.getRegatta().getBoatClass();
                for (Series series : regattaLeaderboard.getRegatta().getSeries()) {
                    Map<String, List<RegattaOverviewEntryDTO>> entriesPerFleet = new HashMap<String, List<RegattaOverviewEntryDTO>>();
                    for (RaceColumn raceColumn : series.getRaceColumns()) {
                        getRegattaOverviewEntries(showOnlyRacesOfSameDay, dayToCheck,
                                usedCourseArea, leaderboard, boatClass.getName(), regattaName, series.getName(), raceColumn, entriesPerFleet);
                    }
                    result.addAll(getRegattaOverviewEntriesToBeShown(showOnlyCurrentlyRunningRaces, entriesPerFleet));
                }

            } else if(leaderboard instanceof FlexibleLeaderboard) {
                BoatClass boatClass = null;
                for (TrackedRace trackedRace : leaderboard.getTrackedRaces()) {
                    boatClass = trackedRace.getRace().getBoatClass();
                    break;
                }
                Map<String, List<RegattaOverviewEntryDTO>> entriesPerFleet = new HashMap<String, List<RegattaOverviewEntryDTO>>();
                for (RaceColumn raceColumn : leaderboard.getRaceColumns()) {
                    getRegattaOverviewEntries(showOnlyRacesOfSameDay, dayToCheck, usedCourseArea,
                            leaderboard, boatClass == null ? "" : boatClass.getName(), regattaName, LeaderboardNameConstants.DEFAULT_SERIES_NAME, raceColumn, entriesPerFleet);
                }
                result.addAll(getRegattaOverviewEntriesToBeShown(showOnlyCurrentlyRunningRaces, entriesPerFleet));
            }
        }
        return result;
    }
    
    private void createRegattaFromRegattaDTO(RegattaDTO regatta) {
        this.createRegatta(regatta.getName(), regatta.boatClass.getName(), regatta.startDate, regatta.endDate,
                        new RegattaCreationParametersDTO(getSeriesCreationParameters(regatta)), 
                        true, regatta.scoringScheme, regatta.defaultCourseAreaUuid, regatta.useStartTimeInference,
                        regatta.rankingMetricType);
    }
    
    private SeriesParameters getSeriesParameters(SeriesDTO seriesDTO) {
        SeriesParameters series = new SeriesParameters(false, false, false, null);
            series
                    .setFirstColumnIsNonDiscardableCarryForward(seriesDTO.isFirstColumnIsNonDiscardableCarryForward());
            series.setHasSplitFleetContiguousScoring(seriesDTO.hasSplitFleetContiguousScoring());
            series.setStartswithZeroScore(seriesDTO.isStartsWithZeroScore());
            series.setDiscardingThresholds(seriesDTO.getDiscardThresholds());
        return series;
    }
    
    private LinkedHashMap<String, SeriesCreationParametersDTO> getSeriesCreationParameters(RegattaDTO regattaDTO) {
        LinkedHashMap<String, SeriesCreationParametersDTO> seriesCreationParams = new LinkedHashMap<String, SeriesCreationParametersDTO>();
            for (SeriesDTO series : regattaDTO.series){
                SeriesParameters seriesParameters = getSeriesParameters(series);
                seriesCreationParams.put(series.getName(), new SeriesCreationParametersDTO(series.getFleets(),
                false, seriesParameters.isStartswithZeroScore(), seriesParameters.isFirstColumnIsNonDiscardableCarryForward(),
                        seriesParameters.getDiscardingThresholds(), seriesParameters.isHasSplitFleetContiguousScoring()));
            }
        return seriesCreationParams;
    }

    @Override
    public Iterable<RegattaDTO> getRegattas(String manage2SailJsonUrl) { 
        StructureImporter structureImporter = new StructureImporter(new SetRacenumberFromSeries(), baseDomainFactory);
        Iterable<RegattaJSON> parsedEvent = structureImporter.parseEvent(manage2SailJsonUrl);
        List<RegattaDTO> regattaDTOs = new ArrayList<RegattaDTO>();
        Iterable<Regatta> regattas = structureImporter.getRegattas(parsedEvent);
        for (Regatta regatta : regattas) {
            regattaDTOs.add(convertToRegattaDTO(regatta));
        }
        return regattaDTOs;
    }

    /**
     * Uses {@link #addRaceColumnsToSeries} which also handles replication to update the regatta identified
     * by <code>regatta</code>'s {@link RegattaDTO#getRegattaIdentifier() identifier} with the race columns
     * as specified by <code>regatta</code>. The domain regatta object is assumed to have no races associated
     * when this method is called.
     */
    private void addRaceColumnsToRegattaSeries(RegattaDTO regatta, String eventName) {
        for (SeriesDTO series : regatta.series) {
            List<Pair<String, Integer>> raceNamesAndInsertIndex = new ArrayList<>();
            int insertIndex = 0;
            for (RaceColumnDTO raceColumnInSeries : series.getRaceColumns()) {
                raceNamesAndInsertIndex.add(new Pair<>(raceColumnInSeries.getName(), insertIndex));
                insertIndex++;
            }
            addRaceColumnsToSeries(regatta.getRegattaIdentifier(), series.getName(), raceNamesAndInsertIndex);
        }
    }

    @Override
    public void createRegattaStructure(final Iterable<RegattaDTO> regattas, final EventDTO newEvent) throws MalformedURLException {
        final List<String> leaderboardNames = new ArrayList<String>();
        for (RegattaDTO regatta : regattas) {
            createRegattaFromRegattaDTO(regatta);
            addRaceColumnsToRegattaSeries(regatta, newEvent.getName());
            if (getLeaderboard(regatta.getName()) == null) {
                leaderboardNames.add(regatta.getName());
                createRegattaLeaderboard(regatta.getRegattaIdentifier(), regatta.boatClass.toString(), new int[0]);
            }
        }
        createAndAddLeaderboardGroup(newEvent, leaderboardNames);
        // TODO find a way to import the competitors for the selected regattas. You'll need the regattas as Iterable<RegattaResults>
        // structureImporter.setCompetitors(regattas, "");
    }

    private void createAndAddLeaderboardGroup(final EventDTO newEvent, List<String> leaderboardNames) throws MalformedURLException {
        LeaderboardGroupDTO leaderboardGroupDTO = null;
        String description = "";
        if (newEvent.getDescription() != null) {
            description = newEvent.getDescription();
        }
        String eventName = newEvent.getName();
        List<UUID> eventLeaderboardGroupUUIDs = new ArrayList<>();

        // create Leaderboard Group
        if (getService().getLeaderboardGroupByName(eventName) == null) {
            CreateLeaderboardGroup createLeaderboardGroupOp = new CreateLeaderboardGroup(eventName, description,
                    eventName, false, leaderboardNames, null, null);
            leaderboardGroupDTO = convertToLeaderboardGroupDTO(getService().apply(createLeaderboardGroupOp), false,
                    false);
            eventLeaderboardGroupUUIDs.add(leaderboardGroupDTO.getId());
        } else {
            leaderboardNames.addAll(getLeaderboardNames());
            updateLeaderboardGroup(eventName, eventName, newEvent.getDescription(), eventName, leaderboardNames, null, null);
            leaderboardGroupDTO = getLeaderboardGroupByName(eventName, false);
        }
        for (LeaderboardGroupDTO lg : newEvent.getLeaderboardGroups()) {
            eventLeaderboardGroupUUIDs.add(lg.getId());
        }
        updateEvent(newEvent.id, newEvent.getName(), description, newEvent.startDate, newEvent.endDate, newEvent.venue,
                newEvent.isPublic, eventLeaderboardGroupUUIDs, newEvent.getOfficialWebsiteURL(), newEvent.getSailorsInfoWebsiteURL(),
                newEvent.getImages(), newEvent.getVideos());
    }
    
    @Override
    public List<RegattaOverviewEntryDTO> getRaceStateEntriesForRaceGroup(UUID eventId, List<UUID> visibleCourseAreaIds,
            List<String> visibleRegattas, boolean showOnlyCurrentlyRunningRaces, boolean showOnlyRacesOfSameDay)
            throws NoWindException, InterruptedException, ExecutionException {
        List<RegattaOverviewEntryDTO> result = new ArrayList<RegattaOverviewEntryDTO>();
        
        Calendar dayToCheck = Calendar.getInstance();
        dayToCheck.setTime(new Date());
        
        Event event = getService().getEvent(eventId);
        if (event != null) {
            for (CourseArea courseArea : event.getVenue().getCourseAreas()) {
                if (visibleCourseAreaIds.contains(courseArea.getId())) {
                    for (Leaderboard leaderboard : getService().getLeaderboards().values()) {
                        final CourseArea leaderboardDefaultCourseArea = leaderboard.getDefaultCourseArea();
                        if (leaderboardDefaultCourseArea != null && leaderboardDefaultCourseArea.equals(courseArea)) {
                            result.addAll(getRaceStateEntriesForLeaderboard(leaderboard.getName(),
                                    showOnlyCurrentlyRunningRaces, showOnlyRacesOfSameDay, visibleRegattas));
                        }
                    }
                }
            }
        }
        return result;
    }

    private void getRegattaOverviewEntries(boolean showOnlyRacesOfSameDay, Calendar dayToCheck,
            CourseArea courseArea, Leaderboard leaderboard, String boatClassName, String regattaName, String seriesName, RaceColumn raceColumn,
            Map<String, List<RegattaOverviewEntryDTO>> entriesPerFleet) {
        if (!raceColumn.isCarryForward()) {
            for (Fleet fleet : raceColumn.getFleets()) {
                RegattaOverviewEntryDTO entry = createRegattaOverviewEntryDTO(courseArea,
                        leaderboard, boatClassName, regattaName, seriesName, raceColumn, fleet, 
                        showOnlyRacesOfSameDay, dayToCheck);
                if (entry != null) {
                    addRegattaOverviewEntryToEntriesPerFleet(entriesPerFleet, fleet, entry);
                }
            }
        }
    }

    private List<RegattaOverviewEntryDTO> getRegattaOverviewEntriesToBeShown(boolean showOnlyCurrentlyRunningRaces,
            Map<String, List<RegattaOverviewEntryDTO>> entriesPerFleet) {
        List<RegattaOverviewEntryDTO> result = new ArrayList<RegattaOverviewEntryDTO>();
        for (List<RegattaOverviewEntryDTO> entryList : entriesPerFleet.values()) {
            result.addAll(entryList);
            if (showOnlyCurrentlyRunningRaces) {
                List<RegattaOverviewEntryDTO> finishedEntries = new ArrayList<RegattaOverviewEntryDTO>();
                for (RegattaOverviewEntryDTO entry : entryList) {
                    if (!RaceLogRaceStatus.isActive(entry.raceInfo.lastStatus)) {
                        if (entry.raceInfo.lastStatus.equals(RaceLogRaceStatus.FINISHED)) {
                            finishedEntries.add(entry);
                        } else if (entry.raceInfo.lastStatus.equals(RaceLogRaceStatus.UNSCHEDULED)) {
                            //don't filter when the race is unscheduled and aborted before
                            if (!entry.raceInfo.isRaceAbortedInPassBefore) {
                                result.remove(entry);
                            }
                            
                        }
                    }
                }
                if (!finishedEntries.isEmpty()) {
                    //keep the last finished race in the list to be shown
                    int indexOfLastElement = finishedEntries.size() - 1;
                    finishedEntries.remove(indexOfLastElement);
                    
                    //... and remove all other finished races
                    result.removeAll(finishedEntries);
                }
            }
        }
        return result;
    }

    private void addRegattaOverviewEntryToEntriesPerFleet(Map<String, List<RegattaOverviewEntryDTO>> entriesPerFleet,
            Fleet fleet, RegattaOverviewEntryDTO entry) {
        if (!entriesPerFleet.containsKey(fleet.getName())) {
           entriesPerFleet.put(fleet.getName(), new ArrayList<RegattaOverviewEntryDTO>()); 
        }
        entriesPerFleet.get(fleet.getName()).add(entry);
    }
    
    private RegattaOverviewEntryDTO createRegattaOverviewEntryDTO(CourseArea courseArea, Leaderboard leaderboard, String boatClassName,
            String regattaName, String seriesName, RaceColumn raceColumn, Fleet fleet, boolean showOnlyRacesOfSameDay, Calendar dayToCheck) {
        RegattaOverviewEntryDTO entry = new RegattaOverviewEntryDTO();
        if (courseArea != null) {
            entry.courseAreaName = courseArea.getName();
            entry.courseAreaIdAsString = courseArea.getId().toString();
        } else {
            entry.courseAreaName = "Default";
            entry.courseAreaIdAsString = "Default";
        }
        entry.boatClassName = boatClassName;
        entry.regattaDisplayName = regattaName;
        entry.regattaName = leaderboard.getName();
        entry.raceInfo = createRaceInfoDTO(seriesName, raceColumn, fleet);
        entry.currentServerTime = new Date();
        
        if (showOnlyRacesOfSameDay) {
            if (!RaceStateOfSameDayHelper.isRaceStateOfSameDay(entry.raceInfo.startTime, entry.raceInfo.finishedTime, entry.raceInfo.abortingTimeInPassBefore, dayToCheck)) {
                entry = null;
            }
        }
        return entry;
    }

    @Override
    public void stopReplicatingFromMaster() {
        try {
            getReplicationService().stopToReplicateFromMaster();
        } catch (IOException e) {
            e.printStackTrace();
            throw new RuntimeException(e);
        }
    }

    @Override
    public void stopAllReplicas() {
        try {
            getReplicationService().stopAllReplica();
        } catch (IOException e) {
            e.printStackTrace();
            throw new RuntimeException(e);
        }
    }

    @Override
    public void stopSingleReplicaInstance(String identifier) {
        UUID uuid = UUID.fromString(identifier);
        ReplicaDescriptor replicaDescriptor = new ReplicaDescriptor(null, uuid, "");
        try {
            getReplicationService().unregisterReplica(replicaDescriptor);
        } catch (IOException e) {
            e.printStackTrace();
            throw new RuntimeException(e);
        }
    }

    @Override
    public void reloadRaceLog(String leaderboardName, RaceColumnDTO raceColumnDTO, FleetDTO fleet) {
        getService().reloadRaceLog(leaderboardName, raceColumnDTO.getName(), fleet.getName());
    }

    @Override
    public RaceLogDTO getRaceLog(String leaderboardName, RaceColumnDTO raceColumnDTO, FleetDTO fleet) {
        RaceLogDTO result = null;
        RaceLog raceLog = getService().getRaceLog(leaderboardName, raceColumnDTO.getName(), fleet.getName());
        if(raceLog != null) {
            List<RaceLogEventDTO> entries = new ArrayList<RaceLogEventDTO>();
            result = new RaceLogDTO(leaderboardName, raceColumnDTO.getName(), fleet.getName(), raceLog.getCurrentPassId(), entries);
            raceLog.lockForRead();
            try {
                for(RaceLogEvent raceLogEvent: raceLog.getRawFixes()) {
                    RaceLogEventDTO entry = new RaceLogEventDTO(raceLogEvent.getPassId(), 
                            raceLogEvent.getAuthor().getName(), raceLogEvent.getAuthor().getPriority(), 
                            raceLogEvent.getCreatedAt() != null ? raceLogEvent.getCreatedAt().asDate() : null,
                            raceLogEvent.getLogicalTimePoint() != null ? raceLogEvent.getLogicalTimePoint().asDate() : null,
                            raceLogEvent.getClass().getSimpleName(), raceLogEvent.getShortInfo());
                    entries.add(entry);
                }
            } finally {
                raceLog.unlockAfterRead();
            }
        }
        return result;
    }

    @Override
    public RegattaLogDTO getRegattaLog(String leaderboardName) throws DoesNotHaveRegattaLogException {
        RegattaLogDTO result = null;
        RegattaLog regattaLog = getRegattaLogInternal(leaderboardName);
        if (regattaLog != null) {
            List<RegattaLogEventDTO> entries = new ArrayList<>();
            result = new RegattaLogDTO(leaderboardName, entries);
            regattaLog.lockForRead();
            try {
                for(RegattaLogEvent raceLogEvent: regattaLog.getRawFixes()) {
                    RegattaLogEventDTO entry = new RegattaLogEventDTO( 
                            raceLogEvent.getAuthor().getName(), raceLogEvent.getAuthor().getPriority(), 
                            raceLogEvent.getCreatedAt() != null ? raceLogEvent.getCreatedAt().asDate() : null,
                            raceLogEvent.getLogicalTimePoint() != null ? raceLogEvent.getLogicalTimePoint().asDate() : null,
                            raceLogEvent.getClass().getSimpleName(), raceLogEvent.getShortInfo());
                    entries.add(entry);
                }
            } finally {
                regattaLog.unlockAfterRead();
            }
        }
        return result;
    }

    @Override
    public List<String> getLeaderboardGroupNamesFromRemoteServer(String url) {
        com.sap.sse.common.Util.Pair<String, Integer> hostnameAndPort = parseHostAndPort(url);
        String hostname = hostnameAndPort.getA();
        int port = hostnameAndPort.getB();
        final String path = "/sailingserver/api/v1/leaderboardgroups";
        final String query = null;

        HttpURLConnection connection = null;

        URL serverAddress = null;
        InputStream inputStream = null;
        try {
            serverAddress = createUrl(hostname, port, path, query);
            // set up out communications stuff
            connection = null;
            // Set up the initial connection
            connection = (HttpURLConnection) serverAddress.openConnection();
            connection.setRequestMethod("GET");
            connection.setDoOutput(true);
            // Initial timeout needs to be big enough to allow the first parts of the response to reach this server
            connection.setReadTimeout(10000);
            connection.connect();

            inputStream = connection.getInputStream();

            InputStreamReader in = new InputStreamReader(inputStream, "UTF-8");

            org.json.simple.parser.JSONParser parser = new org.json.simple.parser.JSONParser();
            org.json.simple.JSONArray array = (org.json.simple.JSONArray) parser.parse(in);
            List<String> names = new ArrayList<String>();
            for (Object obj : array) {
                names.add((String) obj);
            }
            return names;
        } catch (Exception e) {
            throw new RuntimeException(e);
        } finally {
            // close the connection
            if (connection != null) {
                connection.disconnect();
            }
            try {
                if (inputStream != null) {
                    inputStream.close();
                }
            } catch (IOException e) {
            }
        }

    }

    private com.sap.sse.common.Util.Pair<String, Integer> parseHostAndPort(String urlAsString) {
        String hostname;
        Integer port = 80;
        try {
            URL url = new URL(urlAsString);
            hostname = url.getHost();
            int portFromUrl = url.getPort();
            if (portFromUrl > 0) {
                port = portFromUrl;
            }
        } catch (MalformedURLException e1) {
            hostname = urlAsString;
            if (urlAsString.contains("://")) {
                hostname = hostname.split("://")[1];
            }
            if (hostname.contains("/")) {
                hostname = hostname.split("/")[0]; // also eliminate a trailing slash
            }
            if (hostname.contains(":")) {
                String[] split = hostname.split(":");
                hostname = split[0];
                if (port > 0) {
                    port = Integer.parseInt(split[1]);
                }
            }
        }
        return new com.sap.sse.common.Util.Pair<String, Integer>(hostname, port);
    }

    @Override
    public UUID importMasterData(final String urlAsString, final String[] groupNames, final boolean override,
            final boolean compress, final boolean exportWind, final boolean exportDeviceConfigurations) {
        final UUID importOperationId = UUID.randomUUID();
        getService().createOrUpdateDataImportProgressWithReplication(importOperationId, 0.0, "Initializing", 0.0);
        // Create a progress indicator for as long as the server gets data from the other server.
        // As soon as the server starts the import operation, a progress object will be built on every server
        Runnable masterDataImportTask = new Runnable() {

            @Override
            public void run() {
                long startTime = System.currentTimeMillis();
                getService().createOrUpdateDataImportProgressWithReplication(importOperationId, 0.01,
                        "Setting up connection", 0.5);
                com.sap.sse.common.Util.Pair<String, Integer> hostnameAndPort = parseHostAndPort(urlAsString);
                String hostname = hostnameAndPort.getA();
                int port = hostnameAndPort.getB();
                String query;
                try {
                    query = createLeaderboardQuery(groupNames, compress, exportWind, exportDeviceConfigurations);
                } catch (UnsupportedEncodingException e1) {
                    throw new RuntimeException(e1);
                }
                HttpURLConnection connection = null;

                URL serverAddress = null;
                InputStream inputStream = null;
                try {
                    String path = "/sailingserver/spi/v1/masterdata/leaderboardgroups";
                    serverAddress = createUrl(hostname, port, path, query);
                    // set up out communications stuff
                    connection = null;
                    // Set up the initial connection
                    connection = (HttpURLConnection) serverAddress.openConnection();
                    connection.setRequestMethod("GET");
                    connection.setDoOutput(true);
                    // Initial timeout needs to be big enough to allow the first parts of the response to reach this
                    // server
                    connection.setReadTimeout(60000);
                    connection.connect();
                    getService().createOrUpdateDataImportProgressWithReplication(importOperationId, 0.02, "Connecting",
                            0.5);

                    if (compress) {
                        InputStream timeoutExtendingInputStream = new TimeoutExtendingInputStream(
                                connection.getInputStream(), connection);
                        inputStream = new GZIPInputStream(timeoutExtendingInputStream);
                    } else {
                        inputStream = new TimeoutExtendingInputStream(connection.getInputStream(), connection);
                    }

                    final MasterDataImporter importer = new MasterDataImporter(baseDomainFactory, getService());
                    importer.importFromStream(inputStream, importOperationId, override);
                } catch (Exception e) {
                    getService()
                            .setDataImportFailedWithReplication(
                                    importOperationId,
                                    e.getMessage()
                                            + "\n\nHave you checked if the"
                                            + " versions (commit-wise) of the importing and exporting servers are compatible with each other? "
                                            + "If the error still occurs, when both servers are running the same version, please report the problem.");
                    throw new RuntimeException(e);
                } finally {
                    // close the connection, set all objects to null
                    getService().setDataImportDeleteProgressFromMapTimerWithReplication(importOperationId);
                    connection.disconnect();
                    connection = null;
                    long timeToImport = System.currentTimeMillis() - startTime;
                    logger.info(String.format("Took %s ms overall to import master data.", timeToImport));
                    try {
                        if (inputStream != null) {
                            inputStream.close();
                        }
                    } catch (IOException e) {
                    }
                }
            }
        };
        executor.execute(masterDataImportTask);

        return importOperationId;
    }
    
    private URL createUrl(String host, Integer port, String path, String query) throws Exception {
        URL url;
        if (query != null) {
            url = new URL("http://" + host + ":" + port + path + "?" + query);
        } else {
            url = new URL("http://" + host + ":" + port + path);
        }
        return url;
    }

    public DataImportProgress getImportOperationProgress(UUID id) {
        return getService().getDataImportLock().getProgress(id);
    }

    @Override
    public Integer getStructureImportOperationProgress() {
//        int parsedDocuments = 0;
//        if (structureImporter != null) {
//            parsedDocuments = structureImporter.getProgress();
//            if (structureImporter.isFinished()) {
//                parsedDocuments++;
//            }
//        }
        return 0;
    }

    private String createLeaderboardQuery(String[] groupNames, boolean compress, boolean exportWind, boolean exportDeviceConfigurations)
            throws UnsupportedEncodingException {
        StringBuffer queryStringBuffer = new StringBuffer("");
        for (int i = 0; i < groupNames.length; i++) {
            String encodedGroupName = URLEncoder.encode(groupNames[i], "UTF-8");
            queryStringBuffer.append("names[]=" + encodedGroupName + "&");
        }
        queryStringBuffer.append(String.format("compress=%s&exportWind=%s&exportDeviceConfigs=%s", compress,
                exportWind, exportDeviceConfigurations));
        return queryStringBuffer.toString();
    }

    @Override
    public Iterable<CompetitorDTO> getCompetitors() {
        return convertToCompetitorDTOs(getService().getBaseDomainFactory().getCompetitorStore().getCompetitors());
    }

    @Override
    public Iterable<CompetitorDTO> getCompetitorsOfLeaderboard(String leaderboardName) {
            Leaderboard leaderboard = getService().getLeaderboardByName(leaderboardName);
            return convertToCompetitorDTOs(leaderboard.getAllCompetitors());
    }

    @Override
    public CompetitorDTO addOrUpdateCompetitor(CompetitorDTO competitor) throws URISyntaxException {
        Competitor existingCompetitor = getService().getCompetitorStore().getExistingCompetitorByIdAsString(competitor.getIdAsString());
    	Nationality nationality = (competitor.getThreeLetterIocCountryCode() == null || competitor.getThreeLetterIocCountryCode().isEmpty()) ? null :
            getBaseDomainFactory().getOrCreateNationality(competitor.getThreeLetterIocCountryCode());
    	final CompetitorDTO result;
    	// new competitor
    	if (competitor.getIdAsString() == null || competitor.getIdAsString().isEmpty() || existingCompetitor == null) {
    	    BoatClass boatClass = getBaseDomainFactory().getOrCreateBoatClass(competitor.getBoatClass().getName());
    	    DynamicPerson sailor = new PersonImpl(competitor.getName(), nationality, null, null);
    	    DynamicTeam team = new TeamImpl(competitor.getName() + " team", Collections.singleton(sailor), null);
    	    DynamicBoat boat = new BoatImpl(competitor.getName() + " boat", boatClass, competitor.getSailID());
            result = getBaseDomainFactory().convertToCompetitorDTO(
                    getBaseDomainFactory().getOrCreateCompetitor(UUID.randomUUID(), competitor.getName(),
                            competitor.getColor(), competitor.getEmail(), 
                            competitor.getFlagImageURL() == null ? null : new URI(competitor.getFlagImageURL()), team, boat,
                                    competitor.getTimeOnTimeFactor(),
                                    competitor.getTimeOnDistanceAllowancePerNauticalMile()));
        } else {
            result = getBaseDomainFactory().convertToCompetitorDTO(
                    getService().apply(
                            new UpdateCompetitor(competitor.getIdAsString(), competitor.getName(), competitor
                                    .getColor(), competitor.getEmail(), competitor.getSailID(), nationality,
                                    competitor.getImageURL() == null ? null : new URI(competitor.getImageURL()),
                                    competitor.getFlagImageURL() == null ? null : new URI(competitor.getFlagImageURL()),
                                    competitor.getTimeOnTimeFactor(),
                                    competitor.getTimeOnDistanceAllowancePerNauticalMile())));
        }
        return result;
    }

    @Override
    public void allowCompetitorResetToDefaults(Iterable<CompetitorDTO> competitors) {
        List<String> competitorIdsAsStrings = new ArrayList<String>();
        for (CompetitorDTO competitor : competitors) {
            competitorIdsAsStrings.add(competitor.getIdAsString());
        }
        getService().apply(new AllowCompetitorResetToDefaults(competitorIdsAsStrings));
    }
    
    @Override
    public List<DeviceConfigurationMatcherDTO> getDeviceConfigurationMatchers() {
        List<DeviceConfigurationMatcherDTO> configs = new ArrayList<DeviceConfigurationMatcherDTO>();
        for (Entry<DeviceConfigurationMatcher, DeviceConfiguration> entry : 
            getService().getAllDeviceConfigurations().entrySet()) {
            DeviceConfigurationMatcher matcher = entry.getKey();
            configs.add(convertToDeviceConfigurationMatcherDTO(matcher));
        }
        return configs;
    }

    @Override
    public DeviceConfigurationDTO getDeviceConfiguration(DeviceConfigurationMatcherDTO matcherDto) {
        DeviceConfigurationMatcher matcher = convertToDeviceConfigurationMatcher(matcherDto.type, matcherDto.clients);
        DeviceConfiguration configuration = getService().getAllDeviceConfigurations().get(matcher);
        if (configuration == null) {
            return null;
        } else {
            return convertToDeviceConfigurationDTO(configuration);
        }
    }

    @Override
    public DeviceConfigurationMatcherDTO createOrUpdateDeviceConfiguration(DeviceConfigurationMatcherDTO matcherDTO, DeviceConfigurationDTO configurationDTO) {
        DeviceConfigurationMatcher matcher = convertToDeviceConfigurationMatcher(matcherDTO.type, matcherDTO.clients);
        DeviceConfiguration configuration = convertToDeviceConfiguration(configurationDTO);
        getService().createOrUpdateDeviceConfiguration(matcher, configuration);
        return convertToDeviceConfigurationMatcherDTO(matcher);
    }

    @Override
    public boolean removeDeviceConfiguration(DeviceConfigurationMatcherType type, List<String> clientIds) {
        DeviceConfigurationMatcher matcher = convertToDeviceConfigurationMatcher(type, clientIds);
        getService().removeDeviceConfiguration(matcher);
        return true;
    }

    private DeviceConfigurationMatcherDTO convertToDeviceConfigurationMatcherDTO(DeviceConfigurationMatcher matcher) {
        List<String> clients = new ArrayList<String>();
        
        if (matcher instanceof DeviceConfigurationMatcherSingle) {
            clients.add(((DeviceConfigurationMatcherSingle)matcher).getClientIdentifier());
        } else if (matcher instanceof DeviceConfigurationMatcherMulti) {
            Util.addAll(((DeviceConfigurationMatcherMulti)matcher).getClientIdentifiers(), clients);
        }
        
        DeviceConfigurationMatcherDTO dto = new DeviceConfigurationMatcherDTO(
                matcher.getMatcherType(),
                clients,  
                matcher.getMatchingRank());
        return dto;
    }

    private DeviceConfigurationMatcher convertToDeviceConfigurationMatcher(DeviceConfigurationMatcherType type, List<String> clientIds) {
        return baseDomainFactory.getOrCreateDeviceConfigurationMatcher(type, clientIds);
    }

    private DeviceConfigurationDTO convertToDeviceConfigurationDTO(DeviceConfiguration configuration) {
        DeviceConfigurationDTO dto = new DeviceConfigurationDTO();
        dto.allowedCourseAreaNames = configuration.getAllowedCourseAreaNames();
        dto.resultsMailRecipient = configuration.getResultsMailRecipient();
        dto.byNameDesignerCourseNames = configuration.getByNameCourseDesignerCourseNames();
        if (configuration.getRegattaConfiguration() != null) {
            dto.regattaConfiguration = convertToRegattaConfigurationDTO(configuration.getRegattaConfiguration());
        }
        return dto;
    }

    private DeviceConfigurationDTO.RegattaConfigurationDTO convertToRegattaConfigurationDTO(
            RegattaConfiguration configuration) {
        if (configuration == null) {
            return null;
        }
        DeviceConfigurationDTO.RegattaConfigurationDTO dto = new DeviceConfigurationDTO.RegattaConfigurationDTO();
        
        dto.defaultRacingProcedureType = configuration.getDefaultRacingProcedureType();
        dto.defaultCourseDesignerMode = configuration.getDefaultCourseDesignerMode();
        
        if (configuration.getRRS26Configuration() != null) {
            dto.rrs26Configuration = new DeviceConfigurationDTO.RegattaConfigurationDTO.RRS26ConfigurationDTO();
            dto.rrs26Configuration.classFlag = configuration.getRRS26Configuration().getClassFlag();
            dto.rrs26Configuration.hasIndividualRecall = configuration.getRRS26Configuration().hasInidividualRecall();
            dto.rrs26Configuration.startModeFlags = configuration.getRRS26Configuration().getStartModeFlags();
        }
        if (configuration.getGateStartConfiguration() != null) {
            dto.gateStartConfiguration = new DeviceConfigurationDTO.RegattaConfigurationDTO.GateStartConfigurationDTO();
            dto.gateStartConfiguration.classFlag = configuration.getGateStartConfiguration().getClassFlag();
            dto.gateStartConfiguration.hasIndividualRecall = configuration.getGateStartConfiguration().hasInidividualRecall();
            dto.gateStartConfiguration.hasPathfinder = configuration.getGateStartConfiguration().hasPathfinder();
            dto.gateStartConfiguration.hasAdditionalGolfDownTime = configuration.getGateStartConfiguration().hasAdditionalGolfDownTime();
        }
        if (configuration.getESSConfiguration() != null) {
            dto.essConfiguration = new DeviceConfigurationDTO.RegattaConfigurationDTO.ESSConfigurationDTO();
            dto.essConfiguration.classFlag = configuration.getESSConfiguration().getClassFlag();
            dto.essConfiguration.hasIndividualRecall = configuration.getESSConfiguration().hasInidividualRecall();
        }
        if (configuration.getBasicConfiguration() != null) {
            dto.basicConfiguration = new DeviceConfigurationDTO.RegattaConfigurationDTO.RacingProcedureConfigurationDTO();
            dto.basicConfiguration.classFlag = configuration.getBasicConfiguration().getClassFlag();
            dto.basicConfiguration.hasIndividualRecall = configuration.getBasicConfiguration().hasInidividualRecall();
        }
        if (configuration.getLeagueConfiguration() != null) {
            dto.leagueConfiguration = new DeviceConfigurationDTO.RegattaConfigurationDTO.LeagueConfigurationDTO();
            dto.leagueConfiguration.classFlag = configuration.getLeagueConfiguration().getClassFlag();
            dto.leagueConfiguration.hasIndividualRecall = configuration.getLeagueConfiguration().hasInidividualRecall();
        }
        return dto;
    }

    private DeviceConfigurationImpl convertToDeviceConfiguration(DeviceConfigurationDTO dto) {
        DeviceConfigurationImpl configuration = new DeviceConfigurationImpl(convertToRegattaConfiguration(dto.regattaConfiguration));
        configuration.setAllowedCourseAreaNames(dto.allowedCourseAreaNames);
        configuration.setResultsMailRecipient(dto.resultsMailRecipient);
        configuration.setByNameDesignerCourseNames(dto.byNameDesignerCourseNames);
        return configuration;
    }

    private RegattaConfiguration convertToRegattaConfiguration(RegattaConfigurationDTO dto) {
        if (dto == null) {
            return null;
        }
        RegattaConfigurationImpl configuration = new RegattaConfigurationImpl();
        configuration.setDefaultRacingProcedureType(dto.defaultRacingProcedureType);
        configuration.setDefaultCourseDesignerMode(dto.defaultCourseDesignerMode);
        if (dto.rrs26Configuration != null) {
            RRS26ConfigurationImpl config = new RRS26ConfigurationImpl();
            config.setClassFlag(dto.rrs26Configuration.classFlag);
            config.setHasInidividualRecall(dto.rrs26Configuration.hasIndividualRecall);
            config.setStartModeFlags(dto.rrs26Configuration.startModeFlags);
            configuration.setRRS26Configuration(config);
        }
        if (dto.gateStartConfiguration != null) {
            GateStartConfigurationImpl config = new GateStartConfigurationImpl();
            config.setClassFlag(dto.gateStartConfiguration.classFlag);
            config.setHasInidividualRecall(dto.gateStartConfiguration.hasIndividualRecall);
            config.setHasPathfinder(dto.gateStartConfiguration.hasPathfinder);
            config.setHasAdditionalGolfDownTime(dto.gateStartConfiguration.hasAdditionalGolfDownTime);
            configuration.setGateStartConfiguration(config);
        }
        if (dto.essConfiguration != null) {
            ESSConfigurationImpl config = new ESSConfigurationImpl();
            config.setClassFlag(dto.essConfiguration.classFlag);
            config.setHasInidividualRecall(dto.essConfiguration.hasIndividualRecall);
            configuration.setESSConfiguration(config);
        }
        if (dto.basicConfiguration != null) {
            RacingProcedureConfigurationImpl config = new RacingProcedureConfigurationImpl();
            config.setClassFlag(dto.basicConfiguration.classFlag);
            config.setHasInidividualRecall(dto.basicConfiguration.hasIndividualRecall);
            configuration.setBasicConfiguration(config);
        }
        if (dto.leagueConfiguration != null) {
            LeagueConfigurationImpl config = new LeagueConfigurationImpl();
            config.setClassFlag(dto.leagueConfiguration.classFlag);
            config.setHasInidividualRecall(dto.leagueConfiguration.hasIndividualRecall);
            configuration.setLeagueConfiguration(config);
        }
        return configuration;
    }

    @Override
    public boolean setStartTimeAndProcedure(RaceLogSetStartTimeAndProcedureDTO dto) {
        TimePoint newStartTime = getService().setStartTimeAndProcedure(dto.leaderboardName, dto.raceColumnName, 
                dto.fleetName, dto.authorName, dto.authorPriority,
                dto.passId, new MillisecondsTimePoint(dto.logicalTimePoint), new MillisecondsTimePoint(dto.startTime),
                dto.racingProcedure);
        return new MillisecondsTimePoint(dto.startTime).equals(newStartTime);
    }

    @Override
    public void setTrackingTimes(RaceLogSetTrackingTimesDTO dto) {
        RaceLog raceLog = getRaceLog(dto.leaderboardName, dto.raceColumnName, dto.fleetName);
        // TODO If new is null and current is not, current should be revoked.
        if (!Util.equalsWithNull(dto.newStartOfTracking, dto.currentStartOfTracking)) {
            raceLog.add(RaceLogEventFactory.INSTANCE.createStartOfTrackingEvent(
                    dto.newStartOfTracking, new LogEventAuthorImpl(dto.authorName, dto.authorPriority), UUID
                    .randomUUID(), new ArrayList<Competitor>(), raceLog.getCurrentPassId()));
        }
        if (!Util.equalsWithNull(dto.newEndOfTracking, dto.currentEndOfTracking)) {
            raceLog.add(RaceLogEventFactory.INSTANCE.createEndOfTrackingEvent(
                    dto.newEndOfTracking, new LogEventAuthorImpl(dto.authorName, dto.authorPriority), UUID
                    .randomUUID(), new ArrayList<Competitor>(), raceLog.getCurrentPassId()));
        }
    }

    @Override
    public Util.Pair<TimePoint, TimePoint> getTrackingTimes(String leaderboardName, String raceColumnName, String fleetName) {
        final RaceLog raceLog = getRaceLog(leaderboardName, raceColumnName, fleetName);
        final Pair<TimePoint, TimePoint> times = new TrackingTimesFinder(raceLog).analyze();
        return times == null ? null : new Pair<TimePoint, TimePoint>(times.getA(), times.getB());
    }

    @Override
    public com.sap.sse.common.Util.Triple<Date, Integer, RacingProcedureType> getStartTimeAndProcedure(String leaderboardName, String raceColumnName, String fleetName) {
        com.sap.sse.common.Util.Triple<TimePoint, Integer, RacingProcedureType> result = getService().getStartTimeAndProcedure(leaderboardName, raceColumnName, fleetName);
        if (result == null || result.getA() == null) {
            return null;
        }
        return new com.sap.sse.common.Util.Triple<Date, Integer, RacingProcedureType>(result.getA() == null ? null : result.getA().asDate(), result.getB(), result.getC());
    }

    @Override
    public Iterable<String> getAllIgtimiAccountEmailAddresses() {
        List<String> result = new ArrayList<String>();
        for (Account account : getIgtimiConnectionFactory().getAllAccounts()) {
            result.add(account.getUser().getEmail());
        }
        return result;
    }

    private IgtimiConnectionFactory getIgtimiConnectionFactory() {
        return igtimiAdapterTracker.getService();
    }
    
    protected RaceLogTrackingAdapterFactory getRaceLogTrackingAdapterFactory() {
        return raceLogTrackingAdapterTracker.getService();
    }

    protected RaceLogTrackingAdapter getRaceLogTrackingAdapter() {
        return getRaceLogTrackingAdapterFactory().getAdapter(getBaseDomainFactory());
    }

    @Override
    public String getIgtimiAuthorizationUrl() {
        return getIgtimiConnectionFactory().getAuthorizationUrl();
    }

    @Override
    public boolean authorizeAccessToIgtimiUser(String eMailAddress, String password) throws Exception {
        Account account = getIgtimiConnectionFactory().createAccountToAccessUserData(eMailAddress, password);
        return account != null;
    }

    @Override
    public void removeIgtimiAccount(String eMailOfAccountToRemove) {
        getIgtimiConnectionFactory().removeAccount(eMailOfAccountToRemove);
    }

    @Override
    public Map<RegattaAndRaceIdentifier, Integer> importWindFromIgtimi(List<RaceDTO> selectedRaces, boolean correctByDeclination) throws IllegalStateException,
            ClientProtocolException, IOException, org.json.simple.parser.ParseException {
        final IgtimiConnectionFactory igtimiConnectionFactory = getIgtimiConnectionFactory();
        final Iterable<DynamicTrackedRace> trackedRaces;
        if (selectedRaces != null && !selectedRaces.isEmpty()) {
            List<DynamicTrackedRace> myTrackedRaces = new ArrayList<DynamicTrackedRace>();
            trackedRaces = myTrackedRaces;
            for (RaceDTO raceDTO : selectedRaces) {
                DynamicTrackedRace trackedRace = getTrackedRace(raceDTO.getRaceIdentifier());
                myTrackedRaces.add(trackedRace);
            }
        } else {
            trackedRaces = getAllTrackedRaces();
        }
        Map<RegattaAndRaceIdentifier, Integer> numberOfWindFixesImportedPerRace = new HashMap<RegattaAndRaceIdentifier, Integer>();
        for (Account account : igtimiConnectionFactory.getAllAccounts()) {
            IgtimiConnection conn = igtimiConnectionFactory.connect(account);
            Map<TrackedRace, Integer> resultsForAccounts = conn.importWindIntoRace(trackedRaces, correctByDeclination);
            for (Entry<TrackedRace, Integer> resultForAccount : resultsForAccounts.entrySet()) {
                RegattaAndRaceIdentifier key = resultForAccount.getKey().getRaceIdentifier();
                Integer i = numberOfWindFixesImportedPerRace.get(key);
                if (i == null) {
                    i = 0;
                }
                numberOfWindFixesImportedPerRace.put(key, i+resultForAccount.getValue());
            }
        }
        return numberOfWindFixesImportedPerRace;
    }

    private Set<DynamicTrackedRace> getAllTrackedRaces() {
        Set<DynamicTrackedRace> result = new HashSet<DynamicTrackedRace>();
        Iterable<Regatta> allRegattas = getService().getAllRegattas();
        for (Regatta regatta : allRegattas) {
            DynamicTrackedRegatta trackedRegatta = getService().getTrackedRegatta(regatta);
            if (trackedRegatta != null) {
                trackedRegatta.lockTrackedRacesForRead();
                try {
                    Iterable<DynamicTrackedRace> trackedRaces = trackedRegatta.getTrackedRaces();
                    for (TrackedRace trackedRace : trackedRaces) {
                        result.add((DynamicTrackedRace) trackedRace);
                    }
                } finally {
                    trackedRegatta.unlockTrackedRacesAfterRead();
                }
            }
        }
        return result;
    }

    private class TimeoutExtendingInputStream extends FilterInputStream {

        private final HttpURLConnection connection;

        protected TimeoutExtendingInputStream(InputStream in, HttpURLConnection connection) {
            super(in);
            this.connection = connection;
        }

        @Override
        public int read() throws IOException {
            connection.setReadTimeout(10000);
            return super.read();
        }

        @Override
        public int read(byte[] b) throws IOException {
            connection.setReadTimeout(10000);
            return super.read(b);
        }

        @Override
        public int read(byte[] b, int off, int len) throws IOException {
            connection.setReadTimeout(10000);
            return super.read(b, off, len);
        }

    }

    @Override
    public void denoteForRaceLogTracking(String leaderboardName,
    		String raceColumnName, String fleetName) throws Exception {
    	Leaderboard leaderboard = getService().getLeaderboardByName(leaderboardName);
    	RaceColumn raceColumn = getService().getLeaderboardByName(leaderboardName).getRaceColumnByName(raceColumnName);
    	Fleet fleet = raceColumn.getFleetByName(fleetName);
    	
    	getRaceLogTrackingAdapter().denoteRaceForRaceLogTracking(getService(), leaderboard, raceColumn, fleet, null);
    }
    
    @Override
    public void removeDenotationForRaceLogTracking(String leaderboardName, String raceColumnName, String fleetName) {
        RaceLog raceLog = getRaceLog(leaderboardName, raceColumnName, fleetName);
        getRaceLogTrackingAdapter().removeDenotationForRaceLogTracking(getService(), raceLog);
    }
    
    @Override
    public void denoteForRaceLogTracking(String leaderboardName) throws Exception {
        Leaderboard leaderboard = getService().getLeaderboardByName(leaderboardName);        
        getRaceLogTrackingAdapter().denoteAllRacesForRaceLogTracking(getService(), leaderboard);
    }
    
    /**
     * @param triple leaderboard and racecolumn and fleet names
     * @return
     */
    private RaceLog getRaceLog(com.sap.sse.common.Util.Triple<String, String, String> triple) {
        return getRaceLog(triple.getA(), triple.getB(), triple.getC());
    }
    
    private RegattaLog getRegattaLogInternal(String leaderboardName) throws DoesNotHaveRegattaLogException {
        Leaderboard l = getService().getLeaderboardByName(leaderboardName);
        if (! (l instanceof HasRegattaLike)) {
            throw new DoesNotHaveRegattaLogException();
        }
        return ((HasRegattaLike) l).getRegattaLike().getRegattaLog();
    }
    
    private RaceLog getRaceLog(String leaderboardName, String raceColumnName, String fleetName) {
        RaceColumn raceColumn = getService().getLeaderboardByName(leaderboardName).getRaceColumnByName(raceColumnName);
        Fleet fleet = raceColumn.getFleetByName(fleetName);
        return raceColumn.getRaceLog(fleet);
    }

    private Competitor getCompetitor(CompetitorDTO dto) {
        return getService().getCompetitorStore().getExistingCompetitorByIdAsString(dto.getIdAsString());
    }
    
    @Override
    public void setCompetitorRegistrationsInRaceLog(String leaderboardName, String raceColumnName, String fleetName,
            Set<CompetitorDTO> competitorDTOs) {
        RaceLog raceLog = getRaceLog(leaderboardName, raceColumnName, fleetName);
        Set<Competitor> competitors = new HashSet<Competitor>();
        for (CompetitorDTO dto : competitorDTOs) {
            competitors.add(getCompetitor(dto));
        }
        
        getRaceLogTrackingAdapter().registerCompetitors(getService(), raceLog, competitors);
    }
    
    @Override
    public void setCompetitorRegistrationsInRegattaLog(String leaderboardName, Set<CompetitorDTO> competitorDTOs)
            throws DoesNotHaveRegattaLogException {
        RegattaLog regattaLog = getRegattaLogInternal(leaderboardName);
        Set<Competitor> competitors = new HashSet<Competitor>();
        for (CompetitorDTO dto : competitorDTOs) {
            competitors.add(getCompetitor(dto));
        }
        
        getRaceLogTrackingAdapter().registerCompetitors(getService(), regattaLog, competitors);
    }
    
    private Mark convertToMark(MarkDTO dto, boolean resolve) {
        if (resolve) {
            Mark existing = baseDomainFactory.getExistingMarkByIdAsString(dto.getIdAsString());
            if (existing != null) {
                return existing;
            }
        }
        Serializable id = UUID.randomUUID();
        return baseDomainFactory.getOrCreateMark(id, dto.getName(), dto.type, dto.color, dto.shape, dto.pattern);
    }
    
    /**
     * Also finds the last position of the marks, if set by pinging them
     */
    private Collection<MarkDTO> convertToMarkDTOs(LeaderboardThatHasRegattaLike leaderboard, RaceLog raceLog, Iterable<Mark> marks) {
        List<MarkDTO> dtos = new ArrayList<MarkDTO>();
        final TimePoint now = MillisecondsTimePoint.now();
        for (Mark mark : marks) {
            final Position lastPos = getService().getMarkPosition(mark, leaderboard, now, raceLog);
            dtos.add(convertToMarkDTO(mark, lastPos));
        }
        return dtos;
    }
    
    @Override
    public void addMarkToRaceLog(String leaderboardName, String raceColumnName, String fleetName, MarkDTO markDTO) {
        Mark mark = convertToMark(markDTO, false);
        RaceLog raceLog = getRaceLog(leaderboardName, raceColumnName, fleetName);
        RaceLogEvent event = RaceLogEventFactory.INSTANCE.createDefineMarkEvent(MillisecondsTimePoint.now(),
                getService().getServerAuthor(), raceLog.getCurrentPassId(), mark);
        raceLog.add(event);
    }
    
    @Override
    public void revokeMarkDefinitionEventInRaceLog(String leaderboardName, String raceColumnName, String fleetName, MarkDTO markDTO) {
        RaceLog raceLog = getRaceLog(leaderboardName, raceColumnName, fleetName);
        
        final List<RaceLogEvent> raceLogDeviceMarkMappingEvents = new AllEventsOfTypeFinder<>(raceLog, /* only unrevoked */ true, RaceLogDefineMarkEvent.class).analyze();
        
        RaceLogEvent eventToRevoke = null;
        for (RaceLogEvent event : raceLogDeviceMarkMappingEvents) {
            RaceLogDefineMarkEvent defineMarkEvent = (RaceLogDefineMarkEvent) event;
            if (defineMarkEvent.getMark().getId().toString().equals(markDTO.getIdAsString())){
                eventToRevoke = event;
            }
        }
        
        if (eventToRevoke != null){
            RaceLogEvent event = RaceLogEventFactory.INSTANCE.createRevokeEvent(getService().getServerAuthor(), raceLog.getCurrentPassId(), eventToRevoke, "Revoked by AdminConsole (RaceLogTracking)");
            raceLog.add(event);
        } else {
            logger.warning("Could not revoke event for mark "+markDTO.getIdAsString()+". Mark not found in RaceLog.");
        }
    }
    
    @Override
    public Iterable<MarkDTO> getMarksInRaceLog(String leaderboardName, String raceColumnName, String fleetName) {
        RaceLog raceLog = getRaceLog(leaderboardName, raceColumnName, fleetName);
        Iterable<Mark> marks = new RaceLogDefinedMarkFinder(raceLog).analyze();
        return convertToMarkDTOs((LeaderboardThatHasRegattaLike) getService().getLeaderboardByName(leaderboardName), raceLog, marks);
    }
    
    @Override
    public Iterable<MarkDTO> getMarksInRaceLogsAndTrackedRaces(String leaderboardName) {
        Leaderboard leaderboard = getService().getLeaderboardByName(leaderboardName);
        if (leaderboard == null) {
            // TODO: implement proper Exception Handling
            return null;
        }
        Set<MarkDTO> markDTOs = new HashSet<>();
        Map<Serializable, Mark> marksById = new HashMap<>();
        for (RaceColumn raceColumn : leaderboard.getRaceColumns()) {
            for (Fleet fleet : raceColumn.getFleets()) {
                RaceLog raceLog = raceColumn.getRaceLog(fleet);
                TrackedRace trackedRace = raceColumn.getTrackedRace(fleet); //might not yet be attached
                for (Mark markDefinitionFromRaceLog : new RaceLogDefinedMarkFinder(raceLog).analyze()) {
                    marksById.put(markDefinitionFromRaceLog.getId(), markDefinitionFromRaceLog);
                }
                if (trackedRace != null) {
                    for (Mark markFromTrackedRace : trackedRace.getMarks()) {
                        marksById.put(markFromTrackedRace.getId(), markFromTrackedRace);
                    }
                }
                Util.addAll(convertToMarkDTOs(
                                (LeaderboardThatHasRegattaLike) getService().getLeaderboardByName(leaderboardName),
                                raceLog, marksById.values()), markDTOs);
            }
        }
        return markDTOs;
    }

    @Override
    public void addCourseDefinitionToRaceLog(String leaderboardName, String raceColumnName, String fleetName,
            List<com.sap.sse.common.Util.Pair<ControlPointDTO, PassingInstruction>> courseDTO) {
        RaceLog raceLog = getRaceLog(leaderboardName, raceColumnName, fleetName);
        String name = String.format("Course for %s - %s - %s", leaderboardName, raceColumnName, fleetName);
        
        CourseBase lastPublishedCourse = new LastPublishedCourseDesignFinder(raceLog).analyze();
        if (lastPublishedCourse == null) {
            lastPublishedCourse = new CourseDataImpl(name);
        }
        
        List<Pair<ControlPoint, PassingInstruction>> controlPoints = new ArrayList<>();
        for (Pair<ControlPointDTO, PassingInstruction> waypointDTO : courseDTO) {
            controlPoints.add(new Pair<>(getOrCreateControlPoint(waypointDTO.getA()), waypointDTO.getB()));
        }
        Course course = new CourseImpl(name, lastPublishedCourse.getWaypoints());
        
        try {
            course.update(controlPoints, baseDomainFactory);
        } catch (Exception e) {
            throw new RuntimeException(e);
        }
        
        RaceLogEvent event = RaceLogEventFactory.INSTANCE.createCourseDesignChangedEvent(MillisecondsTimePoint.now(),
                getService().getServerAuthor(), raceLog.getCurrentPassId(), course);
        raceLog.add(event);
    }
    
    /**
     * @param trackedRace
     *            if <code>null</code>, no position data will be attached to the {@link MarkDTO}s
     * @param timePoint
     *            if <code>trackedRace</code> is not <code>null</code>, specifies the time point for which to determine
     *            the mark positions and attach to the {@link MarkDTO}s. If <code>null<c/code>, the current time point
     *            will be used as default.
     */
    private WaypointDTO convertToWaypointDTO(Waypoint waypoint, Map<Serializable, ControlPointDTO> controlPointCache, TrackedRace trackedRace, TimePoint timePoint) {
        ControlPointDTO cp = controlPointCache.get(waypoint.getControlPoint().getId());
        if (cp == null) {
            cp = convertToControlPointDTO(waypoint.getControlPoint(), trackedRace, timePoint);
            controlPointCache.put(waypoint.getControlPoint().getId(), cp);
        }
        return new WaypointDTO(waypoint.getName(), cp, waypoint.getPassingInstructions());
    }
    
    /**
     * @param course
     *            the course to convert
     * @param trackedRace
     *            if <code>null</code>, no position data will be attached to the {@link MarkDTO}s
     * @param timePoint
     *            if <code>trackedRace</code> is not <code>null</code>, specifies the time point for which to determine
     *            the mark positions and attach to the {@link MarkDTO}s. If <code>null<c/code>, the current time point
     *            will be used as default.
     */
    private RaceCourseDTO convertToRaceCourseDTO(CourseBase course, TrackedRace trackedRace, TimePoint timePoint) {
        final RaceCourseDTO result;
        if (course != null) {
            List<WaypointDTO> waypointDTOs = new ArrayList<WaypointDTO>();
            Map<Serializable, ControlPointDTO> controlPointCache = new HashMap<>();
            for (Waypoint waypoint : course.getWaypoints()) {
                waypointDTOs.add(convertToWaypointDTO(waypoint, controlPointCache, trackedRace, timePoint));
            }
            result = new RaceCourseDTO(waypointDTOs);
        } else {
            result = new RaceCourseDTO(Collections.<WaypointDTO> emptyList());
        }
        return result;
    }
    
    @Override
    public RaceCourseDTO getLastCourseDefinitionInRaceLog(String leaderboardName, String raceColumnName, String fleetName) {
        RaceLog raceLog = getRaceLog(leaderboardName, raceColumnName, fleetName);
        CourseBase lastPublishedCourse = new LastPublishedCourseDesignFinder(raceLog).analyze();
        if (lastPublishedCourse == null) {
            lastPublishedCourse = new CourseDataImpl("");
        }
        return convertToRaceCourseDTO(lastPublishedCourse, /* trackedRace */ null, /* timePoint */ null);
    }
    
    @Override
    public void pingMarkViaRaceLogTracking(String leaderboardName, String raceColumnName, String fleetName,
            MarkDTO markDTO, Position positionDTO) {
        RaceLog raceLog = getRaceLog(leaderboardName, raceColumnName, fleetName);
        Mark mark = convertToMark(markDTO, true);
        TimePoint time = MillisecondsTimePoint.now();
        Position position = positionDTO;
        GPSFix fix = new GPSFixImpl(position, time);
        
        getRaceLogTrackingAdapter().pingMark(raceLog, mark, fix, getService());
    }
    
    @Override
    public void copyCourseToOtherRaceLogs(com.sap.sse.common.Util.Triple<String, String, String> fromTriple,
            Set<com.sap.sse.common.Util.Triple<String, String, String>> toTriples) {
        RaceLog fromRaceLog = getRaceLog(fromTriple);
        Set<RaceLog> toRaceLogs = new HashSet<>();
        for (com.sap.sse.common.Util.Triple<String, String, String> toTriple : toTriples) {
            toRaceLogs.add(getRaceLog(toTriple));
        }
        getRaceLogTrackingAdapter().copyCourse(fromRaceLog, toRaceLogs, baseDomainFactory, getService());
    }
    
    @Override
    public void copyCompetitorsToOtherRaceLogs(com.sap.sse.common.Util.Triple<String, String, String> fromTriple,
            Set<com.sap.sse.common.Util.Triple<String, String, String>> toTriples) {
        RaceLog fromRaceLog = getRaceLog(fromTriple);
        Set<RaceLog> toRaceLogs = new HashSet<>();
        for (com.sap.sse.common.Util.Triple<String, String, String> toTriple : toTriples) {
            toRaceLogs.add(getRaceLog(toTriple));
        }
        getRaceLogTrackingAdapter().copyCompetitors(fromRaceLog, toRaceLogs, getService());
    }
    
    private TypeBasedServiceFinder<DeviceIdentifierStringSerializationHandler> getDeviceIdentifierStringSerializerHandlerFinder(
            boolean withFallback) {
        TypeBasedServiceFinderFactory factory = getService().getTypeBasedServiceFinderFactory();
        TypeBasedServiceFinder<DeviceIdentifierStringSerializationHandler> finder = factory.createServiceFinder(DeviceIdentifierStringSerializationHandler.class);
        if (withFallback) {
            finder.setFallbackService(new PlaceHolderDeviceIdentifierStringSerializationHandler());
        }
        return finder;
    }
    
    private DeviceIdentifier deserializeDeviceIdentifier(String type, String deviceId) throws NoCorrespondingServiceRegisteredException,
    TransformationException {
        DeviceIdentifierStringSerializationHandler handler =
                getDeviceIdentifierStringSerializerHandlerFinder(false).findService(type);
        return handler.deserialize(deviceId, type, deviceId);
    }
    
    private String serializeDeviceIdentifier(DeviceIdentifier deviceId) throws TransformationException {
        return getDeviceIdentifierStringSerializerHandlerFinder(true).findService(
                deviceId.getIdentifierType()).serialize(deviceId).getB();
    }
    
    private DeviceMappingDTO convertToDeviceMappingDTO(DeviceMapping<?> mapping) throws TransformationException {
        String deviceId = serializeDeviceIdentifier(mapping.getDevice());
        Date from = mapping.getTimeRange().from() == null || mapping.getTimeRange().from().asMillis() == Long.MIN_VALUE ? 
                null : mapping.getTimeRange().from().asDate();
        Date to = mapping.getTimeRange().to() == null || mapping.getTimeRange().to().asMillis() == Long.MAX_VALUE ?
                null : mapping.getTimeRange().to().asDate();
        MappableToDevice item = null;
        if (mapping.getMappedTo() instanceof Competitor) {
            item = baseDomainFactory.convertToCompetitorDTO((Competitor) mapping.getMappedTo());
        } else if (mapping.getMappedTo() instanceof Mark) {
            item = convertToMarkDTO((Mark) mapping.getMappedTo(), null);
        } else {
            throw new RuntimeException("Can only handle Competitor or Mark as mapped item type");
        }
        //Only deal with UUIDs - otherwise we would have to pass Serializable to browser context - which
        //has a large performance implact for GWT.
        //As any Serializable subclass is converted to String by the BaseRaceLogEventSerializer, and only UUIDs are
        //recovered by the BaseRaceLogEventDeserializer, only UUIDs are safe to use anyway.
        List<UUID> originalRaceLogEventUUIDs = new ArrayList<UUID>();
        for (Serializable id : mapping.getOriginalRaceLogEventIds()) {
            if (! (id instanceof UUID)) {
                logger.log(Level.WARNING, "Got RaceLogEvent with id that was not UUID, but " + id.getClass().getName());
                throw new TransformationException("Could not send device mapping to browser: can only deal with UUIDs");
            }
            originalRaceLogEventUUIDs.add((UUID) id);
        }
        return new DeviceMappingDTO(new DeviceIdentifierDTO(mapping.getDevice().getIdentifierType(),
                deviceId), from, to, item, originalRaceLogEventUUIDs);
    }
    
    private List<AbstractLog<?, ?>> getLogHierarchy(String leaderboardName, String raceColumnName,
            String fleetName) {
        List<AbstractLog<?, ?>> result = new ArrayList<>();
        RaceLog raceLog = getRaceLog(leaderboardName, raceColumnName, fleetName);
        
        if (raceLog != null){
            result.add(raceLog);
        }
        
        Leaderboard leaderboard = getService().getLeaderboardByName(leaderboardName);
        if (leaderboard instanceof HasRegattaLike) {
            result.add(((HasRegattaLike) leaderboard).getRegattaLike().getRegattaLog());
        }
        return result;
    }
    
    private List<DeviceMappingDTO> getDeviceMappingsFromLogs(List<AbstractLog<?, ?>> logs)
            throws TransformationException {
        List<DeviceMappingDTO> result = new ArrayList<DeviceMappingDTO>();
        for (List<? extends DeviceMapping<Competitor>> list : new MultiLogAnalyzer<>(
                new DeviceCompetitorMappingFinder.Factory(),
                new MultiLogAnalyzer.MapWithValueCollectionReducer<Competitor, DeviceMapping<Competitor>, List<DeviceMapping<Competitor>>>(),
                logs).analyze().values()) {
            for (DeviceMapping<Competitor> mapping : list) {
                result.add(convertToDeviceMappingDTO(mapping));
            }
        }
        for (List<? extends DeviceMapping<Mark>> list : new MultiLogAnalyzer<>(
                new DeviceMarkMappingFinder.Factory(),
                new MultiLogAnalyzer.MapWithValueCollectionReducer<Mark, DeviceMapping<Mark>, List<DeviceMapping<Mark>>>(),
                logs).analyze().values()) {
            for (DeviceMapping<Mark> mapping : list) {
                result.add(convertToDeviceMappingDTO(mapping));
            }
        }
        return result;
    }
    
    @Override
    public List<DeviceMappingDTO> getDeviceMappingsFromLogHierarchy(String leaderboardName, String raceColumnName,
            String fleetName) throws TransformationException {
        return getDeviceMappingsFromLogs(getLogHierarchy(leaderboardName, raceColumnName, fleetName));
    }
    
    @Override
    public List<DeviceMappingDTO> getDeviceMappingsFromRaceLog(String leaderboardName, String raceColumnName,
            String fleetName) throws TransformationException {
        RaceLog raceLog = getRaceLog(leaderboardName, raceColumnName, fleetName);
        return getDeviceMappingsFromLogs(Collections.<AbstractLog<?, ?>>singletonList(raceLog));
    }
    
    @Override
    public void addDeviceMappingToRaceLog(String leaderboardName, String raceColumnName, String fleetName,
            DeviceMappingDTO dto) throws NoCorrespondingServiceRegisteredException, TransformationException {
        RaceLog raceLog = getRaceLog(leaderboardName, raceColumnName, fleetName);
        DeviceMapping<?> mapping = convertToDeviceMapping(dto);
        TimePoint now = MillisecondsTimePoint.now();
        RaceLogEvent event = null;
        TimePoint from = mapping.getTimeRange().hasOpenBeginning() ? null : mapping.getTimeRange().from();
        TimePoint to = mapping.getTimeRange().hasOpenEnd() ? null : mapping.getTimeRange().to();
        if (dto.mappedTo instanceof MarkDTO) {
            Mark mark = convertToMark(((MarkDTO) dto.mappedTo), true); 
            event = RaceLogEventFactory.INSTANCE.createDeviceMarkMappingEvent(now, getService().getServerAuthor(),
                    mapping.getDevice(), mark, raceLog.getCurrentPassId(), from, to);
        } else if (dto.mappedTo instanceof CompetitorDTO) {
            Competitor competitor = getService().getCompetitorStore().getExistingCompetitorByIdAsString(
                    ((CompetitorDTO) dto.mappedTo).getIdAsString());
            event = RaceLogEventFactory.INSTANCE.createDeviceCompetitorMappingEvent(now, getService().getServerAuthor(),
                    mapping.getDevice(), competitor, raceLog.getCurrentPassId(), from, to);
        } else {
            throw new RuntimeException("Can only map devices to competitors or marks");
        }
        raceLog.add(event);
    }
    
    @Override
    public void addDeviceMappingToRegattaLog(String leaderboardName,
            DeviceMappingDTO dto) throws NoCorrespondingServiceRegisteredException, TransformationException, DoesNotHaveRegattaLogException {
        RegattaLog regattaLog = getRegattaLogInternal(leaderboardName);
        DeviceMapping<?> mapping = convertToDeviceMapping(dto);
        TimePoint now = MillisecondsTimePoint.now();
        RegattaLogEvent event = null;
        TimePoint from = mapping.getTimeRange().hasOpenBeginning() ? null : mapping.getTimeRange().from();
        TimePoint to = mapping.getTimeRange().hasOpenEnd() ? null : mapping.getTimeRange().to();
        if (dto.mappedTo instanceof MarkDTO) {
            Mark mark = convertToMark(((MarkDTO) dto.mappedTo), true); 
            event = new RegattaLogDeviceMarkMappingEventImpl(now, getService().getServerAuthor(), now, UUID.randomUUID(), 
                    mark, mapping.getDevice(), from, to);
        } else if (dto.mappedTo instanceof CompetitorDTO) {
            Competitor competitor = getService().getCompetitorStore().getExistingCompetitorByIdAsString(
                    ((CompetitorDTO) dto.mappedTo).getIdAsString());
            event = new RegattaLogDeviceCompetitorMappingEventImpl(now, getService().getServerAuthor(), now, UUID.randomUUID(), 
                    competitor, mapping.getDevice(), from, to);                  
        } else {
            throw new RuntimeException("Can only map devices to competitors or marks");
        }
        regattaLog.add(event);
    }
    
    @Override
    public List<String> getDeserializableDeviceIdentifierTypes() {
        List<String> result = new ArrayList<String>();
        for (ServiceReference<DeviceIdentifierStringSerializationHandler> reference :
            deviceIdentifierStringSerializationHandlerTracker.getServiceReferences()) {
            result.add((String) reference.getProperty(TypeBasedServiceFinder.TYPE));
        }
        return result;
    }
    
    DeviceMapping<?> convertToDeviceMapping(DeviceMappingDTO dto) throws NoCorrespondingServiceRegisteredException, TransformationException {
        DeviceIdentifier device = deserializeDeviceIdentifier(dto.deviceIdentifier.deviceType, dto.deviceIdentifier.deviceId);
        TimePoint from = dto.from == null ? null : new MillisecondsTimePoint(dto.from);
        TimePoint to = dto.to == null ? null : new MillisecondsTimePoint(dto.to);
        TimeRange timeRange = new TimeRangeImpl(from, to);
        if (dto.mappedTo instanceof MarkDTO) {
            Mark mark = convertToMark(((MarkDTO) dto.mappedTo), true);
            //expect UUIDs
            return new DeviceMappingImpl<Mark>(mark, device, timeRange, dto.originalRaceLogEventIds);
        } else if (dto.mappedTo instanceof CompetitorDTO) {
            Competitor competitor = getService().getCompetitorStore().getExistingCompetitorByIdAsString(
                    ((CompetitorDTO) dto.mappedTo).getIdAsString());
            return new DeviceMappingImpl<Competitor>(competitor, device, timeRange, dto.originalRaceLogEventIds);
        } else {
            throw new RuntimeException("Can only map devices to competitors or marks");
        }
    }
    
    @Override
    public void closeOpenEndedDeviceMapping(String leaderboardName, String raceColumnName, String fleetName,
            DeviceMappingDTO mappingDTO, Date closingTimePoint) throws NoCorrespondingServiceRegisteredException, TransformationException {
        List<AbstractLog<?, ?>> logHierarchy = getLogHierarchy(leaderboardName, raceColumnName, fleetName);
        closeOpenEndedDeviceMapping(logHierarchy, mappingDTO, closingTimePoint);
    }

    private void closeOpenEndedDeviceMapping(List<AbstractLog<?, ?>> logHierarchy, DeviceMappingDTO mappingDTO, Date closingTimePoint) throws TransformationException {
        for (AbstractLog<?, ?> abstractLog : logHierarchy) {
            //check if abstractLog is the correct log for the closingEvent
            final AbstractLogEvent<?> event;
            abstractLog.lockForRead();
            try {
                 event = abstractLog.getEventById(mappingDTO.originalRaceLogEventIds.get(0));
            } finally {
                abstractLog.unlockAfterRead();
            }
            if (event != null) {
                DeviceMapping<?> mapping = convertToDeviceMapping(mappingDTO);
                if (abstractLog instanceof RegattaLog) {
                    RegattaLog regattaLog = (RegattaLog) abstractLog;
                    List<RegattaLogCloseOpenEndedDeviceMappingEvent> closingEvents =
                            new RegattaLogOpenEndedDeviceMappingCloser(regattaLog, mapping, getService().getServerAuthor(),
                            new MillisecondsTimePoint(closingTimePoint)).analyze();
                    for (RegattaLogEvent closingEvent : closingEvents) {
                        regattaLog.add(closingEvent);            
                    }
                } else if (abstractLog instanceof RaceLog) {
                    RaceLog raceLog = (RaceLog) abstractLog;
                    List<RaceLogCloseOpenEndedDeviceMappingEvent> closingEvents =
                            new RaceLogOpenEndedDeviceMappingCloser(raceLog, mapping, getService().getServerAuthor(),
                            new MillisecondsTimePoint(closingTimePoint)).analyze();
                    for (RaceLogEvent closingEvent : closingEvents) {
                        raceLog.add(closingEvent);            
                    }
                }
            }
        }
    }
    
    @Override
    public void revokeRaceAndRegattaLogEvents(String leaderboardName, String raceColumnName, String fleetName,
            List<UUID> eventIds) throws NotRevokableException {
        List<AbstractLog<?, ?>> logs = getLogHierarchy(leaderboardName, raceColumnName, fleetName);
        revokeEventsFromLogs(logs, eventIds);
    }
    
    @Override
    public void revokeRaceAndRegattaLogEvents(String leaderboardName,
        List<UUID> eventIds) throws NotRevokableException, DoesNotHaveRegattaLogException {
        List<AbstractLog<?, ?>> logs = getLogHierarchy(leaderboardName);
        revokeEventsFromLogs(logs, eventIds);
    }
    
    private void revokeEventsFromLogs(List<AbstractLog<?, ?>> logs, List<UUID> eventIds) throws NotRevokableException{
        boolean eventRevoked = false;
        for (Serializable idToRevoke : eventIds) {
            eventRevoked = false;
            for (AbstractLog<?, ?> abstractLog : logs) {
                eventRevoked = revokeEvent(eventRevoked, idToRevoke, abstractLog);
            }
            if (!eventRevoked){
                logger.warning("Could not revoke event with id "+idToRevoke);
            }
        }
    }

    private <EventT extends AbstractLogEvent<VisitorT>, VisitorT> boolean revokeEvent(boolean eventRevoked, Serializable idToRevoke, AbstractLog<EventT, VisitorT> abstractLog)
            throws NotRevokableException {
        final EventT event; 
        abstractLog.lockForRead();
        try {
            event = abstractLog.getEventById(idToRevoke);
        } finally {
            abstractLog.unlockAfterRead();
        }
        if (event != null) {
            abstractLog.revokeEvent(getService().getServerAuthor(), event, "revoke triggered by GWT user action"); 
            eventRevoked = true;
        }
        return eventRevoked;
    }
    
    @Override
    public void startRaceLogTracking(String leaderboardName, String raceColumnName, String fleetName, final boolean trackWind, final boolean correctWindByDeclination)
            throws NotDenotedForRaceLogTrackingException, Exception {
        Leaderboard leaderboard = getService().getLeaderboardByName(leaderboardName);
        RaceColumn raceColumn = leaderboard.getRaceColumnByName(raceColumnName);
        Fleet fleet = raceColumn.getFleetByName(fleetName);
        final RaceHandle raceHandle = getRaceLogTrackingAdapter().startTracking(getService(), leaderboard, raceColumn, fleet);
        if (raceHandle != null && trackWind) {
            new Thread("Wind tracking starter for race " + leaderboardName + "/" + raceColumnName + "/" + fleetName) {
                public void run() {
                    try {
                        startTrackingWind(raceHandle, correctWindByDeclination,
                                RaceTracker.TIMEOUT_FOR_RECEIVING_RACE_DEFINITION_IN_MILLISECONDS);
                    } catch (Exception e) {
                        throw new RuntimeException(e);
                    }
                }
            }.start();
        }
    }
    
    @Override
    public Collection<String> getGPSFixImporterTypes() {
        Set<String> result = new HashSet<>();
        Collection<ServiceReference<GPSFixImporter>> refs = Collections.emptyList();
        try {
            refs = Activator.getDefault(). getServiceReferences(GPSFixImporter.class, null);
        } catch (InvalidSyntaxException e) {
            //shouldn't happen, as we are passing null for the filter
        }
        for (ServiceReference<GPSFixImporter> ref : refs) {
            result.add((String) ref.getProperty(TypeBasedServiceFinder.TYPE));
        }
        return result;
    }
    
    @Override
    public List<TrackFileImportDeviceIdentifierDTO> getTrackFileImportDeviceIds(List<String> uuids)
            throws NoCorrespondingServiceRegisteredException, TransformationException {
        List<TrackFileImportDeviceIdentifierDTO> result = new ArrayList<>();
        for (String uuidAsString : uuids) {
            UUID uuid = UUID.fromString(uuidAsString);
            TrackFileImportDeviceIdentifier device = TrackFileImportDeviceIdentifierImpl.getOrCreate(uuid);
            long numFixes = getService().getGPSFixStore().getNumberOfFixes(device);
            TimeRange timeRange = getService().getGPSFixStore().getTimeRangeCoveredByFixes(device);
            Date from = timeRange == null ? null : timeRange.from().asDate();
            Date to = timeRange == null ? null : timeRange.to().asDate();
            result.add(new TrackFileImportDeviceIdentifierDTO(uuidAsString, device.getFileName(), device.getTrackName(),
                    numFixes, from, to));
        }
        return result;
    }

    @Override
    public Iterable<String> getSearchServerNames() {
        List<String> result = new ArrayList<>();
        for (RemoteSailingServerReference remoteServerRef : getService().getLiveRemoteServerReferences()) {
            result.add(remoteServerRef.getName());
        }
        return result;
    }

    @Override
    public Iterable<LeaderboardSearchResultDTO> search(String serverNameOrNullForMain, KeywordQuery query) throws MalformedURLException {
        final List<LeaderboardSearchResultDTO> result = new ArrayList<>();
        if (serverNameOrNullForMain == null) {
            Result<LeaderboardSearchResult> searchResult = getService().search(query);
            for (LeaderboardSearchResult hit : searchResult.getHits()) {
                result.add(createLeaderboardSearchResultDTO(hit, getRequestBaseURL(), false));
            }
        } else {
            RemoteSailingServerReference remoteRef = getService().getRemoteServerReferenceByName(serverNameOrNullForMain);
            for (LeaderboardSearchResultBase hit : getService().searchRemotely(serverNameOrNullForMain, query).getHits()) {
                result.add(createLeaderboardSearchResultDTO(hit, remoteRef.getURL(), true));
            }
        }
        return result;
    }

    private LeaderboardSearchResultDTO createLeaderboardSearchResultDTO(LeaderboardSearchResultBase leaderboardSearchResult, URL baseURL,
            boolean isOnRemoteServer) {
        ArrayList<LeaderboardGroupBaseDTO> leaderboardGroups = new ArrayList<>();
        for (LeaderboardGroupBase lgb : leaderboardSearchResult.getLeaderboardGroups()) {
            LeaderboardGroupBaseDTO leaderboardGroupDTO = convertToLeaderboardGroupBaseDTO(lgb);
            leaderboardGroups.add(leaderboardGroupDTO);
        }
        return new LeaderboardSearchResultDTO(baseURL.toString(), isOnRemoteServer, leaderboardSearchResult.getLeaderboard().getName(),
                leaderboardSearchResult.getLeaderboard().getDisplayName(), leaderboardSearchResult.getRegattaName(),
                leaderboardSearchResult.getBoatClassName(), convertToEventDTO(leaderboardSearchResult.getEvent()),
                leaderboardGroups);
    }

    @Override
    public RaceDTO setStartTimeReceivedForRace(RaceIdentifier raceIdentifier, Date newStartTimeReceived) {
        if (newStartTimeReceived != null) {
            RegattaNameAndRaceName regattaAndRaceIdentifier = new RegattaNameAndRaceName(
                    raceIdentifier.getRegattaName(), raceIdentifier.getRaceName());
            DynamicTrackedRace trackedRace = getService().getTrackedRace(regattaAndRaceIdentifier);
            trackedRace.setStartTimeReceived(new MillisecondsTimePoint(newStartTimeReceived));
            
            return baseDomainFactory.createRaceDTO(getService(), false, regattaAndRaceIdentifier, trackedRace);
        }
        return null;
    }
    
    @Override
    public ArrayList<EventDTO> getEventsForLeaderboard(String leaderboardName) {
        Leaderboard leaderboard = getService().getLeaderboardByName(leaderboardName);
        HashMap<UUID, EventDTO> events = new HashMap<>();
        for (Event e : getService().getAllEvents()) {
            for (LeaderboardGroup g : e.getLeaderboardGroups()) {
                for (Leaderboard l : g.getLeaderboards()) {
                    if (leaderboard.equals(l)) {
                        events.put(e.getId(), convertToEventDTO(e, false));
                    }
                }
            }
        }
        return new ArrayList<>(events.values());
    }

    @Override
    public Map<Integer, Date> getCompetitorRaceLogMarkPassingData(String leaderboardName, RaceColumnDTO raceColumnDTO, FleetDTO fleet,
            CompetitorDTO competitor) {
        Map<Integer, Date> result = new HashMap<>();
        RaceLog raceLog = getService().getRaceLog(leaderboardName, raceColumnDTO.getName(), fleet.getName());
        for (Triple<Competitor, Integer, TimePoint> fixedEvent : new MarkPassingDataFinder(raceLog).analyze()) {
            if (fixedEvent.getA().getName().equals(competitor.getName())) {
                final Date date;
                if (fixedEvent.getC() != null) {
                    date = new Date(fixedEvent.getC().asMillis());
                } else {
                    date = null;
                }
                result.put(fixedEvent.getB(), date);
            }
        }
        return result;
    }

    @Override
    public void updateFixedMarkPassing(String leaderboardName, RaceColumnDTO raceColumnDTO, FleetDTO fleet, Integer indexOfWaypoint,
            Date dateOfMarkPassing, CompetitorDTO competitorDTO) {
        RaceLog raceLog = getService().getRaceLog(leaderboardName, raceColumnDTO.getName(), fleet.getName());
        Competitor competitor = getCompetitor(competitorDTO);
        RaceLogFixedMarkPassingEvent oldFixedMarkPassingEvent = null;
        for (RaceLogEvent event : raceLog.getUnrevokedEvents()) {
            if (event instanceof RaceLogFixedMarkPassingEventImpl && event.getInvolvedBoats().contains(competitor)) {
                RaceLogFixedMarkPassingEvent fixedEvent = (RaceLogFixedMarkPassingEvent) event;
                if (fixedEvent.getZeroBasedIndexOfPassedWaypoint() == indexOfWaypoint) {
                    oldFixedMarkPassingEvent = fixedEvent;
                }
            }
        }
        if (oldFixedMarkPassingEvent != null) {
            try {
                raceLog.revokeEvent(getService().getServerAuthor(), oldFixedMarkPassingEvent);
            } catch (NotRevokableException e) {
                e.printStackTrace();
            }
        }
        if (dateOfMarkPassing != null) {
            raceLog.add(RaceLogEventFactory.INSTANCE.createFixedMarkPassingEvent(MillisecondsTimePoint.now(), getService()
                    .getServerAuthor(), UUID.randomUUID(), Arrays.asList(competitor), raceLog.getCurrentPassId(),
                    new MillisecondsTimePoint(dateOfMarkPassing), indexOfWaypoint));
        }
    }
    
    @Override
    public void updateSuppressedMarkPassings(String leaderboardName, RaceColumnDTO raceColumnDTO, FleetDTO fleet,
            Integer newZeroBasedIndexOfSuppressedMarkPassing, CompetitorDTO competitorDTO) {
        RaceLogSuppressedMarkPassingsEvent oldSuppressedMarkPassingEvent = null;
        RaceLog raceLog = getService().getRaceLog(leaderboardName, raceColumnDTO.getName(), fleet.getName());
        Competitor competitor = getCompetitor(competitorDTO);
        NavigableSet<RaceLogEvent> unrevokedEvents = raceLog.getUnrevokedEvents();
        for (RaceLogEvent event : unrevokedEvents) {
            if (event instanceof RaceLogSuppressedMarkPassingsEvent && event.getInvolvedBoats().contains(competitor)) {
                oldSuppressedMarkPassingEvent = (RaceLogSuppressedMarkPassingsEvent) event;
                break;
            }
        }
        
        final boolean create;
        final boolean revoke;
        if (oldSuppressedMarkPassingEvent == null) {
            if (newZeroBasedIndexOfSuppressedMarkPassing == null) {
                create = false;
                revoke = false;
            } else {
                create = true;
                revoke = false;
            }
        } else {
            if (newZeroBasedIndexOfSuppressedMarkPassing == null) {
                revoke = true;
                create = false;
            } else {
                boolean same = newZeroBasedIndexOfSuppressedMarkPassing == oldSuppressedMarkPassingEvent
                        .getZeroBasedIndexOfFirstSuppressedWaypoint();
                create = !same;
                revoke = !same;
            }
        }
        if (revoke) {
            try {
                raceLog.revokeEvent(getService().getServerAuthor(), oldSuppressedMarkPassingEvent);
            } catch (NotRevokableException e) {
            }
        }
        if (create) {
            raceLog.add(RaceLogEventFactory.INSTANCE.createSuppressedMarkPassingsEvent(MillisecondsTimePoint.now(), getService()
                    .getServerAuthor(), UUID.randomUUID(), Arrays.asList(competitor), raceLog.getCurrentPassId(),
                    newZeroBasedIndexOfSuppressedMarkPassing));
        }
    }

    @Override
    public Map<Integer, Date> getCompetitorMarkPassings(RegattaAndRaceIdentifier race, CompetitorDTO competitorDTO) {
        Map<Integer, Date> result = new HashMap<>();
        final TrackedRace trackedRace = getExistingTrackedRace(race);
        if (trackedRace != null) {
            Competitor competitor = getCompetitorByIdAsString(trackedRace.getRace().getCompetitors(), competitorDTO.getIdAsString());
            Set<MarkPassing> competitorMarkPassings = trackedRace.getMarkPassings(competitor);
            Iterable<Waypoint> waypoints = trackedRace.getRace().getCourse().getWaypoints();
            if (competitorMarkPassings != null) {
                for (MarkPassing markPassing : competitorMarkPassings) {
                    result.put(Util.indexOf(waypoints, markPassing.getWaypoint()), markPassing.getTimePoint().asDate());
                }
            }
        }
        return result;
    }

    @Override
    public PolarSheetsXYDiagramData createXYDiagramForBoatClass(String boatClassName) {
        BoatClass boatClass = getService().getBaseDomainFactory().getOrCreateBoatClass(boatClassName);
        Map<Pair<LegType, Tack>, List<Pair<Double, Double>>> regressionSpeedDataLists = new HashMap<>();
        for (LegType legType : new LegType[] { LegType.UPWIND, LegType.DOWNWIND }) {
            for (Tack tack : new Tack[] { Tack.PORT, Tack.STARBOARD }) {
                regressionSpeedDataLists.put(new Pair<LegType, Tack>(legType, tack),
                        new ArrayList<Pair<Double, Double>>());
            }
        }
        for (double windInKnots = 0.1; windInKnots < 30; windInKnots = windInKnots + 0.1) {
            for (LegType legType : new LegType[] { LegType.UPWIND, LegType.DOWNWIND }) {
                for (Tack tack : new Tack[] { Tack.PORT, Tack.STARBOARD }) {     
                    try {
                        SpeedWithBearingWithConfidence<Void> averageUpwindStarboardRegression = getService()
                                .getPolarDataService().getAverageSpeedWithBearing(boatClass,
                                        new KnotSpeedImpl(windInKnots), legType, tack);

                        regressionSpeedDataLists.get(new Pair<LegType, Tack>(legType, tack)).add(
                                new Pair<Double, Double>(windInKnots, averageUpwindStarboardRegression.getObject()
                                        .getKnots()));
                    } catch (NotEnoughDataHasBeenAddedException e) {
                        // Do not add a point to the result
                    }
                }
            }
        }

        PolarSheetsXYDiagramData data = new PolarSheetsXYDiagramDataImpl(regressionSpeedDataLists);

        return data;
    }
    
    private FileStorageService getFileStorageService(String name) {
        if (name == null || name.equals("")) {
            return null;
        }
        return getService().getFileStorageManagementService().getFileStorageService(name);
    }
    
    private Locale getLocale(String localeInfoName) {
        return ResourceBundleStringMessages.Util.getLocaleFor(localeInfoName);
    }

    @Override
    public FileStorageServiceDTO[] getAvailableFileStorageServices(String localeInfoName) {
        List<FileStorageServiceDTO> serviceDtos = new ArrayList<>();
        for (FileStorageService s : getService().getFileStorageManagementService().getAvailableFileStorageServices()) {
            serviceDtos.add(FileStorageServiceDTOUtils.convert(s, getLocale(localeInfoName)));
        }
        return serviceDtos.toArray(new FileStorageServiceDTO[0]);
    }

    @Override
    public void setFileStorageServiceProperties(String serviceName, Map<String, String> properties) {
        for (Entry<String, String> p : properties.entrySet()) {
            try {
                getService().getFileStorageManagementService()
                    .setFileStorageServiceProperty(getFileStorageService(serviceName), p.getKey(), p.getValue());
            } catch (NoCorrespondingServiceRegisteredException | IllegalArgumentException e) {
                //ignore, doing refresh afterwards anyways
            }
        }
    }

    @Override
    public FileStorageServicePropertyErrorsDTO testFileStorageServiceProperties(String serviceName, String localeInfoName) throws IOException {
        try {
            FileStorageService service = getFileStorageService(serviceName);
            if (service != null) {
                service.testProperties();
            }
        } catch (InvalidPropertiesException e) {
            return FileStorageServiceDTOUtils.convert(e, getLocale(localeInfoName));
        }
        return null;
    }

    @Override
    public void setActiveFileStorageService(String serviceName, String localeInfoName) {
        getService().getFileStorageManagementService().setActiveFileStorageService(getFileStorageService(serviceName));
    }

    @Override
    public String getActiveFileStorageServiceName() {
        try {
            final FileStorageService activeFileStorageService = getService().getFileStorageManagementService().getActiveFileStorageService();
            return activeFileStorageService == null ? null : activeFileStorageService.getName();
        } catch (NoCorrespondingServiceRegisteredException e) {
            return null;
        }
    }

    @Override
    public void inviteCompetitorsForTrackingViaEmail(String serverUrlWithoutTrailingSlash, EventDTO eventDto,
            String leaderboardName, Collection<CompetitorDTO> competitorDtos, String localeInfoName) throws MailException {
        Event event = getService().getEvent(eventDto.id);
        Set<Competitor> competitors = new HashSet<>();
        for (CompetitorDTO c : competitorDtos) {
            competitors.add(getCompetitor(c));
        }
        Leaderboard leaderboard = getService().getLeaderboardByName(leaderboardName);
        getRaceLogTrackingAdapter().inviteCompetitorsForTrackingViaEmail(event, leaderboard, serverUrlWithoutTrailingSlash,
                competitors, getLocale(localeInfoName));
    }
    
    @Override
    public void inviteBuoyTenderViaEmail(String serverUrlWithoutTrailingSlash, EventDTO eventDto,
            String leaderboardName, String emails, String localeInfoName) throws MailException {
        Event event = getService().getEvent(eventDto.id);
        Leaderboard leaderboard = getService().getLeaderboardByName(leaderboardName);
        getRaceLogTrackingAdapter().inviteBuoyTenderViaEmail(event, leaderboard, serverUrlWithoutTrailingSlash,
                emails, getLocale(localeInfoName));
    }
<<<<<<< HEAD
=======

    @Override
    public ArrayList<LeaderboardGroupDTO> getLeaderboardGroupsByEventId(UUID id) {
        Event event = getService().getEvent(id);
        if (event == null) {
            throw new RuntimeException("Event not found");
        }
        
        ArrayList<LeaderboardGroupDTO> result = new ArrayList<>();
        for (LeaderboardGroup lg : event.getLeaderboardGroups()) {
            result.add(convertToLeaderboardGroupDTO(lg, /* withGeoLocationData */false, true));
        }
        return result;
    }
    
    @Override
    public List<DeviceMappingDTO> getDeviceMappingsFromLogHierarchy(String leaderboardName) throws TransformationException {
        List<AbstractLog<?, ?>> logs = getLogHierarchy(leaderboardName);
        return getDeviceMappingsFromLogs(logs);
    }
>>>>>>> a167e982

    /**
     * Gets all Marks defined in the RaceLogs of the RaceColumns corresponding to the leaderboard leaderboardName
     */
    @Override
    public Iterable<MarkDTO> getMarksInRegattaLog(String leaderboardName) {
        Leaderboard leaderboard = getService().getLeaderboardByName(leaderboardName);
        if (leaderboard == null) {
            // TODO: implement proper Exception Handling
            return null;
        }
        
        if (!(leaderboard instanceof IsRegattaLike)){
            return null; 
        }
        
        Set<MarkDTO> markDTOs = new HashSet<>();
        
        Map<Serializable, Mark> marksById = new HashMap<>();
        for (RaceColumn raceColumn : leaderboard.getRaceColumns()) {
            for (Fleet fleet : raceColumn.getFleets()) {
                RaceLog raceLog = raceColumn.getRaceLog(fleet);
                TrackedRace trackedRace = raceColumn.getTrackedRace(fleet); //might not yet be attached
                
                if (trackedRace != null) {
                    for (Mark markFromTrackedRace : trackedRace.getMarks()) {
                        marksById.put(markFromTrackedRace.getId(), markFromTrackedRace);
                    }
                }
                Util.addAll(convertToMarkDTOs(
                                (LeaderboardThatHasRegattaLike) getService().getLeaderboardByName(leaderboardName),
                                raceLog, marksById.values()), markDTOs);
            }
        }
        return markDTOs;
    }

    @Override
    public Collection<CompetitorDTO> getCompetitorRegistrationsInRegattaLog(String leaderboardName) throws DoesNotHaveRegattaLogException {
            return convertToCompetitorDTOs(
                    new RegisteredCompetitorsAnalyzer<>(
                            getRegattaLogInternal(leaderboardName)).analyze());
    }

    @Override
    public void closeOpenEndedDeviceMapping(String leaderboardName, DeviceMappingDTO mappingDTO, Date closingTimePoint) throws TransformationException {
        List<AbstractLog<?, ?>> logs = getLogHierarchy(leaderboardName);
        closeOpenEndedDeviceMapping(logs, mappingDTO, closingTimePoint);
    }
    
    
    /**
     * Gets all the logs corresponding to a leaderboard. This includes all the RaceLogs of the leaderBoard's raceColumns
     * @param leaderboardName
     * @return
     */
    private List<AbstractLog<?, ?>> getLogHierarchy(String leaderboardName) {
        List<AbstractLog<?, ?>> result = new ArrayList<>();
        
        Leaderboard leaderboard = getService().getLeaderboardByName(leaderboardName);
        if (leaderboard == null) {
            return null;
        }
        
        if (leaderboard instanceof HasRegattaLike) {
            result.add(((HasRegattaLike) leaderboard).getRegattaLike().getRegattaLog());
        }
        
        for (RaceColumn raceColumn : leaderboard.getRaceColumns()) {
            for (Fleet fleet : raceColumn.getFleets()) {
                RaceLog raceLog = raceColumn.getRaceLog(fleet);
                result.add(raceLog);
            }
        }
        
        return result;
    }   

    public boolean doesRegattaLogContainCompetitors(String leaderboardName) throws DoesNotHaveRegattaLogException {
        RegattaLog regattaLog = getRegattaLogInternal(leaderboardName);
        
        List<RegattaLogEvent> markEvents = new AllEventsOfTypeFinder<>(regattaLog, /* only unrevoked */ true, RegattaLogRegisterCompetitorEvent.class)
                .analyze();
        
        if (markEvents.isEmpty()){
            return false;
        } else {
            return true;
        }
    }

    @Override
    public RegattaAndRaceIdentifier getRaceIdentifier(String regattaLikeName, String raceColumnName, String fleetName) {
        RegattaAndRaceIdentifier result = null;
        final Leaderboard leaderboard = getService().getLeaderboardByName(regattaLikeName);
        if (leaderboard != null) {
            final RaceColumn raceColumn = leaderboard.getRaceColumnByName(raceColumnName);
            if (raceColumn != null) {
                final Fleet fleet = raceColumn.getFleetByName(fleetName);
                if (fleet != null) {
                    final TrackedRace trackedRace = raceColumn.getTrackedRace(fleet);
                    if (trackedRace != null) {
                        result = trackedRace.getRaceIdentifier();
                    }
                }
            }
        }
        return result;
    }

    @Override
    public Collection<CompetitorDTO> getCompetitorRegistrationsFromLogHierarchy(String leaderboardName) {
        List<AbstractLog<?,?>> logHierarchy = getLogHierarchy(leaderboardName);

        Collection<CompetitorDTO> competitorRegistrations = new ArrayList<CompetitorDTO>();

        for (AbstractLog<?, ?> abstractLog : logHierarchy) {
            competitorRegistrations.addAll(convertToCompetitorDTOs(
                    new RegisteredCompetitorsAnalyzer<>(
                            abstractLog).analyze()));
        }

        return competitorRegistrations;
    }

    @Override
    public Collection<CompetitorDTO> getCompetitorRegistrationsOnRaceLog(String leaderboardName, String raceColumnName,
            String fleetName) {
        RaceLog raceLog = getRaceLog(leaderboardName, raceColumnName, fleetName);
        return convertToCompetitorDTOs(new RegisteredCompetitorsAnalyzer<>(raceLog).analyze());
    }
}<|MERGE_RESOLUTION|>--- conflicted
+++ resolved
@@ -3652,8 +3652,6 @@
         }
         return raceGroups;
     }
-<<<<<<< HEAD
-=======
 
     /** the replacement service for getRegattaStructureForEvent() */
     @Override
@@ -3710,7 +3708,6 @@
         }
         return raceGroups;
     }
->>>>>>> a167e982
     
     /**
      * The name of the regatta to be shown on the regatta overview webpage is retrieved from the name of the {@link Leaderboard}. Since regattas are
@@ -5829,8 +5826,6 @@
         getRaceLogTrackingAdapter().inviteBuoyTenderViaEmail(event, leaderboard, serverUrlWithoutTrailingSlash,
                 emails, getLocale(localeInfoName));
     }
-<<<<<<< HEAD
-=======
 
     @Override
     public ArrayList<LeaderboardGroupDTO> getLeaderboardGroupsByEventId(UUID id) {
@@ -5851,7 +5846,6 @@
         List<AbstractLog<?, ?>> logs = getLogHierarchy(leaderboardName);
         return getDeviceMappingsFromLogs(logs);
     }
->>>>>>> a167e982
 
     /**
      * Gets all Marks defined in the RaceLogs of the RaceColumns corresponding to the leaderboard leaderboardName
