--- conflicted
+++ resolved
@@ -4932,64 +4932,11 @@
         return handler.deserialize(deviceId, type, deviceId);
     }
     
-<<<<<<< HEAD
-    //READ
-    private String serializeDeviceIdentifier(DeviceIdentifier deviceId) throws TransformationException {
-=======
     protected String serializeDeviceIdentifier(DeviceIdentifier deviceId) throws TransformationException {
->>>>>>> 93814de0
         return getDeviceIdentifierStringSerializerHandlerFinder(true).findService(
                 deviceId.getIdentifierType()).serialize(deviceId).getB();
     }
     
-<<<<<<< HEAD
-    //READ
-    private DeviceMappingDTO convertToDeviceMappingDTO(DeviceMapping<?> mapping) throws TransformationException {
-        final Map<DeviceIdentifier, Timed> lastFixes = getService().getSensorFixStore().getFixLastReceived(Collections.singleton(mapping.getDevice()));
-        final Timed lastFix;
-        if (lastFixes != null && lastFixes.containsKey(mapping.getDevice())) {
-            lastFix = lastFixes.get(mapping.getDevice());
-        } else {
-            lastFix = null;
-        }
-        String deviceId = serializeDeviceIdentifier(mapping.getDevice());
-        Date from = mapping.getTimeRange().from() == null || mapping.getTimeRange().from().equals(TimePoint.BeginningOfTime) ? 
-                null : mapping.getTimeRange().from().asDate();
-        Date to = mapping.getTimeRange().to() == null || mapping.getTimeRange().to().equals(TimePoint.EndOfTime) ?
-                null : mapping.getTimeRange().to().asDate();
-        MappableToDevice item = null;
-        final WithID mappedTo = mapping.getMappedTo();
-        if (mappedTo == null) {
-            throw new RuntimeException("Device mapping not mapped to any object");
-        } else if (mappedTo instanceof Competitor) {
-            item = baseDomainFactory.convertToCompetitorDTO((Competitor) mapping.getMappedTo());
-        } else if (mappedTo instanceof Mark) {
-            item = convertToMarkDTO((Mark) mapping.getMappedTo(), null);
-        } else if (mappedTo instanceof Boat) {
-            item = baseDomainFactory.convertToBoatDTO((Boat) mappedTo);
-        } else {
-            throw new RuntimeException("Can only handle Competitor, Boat or Mark as mapped item type, but not "
-                    + mappedTo.getClass().getName());
-        }
-        // Only deal with UUIDs - otherwise we would have to pass Serializable to browser context - which
-        // has a large performance impact for GWT.
-        // As any Serializable subclass is converted to String by the BaseRaceLogEventSerializer, and only UUIDs are
-        // recovered by the BaseRaceLogEventDeserializer, only UUIDs are safe to use anyway.
-        List<UUID> originalRaceLogEventUUIDs = new ArrayList<UUID>();
-        for (Serializable id : mapping.getOriginalRaceLogEventIds()) {
-            if (! (id instanceof UUID)) {
-                logger.log(Level.WARNING, "Got RaceLogEvent with id that was not UUID, but " + id.getClass().getName());
-                throw new TransformationException("Could not send device mapping to browser: can only deal with UUIDs");
-            }
-            originalRaceLogEventUUIDs.add((UUID) id);
-        }
-        return new DeviceMappingDTO(new DeviceIdentifierDTO(mapping.getDevice().getIdentifierType(),
-                deviceId), from, to, item, originalRaceLogEventUUIDs, lastFix==null?null:lastFix.getTimePoint());
-    }
-    
-  //READ
-=======
->>>>>>> 93814de0
     protected List<AbstractLog<?, ?>> getLogHierarchy(String leaderboardName, String raceColumnName,
             String fleetName) throws NotFoundException {
         List<AbstractLog<?, ?>> result = new ArrayList<>();
