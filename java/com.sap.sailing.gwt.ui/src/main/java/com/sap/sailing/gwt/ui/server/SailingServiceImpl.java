--- conflicted
+++ resolved
@@ -3025,18 +3025,12 @@
                 Bearing twa = trackedRace.getTWA(competitor, timePoint, cache);
                 result = twa == null? null:twa.getDegrees();
                 break;
-<<<<<<< HEAD
-=======
             case BRAVO_RACE_HEEL_IN_DEGREES:
->>>>>>> f3a460a7
             case BRAVO_LEG_CURRENT_HEEL_IN_DEGREES: {
                 result = getBravoBearingInDegrees(BravoFixTrack::getHeel, trackedRace, competitor, timePoint);
                 break;
             }
-<<<<<<< HEAD
-=======
             case BRAVO_RACE_PITCH_IN_DEGREES:
->>>>>>> f3a460a7
             case BRAVO_LEG_CURRENT_PITCH_IN_DEGREES: {
                 result = getBravoBearingInDegrees(BravoFixTrack::getPitch, trackedRace, competitor, timePoint);
                 break;
