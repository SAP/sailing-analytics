package com.sap.sailing.gwt.ui.server;

import static com.sap.sailing.gwt.server.HomeServiceUtil.convertToMetadataDTO;
import static com.sap.sailing.gwt.server.HomeServiceUtil.getLeaderboardDisplayName;
import static com.sap.sailing.server.util.EventUtil.isFakeSeries;
import static com.sap.sse.common.Util.size;
import static com.sap.sse.common.Util.stream;
import static java.util.stream.Collectors.toList;

import java.awt.image.BufferedImage;
import java.io.BufferedReader;
import java.io.DataInputStream;
import java.io.File;
import java.io.FileOutputStream;
import java.io.IOException;
import java.io.InputStream;
import java.io.InputStreamReader;
import java.io.ObjectOutputStream;
import java.io.Serializable;
import java.io.UnsupportedEncodingException;
import java.net.HttpURLConnection;
import java.net.MalformedURLException;
import java.net.URISyntaxException;
import java.net.URL;
import java.net.URLConnection;
import java.net.UnknownHostException;
import java.nio.charset.Charset;
import java.nio.charset.StandardCharsets;
import java.text.ParseException;
import java.util.ArrayList;
import java.util.Arrays;
import java.util.Calendar;
import java.util.Collection;
import java.util.Collections;
import java.util.Comparator;
import java.util.Date;
import java.util.HashMap;
import java.util.HashSet;
import java.util.Iterator;
import java.util.LinkedHashMap;
import java.util.LinkedHashSet;
import java.util.List;
import java.util.Locale;
import java.util.Map;
import java.util.Map.Entry;
import java.util.NavigableSet;
import java.util.Optional;
import java.util.Set;
import java.util.UUID;
import java.util.concurrent.Callable;
import java.util.concurrent.ConcurrentHashMap;
import java.util.concurrent.ExecutionException;
import java.util.concurrent.Executor;
import java.util.concurrent.Future;
import java.util.concurrent.FutureTask;
import java.util.concurrent.RunnableFuture;
import java.util.function.BiFunction;
import java.util.function.Function;
import java.util.logging.Level;
import java.util.logging.Logger;
import java.util.regex.Matcher;
import java.util.regex.Pattern;
import java.util.stream.Collectors;
import java.util.stream.StreamSupport;

import javax.servlet.ServletContext;
import javax.servlet.ServletException;
import javax.servlet.ServletRequest;
import javax.servlet.ServletResponse;
import javax.servlet.http.HttpServletRequest;

import org.apache.commons.math.FunctionEvaluationException;
import org.apache.commons.math.MaxIterationsExceededException;
import org.apache.http.client.methods.HttpGet;
import org.apache.http.client.utils.URIBuilder;
import org.apache.http.impl.client.CloseableHttpClient;
import org.apache.http.impl.client.HttpClients;
import org.apache.http.util.EntityUtils;
import org.apache.shiro.SecurityUtils;
import org.apache.shiro.authz.UnauthorizedException;
import org.apache.shiro.subject.Subject;
import org.json.simple.JSONArray;
import org.json.simple.JSONObject;
import org.json.simple.parser.JSONParser;
import org.osgi.framework.BundleContext;
import org.osgi.framework.InvalidSyntaxException;
import org.osgi.framework.ServiceReference;
import org.osgi.util.tracker.ServiceTracker;

import com.sap.sailing.competitorimport.CompetitorProvider;
import com.sap.sailing.domain.abstractlog.AbstractLog;
import com.sap.sailing.domain.abstractlog.AbstractLogEvent;
import com.sap.sailing.domain.abstractlog.AbstractLogEventAuthor;
import com.sap.sailing.domain.abstractlog.impl.AllEventsOfTypeFinder;
import com.sap.sailing.domain.abstractlog.orc.RaceLogORCCertificateAssignmentFinder;
import com.sap.sailing.domain.abstractlog.orc.RaceLogORCImpliedWindSourceFinder;
import com.sap.sailing.domain.abstractlog.orc.RaceLogORCLegDataAnalyzer;
import com.sap.sailing.domain.abstractlog.orc.RegattaLogORCCertificateAssignmentFinder;
import com.sap.sailing.domain.abstractlog.race.RaceLog;
import com.sap.sailing.domain.abstractlog.race.RaceLogEvent;
import com.sap.sailing.domain.abstractlog.race.RaceLogFlagEvent;
import com.sap.sailing.domain.abstractlog.race.analyzing.impl.AbortingFlagFinder;
import com.sap.sailing.domain.abstractlog.race.analyzing.impl.LastPublishedCourseDesignFinder;
import com.sap.sailing.domain.abstractlog.race.analyzing.impl.MarkPassingDataFinder;
import com.sap.sailing.domain.abstractlog.race.analyzing.impl.TrackingTimesFinder;
import com.sap.sailing.domain.abstractlog.race.state.ReadonlyRaceState;
import com.sap.sailing.domain.abstractlog.race.state.impl.ReadonlyRaceStateImpl;
import com.sap.sailing.domain.abstractlog.race.state.racingprocedure.FlagPoleState;
import com.sap.sailing.domain.abstractlog.race.state.racingprocedure.gate.ReadonlyGateStartRacingProcedure;
import com.sap.sailing.domain.abstractlog.race.state.racingprocedure.line.ConfigurableStartModeFlagRacingProcedure;
import com.sap.sailing.domain.abstractlog.race.tracking.RaceLogDenoteForTrackingEvent;
import com.sap.sailing.domain.abstractlog.race.tracking.analyzing.impl.RaceLogTrackingStateAnalyzer;
import com.sap.sailing.domain.abstractlog.regatta.RegattaLog;
import com.sap.sailing.domain.abstractlog.regatta.RegattaLogEvent;
import com.sap.sailing.domain.abstractlog.regatta.events.RegattaLogDefineMarkEvent;
import com.sap.sailing.domain.abstractlog.regatta.events.RegattaLogRegisterCompetitorEvent;
import com.sap.sailing.domain.abstractlog.regatta.events.impl.RegattaLogDeviceBoatMappingEventImpl;
import com.sap.sailing.domain.abstractlog.regatta.events.impl.RegattaLogDeviceCompetitorMappingEventImpl;
import com.sap.sailing.domain.abstractlog.regatta.events.impl.RegattaLogDeviceMarkMappingEventImpl;
import com.sap.sailing.domain.abstractlog.regatta.tracking.analyzing.impl.BaseRegattaLogDeviceMappingFinder;
import com.sap.sailing.domain.abstractlog.regatta.tracking.analyzing.impl.RegattaLogDeviceMarkMappingFinder;
import com.sap.sailing.domain.base.Boat;
import com.sap.sailing.domain.base.BoatClass;
import com.sap.sailing.domain.base.Competitor;
import com.sap.sailing.domain.base.CompetitorAndBoatStore;
import com.sap.sailing.domain.base.CompetitorWithBoat;
import com.sap.sailing.domain.base.ControlPoint;
import com.sap.sailing.domain.base.ControlPointWithTwoMarks;
import com.sap.sailing.domain.base.Course;
import com.sap.sailing.domain.base.CourseArea;
import com.sap.sailing.domain.base.CourseBase;
import com.sap.sailing.domain.base.Event;
import com.sap.sailing.domain.base.EventBase;
import com.sap.sailing.domain.base.Fleet;
import com.sap.sailing.domain.base.LeaderboardGroupBase;
import com.sap.sailing.domain.base.Leg;
import com.sap.sailing.domain.base.Mark;
import com.sap.sailing.domain.base.PairingListLeaderboardAdapter;
import com.sap.sailing.domain.base.RaceColumn;
import com.sap.sailing.domain.base.RaceColumnInSeries;
import com.sap.sailing.domain.base.RaceDefinition;
import com.sap.sailing.domain.base.Regatta;
import com.sap.sailing.domain.base.RemoteSailingServerReference;
import com.sap.sailing.domain.base.SailingServerConfiguration;
import com.sap.sailing.domain.base.Series;
import com.sap.sailing.domain.base.Sideline;
import com.sap.sailing.domain.base.Waypoint;
import com.sap.sailing.domain.base.configuration.DeviceConfiguration;
import com.sap.sailing.domain.base.configuration.RacingProcedureConfiguration;
import com.sap.sailing.domain.base.configuration.RegattaConfiguration;
import com.sap.sailing.domain.base.configuration.impl.ESSConfigurationImpl;
import com.sap.sailing.domain.base.configuration.impl.GateStartConfigurationImpl;
import com.sap.sailing.domain.base.configuration.impl.LeagueConfigurationImpl;
import com.sap.sailing.domain.base.configuration.impl.RRS26ConfigurationImpl;
import com.sap.sailing.domain.base.configuration.impl.RacingProcedureConfigurationImpl;
import com.sap.sailing.domain.base.configuration.impl.RacingProcedureWithConfigurableStartModeFlagConfigurationImpl;
import com.sap.sailing.domain.base.configuration.impl.RegattaConfigurationImpl;
import com.sap.sailing.domain.base.configuration.impl.SWCStartConfigurationImpl;
import com.sap.sailing.domain.base.configuration.procedures.ConfigurableStartModeFlagRacingProcedureConfiguration;
import com.sap.sailing.domain.base.impl.CourseDataImpl;
import com.sap.sailing.domain.common.CompetitorDescriptor;
import com.sap.sailing.domain.common.DetailType;
import com.sap.sailing.domain.common.DeviceIdentifier;
import com.sap.sailing.domain.common.LeaderboardNameConstants;
import com.sap.sailing.domain.common.LegIdentifier;
import com.sap.sailing.domain.common.LegType;
import com.sap.sailing.domain.common.MailInvitationType;
import com.sap.sailing.domain.common.ManeuverType;
import com.sap.sailing.domain.common.NauticalSide;
import com.sap.sailing.domain.common.NoWindException;
import com.sap.sailing.domain.common.NotFoundException;
import com.sap.sailing.domain.common.PathType;
import com.sap.sailing.domain.common.Position;
import com.sap.sailing.domain.common.RaceFetcher;
import com.sap.sailing.domain.common.RankingMetrics;
import com.sap.sailing.domain.common.RegattaAndRaceIdentifier;
import com.sap.sailing.domain.common.RegattaFetcher;
import com.sap.sailing.domain.common.RegattaIdentifier;
import com.sap.sailing.domain.common.RegattaName;
import com.sap.sailing.domain.common.RegattaNameAndRaceName;
import com.sap.sailing.domain.common.RegattaScoreCorrections;
import com.sap.sailing.domain.common.RegattaScoreCorrections.ScoreCorrectionForCompetitorInRace;
import com.sap.sailing.domain.common.RegattaScoreCorrections.ScoreCorrectionsForRace;
import com.sap.sailing.domain.common.ScoreCorrectionProvider;
import com.sap.sailing.domain.common.SpeedWithBearing;
import com.sap.sailing.domain.common.Tack;
import com.sap.sailing.domain.common.TrackedRaceStatusEnum;
import com.sap.sailing.domain.common.Wind;
import com.sap.sailing.domain.common.WindSource;
import com.sap.sailing.domain.common.WindSourceType;
import com.sap.sailing.domain.common.abstractlog.TimePointSpecificationFoundInLog;
import com.sap.sailing.domain.common.dto.BoatClassDTO;
import com.sap.sailing.domain.common.dto.BoatDTO;
import com.sap.sailing.domain.common.dto.CompetitorAndBoatDTO;
import com.sap.sailing.domain.common.dto.CompetitorDTO;
import com.sap.sailing.domain.common.dto.CompetitorWithBoatDTO;
import com.sap.sailing.domain.common.dto.CourseAreaDTO;
import com.sap.sailing.domain.common.dto.FleetDTO;
import com.sap.sailing.domain.common.dto.FullLeaderboardDTO;
import com.sap.sailing.domain.common.dto.IncrementalLeaderboardDTO;
import com.sap.sailing.domain.common.dto.IncrementalOrFullLeaderboardDTO;
import com.sap.sailing.domain.common.dto.LeaderboardDTO;
import com.sap.sailing.domain.common.dto.PairingListDTO;
import com.sap.sailing.domain.common.dto.PairingListTemplateDTO;
import com.sap.sailing.domain.common.dto.PersonDTO;
import com.sap.sailing.domain.common.dto.RaceColumnDTO;
import com.sap.sailing.domain.common.dto.RaceColumnDTOFactory;
import com.sap.sailing.domain.common.dto.RaceDTO;
import com.sap.sailing.domain.common.dto.RaceLogTrackingInfoDTO;
import com.sap.sailing.domain.common.dto.SeriesCreationParametersDTO;
import com.sap.sailing.domain.common.dto.TagDTO;
import com.sap.sailing.domain.common.dto.TrackedRaceDTO;
import com.sap.sailing.domain.common.impl.KilometersPerHourSpeedImpl;
import com.sap.sailing.domain.common.impl.KnotSpeedImpl;
import com.sap.sailing.domain.common.impl.KnotSpeedWithBearingImpl;
import com.sap.sailing.domain.common.impl.MeterDistance;
import com.sap.sailing.domain.common.impl.WindSourceImpl;
import com.sap.sailing.domain.common.media.MediaTrack;
import com.sap.sailing.domain.common.orc.ImpliedWindSource;
import com.sap.sailing.domain.common.orc.ORCCertificate;
import com.sap.sailing.domain.common.orc.ORCCertificateUploadConstants;
import com.sap.sailing.domain.common.orc.ORCPerformanceCurveLeg;
import com.sap.sailing.domain.common.orc.ORCPerformanceCurveLegTypes;
import com.sap.sailing.domain.common.orc.impl.ORCPerformanceCurveLegImpl;
import com.sap.sailing.domain.common.racelog.FlagPole;
import com.sap.sailing.domain.common.racelog.Flags;
import com.sap.sailing.domain.common.racelog.RaceLogRaceStatus;
import com.sap.sailing.domain.common.racelog.RacingProcedureType;
import com.sap.sailing.domain.common.racelog.tracking.DoesNotHaveRegattaLogException;
import com.sap.sailing.domain.common.racelog.tracking.RaceLogTrackingState;
import com.sap.sailing.domain.common.security.SecuredDomainType;
import com.sap.sailing.domain.common.sharding.ShardingType;
import com.sap.sailing.domain.common.tracking.BravoFix;
import com.sap.sailing.domain.common.tracking.GPSFix;
import com.sap.sailing.domain.common.tracking.GPSFixMoving;
import com.sap.sailing.domain.common.tracking.impl.GPSFixMovingImpl;
import com.sap.sailing.domain.common.tracking.impl.PreciseCompactGPSFixMovingImpl.PreciseCompactPosition;
import com.sap.sailing.domain.common.windfinder.SpotDTO;
import com.sap.sailing.domain.coursetemplate.CommonMarkProperties;
import com.sap.sailing.domain.coursetemplate.ControlPointTemplate;
import com.sap.sailing.domain.coursetemplate.CourseTemplate;
import com.sap.sailing.domain.coursetemplate.FixedPositioning;
import com.sap.sailing.domain.coursetemplate.MarkProperties;
import com.sap.sailing.domain.coursetemplate.MarkRole;
import com.sap.sailing.domain.coursetemplate.MarkRolePair.MarkRolePairFactory;
import com.sap.sailing.domain.coursetemplate.MarkTemplate;
import com.sap.sailing.domain.coursetemplate.PositioningVisitor;
import com.sap.sailing.domain.coursetemplate.RepeatablePart;
import com.sap.sailing.domain.coursetemplate.TrackingDeviceBasedPositioning;
import com.sap.sailing.domain.coursetemplate.WaypointTemplate;
import com.sap.sailing.domain.coursetemplate.impl.CommonMarkPropertiesImpl;
import com.sap.sailing.domain.coursetemplate.impl.RepeatablePartImpl;
import com.sap.sailing.domain.coursetemplate.impl.WaypointTemplateImpl;
import com.sap.sailing.domain.igtimiadapter.Account;
import com.sap.sailing.domain.igtimiadapter.IgtimiConnectionFactory;
import com.sap.sailing.domain.leaderboard.FlexibleLeaderboard;
import com.sap.sailing.domain.leaderboard.Leaderboard;
import com.sap.sailing.domain.leaderboard.LeaderboardGroup;
import com.sap.sailing.domain.leaderboard.MetaLeaderboard;
import com.sap.sailing.domain.leaderboard.RegattaLeaderboard;
import com.sap.sailing.domain.leaderboard.RegattaLeaderboardWithEliminations;
import com.sap.sailing.domain.leaderboard.ThresholdBasedResultDiscardingRule;
import com.sap.sailing.domain.leaderboard.caching.LeaderboardDTOCalculationReuseCache;
import com.sap.sailing.domain.leaderboard.caching.LiveLeaderboardUpdater;
import com.sap.sailing.domain.leaderboard.meta.MetaLeaderboardColumn;
import com.sap.sailing.domain.orc.ORCPerformanceCurveRankingMetric;
import com.sap.sailing.domain.orc.ORCPublicCertificateDatabase;
import com.sap.sailing.domain.orc.ORCPublicCertificateDatabase.CertificateHandle;
import com.sap.sailing.domain.persistence.DomainObjectFactory;
import com.sap.sailing.domain.persistence.MongoObjectFactory;
import com.sap.sailing.domain.persistence.MongoRaceLogStoreFactory;
import com.sap.sailing.domain.persistence.MongoRegattaLogStoreFactory;
import com.sap.sailing.domain.polars.NotEnoughDataHasBeenAddedException;
import com.sap.sailing.domain.polars.PolarDataService;
import com.sap.sailing.domain.racelog.RaceLogStore;
import com.sap.sailing.domain.racelog.RaceStateOfSameDayHelper;
import com.sap.sailing.domain.racelogtracking.DeviceIdentifierStringSerializationHandler;
import com.sap.sailing.domain.racelogtracking.DeviceMapping;
import com.sap.sailing.domain.racelogtracking.RaceLogTrackingAdapter;
import com.sap.sailing.domain.racelogtracking.RaceLogTrackingAdapterFactory;
import com.sap.sailing.domain.racelogtracking.impl.DeviceMappingImpl;
import com.sap.sailing.domain.racelogtracking.impl.SmartphoneUUIDIdentifierImpl;
import com.sap.sailing.domain.ranking.RankingMetric;
import com.sap.sailing.domain.ranking.RankingMetric.RankingInfo;
import com.sap.sailing.domain.regattalike.HasRegattaLike;
import com.sap.sailing.domain.regattalike.LeaderboardThatHasRegattaLike;
import com.sap.sailing.domain.regattalog.RegattaLogStore;
import com.sap.sailing.domain.resultimport.ResultUrlProvider;
import com.sap.sailing.domain.sharding.ShardingContext;
import com.sap.sailing.domain.swisstimingadapter.SwissTimingAdapter;
import com.sap.sailing.domain.swisstimingadapter.SwissTimingAdapterFactory;
import com.sap.sailing.domain.swisstimingadapter.SwissTimingArchiveConfiguration;
import com.sap.sailing.domain.swisstimingadapter.SwissTimingConfiguration;
import com.sap.sailing.domain.swisstimingadapter.SwissTimingFactory;
import com.sap.sailing.domain.swisstimingadapter.persistence.SwissTimingAdapterPersistence;
import com.sap.sailing.domain.swisstimingreplayadapter.SwissTimingReplayRace;
import com.sap.sailing.domain.swisstimingreplayadapter.SwissTimingReplayService;
import com.sap.sailing.domain.swisstimingreplayadapter.SwissTimingReplayServiceFactory;
import com.sap.sailing.domain.trackimport.DoubleVectorFixImporter;
import com.sap.sailing.domain.trackimport.GPSFixImporter;
import com.sap.sailing.domain.tracking.BravoFixTrack;
import com.sap.sailing.domain.tracking.DynamicTrackedRace;
import com.sap.sailing.domain.tracking.DynamicTrackedRegatta;
import com.sap.sailing.domain.tracking.GPSFixTrack;
import com.sap.sailing.domain.tracking.LineDetails;
import com.sap.sailing.domain.tracking.Maneuver;
import com.sap.sailing.domain.tracking.MarkPassing;
import com.sap.sailing.domain.tracking.Track;
import com.sap.sailing.domain.tracking.TrackedLeg;
import com.sap.sailing.domain.tracking.TrackedLegOfCompetitor;
import com.sap.sailing.domain.tracking.TrackedRace;
import com.sap.sailing.domain.tracking.TrackingConnectorInfo;
import com.sap.sailing.domain.tracking.WindLegTypeAndLegBearingAndORCPerformanceCurveCache;
import com.sap.sailing.domain.tracking.WindPositionMode;
import com.sap.sailing.domain.tracking.WindTrack;
import com.sap.sailing.domain.tracking.WindWithConfidence;
import com.sap.sailing.domain.tractracadapter.RaceRecord;
import com.sap.sailing.domain.tractracadapter.TracTracAdapter;
import com.sap.sailing.domain.tractracadapter.TracTracAdapterFactory;
import com.sap.sailing.domain.tractracadapter.TracTracConfiguration;
import com.sap.sailing.domain.tractracadapter.TracTracConnectionConstants;
import com.sap.sailing.domain.windfinder.Spot;
import com.sap.sailing.domain.windfinder.WindFinderTrackerFactory;
import com.sap.sailing.expeditionconnector.ExpeditionDeviceConfiguration;
import com.sap.sailing.expeditionconnector.ExpeditionTrackerFactory;
import com.sap.sailing.gwt.common.client.EventWindFinderUtil;
import com.sap.sailing.gwt.common.communication.event.EventMetadataDTO;
import com.sap.sailing.gwt.common.communication.event.EventSeriesMetadataDTO;
import com.sap.sailing.gwt.server.HomeServiceUtil;
import com.sap.sailing.gwt.ui.client.SailingService;
import com.sap.sailing.gwt.ui.shared.AccountWithSecurityDTO;
import com.sap.sailing.gwt.ui.shared.CompactBoatPositionsDTO;
import com.sap.sailing.gwt.ui.shared.CompactRaceMapDataDTO;
import com.sap.sailing.gwt.ui.shared.CompetitorProviderDTO;
import com.sap.sailing.gwt.ui.shared.CompetitorRaceDataDTO;
import com.sap.sailing.gwt.ui.shared.CompetitorsRaceDataDTO;
import com.sap.sailing.gwt.ui.shared.ControlPointDTO;
import com.sap.sailing.gwt.ui.shared.CoursePositionsDTO;
import com.sap.sailing.gwt.ui.shared.DeviceConfigurationDTO;
import com.sap.sailing.gwt.ui.shared.DeviceConfigurationDTO.RegattaConfigurationDTO;
import com.sap.sailing.gwt.ui.shared.DeviceConfigurationDTO.RegattaConfigurationDTO.RacingProcedureConfigurationDTO;
import com.sap.sailing.gwt.ui.shared.DeviceConfigurationDTO.RegattaConfigurationDTO.RacingProcedureWithConfigurableStartModeFlagConfigurationDTO;
import com.sap.sailing.gwt.ui.shared.DeviceConfigurationWithSecurityDTO;
import com.sap.sailing.gwt.ui.shared.DeviceIdentifierDTO;
import com.sap.sailing.gwt.ui.shared.DeviceMappingDTO;
import com.sap.sailing.gwt.ui.shared.EventBaseDTO;
import com.sap.sailing.gwt.ui.shared.EventDTO;
import com.sap.sailing.gwt.ui.shared.GPSFixDTO;
import com.sap.sailing.gwt.ui.shared.GPSFixDTOWithSpeedWindTackAndLegType;
import com.sap.sailing.gwt.ui.shared.GateDTO;
import com.sap.sailing.gwt.ui.shared.LeaderboardGroupBaseDTO;
import com.sap.sailing.gwt.ui.shared.LeaderboardGroupDTO;
import com.sap.sailing.gwt.ui.shared.LegInfoDTO;
import com.sap.sailing.gwt.ui.shared.ManeuverDTO;
import com.sap.sailing.gwt.ui.shared.ManeuverLossDTO;
import com.sap.sailing.gwt.ui.shared.MarkDTO;
import com.sap.sailing.gwt.ui.shared.MarkPassingTimesDTO;
import com.sap.sailing.gwt.ui.shared.PathDTO;
import com.sap.sailing.gwt.ui.shared.QRCodeEvent;
import com.sap.sailing.gwt.ui.shared.QuickRankDTO;
import com.sap.sailing.gwt.ui.shared.QuickRanksDTO;
import com.sap.sailing.gwt.ui.shared.RaceCourseDTO;
import com.sap.sailing.gwt.ui.shared.RaceGroupDTO;
import com.sap.sailing.gwt.ui.shared.RaceGroupSeriesDTO;
import com.sap.sailing.gwt.ui.shared.RaceInfoDTO;
import com.sap.sailing.gwt.ui.shared.RaceInfoDTO.GateStartInfoDTO;
import com.sap.sailing.gwt.ui.shared.RaceInfoDTO.LineStartInfoDTO;
import com.sap.sailing.gwt.ui.shared.RaceInfoDTO.RaceInfoExtensionDTO;
import com.sap.sailing.gwt.ui.shared.RaceLogDTO;
import com.sap.sailing.gwt.ui.shared.RaceLogEventDTO;
import com.sap.sailing.gwt.ui.shared.RaceMapDataDTO;
import com.sap.sailing.gwt.ui.shared.RaceTimesInfoDTO;
import com.sap.sailing.gwt.ui.shared.RaceWithCompetitorsAndBoatsDTO;
import com.sap.sailing.gwt.ui.shared.RaceboardDataDTO;
import com.sap.sailing.gwt.ui.shared.RegattaDTO;
import com.sap.sailing.gwt.ui.shared.RegattaLogDTO;
import com.sap.sailing.gwt.ui.shared.RegattaLogEventDTO;
import com.sap.sailing.gwt.ui.shared.RegattaOverviewEntryDTO;
import com.sap.sailing.gwt.ui.shared.RegattaScoreCorrectionDTO;
import com.sap.sailing.gwt.ui.shared.RegattaScoreCorrectionDTO.ScoreCorrectionEntryDTO;
import com.sap.sailing.gwt.ui.shared.RemoteSailingServerReferenceDTO;
import com.sap.sailing.gwt.ui.shared.SailingServiceConstants;
import com.sap.sailing.gwt.ui.shared.ScoreCorrectionProviderDTO;
import com.sap.sailing.gwt.ui.shared.SerializationDummy;
import com.sap.sailing.gwt.ui.shared.SeriesDTO;
import com.sap.sailing.gwt.ui.shared.ServerConfigurationDTO;
import com.sap.sailing.gwt.ui.shared.SidelineDTO;
import com.sap.sailing.gwt.ui.shared.SimulatorResultsDTO;
import com.sap.sailing.gwt.ui.shared.SimulatorWindDTO;
import com.sap.sailing.gwt.ui.shared.SliceRacePreperationDTO;
import com.sap.sailing.gwt.ui.shared.SpeedWithBearingDTO;
import com.sap.sailing.gwt.ui.shared.StrippedLeaderboardDTO;
import com.sap.sailing.gwt.ui.shared.StrippedLeaderboardDTOWithSecurity;
import com.sap.sailing.gwt.ui.shared.SwissTimingArchiveConfigurationWithSecurityDTO;
import com.sap.sailing.gwt.ui.shared.SwissTimingConfigurationWithSecurityDTO;
import com.sap.sailing.gwt.ui.shared.SwissTimingEventRecordDTO;
import com.sap.sailing.gwt.ui.shared.SwissTimingRaceRecordDTO;
import com.sap.sailing.gwt.ui.shared.SwissTimingReplayRaceDTO;
import com.sap.sailing.gwt.ui.shared.TracTracConfigurationWithSecurityDTO;
import com.sap.sailing.gwt.ui.shared.TracTracRaceRecordDTO;
import com.sap.sailing.gwt.ui.shared.TrackingConnectorInfoDTO;
import com.sap.sailing.gwt.ui.shared.UrlDTO;
import com.sap.sailing.gwt.ui.shared.VenueDTO;
import com.sap.sailing.gwt.ui.shared.WaypointDTO;
import com.sap.sailing.gwt.ui.shared.WindDTO;
import com.sap.sailing.gwt.ui.shared.WindInfoForRaceDTO;
import com.sap.sailing.gwt.ui.shared.WindTrackInfoDTO;
import com.sap.sailing.gwt.ui.shared.courseCreation.CommonMarkPropertiesDTO;
import com.sap.sailing.gwt.ui.shared.courseCreation.CourseTemplateDTO;
import com.sap.sailing.gwt.ui.shared.courseCreation.MarkPropertiesDTO;
import com.sap.sailing.gwt.ui.shared.courseCreation.MarkRoleDTO;
import com.sap.sailing.gwt.ui.shared.courseCreation.MarkTemplateDTO;
import com.sap.sailing.gwt.ui.shared.courseCreation.RepeatablePartDTO;
import com.sap.sailing.gwt.ui.shared.courseCreation.WaypointTemplateDTO;
import com.sap.sailing.manage2sail.EventResultDescriptor;
import com.sap.sailing.manage2sail.Manage2SailEventResultsParserImpl;
import com.sap.sailing.manage2sail.RaceResultDescriptor;
import com.sap.sailing.manage2sail.RegattaResultDescriptor;
import com.sap.sailing.server.gateway.deserialization.racelog.impl.ORCCertificateJsonDeserializer;
import com.sap.sailing.server.gateway.serialization.LeaderboardGroupConstants;
import com.sap.sailing.server.interfaces.RacingEventService;
import com.sap.sailing.server.interfaces.SimulationService;
import com.sap.sailing.server.security.SailingViewerRole;
import com.sap.sailing.shared.server.SharedSailingData;
import com.sap.sailing.simulator.Path;
import com.sap.sailing.simulator.PolarDiagram;
import com.sap.sailing.simulator.SimulationResults;
import com.sap.sailing.simulator.TimedPositionWithSpeed;
import com.sap.sailing.simulator.impl.PolarDiagramGPS;
import com.sap.sailing.simulator.impl.SparseSimulationDataException;
import com.sap.sailing.util.RegattaUtil;
import com.sap.sailing.xrr.structureimport.SeriesParameters;
import com.sap.sailing.xrr.structureimport.StructureImporter;
import com.sap.sailing.xrr.structureimport.buildstructure.SetRacenumberFromSeries;
import com.sap.sse.ServerInfo;
import com.sap.sse.common.Base64Utils;
import com.sap.sse.common.Bearing;
import com.sap.sse.common.CountryCode;
import com.sap.sse.common.Distance;
import com.sap.sse.common.Duration;
import com.sap.sse.common.NoCorrespondingServiceRegisteredException;
import com.sap.sse.common.PairingListCreationException;
import com.sap.sse.common.Speed;
import com.sap.sse.common.TimePoint;
import com.sap.sse.common.TimeRange;
import com.sap.sse.common.TransformationException;
import com.sap.sse.common.TypeBasedServiceFinder;
import com.sap.sse.common.TypeBasedServiceFinderFactory;
import com.sap.sse.common.Util;
import com.sap.sse.common.Util.Pair;
import com.sap.sse.common.Util.Triple;
import com.sap.sse.common.WithID;
import com.sap.sse.common.impl.MillisecondsTimePoint;
import com.sap.sse.common.impl.SecondsDurationImpl;
import com.sap.sse.common.impl.TimeRangeImpl;
import com.sap.sse.common.media.MediaTagConstants;
import com.sap.sse.common.media.MimeType;
import com.sap.sse.gwt.client.ServerInfoDTO;
import com.sap.sse.gwt.client.media.ImageDTO;
import com.sap.sse.gwt.client.media.ImageResizingTaskDTO;
import com.sap.sse.gwt.client.media.VideoDTO;
import com.sap.sse.gwt.server.ResultCachingProxiedRemoteServiceServlet;
import com.sap.sse.gwt.shared.replication.ReplicaDTO;
import com.sap.sse.gwt.shared.replication.ReplicationMasterDTO;
import com.sap.sse.gwt.shared.replication.ReplicationStateDTO;
import com.sap.sse.i18n.ResourceBundleStringMessages;
import com.sap.sse.i18n.impl.ResourceBundleStringMessagesImpl;
import com.sap.sse.pairinglist.PairingList;
import com.sap.sse.pairinglist.PairingListTemplate;
import com.sap.sse.pairinglist.impl.PairingListTemplateImpl;
import com.sap.sse.qrcode.QRCodeGenerationUtil;
import com.sap.sse.replication.FullyInitializedReplicableTracker;
import com.sap.sse.replication.OperationWithResult;
import com.sap.sse.replication.ReplicaDescriptor;
import com.sap.sse.replication.Replicable;
import com.sap.sse.replication.ReplicationMasterDescriptor;
import com.sap.sse.replication.ReplicationService;
import com.sap.sse.security.SecurityService;
import com.sap.sse.security.SessionUtils;
import com.sap.sse.security.shared.AccessControlListAnnotation;
import com.sap.sse.security.shared.HasPermissions;
import com.sap.sse.security.shared.HasPermissions.DefaultActions;
import com.sap.sse.security.shared.RoleDefinition;
import com.sap.sse.security.shared.TypeRelativeObjectIdentifier;
import com.sap.sse.security.shared.dto.StrippedUserGroupDTO;
import com.sap.sse.security.shared.impl.AccessControlList;
import com.sap.sse.security.shared.impl.SecuredSecurityTypes;
import com.sap.sse.security.shared.impl.SecuredSecurityTypes.ServerActions;
import com.sap.sse.security.shared.impl.UserGroup;
import com.sap.sse.security.ui.server.SecurityDTOFactory;
import com.sap.sse.security.ui.server.SecurityDTOUtil;
import com.sap.sse.security.util.RemoteServerUtil;
import com.sap.sse.shared.json.JsonDeserializationException;
import com.sap.sse.shared.media.ImageDescriptor;
import com.sap.sse.shared.media.MediaUtils;
import com.sap.sse.shared.media.VideoDescriptor;
import com.sap.sse.shared.media.impl.ImageDescriptorImpl;
import com.sap.sse.shared.media.impl.VideoDescriptorImpl;
import com.sap.sse.util.HttpUrlConnectionHelper;
import com.sap.sse.util.ServiceTrackerFactory;
import com.sap.sse.util.ThreadPoolUtil;
import com.sapsailing.xrr.structureimport.eventimport.RegattaJSON;


/**
 * The server side implementation of the RPC service.
 */
public class SailingServiceImpl extends ResultCachingProxiedRemoteServiceServlet implements SailingService, RaceFetcher, RegattaFetcher {
    protected static final Logger logger = Logger.getLogger(SailingServiceImpl.class.getName());

    private static final String STRING_MESSAGES_BASE_NAME = "stringmessages/StringMessages";

    private static final long serialVersionUID = 9031688830194537489L;

    private final FullyInitializedReplicableTracker<RacingEventService> racingEventServiceTracker;

    private final ServiceTracker<ReplicationService, ReplicationService> replicationServiceTracker;

    private final ServiceTracker<ScoreCorrectionProvider, ScoreCorrectionProvider> scoreCorrectionProviderServiceTracker;

    private final ServiceTracker<CompetitorProvider, CompetitorProvider> competitorProviderServiceTracker;
    
    private final ServiceTracker<WindFinderTrackerFactory, WindFinderTrackerFactory> windFinderTrackerFactoryServiceTracker;

    private final MongoObjectFactory mongoObjectFactory;

    protected final ServiceTracker<ExpeditionTrackerFactory, ExpeditionTrackerFactory> expeditionConnectorTracker;

    protected final SwissTimingAdapterPersistence swissTimingAdapterPersistence;
    
    private final ServiceTracker<SwissTimingAdapterFactory, SwissTimingAdapterFactory> swissTimingAdapterTracker;

    private final ServiceTracker<TracTracAdapterFactory, TracTracAdapterFactory> tractracAdapterTracker;

    private final ServiceTracker<IgtimiConnectionFactory, IgtimiConnectionFactory> igtimiAdapterTracker;

    private final ServiceTracker<RaceLogTrackingAdapterFactory, RaceLogTrackingAdapterFactory> raceLogTrackingAdapterTracker;
    
    private final ServiceTracker<DeviceIdentifierStringSerializationHandler, DeviceIdentifierStringSerializationHandler>
    deviceIdentifierStringSerializationHandlerTracker;
    
    private final FullyInitializedReplicableTracker<SecurityService> securityServiceTracker;

    private final FullyInitializedReplicableTracker<SharedSailingData> sharedSailingDataTracker;
    
    protected final com.sap.sailing.domain.tractracadapter.persistence.MongoObjectFactory tractracMongoObjectFactory;

    private final DomainObjectFactory domainObjectFactory;

    protected final SwissTimingFactory swissTimingFactory;

    private final com.sap.sailing.domain.tractracadapter.persistence.DomainObjectFactory tractracDomainObjectFactory;

    protected final Executor executor;
    
    protected final com.sap.sailing.domain.base.DomainFactory baseDomainFactory;
    
    private static final int LEADERBOARD_BY_NAME_RESULTS_CACHE_BY_ID_SIZE = 100;
    
    private static final int LEADERBOARD_DIFFERENCE_CACHE_SIZE = 50;

    protected static final String MAILTYPE_PROPERTY = "com.sap.sailing.domain.tracking.MailInvitationType";

    protected ResourceBundleStringMessages serverStringMessages;

    private final LinkedHashMap<String, LeaderboardDTO> leaderboardByNameResultsCacheById;

    private int leaderboardDifferenceCacheByIdPairHits;
    private int leaderboardDifferenceCacheByIdPairMisses;
    /**
     * Caches some results of the hard to compute difference between two {@link LeaderboardDTO}s. The objects contained as values
     * have been obtained by {@link IncrementalLeaderboardDTO#strip(LeaderboardDTO)}. The cache size is limited to
     * {@link #LEADERBOARD_DIFFERENCE_CACHE_SIZE}.
     */
    private final LinkedHashMap<com.sap.sse.common.Util.Pair<String, String>, IncrementalLeaderboardDTO> leaderboardDifferenceCacheByIdPair;

    private final SwissTimingReplayService swissTimingReplayService;

    private final QuickRanksLiveCache quickRanksLiveCache;
    
    public SailingServiceImpl() {
        BundleContext context = Activator.getDefault();
        Activator activator = Activator.getInstance();
        quickRanksLiveCache = new QuickRanksLiveCache(this);
        replicationServiceTracker = ServiceTrackerFactory.createAndOpen(context, ReplicationService.class);
        racingEventServiceTracker = FullyInitializedReplicableTracker.createAndOpen(context, RacingEventService.class);
        sharedSailingDataTracker = FullyInitializedReplicableTracker.createAndOpen(context, SharedSailingData.class);
        windFinderTrackerFactoryServiceTracker = ServiceTrackerFactory.createAndOpen(context, WindFinderTrackerFactory.class);
        swissTimingAdapterTracker = ServiceTrackerFactory.createAndOpen(context, SwissTimingAdapterFactory.class);
        tractracAdapterTracker = ServiceTrackerFactory.createAndOpen(context, TracTracAdapterFactory.class);
        raceLogTrackingAdapterTracker = ServiceTrackerFactory.createAndOpen(context,
                RaceLogTrackingAdapterFactory.class);
        deviceIdentifierStringSerializationHandlerTracker = ServiceTrackerFactory.createAndOpen(context,
                DeviceIdentifierStringSerializationHandler.class);
        securityServiceTracker = FullyInitializedReplicableTracker.createAndOpen(context, SecurityService.class);
        igtimiAdapterTracker = ServiceTrackerFactory.createAndOpen(context, IgtimiConnectionFactory.class);
        baseDomainFactory = getService().getBaseDomainFactory();
        mongoObjectFactory = getService().getMongoObjectFactory();
        domainObjectFactory = getService().getDomainObjectFactory();
        // TODO what about passing on the mongo/domain object factory to obtain an according SwissTimingAdapterPersistence instance similar to how the tractracDomainObjectFactory etc. are created below?
        swissTimingAdapterPersistence = SwissTimingAdapterPersistence.INSTANCE;
        swissTimingReplayService = ServiceTrackerFactory.createAndOpen(context, SwissTimingReplayServiceFactory.class)
                .getService().createSwissTimingReplayService(getSwissTimingAdapter().getSwissTimingDomainFactory(),
                /* raceLogResolver */ getService());
        expeditionConnectorTracker = ServiceTrackerFactory.createAndOpen(context, ExpeditionTrackerFactory.class);
        scoreCorrectionProviderServiceTracker = ServiceTrackerFactory.createAndOpen(context,
                ScoreCorrectionProvider.class);
        competitorProviderServiceTracker = ServiceTrackerFactory.createAndOpen(context, CompetitorProvider.class);
        tractracDomainObjectFactory = com.sap.sailing.domain.tractracadapter.persistence.PersistenceFactory.INSTANCE
                .createDomainObjectFactory(mongoObjectFactory.getDatabase(), getTracTracAdapter()
                        .getTracTracDomainFactory());
        tractracMongoObjectFactory = com.sap.sailing.domain.tractracadapter.persistence.MongoObjectFactory.INSTANCE;
        swissTimingFactory = SwissTimingFactory.INSTANCE;
        leaderboardDifferenceCacheByIdPair = new LinkedHashMap<com.sap.sse.common.Util.Pair<String, String>, IncrementalLeaderboardDTO>(LEADERBOARD_DIFFERENCE_CACHE_SIZE, 0.75f, /* accessOrder */ true) {
            private static final long serialVersionUID = 3775119859130148488L;
            @Override
            protected boolean removeEldestEntry(Entry<com.sap.sse.common.Util.Pair<String, String>, IncrementalLeaderboardDTO> eldest) {
                return this.size() > LEADERBOARD_DIFFERENCE_CACHE_SIZE;
            }
        };
        leaderboardByNameResultsCacheById = new LinkedHashMap<String, LeaderboardDTO>(LEADERBOARD_BY_NAME_RESULTS_CACHE_BY_ID_SIZE, 0.75f, /* accessOrder */ true) {
            private static final long serialVersionUID = 3775119859130148488L;
            @Override
            protected boolean removeEldestEntry(Entry<String, LeaderboardDTO> eldest) {
                return this.size() > LEADERBOARD_BY_NAME_RESULTS_CACHE_BY_ID_SIZE;
            }
        };
        // When many updates are triggered in a short period of time by a single thread, ensure that the single thread
        // providing the updates is not outperformed by all the re-calculations happening here. Leave at least one
        // core to other things, but by using at least three threads ensure that no simplistic deadlocks may occur.
        executor = ThreadPoolUtil.INSTANCE.getDefaultForegroundTaskThreadPoolExecutor();
        serverStringMessages = new ResourceBundleStringMessagesImpl(STRING_MESSAGES_BASE_NAME,
                this.getClass().getClassLoader(), StandardCharsets.UTF_8.name());
        if (context != null) {
            activator.setSailingService(this); // register so this service is informed when the bundle shuts down
        }
    }
    
    /**
     * Stops this service and frees its resources. In particular, caching services and threads owned by this service will be
     * notified to stop their jobs.
     */
    //UNCLEAR
    public void stop() {
        quickRanksLiveCache.stop();
    }

    protected SwissTimingAdapterFactory getSwissTimingAdapterFactory() {
        return swissTimingAdapterTracker.getService();
    }

    protected SwissTimingAdapter getSwissTimingAdapter() {
        return getSwissTimingAdapterFactory().getOrCreateSwissTimingAdapter(baseDomainFactory);
    }
    
    protected TracTracAdapterFactory getTracTracAdapterFactory() {
        return tractracAdapterTracker.getService();
    }

    protected TracTracAdapter getTracTracAdapter() {
        return getTracTracAdapterFactory().getOrCreateTracTracAdapter(baseDomainFactory);
    }

    private void writeObject(ObjectOutputStream oos) throws IOException {
        oos.defaultWriteObject();
    }

    @Override
    public Iterable<String> getScoreCorrectionProviderNames() {
        List<String> result = new ArrayList<String>();
        for (ScoreCorrectionProvider scoreCorrectionProvider : getAllScoreCorrectionProviders()) {
            result.add(scoreCorrectionProvider.getName());
        }
        return result;
    }

    @Override
    public ScoreCorrectionProviderDTO getScoreCorrectionsOfProvider(String providerName) throws Exception {
        ScoreCorrectionProviderDTO result = null;
        for (ScoreCorrectionProvider scoreCorrectionProvider : getAllScoreCorrectionProviders()) {
            if (scoreCorrectionProvider.getName().equals(providerName)) {
                result = convertScoreCorrectionProviderDTO(scoreCorrectionProvider);
                break;
            }
        }
        return result;
    }

    // READ
    private Iterable<ScoreCorrectionProvider> getAllScoreCorrectionProviders() {
        final ScoreCorrectionProvider[] services = scoreCorrectionProviderServiceTracker.getServices(new ScoreCorrectionProvider[0]);
        List<ScoreCorrectionProvider> result = new ArrayList<ScoreCorrectionProvider>();
        if (services != null) {
            for (final ScoreCorrectionProvider service : services) {
                result.add(service);
            }
        }
        return result;
    }

    private ScoreCorrectionProviderDTO convertScoreCorrectionProviderDTO(ScoreCorrectionProvider scoreCorrectionProvider)
            throws Exception {
        Map<String, Set<com.sap.sse.common.Util.Pair<String, Date>>> hasResultsForBoatClassFromDateByEventName = new HashMap<String, Set<com.sap.sse.common.Util.Pair<String,Date>>>();
        for (Map.Entry<String, Set<com.sap.sse.common.Util.Pair<String, TimePoint>>> e : scoreCorrectionProvider
                .getHasResultsForBoatClassFromDateByEventName().entrySet()) {
            Set<com.sap.sse.common.Util.Pair<String, Date>> set = new HashSet<com.sap.sse.common.Util.Pair<String, Date>>();
            for (com.sap.sse.common.Util.Pair<String, TimePoint> p : e.getValue()) {
                set.add(new com.sap.sse.common.Util.Pair<String, Date>(p.getA(), p.getB().asDate()));
            }
            hasResultsForBoatClassFromDateByEventName.put(e.getKey(), set);
        }
        return new ScoreCorrectionProviderDTO(scoreCorrectionProvider.getName(), hasResultsForBoatClassFromDateByEventName);
    }

    @Override
    public Iterable<String> getCompetitorProviderNames() {
        List<String> result = new ArrayList<>();
        for (CompetitorProvider competitorProvider : getAllCompetitorProviders()) {
            result.add(competitorProvider.getName());
        }
        return result;
    }

    private Iterable<CompetitorProvider> getAllCompetitorProviders() {
        final CompetitorProvider[] services = competitorProviderServiceTracker.getServices(new CompetitorProvider[0]);
        List<CompetitorProvider> result = new ArrayList<>();
        if (services != null) {
            for (final CompetitorProvider service : services) {
                result.add(service);
            }
        }
        return result;
    }

    @Override
    public CompetitorProviderDTO getCompetitorProviderDTOByName(String providerName) throws Exception {
        for (CompetitorProvider competitorProvider : getAllCompetitorProviders()) {
            if (competitorProvider.getName().equals(providerName)) {
                return new CompetitorProviderDTO(competitorProvider.getName(),
                        new HashMap<>(competitorProvider.getHasCompetitorsForRegattasInEvent()));
            }
        }
        return null;
    }

    @Override
    public Pair<List<CompetitorDescriptor>, String> getCompetitorDescriptorsAndHint(String competitorProviderName, String eventName,
            String regattaName, String localeForHint) throws Exception {
        final Regatta regatta = getService().getRegattaByName(regattaName);
        getSecurityService().checkCurrentUserReadPermission(regatta);
        for (CompetitorProvider cp : getAllCompetitorProviders()) {
            if (cp.getName().equals(competitorProviderName)) {
                final List<CompetitorDescriptor> result = new ArrayList<>();
                Util.addAll(cp.getCompetitorDescriptors(eventName, regattaName), result);
                return new Pair<>(result, cp.getHint(ResourceBundleStringMessages.Util.getLocaleFor(localeForHint)));
            }
        }
        return new Pair<>(Collections.emptyList(), /* hint */ null);
    }
    
    @Override
    public SerializationDummy serializationDummy(PersonDTO dummy,
            CountryCode ccDummy, PreciseCompactPosition preciseCompactPosition,
            TypeRelativeObjectIdentifier typeRelativeObjectIdentifier, SecondsDurationImpl secondsDuration,
            KnotSpeedImpl knotSpeedImpl, KilometersPerHourSpeedImpl kmhSpeedImpl, HasPermissions hasPermissions) {
        return null;
    }

    /**
     * If <code>date</code> is <code>null</code>, the {@link LiveLeaderboardUpdater} for the
     * <code>leaderboardName</code> requested is obtained or created if it doesn't exist yet. The request is then passed
     * on to the live leaderboard updater which will respond with its live {@link LeaderboardDTO} if it has at least the
     * columns requested as per <code>namesOfRaceColumnsForWhichToLoadLegDetails</code>. Otherwise, the updater will add
     * the missing columns to its profile and start a synchronous computation for the requesting client, the result of
     * which will be used as live leaderboard cache update.
     * <p>
     * 
     * Otherwise, the leaderboard is computed synchronously on the fly.
     * @param previousLeaderboardId
     *            if <code>null</code> or no leaderboard with that {@link LeaderboardDTO#getId() ID} is known, a
     *            {@link FullLeaderboardDTO} will be computed; otherwise, an {@link IncrementalLeaderboardDTO} will be
     *            computed as the difference between the new, resulting leaderboard and the previous leaderboard.
     */
    @Override
    public IncrementalOrFullLeaderboardDTO getLeaderboardByName(final String leaderboardName, final Date date,
            final Collection<String> namesOfRaceColumnsForWhichToLoadLegDetails, boolean addOverallDetails,
            String previousLeaderboardId, boolean fillTotalPointsUncorrected) throws NoWindException, InterruptedException, ExecutionException,
            IllegalArgumentException {
        Leaderboard leaderBoard = getService().getLeaderboardByName(leaderboardName);
        getSecurityService().checkCurrentUserReadPermission(leaderBoard);
        if (leaderBoard instanceof RegattaLeaderboard) {
            getSecurityService().checkCurrentUserReadPermission(((RegattaLeaderboard) leaderBoard).getRegatta());
        }
        return getLeaderBoardByNameInternal(leaderboardName, date, namesOfRaceColumnsForWhichToLoadLegDetails,
                addOverallDetails, previousLeaderboardId, fillTotalPointsUncorrected);
    }

    @Override
    public List<CourseAreaDTO> getCourseAreas(String leaderboardName) {
        final Leaderboard leaderboard = getService().getLeaderboardByName(leaderboardName);
        getSecurityService().checkCurrentUserReadPermission(leaderboard);
        final List<CourseAreaDTO> result = new ArrayList<>();
        for (final CourseArea courseArea : leaderboard.getCourseAreas()) {
            result.add(convertToCourseAreaDTO(courseArea));
        }
        return result;
    }

    @Override
    public IncrementalOrFullLeaderboardDTO getLeaderboardForRace(final RegattaAndRaceIdentifier race,
            final String leaderboardName, final Date date,
            final Collection<String> namesOfRaceColumnsForWhichToLoadLegDetails, boolean addOverallDetails,
            String previousLeaderboardId, boolean fillTotalPointsUncorrected)
            throws NoWindException, InterruptedException, ExecutionException, IllegalArgumentException {
        final DynamicTrackedRace trackedRace = getService().getExistingTrackedRace(race);
        final IncrementalOrFullLeaderboardDTO result;
        if (trackedRace == null) {
            result = null;
        } else {
            final Leaderboard leaderboard = getService().getLeaderboardByName(leaderboardName);
            if (leaderboard.getRaceColumnAndFleet(trackedRace) == null) {
                // this race does not seem to be contained in the leaderboard, also check leaderboard
                getSecurityService().checkCurrentUserReadPermission(leaderboard);
            }
            getSecurityService().checkCurrentUserReadPermission(trackedRace);
            result = getLeaderBoardByNameInternal(leaderboardName, date, namesOfRaceColumnsForWhichToLoadLegDetails,
                    addOverallDetails, previousLeaderboardId, fillTotalPointsUncorrected);
        }
        return result;
    }

    private IncrementalOrFullLeaderboardDTO getLeaderBoardByNameInternal(final String leaderboardName,
            final Date date, final Collection<String> namesOfRaceColumnsForWhichToLoadLegDetails,
            boolean addOverallDetails, String previousLeaderboardId, boolean fillTotalPointsUncorrected)
            throws NoWindException, InterruptedException, ExecutionException {
        try {
            long startOfRequestHandling = System.currentTimeMillis();
            IncrementalOrFullLeaderboardDTO result = null;
            final Leaderboard leaderboard = getService().getLeaderboardByName(leaderboardName);
            if (leaderboard != null) {
                TimePoint timePoint;
                if (date == null) {
                    timePoint = null;
                } else {
                    timePoint = new MillisecondsTimePoint(date);
                }
                LeaderboardDTO leaderboardDTO = leaderboard.getLeaderboardDTO(timePoint,
                        namesOfRaceColumnsForWhichToLoadLegDetails, addOverallDetails, getService(), baseDomainFactory, fillTotalPointsUncorrected);
                LeaderboardDTO previousLeaderboardDTO = null;
                synchronized (leaderboardByNameResultsCacheById) {
                    leaderboardByNameResultsCacheById.put(leaderboardDTO.getId(), leaderboardDTO);
                    if (previousLeaderboardId != null) {
                        previousLeaderboardDTO = leaderboardByNameResultsCacheById.get(previousLeaderboardId);
                    }
                }
                // Un-comment the following lines if you need to update the file used by LeaderboardDTODiffingTest, set a breakpoint
                // and toggle the storeLeaderboardForTesting flag if you found a good version. See also bug 1417.
                // The leaderboard that the test wants to use is that of the 505 Worlds 2013, obtained for
                // an expanded Race R9 at time 2013-05-03T19:17:09Z after the last competitor tracked has finished the last leg. The
                // total distance traveled in meters has to be expanded for the test to work.
                boolean storeLeaderboardForTesting = false;
                if (storeLeaderboardForTesting) {
                    ObjectOutputStream oos = new ObjectOutputStream(new FileOutputStream(new File("C:/data/SAP/sailing/workspace/java/com.sap.sailing.domain.test/resources/IncrementalLeaderboardDTO.ser")));
                    oos.writeObject(leaderboardDTO);
                    oos.close();
                }
                final IncrementalLeaderboardDTO cachedDiff;
                if (previousLeaderboardId != null) {
                    synchronized (leaderboardDifferenceCacheByIdPair) {
                        cachedDiff = leaderboardDifferenceCacheByIdPair.get(new com.sap.sse.common.Util.Pair<String, String>(previousLeaderboardId, leaderboardDTO.getId()));
                    }
                    if (cachedDiff == null) {
                        leaderboardDifferenceCacheByIdPairMisses++;
                    } else {
                        leaderboardDifferenceCacheByIdPairHits++;
                    }
                } else {
                    cachedDiff = null;
                }
                if (previousLeaderboardDTO == null) {
                    result = new FullLeaderboardDTO(leaderboardDTO);
                } else {
                    final IncrementalLeaderboardDTO incrementalResult;
                    if (cachedDiff == null) {
                        IncrementalLeaderboardDTO preResult = new IncrementalLeaderboardDTOCloner().clone(leaderboardDTO).strip(previousLeaderboardDTO);
                        synchronized (leaderboardDifferenceCacheByIdPair) {
                            leaderboardDifferenceCacheByIdPair.put(new com.sap.sse.common.Util.Pair<String, String>(previousLeaderboardId, leaderboardDTO.getId()), preResult);
                        }
                        incrementalResult = preResult;
                    } else {
                        incrementalResult = cachedDiff;
                    }
                    incrementalResult.setCurrentServerTime(new Date()); // may update a cached object, but we consider a reference update atomic
                    result = incrementalResult;
                }
                logger.fine("getLeaderboardByName(" + leaderboardName + ", " + date + ", "
                        + namesOfRaceColumnsForWhichToLoadLegDetails + ", addOverallDetails=" + addOverallDetails
                        + ") took " + (System.currentTimeMillis() - startOfRequestHandling)
                        + "ms; diff cache hits/misses " + leaderboardDifferenceCacheByIdPairHits + "/"
                        + leaderboardDifferenceCacheByIdPairMisses);
            }
            return result;
        } catch (NoWindException e) {
            throw e;
        } catch (InterruptedException e) {
            throw e;
        } catch (ExecutionException e) {
            throw e;
        } catch (IllegalArgumentException e) {
            throw e;
        } catch (Exception e) {
            logger.log(Level.SEVERE,"Exception during SailingService.getLeaderboardByName", e);
            throw new RuntimeException(e);
        }
    }

    @Override
    public List<RegattaDTO> getRegattas() {
        return getSecurityService().mapAndFilterByReadPermissionForCurrentUser(
                getService().getAllRegattas(), this::convertToRegattaDTO);
    }
    
    @Override
    public RegattaDTO getRegattaByName(String regattaName) {
        RegattaDTO result = null;
        if (regattaName != null && !regattaName.isEmpty()) {
            Regatta regatta = getService().getRegatta(new RegattaName(regattaName));
            getSecurityService().checkCurrentUserReadPermission(regatta);
            if (regatta != null) {
                result = convertToRegattaDTO(regatta);
            }
        }
        return result;
    }
    
    protected MarkDTO convertToMarkDTO(Mark mark, Position position) {
        MarkDTO markDTO;
        if (position != null) {
            markDTO = new MarkDTO(mark.getId().toString(), mark.getName(), mark.getShortName(), position.getLatDeg(), position.getLngDeg());
        } else {
            markDTO = new MarkDTO(mark.getId().toString(), mark.getName(), mark.getShortName());
        }
        markDTO.color = mark.getColor();
        markDTO.shape = mark.getShape();
        markDTO.pattern = mark.getPattern();
        markDTO.type = mark.getType();
        return markDTO;
    }
    
    protected RegattaDTO convertToRegattaDTO(Regatta regatta) {
        RegattaDTO regattaDTO = new RegattaDTO(regatta.getName(), regatta.getScoringScheme().getType());
        regattaDTO.races = convertToRaceDTOs(regatta);
        regattaDTO.series = convertToSeriesDTOs(regatta);
        regattaDTO.startDate = regatta.getStartDate() != null ? regatta.getStartDate().asDate() : null;
        regattaDTO.endDate = regatta.getEndDate() != null ? regatta.getEndDate().asDate() : null;
        BoatClass boatClass = regatta.getBoatClass();
        if (boatClass != null) {
            regattaDTO.boatClass = convertToBoatClassDTO(boatClass);
        }
        regattaDTO.courseAreas = new ArrayList<>();
        Util.addAll(Util.map(regatta.getCourseAreas(), this::convertToCourseAreaDTO), regattaDTO.courseAreas);
        regattaDTO.buoyZoneRadiusInHullLengths = regatta.getBuoyZoneRadiusInHullLengths();
        regattaDTO.useStartTimeInference = regatta.useStartTimeInference();
        regattaDTO.controlTrackingFromStartAndFinishTimes = regatta.isControlTrackingFromStartAndFinishTimes();
        regattaDTO.autoRestartTrackingUponCompetitorSetChange = regatta.isAutoRestartTrackingUponCompetitorSetChange();
        regattaDTO.canBoatsOfCompetitorsChangePerRace = regatta.canBoatsOfCompetitorsChangePerRace();
        regattaDTO.competitorRegistrationType = regatta.getCompetitorRegistrationType();
        regattaDTO.configuration = convertToRegattaConfigurationDTO(regatta.getRegattaConfiguration());
        regattaDTO.rankingMetricType = regatta.getRankingMetricType();
        SecurityDTOUtil.addSecurityInformation(getSecurityService(), regattaDTO);
        regattaDTO.registrationLinkSecret = regatta.getRegistrationLinkSecret();
        return regattaDTO;
    }
    
    private BoatClassDTO convertToBoatClassDTO(BoatClass boatClass) {
        return boatClass==null?null:new BoatClassDTO(boatClass.getName(), boatClass.getHullLength(), boatClass.getHullBeam());
    }

    private List<SeriesDTO> convertToSeriesDTOs(Regatta regatta) {
        List<SeriesDTO> result = new ArrayList<SeriesDTO>();
        for (Series series : regatta.getSeries()) {
            SeriesDTO seriesDTO = convertToSeriesDTO(series);
            result.add(seriesDTO);
        }
        return result;
    }

    private SeriesDTO convertToSeriesDTO(Series series) {
        List<FleetDTO> fleets = new ArrayList<FleetDTO>();
        for (Fleet fleet : series.getFleets()) {
            fleets.add(baseDomainFactory.convertToFleetDTO(fleet));
        }
        List<RaceColumnDTO> raceColumns = convertToRaceColumnDTOs(series.getRaceColumns());
        SeriesDTO result = new SeriesDTO(series.getName(), fleets, raceColumns, series.isMedal(), series.isFleetsCanRunInParallel(),
                series.getResultDiscardingRule() == null ? null : series.getResultDiscardingRule().getDiscardIndexResultsStartingWithHowManyRaces(),
                        series.isStartsWithZeroScore(), series.isFirstColumnIsNonDiscardableCarryForward(), series.hasSplitFleetContiguousScoring(),
                        series.getMaximumNumberOfDiscards());
        return result;
    }

    // READ
    protected void fillRaceColumnDTO(RaceColumn raceColumn, RaceColumnDTO raceColumnDTO) {
        raceColumnDTO.setMedalRace(raceColumn.isMedalRace());
        raceColumnDTO.setExplicitFactor(raceColumn.getExplicitFactor());
    }
    
    private List<RaceColumnDTO> convertToRaceColumnDTOs(Iterable<? extends RaceColumn> raceColumns) {
        List<RaceColumnDTO> raceColumnDTOs = new ArrayList<RaceColumnDTO>();
        RaceColumnDTOFactory columnFactory = RaceColumnDTOFactory.INSTANCE;
        for (RaceColumn raceColumn : raceColumns) {
            final RaceColumnDTO raceColumnDTO = columnFactory.createRaceColumnDTO(raceColumn.getName(),
                    raceColumn.isMedalRace(), raceColumn.getExplicitFactor(),
                    raceColumn instanceof RaceColumnInSeries ? ((RaceColumnInSeries) raceColumn).getRegatta().getName() : null,
                    raceColumn instanceof RaceColumnInSeries ? ((RaceColumnInSeries) raceColumn).getSeries().getName() : null,
                    raceColumn instanceof MetaLeaderboardColumn);
            raceColumnDTOs.add(raceColumnDTO);
        }
        return raceColumnDTOs;
    }
    
    private RaceInfoDTO createRaceInfoDTO(String seriesName, RaceColumn raceColumn, Fleet fleet,
            RaceLog raceLog, ReadonlyRaceState state) {
        RaceInfoDTO raceInfoDTO = new RaceInfoDTO();
        final TrackedRace trackedRace = raceColumn.getTrackedRace(fleet);
        raceInfoDTO.isTracked = trackedRace != null ? true : false;
        if (raceLog != null) {
            TimePoint startTime = state.getStartTime();
            if (startTime != null) {
                raceInfoDTO.startTime = startTime.asDate();
            }
            raceInfoDTO.lastStatus = state.getStatus();
            if (raceLog.getLastRawFix() != null) {
                raceInfoDTO.lastUpdateTime = raceLog.getLastRawFix().getCreatedAt().asDate();
            }
            TimePoint finishedTime = state.getFinishedTime();
            if (finishedTime != null) {
                raceInfoDTO.finishedTime = finishedTime.asDate();
            } else {
                raceInfoDTO.finishedTime = null;
                if (raceInfoDTO.isTracked) {
                    TimePoint endOfRace = trackedRace.getEndOfRace();
                    raceInfoDTO.finishedTime = endOfRace != null ? endOfRace.asDate() : null;
                }
            }
            final TimePoint now = MillisecondsTimePoint.now();
            if (startTime != null) {
                FlagPoleState activeFlagState = state.getRacingProcedure().getActiveFlags(startTime, now);
                List<FlagPole> activeFlags = activeFlagState.getCurrentState();
                FlagPoleState previousFlagState = activeFlagState.getPreviousState(state.getRacingProcedure(), startTime);
                List<FlagPole> previousFlags = previousFlagState.getCurrentState();
                FlagPole mostInterestingFlagPole = FlagPoleState.getMostInterestingFlagPole(previousFlags, activeFlags);
                // TODO: adapt the LastFlagFinder#getMostRecent method!
                if (mostInterestingFlagPole != null) {
                    raceInfoDTO.lastUpperFlag = mostInterestingFlagPole.getUpperFlag();
                    raceInfoDTO.lastLowerFlag = mostInterestingFlagPole.getLowerFlag();
                    raceInfoDTO.lastFlagsAreDisplayed = mostInterestingFlagPole.isDisplayed();
                    raceInfoDTO.lastFlagsDisplayedStateChanged = previousFlagState.hasPoleChanged(mostInterestingFlagPole);
                }
            }
            AbortingFlagFinder abortingFlagFinder = new AbortingFlagFinder(raceLog);
            RaceLogFlagEvent abortingFlagEvent = abortingFlagFinder.analyze();
            if (abortingFlagEvent != null) {
                raceInfoDTO.isRaceAbortedInPassBefore = true;
                raceInfoDTO.abortingTimeInPassBefore = abortingFlagEvent.getLogicalTimePoint().asDate();
                
                if (raceInfoDTO.lastStatus == RaceLogRaceStatus.UNSCHEDULED || raceInfoDTO.lastStatus == RaceLogRaceStatus.PRESCHEDULED) {
                    raceInfoDTO.lastUpperFlag = abortingFlagEvent.getUpperFlag();
                    raceInfoDTO.lastLowerFlag = abortingFlagEvent.getLowerFlag();
                    raceInfoDTO.lastFlagsAreDisplayed = abortingFlagEvent.isDisplayed();
                    raceInfoDTO.lastFlagsDisplayedStateChanged = true;
                }
            }
            CourseBase lastCourse = state.getCourseDesign();
            if (lastCourse != null) {
                raceInfoDTO.lastCourseDesign = convertToRaceCourseDTO(lastCourse, new TrackedRaceMarkPositionFinder(trackedRace), now);
                raceInfoDTO.lastCourseName = lastCourse.getName();
            }
            if (raceInfoDTO.lastStatus.equals(RaceLogRaceStatus.FINISHED)) {
                if (state.getProtestTime() != null) {
                    final TimePoint protestEndTime = state.getProtestTime().to();
                    if (protestEndTime != null) {
                        final TimePoint protestStartTime = state.getProtestTime().from();
                        raceInfoDTO.protestStartTime = protestStartTime == null ? null : protestStartTime.asDate();
                        raceInfoDTO.protestFinishTime = protestEndTime.asDate();
                        raceInfoDTO.lastUpperFlag = Flags.BRAVO;
                        raceInfoDTO.lastLowerFlag = Flags.NONE;
                        raceInfoDTO.lastFlagsAreDisplayed = true;
                        raceInfoDTO.lastFlagsDisplayedStateChanged = true;
                    }
                }
            }
            Wind wind = state.getWindFix();
            if (wind != null) {
                raceInfoDTO.lastWind = createWindDTOFromAlreadyAveraged(wind, now);
            }
            fillStartProcedureSpecifics(raceInfoDTO, state);
        }
        raceInfoDTO.seriesName = seriesName;
        raceInfoDTO.raceName = raceColumn.getName();
        raceInfoDTO.fleetName = fleet.getName();
        raceInfoDTO.fleetOrdering = fleet.getOrdering();
        raceInfoDTO.raceIdentifier = raceColumn.getRaceIdentifier(fleet);
        return raceInfoDTO;
    }
    
    private void fillStartProcedureSpecifics(RaceInfoDTO raceInfoDTO, ReadonlyRaceState state) {
        RaceInfoExtensionDTO info = null;
        raceInfoDTO.startProcedure = state.getRacingProcedure().getType();
        switch (raceInfoDTO.startProcedure) {
        case GateStart:
            ReadonlyGateStartRacingProcedure gateStart = state.getTypedReadonlyRacingProcedure();
            info = new GateStartInfoDTO(gateStart.getPathfinder(), gateStart.getGateLaunchStopTime());
            break;
        case RRS26:
        case SWC:
            ConfigurableStartModeFlagRacingProcedure linestart = state.getTypedReadonlyRacingProcedure();
            info = new LineStartInfoDTO(linestart.getStartModeFlag());
        case UNKNOWN:
        default:
            break;
        }
        raceInfoDTO.startProcedureDTO = info;
    }

    private List<RaceWithCompetitorsAndBoatsDTO> convertToRaceDTOs(Regatta regatta) {
        List<RaceWithCompetitorsAndBoatsDTO> result = new ArrayList<RaceWithCompetitorsAndBoatsDTO>();
        for (RaceDefinition r : regatta.getAllRaces()) {
            RegattaAndRaceIdentifier raceIdentifier = new RegattaNameAndRaceName(regatta.getName(), r.getName());
            TrackedRace trackedRace = getService().getExistingTrackedRace(raceIdentifier);
            TrackedRaceDTO trackedRaceDTO = null; 
            final RankingMetrics rankingMetricType;
            if (trackedRace != null) {
                trackedRaceDTO = getBaseDomainFactory().createTrackedRaceDTO(trackedRace);
                rankingMetricType = trackedRace.getRankingMetric().getType();
            } else {
                rankingMetricType = null;
            }
            Map<CompetitorDTO, BoatDTO> competitorAndBoatDTOs = baseDomainFactory.convertToCompetitorAndBoatDTOs(r.getCompetitorsAndTheirBoats());
            RaceWithCompetitorsAndBoatsDTO raceDTO = new RaceWithCompetitorsAndBoatsDTO(raceIdentifier, competitorAndBoatDTOs,
                    trackedRaceDTO, getService().isRaceBeingTracked(regatta, r), rankingMetricType);
            if (trackedRace != null) {
                SecurityDTOUtil.addSecurityInformation(getSecurityService(), raceDTO);
                getBaseDomainFactory().updateRaceDTOWithTrackedRaceData(trackedRace, raceDTO);
            }
            raceDTO.boatClass = regatta.getBoatClass() == null ? null : regatta.getBoatClass().getName(); 
            result.add(raceDTO);
        }
        return result;
    }

    /**
     * Converts the {@link Competitor} objects passed as {@code iterable} to {@link CompetitorDTO} objects.
     * The iteration order in the result matches that of the {@code iterable} passed.
     */
    private List<CompetitorDTO> convertToCompetitorDTOs(Iterable<? extends Competitor> iterable) {
        List<CompetitorDTO> result = new ArrayList<>();
        for (Competitor c : iterable) {
            CompetitorDTO competitorDTO = convertToCompetitorDTO(c);
            result.add(competitorDTO);
        }
        return result;
    }
    
    protected CompetitorDTO convertToCompetitorDTO(Competitor competitor) {
        CompetitorDTO competitorDTO = baseDomainFactory.convertToCompetitorDTO(competitor);
        SecurityDTOUtil.addSecurityInformation(getSecurityService(), competitorDTO);
        clearNonPublicFieldsIfCurrentUserHasNoReadPermission(competitor, competitorDTO);
        return competitorDTO;
    }

    private void clearNonPublicFieldsIfCurrentUserHasNoReadPermission(Competitor competitor,
            CompetitorDTO competitorDTO) {
        if (!getSecurityService().hasCurrentUserReadPermission(competitor)) {
            // probably only READ_PUBLIC; remove e-mail address from DTO:
            competitorDTO.clearNonPublicFields();
        }
    }
    
    protected CompetitorWithBoatDTO convertToCompetitorWithBoatDTO(CompetitorWithBoat competitor) {
        CompetitorWithBoatDTO competitorDTO = baseDomainFactory.convertToCompetitorWithBoatDTO(competitor);
        SecurityDTOUtil.addSecurityInformation(getSecurityService(), competitorDTO);
        clearNonPublicFieldsIfCurrentUserHasNoReadPermission(competitor, competitorDTO);
        BoatDTO boatDTO = competitorDTO.getBoat();
        SecurityDTOUtil.addSecurityInformation(getSecurityService(), boatDTO);
        return competitorDTO;
    }

    /**
     * Converts the {@link Competitor} objects passed as {@code iterable} to {@link CompetitorWithBoatDTO} objects with an empty boat.
     * The iteration order in the result matches that of the {@code iterable} passed.
     */
    private List<CompetitorAndBoatDTO> convertToCompetitorAndBoatDTOs(Map<? extends Competitor, ? extends Boat> competitorsAndTheirBoats) {
        List<CompetitorAndBoatDTO> result = new ArrayList<>();
        for (final Entry<? extends Competitor, ? extends Boat> c : competitorsAndTheirBoats.entrySet()) {
            CompetitorAndBoatDTO competitorAndBoatDTO = baseDomainFactory.convertToCompetitorAndBoatDTO(c.getKey(), c.getValue());
            SecurityDTOUtil.addSecurityInformation(getSecurityService(), competitorAndBoatDTO.getCompetitor());
            clearNonPublicFieldsIfCurrentUserHasNoReadPermission(c.getKey(), competitorAndBoatDTO.getCompetitor());
            SecurityDTOUtil.addSecurityInformation(getSecurityService(), competitorAndBoatDTO.getBoat());
            result.add(competitorAndBoatDTO);
        }
        return result;
    }

    /**
     * Converts the {@link Competitor} objects passed as {@code iterable} to {@link CompetitorWithBoatDTO} objects with an empty boat.
     * The iteration order in the result matches that of the {@code iterable} passed.
     */
    protected List<CompetitorWithBoatDTO> convertToCompetitorWithBoatDTOs(Iterable<? extends CompetitorWithBoat> iterable) {
        List<CompetitorWithBoatDTO> result = new ArrayList<>();
        for (CompetitorWithBoat c : iterable) {
            CompetitorWithBoatDTO competitorDTO = baseDomainFactory.convertToCompetitorWithBoatDTO(c);
            SecurityDTOUtil.addSecurityInformation(getSecurityService(), competitorDTO);
            clearNonPublicFieldsIfCurrentUserHasNoReadPermission(c, competitorDTO);
            SecurityDTOUtil.addSecurityInformation(getSecurityService(), competitorDTO.getBoat());
            result.add(competitorDTO);
        }
        return result;
    }

    /**
     * Converts the {@link Boat} objects passed as {@code iterable} to {@link BoatDTO} objects.
     * The iteration order in the result matches that of the {@code iterable} passed.
     */
    private List<BoatDTO> convertToBoatDTOs(Iterable<? extends Boat> iterable) {
        List<BoatDTO> result = new ArrayList<BoatDTO>();
        for (Boat b : iterable) {
            BoatDTO boatDTO = baseDomainFactory.convertToBoatDTO(b);
            SecurityDTOUtil.addSecurityInformation(getSecurityService(), boatDTO);
            result.add(boatDTO);
        }
        return result;
    }
    
    protected BoatDTO convertToBoatDTO(Boat boat) {
        BoatDTO boatDTO = baseDomainFactory.convertToBoatDTO(boat);
        SecurityDTOUtil.addSecurityInformation(getSecurityService(), boatDTO);
        return boatDTO;
    }

    @Override
    public com.sap.sse.common.Util.Pair<String, List<TracTracRaceRecordDTO>> listTracTracRacesInEvent(String eventJsonURL, boolean listHiddenRaces) throws MalformedURLException, IOException, ParseException, org.json.simple.parser.ParseException, URISyntaxException {
        com.sap.sse.common.Util.Pair<String,List<RaceRecord>> raceRecords;
        raceRecords = getTracTracAdapter().getTracTracRaceRecords(new URL(eventJsonURL), /*loadClientParam*/ false);
        List<TracTracRaceRecordDTO> result = new ArrayList<TracTracRaceRecordDTO>();
        for (RaceRecord raceRecord : raceRecords.getB()) {
            if (listHiddenRaces == false && raceRecord.getRaceVisibility().equals(TracTracConnectionConstants.HIDDEN_VISIBILITY)) {
                continue;
            }
            result.add(new TracTracRaceRecordDTO(raceRecord.getID(), raceRecord.getEventName(), raceRecord.getName(),
                    raceRecord.getTrackingStartTime().asDate(), 
                    raceRecord.getTrackingEndTime().asDate(), raceRecord.getRaceStartTime() == null ? null : raceRecord.getRaceStartTime().asDate(),
                    raceRecord.getBoatClassNames(), raceRecord.getRaceStatus(), raceRecord.getRaceVisibility(), raceRecord.getJsonURL().toString(),
                    hasRememberedRegatta(raceRecord.getID())));
        }
        return new com.sap.sse.common.Util.Pair<String, List<TracTracRaceRecordDTO>>(raceRecords.getA(), result);
    }

    private boolean hasRememberedRegatta(Serializable raceID) {
        return getService().getRememberedRegattaForRace(raceID) != null;
    }

    @Override
    public List<TracTracConfigurationWithSecurityDTO> getPreviousTracTracConfigurations() throws Exception {
        final Iterable<TracTracConfiguration> configs = tractracDomainObjectFactory.getTracTracConfigurations();
        return getSecurityService().mapAndFilterByReadPermissionForCurrentUser(
                configs,
                ttConfig -> {
                    TracTracConfigurationWithSecurityDTO config = new TracTracConfigurationWithSecurityDTO(
                            ttConfig.getName(),
                        ttConfig.getJSONURL().toString(),
                        ttConfig.getLiveDataURI()==null?null:ttConfig.getLiveDataURI().toString(),
                        ttConfig.getStoredDataURI()==null?null:ttConfig.getStoredDataURI().toString(),
                        ttConfig.getCourseDesignUpdateURI()==null?null:ttConfig.getCourseDesignUpdateURI().toString(),
                        ttConfig.getTracTracUsername(), ttConfig.getTracTracPassword(), ttConfig.getCreatorName());
                    SecurityDTOUtil.addSecurityInformation(getSecurityService(), config);
                    return config;
                });
    }
    
    private RaceDefinition getRaceByName(Regatta regatta, String raceName) {
        if (regatta != null) {
            return regatta.getRaceByName(raceName);
        } else {
            return null;
        }
    }
    
    @Override
    public WindInfoForRaceDTO getRawWindFixes(RegattaAndRaceIdentifier raceIdentifier, Collection<WindSource> windSources) {
        WindInfoForRaceDTO result = null;
        TrackedRace trackedRace = getExistingTrackedRace(raceIdentifier);
        getSecurityService().checkCurrentUserReadPermission(trackedRace);
        if (trackedRace != null) {
            result = new WindInfoForRaceDTO();
            result.raceIsKnownToStartUpwind = trackedRace.raceIsKnownToStartUpwind();
            Map<WindSource, WindTrackInfoDTO> windTrackInfoDTOs = new HashMap<WindSource, WindTrackInfoDTO>();
            result.windTrackInfoByWindSource = windTrackInfoDTOs;
            List<WindSource> windSourcesToDeliver = new ArrayList<WindSource>();
            if (windSources != null) {
                windSourcesToDeliver.addAll(windSources);
            } else {
                windSourcesToDeliver.add(new WindSourceImpl(WindSourceType.WEB));
            }
            for (WindSource windSource : windSourcesToDeliver) {
                if (windSource.getType() == WindSourceType.WEB) {
                    WindTrackInfoDTO windTrackInfoDTO = new WindTrackInfoDTO();
                    windTrackInfoDTO.windFixes = new ArrayList<WindDTO>();
                    final WindTrack windTrack = trackedRace.getOrCreateWindTrack(windSource);
                    windTrackInfoDTO.resolutionOutsideOfWhichNoFixWillBeReturned = windTrack
                            .getResolutionOutsideOfWhichNoFixWillBeReturned();
                    windTrack.lockForRead();
                    try {
                        Iterator<Wind> windIter = windTrack.getRawFixes().iterator();
                        while (windIter.hasNext()) {
                            Wind wind = windIter.next();
                            if (wind != null) {
                                WindDTO windDTO = createWindDTO(wind, windTrack);
                                windTrackInfoDTO.windFixes.add(windDTO);
                            }
                        }
                    } finally {
                        windTrack.unlockAfterRead();
                    }
                    windTrackInfoDTOs.put(windSource, windTrackInfoDTO);
                }
            }
        }
        return result;
    }

    protected WindDTO createWindDTO(Wind wind, WindTrack windTrack) {
        WindDTO windDTO = new WindDTO();
        windDTO.trueWindBearingDeg = wind.getBearing().getDegrees();
        windDTO.trueWindFromDeg = wind.getBearing().reverse().getDegrees();
        windDTO.trueWindSpeedInKnots = wind.getKnots();
        windDTO.trueWindSpeedInMetersPerSecond = wind.getMetersPerSecond();
        if (wind.getPosition() != null) {
            windDTO.position = wind.getPosition();
        }
        if (wind.getTimePoint() != null) {
            windDTO.measureTimepoint = wind.getTimePoint().asMillis();
            Wind estimatedWind = windTrack
                    .getAveragedWind(wind.getPosition(), wind.getTimePoint());
            if (estimatedWind != null) {
                windDTO.dampenedTrueWindBearingDeg = estimatedWind.getBearing().getDegrees();
                windDTO.dampenedTrueWindFromDeg = estimatedWind.getBearing().reverse().getDegrees();
                windDTO.dampenedTrueWindSpeedInKnots = estimatedWind.getKnots();
                windDTO.dampenedTrueWindSpeedInMetersPerSecond = estimatedWind.getMetersPerSecond();
            }
        }
        return windDTO;
    }

    /**
     * Uses <code>wind</code> for both, the non-dampened and dampened fields of the {@link WindDTO} object returned
     */
    protected WindDTO createWindDTOFromAlreadyAveraged(Wind wind, TimePoint requestTimepoint) {
        WindDTO windDTO;
        if (wind == null) {
            windDTO = null;
        } else {
            windDTO = new WindDTO();
            windDTO.requestTimepoint = requestTimepoint.asMillis();
            windDTO.trueWindBearingDeg = wind.getBearing().getDegrees();
            windDTO.trueWindFromDeg = wind.getBearing().reverse().getDegrees();
            windDTO.trueWindSpeedInKnots = wind.getKnots();
            windDTO.trueWindSpeedInMetersPerSecond = wind.getMetersPerSecond();
            windDTO.dampenedTrueWindBearingDeg = wind.getBearing().getDegrees();
            windDTO.dampenedTrueWindFromDeg = wind.getBearing().reverse().getDegrees();
            windDTO.dampenedTrueWindSpeedInKnots = wind.getKnots();
            windDTO.dampenedTrueWindSpeedInMetersPerSecond = wind.getMetersPerSecond();
            if (wind.getPosition() != null) {
                windDTO.position = wind.getPosition();
            }
            if (wind.getTimePoint() != null) {
                windDTO.measureTimepoint = wind.getTimePoint().asMillis();
            }
        }
        return windDTO;
    }

    /**
     * @param onlyUpToNewestEvent
     *            if <code>true</code>, no wind data will be returned for time points later than
     *            {@link TrackedRace#getTimePointOfNewestEvent() trackedRace.getTimePointOfNewestEvent()}. This is
     *            helpful in case the client wants to populate a chart during live mode. If <code>false</code>, the
     *            "best effort" readings are provided for the time interval requested, no matter if based on any sensor
     *            evidence or not, regardless of {@link TrackedRace#getTimePointOfNewestEvent()
     *            trackedRace.getTimePointOfNewestEvent()}.
     */
    @Override
    public WindInfoForRaceDTO getAveragedWindInfo(RegattaAndRaceIdentifier raceIdentifier, Date from, long millisecondsStepWidth,
            int numberOfFixes, Collection<String> windSourceTypeNames, boolean onlyUpToNewestEvent, boolean includeCombinedWindForAllLegMiddles)
                    throws NoWindException {
        assert from != null;
        TrackedRace trackedRace = getExistingTrackedRace(raceIdentifier);
        getSecurityService().checkCurrentUserReadPermission(trackedRace);
        WindInfoForRaceDTO result = getAveragedWindInfo(new MillisecondsTimePoint(from), millisecondsStepWidth, numberOfFixes,
                windSourceTypeNames, trackedRace, onlyUpToNewestEvent, includeCombinedWindForAllLegMiddles);
        return result;
    }

    /**
     * @param onlyUpToNewestEvent
     *            if <code>true</code>, no wind data will be returned for time points later than
     *            {@link TrackedRace#getTimePointOfNewestEvent() trackedRace.getTimePointOfNewestEvent()}. This is
     *            helpful in case the client wants to populate a chart during live mode. If <code>false</code>, the
     *            "best effort" readings are provided for the time interval requested, no matter if based on any sensor
     *            evidence or not, regardless of {@link TrackedRace#getTimePointOfNewestEvent()
     *            trackedRace.getTimePointOfNewestEvent()}.
     * @param windSourceTypeNames
     *            if {@code null}, all wind sources delivered by {@link TrackedRace#getWindSources()} plus the
     *            {@link WindSourceType#COMBINED} wind source are delivered. Note that this does not include
     *            the {@link WindSourceType#LEG_MIDDLE} wind sources.
     * @param includeCombinedWindForAllLegMiddles
     *            if <code>true</code>, the result will return non-<code>null</code> results for calls to
     *            {@link WindInfoForRaceDTO#getCombinedWindOnLegMiddle(int)}.
     */
    private WindInfoForRaceDTO getAveragedWindInfo(TimePoint from, long millisecondsStepWidth, int numberOfFixes,
            Collection<String> windSourceTypeNames, final TrackedRace trackedRace, boolean onlyUpToNewestEvent,
            boolean includeCombinedWindForAllLegMiddles) {
        WindInfoForRaceDTO result = null;
        if (trackedRace != null) {
            TimePoint newestEvent = trackedRace.getTimePointOfNewestEvent();
            result = new WindInfoForRaceDTO();
            result.raceIsKnownToStartUpwind = trackedRace.raceIsKnownToStartUpwind();
            List<WindSource> windSourcesToExclude = new ArrayList<WindSource>();
            for (WindSource windSourceToExclude : trackedRace.getWindSourcesToExclude()) {
                windSourcesToExclude.add(windSourceToExclude);
            }
            result.windSourcesToExclude = windSourcesToExclude;
            Map<WindSource, WindTrackInfoDTO> windTrackInfoDTOs = new HashMap<WindSource, WindTrackInfoDTO>();
            result.windTrackInfoByWindSource = windTrackInfoDTOs;
            final List<WindSource> windSourcesToDeliver = new ArrayList<WindSource>();
            final WindSourceImpl combinedWindSource = new WindSourceImpl(WindSourceType.COMBINED);
            if (windSourceTypeNames == null) {
                Util.addAll(trackedRace.getWindSources(), windSourcesToDeliver);
                windSourcesToDeliver.add(combinedWindSource);
            } else {
                for (final String windSourceTypeToAdd : windSourceTypeNames) {
                    for (final WindSource windSource : trackedRace.getWindSources(WindSourceType.valueOf(windSourceTypeToAdd))) {
                        windSourcesToDeliver.add(windSource);
                    }
                }
            }
            for (final WindSource windSource : windSourcesToDeliver) {
                // TODO consider parallelizing
                WindTrackInfoDTO windTrackInfoDTO = createWindTrackInfoDTO(from, millisecondsStepWidth,
                        numberOfFixes, trackedRace, onlyUpToNewestEvent, newestEvent, windSource, /* use default positions */ at->null);
                windTrackInfoDTOs.put(windSource, windTrackInfoDTO);
            }
            if (includeCombinedWindForAllLegMiddles) {
                int zeroBasedLegNumber = 0;
                for (final TrackedLeg trackedLeg : trackedRace.getTrackedLegs()) {
                    WindTrackInfoDTO windTrackInfoForLegMiddle = createWindTrackInfoDTO(from, millisecondsStepWidth,
                            numberOfFixes, trackedRace, onlyUpToNewestEvent, newestEvent, combinedWindSource,
                            new PositionAtTimeProvider() { @Override public Position getPosition(TimePoint at) { return trackedLeg.getMiddleOfLeg(at); }});
                    result.addWindOnLegMiddle(zeroBasedLegNumber, windTrackInfoForLegMiddle);
                    zeroBasedLegNumber++;
                }
            }
        }
        return result;
    }

    private interface PositionAtTimeProvider {
        Position getPosition(TimePoint at);
    }
    
    private WindTrackInfoDTO createWindTrackInfoDTO(TimePoint from, long millisecondsStepWidth, int numberOfFixes,
            TrackedRace trackedRace, boolean onlyUpToNewestEvent, TimePoint newestEvent, WindSource windSource,
            PositionAtTimeProvider positionProvider) {
        WindTrack windTrack = trackedRace.getOrCreateWindTrack(windSource);
        WindTrackInfoDTO windTrackInfoDTO = new WindTrackInfoDTO();
        windTrackInfoDTO.resolutionOutsideOfWhichNoFixWillBeReturned = windTrack.getResolutionOutsideOfWhichNoFixWillBeReturned();
        windTrackInfoDTO.windFixes = new ArrayList<WindDTO>();
        windTrackInfoDTO.dampeningIntervalInMilliseconds = windTrack.getMillisecondsOverWhichToAverageWind();
        TimePoint timePoint = from;
        Double minWindConfidence = 2.0;
        Double maxWindConfidence = -1.0;
        for (int i = 0; i < numberOfFixes && (!onlyUpToNewestEvent ||
                (newestEvent != null && timePoint.before(newestEvent))); i++) {
            WindWithConfidence<com.sap.sse.common.Util.Pair<Position, TimePoint>> averagedWindWithConfidence =
                    windTrack.getAveragedWindWithConfidence(positionProvider.getPosition(timePoint), timePoint);
            if (averagedWindWithConfidence != null) {
                if (logger.getLevel() != null && logger.getLevel().equals(Level.FINEST)) {
                    logger.finest("Found averaged wind: " + averagedWindWithConfidence);
                }
                double confidence = averagedWindWithConfidence.getConfidence();
                WindDTO windDTO = createWindDTOFromAlreadyAveraged(averagedWindWithConfidence.getObject(), timePoint);
                windDTO.confidence = confidence;
                windTrackInfoDTO.windFixes.add(windDTO);
                if (confidence < minWindConfidence) {
                    minWindConfidence = confidence;
                }
                if (confidence > maxWindConfidence) {
                    maxWindConfidence = confidence;
                }
            } else {
                if (logger.getLevel() != null && logger.getLevel().equals(Level.FINEST)) {
                    logger.finest("Did NOT find any averaged wind for timepoint " + timePoint + " and tracked race " + trackedRace.getRaceIdentifier().getRaceName());
                }
            }
            timePoint = new MillisecondsTimePoint(timePoint.asMillis() + millisecondsStepWidth);
        }
        windTrackInfoDTO.minWindConfidence = minWindConfidence; 
        windTrackInfoDTO.maxWindConfidence = maxWindConfidence;
        return windTrackInfoDTO;
    }

    /**
     * @param from
     *            if {@code null}, start of tracking is used, and if that's not available, start of race is used. If
     *            that is also {@code null}, {@code null} is returned by the method.
     * @param to
     *            if <code>null</code>, data is returned up to end of race or, if that is not available, end of
     *            tracking; it that is not available either, data is returned up to "now-livedelay"
     * @param onlyUpToNewestEvent
     *            if <code>true</code>, no wind data will be returned for time points later than
     *            {@link TrackedRace#getTimePointOfNewestEvent() trackedRace.getTimePointOfNewestEvent()}. This is
     *            helpful in case the client wants to populate a chart during live mode. If <code>false</code>, the
     *            "best effort" readings are provided for the time interval requested, no matter if based on any sensor
     *            evidence or not, regardless of {@link TrackedRace#getTimePointOfNewestEvent()
     *            trackedRace.getTimePointOfNewestEvent()}.
     */
    @Override
    public WindInfoForRaceDTO getAveragedWindInfo(RegattaAndRaceIdentifier raceIdentifier, Date from, Date to,
            long resolutionInMilliseconds, Collection<String> windSourceTypeNames, boolean onlyUpToNewestEvent) {
        TrackedRace trackedRace = getExistingTrackedRace(raceIdentifier);
        WindInfoForRaceDTO result = null;
        if (trackedRace != null) {
            TimePoint fromTimePoint = from == null ?
                    trackedRace.getStartOfTracking() == null ?
                            trackedRace.getStartOfRace() :
                            trackedRace.getStartOfTracking() :
                    new MillisecondsTimePoint(from);
            TimePoint toTimePoint = to == null ?
                    trackedRace.getEndOfRace() == null ?
                            trackedRace.getEndOfTracking() == null ?
                                    MillisecondsTimePoint.now().minus(trackedRace.getDelayToLiveInMillis()) :
                                    trackedRace.getEndOfTracking() :
                            trackedRace.getEndOfRace() :
                    new MillisecondsTimePoint(to);
            if (fromTimePoint != null && toTimePoint != null) {
                int numberOfFixes = Math.min(SailingServiceConstants.MAX_NUMBER_OF_WIND_FIXES_TO_DELIVER_IN_ONE_CALL,
                        (int) ((toTimePoint.asMillis() - fromTimePoint.asMillis())/resolutionInMilliseconds));
                result = getAveragedWindInfo(fromTimePoint, resolutionInMilliseconds, numberOfFixes,
                        windSourceTypeNames, trackedRace, onlyUpToNewestEvent, /* includeCombinedWindForAllLegMiddles */ false);
            }
        }
        return result;
    }

    @Override
    public boolean getPolarResults(RegattaAndRaceIdentifier raceIdentifier) {
        final boolean result;
        final TrackedRace trackedRace = getExistingTrackedRace(raceIdentifier);
        getSecurityService().checkCurrentUserReadPermission(trackedRace);
        final PolarDataService polarData = getService().getPolarDataService();
        if (trackedRace == null || polarData == null) {
            result = false;
        } else {
            BoatClass boatClass = trackedRace.getRace().getBoatClass();
            PolarDiagram polarDiagram;
            try {
                polarDiagram = new PolarDiagramGPS(boatClass, polarData);
            } catch (SparseSimulationDataException e) {
                polarDiagram = null;
            }
            result = polarDiagram != null;
        }
        return result;
    }

    @Override
    public SimulatorResultsDTO getSimulatorResults(LegIdentifier legIdentifier) {
        if (!getSecurityService()
                .hasCurrentUserAnyPermission(SecuredDomainType.SIMULATOR.getPermission(DefaultActions.READ))) {
            throw new UnauthorizedException("Not permitted to see simulator results.");
        }
        // get simulation-results from smart-future-cached simulation-service
        SimulatorResultsDTO result = null;
        SimulationService simulationService = getService().getSimulationService();
        if (simulationService == null) 
            return result;
        SimulationResults simulationResults = simulationService.getSimulationResults(legIdentifier);
        if (simulationResults == null) 
            return result;
            // prepare simulator-results-dto
        Map<PathType, Path> paths = simulationResults.getPaths();
        if (paths != null) {
            int noOfPaths = paths.size();
                PathDTO[] pathDTOs = new PathDTO[noOfPaths];
                int index = noOfPaths - 1;
            for (Entry<PathType, Path> entry : paths.entrySet()) {
                pathDTOs[index] = new PathDTO(entry.getKey());
                    // fill pathDTO with path points where speed is true wind speed
                    List<SimulatorWindDTO> wList = new ArrayList<SimulatorWindDTO>();
                    for (TimedPositionWithSpeed p : entry.getValue().getPathPoints()) {
                        wList.add(createSimulatorWindDTO(p));
                    }
                    pathDTOs[index].setPoints(wList);
                pathDTOs[index].setAlgorithmTimedOut(entry.getValue().getAlgorithmTimedOut());
                pathDTOs[index].setMixedLeg(entry.getValue().getMixedLeg());
                    index--;
                }
                RaceMapDataDTO rcDTO;
                rcDTO = new RaceMapDataDTO();
                rcDTO.coursePositions = new CoursePositionsDTO();
                rcDTO.coursePositions.waypointPositions = new ArrayList<Position>();
                rcDTO.coursePositions.waypointPositions.add(simulationResults.getStartPosition());
                rcDTO.coursePositions.waypointPositions.add(simulationResults.getEndPosition());
                result = new SimulatorResultsDTO(simulationResults.getVersion().asMillis(), legIdentifier.getLegNumber()+1, simulationResults.getStartTime(), simulationResults.getTimeStep(),
                        simulationResults.getLegDuration(), rcDTO, pathDTOs, null, null);
            }
        return result;
    }
    
    private SimulatorWindDTO createSimulatorWindDTO(TimedPositionWithSpeed timedPositionWithSpeed) {

        Position position = timedPositionWithSpeed.getPosition();
        SpeedWithBearing speedWithBearing = timedPositionWithSpeed.getSpeed();
        TimePoint timePoint = timedPositionWithSpeed.getTimePoint();

        SimulatorWindDTO result = new SimulatorWindDTO();
        if (speedWithBearing == null) {
                result.trueWindBearingDeg = 0.0;
                result.trueWindSpeedInKnots = 0.0;
        } else {
                result.trueWindBearingDeg = speedWithBearing.getBearing().getDegrees();
                result.trueWindSpeedInKnots = speedWithBearing.getKnots();
        }

        if (position != null) {
            result.position = position;
        }

        if (timePoint != null) {
            result.timepoint = timePoint.asMillis();
        }

        return result;
    }

    @Override
    public Map<CompetitorDTO, BoatDTO> getCompetitorBoats(RegattaAndRaceIdentifier raceIdentifier) {
        Map<CompetitorDTO, BoatDTO> result = null;
        TrackedRace trackedRace = getService().getExistingTrackedRace(raceIdentifier);
        getSecurityService().checkCurrentUserReadPermission(trackedRace);
        if (trackedRace != null) {
            result = baseDomainFactory.convertToCompetitorAndBoatDTOs(trackedRace.getRace().getCompetitorsAndTheirBoats());
        }
        return result;
    }

    @Override
    public RaceboardDataDTO getRaceboardData(String regattaName, String raceName, String leaderboardName,
            String leaderboardGroupName, UUID leaderboardGroupId, UUID eventId) {
        RaceboardDataDTO result = new RaceboardDataDTO(null, false, false, Collections.emptyList(),
                Collections.emptyList(), null, null);
        RaceWithCompetitorsAndBoatsDTO raceDTO = null;
        Regatta regatta = getService().getRegattaByName(regattaName);
        if (regatta != null) {
            RaceDefinition race = regatta.getRaceByName(raceName);
            if (race != null) {
                RegattaAndRaceIdentifier raceIdentifier = new RegattaNameAndRaceName(regatta.getName(), race.getName());
                TrackedRace trackedRace = getService().getExistingTrackedRace(raceIdentifier);
                getSecurityService().checkCurrentUserReadPermission(trackedRace);
                if (trackedRace != null) {
                    Map<CompetitorDTO, BoatDTO> competitorsAndBoats = baseDomainFactory
                            .convertToCompetitorAndBoatDTOs(race.getCompetitorsAndTheirBoats());
                    TrackedRaceDTO trackedRaceDTO = getBaseDomainFactory().createTrackedRaceDTO(trackedRace);
                    raceDTO = new RaceWithCompetitorsAndBoatsDTO(raceIdentifier, competitorsAndBoats, trackedRaceDTO,
                            getService().isRaceBeingTracked(regatta, race), trackedRace.getRankingMetric().getType());
                    if (trackedRace != null) {
                        getBaseDomainFactory().updateRaceDTOWithTrackedRaceData(trackedRace, raceDTO);
                    }
                    raceDTO.boatClass = regatta.getBoatClass() == null ? null : regatta.getBoatClass().getName();
                    SecurityDTOUtil.addSecurityInformation(getSecurityService(), raceDTO);
                    Leaderboard leaderboard = getService().getLeaderboardByName(leaderboardName);
                    final LeaderboardGroup leaderboardGroup;
                    leaderboardGroup = getLeaderboardGroupByIdOrName(leaderboardGroupId, leaderboardGroupName);
                    Event event = eventId != null ? getService().getEvent(eventId) : null;
                    if (!getSecurityService().hasCurrentUserReadPermission(event)) {
                        event = null;
                    }
                    boolean isValidLeaderboardGroup = false;
                    if (leaderboardGroup != null) {
                        for (Leaderboard leaderboardInGroup : leaderboardGroup.getLeaderboards()) {
                            if (leaderboardInGroup.getName().equals(leaderboard.getName())) {
                                isValidLeaderboardGroup = true;
                                break;
                            }
                        }
                    }
                    boolean isValidEvent = event != null;
                    if (event != null && leaderboardGroup != null) {
                        isValidEvent = false;
                        for (LeaderboardGroup leaderboardGroupInEvent : event.getLeaderboardGroups()) {
                            if (leaderboardGroupInEvent.getId().equals(leaderboardGroup.getId())) {
                                isValidEvent = true;
                                break;
                            }
                        }
                    }
                    Iterable<DetailType> detailTypesForCompetitorChart = determineDetailTypesForCompetitorChart(
                            leaderboardGroupName, leaderboardGroupId, raceDTO.getRaceIdentifier());
                    Iterable<DetailType> availableDetailTypesForLeaderboard = getAvailableDetailTypesForLeaderboard(
                            leaderboardName, raceDTO.getRaceIdentifier());
                    StrippedLeaderboardDTOWithSecurity leaderboardDTO = createStrippedLeaderboardDTOWithSecurity(
                            leaderboard, false,
                            false);
                    final TrackingConnectorInfo trackingConnectorInfo = trackedRace.getTrackingConnectorInfo();
                    final TrackingConnectorInfoDTO trackingConnectorInfoDTO = trackingConnectorInfo == null ? null
                            : new TrackingConnectorInfoDTO(trackingConnectorInfo);
                    result = new RaceboardDataDTO(raceDTO, isValidLeaderboardGroup, isValidEvent,
                            detailTypesForCompetitorChart, availableDetailTypesForLeaderboard, leaderboardDTO, trackingConnectorInfoDTO);
                }
            }
        }
        return result;
    }

    /**
     * @param leaderboardGroupId
     *            if not {@code null}, this takes precedence over the {@code leaderboardGroupName} parameter which will
     *            then be ignored and will be used to look up an optional leaderboard group providing the context, e.g.,
     *            for seasonal scores from an overall leaderboard
     * @param leaderboardGroupName
     *            evaluated only if {@code leaderboardGroupId} was {@code null}; may even be {@code null} if
     *            {@code leaderboardGroupId} is {@code null} too because leaderboard group resolution is optional. If a
     *            non-{@code null} name is provided here and if {@code leaderboardGroupId} was {@code null} then the
     *            name is used to try to resolve the leaderboard group by name.
     */
    private LeaderboardGroup getLeaderboardGroupByIdOrName(UUID leaderboardGroupId, String leaderboardGroupName) {
        final LeaderboardGroup leaderboardGroup;
        if (leaderboardGroupId != null) {
            leaderboardGroup = getService().getLeaderboardGroupByID(leaderboardGroupId);
        } else if (leaderboardGroupName != null) {
            leaderboardGroup = getService().getLeaderboardGroupByName(leaderboardGroupName);
        } else {
            leaderboardGroup = null;
        }
        return leaderboardGroup;
    }

    @Override
    public CompactRaceMapDataDTO getRaceMapData(RegattaAndRaceIdentifier raceIdentifier, Date date,
            Map<String, Date> fromPerCompetitorIdAsString, Map<String, Date> toPerCompetitorIdAsString,
            boolean extrapolate, LegIdentifier simulationLegIdentifier,
            byte[] md5OfIdsAsStringOfCompetitorParticipatingInRaceInAlphanumericOrderOfTheirID,
            Date timeToGetTheEstimatedDurationFor, boolean estimatedDurationRequired, DetailType detailType,
            String leaderboardName, String leaderboardGroupName, UUID leaderboardGroupId) throws NoWindException {
        final HashSet<String> raceCompetitorIdsAsStrings;
        final TrackedRace trackedRace = getExistingTrackedRace(raceIdentifier);
        getSecurityService().checkCurrentUserReadPermission(trackedRace);

        // if md5OfIdsAsStringOfCompetitorParticipatingInRaceInAlphanumericOrderOfTheirID is null, Arrays.equals will return false, and the
        // competitor set will be calculated and returned to the client
        if (trackedRace == null || Arrays.equals(md5OfIdsAsStringOfCompetitorParticipatingInRaceInAlphanumericOrderOfTheirID, trackedRace.getRace().getCompetitorMD5())) {
            raceCompetitorIdsAsStrings = null; // tracked race not found or still same MD5 hash, suggesting unchanged competitor set
        } else {
            raceCompetitorIdsAsStrings = new HashSet<>();
            for (final Competitor c : trackedRace.getRace().getCompetitors()) {
                raceCompetitorIdsAsStrings.add(c.getId().toString());
            }
        }
        final Duration estimatedDuration;
        if (estimatedDurationRequired) {
            estimatedDuration = getEstimationForTargetTime(timeToGetTheEstimatedDurationFor, trackedRace);
        } else {
            estimatedDuration = null;
        }
        final Map<CompetitorDTO, List<GPSFixDTOWithSpeedWindTackAndLegType>> boatPositions = getBoatPositionsInternal(raceIdentifier,
                fromPerCompetitorIdAsString, toPerCompetitorIdAsString, extrapolate, detailType, leaderboardName, leaderboardGroupName,
                leaderboardGroupId);
        final CoursePositionsDTO coursePositions = getCoursePositions(raceIdentifier, date);
        final List<SidelineDTO> courseSidelines = getCourseSidelines(raceIdentifier, date);
        final QuickRanksDTO quickRanks = getQuickRanksWithoutSecuritychecks(raceIdentifier, date);
        long simulationResultVersion = 0;
        if (simulationLegIdentifier != null) {
            SimulationService simulationService = getService().getSimulationService();
            simulationResultVersion = simulationService.getSimulationResultsVersion(simulationLegIdentifier);
        }
        return new CompactRaceMapDataDTO(boatPositions, coursePositions, courseSidelines, quickRanks,
                simulationResultVersion, raceCompetitorIdsAsStrings, estimatedDuration);
    }
    
    private Duration getEstimationForTargetTime(Date time, final TrackedRace trackedRace) {
        Duration estimatedDuration = null;
        if (trackedRace != null) {
            try {
                estimatedDuration = trackedRace.getEstimatedTimeToComplete(new MillisecondsTimePoint(time)).getExpectedDuration();
            } catch (NotEnoughDataHasBeenAddedException | NoWindException e) {
                logger.log(Level.WARNING, "Problem computing the estimated race duration", e);
            }
        }
        return estimatedDuration;
    }

    @Override
    public CompactBoatPositionsDTO getBoatPositions(RegattaAndRaceIdentifier raceIdentifier,
            Map<String, Date> fromPerCompetitorIdAsString, Map<String, Date> toPerCompetitorIdAsString,
            boolean extrapolate, DetailType detailType, String leaderboardName, String leaderboardGroupName,
            UUID leaderboardGroupId) throws NoWindException {
        return new CompactBoatPositionsDTO(
                getBoatPositionsInternal(raceIdentifier, fromPerCompetitorIdAsString, toPerCompetitorIdAsString,
                        extrapolate, detailType, leaderboardName, leaderboardGroupName, leaderboardGroupId));
    }

    /**
     * {@link LegType}s are cached within the method with a resolution of one minute. The cache key is a pair of
     * {@link TrackedLegOfCompetitor} and {@link TimePoint}.
     * 
     * @param from
     *            for the list of competitors provided as keys of this map, requests the GPS fixes starting with the
     *            date provided as value
     * @param to
     *            for the list of competitors provided as keys (expected to be equal to the set of competitors used as
     *            keys in the <code>from</code> parameter, requests the GPS fixes up to but excluding (except
     *            {@code extrapolate} is {@code true}) the date provided as value
     * @param extrapolate
     *            if <code>true</code> and no (exact or interpolated) position is known for <code>to</code>, the last
     *            entry returned in the list of GPS fixes will be obtained by extrapolating from the competitors last
     *            known position at <code>to</code> and the estimated speed. With this, the {@code to} time point is no
     *            longer exclusive.
     * @param detailType
     *            if not <code>null</code> the fixes will be equipped with a value representing {@link DetailType} at
     *            their respective timestamps.
     * @param leaderboardGroupId
     *            if not {@code null}, this takes precedence over the {@code leaderboardGroupName} parameter which will
     *            then be ignored and will be used to look up an optional leaderboard group providing the context, e.g.,
     *            for seasonal scores from an overall leaderboard
     * @param leaderboardGroupName
     *            evaluated only if {@code leaderboardGroupId} was {@code null}; may even be {@code null} if
     *            {@code leaderboardGroupId} is {@code null} too because leaderboard group resolution is optional. If a
     *            non-{@code null} name is provided here and if {@code leaderboardGroupId} was {@code null} then the
     *            name is used to try to resolve the leaderboard group by name.
     * @return a map where for each competitor participating in the race the list of GPS fixes in increasing
     *         chronological order is provided. The last one is the last position at or before <code>date</code>.
     */
    private Map<CompetitorDTO, List<GPSFixDTOWithSpeedWindTackAndLegType>> getBoatPositionsInternal(RegattaAndRaceIdentifier raceIdentifier,
            Map<String, Date> fromPerCompetitorIdAsString, Map<String, Date> toPerCompetitorIdAsString,
            boolean extrapolate, DetailType detailType, String leaderboardName, String leaderboardGroupName, UUID leaderboardGroupId)
            throws NoWindException {
        Map<Pair<Leg, TimePoint>, LegType> legTypeCache = new HashMap<>();
        Map<CompetitorDTO, List<GPSFixDTOWithSpeedWindTackAndLegType>> result = new HashMap<>();
        final ConcurrentHashMap<TimePoint, WindLegTypeAndLegBearingAndORCPerformanceCurveCache> cachesByTimePoint = new ConcurrentHashMap<>();
        TrackedRace trackedRace = getExistingTrackedRace(raceIdentifier);
        getSecurityService().checkCurrentUserReadPermission(trackedRace);
        if (trackedRace != null) {
            getSecurityService().checkCurrentUserReadPermission(trackedRace);
            for (Competitor competitor : trackedRace.getRace().getCompetitors()) {
                if (fromPerCompetitorIdAsString.containsKey(competitor.getId().toString())) {
                    CompetitorDTO competitorDTO = baseDomainFactory.convertToCompetitorDTO(competitor);
                    List<GPSFixDTOWithSpeedWindTackAndLegType> fixesForCompetitor = new ArrayList<GPSFixDTOWithSpeedWindTackAndLegType>();
                    result.put(competitorDTO, fixesForCompetitor);
                    final GPSFixTrack<Competitor, GPSFixMoving> track = trackedRace.getTrack(competitor);
                    TimePoint fromTimePoint = new MillisecondsTimePoint(fromPerCompetitorIdAsString.get(competitorDTO.getIdAsString()));
                    TimePoint toTimePointExcluding = new MillisecondsTimePoint(toPerCompetitorIdAsString.get(competitorDTO.getIdAsString()));
                    // copy the fixes into a list while holding the monitor; then release the monitor to avoid deadlocks
                    // during wind estimations required for tack determination
                    List<GPSFixMoving> fixes = new ArrayList<GPSFixMoving>();
                    track.lockForRead();
                    try {
                        Iterator<GPSFixMoving> fixIter = track.getFixesIterator(fromTimePoint, /* inclusive */true);
                        while (fixIter.hasNext()) {
                            GPSFixMoving fix = fixIter.next();
                            if (fix.getTimePoint().before(toTimePointExcluding) ||
                                    (extrapolate && fix.getTimePoint().equals(toTimePointExcluding))) {
                                logger.finest(()->""+competitor.getName()+": " + fix);
                                fixes.add(fix);
                            } else {
                                break;
                            }
                        }
                    } finally {
                        track.unlockAfterRead();
                    }
                    final Set<GPSFixMoving> extrapolatedFixes;
                    if (fixes.isEmpty()) {
                        // then there was no (smoothened) fix between fromTimePoint and toTimePointExcluding; estimate...
                        TimePoint middle = new MillisecondsTimePoint((toTimePointExcluding.asMillis()+fromTimePoint.asMillis())/2);
                        Position estimatedPosition = track.getEstimatedPosition(middle, extrapolate);
                        SpeedWithBearing estimatedSpeed = track.getEstimatedSpeed(middle);
                        if (estimatedPosition != null && estimatedSpeed != null) {
                            GPSFixMoving estimatedFix = new GPSFixMovingImpl(estimatedPosition, middle, estimatedSpeed);
                            if (logger.getLevel() != null && logger.getLevel().equals(Level.FINEST)) {
                                logger.finest(""+competitor.getName()+": " + estimatedFix+" (estimated)");
                            }
                            fixes.add(estimatedFix);
                            extrapolatedFixes = Collections.singleton(estimatedFix);
                        } else {
                            extrapolatedFixes = Collections.emptySet();
                        }
                    } else {
                        extrapolatedFixes = Collections.emptySet();
                    }
                    Iterator<GPSFixMoving> fixIter = fixes.iterator();
                    if (fixIter.hasNext()) {
                        GPSFixMoving fix = fixIter.next();
                        while (fix != null && (fix.getTimePoint().before(toTimePointExcluding) ||
                                (fix.getTimePoint().equals(toTimePointExcluding) && toTimePointExcluding.equals(fromTimePoint)))) {
                            Wind wind = trackedRace.getWind(fix.getPosition(), fix.getTimePoint());
                            final SpeedWithBearing estimatedSpeed = track.getEstimatedSpeed(fix.getTimePoint());
                            Tack tack = wind == null? null : trackedRace.getTack(estimatedSpeed, wind, fix.getTimePoint());
                            TrackedLegOfCompetitor trackedLegOfCompetitor = trackedRace.getTrackedLeg(competitor,
                                    fix.getTimePoint());
                            LegType legType;
                            if (trackedLegOfCompetitor != null && trackedLegOfCompetitor.getLeg() != null) {
                                TimePoint quantifiedTimePoint = quantifyTimePointWithResolution(fix.getTimePoint(), /* resolutionInMilliseconds */60000);
                                Pair<Leg, TimePoint> cacheKey = new Pair<Leg, TimePoint>(trackedLegOfCompetitor.getLeg(), quantifiedTimePoint);
                                legType = legTypeCache.get(cacheKey);
                                if (legType == null) {
                                    try {
                                        legType = trackedRace.getTrackedLeg(trackedLegOfCompetitor.getLeg()).getLegType(fix.getTimePoint());
                                        legTypeCache.put(cacheKey, legType);
                                    } catch (NoWindException nwe) {
                                        // without wind, leave the leg type null, meaning "unknown"
                                        legType = null;
                                    }
                                }
                            } else {
                                legType = null;
                            }
                            WindDTO windDTO = wind == null ? null : createWindDTOFromAlreadyAveraged(wind, toTimePointExcluding);
                            Double detailValue = null;
                            if (detailType != null) {
                                MillisecondsTimePoint time = new MillisecondsTimePoint(fix.getTimePoint().asMillis());
                                WindLegTypeAndLegBearingAndORCPerformanceCurveCache cache = cachesByTimePoint.get(time);
                                if (cache == null) {
                                    cache = new LeaderboardDTOCalculationReuseCache(time);
                                    cachesByTimePoint.put(time, cache);
                                }
                                try {
                                    detailValue = getCompetitorRaceDataEntry(detailType, trackedRace, competitor,
                                            fix.getTimePoint(), leaderboardGroupName, leaderboardGroupId, leaderboardName, cache);
                                } catch (NoWindException nwe) {
                                    detailValue = null;
                                }
                            }
                            GPSFixDTOWithSpeedWindTackAndLegType fixDTO = createGPSFixDTO(fix, estimatedSpeed, windDTO, tack, legType, /* extrapolate */ extrapolatedFixes.contains(fix), detailValue);
                            fixesForCompetitor.add(fixDTO);
                            if (fixIter.hasNext()) {
                                fix = fixIter.next();
                            } else {
                                // check if fix was at date and if extrapolation is requested; 
                                if (!fix.getTimePoint().equals(toTimePointExcluding) && extrapolate) {
                                    Position position = track.getEstimatedPosition(toTimePointExcluding, extrapolate);
                                    Wind wind2 = trackedRace.getWind(position, toTimePointExcluding);
                                    SpeedWithBearing estimatedSpeed2 = track.getEstimatedSpeed(toTimePointExcluding);
                                    Tack tack2 = wind2 == null ? null : trackedRace.getTack(estimatedSpeed2, wind2, toTimePointExcluding);
                                    LegType legType2;
                                    if (trackedLegOfCompetitor != null && trackedLegOfCompetitor.getLeg() != null) {
                                        TimePoint quantifiedTimePoint = quantifyTimePointWithResolution(
                                                fix.getTimePoint(), /* resolutionInMilliseconds */
                                                60000);
                                        Pair<Leg, TimePoint> cacheKey = new Pair<Leg, TimePoint>(
                                                trackedLegOfCompetitor.getLeg(), quantifiedTimePoint);
                                        legType2 = legTypeCache.get(cacheKey);
                                        if (legType2 == null) {
                                            try {
                                                legType2 = trackedRace.getTrackedLeg(trackedLegOfCompetitor.getLeg()).getLegType(fix.getTimePoint());
                                                legTypeCache.put(cacheKey, legType2);
                                            } catch (NoWindException nwe) {
                                                // no wind information; leave leg type null, meaning "unknown"
                                                legType2 = null;
                                            }
                                        }
                                    } else {
                                        legType2 = null;
                                    }
                                    WindDTO windDTO2 = wind2 == null ? null : createWindDTOFromAlreadyAveraged(wind2, toTimePointExcluding);
                                    GPSFixDTOWithSpeedWindTackAndLegType extrapolated = new GPSFixDTOWithSpeedWindTackAndLegType(
                                            toPerCompetitorIdAsString.get(competitorDTO.getIdAsString()),
                                            position==null?null:position,
                                                    estimatedSpeed2==null?null:createSpeedWithBearingDTO(estimatedSpeed2), windDTO2,
                                                            tack2, legType2, /* extrapolated */ true);
                                    fixesForCompetitor.add(extrapolated);
                                }
                                fix = null;
                            }
                        }
                    }
                }
            }
        }
        return result;
    }

    private TimePoint quantifyTimePointWithResolution(TimePoint timePoint, long resolutionInMilliseconds) {
        return new MillisecondsTimePoint(timePoint.asMillis() / resolutionInMilliseconds * resolutionInMilliseconds);
    }

    private SpeedWithBearingDTO createSpeedWithBearingDTO(SpeedWithBearing speedWithBearing) {
        return new SpeedWithBearingDTO(speedWithBearing.getKnots(), speedWithBearing
                .getBearing().getDegrees());
    }

    private GPSFixDTOWithSpeedWindTackAndLegType createGPSFixDTO(GPSFix fix, SpeedWithBearing speedWithBearing, WindDTO windDTO, Tack tack, LegType legType, boolean extrapolated, Double detailValue) {
        return new GPSFixDTOWithSpeedWindTackAndLegType(fix.getTimePoint().asDate(), fix.getPosition()==null?null:fix.getPosition(),
                speedWithBearing==null?null:createSpeedWithBearingDTO(speedWithBearing), windDTO, tack, legType, extrapolated, detailValue);
    }

    @Override
    public RaceTimesInfoDTO getRaceTimesInfo(RegattaAndRaceIdentifier raceIdentifier) {
        RaceTimesInfoDTO raceTimesInfo = null;
        TrackedRace trackedRace = getExistingTrackedRace(raceIdentifier);

        if (trackedRace != null) {
            getSecurityService().checkCurrentUserReadPermission(trackedRace);
            raceTimesInfo = new RaceTimesInfoDTO(raceIdentifier);
            List<LegInfoDTO> legInfos = new ArrayList<LegInfoDTO>();
            raceTimesInfo.setLegInfos(legInfos);
            List<MarkPassingTimesDTO> markPassingTimesDTOs = new ArrayList<MarkPassingTimesDTO>();
            raceTimesInfo.setMarkPassingTimes(markPassingTimesDTOs);

            raceTimesInfo.startOfRace = trackedRace.getStartOfRace() == null ? null : trackedRace.getStartOfRace().asDate();
            raceTimesInfo.startOfTracking = trackedRace.getStartOfTracking() == null ? null : trackedRace.getStartOfTracking().asDate();
            raceTimesInfo.newestTrackingEvent = trackedRace.getTimePointOfNewestEvent() == null ? null : trackedRace.getTimePointOfNewestEvent().asDate();
            raceTimesInfo.endOfTracking = trackedRace.getEndOfTracking() == null ? null : trackedRace.getEndOfTracking().asDate();
            raceTimesInfo.endOfRace = trackedRace.getEndOfRace() == null ? null : trackedRace.getEndOfRace().asDate();
            raceTimesInfo.raceFinishingTime = trackedRace.getFinishingTime() == null ? null : trackedRace.getFinishingTime().asDate();
            raceTimesInfo.raceFinishedTime = trackedRace.getFinishedTime() == null ? null : trackedRace.getFinishedTime().asDate();
            raceTimesInfo.delayToLiveInMs = trackedRace.getDelayToLiveInMillis();

            Iterable<com.sap.sse.common.Util.Pair<Waypoint, com.sap.sse.common.Util.Pair<TimePoint, TimePoint>>> markPassingsTimes = trackedRace.getMarkPassingsTimes();
            synchronized (markPassingsTimes) {
                int numberOfWaypoints = Util.size(markPassingsTimes);
                int wayPointNumber = 1;
                for (com.sap.sse.common.Util.Pair<Waypoint, com.sap.sse.common.Util.Pair<TimePoint, TimePoint>> markPassingTimes : markPassingsTimes) {
                    String name = "M" + (wayPointNumber - 1);
                    if (wayPointNumber == numberOfWaypoints) {
                        name = "F";
                    }
                    MarkPassingTimesDTO markPassingTimesDTO = new MarkPassingTimesDTO(name);
                    com.sap.sse.common.Util.Pair<TimePoint, TimePoint> timesPair = markPassingTimes.getB();
                    TimePoint firstPassingTime = timesPair.getA();
                    TimePoint lastPassingTime = timesPair.getB();
                    markPassingTimesDTO.firstPassingDate = firstPassingTime == null ? null : firstPassingTime.asDate();
                    markPassingTimesDTO.lastPassingDate = lastPassingTime == null ? null : lastPassingTime.asDate();
                    markPassingTimesDTOs.add(markPassingTimesDTO);
                    wayPointNumber++;
                }
            }
            trackedRace.getRace().getCourse().lockForRead();
            try {
                Iterable<TrackedLeg> trackedLegs = trackedRace.getTrackedLegs();
                int legNumber = 1;
                for (TrackedLeg trackedLeg : trackedLegs) {
                    LegInfoDTO legInfoDTO = new LegInfoDTO(legNumber);
                    legInfoDTO.setName("L" + legNumber);
                    try {
                        MarkPassingTimesDTO markPassingTimesDTO = markPassingTimesDTOs.get(legNumber - 1);
                        if (markPassingTimesDTO.firstPassingDate != null) {
                            TimePoint p = new MillisecondsTimePoint(markPassingTimesDTO.firstPassingDate);
                            legInfoDTO.legType = trackedLeg.getLegType(p);
                            legInfoDTO.legBearingInDegrees = trackedLeg.getLegBearing(p).getDegrees();
                        }
                    } catch (NoWindException e) {
                        // do nothing
                    }
                    legInfos.add(legInfoDTO);
                    legNumber++;
                }
            } finally {
                trackedRace.getRace().getCourse().unlockAfterRead();
            }
        }   
        if (raceTimesInfo != null) {
            raceTimesInfo.currentServerTime = new Date();
        }
        return raceTimesInfo;
    }

    @Override
    public List<RaceTimesInfoDTO> getRaceTimesInfos(Collection<RegattaAndRaceIdentifier> raceIdentifiers) {
        List<RaceTimesInfoDTO> raceTimesInfos = new ArrayList<RaceTimesInfoDTO>();
        for (RegattaAndRaceIdentifier raceIdentifier : raceIdentifiers) {
            TrackedRace trackedRace = getExistingTrackedRace(raceIdentifier);
            if (trackedRace == null || getSecurityService().hasCurrentUserReadPermission(trackedRace)) {
                RaceTimesInfoDTO raceTimesInfo = getRaceTimesInfo(raceIdentifier);
                if (raceTimesInfo != null) {
                    raceTimesInfos.add(raceTimesInfo);
                }
            }
        }
        return raceTimesInfos;
    }

    private List<SidelineDTO> getCourseSidelines(RegattaAndRaceIdentifier raceIdentifier, Date date) {
        List<SidelineDTO> result = new ArrayList<SidelineDTO>();
        final TimePoint dateAsTimePoint;
        TrackedRace trackedRace = getExistingTrackedRace(raceIdentifier);
        if (trackedRace != null) {
            if (date == null) {
                dateAsTimePoint = MillisecondsTimePoint.now().minus(trackedRace.getDelayToLiveInMillis());
            } else {
                dateAsTimePoint = new MillisecondsTimePoint(date);
            }
            for (Sideline sideline : trackedRace.getCourseSidelines()) {
                List<MarkDTO> markDTOs = new ArrayList<MarkDTO>();
                for (Mark mark : sideline.getMarks()) {
                    GPSFixTrack<Mark, GPSFix> track = trackedRace.getOrCreateTrack(mark);
                    Position positionAtDate = track.getEstimatedPosition(dateAsTimePoint, /* extrapolate */false);
                    if (positionAtDate != null) {
                        markDTOs.add(convertToMarkDTO(mark, positionAtDate));
                    }
                }
                result.add(new SidelineDTO(sideline.getName(), markDTOs));
            }
        }
        return result;
    }
        
    @Override
    public CoursePositionsDTO getCoursePositions(RegattaAndRaceIdentifier raceIdentifier, Date date) {
        CoursePositionsDTO result = new CoursePositionsDTO();
        TrackedRace trackedRace = getExistingTrackedRace(raceIdentifier);
        if (trackedRace != null) {
            getSecurityService().checkCurrentUserReadPermission(trackedRace);
            final TimePoint dateAsTimePoint;
            if (date == null) {
                dateAsTimePoint = MillisecondsTimePoint.now().minus(trackedRace.getDelayToLiveInMillis());
            } else {
                dateAsTimePoint = new MillisecondsTimePoint(date);
            }
            result.totalLegsCount = trackedRace.getRace().getCourse().getLegs().size();
            result.currentLegNumber = trackedRace.getLastLegStarted(dateAsTimePoint);
            result.marks = new HashSet<MarkDTO>();
            result.course = convertToRaceCourseDTO(trackedRace.getRace().getCourse(), new TrackedRaceMarkPositionFinder(trackedRace), dateAsTimePoint);
            // now make sure we don't duplicate the MarkDTO objects but instead use the ones from the RaceCourseDTO
            // object and amend them with the Position
            result.waypointPositions = new ArrayList<>();
            Set<Mark> marks = new HashSet<Mark>();
            Course course = trackedRace.getRace().getCourse();
            for (Waypoint waypoint : course.getWaypoints()) {
                Position waypointPosition = trackedRace.getApproximatePosition(waypoint, dateAsTimePoint);
                if (waypointPosition != null) {
                    result.waypointPositions.add(waypointPosition);
                }
                for (Mark b : waypoint.getMarks()) {
                    marks.add(b);
                }
            }
            for (final WaypointDTO waypointDTO : result.course.waypoints) {
                for (final MarkDTO markDTO : waypointDTO.controlPoint.getMarks()) {
                    if (markDTO.position != null) {
                        result.marks.add(markDTO);
                    }
                }
            }

            // set the positions of start and finish
            Waypoint firstWaypoint = course.getFirstWaypoint();
            if (firstWaypoint != null && Util.size(firstWaypoint.getMarks()) == 2) {
                final LineDetails markPositionDTOsAndLineAdvantage = trackedRace.getStartLine(dateAsTimePoint);
                if (markPositionDTOsAndLineAdvantage != null) {
                    result.startLineLengthInMeters = markPositionDTOsAndLineAdvantage.getLength().getMeters();
                    Bearing angleDifferenceFromPortToStarboardWhenApproachingLineToTrueWind = markPositionDTOsAndLineAdvantage
                            .getAngleDifferenceFromPortToStarboardWhenApproachingLineToTrueWind();
                    result.startLineAngleFromPortToStarboardWhenApproachingLineToCombinedWind = angleDifferenceFromPortToStarboardWhenApproachingLineToTrueWind == null ? null
                            : angleDifferenceFromPortToStarboardWhenApproachingLineToTrueWind.getDegrees();
                    result.startLineAdvantageousSide = markPositionDTOsAndLineAdvantage
                            .getAdvantageousSideWhileApproachingLine();
                    Distance advantage = markPositionDTOsAndLineAdvantage.getAdvantage();
                    result.startLineAdvantageInMeters = advantage == null ? null : advantage.getMeters();
                }
            }
            Waypoint lastWaypoint = course.getLastWaypoint();
            if (lastWaypoint != null && Util.size(lastWaypoint.getMarks()) == 2) {
                final LineDetails markPositionDTOsAndLineAdvantage = trackedRace.getFinishLine(dateAsTimePoint);
                if (markPositionDTOsAndLineAdvantage != null) {
                    result.finishLineLengthInMeters = markPositionDTOsAndLineAdvantage.getLength().getMeters();
                    Bearing angleDifferenceFromPortToStarboardWhenApproachingLineToTrueWind = markPositionDTOsAndLineAdvantage
                            .getAngleDifferenceFromPortToStarboardWhenApproachingLineToTrueWind();
                    result.finishLineAngleFromPortToStarboardWhenApproachingLineToCombinedWind = angleDifferenceFromPortToStarboardWhenApproachingLineToTrueWind == null ? null
                            : angleDifferenceFromPortToStarboardWhenApproachingLineToTrueWind.getDegrees();
                    result.finishLineAdvantageousSide = markPositionDTOsAndLineAdvantage
                            .getAdvantageousSideWhileApproachingLine();
                    Distance advantage = markPositionDTOsAndLineAdvantage.getAdvantage();
                    result.finishLineAdvantageInMeters = advantage == null ? null : advantage.getMeters();
                }
            }
        }
        return result;
    }
      
    @Override
    public RaceCourseDTO getRaceCourse(RegattaAndRaceIdentifier raceIdentifier, Date date) {
        List<WaypointDTO> waypointDTOs = new ArrayList<WaypointDTO>();
        Map<Serializable, ControlPointDTO> controlPointCache = new HashMap<>();
        TimePoint dateAsTimePoint = new MillisecondsTimePoint(date);
        TrackedRace trackedRace = getExistingTrackedRace(raceIdentifier);
        getSecurityService().checkCurrentUserReadPermission(trackedRace);
        List<MarkDTO> allMarks = new ArrayList<>();
        if (trackedRace != null) {
            getSecurityService().checkCurrentUserReadPermission(trackedRace);
            for (Mark mark : trackedRace.getMarks()) {
                Position pos = trackedRace.getOrCreateTrack(mark).getEstimatedPosition(dateAsTimePoint, false);
                allMarks.add(convertToMarkDTO(mark, pos));
            }
            Course course = trackedRace.getRace().getCourse();
            for (Waypoint waypoint : course.getWaypoints()) {
                ControlPointDTO controlPointDTO = controlPointCache.get(waypoint.getControlPoint().getId());
                if (controlPointDTO == null) {
                    controlPointDTO = convertToControlPointDTO(waypoint.getControlPoint(), new TrackedRaceMarkPositionFinder(trackedRace), dateAsTimePoint);
                    controlPointCache.put(waypoint.getControlPoint().getId(), controlPointDTO);
                }
                WaypointDTO waypointDTO = new WaypointDTO(waypoint.getName(), controlPointDTO,
                        waypoint.getPassingInstructions());
                waypointDTOs.add(waypointDTO);
            }
        }
        return new RaceCourseDTO(waypointDTOs, allMarks);
    }
    
    class TrackedRaceMarkPositionFinder implements MarkPositionFinder{
        private TrackedRace trackedRace;

        public TrackedRaceMarkPositionFinder(TrackedRace trackedRace) {
            this.trackedRace = trackedRace;
        }
        
        @Override
        public Position find(Mark mark, TimePoint at) {
            final TimePoint timePointToUse = trackedRace == null ? null :
                at == null ? MillisecondsTimePoint.now().minus(trackedRace.getDelayToLiveInMillis()) : at;
            final Position result;
            if (timePointToUse == null) {
                result = null;
            } else {
                result = trackedRace.getOrCreateTrack(mark).getEstimatedPosition(timePointToUse, /* extrapolate */ false);
            }
            return result;
        }
    }
    
    interface MarkPositionFinder {
        Position find(Mark mark, TimePoint at);
    }
    
    private ControlPointDTO convertToControlPointDTO(ControlPoint controlPoint, MarkPositionFinder positionFinder, TimePoint timePoint) {
        ControlPointDTO result;
        
        if (controlPoint instanceof ControlPointWithTwoMarks) {
            final Mark left = ((ControlPointWithTwoMarks) controlPoint).getLeft();
            final Position leftPos =  positionFinder.find(left, timePoint);
            final Mark right = ((ControlPointWithTwoMarks) controlPoint).getRight();
            final Position rightPos = positionFinder.find(right, timePoint);
            result = new GateDTO(controlPoint.getId().toString(), controlPoint.getName(),
                    convertToMarkDTO(left, leftPos), convertToMarkDTO(right, rightPos), controlPoint.getShortName());
        } else {
            Mark mark = controlPoint.getMarks().iterator().next();
            final Position position = positionFinder.find(mark, timePoint);
            result = convertToMarkDTO(mark, position);
        }
        return result;
    }
    
    protected ControlPoint getOrCreateControlPoint(ControlPointDTO dto) {
        String idAsString = dto.getIdAsString();
        if (idAsString == null) {
            idAsString = UUID.randomUUID().toString();
        }
        if (dto instanceof GateDTO) {
            GateDTO gateDTO = (GateDTO) dto;
            Mark left = (Mark) getOrCreateControlPoint(gateDTO.getLeft());
            Mark right = (Mark) getOrCreateControlPoint(gateDTO.getRight());
            return baseDomainFactory.getOrCreateControlPointWithTwoMarks(idAsString, gateDTO.getName(), left, right,
                    gateDTO.getShortName());
        } else {
            MarkDTO markDTO = (MarkDTO) dto;
            return baseDomainFactory.getOrCreateMark(idAsString, dto.getName(), markDTO.getShortName(), markDTO.type, markDTO.color, markDTO.shape, markDTO.pattern);
        }
    }

    /**
     * @param timePoint
     *            <code>null</code> means "live" and is then replaced by "now" minus the tracked race's
     *            {@link TrackedRace#getDelayToLiveInMillis() delay}.
     */
    public QuickRanksDTO computeQuickRanks(RegattaAndRaceIdentifier raceIdentifier, TimePoint timePoint)
            throws NoWindException {
        final List<QuickRankDTO> result = new ArrayList<>();
        TrackedRace trackedRace = getService().getExistingTrackedRace(raceIdentifier);
        if (trackedRace != null) {
            final TimePoint actualTimePoint;
            if (timePoint == null) {
                actualTimePoint = MillisecondsTimePoint.now().minus(trackedRace.getDelayToLiveInMillis());
            } else {
                actualTimePoint = timePoint;
            }
            final RaceDefinition race = trackedRace.getRace();
            int oneBasedRank = 1;
            final List<Competitor> competitorsFromBestToWorst = trackedRace.getCompetitorsFromBestToWorst(actualTimePoint);
            for (Competitor competitor : competitorsFromBestToWorst) {
                TrackedLegOfCompetitor trackedLeg = trackedRace.getTrackedLeg(competitor, actualTimePoint);
                if (trackedLeg != null || !trackedRace.getMarkPassings(competitor).isEmpty()) {
                    int legNumberOneBased = trackedLeg==null ? 0 : race.getCourse().getLegs().indexOf(trackedLeg.getLeg()) + 1;
                    Boat boatOfCompetitor = trackedRace.getBoatOfCompetitor(competitor);
                    QuickRankDTO quickRankDTO = new QuickRankDTO(
                            baseDomainFactory.convertToCompetitorAndBoatDTO(competitor, boatOfCompetitor).getCompetitor(),
                            oneBasedRank, legNumberOneBased);
                    result.add(quickRankDTO);
                }
                oneBasedRank++;
            }
        }
        return new QuickRanksDTO(result);
    }

    private QuickRanksDTO getQuickRanksWithoutSecuritychecks(RegattaAndRaceIdentifier raceIdentifier, Date date) throws NoWindException {
        final QuickRanksDTO result;
        if (date == null) {
            result = quickRanksLiveCache.get(raceIdentifier);
        } else {
            result = computeQuickRanks(raceIdentifier, new MillisecondsTimePoint(date));
        }
        return result;
    }

    @Override
    public WindInfoForRaceDTO getWindSourcesInfo(RegattaAndRaceIdentifier raceIdentifier) {
        getSecurityService().checkCurrentUserReadPermission(raceIdentifier);
        WindInfoForRaceDTO result = null;
        TrackedRace trackedRace = getExistingTrackedRace(raceIdentifier);
        if (trackedRace != null) {
            result = new WindInfoForRaceDTO();
            result.raceIsKnownToStartUpwind = trackedRace.raceIsKnownToStartUpwind();
            List<WindSource> windSourcesToExclude = new ArrayList<WindSource>();
            for (WindSource windSourceToExclude : trackedRace.getWindSourcesToExclude()) {
                windSourcesToExclude.add(windSourceToExclude);
            }
            result.windSourcesToExclude = windSourcesToExclude;
            Map<WindSource, WindTrackInfoDTO> windTrackInfoDTOs = new HashMap<WindSource, WindTrackInfoDTO>();
            result.windTrackInfoByWindSource = windTrackInfoDTOs;
            for (WindSource windSource: trackedRace.getWindSources()) {
                windTrackInfoDTOs.put(windSource, new WindTrackInfoDTO());
            }
            windTrackInfoDTOs.put(new WindSourceImpl(WindSourceType.COMBINED), new WindTrackInfoDTO());
        }
        return result;
    }

    protected RacingEventService getService() {
        try {
            return racingEventServiceTracker.getInitializedService(0);
        } catch (InterruptedException e) {
            throw new RuntimeException(e);
        } // grab the service
    }

    protected SharedSailingData getSharedSailingData() {
        try {
            return sharedSailingDataTracker.getInitializedService(0);
        } catch (InterruptedException e) {
            throw new RuntimeException(e);
        } // grab the service
    }

    protected ReplicationService getReplicationService() {
        try {
            return replicationServiceTracker.waitForService(0);
        } catch (InterruptedException e) {
            throw new RuntimeException(e);
        }
    }
    
    protected SecurityService getSecurityService() {
        try {
            return securityServiceTracker.getInitializedService(0);
        } catch (InterruptedException e) {
            throw new RuntimeException(e);
        }
    }
    
    @Override
    public List<String> getLeaderboardNames() {
        return getLeaderboardNamesFilteredForCurrentUser();
    }

    private ArrayList<String> getLeaderboardNamesFilteredForCurrentUser() {
        final ArrayList<String> result = new ArrayList<>();
        getSecurityService().filterObjectsWithPermissionForCurrentUser(
                DefaultActions.READ, getService().getLeaderboards().values(), l -> result.add(l.getName()));
        return result;
    }

    @Override
    public List<StrippedLeaderboardDTOWithSecurity> getLeaderboardsWithSecurity() {
        final Map<String, Leaderboard> leaderboards = getService().getLeaderboards();
        return getSecurityService().mapAndFilterByReadPermissionForCurrentUser(
                leaderboards.values(),
                leaderboard -> createStrippedLeaderboardDTOWithSecurity(leaderboard, false, false));
    }

    @Override
    public StrippedLeaderboardDTOWithSecurity getLeaderboardWithSecurity(String leaderboardName) {
        Map<String, Leaderboard> leaderboards = getService().getLeaderboards();
        StrippedLeaderboardDTOWithSecurity result = null;
        Leaderboard leaderboard = leaderboards.get(leaderboardName);
        if (leaderboard != null) {
            if (leaderboard instanceof RegattaLeaderboard) {
                getSecurityService().checkCurrentUserReadPermission(((RegattaLeaderboard) leaderboard).getRegatta());
            }
            getSecurityService().checkCurrentUserReadPermission(leaderboard);
            result = createStrippedLeaderboardDTOWithSecurity(leaderboard, false, false);
        }
        return result;
    }

    @Override
    public StrippedLeaderboardDTO getLeaderboard(String leaderboardName) {
        Map<String, Leaderboard> leaderboards = getService().getLeaderboards();
        StrippedLeaderboardDTO result = null;
        Leaderboard leaderboard = leaderboards.get(leaderboardName);
        if (leaderboard != null) {
            if (leaderboard instanceof RegattaLeaderboard) {
                getSecurityService().checkCurrentUserReadPermission(((RegattaLeaderboard) leaderboard).getRegatta());
            }
            getSecurityService().checkCurrentUserReadPermission(leaderboard);
            result = createStrippedLeaderboardDTO(leaderboard, false, false);
        }
        return result;
    }

    /**
     * Creates a {@link LeaderboardDTO} for <code>leaderboard</code> and fills in the name, race master data
     * in the form of {@link RaceColumnDTO}s, whether or not there are {@link LeaderboardDTO#hasCarriedPoints carried points}
     * and the {@link LeaderboardDTO#discardThresholds discarding thresholds} for the leaderboard. No data about the points
     * is filled into the result object. No data about the competitor display names is filled in; instead, an empty map
     * is used for {@link LeaderboardDTO#competitorDisplayNames}.<br />
     * If <code>withGeoLocationData</code> is <code>true</code> the geographical location of all races will be determined.
     */
    private StrippedLeaderboardDTO createStrippedLeaderboardDTO(Leaderboard leaderboard, boolean withGeoLocationData, boolean withStatisticalData) {
        StrippedLeaderboardDTO leaderboardDTO = new StrippedLeaderboardDTO(leaderboard.getName(), convertToBoatClassDTO(leaderboard.getBoatClass()));
        fillLeaderboardData(leaderboard, withGeoLocationData, withStatisticalData, leaderboardDTO);
        return leaderboardDTO;
    }

    /**
     * Creates a {@link LeaderboardDTO} for <code>leaderboard</code> and fills in the name, race master data in the form
     * of {@link RaceColumnDTO}s, whether or not there are {@link LeaderboardDTO#hasCarriedPoints carried points} and
     * the {@link LeaderboardDTO#discardThresholds discarding thresholds} for the leaderboard. No data about the points
     * is filled into the result object. No data about the competitor display names is filled in; instead, an empty map
     * is used for {@link LeaderboardDTO#competitorDisplayNames}.<br />
     * If <code>withGeoLocationData</code> is <code>true</code> the geographical location of all races will be
     * determined.
     */
    protected StrippedLeaderboardDTOWithSecurity createStrippedLeaderboardDTOWithSecurity(Leaderboard leaderboard,
            boolean withGeoLocationData, boolean withStatisticalData) {
        StrippedLeaderboardDTOWithSecurity leaderboardDTO = new StrippedLeaderboardDTOWithSecurity(
                leaderboard.getName(), convertToBoatClassDTO(leaderboard.getBoatClass()));
        fillLeaderboardData(leaderboard, withGeoLocationData, withStatisticalData, leaderboardDTO);
        SecurityDTOUtil.addSecurityInformation(getSecurityService(), leaderboardDTO);
        return leaderboardDTO;
    }

    private void fillLeaderboardData(Leaderboard leaderboard, boolean withGeoLocationData, boolean withStatisticalData,
            StrippedLeaderboardDTO leaderboardDTO) {
        TimePoint startOfLatestRace = null;
        Long delayToLiveInMillisForLatestRace = null;
        leaderboardDTO.displayName = leaderboard.getDisplayName();
        leaderboardDTO.competitorDisplayNames = new HashMap<>();
        leaderboardDTO.competitorsCount = Util.size(leaderboard.getCompetitors());
        leaderboardDTO.boatClassName = leaderboard.getBoatClass()==null?null:leaderboard.getBoatClass().getName();
        leaderboardDTO.type = leaderboard.getLeaderboardType();
        if (leaderboard instanceof RegattaLeaderboard) {
            RegattaLeaderboard regattaLeaderboard = (RegattaLeaderboard) leaderboard;
            Regatta regatta = regattaLeaderboard.getRegatta();
            leaderboardDTO.regattaName = regatta.getName(); 
            leaderboardDTO.scoringScheme = regatta.getScoringScheme().getType();
            leaderboardDTO.canBoatsOfCompetitorsChangePerRace = regatta.canBoatsOfCompetitorsChangePerRace();
        } else {
            leaderboardDTO.scoringScheme = leaderboard.getScoringScheme().getType();
            leaderboardDTO.canBoatsOfCompetitorsChangePerRace = false;
        }
        leaderboardDTO.courseAreas = new ArrayList<>();
        Util.addAll(Util.map(leaderboard.getCourseAreas(), this::convertToCourseAreaDTO), leaderboardDTO.courseAreas);
        leaderboardDTO.setDelayToLiveInMillisForLatestRace(delayToLiveInMillisForLatestRace);
        leaderboardDTO.hasCarriedPoints = leaderboard.hasCarriedPoints();
        if (leaderboard.getResultDiscardingRule() instanceof ThresholdBasedResultDiscardingRule) {
            leaderboardDTO.discardThresholds = ((ThresholdBasedResultDiscardingRule) leaderboard.getResultDiscardingRule()).getDiscardIndexResultsStartingWithHowManyRaces();
        } else {
            leaderboardDTO.discardThresholds = null;
        }
        for (RaceColumn raceColumn : leaderboard.getRaceColumns()) {
            for (Fleet fleet : raceColumn.getFleets()) {
                RaceDTO raceDTO = null;
                RegattaAndRaceIdentifier raceIdentifier = null;
                TrackedRace trackedRace = raceColumn.getTrackedRace(fleet);
                if (trackedRace != null) {
                    if (startOfLatestRace == null || (trackedRace.getStartOfRace() != null && trackedRace.getStartOfRace().compareTo(startOfLatestRace) > 0)) {
                        delayToLiveInMillisForLatestRace = trackedRace.getDelayToLiveInMillis();
                    }
                    raceIdentifier = new RegattaNameAndRaceName(trackedRace.getTrackedRegatta().getRegatta().getName(), trackedRace.getRace().getName());
                    raceDTO = baseDomainFactory.createRaceDTO(getService(), withGeoLocationData, raceIdentifier, trackedRace);
                    if(withStatisticalData) {
                        Iterable<MediaTrack> mediaTracksForRace = getService().getMediaTracksForRace(raceIdentifier);
                        raceDTO.trackedRaceStatistics = baseDomainFactory.createTrackedRaceStatisticsDTO(trackedRace, leaderboard, raceColumn, fleet, mediaTracksForRace); 
                    }
                }    
                final FleetDTO fleetDTO = baseDomainFactory.convertToFleetDTO(fleet);
                RaceColumnDTO raceColumnDTO = leaderboardDTO.addRace(raceColumn.getName(),
                        raceColumn.getExplicitFactor(), leaderboard.getScoringScheme().getScoreFactor(raceColumn),
                        raceColumn instanceof RaceColumnInSeries ? ((RaceColumnInSeries) raceColumn).getRegatta().getName() : null,
                        raceColumn instanceof RaceColumnInSeries ? ((RaceColumnInSeries) raceColumn).getSeries().getName() : null,
                        fleetDTO, raceColumn.isMedalRace(), raceIdentifier, raceDTO, raceColumn instanceof MetaLeaderboardColumn);
                final RaceLog raceLog = raceColumn.getRaceLog(fleet);
                final RaceLogTrackingState raceLogTrackingState = raceLog == null ? RaceLogTrackingState.NOT_A_RACELOG_TRACKED_RACE :
                    new RaceLogTrackingStateAnalyzer(raceLog).analyze();
                final boolean raceLogTrackerExists = raceLog == null ? false : getService().getRaceTrackerById(raceLog.getId()) != null;
                final boolean competitorRegistrationsExist = raceLog == null ? false : !Util.isEmpty(raceColumn.getAllCompetitorsAndTheirBoats(fleet).keySet());
                final boolean courseExist = raceLog == null ? false : !Util.isEmpty(raceColumn.getCourseMarks(fleet));
                final RaceLogTrackingInfoDTO raceLogTrackingInfo = new RaceLogTrackingInfoDTO(raceLogTrackerExists,
                        competitorRegistrationsExist, courseExist, raceLogTrackingState);
                raceColumnDTO.setRaceLogTrackingInfo(fleetDTO, raceLogTrackingInfo);
            }
        }
    }

    @Override
    public Map<String, RegattaAndRaceIdentifier> getRegattaAndRaceNameOfTrackedRaceConnectedToLeaderboardColumn(String leaderboardName, String raceColumnName) {
        SecurityUtils.getSubject().checkPermission(
                SecuredDomainType.LEADERBOARD.getStringPermissionForTypeRelativeIdentifier(DefaultActions.READ,
                        Leaderboard.getTypeRelativeObjectIdentifier(leaderboardName)));
        Map<String, RegattaAndRaceIdentifier> result = new HashMap<String, RegattaAndRaceIdentifier>();
        Leaderboard leaderboard = getService().getLeaderboardByName(leaderboardName);
        if (leaderboard != null) {
            RaceColumn raceColumn = leaderboard.getRaceColumnByName(raceColumnName);
            if (raceColumn != null) {
                for (Fleet fleet : raceColumn.getFleets()) {
                    TrackedRace trackedRace = raceColumn.getTrackedRace(fleet);
                    if (trackedRace != null) {
                        result.put(fleet.getName(), trackedRace.getRaceIdentifier());
                    } else {
                        result.put(fleet.getName(), null);
                    }
                }
            }
        }
        return result;
    }

    @Override
    public List<SwissTimingConfigurationWithSecurityDTO> getPreviousSwissTimingConfigurations() {
        Iterable<SwissTimingConfiguration> configs = swissTimingAdapterPersistence.getSwissTimingConfigurations();
        return getSecurityService().mapAndFilterByReadPermissionForCurrentUser(configs,
                stConfig -> {
                    final SwissTimingConfigurationWithSecurityDTO config = new SwissTimingConfigurationWithSecurityDTO(
                            stConfig.getName(), stConfig.getJsonURL(),
                        stConfig.getHostname(), stConfig.getPort(), stConfig.getUpdateURL(),
                            stConfig.getUpdateUsername(), stConfig.getUpdatePassword(), stConfig.getCreatorName());
                    SecurityDTOUtil.addSecurityInformation(getSecurityService(), config);
                    return config;
                });
    }

    @Override
    public SwissTimingEventRecordDTO getRacesOfSwissTimingEvent(String eventJsonURL) 
            throws UnknownHostException, IOException, InterruptedException, ParseException {
        SwissTimingEventRecordDTO result = null; 
        List<SwissTimingRaceRecordDTO> swissTimingRaces = new ArrayList<SwissTimingRaceRecordDTO>();
        
        // TODO: delete getSwissTimingAdapter().getSwissTimingRaceRecords() method
        // TODO: delete SwissTimingDomainFactory.getRaceTypeFromRaceID(String raceID)
        URL url = new URL(eventJsonURL);
        URLConnection eventResultConn = HttpUrlConnectionHelper.redirectConnection(url);
        Manage2SailEventResultsParserImpl parser = new Manage2SailEventResultsParserImpl();
        EventResultDescriptor eventResult = parser.getEventResult((InputStream) eventResultConn.getContent());
        if (eventResult != null) {
            for (RegattaResultDescriptor regattaResult : eventResult.getRegattaResults()) {
                for (RaceResultDescriptor race : regattaResult.getRaceResults()) {
                    // add only the  tracked races
                    if (race.isTracked() != null && race.isTracked() == true) {
                        SwissTimingRaceRecordDTO swissTimingRaceRecordDTO = new SwissTimingRaceRecordDTO(race.getId(), race.getName(), 
                                regattaResult.getName(), race.getSeriesName(), race.getFleetName(), race.getStatus(), race.getStartTime(),
                                regattaResult.getXrrEntriesUrl() != null ? regattaResult.getXrrEntriesUrl().toExternalForm() : null, hasRememberedRegatta(race.getId()));
                        swissTimingRaceRecordDTO.boatClass = regattaResult.getIsafId() != null && !regattaResult.getIsafId().isEmpty() ? regattaResult.getIsafId() : regattaResult.getClassName();
                        swissTimingRaceRecordDTO.gender = regattaResult.getCompetitorGenderType().name();
                        swissTimingRaces.add(swissTimingRaceRecordDTO);
                    }
                }
            }
            result = new SwissTimingEventRecordDTO(eventResult.getId(), eventResult.getName(), eventResult.getTrackingDataHost(),
                    eventResult.getTrackingDataPort(), swissTimingRaces);
        }
        return result;
    }
    
    protected RaceLogStore getRaceLogStore() {
        return MongoRaceLogStoreFactory.INSTANCE.getMongoRaceLogStore(mongoObjectFactory,
                domainObjectFactory);
    }
    
    protected RegattaLogStore getRegattaLogStore() {
        return MongoRegattaLogStoreFactory.INSTANCE.getMongoRegattaLogStore(
                mongoObjectFactory, domainObjectFactory);
    }

    protected SwissTimingReplayService getSwissTimingReplayService() {
        return swissTimingReplayService;
    }

    @Override
    public List<SwissTimingReplayRaceDTO> listSwissTiminigReplayRaces(String swissTimingUrl) {
        List<SwissTimingReplayRace> replayRaces = getSwissTimingReplayService().listReplayRaces(swissTimingUrl);
        List<SwissTimingReplayRaceDTO> result = new ArrayList<SwissTimingReplayRaceDTO>(replayRaces.size()); 
        for (SwissTimingReplayRace replayRace : replayRaces) {
            result.add(new SwissTimingReplayRaceDTO(replayRace.getFlightNumber(), replayRace.getRaceId(),
                    replayRace.getRsc(), replayRace.getName(), replayRace.getBoatClass(), replayRace.getStartTime(),
                    replayRace.getLink(), hasRememberedRegatta(replayRace.getRaceId()), swissTimingUrl));
        }
        return result;
    }

    @Override
    public void replaySwissTimingRace(RegattaIdentifier regattaIdentifier, Iterable<SwissTimingReplayRaceDTO> replayRaceDTOs,
            boolean trackWind, boolean correctWindByDeclination, boolean useInternalMarkPassingAlgorithm) {
        logger.info("replaySwissTimingRace for regatta "+regattaIdentifier+" for races "+replayRaceDTOs);
        for (SwissTimingReplayRaceDTO replayRaceDTO : replayRaceDTOs) {
            try {
                String boatClassName;
                if (regattaIdentifier == null) {
                    boatClassName = replayRaceDTO.boat_class;
                    for (String genderIndicator : new String[] { "Man", "Woman", "Men", "Women", "M", "W" }) {
                        Pattern p = Pattern.compile("(( - )|-| )" + genderIndicator + "$");
                        Matcher m = p.matcher(boatClassName.trim());
                        if (m.find()) {
                            boatClassName = boatClassName.trim().substring(0, m.start(1));
                            break;
                        }
                    }
                } else {
                    boatClassName = null;
                }
                getSwissTimingReplayService().loadRaceData(regattaIdentifier, replayRaceDTO.link,
                        replayRaceDTO.swissTimingUrl, replayRaceDTO.getName(), replayRaceDTO.race_id, boatClassName, getService(),
                        getService(), useInternalMarkPassingAlgorithm, getRaceLogStore(), getRegattaLogStore());
            } catch (Exception e) {
                logger.log(Level.SEVERE, "Error trying to load SwissTimingReplay race " + replayRaceDTO, e);
            }
        }
    }

    /**
     * Finds a competitor in a sequence of competitors that has an {@link Competitor#getId()} equal to <code>id</code>. 
     */
    private Competitor getCompetitorByIdAsString(Iterable<Competitor> competitors, String idAsString) {
        for (Competitor c : competitors) {
            if (c.getId().toString().equals(idAsString)) {
                return c;
            }
        }
        return null;
    }

    /**
     * @param leaderboardGroupId
     *            if not {@code null}, this takes precedence over the {@code leaderboardGroupName} parameter which will
     *            then be ignored and will be used to look up an optional leaderboard group providing the context, e.g.,
     *            for seasonal scores from an overall leaderboard
     * @param leaderboardGroupName
     *            evaluated only if {@code leaderboardGroupId} was {@code null}; may even be {@code null} if
     *            {@code leaderboardGroupId} is {@code null} too because leaderboard group resolution is optional. If a
     *            non-{@code null} name is provided here and if {@code leaderboardGroupId} was {@code null} then the
     *            name is used to try to resolve the leaderboard group by name.
     */
    private Double getCompetitorRaceDataEntry(DetailType dataType, TrackedRace trackedRace, Competitor competitor,
            TimePoint timePoint, String leaderboardGroupName, UUID leaderboardGroupId, String leaderboardName,
            WindLegTypeAndLegBearingAndORCPerformanceCurveCache cache) throws NoWindException {
        Double result = null;
        Course course = trackedRace.getRace().getCourse();
        course.lockForRead(); // make sure the tracked leg survives this call even if a course update is pending
        try {
            TrackedLegOfCompetitor trackedLeg = trackedRace.getTrackedLeg(competitor, timePoint);
            switch (dataType) {
            case RACE_CURRENT_SPEED_OVER_GROUND_IN_KNOTS:
                final GPSFixTrack<Competitor, GPSFixMoving> sogTrack = trackedRace.getTrack(competitor);
                if (sogTrack != null) {
                    SpeedWithBearing speedOverGround = sogTrack.getEstimatedSpeed(timePoint);
                    result = (speedOverGround == null) ? null : speedOverGround.getKnots();
                }
                break;
            case RACE_CURRENT_COURSE_OVER_GROUND_IN_TRUE_DEGREES:
            case CHART_COURSE_OVER_GROUND_TRUE_DEGREES:
                final GPSFixTrack<Competitor, GPSFixMoving> cogTrack = trackedRace.getTrack(competitor);
                if (cogTrack != null) {
                    SpeedWithBearing speedOverGround = cogTrack.getEstimatedSpeed(timePoint);
                    result = (speedOverGround == null) ? null : speedOverGround.getBearing().getDegrees();
                }
                break;
            case RACE_CURRENT_POSITION_LAT_DEG:
                final GPSFixTrack<Competitor, GPSFixMoving> latTrack = trackedRace.getTrack(competitor);
                if (latTrack != null) {
                    Position position = latTrack.getEstimatedPosition(timePoint, /* extrapolate */ true);
                    result = (position == null) ? null : position.getLatDeg();
                }
                break;
            case RACE_CURRENT_POSITION_LNG_DEG:
                final GPSFixTrack<Competitor, GPSFixMoving> lngTrack = trackedRace.getTrack(competitor);
                if (lngTrack != null) {
                    Position position = lngTrack.getEstimatedPosition(timePoint, /* extrapolate */ true);
                    result = (position == null) ? null : position.getLngDeg();
                }
                break;
            case LEG_VELOCITY_MADE_GOOD_IN_KNOTS:
                final Speed velocityMadeGood;
                if (trackedLeg != null) {
                    velocityMadeGood = trackedLeg.getVelocityMadeGood(timePoint, WindPositionMode.EXACT, cache);
                } else {
                    // check if wind information is available; if so, compute a VMG only based on wind data:
                    velocityMadeGood = trackedRace.getVelocityMadeGood(competitor, timePoint, cache);
                }
                result = (velocityMadeGood == null) ? null : velocityMadeGood.getKnots();
                break;
            case LEG_DISTANCE_TRAVELED:
                if (trackedLeg != null) {
                    Distance distanceTraveled = trackedRace.getDistanceTraveled(competitor, timePoint);
                    result = distanceTraveled == null ? null : distanceTraveled.getMeters();
                }
                break;
            case LEG_DISTANCE_TRAVELED_INCLUDING_GATE_START:
                if (trackedLeg != null) {
                    Distance distanceTraveledConsideringGateStart = trackedRace.getDistanceTraveledIncludingGateStart(competitor, timePoint);
                    result = distanceTraveledConsideringGateStart == null ? null : distanceTraveledConsideringGateStart.getMeters();
                }
                break;
            case LEG_GAP_TO_LEADER_IN_SECONDS:
                if (trackedLeg != null) {
                    final RankingInfo rankingInfo = trackedRace.getRankingMetric().getRankingInfo(timePoint, cache);
                    final Duration gapToLeaderInOwnTime = trackedLeg.getTrackedLeg().getTrackedRace().getRankingMetric().getGapToLeaderInOwnTime(rankingInfo, competitor, cache);
                    result = gapToLeaderInOwnTime == null ? null : gapToLeaderInOwnTime.asSeconds();
                }
                break;
            case CHART_WINDWARD_DISTANCE_TO_COMPETITOR_FARTHEST_AHEAD:
                if (trackedLeg != null) {
                    final RankingInfo rankingInfo = trackedRace.getRankingMetric().getRankingInfo(timePoint, cache);
                    Distance distanceToLeader = trackedLeg.getWindwardDistanceToCompetitorFarthestAhead(timePoint, WindPositionMode.LEG_MIDDLE, rankingInfo, cache);
                    result = (distanceToLeader == null) ? null : distanceToLeader.getMeters();
                }
                break;
            case RACE_IMPLIED_WIND:
                final RankingMetric rankingMetric = trackedRace.getRankingMetric();
                if (rankingMetric instanceof ORCPerformanceCurveRankingMetric) {
                    final ORCPerformanceCurveRankingMetric orcPcsRankingMetric = 
                            (ORCPerformanceCurveRankingMetric) rankingMetric;
                    try {
                        final Speed impliedWind = orcPcsRankingMetric.getImpliedWind(competitor, timePoint, cache);
                        result = impliedWind == null ? null : impliedWind.getKnots();
                    } catch (MaxIterationsExceededException | FunctionEvaluationException e) {
                        logger.log(Level.WARNING, "Problem computing implied wind", e);
                        result = null;
                    }
                }
                break;
            case RACE_RANK:
                if (trackedLeg != null) {
                    result = (double) trackedLeg.getRank(timePoint, cache);
                }
                break;
            case REGATTA_RANK:
                if (leaderboardName == null || leaderboardName.isEmpty()) {
                    break;
                }
                Leaderboard leaderboard = getService().getLeaderboardByName(leaderboardName);
                result = leaderboard == null ? null : (double) leaderboard.getTotalRankOfCompetitor(competitor,
                        timePoint);
                break;
            case OVERALL_RANK:
                if (leaderboardGroupName == null || leaderboardGroupName.isEmpty()) {
                    break;
                }
                final LeaderboardGroup group = getLeaderboardGroupByIdOrName(leaderboardGroupId, leaderboardGroupName);
                Leaderboard overall = group.getOverallLeaderboard();
                result = overall == null ? null : (double) overall.getTotalRankOfCompetitor(competitor, timePoint);
                break;
            case CHART_DISTANCE_TO_START_LINE:
                TimePoint startOfRace = trackedRace.getStartOfRace();
                if (startOfRace == null || timePoint.before(startOfRace) || timePoint.equals(startOfRace)) {
                    Distance distanceToStartLine = trackedRace.getDistanceToStartLine(competitor, timePoint);
                    result = distanceToStartLine == null ? null : distanceToStartLine.getMeters();
                }
                break;
            case CHART_BEAT_ANGLE:
            case CHART_ABS_TWA:
                Bearing twa = trackedRace.getTWA(competitor, timePoint, cache);
                result = twa == null ? null : twa.getDegrees();
                if (result != null && dataType == DetailType.CHART_ABS_TWA) {
                    result = Math.abs(result);
                }
                break;
            case BRAVO_RACE_HEEL_IN_DEGREES:
            case BRAVO_LEG_CURRENT_HEEL_IN_DEGREES: {
                result = getBravoBearingInDegrees(BravoFixTrack::getHeel, trackedRace, competitor, timePoint);
                break;
            }
            case BRAVO_RACE_PITCH_IN_DEGREES:
            case BRAVO_LEG_CURRENT_PITCH_IN_DEGREES: {
                result = getBravoBearingInDegrees(BravoFixTrack::getPitch, trackedRace, competitor, timePoint);
                break;
            }
            case BRAVO_RACE_CURRENT_RIDE_HEIGHT_IN_METERS: {
                result = getBravoDistanceInMeters(BravoFixTrack::getRideHeight, trackedRace, competitor, timePoint);
                break;
            }
            case BRAVOEXTENDED_RACE_CURRENT_PORT_DAGGERBOARD_RAKE: {
                result = getBravoDoubleValue(BravoFixTrack::getPortDaggerboardRakeIfAvailable, trackedRace, competitor, timePoint);
                break;
            }
            case BRAVOEXTENDED_RACE_CURRENT_STBD_DAGGERBOARD_RAKE: {
                result = getBravoDoubleValue(BravoFixTrack::getStbdDaggerboardRakeStbdIfAvailable, trackedRace, competitor, timePoint);
                break;
            }
            case BRAVOEXTENDED_RACE_CURRENT_PORT_RUDDER_RAKE: {
                result = getBravoDoubleValue(BravoFixTrack::getPortRudderRakeIfAvailable, trackedRace, competitor, timePoint);
                break;
            }
            case BRAVOEXTENDED_RACE_CURRENT_STBD_RUDDER_RAKE: {
                result = getBravoDoubleValue(BravoFixTrack::getStbdRudderRakeIfAvailable, trackedRace, competitor, timePoint);
                break;
            }
            case BRAVOEXTENDED_RACE_CURRENT_MAST_ROTATION_IN_DEGREES: {
                result = getBravoBearingInDegrees(BravoFixTrack::getMastRotationIfAvailable, trackedRace, competitor, timePoint);
                break;
            }
            case BRAVOEXTENDED_RACE_CURRENT_LEEWAY_IN_DEGREES: {
                result = getBravoBearingInDegrees(BravoFixTrack::getLeewayIfAvailable, trackedRace, competitor, timePoint);
                break;
            }
            case BRAVOEXTENDED_RACE_CURRENT_SET: {
                result = getBravoDoubleValue(BravoFixTrack::getSetIfAvailable, trackedRace, competitor, timePoint);
                break;
            }
            case BRAVOEXTENDED_RACE_CURRENT_DRIFT_IN_DEGREES: {
                result = getBravoBearingInDegrees(BravoFixTrack::getDriftIfAvailable, trackedRace, competitor, timePoint);
                break;
            }
            case BRAVOEXTENDED_RACE_CURRENT_DEPTH_IN_METERS: {
                result = getBravoDistanceInMeters(BravoFixTrack::getDepthIfAvailable, trackedRace, competitor, timePoint);
                break;
            }
            case BRAVOEXTENDED_RACE_CURRENT_RUDDER_IN_DEGREES: {
                result = getBravoBearingInDegrees(BravoFixTrack::getRudderIfAvailable, trackedRace, competitor, timePoint);
                break;
            }
            case BRAVOEXTENDED_RACE_CURRENT_TACK_ANGLE_IN_DEGREES: {
                result = getBravoBearingInDegrees(BravoFixTrack::getTackAngleIfAvailable, trackedRace, competitor, timePoint);
                break;
            }
            case BRAVOEXTENDED_RACE_CURRENT_DEFLECTOR_PERCENTAGE: {
                result = getBravoDoubleValue(BravoFixTrack::getDeflectorPercentageIfAvailable, trackedRace, competitor, timePoint);
                break;
            }
            case BRAVOEXTENDED_RACE_CURRENT_DEFLECTOR_IN_MILLIMETERS: {
                Double deflectorInMeters = getBravoDistanceInMeters(BravoFixTrack::getDeflectorIfAvailable, trackedRace, competitor, timePoint);
                result = deflectorInMeters == null ? null : (deflectorInMeters * 1000.);
                break;
            }
            case BRAVOEXTENDED_RACE_CURRENT_RAKE_IN_DEGREES: {
                result = getBravoBearingInDegrees(BravoFixTrack::getRakeIfAvailable, trackedRace, competitor, timePoint);
                break;
            }
            case BRAVOEXTENDED_RACE_CURRENT_TARGET_HEEL_ANGLE_IN_DEGREES: {
                result = getBravoBearingInDegrees(BravoFixTrack::getTargetHeelIfAvailable, trackedRace, competitor, timePoint);
                break;
            }
            case BRAVOEXTENDED_RACE_CURRENT_FORESTAY_LOAD: {
                result = getBravoDoubleValue(BravoFixTrack::getForestayLoadIfAvailable, trackedRace, competitor, timePoint);
                break;
            }
            case BRAVOEXTENDED_RACE_CURRENT_FORESTAY_PRESSURE: {
                result = getBravoDoubleValue(BravoFixTrack::getForestayPressureIfAvailable, trackedRace, competitor, timePoint);
                break;
            }
            case BRAVOEXTENDED_RACE_CURRENT_TARGET_BOATSPEED_PERCENTAGE: {
                result = getBravoDoubleValue(BravoFixTrack::getTargetBoatspeedPIfAvailable, trackedRace, competitor, timePoint);
                break;
            }
            
            case EXPEDITION_RACE_AWA: {
                result = getBravoDoubleValue(BravoFixTrack::getExpeditionAWAIfAvailable, trackedRace, competitor, timePoint);
                break;
            }
            case EXPEDITION_RACE_AWS: {
                result = getBravoDoubleValue(BravoFixTrack::getExpeditionAWSIfAvailable, trackedRace, competitor, timePoint);
                break;
            }
            case EXPEDITION_RACE_BARO: {
                result = getBravoDoubleValue(BravoFixTrack::getExpeditionBaroIfAvailable, trackedRace, competitor, timePoint);
                break;
            }
            case EXPEDITION_RACE_BOAT_SPEED: {
                result = getBravoDoubleValue(BravoFixTrack::getExpeditionBoatSpeedIfAvailable, trackedRace, competitor, timePoint);
                break;
            }
            case EXPEDITION_RACE_COG: {
                result = getBravoDoubleValue(BravoFixTrack::getExpeditionCOGIfAvailable, trackedRace, competitor, timePoint);
                break;
            }
            case EXPEDITION_RACE_COURSE: {
                result = getBravoDoubleValue(BravoFixTrack::getExpeditionCourseDetailIfAvailable, trackedRace, competitor, timePoint);
                break;
            }
            case EXPEDITION_RACE_DIST_TO_PORT_LAYLINE: {
                result = getBravoDoubleValue(BravoFixTrack::getExpeditionDistToPortLaylineIfAvailable, trackedRace, competitor, timePoint);
                break;
            }
            case EXPEDITION_RACE_DIST_TO_STB_LAYLINE: {
                result = getBravoDoubleValue(BravoFixTrack::getExpeditionDistToStbLaylineIfAvailable, trackedRace, competitor, timePoint);
                break;
            }
            case EXPEDITION_RACE_DISTANCE_BELOW_LINE: {
                result = getBravoDoubleValue(BravoFixTrack::getExpeditionDistanceBelowLineInMetersIfAvailable, trackedRace, competitor, timePoint);
                break;
            }
            case EXPEDITION_RACE_DISTANCE_TO_COMMITTEE_BOAT: {
                result = getBravoDoubleValue(BravoFixTrack::getExpeditionDistanceToCommitteeBoatIfAvailable, trackedRace, competitor, timePoint);
                break;
            }
            case EXPEDITION_RACE_DISTANCE_TO_PIN: {
                result = getBravoDoubleValue(BravoFixTrack::getExpeditionDistanceToPinDetailIfAvailable, trackedRace, competitor, timePoint);
                break;
            }
            case EXPEDITION_RACE_FORESTAY_LOAD: {
                result = getBravoDoubleValue(BravoFixTrack::getExpeditionForestayLoadIfAvailable, trackedRace, competitor, timePoint);
                break;
            }
            case EXPEDITION_RACE_HEADING: {
                result = getBravoDoubleValue(BravoFixTrack::getExpeditionHeadingIfAvailable, trackedRace, competitor, timePoint);
                break;
            }
            case EXPEDITION_RACE_JIB_CAR_PORT: {
                result = getBravoDoubleValue(BravoFixTrack::getExpeditionJibCarPortIfAvailable, trackedRace, competitor, timePoint);
                break;
            }
            case EXPEDITION_RACE_JIB_CAR_STBD: {
                result = getBravoDoubleValue(BravoFixTrack::getExpeditionJibCarStbdIfAvailable, trackedRace, competitor, timePoint);
                break;
            }
            case EXPEDITION_RACE_LINE_SQUARE_FOR_WIND_DIRECTION: {
                result = getBravoDoubleValue(BravoFixTrack::getExpeditionLineSquareForWindIfAvailable, trackedRace, competitor, timePoint);
                break;
            }
            case EXPEDITION_RACE_LOAD_P: {
                result = getBravoDoubleValue(BravoFixTrack::getExpeditionLoadPIfAvailable, trackedRace, competitor, timePoint);
                break;
            }
            case EXPEDITION_RACE_LOAD_S: {
                result = getBravoDoubleValue(BravoFixTrack::getExpeditionLoadSIfAvailable, trackedRace, competitor, timePoint);
                break;
            }
            case EXPEDITION_RACE_MAST_BUTT: {
                result = getBravoDoubleValue(BravoFixTrack::getExpeditionMastButtIfAvailable, trackedRace, competitor, timePoint);
                break;
            }
            case EXPEDITION_RACE_RAKE: {
                result = getBravoDoubleValue(BravoFixTrack::getExpeditionRakeIfAvailable, trackedRace, competitor, timePoint);
                break;
            }
            case EXPEDITION_RACE_RATE_OF_TURN: {
                result = getBravoDoubleValue(BravoFixTrack::getExpeditionRateOfTurnIfAvailable, trackedRace, competitor, timePoint);
                break;
            }
            case EXPEDITION_RACE_RUDDER_ANGLE: {
                result = getBravoBearingInDegrees(BravoFixTrack::getRudderIfAvailable, trackedRace, competitor, timePoint);
                break;
            }
            case EXPEDITION_RACE_SOG: {
                result = getBravoDoubleValue(BravoFixTrack::getExpeditionSOGIfAvailable, trackedRace, competitor, timePoint);
                break;
            }
            case EXPEDITION_RACE_TARG_BOAT_SPEED: {
                result = getBravoDoubleValue(BravoFixTrack::getExpeditionTargBoatSpeedIfAvailable, trackedRace, competitor, timePoint);
                break;
            }
            case EXPEDITION_RACE_TARG_TWA: {
                result = getBravoDoubleValue(BravoFixTrack::getExpeditionTargTWAIfAvailable, trackedRace, competitor, timePoint);
                break;
            }
            case EXPEDITION_RACE_TARGET_HEEL: {
                result = getBravoDoubleValue(BravoFixTrack::getExpeditionTargetHeelIfAvailable, trackedRace, competitor, timePoint);
                break;
            }
            case EXPEDITION_RACE_TIME_TO_BURN_TO_COMMITTEE_BOAT: {
                result = getBravoDoubleValue(BravoFixTrack::getExpeditionTimeToBurnToCommitteeBoatIfAvailable, trackedRace, competitor, timePoint);
                break;
            }
            case EXPEDITION_RACE_TIME_TO_BURN_TO_LINE: {
                result = getBravoDoubleValue(BravoFixTrack::getExpeditionTimeToBurnToLineInSecondsIfAvailable, trackedRace, competitor, timePoint);
                break;
            }
            case EXPEDITION_RACE_TIME_TO_BURN_TO_PIN: {
                result = getBravoDoubleValue(BravoFixTrack::getExpeditionTimeToBurnToPinIfAvailable, trackedRace, competitor, timePoint);
                break;
            }
            case EXPEDITION_RACE_TIME_TO_COMMITTEE_BOAT: {
                result = getBravoDoubleValue(BravoFixTrack::getExpeditionTimeToCommitteeBoatIfAvailable, trackedRace, competitor, timePoint);
                break;
            }
            case EXPEDITION_RACE_TIME_TO_GUN: {
                result = getBravoDoubleValue(BravoFixTrack::getExpeditionTimeToGunInSecondsIfAvailable, trackedRace, competitor, timePoint);
                break;
            }
            case EXPEDITION_RACE_TIME_TO_PIN: {
                result = getBravoDoubleValue(BravoFixTrack::getExpeditionTimeToPinIfAvailable, trackedRace, competitor, timePoint);
                break;
            }
            case EXPEDITION_RACE_TIME_TO_PORT_LAYLINE: {
                result = getBravoDoubleValue(BravoFixTrack::getExpeditionTimeToPortLaylineIfAvailable, trackedRace, competitor, timePoint);
                break;
            }
            case EXPEDITION_RACE_TIME_TO_STB_LAYLINE: {
                result = getBravoDoubleValue(BravoFixTrack::getExpeditionTimeToStbLaylineIfAvailable, trackedRace, competitor, timePoint);
                break;
            }
            case EXPEDITION_RACE_TWA: {
                result = getBravoDoubleValue(BravoFixTrack::getExpeditionTWAIfAvailable, trackedRace, competitor, timePoint);
                break;
            }
            case EXPEDITION_RACE_TWD: {
                result = getBravoDoubleValue(BravoFixTrack::getExpeditionTWDIfAvailable, trackedRace, competitor, timePoint);
                break;
            }
            case EXPEDITION_RACE_TWS: {
                result = getBravoDoubleValue(BravoFixTrack::getExpeditionTWSIfAvailable, trackedRace, competitor, timePoint);
                break;
            }
            case EXPEDITION_RACE_VMG: {
                result = getBravoDoubleValue(BravoFixTrack::getExpeditionVMGIfAvailable, trackedRace, competitor, timePoint);
                break;
            }
            case EXPEDITION_RACE_VMG_TARG_VMG_DELTA: {
                result = getBravoDoubleValue(BravoFixTrack::getExpeditionVMGTargVMGDeltaIfAvailable, trackedRace, competitor, timePoint);
                break;
            }
            default:
                throw new UnsupportedOperationException("There is currently no support for the enum value '" + dataType
                        + "' in this method.");
            }
            return result;
        } finally {
            course.unlockAfterRead();
        }
    }

    private Double getBravoDoubleValue(BiFunction<BravoFixTrack<Competitor>, TimePoint, Double> valueGetter,
            TrackedRace trackedRace, Competitor competitor, TimePoint timePoint) {
        return getBravoValue(valueGetter, Function.identity(), trackedRace, competitor, timePoint);
    }
    
    private Double getBravoBearingInDegrees(BiFunction<BravoFixTrack<Competitor>, TimePoint, Bearing> valueGetter,
            TrackedRace trackedRace, Competitor competitor, TimePoint timePoint) {
        return getBravoValue(valueGetter, Bearing::getDegrees, trackedRace, competitor, timePoint);
    }
    
    private Double getBravoDistanceInMeters(BiFunction<BravoFixTrack<Competitor>, TimePoint, Distance> valueGetter,
            TrackedRace trackedRace, Competitor competitor, TimePoint timePoint) {
        return getBravoValue(valueGetter, Distance::getMeters, trackedRace, competitor, timePoint);
    }
    
    private <T> Double getBravoValue(BiFunction<BravoFixTrack<Competitor>, TimePoint, T> valueGetter,
            Function<T, Double> mapperToDouble,
            TrackedRace trackedRace, Competitor competitor, TimePoint timePoint) {
        final Double result;
        final BravoFixTrack<Competitor> bravoFixTrack = trackedRace
                .<BravoFix, BravoFixTrack<Competitor>> getSensorTrack(competitor, BravoFixTrack.TRACK_NAME);
        if (bravoFixTrack != null) {
            final T t = valueGetter.apply(bravoFixTrack, timePoint);
            result = t == null ? null : mapperToDouble.apply(t);
        } else {
            result = null;
        }
        return result;
    }

    @Override
    public CompetitorsRaceDataDTO getCompetitorsRaceData(RegattaAndRaceIdentifier race, List<CompetitorDTO> competitors, Date from, Date to,
            final long stepSizeInMillis, final DetailType detailType, final String leaderboardGroupName, final UUID leaderboardGroupId, 
            final String leaderboardName) throws NoWindException {
        CompetitorsRaceDataDTO result = null;
        final TrackedRace trackedRace = getExistingTrackedRace(race);
        getSecurityService().checkCurrentUserReadPermission(trackedRace);
        if (trackedRace != null) {
            TimePoint newestEvent = trackedRace.getTimePointOfNewestEvent();
            final TimePoint startTime = from == null ? trackedRace.getStartOfTracking() : new MillisecondsTimePoint(from);
            final TimePoint endTime = (to == null || to.after(newestEvent.asDate())) ? newestEvent : new MillisecondsTimePoint(to);
            final long adjustedStepSizeInMillis = (long) Math.max((double) stepSizeInMillis, startTime.until(endTime).divide(SailingServiceConstants.MAX_NUMBER_OF_FIXES_TO_QUERY).asMillis());
            result = new CompetitorsRaceDataDTO(detailType, startTime==null?null:startTime.asDate(), endTime==null?null:endTime.asDate());
            final int MAX_CACHE_SIZE = SailingServiceConstants.MAX_NUMBER_OF_FIXES_TO_QUERY;
            final ConcurrentHashMap<TimePoint, WindLegTypeAndLegBearingAndORCPerformanceCurveCache> cachesByTimePoint = new ConcurrentHashMap<>();
            Map<CompetitorDTO, FutureTask<CompetitorRaceDataDTO>> resultFutures = new HashMap<>();
            for (final CompetitorDTO competitorDTO : competitors) {
                FutureTask<CompetitorRaceDataDTO> future = new FutureTask<CompetitorRaceDataDTO>(new Callable<CompetitorRaceDataDTO>() {
                    @Override
                    public CompetitorRaceDataDTO call() throws NoWindException {
                        Competitor competitor = getCompetitorByIdAsString(trackedRace.getRace().getCompetitors(),
                                competitorDTO.getIdAsString());
                        ArrayList<com.sap.sse.common.Util.Triple<String, Date, Double>> markPassingsData = new ArrayList<com.sap.sse.common.Util.Triple<String, Date, Double>>();
                        ArrayList<com.sap.sse.common.Util.Pair<Date, Double>> raceData = new ArrayList<com.sap.sse.common.Util.Pair<Date, Double>>();
                        // Filling the mark passings
                        Set<MarkPassing> competitorMarkPassings = trackedRace.getMarkPassings(competitor);
                        if (competitorMarkPassings != null) {
                            trackedRace.lockForRead(competitorMarkPassings);
                            try {
                                for (MarkPassing markPassing : competitorMarkPassings) {
                                    MillisecondsTimePoint time = new MillisecondsTimePoint(markPassing.getTimePoint().asMillis());
                                    WindLegTypeAndLegBearingAndORCPerformanceCurveCache cache = cachesByTimePoint
                                            .computeIfAbsent(time, LeaderboardDTOCalculationReuseCache::new);
                                    Double competitorMarkPassingsData = getCompetitorRaceDataEntry(detailType,
                                            trackedRace, competitor, time, leaderboardGroupName, leaderboardGroupId, leaderboardName, cache);
                                    if (competitorMarkPassingsData != null) {
                                        markPassingsData.add(new com.sap.sse.common.Util.Triple<String, Date, Double>(markPassing
                                                .getWaypoint().getName(), time.asDate(), competitorMarkPassingsData));
                                    }
                                }
                            } finally {
                                trackedRace.unlockAfterRead(competitorMarkPassings);
                            }
                        }
                        if (startTime != null && endTime != null) {
                            for (long i = startTime.asMillis(); i <= endTime.asMillis(); i += adjustedStepSizeInMillis) {
                                MillisecondsTimePoint time = new MillisecondsTimePoint(i);
                                WindLegTypeAndLegBearingAndORCPerformanceCurveCache cache = cachesByTimePoint.get(time);
                                if (cache == null) {
                                    cache = new LeaderboardDTOCalculationReuseCache(time);
                                    if (cachesByTimePoint.size() >= MAX_CACHE_SIZE) {
                                        final Iterator<Entry<TimePoint, WindLegTypeAndLegBearingAndORCPerformanceCurveCache>> iterator = cachesByTimePoint.entrySet().iterator();
                                        while (cachesByTimePoint.size() >= MAX_CACHE_SIZE && iterator.hasNext()) {
                                            iterator.next();
                                            iterator.remove();
                                        }
                                    }
                                    cachesByTimePoint.put(time, cache);
                                }
                                Double competitorRaceData = getCompetitorRaceDataEntry(detailType, trackedRace,
                                        competitor, time, leaderboardGroupName, leaderboardGroupId, leaderboardName, cache);
                                if (competitorRaceData != null) {
                                    raceData.add(new com.sap.sse.common.Util.Pair<Date, Double>(time.asDate(), competitorRaceData));
                                }
                            }
                        }
                        return new CompetitorRaceDataDTO(competitorDTO, detailType, markPassingsData, raceData);
                    }
                });
                resultFutures.put(competitorDTO, future);
                executor.execute(future);
            }
            for (Map.Entry<CompetitorDTO, FutureTask<CompetitorRaceDataDTO>> e : resultFutures.entrySet()) {
                CompetitorRaceDataDTO competitorData;
                try {
                    competitorData = e.getValue().get();
                } catch (InterruptedException e1) {
                    competitorData = null;
                    logger.log(Level.SEVERE, "Exception while trying to compute competitor data "+detailType+" for competitor "+e.getKey().getName(), e1);
                } catch (ExecutionException e1) {
                    competitorData = null;
                    logger.log(Level.SEVERE, "Exception while trying to compute competitor data "+detailType+" for competitor "+e.getKey().getName(), e1);
                }
                result.setCompetitorData(e.getKey(), competitorData);
            }
        }
        return result;
    }

    @Override
    public List<Triple<String, List<CompetitorDTO>, List<Double>>> getLeaderboardDataEntriesForAllRaceColumns(String leaderboardName, 
            Date date, DetailType detailType) throws Exception {
        List<com.sap.sse.common.Util.Triple<String, List<CompetitorDTO>, List<Double>>> result = new ArrayList<>();
        // Attention: The reason why we read the data from the LeaderboardDTO and not from the leaderboard directly is to ensure
        // the use of the leaderboard cache.
        final Leaderboard leaderboard = getService().getLeaderboardByName(leaderboardName);
        if (leaderboard != null) {
            TimePoint timePoint;
            if (date == null) {
                timePoint = null;
            } else {
                timePoint = new MillisecondsTimePoint(date);
            }
            TimePoint effectiveTimePoint = timePoint == null ? leaderboard.getNowMinusDelay() : timePoint;
            if (detailType != null) {
                switch (detailType) {
                case REGATTA_NET_POINTS_SUM:
                    for (Entry<RaceColumn, Map<Competitor, Double>> e : leaderboard.getNetPointsSumAfterRaceColumn(effectiveTimePoint).entrySet()) {
                        List<CompetitorDTO> competitorDTOs = new ArrayList<>();
                        List<Double> pointSums = new ArrayList<>();
                        for (Entry<Competitor, Double> e2 : e.getValue().entrySet()) {
                            competitorDTOs.add(baseDomainFactory.convertToCompetitorDTO(e2.getKey()));
                            pointSums.add(e2.getValue());
                        }
                        result.add(new Triple<>(e.getKey().getName(), competitorDTOs, pointSums)); 
                    }
                    break;
                case REGATTA_RANK:
                case OVERALL_RANK:
                    Map<RaceColumn, List<Competitor>> competitorsFromBestToWorst = leaderboard
                            .getRankedCompetitorsFromBestToWorstAfterEachRaceColumn(effectiveTimePoint);
                    for (Entry<RaceColumn, List<Competitor>> e : competitorsFromBestToWorst.entrySet()) {
                        int rank = 1;
                        List<Double> values = new ArrayList<Double>();
                        List<CompetitorDTO> competitorDTOs = new ArrayList<>();
                        for (Competitor competitor : e.getValue()) {
                            values.add(new Double(rank));
                            competitorDTOs.add(baseDomainFactory.convertToCompetitorDTO(competitor));
                            rank++;
                        }
                        result.add(new Triple<>(e.getKey().getName(), competitorDTOs, values));
                    }
                    break;
                default:
                    break;
                }
            }

        }
        return result;
    }

    @Override
    public List<com.sap.sse.common.Util.Pair<String, String>> getLeaderboardsNamesOfMetaLeaderboard(
            String metaLeaderboardName) {
        Leaderboard leaderboard = getService().getLeaderboardByName(metaLeaderboardName);
        if (leaderboard == null) {
            throw new IllegalArgumentException("Couldn't find leaderboard named " + metaLeaderboardName);
        }
        getSecurityService().checkCurrentUserReadPermission(leaderboard);
        if (leaderboard instanceof RegattaLeaderboard) {
            getSecurityService().checkCurrentUserReadPermission(((RegattaLeaderboard) leaderboard).getRegatta());
        }
        if (!(leaderboard instanceof MetaLeaderboard)) {
            throw new IllegalArgumentException("The leaderboard " + metaLeaderboardName + " is not a metaleaderboard");
        }
        MetaLeaderboard metaLeaderboard = (MetaLeaderboard) leaderboard;
        LeaderboardGroup groupOrNull = null;
        for (LeaderboardGroup lg : getService().getLeaderboardGroups().values()) {
            if (metaLeaderboard.equals(lg.getOverallLeaderboard())) {
                if (getSecurityService().hasCurrentUserReadPermission(lg)) {
                    groupOrNull = lg;
                    break;
                }
            }
        }
        // If we could identify the associated LeaderboardGroup the Leaderboards can be sorted based on that group
        Iterable<Leaderboard> leaderBoards = groupOrNull != null
                ? HomeServiceUtil.getLeaderboardsForSeriesInOrderWithReadPermissions(groupOrNull, getService())
                : metaLeaderboard.getLeaderboards();
        List<com.sap.sse.common.Util.Pair<String, String>> result = new ArrayList<com.sap.sse.common.Util.Pair<String, String>>();
        for (Leaderboard containedLeaderboard : leaderBoards) {
            // we need to filter because metaLeaderboard.getLeaderboards might return non visible ones
            if (getSecurityService().hasCurrentUserReadPermission(containedLeaderboard)) {
                if (containedLeaderboard instanceof RegattaLeaderboard) {
                    Regatta regatta = ((RegattaLeaderboard) containedLeaderboard).getRegatta();
                    if (getSecurityService().hasCurrentUserReadPermission(regatta)) {
                        result.add(new com.sap.sse.common.Util.Pair<String, String>(containedLeaderboard.getName(),
                                containedLeaderboard.getDisplayName() != null ? containedLeaderboard.getDisplayName()
                                        : containedLeaderboard.getName()));
                    }
                } else {
                    result.add(new com.sap.sse.common.Util.Pair<String, String>(containedLeaderboard.getName(),
                            containedLeaderboard.getDisplayName() != null ? containedLeaderboard.getDisplayName()
                                    : containedLeaderboard.getName()));
                }
            }
        }
        return result;
    }

    @Override
    public Map<CompetitorDTO, List<GPSFixDTOWithSpeedWindTackAndLegType>> getDouglasPoints(
            RegattaAndRaceIdentifier raceIdentifier, Map<CompetitorDTO, TimeRange> competitorTimeRanges, double meters)
            throws NoWindException {
        final Map<CompetitorDTO, List<GPSFixDTOWithSpeedWindTackAndLegType>> result = new HashMap<>();
        final TrackedRace trackedRace = getExistingTrackedRace(raceIdentifier);
        getSecurityService().checkCurrentUserReadPermission(trackedRace);
        if (trackedRace != null) {
            final MeterDistance maxDistance = new MeterDistance(meters);
            for (Competitor competitor : trackedRace.getRace().getCompetitors()) {
                final CompetitorDTO competitorDTO = baseDomainFactory.convertToCompetitorDTO(competitor);
                if (competitorTimeRanges.containsKey(competitorDTO)) {
                    // get Track of competitor
                    final GPSFixTrack<Competitor, GPSFixMoving> gpsFixTrack = trackedRace.getTrack(competitor);
                    // Distance for DouglasPeucker
                    final TimeRange timeRange = competitorTimeRanges.get(competitorDTO);
                    final Iterable<GPSFixMoving> gpsFixApproximation = trackedRace.approximate(competitor, maxDistance,
                            timeRange.from(), timeRange.to());
                    final List<GPSFixDTOWithSpeedWindTackAndLegType> gpsFixDouglasList = new ArrayList<>();
                    GPSFix fix = null;
                    for (GPSFix next : gpsFixApproximation) {
                        if (fix != null) {
                            final Bearing bearing = fix.getPosition().getBearingGreatCircle(next.getPosition());
                            final Speed speed = fix.getPosition().getDistance(next.getPosition())
                                    .inTime(next.getTimePoint().asMillis() - fix.getTimePoint().asMillis());
                            final SpeedWithBearing speedWithBearing = new KnotSpeedWithBearingImpl(speed.getKnots(), bearing);
                            gpsFixDouglasList.add(createDouglasPeuckerGPSFixDTO(trackedRace, competitor, fix, speedWithBearing));
                        }
                        fix = next;
                    }
                    if (fix != null) {
                        // add one last GPSFixDTO with no successor to calculate speed/bearing to:
                        final SpeedWithBearing speedWithBearing = gpsFixTrack.getEstimatedSpeed(fix.getTimePoint());
                        gpsFixDouglasList.add(createDouglasPeuckerGPSFixDTO(trackedRace, competitor, fix, speedWithBearing));
                    }
                    result.put(competitorDTO, gpsFixDouglasList);
                }
            }
        }
        return result;
    }

    private GPSFixDTOWithSpeedWindTackAndLegType createDouglasPeuckerGPSFixDTO(TrackedRace trackedRace, Competitor competitor, GPSFix fix,
            SpeedWithBearing speedWithBearing) throws NoWindException {
        Tack tack;
        try {
            tack = trackedRace.getTack(competitor, fix.getTimePoint());
        } catch (NoWindException nwe) {
            // tack is not so relevant for a Douglas Peucker Point
            tack = null;
        }
        TrackedLegOfCompetitor trackedLegOfCompetitor = trackedRace.getTrackedLeg(competitor,
                fix.getTimePoint());
        LegType legType = trackedLegOfCompetitor == null ? null : trackedRace.getTrackedLeg(
                trackedLegOfCompetitor.getLeg()).getLegType(fix.getTimePoint());
        Wind wind = trackedRace.getWind(fix.getPosition(), fix.getTimePoint());
        WindDTO windDTO = createWindDTOFromAlreadyAveraged(wind, fix.getTimePoint());
        GPSFixDTOWithSpeedWindTackAndLegType fixDTO = createGPSFixDTO(fix, speedWithBearing, windDTO, tack, legType, /* extrapolated */
                false, null);
        return fixDTO;
    }

    @Override
    public Map<CompetitorDTO, List<ManeuverDTO>> getManeuvers(RegattaAndRaceIdentifier raceIdentifier,
            Map<CompetitorDTO, TimeRange> competitorTimeRanges) throws NoWindException {
        final Map<CompetitorDTO, List<ManeuverDTO>> result = new HashMap<>();
        final TrackedRace trackedRace = getExistingTrackedRace(raceIdentifier);
        getSecurityService().checkCurrentUserReadPermission(trackedRace);
        if (trackedRace != null) {
            final Map<CompetitorDTO, Future<List<ManeuverDTO>>> futures = new HashMap<>();
            for (Competitor competitor : trackedRace.getRace().getCompetitors()) {
                final CompetitorDTO competitorDTO = baseDomainFactory.convertToCompetitorDTO(competitor);
                if (competitorTimeRanges.containsKey(competitorDTO)) {
                    final TimeRange timeRange = competitorTimeRanges.get(competitorDTO);
                    final TimePoint from = timeRange.from(), to = timeRange.to();
                    final RunnableFuture<List<ManeuverDTO>> future = new FutureTask<>(() -> {
                        // We're on a web server request thread. Try not to take too long for this,
                        // so don't wait for the latest results unless the cache doesn't have a valid
                        // result yet:
                        Iterable<Maneuver> maneuvers = trackedRace.getManeuvers(competitor, from, to, /* waitForLatest */ false);
                        if (maneuvers == null) {
                            maneuvers = trackedRace.getManeuvers(competitor, from, to, /* waitForLatest */ true);
                        }
                        return createManeuverDTOsForCompetitor(maneuvers, trackedRace, competitor);
                    });
                    executor.execute(future);
                    futures.put(competitorDTO, future);
                }
            }
            for (Map.Entry<CompetitorDTO, Future<List<ManeuverDTO>>> competitorAndFuture : futures.entrySet()) {
                try {
                    result.put(competitorAndFuture.getKey(), competitorAndFuture.getValue().get());
                } catch (InterruptedException | ExecutionException e) {
                    throw new RuntimeException(e);
                }
            }
        }
        return result;
    }

    private List<ManeuverDTO> createManeuverDTOsForCompetitor(Iterable<Maneuver> maneuvers, TrackedRace trackedRace, Competitor competitor) {
        final List<ManeuverDTO> result = new ArrayList<ManeuverDTO>();
        for (Maneuver maneuver : maneuvers) {
            final ManeuverType type = maneuver.getType();
            final Tack newTack = maneuver.getNewTack();
            final Position position = maneuver.getPosition();
            final Date timepoint = maneuver.getTimePoint().asDate();
            final Date timePointBefore = maneuver.getManeuverBoundaries().getTimePointBefore().asDate();
            final SpeedWithBearingDTO speedBefore = createSpeedWithBearingDTO(maneuver.getSpeedWithBearingBefore());
            final SpeedWithBearingDTO speedAfter = createSpeedWithBearingDTO(maneuver.getSpeedWithBearingAfter());
            final double directionChangeInDegrees = maneuver.getDirectionChangeInDegrees();
            final double maxTurningRateInDegreesPerSecond = maneuver.getMaxTurningRateInDegreesPerSecond();
            final double averageTurningRateInDegreesPerSecond = maneuver.getAvgTurningRateInDegreesPerSecond();
            final double lowestSpeedInKnots = maneuver.getLowestSpeed().getKnots();
            final Date markPassingTimePoint = maneuver.isMarkPassing()
                    ? maneuver.getMarkPassing().getTimePoint().asDate() : null;
            final NauticalSide markPassingSide = maneuver.isMarkPassing() ? maneuver.getToSide() : null;
            final SpeedWithBearing speedWithBearingBeforeManeuverLoss = maneuver.getManeuverLoss() == null ? null
                    : maneuver.getManeuverLoss().getSpeedWithBearingBefore();
            final Double middleManeuverAngle = maneuver.getManeuverLoss() == null ? null : maneuver.getManeuverLoss().getMiddleManeuverAngle().getDegrees();
            final ManeuverLossDTO maneuverLoss = maneuver.getManeuverLoss() == null ? null
                    : new ManeuverLossDTO(maneuver.getManeuverLoss().getManeuverStartPosition(),
                            maneuver.getManeuverLoss().getManeuverEndPosition(), speedWithBearingBeforeManeuverLoss, middleManeuverAngle,
                            maneuver.getManeuverLoss().getManeuverDuration(), maneuver.getManeuverLoss().getProjectedDistanceLost());
            result.add(new ManeuverDTO(type, newTack, position, timepoint, timePointBefore, speedBefore,
                    speedAfter, directionChangeInDegrees, maxTurningRateInDegreesPerSecond,
                    averageTurningRateInDegreesPerSecond, lowestSpeedInKnots, markPassingTimePoint, markPassingSide, maneuverLoss));
        }
        return result;
    }

    @Override
    public RaceDefinition getRace(RegattaAndRaceIdentifier raceIdentifier) {
        Regatta regatta = getService().getRegattaByName(raceIdentifier.getRegattaName());
        RaceDefinition race = getRaceByName(regatta, raceIdentifier.getRaceName());
        return race;
    }

    @Override
    public DynamicTrackedRace getTrackedRace(RegattaAndRaceIdentifier regattaNameAndRaceName) {
        Regatta regatta = getService().getRegattaByName(regattaNameAndRaceName.getRegattaName());
        RaceDefinition race = getRaceByName(regatta, regattaNameAndRaceName.getRaceName());
        DynamicTrackedRace trackedRace = getService().getOrCreateTrackedRegatta(regatta).getTrackedRace(race);
        getSecurityService().checkCurrentUserReadPermission(trackedRace);
        return trackedRace;
    }

    @Override
    public TrackedRace getExistingTrackedRace(RegattaAndRaceIdentifier regattaNameAndRaceName) {
        final DynamicTrackedRace existingTrackedRace = getService().getExistingTrackedRace(regattaNameAndRaceName);
        getSecurityService().checkCurrentUserReadPermission(existingTrackedRace);
        return existingTrackedRace;
    }

    @Override
    public Regatta getRegatta(RegattaName regattaName) {
        final Regatta regattaByName = getService().getRegattaByName(regattaName.getRegattaName());
        getSecurityService().checkCurrentUserReadPermission(regattaByName);
        return regattaByName;
    }

    /**
     * Returns a servlet context that, when asked for a resource, first tries the original servlet context's implementation. If that
     * fails, it prepends "war/" to the request because the war/ folder contains all the resources exposed externally
     * through the HTTP server.
     */
    @Override
    public ServletContext getServletContext() {
        return new DelegatingServletContext(super.getServletContext());
    }

    @Override
    /**
     * Override of function to prevent exception "Blocked request without GWT permutation header (XSRF attack?)" when testing the GWT sites
     */
    protected void checkPermutationStrongName() throws SecurityException {
        //Override to prevent exception "Blocked request without GWT permutation header (XSRF attack?)" when testing the GWT sites
        return;
    }

    @Override
    public List<LeaderboardGroupDTO> getLeaderboardGroups(boolean withGeoLocationData) {
        final Map<UUID, LeaderboardGroup> leaderboardGroups = getService().getLeaderboardGroups();
        return getSecurityService().mapAndFilterByReadPermissionForCurrentUser(
                leaderboardGroups.values(),
                leaderboardGroup -> convertToLeaderboardGroupDTO(leaderboardGroup, withGeoLocationData, false));
    }

    @Override
    public LeaderboardGroupDTO getLeaderboardGroupByName(String groupName, boolean withGeoLocationData) {
        final LeaderboardGroup leaderboardGroupByName = getService().getLeaderboardGroupByName(groupName);
        getSecurityService().checkCurrentUserReadPermission(leaderboardGroupByName);
        return leaderboardGroupByName == null ? null : convertToLeaderboardGroupDTO(leaderboardGroupByName, withGeoLocationData, false);
    }
    
    @Override
    public LeaderboardGroupDTO getLeaderboardGroupById(final UUID groupId) {
        final LeaderboardGroup leaderboardGroupById = getService().getLeaderboardGroupByID(groupId);
        getSecurityService().checkCurrentUserReadPermission(leaderboardGroupById);
        return leaderboardGroupById == null ? null : convertToLeaderboardGroupDTO(leaderboardGroupById, false, false);
    }
    
    /**
     * @see #getLeaderboardGroupByIdOrName(UUID, String)
     */
    @Override
    public LeaderboardGroupDTO getLeaderboardGroupByUuidOrName(final UUID groupUuid, final String groupName) {
        final LeaderboardGroup leaderboardGroup = getLeaderboardGroupByIdOrName(groupUuid, groupName);
        getSecurityService().checkCurrentUserReadPermission(leaderboardGroup);
        return leaderboardGroup == null ? null : convertToLeaderboardGroupDTO(leaderboardGroup, false, false);
    }
    
    protected LeaderboardGroupDTO convertToLeaderboardGroupDTO(final LeaderboardGroup leaderboardGroup,
            final boolean withGeoLocationData, final boolean withStatisticalData) {
        final LeaderboardGroupDTO groupDTO = new LeaderboardGroupDTO(leaderboardGroup.getId(),
                leaderboardGroup.getName(), leaderboardGroup.getDisplayName(), leaderboardGroup.getDescription());
        groupDTO.displayLeaderboardsInReverseOrder = leaderboardGroup.isDisplayGroupsInReverseOrder();
        for (final Leaderboard leaderboard : leaderboardGroup.getLeaderboards()) {
            try {
                groupDTO.leaderboards.add(createStrippedLeaderboardDTO(leaderboard, withGeoLocationData, withStatisticalData));
            } catch (Exception e) {
                logger.log(Level.SEVERE, "Caught exception while reading data for leaderboard " + leaderboard.getName(), e);
            }
        }
        final Leaderboard overallLeaderboard = leaderboardGroup.getOverallLeaderboard();
        if (overallLeaderboard != null) {
            if (overallLeaderboard.getResultDiscardingRule() instanceof ThresholdBasedResultDiscardingRule) {
                groupDTO.setOverallLeaderboardDiscardThresholds(((ThresholdBasedResultDiscardingRule) overallLeaderboard
                        .getResultDiscardingRule()).getDiscardIndexResultsStartingWithHowManyRaces());
            }
            groupDTO.setOverallLeaderboardScoringSchemeType(overallLeaderboard.getScoringScheme().getType());
        }
        SecurityDTOUtil.addSecurityInformation(getSecurityService(), groupDTO);
        return groupDTO;
    }


    @Override
    public ReplicationStateDTO getReplicaInfo() {
        getSecurityService().checkCurrentUserServerPermission(ServerActions.READ_REPLICATOR);
        ReplicationService service = getReplicationService();
        Set<ReplicaDTO> replicaDTOs = new HashSet<ReplicaDTO>();
        for (ReplicaDescriptor replicaDescriptor : service.getReplicaInfo()) {
            final Map<Class<? extends OperationWithResult<?, ?>>, Integer> statistics = service.getStatistics(replicaDescriptor);
            Map<String, Integer> replicationCountByOperationClassName = new HashMap<String, Integer>();
            for (Entry<Class<? extends OperationWithResult<?, ?>>, Integer> e : statistics.entrySet()) {
                replicationCountByOperationClassName.put(e.getKey().getName(), e.getValue());
            }
            replicaDTOs.add(new ReplicaDTO(replicaDescriptor.getIpAddress().getHostName(),
                    replicaDescriptor.getRegistrationTime().asDate(), replicaDescriptor.getUuid().toString(),
                    replicaDescriptor.getReplicableIdsAsStrings(), replicaDescriptor.getAdditionalInformation(),
                    replicationCountByOperationClassName,
                    service.getAverageNumberOfOperationsPerMessage(replicaDescriptor), service.getNumberOfMessagesSent(replicaDescriptor),
                    service.getNumberOfBytesSent(replicaDescriptor), service.getAverageNumberOfBytesPerMessage(replicaDescriptor)));
        }
        ReplicationMasterDTO master;
        ReplicationMasterDescriptor replicatingFromMaster = service.getReplicatingFromMaster();
        if (replicatingFromMaster == null) {
            master = null;
        } else {
            master = new ReplicationMasterDTO(replicatingFromMaster.getHostname(), replicatingFromMaster.getServletPort(),
                    replicatingFromMaster.getMessagingHostname(), replicatingFromMaster.getMessagingPort(), replicatingFromMaster.getExchangeName(),
                    StreamSupport.stream(replicatingFromMaster.getReplicables().spliterator(), /* parallel */ false).map(r->r.getId()).toArray(s->new String[s]));
        }
        return new ReplicationStateDTO(master, replicaDTOs, service.getServerIdentifier().toString());
    }

    /**
     * A warning shall be issued to the administration user if the {@link RacingEventService} is a replica. For all
     * other {@link Replicable}s such as the {@link SecurityService} we don't care.
     */
    @Override
    public String[] getReplicableIdsAsStringThatShallLeadToWarningAboutInstanceBeingReplica() {
        return new String[] { getService().getId().toString() };
    }
    
    @Override
    public void startReplicatingFromMaster(String messagingHost, String masterHostName, String exchangeName,
            int servletPort, int messagingPort, String usernameOrNull, String passwordOrNull)
            throws Exception {
        getSecurityService().checkCurrentUserServerPermission(ServerActions.START_REPLICATION);
        // The queue name must always be the same for this server. In order to achieve
        // this we're using the unique server identifier
        final ReplicationService replicationService = getReplicationService();
        replicationService.setReplicationStarting(true);
        try {
            replicationService.startToReplicateFrom(replicationService.createReplicationMasterDescriptor(messagingHost,
                    masterHostName, exchangeName, servletPort, messagingPort,
                    /* use local server identifier as queue name */ replicationService.getServerIdentifier().toString(),
                    RemoteServerUtil.resolveBearerTokenForRemoteServer(masterHostName, servletPort, usernameOrNull,
                            passwordOrNull),
                    replicationService.getAllReplicables()));
        } finally {
            replicationService.setReplicationStarting(false);
        }
    }

    @Override
    public List<EventDTO> getEvents() throws MalformedURLException {
        return getSecurityService().mapAndFilterByReadPermissionForCurrentUser(
                getService().getAllEvents(), event -> {
                    EventDTO eventDTO = convertToEventDTO(event, false);
                    try {
                        eventDTO.setBaseURL(getEventBaseURLFromEventOrRequest(event));
                    } catch (MalformedURLException e) {
                        throw new RuntimeException(e);
                    }
                    eventDTO.setIsOnRemoteServer(false);
                    return eventDTO;
                });
    }

    /**
     * Determines the base URL (protocol, host and port parts) used for the currently executing servlet request. Defaults
     * to <code>http://sapsailing.com</code>.
     * @throws MalformedURLException 
     */
    private URL getRequestBaseURL() throws MalformedURLException {
        final URL url = new URL(getThreadLocalRequest().getRequestURL().toString());
        final URL baseURL = getBaseURL(url);
        return baseURL;
    }

    private URL getBaseURL(URL url) throws MalformedURLException {
        return new URL(url.getProtocol(), url.getHost(), url.getPort(), /* file */ "");
    }

    protected RemoteSailingServerReferenceDTO createRemoteSailingServerReferenceDTO(
            final RemoteSailingServerReference serverRef,
            final com.sap.sse.common.Util.Pair<Iterable<EventBase>, Exception> eventsOrException) {
        final Iterable<EventBase> events = eventsOrException.getA();
        final Iterable<EventBaseDTO> eventDTOs;
        final RemoteSailingServerReferenceDTO sailingServerDTO;
        if (events == null) {
            eventDTOs = null;
            final Exception exception = eventsOrException.getB();
            sailingServerDTO = new RemoteSailingServerReferenceDTO(serverRef.getName(),
                    serverRef.getURL().toExternalForm(), serverRef.isInclude(),
                    exception == null ? null : exception.getMessage());
        } else {
            eventDTOs = convertToEventDTOs(events);
            final List<UUID> selectedEventIds = new ArrayList<>(serverRef.getSelectedEventIds());
            sailingServerDTO = new RemoteSailingServerReferenceDTO(serverRef.getName(),
                    serverRef.getURL().toExternalForm(), serverRef.isInclude(), selectedEventIds, eventDTOs);
        }
        return sailingServerDTO;
    }
    
    private Iterable<EventBaseDTO> convertToEventDTOs(Iterable<EventBase> events) {
        List<EventBaseDTO> result = new ArrayList<>();
        for (EventBase event : events) {
            EventBaseDTO eventDTO = convertToEventDTO(event);
            result.add(eventDTO);
        }
        return result;
    }

    @Override
    public Pair<Integer, Integer> resolveImageDimensions(String imageUrlAsString) throws Exception {
        final Pair<Integer, Integer> imageDimensions;
        if (imageUrlAsString != null && !imageUrlAsString.isEmpty()) {
            URL imageURL = new URL(imageUrlAsString);
            imageDimensions = MediaUtils.getImageDimensions(imageURL);
        } else {
            imageDimensions = null;
        }
        return imageDimensions;
    }
    
    protected String getEventBaseURLFromEventOrRequest(Event event) throws MalformedURLException {
        return event.getBaseURL() == null ? getRequestBaseURL().toString() : event.getBaseURL().toString();
    }
    private EventBaseDTO convertToEventDTO(EventBase event) {
        final EventBaseDTO eventDTO;
        if (event == null) {
            eventDTO = null;
        } else {
            List<LeaderboardGroupBaseDTO> lgDTOs = new ArrayList<>();
            if (event.getLeaderboardGroups() != null) {
                for (LeaderboardGroupBase lgBase : event.getLeaderboardGroups()) {
                    lgDTOs.add(convertToLeaderboardGroupBaseDTO(lgBase));
                }
            }
            eventDTO = new EventBaseDTO(event.getName(), lgDTOs);
            copyEventBaseFieldsToDTO(event, eventDTO);
        }
        return eventDTO;
    }

    private LeaderboardGroupBaseDTO convertToLeaderboardGroupBaseDTO(LeaderboardGroupBase leaderboardGroupBase) {
        return new LeaderboardGroupBaseDTO(leaderboardGroupBase.getId(), leaderboardGroupBase.getName(),
                leaderboardGroupBase.getDescription(), leaderboardGroupBase.getDisplayName(),
                leaderboardGroupBase.hasOverallLeaderboard());
    }
    
    private void copyEventBaseFieldsToDTO(EventBase event, EventBaseDTO eventDTO) {
        eventDTO.venue = new VenueDTO(event.getVenue() != null ? event.getVenue().getName() : null);
        eventDTO.startDate = event.getStartDate() != null ? event.getStartDate().asDate() : null;
        eventDTO.endDate = event.getEndDate() != null ? event.getEndDate().asDate() : null;
        eventDTO.isPublic = event.isPublic();
        eventDTO.id = (UUID) event.getId();
        eventDTO.setDescription(event.getDescription());
        eventDTO.setOfficialWebsiteURL(event.getOfficialWebsiteURL() != null ? event.getOfficialWebsiteURL().toString() : null);
        eventDTO.setBaseURL(event.getBaseURL() != null ? event.getBaseURL().toString() : null);
        for (Map.Entry<Locale, URL> sailorsInfoWebsiteEntry : event.getSailorsInfoWebsiteURLs().entrySet()) {
            eventDTO.setSailorsInfoWebsiteURL(sailorsInfoWebsiteEntry.getKey() == null ? null : sailorsInfoWebsiteEntry
                    .getKey().toLanguageTag(), sailorsInfoWebsiteEntry.getValue().toExternalForm());
        }
        for (ImageDescriptor image : event.getImages()) {
            eventDTO.addImage(convertToImageDTO(image));
        }
        for (VideoDescriptor video : event.getVideos()) {
            eventDTO.addVideo(convertToVideoDTO(video));
        }
    }

    protected List<ImageDescriptor> convertToImages(Iterable<ImageDTO> images) throws MalformedURLException {
        List<ImageDescriptor> eventImages = new ArrayList<ImageDescriptor>();
        for (ImageDTO image : images) {
            try {
                eventImages.add(convertToImage(image));
            } catch(Exception e) {
                // broken URLs are not being stored
            }
        }
        return eventImages;
    }

    protected List<VideoDescriptor> convertToVideos(Iterable<VideoDTO> videos) throws MalformedURLException {
        List<VideoDescriptor> eventVideos = new ArrayList<VideoDescriptor>();
        for (VideoDTO video : videos) {
            try {
                eventVideos.add(convertToVideo(video));
            } catch(Exception e) {
                // broken URLs are not being stored
            }
        }
        return eventVideos;
    }

    protected Map<Locale, URL> convertToLocalesAndUrls(Map<String, String> sailorsInfoWebsiteURLsByLocaleName) {
        Map<Locale, URL> eventURLs = new HashMap<>();
        for (Map.Entry<String, String> entry : sailorsInfoWebsiteURLsByLocaleName.entrySet()) {
            if (entry.getValue() != null) {
                try {
                    eventURLs.put(toLocale(entry.getKey()), new URL(entry.getValue()));
                } catch (Exception e) {
                    logger.warning("User "+SessionUtils.getPrincipal()+
                            " provided "+entry.getValue()+" as URL which didn't parse");
                    // broken URLs or Locales are not being stored
                }
            }
        }
        return eventURLs;
    }

    private ImageDescriptor convertToImage(ImageDTO image) throws MalformedURLException {
        ImageDescriptor result = new ImageDescriptorImpl(new URL(image.getSourceRef()), new MillisecondsTimePoint(image.getCreatedAtDate()));
        result.setCopyright(image.getCopyright());
        result.setTitle(image.getTitle());
        result.setSubtitle(image.getSubtitle());
        result.setCopyright(image.getCopyright());
        result.setSize(image.getWidthInPx(), image.getHeightInPx());
        result.setLocale(toLocale(image.getLocale()));
        for (String tag : image.getTags()) {
            result.addTag(tag);
        }
        return result;
    }

    private VideoDescriptor convertToVideo(VideoDTO video) throws MalformedURLException {
        MimeType mimeType = video.getMimeType();
        if(mimeType == null || mimeType == MimeType.unknown) {
            mimeType = MediaUtils.detectMimeTypeFromUrl(video.getSourceRef());
        }
        VideoDescriptor result = new VideoDescriptorImpl(new URL(video.getSourceRef()), mimeType, new MillisecondsTimePoint(video.getCreatedAtDate()));
        result.setCopyright(video.getCopyright());
        result.setTitle(video.getTitle());
        result.setSubtitle(video.getSubtitle());
        result.setCopyright(video.getCopyright());
        result.setLengthInSeconds(video.getLengthInSeconds());
        if(video.getThumbnailRef() != null && !video.getThumbnailRef().isEmpty())
        result.setThumbnailURL(new URL(video.getThumbnailRef()));
        result.setLocale(toLocale(video.getLocale()));
        for (String tag : video.getTags()) {
            result.addTag(tag);
        }
        return result;
    }

    private ImageDTO convertToImageDTO(ImageDescriptor image) {
        ImageDTO result = new ImageDTO(image.getURL().toString(), image.getCreatedAtDate() != null ? image.getCreatedAtDate().asDate() : null);
        result.setCopyright(image.getCopyright());
        result.setTitle(image.getTitle());
        result.setSubtitle(image.getSubtitle());
        result.setMimeType(image.getMimeType());
        result.setSizeInPx(image.getWidthInPx(), image.getHeightInPx());
        result.setLocale(toLocaleName(image.getLocale()));
        List<String> tags = new ArrayList<String>();
        for(String tag: image.getTags()) {
            tags.add(tag);
        }
        result.setTags(tags);
        return result;
    }

    private VideoDTO convertToVideoDTO(VideoDescriptor video) {
        VideoDTO result = new VideoDTO(video.getURL().toString(), video.getMimeType(), 
                video.getCreatedAtDate() != null ? video.getCreatedAtDate().asDate() : null);
        result.setCopyright(video.getCopyright());
        result.setTitle(video.getTitle());
        result.setSubtitle(video.getSubtitle());
        result.setThumbnailRef(video.getThumbnailURL() != null ? video.getThumbnailURL().toString() : null);
        result.setLengthInSeconds(video.getLengthInSeconds());
        result.setLocale(toLocaleName(video.getLocale()));
        List<String> tags = new ArrayList<String>();
        for(String tag: video.getTags()) {
            tags.add(tag);
        }
        result.setTags(tags);
        return result;
    }

    //READ
    private Locale toLocale(String localeName) {
        if(localeName == null || localeName.isEmpty()) {
            return null;
        }
        return Locale.forLanguageTag(localeName);
    }
    
    private String toLocaleName(Locale locale) {
        if(locale == null) {
            return null;
        }
        return locale.toString();
    }

    protected EventDTO convertToEventDTO(Event event, boolean withStatisticalData) {
        EventDTO eventDTO = new EventDTO(event.getName());
        copyEventBaseFieldsToDTO(event, eventDTO);
        eventDTO.venue.setCourseAreas(new ArrayList<CourseAreaDTO>());
        for (CourseArea courseArea : event.getVenue().getCourseAreas()) {
            CourseAreaDTO courseAreaDTO = convertToCourseAreaDTO(courseArea);
            eventDTO.venue.getCourseAreas().add(courseAreaDTO);
        }
        for (LeaderboardGroup lg : event.getLeaderboardGroups()) {
            eventDTO.addLeaderboardGroup(convertToLeaderboardGroupDTO(lg, /* withGeoLocationData */ false, withStatisticalData));
        }
        eventDTO.setWindFinderReviewedSpotsCollection(event.getWindFinderReviewedSpotsCollectionIds());
        final WindFinderTrackerFactory windFinderTrackerFactory = windFinderTrackerFactoryServiceTracker.getService();
        if (windFinderTrackerFactory != null) {
            eventDTO.setAllWindFinderSpotsUsedByEvent(new EventWindFinderUtil().getWindFinderSpotsToConsider(event,
                    windFinderTrackerFactory, /* useCachedSpotsForTrackedRaces */ false));
        }
        SecurityDTOUtil.addSecurityInformation(getSecurityService(), eventDTO);
        return eventDTO;
    }

    private CourseAreaDTO convertToCourseAreaDTO(CourseArea courseArea) {
        CourseAreaDTO courseAreaDTO = new CourseAreaDTO(courseArea.getName());
        courseAreaDTO.id = courseArea.getId();
        return courseAreaDTO;
    }
    
    /** for backward compatibility with the regatta overview */
    @Override
    public List<RaceGroupDTO> getRegattaStructureForEvent(UUID eventId) {
        List<RaceGroupDTO> raceGroups = new ArrayList<RaceGroupDTO>();
        Event event = getService().getEvent(eventId);
        getSecurityService().checkCurrentUserReadPermission(event);
        Map<Leaderboard, LeaderboardGroup> leaderboardWithLeaderboardGroups = new HashMap<Leaderboard, LeaderboardGroup>();
        for(LeaderboardGroup leaderboardGroup: event.getLeaderboardGroups()) {
            for(Leaderboard leaderboard: leaderboardGroup.getLeaderboards()) {
                if (getSecurityService().hasCurrentUserReadPermission(leaderboard)) {
                    leaderboardWithLeaderboardGroups.put(leaderboard, leaderboardGroup);
                }
            }
        }
        if (event != null) {         
            final Set<Leaderboard> leaderboardsAlreadyAddedAsRaceGroup = new HashSet<>();
            for (CourseArea courseArea : event.getVenue().getCourseAreas()) {
                for (Leaderboard leaderboard : getService().getLeaderboards().values()) {
                    if (!leaderboardsAlreadyAddedAsRaceGroup.contains(leaderboard)
                    && getSecurityService().hasCurrentUserReadPermission(leaderboard)) {
                        if (Util.contains(leaderboard.getCourseAreas(), courseArea)) {
                            RaceGroupDTO raceGroup = new RaceGroupDTO(leaderboard.getName());
                            raceGroup.displayName = getRegattaNameFromLeaderboard(leaderboard);
                            if (leaderboardWithLeaderboardGroups.containsKey(leaderboard)) {
                                raceGroup.leaderboardGroupName = leaderboardWithLeaderboardGroups.get(leaderboard).getName();
                            }
                            if (leaderboard instanceof RegattaLeaderboard) {
                                RegattaLeaderboard regattaLeaderboard = (RegattaLeaderboard) leaderboard;
                                for (Series series : regattaLeaderboard.getRegatta().getSeries()) {
                                    RaceGroupSeriesDTO seriesDTO = new RaceGroupSeriesDTO(series.getName());
                                    raceGroup.getSeries().add(seriesDTO);
                                    for (Fleet fleet : series.getFleets()) {
                                        FleetDTO fleetDTO = new FleetDTO(fleet.getName(), fleet.getOrdering(),
                                                fleet.getColor());
                                        seriesDTO.getFleets().add(fleetDTO);
                                    }
                                    seriesDTO.getRaceColumns().addAll(convertToRaceColumnDTOs(series.getRaceColumns()));
                                }
                            } else {
                                RaceGroupSeriesDTO seriesDTO = new RaceGroupSeriesDTO(
                                        LeaderboardNameConstants.DEFAULT_SERIES_NAME);
                                raceGroup.getSeries().add(seriesDTO);
                                FleetDTO fleetDTO = new FleetDTO(LeaderboardNameConstants.DEFAULT_FLEET_NAME, 0, null);
                                seriesDTO.getFleets().add(fleetDTO);
                                seriesDTO.getRaceColumns()
                                        .addAll(convertToRaceColumnDTOs(leaderboard.getRaceColumns()));
                            }
                            raceGroups.add(raceGroup);
                            leaderboardsAlreadyAddedAsRaceGroup.add(leaderboard);
                        }
                    }
                }
            }
        }
        return raceGroups;
    }
    
    @Override
    public List<RegattaDTO> getRegattasForEvent(UUID eventId) {  
        List<RegattaDTO> regattas = new ArrayList<>();
        Event event = getService().getEvent(eventId);
        if (event != null) {   
            getSecurityService().checkCurrentUserReadPermission(event);
            for(LeaderboardGroup leaderboardGroup: event.getLeaderboardGroups()) {
                for(Leaderboard leaderboard: leaderboardGroup.getLeaderboards()) {
                    if (getSecurityService().hasCurrentUserReadPermission(leaderboard) && leaderboard instanceof RegattaLeaderboard) {
                        RegattaLeaderboard regattaLeaderboard = (RegattaLeaderboard) leaderboard;
                        if (regattaLeaderboard.getRegatta() != null) {
                            final RegattaDTO regatta = getRegattaByName(regattaLeaderboard.getRegatta().getName());
                            if (regatta != null) {
                                regattas.add(regatta);
                            }
                        }
                    }
                }
            }            
        }
        return regattas;
    }

    /**
     * The name of the regatta to be shown on the regatta overview webpage is retrieved from the name of the {@link Leaderboard}. Since regattas are
     * not always represented by a {@link Regatta} object in the Sailing Suite but need to be shown on the regatta overview page, the leaderboard is
     * used as the representative of the sailing regatta. When a display name is set for a leaderboard, this name is favored against the (mostly technical)
     * regatta name as the display name represents the publicly visible name of the regatta. 
     * <br>
     * When the leaderboard is a {@link RegattaLeaderboard} the name of the {@link Regatta} is used, otherwise the leaderboard 
     * is a {@link FlexibleLeaderboard} and it's name is used as the last option.
     * @param leaderboard The {@link Leaderboard} from which the name is be retrieved
     * @return the name of the regatta to be shown on the regatta overview page
     */
    private String getRegattaNameFromLeaderboard(Leaderboard leaderboard) {
        String regattaName;
        if (leaderboard.getDisplayName() != null && !leaderboard.getDisplayName().isEmpty()) {
            regattaName = leaderboard.getDisplayName();
        } else {
            if (leaderboard instanceof RegattaLeaderboard) {
                RegattaLeaderboard regattaLeaderboard = (RegattaLeaderboard) leaderboard;
                regattaName = regattaLeaderboard.getRegatta().getName();
            } else {
                regattaName = leaderboard.getName();
            }
        }
        return regattaName;
    }

    @Override
    public RegattaScoreCorrectionDTO getScoreCorrections(String scoreCorrectionProviderName, String eventName,
            String boatClassName, Date timePointWhenResultPublished) throws Exception {
        RegattaScoreCorrectionDTO result = null;
        for (ScoreCorrectionProvider scp : getAllScoreCorrectionProviders()) {
            if (scp.getName().equals(scoreCorrectionProviderName)) {
                final RegattaScoreCorrections scoreCorrections = scp.getScoreCorrections(eventName, boatClassName,
                        new MillisecondsTimePoint(timePointWhenResultPublished));
                final RegattaDTO regatta = getRegattaByName(scoreCorrections.getRegattaName());
                getSecurityService().checkCurrentUserReadPermission(regatta);
                result = createScoreCorrection(scoreCorrections);
                break;
            }
        }
        return result;
    }

    private RegattaScoreCorrectionDTO createScoreCorrection(RegattaScoreCorrections scoreCorrections) {
        // Key is the race name or number as String; values are maps whose key is the sailID.
        LinkedHashMap<String, Map<String, ScoreCorrectionEntryDTO>> map = new LinkedHashMap<String, Map<String, ScoreCorrectionEntryDTO>>();
        for (ScoreCorrectionsForRace sc4r : scoreCorrections.getScoreCorrectionsForRaces()) {
            Map<String, ScoreCorrectionEntryDTO> entryMap = new HashMap<String, RegattaScoreCorrectionDTO.ScoreCorrectionEntryDTO>();
            for (String sailID : sc4r.getSailIDs()) {
                entryMap.put(sailID, createScoreCorrectionEntryDTO(sc4r.getScoreCorrectionForCompetitor(sailID)));
            }
            map.put(sc4r.getRaceNameOrNumber(), entryMap);
        }
        return new RegattaScoreCorrectionDTO(scoreCorrections.getProvider().getName(), map);
    }

    private ScoreCorrectionEntryDTO createScoreCorrectionEntryDTO(
            ScoreCorrectionForCompetitorInRace scoreCorrectionForCompetitor) {
        return new ScoreCorrectionEntryDTO(scoreCorrectionForCompetitor.getPoints(),
                scoreCorrectionForCompetitor.isDiscarded(), scoreCorrectionForCompetitor.getMaxPointsReason());
    }
    
    @Override
    public List<Pair<String, String>> getUrlResultProviderNamesAndOptionalSampleURL() {
        List<Pair<String, String>> result = new ArrayList<>();
        // In case a user may not read any result import URL, just an empty result is returned because
        // selecting a type will never show an entry.
        if (getSecurityService()
                .hasCurrentUserAnyPermission(SecuredDomainType.RESULT_IMPORT_URL.getPermission(DefaultActions.READ))) {
            for (ScoreCorrectionProvider scp : getAllScoreCorrectionProviders()) {
                if (scp instanceof ResultUrlProvider) {
                    result.add(new Pair<>(scp.getName(), ((ResultUrlProvider) scp).getOptionalSampleURL()));
                }
            }
        }
        return result;
    }

    protected ResultUrlProvider getUrlBasedScoreCorrectionProvider(String resultProviderName) {
        ResultUrlProvider result = null;
        for (ScoreCorrectionProvider scp : getAllScoreCorrectionProviders()) {
            if (scp instanceof ResultUrlProvider && scp.getName().equals(resultProviderName)) {
                result = (ResultUrlProvider) scp;
                break;
            }
        }
        return result;
    }

    protected ServerInfoDTO getServerInfo() {
        ServerInfoDTO result = new ServerInfoDTO(ServerInfo.getName(), ServerInfo.getBuildVersion(), ServerInfo.getManageEventsBaseUrl());
        SecurityDTOUtil.addSecurityInformation(getSecurityService(), result);
        return result;
    }

    @Override
    public ServerConfigurationDTO getServerConfiguration() {
        SailingServerConfiguration sailingServerConfiguration = getService().getSailingServerConfiguration();
        UserGroup serverTenant = getSecurityService().getServerGroup();
        StrippedUserGroupDTO serverTenantDTO = new SecurityDTOFactory()
                .createStrippedUserGroupDTOFromUserGroup(serverTenant, new HashMap<>());
        ServerConfigurationDTO result = new ServerConfigurationDTO(sailingServerConfiguration.isStandaloneServer(),
                isPublicServer(), isSelfServiceServer(), serverTenantDTO);
        return result;
    }

    @Override
    //??
    public List<RemoteSailingServerReferenceDTO> getRemoteSailingServerReferences() {
        List<RemoteSailingServerReferenceDTO> result = new ArrayList<RemoteSailingServerReferenceDTO>();
        for (Entry<RemoteSailingServerReference, com.sap.sse.common.Util.Pair<Iterable<EventBase>, Exception>> remoteSailingServerRefAndItsCachedEvent :
                    getService().getPublicEventsOfAllSailingServers().entrySet()) {
            RemoteSailingServerReferenceDTO dto = createRemoteSailingServerReferenceDTO(
                    remoteSailingServerRefAndItsCachedEvent.getKey(),
                    remoteSailingServerRefAndItsCachedEvent.getValue());
            result.add(dto);
        }
        return result;
    }

    @Override
    public List<UrlDTO> getResultImportUrls(String resultProviderName) {
        final List<UrlDTO> result = new ArrayList<>();
        SecurityService securityService = getSecurityService();
        Iterable<URL> allUrlsReadableBySubject = getService().getResultImportUrls(resultProviderName);
            for (URL url : allUrlsReadableBySubject) {
                UrlDTO urlDTO = new UrlDTO(resultProviderName, url.toString());
                SecurityDTOUtil.addSecurityInformation(securityService, urlDTO);
                result.add(urlDTO);
            }
        return result;
    }

    @Override
    public String validateResultImportUrl(String resultProviderName, UrlDTO urlDTO) {
        if (urlDTO == null || urlDTO.getUrl() == null || urlDTO.getUrl().isEmpty()) {
            return serverStringMessages.get(getClientLocale(), "pleaseEnterNonEmptyUrl");
        }
        Optional<ResultUrlProvider> resultUrlProvider = getService()
                .getUrlBasedScoreCorrectionProvider(resultProviderName);
        if (!resultUrlProvider.isPresent()) {
            return serverStringMessages.get(getClientLocale(), "scoreCorrectionProviderNotFound");
        }
        String errorMessage = null;
        try {
            resultUrlProvider.get().resolveUrl(urlDTO.getUrl());
        } catch (MalformedURLException e) {
            errorMessage = e.getMessage();
        }
        return errorMessage;
    }

    @Override
    public List<String> getOverallLeaderboardNamesContaining(String leaderboardName) {
        Leaderboard leaderboard = getService().getLeaderboardByName(leaderboardName);
        if (leaderboard == null) {
            throw new IllegalArgumentException("Couldn't find leaderboard named "+leaderboardName);
        }
        getSecurityService().checkCurrentUserReadPermission(leaderboard);
        List<String> result = new ArrayList<String>();
        for (Map.Entry<String, Leaderboard> leaderboardEntry : getService().getLeaderboards().entrySet()) {
            if (leaderboardEntry.getValue() instanceof MetaLeaderboard) {
                MetaLeaderboard metaLeaderboard = (MetaLeaderboard) leaderboardEntry.getValue();
                if (Util.contains(metaLeaderboard.getLeaderboards(), leaderboard)) {
                    if (getSecurityService().hasCurrentUserReadPermission(leaderboard)) {
                        result.add(leaderboardEntry.getKey());
                    }
                }
            }
        }
        return result;
    }

    @Override
    public List<SwissTimingArchiveConfigurationWithSecurityDTO> getPreviousSwissTimingArchiveConfigurations() {
        Iterable<SwissTimingArchiveConfiguration> configs = swissTimingAdapterPersistence
                .getSwissTimingArchiveConfigurations();
        return getSecurityService().mapAndFilterByReadPermissionForCurrentUser(configs,
                stArchiveConfig -> {
                    SwissTimingArchiveConfigurationWithSecurityDTO config = new SwissTimingArchiveConfigurationWithSecurityDTO(
                            stArchiveConfig.getJsonURL(), stArchiveConfig.getCreatorName());
                    SecurityDTOUtil.addSecurityInformation(getSecurityService(), config);
                    return config;
                });
    }

    protected com.sap.sailing.domain.base.DomainFactory getBaseDomainFactory() {
        return baseDomainFactory;
    }

    private List<RegattaOverviewEntryDTO> getRaceStateEntriesForLeaderboard(String leaderboardName,
            boolean showOnlyCurrentlyRunningRaces, boolean showOnlyRacesOfSameDay, Duration clientTimeZoneOffset,
            final List<String> visibleRegattas) throws NoWindException, InterruptedException, ExecutionException {
        Leaderboard leaderboard = getService().getLeaderboardByName(leaderboardName);
        getSecurityService().checkCurrentUserReadPermission(leaderboard);
        return getRaceStateEntriesForLeaderboard(leaderboard, showOnlyCurrentlyRunningRaces, showOnlyRacesOfSameDay,
                clientTimeZoneOffset, visibleRegattas);
    }

    /**
     * The client's day starts at <code>00:00:00Z - clientTimeZoneOffset</code> and ends at <code>23:59:59Z - clientTimeZoneOffset</code>.
     */
    private List<RegattaOverviewEntryDTO> getRaceStateEntriesForLeaderboard(Leaderboard leaderboard,
            boolean showOnlyCurrentlyRunningRaces, boolean showOnlyRacesOfSameDay, Duration clientTimeZoneOffset, final List<String> visibleRegattas)
            throws NoWindException, InterruptedException, ExecutionException {
        List<RegattaOverviewEntryDTO> result = new ArrayList<RegattaOverviewEntryDTO>();
        Calendar dayToCheck = Calendar.getInstance();
        dayToCheck.setTime(new Date());
        if (leaderboard != null) {
            if (visibleRegattas != null && !visibleRegattas.contains(leaderboard.getName())) {
                return result;
            } 
            String regattaName = getRegattaNameFromLeaderboard(leaderboard);
            if (leaderboard instanceof RegattaLeaderboard) {
                RegattaLeaderboard regattaLeaderboard = (RegattaLeaderboard) leaderboard;
                Regatta regatta = regattaLeaderboard.getRegatta();
                BoatClass boatClass = regatta.getBoatClass();
                Distance buyZoneRadius = RegattaUtil.getCalculatedRegattaBuoyZoneRadius(regatta, boatClass);
                for (Series series : regatta.getSeries()) {
                    Map<String, List<RegattaOverviewEntryDTO>> entriesPerFleet = new HashMap<String, List<RegattaOverviewEntryDTO>>();
                    for (RaceColumn raceColumn : series.getRaceColumns()) {
                        getRegattaOverviewEntries(showOnlyRacesOfSameDay, clientTimeZoneOffset, dayToCheck,
                                leaderboard, boatClass.getName(), regattaName, buyZoneRadius, series.getName(),
                                raceColumn, entriesPerFleet);
                    }
                    result.addAll(getRegattaOverviewEntriesToBeShown(showOnlyCurrentlyRunningRaces, entriesPerFleet));
                }

            } else if (leaderboard instanceof FlexibleLeaderboard) {
                BoatClass boatClass = null;
                for (TrackedRace trackedRace : leaderboard.getTrackedRaces()) {
                    boatClass = trackedRace.getRace().getBoatClass();
                    break;
                }
                Distance buyZoneRadius = RegattaUtil.getCalculatedRegattaBuoyZoneRadius(null, boatClass);
                Map<String, List<RegattaOverviewEntryDTO>> entriesPerFleet = new HashMap<String, List<RegattaOverviewEntryDTO>>();
                for (RaceColumn raceColumn : leaderboard.getRaceColumns()) {
                    getRegattaOverviewEntries(showOnlyRacesOfSameDay, clientTimeZoneOffset, dayToCheck, leaderboard,
                            boatClass == null ? "" : boatClass.getName(), regattaName, buyZoneRadius, LeaderboardNameConstants.DEFAULT_SERIES_NAME,
                            raceColumn, entriesPerFleet);
                }
                result.addAll(getRegattaOverviewEntriesToBeShown(showOnlyCurrentlyRunningRaces, entriesPerFleet));
            }
        }
        return result;
    }
    
    private SeriesParameters getSeriesParameters(SeriesDTO seriesDTO) {
        SeriesParameters series = new SeriesParameters(false, false, false, null, seriesDTO.getMaximumNumberOfDiscards());
        series.setFirstColumnIsNonDiscardableCarryForward(seriesDTO.isFirstColumnIsNonDiscardableCarryForward());
        series.setHasSplitFleetContiguousScoring(seriesDTO.hasSplitFleetContiguousScoring());
        series.setStartswithZeroScore(seriesDTO.isStartsWithZeroScore());
        series.setDiscardingThresholds(seriesDTO.getDiscardThresholds());
        return series;
    }
    
    protected LinkedHashMap<String, SeriesCreationParametersDTO> getSeriesCreationParameters(RegattaDTO regattaDTO) {
        LinkedHashMap<String, SeriesCreationParametersDTO> seriesCreationParams = new LinkedHashMap<String, SeriesCreationParametersDTO>();
            for (SeriesDTO series : regattaDTO.series){
                SeriesParameters seriesParameters = getSeriesParameters(series);
                seriesCreationParams.put(series.getName(), new SeriesCreationParametersDTO(series.getFleets(),
                false, true, seriesParameters.isStartswithZeroScore(), seriesParameters.isFirstColumnIsNonDiscardableCarryForward(),
                        seriesParameters.getDiscardingThresholds(), seriesParameters.isHasSplitFleetContiguousScoring(),
                        seriesParameters.getMaximumNumberOfDiscards()));
            }
        return seriesCreationParams;
    }

    @Override
    public Iterable<RegattaDTO> getRegattas(String manage2SailJsonUrl) { 
        StructureImporter structureImporter = new StructureImporter(new SetRacenumberFromSeries(), baseDomainFactory);
        Iterable<RegattaJSON> parsedEvent = structureImporter.parseEvent(manage2SailJsonUrl);
        List<RegattaDTO> regattaDTOs = new ArrayList<RegattaDTO>();
        Iterable<Regatta> regattas = structureImporter.getRegattas(parsedEvent);
        for (Regatta regatta : regattas) {
            regattaDTOs.add(convertToRegattaDTO(regatta));
        }
        return regattaDTOs;
    }

    private Triple<String, String, String> getLeaderboardSlotKey(RegattaOverviewEntryDTO entry) {
        return new Triple<>(entry.leaderboardName, entry.raceInfo.raceName, entry.raceInfo.fleetName);
    }

    @Override
    public List<RegattaOverviewEntryDTO> getRaceStateEntriesForRaceGroup(UUID eventId, List<UUID> visibleCourseAreaIds,
            List<String> visibleRegattas, boolean showOnlyCurrentlyRunningRaces, boolean showOnlyRacesOfSameDay, Duration clientTimeZoneOffset)
            throws NoWindException, InterruptedException, ExecutionException {
        Calendar dayToCheck = Calendar.getInstance();
        dayToCheck.setTime(new Date());
        Event event = getService().getEvent(eventId);
        getSecurityService().checkCurrentUserReadPermission(event);
        final Map<Triple<String, String, String>, RegattaOverviewEntryDTO> entriesByRaceIdentifier = new HashMap<>();
        if (event != null) {
            for (CourseArea courseArea : event.getVenue().getCourseAreas()) {
                if (visibleCourseAreaIds.contains(courseArea.getId())) {
                    for (Leaderboard leaderboard : getService().getLeaderboards().values()) {
                        if (getSecurityService().hasCurrentUserReadPermission(leaderboard)) {
                            // leaderboard's course areas must intersect with those of event; if so, add those
                            // race entries that either have no course area explicitly defined or otherwise have
                            // a course area that is part of the visibleCourseAreaIds
                            if (Util.contains(leaderboard.getCourseAreas(), courseArea)) {
                                for (final RegattaOverviewEntryDTO entry : getRaceStateEntriesForLeaderboard(leaderboard.getName(),
                                            showOnlyCurrentlyRunningRaces, showOnlyRacesOfSameDay, clientTimeZoneOffset,
                                            visibleRegattas)) {
                                    // use "leaderboard slot key" consisting of leaderboard name / race column name / fleet name
                                    // because the raceInfo.raceIdentifier could be null as no TrackedRace has to be attached
                                    if (!entriesByRaceIdentifier.containsKey(getLeaderboardSlotKey(entry)) &&
                                            (entry.courseAreaIdAsString == null || visibleCourseAreaIds.contains(UUID.fromString(
                                                    entry.courseAreaIdAsString)))) {
                                        entriesByRaceIdentifier.put(getLeaderboardSlotKey(entry), entry);
                                    }
                                }
                            }
                        }
                    }
                }
            }
        }
        return new ArrayList<>(entriesByRaceIdentifier.values());
    }

    /**
     * The client's day starts at <code>00:00:00Z - clientTimeZoneOffset</code> and ends at <code>23:59:59Z - clientTimeZoneOffset</code>.
     */
    private void getRegattaOverviewEntries(boolean showOnlyRacesOfSameDay, Duration clientTimeZoneOffset,
            Calendar dayToCheck, Leaderboard leaderboard, String boatClassName, String regattaName,
            Distance buyZoneRadius, String seriesName, RaceColumn raceColumn, Map<String, List<RegattaOverviewEntryDTO>> entriesPerFleet) {
        if (!raceColumn.isCarryForward()) {
            for (Fleet fleet : raceColumn.getFleets()) {
                RegattaOverviewEntryDTO entry = createRegattaOverviewEntryDTO(leaderboard,
                        boatClassName, regattaName, buyZoneRadius, seriesName, raceColumn, fleet, showOnlyRacesOfSameDay, 
                        clientTimeZoneOffset, dayToCheck);
                if (entry != null) {
                    addRegattaOverviewEntryToEntriesPerFleet(entriesPerFleet, fleet, entry);
                }
            }
        }
    }

    private List<RegattaOverviewEntryDTO> getRegattaOverviewEntriesToBeShown(boolean showOnlyCurrentlyRunningRaces,
            Map<String, List<RegattaOverviewEntryDTO>> entriesPerFleet) {
        List<RegattaOverviewEntryDTO> result = new ArrayList<RegattaOverviewEntryDTO>();
        for (List<RegattaOverviewEntryDTO> entryList : entriesPerFleet.values()) {
            result.addAll(entryList);
            if (showOnlyCurrentlyRunningRaces) {
                List<RegattaOverviewEntryDTO> finishedEntries = new ArrayList<RegattaOverviewEntryDTO>();
                for (RegattaOverviewEntryDTO entry : entryList) {
                    if (!RaceLogRaceStatus.isActive(entry.raceInfo.lastStatus)) {
                        if (entry.raceInfo.lastStatus.equals(RaceLogRaceStatus.FINISHED)) {
                            finishedEntries.add(entry);
                        } else if (entry.raceInfo.lastStatus.equals(RaceLogRaceStatus.UNSCHEDULED)) {
                            //don't filter when the race is unscheduled and aborted before
                            if (!entry.raceInfo.isRaceAbortedInPassBefore) {
                                result.remove(entry);
                            }
                            
                        }
                    }
                }
                if (!finishedEntries.isEmpty()) {
                    //keep the last finished race in the list to be shown
                    int indexOfLastElement = finishedEntries.size() - 1;
                    finishedEntries.remove(indexOfLastElement);
                    //... and remove all other finished races
                    result.removeAll(finishedEntries);
                }
            }
        }
        return result;
    }

    private void addRegattaOverviewEntryToEntriesPerFleet(Map<String, List<RegattaOverviewEntryDTO>> entriesPerFleet,
            Fleet fleet, RegattaOverviewEntryDTO entry) {
        if (!entriesPerFleet.containsKey(fleet.getName())) {
           entriesPerFleet.put(fleet.getName(), new ArrayList<RegattaOverviewEntryDTO>()); 
        }
        entriesPerFleet.get(fleet.getName()).add(entry);
    }

    /**
     * The client's day starts at <code>00:00:00Z - clientTimeZoneOffset</code> and ends at <code>23:59:59Z - clientTimeZoneOffset</code>.
     */
    private RegattaOverviewEntryDTO createRegattaOverviewEntryDTO(Leaderboard leaderboard, String boatClassName,
            String regattaName, Distance buyZoneRadius, String seriesName, RaceColumn raceColumn, Fleet fleet,
            boolean showOnlyRacesOfSameDay, Duration clientTimeZoneOffset, Calendar dayToCheck) {
        RegattaOverviewEntryDTO entry = new RegattaOverviewEntryDTO();
        final RaceLog raceLog = raceColumn.getRaceLog(fleet);
        final ReadonlyRaceState state;
        if (raceLog != null) {
            state = ReadonlyRaceStateImpl.getOrCreate(getService(), raceLog);
        } else {
            state = null;
        }
        // try to find course area information in the race log which may tell on which course are
        // the latest / valid start attempt / pass has happened; if this information cannot be found,
        // e.g., because the race log is empty, or it is a legacy race log that doesn't provide this
        // information, and the leaderboard has exactly one course areas assigned, that one is used.
        // If the leaderboard has multiple course areas assigned we assume that the choice must come
        // from a race log start time event or else it hasn't been decided yet where that race will take place.
        final UUID courseAreaIdFromRaceLog;
        if (state != null && (courseAreaIdFromRaceLog=state.getCourseAreaId()) != null) {
            // no race log; use default course area in any case:
            final CourseArea courseAreaFromRaceLog = getBaseDomainFactory().getExistingCourseAreaById(courseAreaIdFromRaceLog);
            entry.courseAreaName = courseAreaFromRaceLog.getName();
            entry.courseAreaIdAsString = courseAreaFromRaceLog.getId().toString();
        } else if (Util.size(leaderboard.getCourseAreas()) == 1) {
            final CourseArea defaultCourseArea = leaderboard.getCourseAreas().iterator().next();
            entry.courseAreaName = defaultCourseArea.getName();
            entry.courseAreaIdAsString = defaultCourseArea.getId().toString();
        }
        entry.boatClassName = boatClassName;
        entry.regattaDisplayName = regattaName;
        entry.leaderboardName = leaderboard.getName();
        entry.raceInfo = createRaceInfoDTO(seriesName, raceColumn, fleet, raceLog, state);
        entry.currentServerTime = new Date();
        entry.buyZoneRadius = buyZoneRadius;
        if (showOnlyRacesOfSameDay) {
            if (!RaceStateOfSameDayHelper.isRaceStateOfSameDay(entry.raceInfo.startTime, entry.raceInfo.finishedTime,
                    entry.raceInfo.abortingTimeInPassBefore, dayToCheck, clientTimeZoneOffset)) {
                entry = null;
            }
        }
        return entry;
    }

    @Override
    public void stopReplicatingFromMaster() {
        getSecurityService().checkCurrentUserServerPermission(ServerActions.START_REPLICATION);
        try {
            getReplicationService().stopToReplicateFromMaster();
        } catch (IOException e) {
            logger.log(Level.SEVERE, "Exception trying to stop replicating from master", e);
            throw new RuntimeException(e);
        }
    }

    @Override
    //??
    public void stopAllReplicas() {
        getSecurityService().checkCurrentUserServerPermission(ServerActions.REPLICATE);
        try {
            getReplicationService().stopAllReplicas();
        } catch (IOException e) {
            logger.log(Level.SEVERE, "Exception trying to stop all replicas from receiving updates from this master", e);
            throw new RuntimeException(e);
        }
    }

    @Override
    //??
    public void stopSingleReplicaInstance(String identifier) {
        getSecurityService().checkCurrentUserServerPermission(ServerActions.REPLICATE);
        UUID uuid = UUID.fromString(identifier);
        try {
            getReplicationService().unregisterReplica(uuid);
        } catch (IOException e) {
            logger.log(Level.SEVERE, "Exception trying to unregister replica with UUID "+uuid, e);
            throw new RuntimeException(e);
        }
    }

    @Override
    public void reloadRaceLog(String leaderboardName, RaceColumnDTO raceColumnDTO, FleetDTO fleet)
            throws NotFoundException {
        getSecurityService().checkCurrentUserUpdatePermission(getLeaderboardByName(leaderboardName));
        getService().reloadRaceLog(leaderboardName, raceColumnDTO.getName(), fleet.getName());
    }

    @Override
    public RaceLogDTO getRaceLog(String leaderboardName, RaceColumnDTO raceColumnDTO, FleetDTO fleet) {
        Leaderboard lb = getService().getLeaderboardByName(leaderboardName);
        getSecurityService().checkCurrentUserReadPermission(lb);
        if (lb instanceof RegattaLeaderboard) {
            getSecurityService().checkCurrentUserReadPermission(((RegattaLeaderboard) lb).getRegatta());
        }
        RaceLogDTO result = null;
        final RaceLog raceLog = getService().getRaceLog(leaderboardName, raceColumnDTO.getName(), fleet.getName());
        if (raceLog != null) {
            List<RaceLogEventDTO> entries = new ArrayList<RaceLogEventDTO>();
            result = new RaceLogDTO(leaderboardName, raceColumnDTO.getName(), fleet.getName(), raceLog.getCurrentPassId(), entries);
            raceLog.lockForRead();
            try {
                for(RaceLogEvent raceLogEvent: raceLog.getRawFixes()) {
                    RaceLogEventDTO entry = new RaceLogEventDTO(raceLogEvent.getPassId(), 
                            raceLogEvent.getAuthor().getName(), raceLogEvent.getAuthor().getPriority(), 
                            raceLogEvent.getCreatedAt() != null ? raceLogEvent.getCreatedAt().asDate() : null,
                            raceLogEvent.getLogicalTimePoint() != null ? raceLogEvent.getLogicalTimePoint().asDate() : null,
                            raceLogEvent.getClass().getSimpleName(), raceLogEvent.getShortInfo());
                    entries.add(entry);
                }
            } finally {
                raceLog.unlockAfterRead();
            }
        }
        return result;
    }

    @Override
    public RegattaLogDTO getRegattaLog(String leaderboardName) throws DoesNotHaveRegattaLogException {
        RegattaLogDTO result = null;
        Leaderboard l = getService().getLeaderboardByName(leaderboardName);
        getSecurityService().checkCurrentUserReadPermission(l);
        final RegattaLog regattaLog = getRegattaLogInternal(leaderboardName);
        if (regattaLog != null) {
            List<RegattaLogEventDTO> entries = new ArrayList<>();
            result = new RegattaLogDTO(leaderboardName, entries);
            regattaLog.lockForRead();
            try {
                for(RegattaLogEvent raceLogEvent: regattaLog.getRawFixes()) {
                    RegattaLogEventDTO entry = new RegattaLogEventDTO( 
                            raceLogEvent.getAuthor().getName(), raceLogEvent.getAuthor().getPriority(), 
                            raceLogEvent.getCreatedAt() != null ? raceLogEvent.getCreatedAt().asDate() : null,
                            raceLogEvent.getLogicalTimePoint() != null ? raceLogEvent.getLogicalTimePoint().asDate() : null,
                            raceLogEvent.getClass().getSimpleName(), raceLogEvent.getShortInfo());
                    entries.add(entry);
                }
            } finally {
                regattaLog.unlockAfterRead();
            }
        }
        return result;
    }

    @Override
    // READ
    public Map<String, String> getLeaderboardGroupNamesAndIdsAsStringsFromRemoteServer(String url, String username, String password) {
        String token = RemoteServerUtil.resolveBearerTokenForRemoteServer(url, username, password);
        final String path = "/sailingserver/api/v1/leaderboardgroups/identifiable";
        final String query = null;
        URL serverAddress = null;
        InputStream inputStream = null;
        URLConnection connection = null;
        try {
            URL base = RemoteServerUtil.createBaseUrl(url);
            serverAddress = RemoteServerUtil.createRemoteServerUrl(base, path, query);
            connection = HttpUrlConnectionHelper.redirectConnectionWithBearerToken(serverAddress, Duration.ONE_MINUTE,
                    token);
            final BufferedReader in = new BufferedReader(
                    new InputStreamReader(connection.getInputStream(), Charset.forName("UTF-8")));
            final org.json.simple.parser.JSONParser parser = new org.json.simple.parser.JSONParser();
            final org.json.simple.JSONArray array = (org.json.simple.JSONArray) parser.parse(in);
            final Map<String, String> leaderboardGroupsMap = new LinkedHashMap<>();
            final Iterator<Object> iterator = array.iterator();
            while (iterator.hasNext()) {
                JSONObject next = (JSONObject) iterator.next();
                leaderboardGroupsMap.put((String) next.get(LeaderboardGroupConstants.ID), (String) next.get(LeaderboardGroupConstants.NAME));
            }
            List<Map.Entry<String, String>> entries = new ArrayList<>(leaderboardGroupsMap.entrySet());
            leaderboardGroupsMap.clear();
            entries.stream().sorted(Comparator.comparing(Map.Entry::getValue, Comparator.naturalOrder()))
                    .forEachOrdered(e -> leaderboardGroupsMap.put(e.getKey(), e.getValue()));
            return leaderboardGroupsMap;
        } catch (Exception e) {
            throw new RuntimeException(e);
        } finally {
            // close the connection
            if (connection != null && connection instanceof HttpURLConnection) {
                ((HttpURLConnection) connection).disconnect();
            }
            try {
                if (inputStream != null) {
                    inputStream.close();
                }
            } catch (IOException e) {
                logger.log(Level.WARNING, "Exception while trying to close the remote stream for leaderboard groups", e);
            }
        }
    }

    @Override
    public Iterable<CompetitorDTO> getCompetitors(boolean ignoreCompetitorsWithBoat,
            boolean ignoreCompetitorsWithoutBoat) {
        CompetitorAndBoatStore competitorStore = getService().getBaseDomainFactory().getCompetitorAndBoatStore();
        final HasPermissions.Action[] requiredActionsForRead = SecuredSecurityTypes.PublicReadableActions.READ_AND_READ_PUBLIC_ACTIONS;
        final Iterable<? extends Competitor> filteredCompetitors;
        if (ignoreCompetitorsWithBoat == false && ignoreCompetitorsWithoutBoat == false) {
            filteredCompetitors = competitorStore.getAllCompetitors();
        } else if (ignoreCompetitorsWithBoat == true && ignoreCompetitorsWithoutBoat == false) {
            filteredCompetitors = competitorStore.getCompetitorsWithoutBoat();
        } else if (ignoreCompetitorsWithBoat == false && ignoreCompetitorsWithoutBoat == true) {
            filteredCompetitors = competitorStore.getCompetitorsWithBoat();
        } else {
            filteredCompetitors = Collections.emptyList();
        }
        return getSecurityService().mapAndFilterByAnyExplicitPermissionForCurrentUser(
                    SecuredDomainType.COMPETITOR,
                requiredActionsForRead, filteredCompetitors,
                    this::convertToCompetitorDTO);
        }

    @Override
    public Iterable<CompetitorDTO> getCompetitorsOfLeaderboard(String leaderboardName) {
        Leaderboard leaderboard = getService().getLeaderboardByName(leaderboardName);
        getSecurityService().checkCurrentUserReadPermission(leaderboard);
        return convertToCompetitorDTOs(leaderboard.getAllCompetitors());
    }

    @Override
    public Map<? extends CompetitorDTO, BoatDTO> getCompetitorsAndBoatsOfRace(String leaderboardName,
            String raceColumnName, String fleetName) throws NotFoundException {
        getSecurityService().checkCurrentUserReadPermission(getLeaderboardByName(leaderboardName));
        Map<Competitor, Boat> competitorsAndBoats = getService().getCompetitorToBoatMappingsForRace(leaderboardName, raceColumnName, fleetName);
        return baseDomainFactory.convertToCompetitorAndBoatDTOs(competitorsAndBoats);
    }
    
    @Override
    public Iterable<BoatDTO> getAllBoats() {
        final HasPermissions.Action[] requiredActionsForRead = SecuredSecurityTypes.PublicReadableActions.READ_AND_READ_PUBLIC_ACTIONS;
        Iterable<BoatDTO> result = getSecurityService().mapAndFilterByAnyExplicitPermissionForCurrentUser(
                SecuredDomainType.BOAT, requiredActionsForRead,
                getService().getBaseDomainFactory().getCompetitorAndBoatStore().getBoats(),
                this::convertToBoatDTO);
        return result;
    }

    @Override
    public Iterable<BoatDTO> getStandaloneBoats() {
        List<BoatDTO> result = new ArrayList<>();
        getSecurityService().filterObjectsWithAnyPermissionForCurrentUser(
                SecuredSecurityTypes.PublicReadableActions.READ_AND_READ_PUBLIC_ACTIONS,
                getService().getBaseDomainFactory().getCompetitorAndBoatStore().getStandaloneBoats(),
                filteredObject -> result.add(convertToBoatDTO(filteredObject)));
        return result;
    }

    @Override
    public BoatDTO getBoatLinkedToCompetitorForRace(String leaderboardName, String raceColumnName, String fleetName,
            String competitorIdAsString) throws NotFoundException {
        BoatDTO result = null;
        getSecurityService().checkCurrentUserReadPermission(getLeaderboardByName(leaderboardName));
        Competitor existingCompetitor = getService().getCompetitorAndBoatStore().getExistingCompetitorByIdAsString(competitorIdAsString);
        getSecurityService().checkCurrentUserReadPermission(existingCompetitor);
        Map<Competitor, Boat> competitorToBoatMappingsForRace = getService().getCompetitorToBoatMappingsForRace(leaderboardName, raceColumnName, fleetName);
        if (existingCompetitor != null) {
            Boat boatOfCompetitor = competitorToBoatMappingsForRace.get(existingCompetitor);
            if (boatOfCompetitor != null) {
                result = baseDomainFactory.convertToBoatDTO(boatOfCompetitor);
            }
        }
        return result;
    }

    @Override
    public List<DeviceConfigurationWithSecurityDTO> getDeviceConfigurations() {
        List<DeviceConfigurationWithSecurityDTO> configs = new ArrayList<DeviceConfigurationWithSecurityDTO>();
        for (DeviceConfiguration config : getService().getAllDeviceConfigurations()) {
            if (getSecurityService().hasCurrentUserReadPermission(config)) {
                configs.add(convertToDeviceConfigurationWithSecurityDTO(config));
            }
        }
        return configs;
    }

    private DeviceConfigurationWithSecurityDTO convertToDeviceConfigurationWithSecurityDTO(
            DeviceConfiguration configuration) {
        DeviceConfigurationWithSecurityDTO dto = new DeviceConfigurationWithSecurityDTO(configuration.getIdentifier());
        dto.id = configuration.getId();
        dto.name = configuration.getName();
        dto.allowedCourseAreaNames = configuration.getAllowedCourseAreaNames();
        dto.resultsMailRecipient = configuration.getResultsMailRecipient();
        dto.byNameDesignerCourseNames = configuration.getByNameCourseDesignerCourseNames();
        configuration.getEventId().ifPresent(eventId->dto.eventId = eventId);
        configuration.getCourseAreaId().ifPresent(courseAreaId->dto.courseAreaId = courseAreaId);
        configuration.getPriority().ifPresent(priority->dto.priority = priority);
        if (configuration.getRegattaConfiguration() != null) {
            dto.regattaConfiguration = convertToRegattaConfigurationDTO(configuration.getRegattaConfiguration());
        }
        SecurityDTOUtil.addSecurityInformation(getSecurityService(), dto);
        return dto;
    }

    private DeviceConfigurationDTO.RegattaConfigurationDTO convertToRegattaConfigurationDTO(
            RegattaConfiguration configuration) {
        if (configuration == null) {
            return null;
        }
        DeviceConfigurationDTO.RegattaConfigurationDTO dto = new DeviceConfigurationDTO.RegattaConfigurationDTO();
        dto.defaultRacingProcedureType = configuration.getDefaultRacingProcedureType();
        dto.defaultCourseDesignerMode = configuration.getDefaultCourseDesignerMode();
        dto.defaultProtestTimeDuration = configuration.getDefaultProtestTimeDuration();
        if (configuration.getRRS26Configuration() != null) {
            dto.rrs26Configuration = new DeviceConfigurationDTO.RegattaConfigurationDTO.RRS26ConfigurationDTO();
            copyBasicRacingProcedureProperties(configuration.getRRS26Configuration(), dto.rrs26Configuration);
            copyRacingProcedureWithConfigurableStartModeFlagProperties(configuration.getRRS26Configuration(), dto.rrs26Configuration);
        }
        if (configuration.getSWCStartConfiguration() != null) {
            dto.swcStartConfiguration = new DeviceConfigurationDTO.RegattaConfigurationDTO.SWCStartConfigurationDTO();
            copyBasicRacingProcedureProperties(configuration.getSWCStartConfiguration(), dto.swcStartConfiguration);
            copyRacingProcedureWithConfigurableStartModeFlagProperties(configuration.getSWCStartConfiguration(), dto.swcStartConfiguration);
        }
        if (configuration.getGateStartConfiguration() != null) {
            dto.gateStartConfiguration = new DeviceConfigurationDTO.RegattaConfigurationDTO.GateStartConfigurationDTO();
            copyBasicRacingProcedureProperties(configuration.getGateStartConfiguration(), dto.gateStartConfiguration);
            dto.gateStartConfiguration.hasPathfinder = configuration.getGateStartConfiguration().hasPathfinder();
            dto.gateStartConfiguration.hasAdditionalGolfDownTime = configuration.getGateStartConfiguration().hasAdditionalGolfDownTime();
        }
        if (configuration.getESSConfiguration() != null) {
            dto.essConfiguration = new DeviceConfigurationDTO.RegattaConfigurationDTO.ESSConfigurationDTO();
            copyBasicRacingProcedureProperties(configuration.getESSConfiguration(), dto.essConfiguration);
        }
        if (configuration.getBasicConfiguration() != null) {
            dto.basicConfiguration = new DeviceConfigurationDTO.RegattaConfigurationDTO.RacingProcedureConfigurationDTO();
            copyBasicRacingProcedureProperties(configuration.getBasicConfiguration(), dto.basicConfiguration);
        }
        if (configuration.getLeagueConfiguration() != null) {
            dto.leagueConfiguration = new DeviceConfigurationDTO.RegattaConfigurationDTO.LeagueConfigurationDTO();
            copyBasicRacingProcedureProperties(configuration.getLeagueConfiguration(), dto.leagueConfiguration);
        }
        return dto;
    }
    
    private void copyBasicRacingProcedureProperties(RacingProcedureConfiguration configuration, final RacingProcedureConfigurationDTO racingProcedureConfigurationDTO) {
        racingProcedureConfigurationDTO.classFlag = configuration.getClassFlag();
        racingProcedureConfigurationDTO.hasIndividualRecall = configuration.hasIndividualRecall();
        racingProcedureConfigurationDTO.isResultEntryEnabled = configuration.isResultEntryEnabled();
    }

    private void copyRacingProcedureWithConfigurableStartModeFlagProperties(ConfigurableStartModeFlagRacingProcedureConfiguration configuration, final RacingProcedureWithConfigurableStartModeFlagConfigurationDTO racingProcedureConfigurationDTO) {
        racingProcedureConfigurationDTO.startModeFlags = configuration.getStartModeFlags();
    }

    protected RegattaConfiguration convertToRegattaConfiguration(RegattaConfigurationDTO dto) {
        if (dto == null) {
            return null;
        }
        RegattaConfigurationImpl configuration = new RegattaConfigurationImpl();
        configuration.setDefaultRacingProcedureType(dto.defaultRacingProcedureType);
        configuration.setDefaultCourseDesignerMode(dto.defaultCourseDesignerMode);
        configuration.setDefaultProtestTimeDuration(dto.defaultProtestTimeDuration);
        if (dto.rrs26Configuration != null) {
            RRS26ConfigurationImpl config = new RRS26ConfigurationImpl();
            applyGeneralRacingProcedureConfigProperties(dto.rrs26Configuration, config);
            applyRacingProcedureWithConfigurableStartModeFlagConfigProperties(dto.rrs26Configuration, config);
            configuration.setRRS26Configuration(config);
        }
        if (dto.swcStartConfiguration != null) {
            SWCStartConfigurationImpl config = new SWCStartConfigurationImpl();
            applyGeneralRacingProcedureConfigProperties(dto.swcStartConfiguration, config);
            applyRacingProcedureWithConfigurableStartModeFlagConfigProperties(dto.swcStartConfiguration, config);
            configuration.setSWCStartConfiguration(config);
        }
        if (dto.gateStartConfiguration != null) {
            GateStartConfigurationImpl config = new GateStartConfigurationImpl();
            applyGeneralRacingProcedureConfigProperties(dto.gateStartConfiguration, config);
            config.setHasPathfinder(dto.gateStartConfiguration.hasPathfinder);
            config.setHasAdditionalGolfDownTime(dto.gateStartConfiguration.hasAdditionalGolfDownTime);
            configuration.setGateStartConfiguration(config);
        }
        if (dto.essConfiguration != null) {
            ESSConfigurationImpl config = new ESSConfigurationImpl();
            applyGeneralRacingProcedureConfigProperties(dto.essConfiguration, config);
            configuration.setESSConfiguration(config);
        }
        if (dto.basicConfiguration != null) {
            RacingProcedureConfigurationImpl config = new RacingProcedureConfigurationImpl();
            applyGeneralRacingProcedureConfigProperties(dto.basicConfiguration, config);
            configuration.setBasicConfiguration(config);
        }
        if (dto.leagueConfiguration != null) {
            LeagueConfigurationImpl config = new LeagueConfigurationImpl();
            applyGeneralRacingProcedureConfigProperties(dto.leagueConfiguration, config);
            configuration.setLeagueConfiguration(config);
        }
        return configuration;
    }

    private void applyGeneralRacingProcedureConfigProperties(RacingProcedureConfigurationDTO racingProcedureConfigurationDTO,
            RacingProcedureConfigurationImpl config) {
        config.setClassFlag(racingProcedureConfigurationDTO.classFlag);
        config.setHasIndividualRecall(racingProcedureConfigurationDTO.hasIndividualRecall);
        config.setResultEntryEnabled(racingProcedureConfigurationDTO.isResultEntryEnabled);
    }

    private void applyRacingProcedureWithConfigurableStartModeFlagConfigProperties(
            RacingProcedureWithConfigurableStartModeFlagConfigurationDTO racingProcedureConfigurationDTO,
            RacingProcedureWithConfigurableStartModeFlagConfigurationImpl config) {
        config.setStartModeFlags(racingProcedureConfigurationDTO.startModeFlags);
    }

    @Override
    public Pair<TimePointSpecificationFoundInLog, TimePointSpecificationFoundInLog> getTrackingTimes(String leaderboardName, String raceColumnName, String fleetName) throws NotFoundException {
        getSecurityService().checkCurrentUserReadPermission(getLeaderboardByName(leaderboardName));
        final Pair<TimePointSpecificationFoundInLog, TimePointSpecificationFoundInLog> times;
        final RaceLog raceLog = getRaceLog(leaderboardName, raceColumnName, fleetName);
        if (raceLog != null) {
            times = new TrackingTimesFinder(raceLog).analyze();
        } else {
            times = null;
        }
        return times;
    }

    @Override
    public com.sap.sse.common.Util.Triple<Date, Integer, RacingProcedureType> getStartTimeAndProcedure(
            String leaderboardName, String raceColumnName, String fleetName) throws NotFoundException {
        getSecurityService().checkCurrentUserReadPermission(getLeaderboardByName(leaderboardName));
        com.sap.sse.common.Util.Triple<TimePoint, Integer, RacingProcedureType> result = getService().getStartTimeAndProcedure(leaderboardName, raceColumnName, fleetName);
        if (result == null || result.getA() == null) {
            return null;
        }
        return new com.sap.sse.common.Util.Triple<Date, Integer, RacingProcedureType>(result.getA() == null ? null : result.getA().asDate(), result.getB(), result.getC());
    }
    

    @Override
    public com.sap.sse.common.Util.Triple<Date, Date, Integer> getFinishingAndFinishTime(String leaderboardName,
            String raceColumnName, String fleetName) throws NotFoundException {
        getSecurityService().checkCurrentUserReadPermission(getLeaderboardByName(leaderboardName));
        com.sap.sse.common.Util.Triple<TimePoint, TimePoint, Integer> result = getService().getFinishingAndFinishTime(leaderboardName, raceColumnName, fleetName);
        if (result == null) {
            return null;
        }
        return new com.sap.sse.common.Util.Triple<>(result.getA() == null ? null : result.getA().asDate(),
                result.getB() == null ? null : result.getB().asDate(), result.getC());
    }

    @Override
    public Iterable<AccountWithSecurityDTO> getAllIgtimiAccountsWithSecurity() {
        return getSecurityService().mapAndFilterByReadPermissionForCurrentUser(
                getIgtimiConnectionFactory().getAllAccounts(), this::toSecuredIgtimiAccountDTO);
    }

    private AccountWithSecurityDTO toSecuredIgtimiAccountDTO(final Account igtimiAccount) {
        final com.sap.sailing.domain.igtimiadapter.User user = igtimiAccount.getUser();
        final String email = user.getEmail();
        final String name = user.getFirstName() + " " + user.getSurname();
        final AccountWithSecurityDTO securedAccount = new AccountWithSecurityDTO(email, name,
                igtimiAccount.getCreatorName());
        SecurityDTOUtil.addSecurityInformation(getSecurityService(), securedAccount);
        return securedAccount;
    }

    protected IgtimiConnectionFactory getIgtimiConnectionFactory() {
        return igtimiAdapterTracker.getService();
    }

    protected RaceLogTrackingAdapterFactory getRaceLogTrackingAdapterFactory() {
        return raceLogTrackingAdapterTracker.getService();
    }

    protected RaceLogTrackingAdapter getRaceLogTrackingAdapter() {
        return getRaceLogTrackingAdapterFactory().getAdapter(getBaseDomainFactory());
    }

    @Override
    public String getIgtimiAuthorizationUrl(String redirectProtocol, String redirectHostname, String redirectPort) throws MalformedURLException, UnsupportedEncodingException {
        return getIgtimiConnectionFactory().getAuthorizationUrl(redirectProtocol, redirectHostname, redirectPort);
    }

    protected Set<DynamicTrackedRace> getAllTrackedRaces() {
        Set<DynamicTrackedRace> result = new HashSet<DynamicTrackedRace>();
        Iterable<Regatta> allRegattas = getService().getAllRegattas();
        for (Regatta regatta : allRegattas) {
            DynamicTrackedRegatta trackedRegatta = getService().getTrackedRegatta(regatta);
            if (trackedRegatta != null) {
                trackedRegatta.lockTrackedRacesForRead();
                try {
                    Iterable<DynamicTrackedRace> trackedRaces = trackedRegatta.getTrackedRaces();
                    for (TrackedRace trackedRace : trackedRaces) {
                        result.add((DynamicTrackedRace) trackedRace);
                    }
                } finally {
                    trackedRegatta.unlockTrackedRacesAfterRead();
                }
            }
        }
        return result;
    }

    /**
     * @param triple
     *            leaderboard and racecolumn and fleet names
     */
    protected RaceLog getRaceLog(com.sap.sse.common.Util.Triple<String, String, String> triple) throws NotFoundException {
        return getRaceLog(triple.getA(), triple.getB(), triple.getC());
    }
    
    protected RegattaLog getRegattaLogInternal(String leaderboardName) throws DoesNotHaveRegattaLogException {
        Leaderboard l = getService().getLeaderboardByName(leaderboardName);
        if (! (l instanceof HasRegattaLike)) {
            throw new DoesNotHaveRegattaLogException();
        }
        return ((HasRegattaLike) l).getRegattaLike().getRegattaLog();
    }
    
    protected RaceLog getRaceLog(String leaderboardName, String raceColumnName, String fleetName) throws NotFoundException {
        RaceColumn raceColumn = getRaceColumn(leaderboardName, raceColumnName);
        Fleet fleet = getFleetByName(raceColumn, fleetName);
        return raceColumn.getRaceLog(fleet);
    }

    protected Competitor getCompetitor(CompetitorDTO dto) {
        return getService().getCompetitorAndBoatStore().getExistingCompetitorByIdAsString(dto.getIdAsString());
    }
    
    protected CompetitorWithBoat getCompetitor(CompetitorWithBoatDTO dto) {
        return getService().getCompetitorAndBoatStore().getExistingCompetitorWithBoatByIdAsString(dto.getIdAsString());
    }

    protected Boat getBoat(BoatDTO dto) {
        return getService().getCompetitorAndBoatStore().getExistingBoatByIdAsString(dto.getIdAsString());
    }

    protected Mark convertToMark(MarkDTO dto, boolean resolve) {
        Mark result = null;
        if (resolve) {
            Mark existing = baseDomainFactory.getExistingMarkByIdAsString(dto.getIdAsString());
            if (existing != null) {
                result = existing;
            }
        }
        if (result == null) {
            Serializable id = UUID.randomUUID();
            result = baseDomainFactory.getOrCreateMark(id, dto.getName(), dto.getShortName(), dto.type, dto.color, dto.shape, dto.pattern);
        }
        return result;
    }
    
    /**
     * Also finds the last position of the marks if set by pinging them as long as currently a {@link TrackedRace} exists
     * whose tracking interval spans the current time. If at least a non-spanning {@link TrackedRace} can be found in the
     * scope of the <code>leaderboard</code>, the time-wise closest position fix for the mark will be used as its position.
     * If the mark has been pinged through the {@link RegattaLog} but no {@link TrackedRace} exists that has loaded that ping,
     * the ping won't be visible to this API.
     */
    private MarkDTO convertToMarkDTO(LeaderboardThatHasRegattaLike leaderboard, Mark mark) {
        final TimePoint now = MillisecondsTimePoint.now();
        final Position lastPos = getService().getMarkPosition(mark, leaderboard, now);
        return convertToMarkDTO(mark, lastPos);
    }
    
    /**
     * @param trackedRace
     *            if <code>null</code>, no position data will be attached to the {@link MarkDTO}s
     * @param timePoint
     *            if <code>trackedRace</code> is not <code>null</code>, specifies the time point for which to determine
     *            the mark positions and attach to the {@link MarkDTO}s. If <code>null<c/code>, the current time point
     *            will be used as default.
     */
    private WaypointDTO convertToWaypointDTO(Waypoint waypoint, Map<Serializable, ControlPointDTO> controlPointCache, MarkPositionFinder positionFinder, TimePoint timePoint) {
        ControlPointDTO cp = controlPointCache.get(waypoint.getControlPoint().getId());
        if (cp == null) {
            cp = convertToControlPointDTO(waypoint.getControlPoint(), positionFinder, timePoint);
            controlPointCache.put(waypoint.getControlPoint().getId(), cp);
        }
        return new WaypointDTO(waypoint.getName(), cp, waypoint.getPassingInstructions());
    }
    
    /**
     * @param course
     *            the course to convert
     * @param trackedRace
     *            if <code>null</code>, no position data will be attached to the {@link MarkDTO}s
     * @param timePoint
     *            if <code>trackedRace</code> is not <code>null</code>, specifies the time point for which to determine
     *            the mark positions and attach to the {@link MarkDTO}s. If <code>null<c/code>, the current time point
     *            will be used as default.
     */
    private RaceCourseDTO convertToRaceCourseDTO(CourseBase course, MarkPositionFinder positionFinder, TimePoint timePoint) {
        final RaceCourseDTO result;
        if (course != null) {
            List<WaypointDTO> waypointDTOs = new ArrayList<WaypointDTO>();
            Map<Serializable, ControlPointDTO> controlPointCache = new HashMap<>();
            for (Waypoint waypoint : course.getWaypoints()) {
                waypointDTOs.add(convertToWaypointDTO(waypoint, controlPointCache, positionFinder, timePoint));
            }
            result = new RaceCourseDTO(waypointDTOs);
        } else {
            result = new RaceCourseDTO(Collections.<WaypointDTO> emptyList());
        }
        return result;
    }
    
    @Override
    public RaceCourseDTO getLastCourseDefinitionInRaceLog(final String leaderboardName, String raceColumnName, String fleetName) throws NotFoundException {
        final RaceLog raceLog = getRaceLog(leaderboardName, raceColumnName, fleetName);
        getSecurityService().checkCurrentUserReadPermission(getLeaderboardByName(leaderboardName));
        // only look for course definitions that really define waypoints; ignore by-name course updates
        CourseBase lastPublishedCourse = new LastPublishedCourseDesignFinder(raceLog, /* onlyCoursesWithValidWaypointList */ true).analyze();
        if (lastPublishedCourse == null) {
            lastPublishedCourse = new CourseDataImpl("");
        }
        return convertToRaceCourseDTO(lastPublishedCourse, new MarkPositionFinder() {
            @Override
            public Position find(Mark mark, TimePoint at) {
                return getService().getMarkPosition(mark, (LeaderboardThatHasRegattaLike) getService().getLeaderboardByName(leaderboardName), at);
            }
        }, /* timePoint */ MillisecondsTimePoint.now());
    }
    
    private TypeBasedServiceFinder<DeviceIdentifierStringSerializationHandler> getDeviceIdentifierStringSerializerHandlerFinder(
            boolean withFallback) {
        TypeBasedServiceFinderFactory factory = getService().getTypeBasedServiceFinderFactory();
        TypeBasedServiceFinder<DeviceIdentifierStringSerializationHandler> finder = factory.createServiceFinder(DeviceIdentifierStringSerializationHandler.class);
        if (withFallback) {
            finder.setFallbackService(new PlaceHolderDeviceIdentifierStringSerializationHandler());
        }
        return finder;
    }
    
    private DeviceIdentifier deserializeDeviceIdentifier(String type, String deviceId) throws NoCorrespondingServiceRegisteredException,
    TransformationException {
        DeviceIdentifierStringSerializationHandler handler =
                getDeviceIdentifierStringSerializerHandlerFinder(false).findService(type);
        return handler.deserialize(deviceId, type, deviceId);
    }
    
    protected String serializeDeviceIdentifier(DeviceIdentifier deviceId) throws TransformationException {
        return getDeviceIdentifierStringSerializerHandlerFinder(true).findService(
                deviceId.getIdentifierType()).serialize(deviceId).getB();
    }
    
    protected List<AbstractLog<?, ?>> getLogHierarchy(String leaderboardName, String raceColumnName,
            String fleetName) throws NotFoundException {
        List<AbstractLog<?, ?>> result = new ArrayList<>();
        RaceLog raceLog = getRaceLog(leaderboardName, raceColumnName, fleetName);
        
        if (raceLog != null){
            result.add(raceLog);
        }
        
        Leaderboard leaderboard = getLeaderboardByName(leaderboardName);
        if (leaderboard instanceof HasRegattaLike) {
            result.add(((HasRegattaLike) leaderboard).getRegattaLike().getRegattaLog());
        }
        return result;
    }
    
    @Override
    public List<String> getDeserializableDeviceIdentifierTypes() {
        List<String> result = new ArrayList<String>();
        for (ServiceReference<DeviceIdentifierStringSerializationHandler> reference :
            deviceIdentifierStringSerializationHandlerTracker.getServiceReferences()) {
            result.add((String) reference.getProperty(TypeBasedServiceFinder.TYPE));
        }
        return result;
    }
    
    protected DeviceMapping<?> convertToDeviceMapping(DeviceMappingDTO dto)
            throws NoCorrespondingServiceRegisteredException, TransformationException {
        DeviceIdentifier device = deserializeDeviceIdentifier(dto.deviceIdentifier.deviceType, dto.deviceIdentifier.deviceId);
        TimePoint from = dto.from == null ? null : new MillisecondsTimePoint(dto.from);
        TimePoint to = dto.to == null ? null : new MillisecondsTimePoint(dto.to);
        TimeRange timeRange = new TimeRangeImpl(from, to);
        if (dto.mappedTo instanceof MarkDTO) {
            Mark mark = convertToMark(((MarkDTO) dto.mappedTo), true);
            //expect UUIDs
            return new DeviceMappingImpl<Mark>(mark, device, timeRange, dto.originalRaceLogEventIds, RegattaLogDeviceMarkMappingEventImpl.class);
        } else if (dto.mappedTo instanceof CompetitorDTO) {
            Competitor competitor = getService().getCompetitorAndBoatStore().getExistingCompetitorByIdAsString(
                    ((CompetitorDTO) dto.mappedTo).getIdAsString());
            return new DeviceMappingImpl<Competitor>(competitor, device, timeRange, dto.originalRaceLogEventIds, RegattaLogDeviceCompetitorMappingEventImpl.class);
        } else if (dto.mappedTo instanceof BoatDTO) {
            final Boat boat = getService().getCompetitorAndBoatStore()
                    .getExistingBoatByIdAsString(dto.mappedTo.getIdAsString());
            return new DeviceMappingImpl<WithID>(boat, device, timeRange, dto.originalRaceLogEventIds,
                    RegattaLogDeviceBoatMappingEventImpl.class);
        } else {
            throw new RuntimeException("Can only map devices to competitors, boats or marks");
        }
    }

    @Override
    public Collection<String> getGPSFixImporterTypes() {
        return getRegisteredImporterTypes(GPSFixImporter.class);
    }
    
    @Override
    public Collection<String> getSensorDataImporterTypes() {
        return getRegisteredImporterTypes(DoubleVectorFixImporter.class);
    }
    
    private <S> Collection<String> getRegisteredImporterTypes(Class<S> referenceClass) {
        Set<String> result = new HashSet<>();
        for (ServiceReference<S> reference : getRegisteredServiceReferences(referenceClass)) {
            result.add((String) reference.getProperty(TypeBasedServiceFinder.TYPE));
        }
        return result;
    }
    
    protected <S extends DoubleVectorFixImporter> S getRegisteredImporter(Class<S> referenceClass, String type)
            throws NoCorrespondingServiceRegisteredException {
        for (ServiceReference<S> reference : getRegisteredServiceReferences(referenceClass)) {
            S importer = Activator.getDefault().getService(reference);
            if (importer != null && importer.getType().equals(type)) {
                return importer;
            }
        }
        throw new NoCorrespondingServiceRegisteredException("No importer service found!", type, referenceClass.getName());
    }
    
    private <S> Collection<ServiceReference<S>> getRegisteredServiceReferences(Class<S> referenceClass) {
        try {
            return Activator.getDefault().getServiceReferences(referenceClass, null);
        } catch (InvalidSyntaxException e) {
            // shouldn't happen, as we are passing null for the filter
        }
        return Collections.emptyList();
    }
    
    @Override
    public ArrayList<EventDTO> getEventsForLeaderboard(String leaderboardName) {
        final RacingEventService service = getService();
        final Leaderboard leaderboard = service.getLeaderboardByName(leaderboardName);
        final Set<Event> events = service.findEventsContainingLeaderboardAndMatchingAtLeastOneCourseArea(leaderboard, service.getAllEvents());
        ArrayList<EventDTO> eventDTOs = new ArrayList<>();
        for (Event event : events) {
            eventDTOs.add(convertToEventDTO(event, false));
        }
        return eventDTOs;
    }

    @Override
    public Map<Integer, Date> getCompetitorRaceLogMarkPassingData(String leaderboardName, String raceColumnName,
            String fleetName, CompetitorDTO competitor) throws NotFoundException {
        Map<Integer, Date> result = new HashMap<>();
        getSecurityService().checkCurrentUserReadPermission(getLeaderboardByName(leaderboardName));
        RaceLog raceLog = getService().getRaceLog(leaderboardName, raceColumnName, fleetName);
        for (Triple<Competitor, Integer, TimePoint> fixedEvent : new MarkPassingDataFinder(raceLog).analyze()) {
            if (fixedEvent.getA().getName().equals(competitor.getName())) {
                final Date date;
                if (fixedEvent.getC() != null) {
                    date = new Date(fixedEvent.getC().asMillis());
                } else {
                    date = null;
                }
                result.put(fixedEvent.getB(), date);
            }
        }
        return result;
    }

    @Override
    public Map<Integer, Date> getCompetitorMarkPassings(RegattaAndRaceIdentifier race, CompetitorDTO competitorDTO, boolean waitForCalculations) {
        Map<Integer, Date> result = new HashMap<>();
        final TrackedRace trackedRace = getExistingTrackedRace(race);
        getSecurityService().checkCurrentUserReadPermission(trackedRace);
        if (trackedRace != null) {
            Competitor competitor = getCompetitorByIdAsString(trackedRace.getRace().getCompetitors(), competitorDTO.getIdAsString());
            Set<MarkPassing> competitorMarkPassings;
            competitorMarkPassings = trackedRace.getMarkPassings(competitor, waitForCalculations);
            Iterable<Waypoint> waypoints = trackedRace.getRace().getCourse().getWaypoints();
            if (competitorMarkPassings != null) {
                for (MarkPassing markPassing : competitorMarkPassings) {
                    result.put(Util.indexOf(waypoints, markPassing.getWaypoint()), markPassing.getTimePoint().asDate());
                }
            }
        }
        return result;
    }

    protected Locale getLocale(String localeInfoName) {
        return ResourceBundleStringMessages.Util.getLocaleFor(localeInfoName);
    }

    /**
     * Gets all Marks defined in the RegattaLog and the trackedRace
     * @throws DoesNotHaveRegattaLogException 
     */
    @Override
    public Iterable<MarkDTO> getMarksInRegattaLog(String leaderboardName) throws DoesNotHaveRegattaLogException {
        final Leaderboard l = getService().getLeaderboardByName(leaderboardName);
        getSecurityService().checkCurrentUserReadPermission(l);
        if (! (l instanceof HasRegattaLike)) {
            throw new DoesNotHaveRegattaLogException();
        }
        final LeaderboardThatHasRegattaLike leaderboard = (LeaderboardThatHasRegattaLike) l;
        final RegattaLog regattaLog = leaderboard.getRegattaLike().getRegattaLog();
        final Set<MarkDTO> markDTOs = new HashSet<>();
        final List<RegattaLogEvent> markEvents = new AllEventsOfTypeFinder<>(regattaLog, /* only unrevoked */ true, RegattaLogDefineMarkEvent.class).analyze();
        for (RegattaLogEvent regattaLogEvent : markEvents) {
            final RegattaLogDefineMarkEvent defineMarkEvent = (RegattaLogDefineMarkEvent) regattaLogEvent;
            markDTOs.add(convertToMarkDTO(leaderboard, defineMarkEvent.getMark()));
        }
        return markDTOs;
    }

    /**
     * Gets all the logs corresponding to a leaderboard. This includes all the RaceLogs of the leaderBoard's raceColumns
     * @param leaderboardName
     * @return
     */
    protected List<AbstractLog<?, ?>> getLogHierarchy(String leaderboardName) {
        final List<AbstractLog<?, ?>> result;
        Leaderboard leaderboard = getService().getLeaderboardByName(leaderboardName);
        if (leaderboard == null) {
            result = null;
        } else {
            result = new ArrayList<>();
            if (leaderboard instanceof HasRegattaLike) {
                result.add(((HasRegattaLike) leaderboard).getRegattaLike().getRegattaLog());
            }
            for (RaceColumn raceColumn : leaderboard.getRaceColumns()) {
                for (Fleet fleet : raceColumn.getFleets()) {
                    RaceLog raceLog = raceColumn.getRaceLog(fleet);
                    result.add(raceLog);
                }
            }
        }
        return result;
    }   

    public boolean doesRegattaLogContainCompetitors(String leaderboardName)
            throws DoesNotHaveRegattaLogException, NotFoundException {
        getSecurityService().checkCurrentUserReadPermission(getLeaderboardByName(leaderboardName));
        RegattaLog regattaLog = getRegattaLogInternal(leaderboardName);
        List<RegattaLogEvent> comeptitorRegistrationEvents = new AllEventsOfTypeFinder<>(regattaLog,
                /* only unrevoked */ true, RegattaLogRegisterCompetitorEvent.class).analyze();
        return !comeptitorRegistrationEvents.isEmpty();
    }

    @Override
    public RegattaAndRaceIdentifier getRaceIdentifier(String regattaLikeName, String raceColumnName, String fleetName) {
        RegattaAndRaceIdentifier result = null;
        final Leaderboard leaderboard = getService().getLeaderboardByName(regattaLikeName);
        getSecurityService().checkCurrentUserReadPermission(leaderboard);
        if (leaderboard != null) {
            final RaceColumn raceColumn = leaderboard.getRaceColumnByName(raceColumnName);
            if (raceColumn != null) {
                final Fleet fleet = raceColumn.getFleetByName(fleetName);
                if (fleet != null) {
                    final TrackedRace trackedRace = raceColumn.getTrackedRace(fleet);
                    getSecurityService().checkCurrentUserReadPermission(trackedRace);
                    if (trackedRace != null) {
                        result = trackedRace.getRaceIdentifier();
                    }
                }
            }
        }
        return result;
    }

    @Override
    public Collection<CompetitorAndBoatDTO> getCompetitorRegistrationsForRace(String leaderboardName, String raceColumnName,
            String fleetName) throws NotFoundException {
        getSecurityService().checkCurrentUserReadPermission(getLeaderboardByName(leaderboardName));
        RaceColumn raceColumn = getRaceColumn(leaderboardName, raceColumnName);
        Fleet fleet = getFleetByName(raceColumn, fleetName);
        return convertToCompetitorAndBoatDTOs(raceColumn.getAllCompetitorsAndTheirBoats(fleet));
    }
    
    @Override
    public Collection<CompetitorDTO> getCompetitorRegistrationsForLeaderboard(String leaderboardName) throws NotFoundException {
        Leaderboard leaderboard = getLeaderboardByName(leaderboardName);
        getSecurityService().checkCurrentUserReadPermission(leaderboard);
        return convertToCompetitorDTOs(leaderboard.getAllCompetitors());
    }

    @Override
    public Collection<CompetitorDTO> getCompetitorRegistrationsInRegattaLog(String leaderboardName) throws DoesNotHaveRegattaLogException, NotFoundException {
        Leaderboard leaderboard = getLeaderboardByName(leaderboardName);
        getSecurityService().checkCurrentUserReadPermission(leaderboard);
        if (! (leaderboard instanceof HasRegattaLike)) {
            throw new DoesNotHaveRegattaLogException();
        }
        HasRegattaLike regattaLikeLeaderboard = ((HasRegattaLike) leaderboard);
        return convertToCompetitorDTOs(regattaLikeLeaderboard.getCompetitorsRegisteredInRegattaLog());
    }
    
    @Override
    public List<CompetitorAndBoatDTO> getCompetitorRegistrationsInRaceLog(String leaderboardName, String raceColumnName,
            String fleetName) throws NotFoundException {
        getSecurityService().checkCurrentUserReadPermission(getLeaderboardByName(leaderboardName));
        RaceColumn raceColumn = getRaceColumn(leaderboardName, raceColumnName);
        Fleet fleet = getFleetByName(raceColumn, fleetName);
        return convertToCompetitorAndBoatDTOs(raceColumn.getCompetitorsRegisteredInRacelog(fleet));
    }
    
    @Override
    public Map<CompetitorDTO, BoatDTO> getCompetitorAndBoatRegistrationsInRaceLog(String leaderboardName, String raceColumnName,
            String fleetName) throws NotFoundException {
        getSecurityService().checkCurrentUserReadPermission(getLeaderboardByName(leaderboardName));
        RaceColumn raceColumn = getRaceColumn(leaderboardName, raceColumnName);
        Fleet fleet = getFleetByName(raceColumn, fleetName);
        Map<Competitor, Boat> competitorsAndBoatsRegisteredInRacelog = raceColumn.getCompetitorsRegisteredInRacelog(fleet);
        return baseDomainFactory.convertToCompetitorAndBoatDTOs(competitorsAndBoatsRegisteredInRacelog);
    }

    @Override
    public Collection<BoatDTO> getBoatRegistrationsInRegattaLog(String leaderboardName) throws DoesNotHaveRegattaLogException, NotFoundException {
        Leaderboard leaderboard = getLeaderboardByName(leaderboardName);
        getSecurityService().checkCurrentUserReadPermission(leaderboard);
        if (!(leaderboard instanceof HasRegattaLike)) {
            throw new DoesNotHaveRegattaLogException();
        }
        HasRegattaLike regattaLikeLeaderboard = ((HasRegattaLike) leaderboard);
        return convertToBoatDTOs(regattaLikeLeaderboard.getBoatsRegisteredInRegattaLog());
    }
    
    @Override
    public Collection<BoatDTO> getBoatRegistrationsForLeaderboard(String leaderboardName) throws NotFoundException {
        Leaderboard leaderboard = getLeaderboardByName(leaderboardName);
        getSecurityService().checkCurrentUserReadPermission(leaderboard);
        return convertToBoatDTOs(leaderboard.getAllBoats());
    }

    @Override
    public Collection<BoatDTO> getBoatRegistrationsForRegatta(RegattaIdentifier regattaIdentifier) throws NotFoundException {
        final Regatta regatta = (Regatta) regattaIdentifier.getRegatta(getService());
        if (regatta == null) {
            throw new NotFoundException("Regatta "+regattaIdentifier+" not found");
        }
        getSecurityService().checkCurrentUserReadPermission(regatta);
        return convertToBoatDTOs(regatta.getAllBoats());
    }

    @Override
    public Boolean areCompetitorRegistrationsEnabledForRace(String leaderboardName, String raceColumnName,
            String fleetName) throws NotFoundException {
        RaceColumn raceColumn = getRaceColumn(leaderboardName, raceColumnName);
        Fleet fleet = getFleetByName(raceColumn, fleetName);
        return raceColumn.isCompetitorRegistrationInRacelogEnabled(fleet);
    }
    
    protected Fleet getFleetByName(RaceColumn raceColumn, String fleetName) throws NotFoundException{
        Fleet fleet = raceColumn.getFleetByName(fleetName);
        if (fleet == null){
            throw new NotFoundException("fleet with name "+fleetName+" not found");
        }
        return fleet;
    }
    
    protected Leaderboard getLeaderboardByName(String leaderboardName) throws NotFoundException{
        Leaderboard leaderboard = getService().getLeaderboardByName(leaderboardName);
        if (leaderboard == null){
            throw new NotFoundException("Leaderboard with name "+leaderboardName+" not found");
        }
        return leaderboard;
    }
    
    protected RaceColumn getRaceColumn(String leaderboardName, String raceColumnName) throws NotFoundException{
        Leaderboard leaderboard = getService().getLeaderboardByName(leaderboardName);
        if (leaderboard == null){
            throw new NotFoundException("leaderboard with name "+leaderboardName+" not found");
        } 
        RaceColumn raceColumn = leaderboard.getRaceColumnByName(raceColumnName);
        if (raceColumn == null){
            throw new NotFoundException("raceColumn with name "+raceColumnName+" not found");
        }
        return raceColumn;
    }

    @Override
    public Pair<Boolean, String> checkIfMarksAreUsedInOtherRaceLogs(String leaderboardName, String raceColumnName,
            String fleetName, Set<MarkDTO> marksToRemove) throws NotFoundException {
        Set<String> markIds = new HashSet<String>();
        for (MarkDTO markDTO : marksToRemove) {
            markIds.add(markDTO.getIdAsString());
        }
        return getService().checkIfMarksAreUsedInOtherRaceLogs(leaderboardName, raceColumnName, fleetName, markIds);
    }

    @Override
    public Iterable<MarkDTO> getMarksInTrackedRace(String leaderboardName, String raceColumnName, String fleetName) {
        final List<MarkDTO> marks = new ArrayList<>();
        final Leaderboard leaderboard = getService().getLeaderboardByName(leaderboardName);
        getSecurityService().checkCurrentUserReadPermission(leaderboard);
        if (leaderboard != null) {
            final RaceColumn raceColumn = leaderboard.getRaceColumnByName(raceColumnName);
            if (raceColumn != null) {
                final Fleet fleet = raceColumn.getFleetByName(fleetName);
                if (fleet != null) {
                    for (final Mark mark : raceColumn.getAvailableMarks(fleet)) {
                        marks.add(new MarkDTO(mark.getId().toString(), mark.getName(), mark.getShortName()));
                    }
                }
            }
        }
        return marks;
    }

    /**
     * Uses all fixed from {@code track} with the outliers removed, {@link #convertToGPSFixDTO(GPSFix) converts} each
     * of them to a {@link GPSFixDTO} and adds them to the resulting list.
     */
    protected Iterable<GPSFixDTO> convertToGPSFixDTOTrack(final Track<? extends GPSFix> track) {
        final List<GPSFixDTO> result = new ArrayList<>();
        track.lockForRead();
        try {
            for (final GPSFix fix : track.getRawFixes()) {
                result.add(convertToGPSFixDTO(fix));
            }
        } finally {
            track.unlockAfterRead();
        }
        return result;
    }
    
    private GPSFixDTO convertToGPSFixDTO(GPSFix fix) {
        final GPSFixDTO result;
        if (fix == null) {
            result = null;
        } else {
            result = new GPSFixDTO(fix.getTimePoint().asDate(), fix.getPosition());
        }
        return result;
    }

    @Override
    public boolean canRemoveMarkFix(String leaderboardName, String raceColumnName, String fleetName,
            String markIdAsString, GPSFixDTO fix) {
        boolean result = false;
        final Leaderboard leaderboard = getService().getLeaderboardByName(leaderboardName);
        getSecurityService().checkCurrentUserUpdatePermission(leaderboard);
        if (leaderboard != null) {
            final RaceColumn raceColumn = leaderboard.getRaceColumnByName(raceColumnName);
            if (raceColumn != null) {
                final TimePoint fixTimePoint = new MillisecondsTimePoint(fix.timepoint);
                final RegattaLog regattaLog = raceColumn.getRegattaLog();
                final BaseRegattaLogDeviceMappingFinder<Mark> mappingFinder = new RegattaLogDeviceMarkMappingFinder(regattaLog);
                final Fleet fleet = raceColumn.getFleetByName(fleetName);
                if (fleet != null) {
                    for (final Mark mark : raceColumn.getAvailableMarks(fleet)) {
                        if (mark.getId().toString().equals(markIdAsString)) {
                            result = mappingFinder.hasMappingFor(mark, fixTimePoint);
                            if (result) {
                                break;
                            }
                        }
                    }
                }
            }
        }
        return result;
    }

    @Override
    public Map<Triple<String, String, String>, Pair<TimePointSpecificationFoundInLog, TimePointSpecificationFoundInLog>> getTrackingTimes(
            Collection<Triple<String, String, String>> leaderboardRaceColumnFleetNames) {
        Map<Triple<String, String, String>, Pair<TimePointSpecificationFoundInLog, TimePointSpecificationFoundInLog>> trackingTimes = new HashMap<>(); 
        for (Triple<String, String, String> leaderboardRaceColumnFleetName : leaderboardRaceColumnFleetNames) {
            try {
                trackingTimes.put(leaderboardRaceColumnFleetName, getTrackingTimes(leaderboardRaceColumnFleetName.getA(), 
                        leaderboardRaceColumnFleetName.getB(), leaderboardRaceColumnFleetName.getC()));
            } catch (Exception e) {
                trackingTimes.put(leaderboardRaceColumnFleetName, null);
            }
        }
        return trackingTimes;
    }

    @Override
    public Collection<CompetitorDTO> getEliminatedCompetitors(String leaderboardName) {
        final Leaderboard leaderboard = getService().getLeaderboardByName(leaderboardName);
        getSecurityService().checkCurrentUserReadPermission(leaderboard);
        if (leaderboard == null || !(leaderboard instanceof RegattaLeaderboardWithEliminations)) {
            throw new IllegalArgumentException(leaderboardName+" does not match a regatta leaderboard with eliminations");
        }
        final RegattaLeaderboardWithEliminations rlwe = (RegattaLeaderboardWithEliminations) leaderboard;
        return convertToCompetitorDTOs(rlwe.getEliminatedCompetitors());
    }
    
    @Override
  public Iterable<DetailType> determineDetailTypesForCompetitorChart(String leaderboardGroupName,
          UUID leaderboardGroupId, RegattaAndRaceIdentifier identifier) {
        final LinkedHashSet<DetailType> availableDetailTypes = new LinkedHashSet<>();
        availableDetailTypes.addAll(DetailType.getAutoplayDetailTypesForChart());
        availableDetailTypes.removeAll(DetailType.getRaceBravoDetailTypes());
        final DynamicTrackedRace trackedRace = getService().getTrackedRace(identifier);
        if (trackedRace != null) {
            boolean hasBravoTrack = false;
            boolean hasExtendedBravoFixes = false;
            for (BravoFixTrack<Competitor> track : trackedRace.<BravoFix, BravoFixTrack<Competitor>>getSensorTracks(BravoFixTrack.TRACK_NAME)) {
                hasBravoTrack = true;
                if (track.hasExtendedFixes()) {
                    hasExtendedBravoFixes = true;
                    break;
                }
            }
            if (hasBravoTrack) {
                availableDetailTypes.addAll(DetailType.getRaceBravoDetailTypes());
            }
            if (hasExtendedBravoFixes) {
                availableDetailTypes.addAll(DetailType.getRaceExtendedBravoDetailTypes());
                availableDetailTypes.addAll(DetailType.getRaceExpeditionDetailTypes());
            }
            final RankingMetrics rankingMetricType = trackedRace.getRankingMetric().getType();
            switch (rankingMetricType) {
            case ONE_DESIGN:
                availableDetailTypes.removeAll(DetailType.getAllToTToDHandicapDetailTypes());
                availableDetailTypes.removeAll(DetailType.getAllOrcPerformanceCurveDetailTypes());
                break;
            case TIME_ON_TIME_AND_DISTANCE:
                availableDetailTypes.addAll(DetailType.getAllToTToDHandicapDetailTypes());
                availableDetailTypes.removeAll(DetailType.getAllOrcPerformanceCurveDetailTypes());
                break;
            case ORC_PERFORMANCE_CURVE:
            case ORC_PERFORMANCE_CURVE_BY_IMPLIED_WIND:
            case ORC_PERFORMANCE_CURVE_LEADER_FOR_BASELINE:
                availableDetailTypes.addAll(DetailType.getAllOrcPerformanceCurveDetailTypes());
                break;
            }
        }
        if (leaderboardGroupName != null) {
            LeaderboardGroupDTO group = getLeaderboardGroupById(leaderboardGroupId);
            if (group == null) {
                group = getLeaderboardGroupByName(leaderboardGroupName, false);
            }
            if (group != null ? group.hasOverallLeaderboard() : false) {
                availableDetailTypes.add(DetailType.OVERALL_RANK);
            }
        }
        return availableDetailTypes;
    }

    @Override
    public List<ExpeditionDeviceConfiguration> getExpeditionDeviceConfigurations() {
        final List<ExpeditionDeviceConfiguration> result = new ArrayList<>();
        final ExpeditionTrackerFactory expeditionConnector = expeditionConnectorTracker.getService();
        final Subject subject = SecurityUtils.getSubject();
        if (expeditionConnector != null) {
            for (final ExpeditionDeviceConfiguration config : expeditionConnector.getDeviceConfigurations()) {
                if (subject.isPermitted(config.getIdentifier().getStringPermission(DefaultActions.READ))) {
                    SecurityDTOUtil.addSecurityInformation(getSecurityService(), config);
                    result.add(config);
                }
            }
        }
        return result;
    }

    @Override
    public PairingListTemplateDTO calculatePairingListTemplate(final int flightCount, final int groupCount,
            final int competitorCount, final int flightMultiplier, final int tolerance) {
        PairingListTemplate template = getService().createPairingListTemplate(flightCount, groupCount, competitorCount, 
                flightMultiplier, tolerance);
        return new PairingListTemplateDTO(flightCount, groupCount, competitorCount, flightMultiplier, tolerance,
                template.getBoatChanges(), template.getPairingListTemplate(), template.getQuality(), template.getBoatAssignmentsQuality());
    }
    
    @Override
    public PairingListDTO getPairingListFromTemplate(final String leaderboardName, final int flightMultiplier,
            final Iterable<String> selectedRaceColumnNames, PairingListTemplateDTO templateDTO) 
            throws NotFoundException, PairingListCreationException {
        Leaderboard leaderboard = getLeaderboardByName(leaderboardName);
        getSecurityService().checkCurrentUserReadPermission(leaderboard);
        List<RaceColumn> selectedRaces = new ArrayList<RaceColumn>();
        for (String raceColumnName : selectedRaceColumnNames) {
            for (RaceColumn raceColumn : leaderboard.getRaceColumns()) {
                if (raceColumnName.equalsIgnoreCase(raceColumn.getName())) {
                    selectedRaces.add(raceColumn);
                }
            }
        }
        PairingListTemplate pairingListTemplate = new PairingListTemplateImpl(templateDTO.getPairingListTemplate(),
                templateDTO.getCompetitorCount(), templateDTO.getFlightMultiplier(), templateDTO.getBoatChangeFactor());
        PairingList<RaceColumn, Fleet, Competitor, Boat> pairingList = getService()
                .getPairingListFromTemplate(pairingListTemplate, leaderboardName, selectedRaces);
        List<List<List<Pair<CompetitorDTO, BoatDTO>>>> result = new ArrayList<>();
        for (RaceColumn raceColumn : selectedRaces) {
            List<List<Pair<CompetitorDTO, BoatDTO>>> raceColumnList = new ArrayList<>();
            for (Fleet fleet : raceColumn.getFleets()) {
                List<Pair<CompetitorDTO, BoatDTO>> fleetList = new ArrayList<>();
                for (Pair<Competitor, Boat> competitorAndBoatPair : pairingList.getCompetitors(raceColumn, fleet)) {
                    final Boat boat = competitorAndBoatPair.getB();
                    final CompetitorDTO competitorDTO;
                    if (competitorAndBoatPair.getA() != null) {
                        competitorDTO = baseDomainFactory.convertToCompetitorDTO(competitorAndBoatPair.getA());
                    } else {
                        competitorDTO = null;
                    }
                    final BoatDTO boatDTO;
                    if (boat != null) {
                        boatDTO = new BoatDTO(boat.getId().toString(), boat.getName(), convertToBoatClassDTO(boat.getBoatClass()),
                                boat.getSailID(), boat.getColor());
                    } else {
                        boatDTO = null;
                    }
                    fleetList.add(new Pair<>(competitorDTO, boatDTO));
                }
                raceColumnList.add(fleetList);
            }
            result.add(raceColumnList);
        }
        return new PairingListDTO(result, Util.asList(selectedRaceColumnNames));
    }
    
    @Override
    public PairingListDTO getPairingListFromRaceLogs(final String leaderboardName) throws NotFoundException {
        Leaderboard leaderboard = getLeaderboardByName(leaderboardName);
        getSecurityService().checkCurrentUserReadPermission(leaderboard);
        List<List<List<Pair<CompetitorDTO, BoatDTO>>>> result = new ArrayList<>();
        List<String> raceColumnNames = new ArrayList<>();
        PairingListLeaderboardAdapter adapter = new PairingListLeaderboardAdapter();
        for (RaceColumn raceColumn : leaderboard.getRaceColumns()) {
            if (!raceColumn.isMedalRace()) {
                List<List<Pair<CompetitorDTO, BoatDTO>>> raceColumnList = new ArrayList<>();
                for (Fleet fleet : raceColumn.getFleets()) {
                    List<Pair<CompetitorDTO, BoatDTO>> fleetList = new ArrayList<>();
                    for (Pair<Competitor, Boat> competitorAndBoatPair : adapter.getCompetitors(raceColumn, fleet)) {
                        final Boat boat = competitorAndBoatPair.getB();
                        fleetList.add(new Pair<CompetitorDTO, BoatDTO>(baseDomainFactory.convertToCompetitorDTO(competitorAndBoatPair.getA()),
                                new BoatDTO(boat.getId().toString(), boat.getName(),
                                        convertToBoatClassDTO(boat.getBoatClass()), boat.getSailID(), 
                                        boat.getColor())));
                    }
                    if (fleetList.size() > 0) {
                        raceColumnList.add(fleetList);
                    }
                }
                if (raceColumnList.size() > 0) {
                    result.add(raceColumnList);
                    if (!raceColumnNames.contains(raceColumn.getName())) {
                        raceColumnNames.add(raceColumn.getName());
                    }
                }
            }
        }
        return new PairingListDTO(result, raceColumnNames);
    }
    
    public List<String> getRaceDisplayNamesFromLeaderboard(String leaderboardName,List<String> raceColumnNames) throws NotFoundException {
        Leaderboard leaderboard = this.getLeaderboardByName(leaderboardName);
        getSecurityService().checkCurrentUserReadPermission(leaderboard);
        List<String> result = new ArrayList<>();
        for (RaceColumn raceColumn : leaderboard.getRaceColumns()) {
            if (raceColumn.hasTrackedRaces()) {
                if (raceColumnNames.contains(raceColumn.getName())) {
                    for (Fleet fleet : raceColumn.getFleets()) {
                        final TrackedRace trackedRace = raceColumn.getTrackedRace(fleet);
                        if (getSecurityService().hasCurrentUserReadPermission(trackedRace)) {
                            if (trackedRace != null && trackedRace.getRaceIdentifier() != null) {
                                result.add(trackedRace.getRaceIdentifier().getRaceName());
                            } else {
                                break;
                            }
                        }
                    }
                }
            } else {
                break;
            }
        }
        if (result.size()==raceColumnNames.size()*Util.size(Util.get(leaderboard.getRaceColumns(), 0).getFleets())) {
            return result;
        }
        result.clear();
        for (RaceColumn raceColumn : leaderboard.getRaceColumns()) {
            for (Fleet fleet: raceColumn.getFleets()) {
                final RaceLog raceLog = raceColumn.getRaceLog(fleet);
                raceLog.lockForRead();
                try {
                    final NavigableSet<RaceLogEvent> set = raceLog.getUnrevokedEvents();
                    for (RaceLogEvent raceLogEvent : set) {
                        if (raceLogEvent instanceof RaceLogDenoteForTrackingEvent) {
                            RaceLogDenoteForTrackingEvent denoteEvent = (RaceLogDenoteForTrackingEvent) raceLogEvent;
                            result.add(denoteEvent.getRaceName());
                            break;
                        }
                    }
                } finally {
                    raceLog.unlockAfterRead();
                }
            }
        }
        if (result.size()==raceColumnNames.size()*Util.size(Util.get(leaderboard.getRaceColumns(), 0).getFleets())) {
            return result;
        }
        result.clear();
        for (int count=1;count<=raceColumnNames.size()*Util.size(Util.get(leaderboard.getRaceColumns(), 0).getFleets());count++) {
            result.add("Race "+count);
        }
        return result;
    }

    @Override
    public Iterable<DetailType> getAvailableDetailTypesForLeaderboard(String leaderboardName, RegattaAndRaceIdentifier raceIdentifierOrNull) {
        final Set<DetailType> allowed = new HashSet<>();
        allowed.addAll(DetailType.getAllNonRestrictedDetailTypes());
        final Leaderboard leaderboard = getService().getLeaderboardByName(leaderboardName);
        if (leaderboard != null) {
            getSecurityService().checkCurrentUserReadPermission(leaderboard);
            if (leaderboard instanceof RegattaLeaderboard) {
                final RegattaLeaderboard regattaLeaderboard = (RegattaLeaderboard) leaderboard;
                final Regatta regatta = regattaLeaderboard.getRegatta();
                switch (regatta.getRankingMetricType()) {
                case TIME_ON_TIME_AND_DISTANCE:
                    allowed.addAll(DetailType.getAllToTToDHandicapDetailTypes());
                    break;
                case ORC_PERFORMANCE_CURVE:
                case ORC_PERFORMANCE_CURVE_BY_IMPLIED_WIND:
                case ORC_PERFORMANCE_CURVE_LEADER_FOR_BASELINE:
                    allowed.addAll(DetailType.getAllOrcPerformanceCurveDetailTypes());
                    break;
                case ONE_DESIGN:
                    break; // no additional columns for one-design
                }
            }
            boolean hasBravoTrack = false;
            boolean hasExtendedBravoFixes = false;
            abort: for (RaceColumn race : leaderboard.getRaceColumns()) {
                for (Fleet fleet : race.getFleets()) {
                    if (raceIdentifierOrNull != null && !raceIdentifierOrNull.equals(race.getRaceIdentifier(fleet))) {
                        continue;
                    }
                    final TrackedRace trace = race.getTrackedRace(fleet);
                    if (trace != null) {
                        final DynamicTrackedRace trackedRace = getService().getTrackedRace(trace.getRaceIdentifier());
                        if (trackedRace != null) {
                            for (BravoFixTrack<Competitor> track : trackedRace
                                    .<BravoFix, BravoFixTrack<Competitor>>getSensorTracks(BravoFixTrack.TRACK_NAME)) {
                                hasBravoTrack = true;
                                if (track.hasExtendedFixes()) {
                                    hasExtendedBravoFixes = true;
                                    break abort;
                                }
                            }
                        }
                    }
                }
            }
            if (hasBravoTrack) {
                allowed.addAll(DetailType.getRaceBravoDetailTypes());
                allowed.addAll(DetailType.getLegBravoDetailTypes());
                allowed.addAll(DetailType.getOverallBravoDetailTypes());
            }
            if (hasExtendedBravoFixes) {
                allowed.addAll(DetailType.getRaceExpeditionDetailTypes());
                allowed.addAll(DetailType.getLegExpeditionDetailColumnTypes());
            }
        }
        allowed.removeAll(DetailType.getDisabledDetailColumTypes());
        return allowed;
    }

    public SpotDTO getWindFinderSpot(String spotId) throws MalformedURLException, IOException, org.json.simple.parser.ParseException, InterruptedException, ExecutionException {
        final SpotDTO result;
        final WindFinderTrackerFactory windFinderTrackerFactory = windFinderTrackerFactoryServiceTracker.getService();
        if (windFinderTrackerFactory != null) {
            final Spot spot = windFinderTrackerFactory.getSpotById(spotId, /* cached */ false);
            if (spot != null) {
                result = new SpotDTO(spot);
            } else {
                result = null;
            }
        } else {
            result = null;
        }
        return result;
    }
    
    protected boolean isSmartphoneTrackingEnabled(DynamicTrackedRace trackedRace) {
        boolean result = false;
        for (RaceLog raceLog : trackedRace.getAttachedRaceLogs()) {
            RaceLogTrackingState raceLogTrackingState = new RaceLogTrackingStateAnalyzer(raceLog).analyze();
            if (raceLogTrackingState.isTracking()) {
                result = true;
                break;
            }
        }
        return result;
    }
    
    @Override
    public SliceRacePreperationDTO prepareForSlicingOfRace(final RegattaAndRaceIdentifier raceIdentifier) {
        getSecurityService().checkCurrentUserReadPermission(raceIdentifier);
        final Leaderboard regattaLeaderboard = getService().getLeaderboardByName(raceIdentifier.getRegattaName());
        String prefix = null;
        int currentCount = 0;
        final Pattern pattern = Pattern.compile("^([a-zA-Z_ -]+)([0-9]+)$");
        final HashSet<String> alreadyUsedRaceNames = new HashSet<>();
        for (RaceColumn column : regattaLeaderboard.getRaceColumns()) {
            alreadyUsedRaceNames.add(column.getName());
            final Matcher matcher = pattern.matcher(column.getName());
            if (matcher.matches()) {
                prefix = matcher.group(1);
                currentCount = Integer.parseInt(matcher.group(2));
            }
        }
        if (prefix == null) {
            prefix = "R";
        }
        currentCount++;
        return new SliceRacePreperationDTO(prefix + currentCount, alreadyUsedRaceNames);
    }
    
    @Override
    public Boolean checkIfRaceIsTracking(RegattaAndRaceIdentifier race) {
        getSecurityService().checkCurrentUserReadPermission(race);
        boolean result = false;
        DynamicTrackedRace trace = getService().getTrackedRace(race);
        if (trace != null) {
            final TrackedRaceStatusEnum status = trace.getStatus().getStatus();
            if (status == TrackedRaceStatusEnum.LOADING || status == TrackedRaceStatusEnum.TRACKING) {
                result = true;
            }
        }
        return result;
    }

    @Override
    public void service(ServletRequest req, ServletResponse res) throws ServletException, IOException {
        ShardingType identifiedShardingType = null;
        try {
            if (req instanceof HttpServletRequest) {
                identifiedShardingType = ShardingContext.identifyAndSetShardingConstraint(((HttpServletRequest) req).getPathInfo());
            }
            super.service(req, res);
        } finally {
            if (identifiedShardingType != null) {
                ShardingContext.clearShardingConstraint(identifiedShardingType);
            }
        }
    }

    /**
     * Takes a list of source URLs, the resizing task and the sizes of the resized images to create a ImageDTO for every
     * resized image
     * 
     * @author Robin Fleige (D067799)
     * 
     * @param sourceRefs
     *            list of source URLs
     * @param resizingTask
     *            the resizing task, with information about resizes and the original ImageDTO
     * @param images
     *            the BufferedImages, used to get their width and height
     * @returns a List of ImageDTOs that contains an ImageDTO per resized image
     */
    protected Set<ImageDTO> createImageDTOsFromURLsAndResizingTask(final List<String> sourceRefs,
            final ImageResizingTaskDTO resizingTask, final List<BufferedImage> images) {
        final Set<ImageDTO> imageDTOs = new HashSet<ImageDTO>();
        for (int i = 0; i < sourceRefs.size(); i++) {
            final ImageDTO imageDTO = resizingTask.cloneImageDTO();
            for (MediaTagConstants tag : MediaTagConstants.values()) {
                imageDTO.getTags().remove(tag.getName());
            }
            imageDTO.getTags().add(resizingTask.getResizingTask().get(i).getName());
            imageDTO.setSourceRef(sourceRefs.get(i));
            imageDTO.setSizeInPx(images.get(i).getWidth(), images.get(i).getHeight());
            imageDTOs.add(imageDTO);
        }
        return imageDTOs;
    }

    @Override
    public List<TagDTO> getPrivateTags(String leaderboardName, String raceColumnName, String fleetName) {
        List<TagDTO> result = new ArrayList<TagDTO>();
        try {
            result.addAll(getService().getTaggingService().getPrivateTags(leaderboardName, raceColumnName, fleetName));
        } catch (Exception e) {
            logger.log(Level.WARNING, "Problem obtaining private tags for leaderboard "+leaderboardName+", race column "+raceColumnName+
                    ", fleet "+fleetName, e);
            // do nothing as method will always return at least an empty list
        }
        return result;
    }

    @Override
    public RaceTimesInfoDTO getRaceTimesInfoIncludingTags(RegattaAndRaceIdentifier raceIdentifier,
            TimePoint searchSince) {
        RaceTimesInfoDTO raceTimesInfo = getRaceTimesInfo(raceIdentifier);
        raceTimesInfo.setTags(getService().getTaggingService().getPublicTags(raceIdentifier, searchSince));
        return raceTimesInfo;
    }

    @Override
    public List<RaceTimesInfoDTO> getRaceTimesInfosIncludingTags(Collection<RegattaAndRaceIdentifier> raceIdentifiers,
            Map<RegattaAndRaceIdentifier, TimePoint> searchSinceMap) {
        List<RaceTimesInfoDTO> raceTimesInfos = new ArrayList<RaceTimesInfoDTO>();
        for (RegattaAndRaceIdentifier raceIdentifier : raceIdentifiers) {
            RaceTimesInfoDTO raceTimesInfo = getRaceTimesInfoIncludingTags(raceIdentifier,
                    searchSinceMap.get(raceIdentifier));
            if (raceTimesInfo != null) {
                raceTimesInfos.add(raceTimesInfo);
            }
        }
        return raceTimesInfos;
    }

    @Override
    public MailInvitationType getMailType() {
        MailInvitationType type = MailInvitationType
                .valueOf(System.getProperty(MAILTYPE_PROPERTY, MailInvitationType.SailInsight3.name()));
        return type;
    }

    @Override
    public String openRegattaRegistrationQrCode(String url) {
        String result;
        try {
            result = createEncodedQRCodeFromUrl(url, 600);
        } catch (Exception e) {
            logger.log(Level.WARNING, "Error while generating QR code for open regatta", e);
            result = null;
        }
        return result;
    }
    
    public String createRaceBoardLinkQrCode(String url) {
        String result;
        try {
            result = createEncodedQRCodeFromUrl(url, 400);
        } catch (Exception e) {
            logger.log(Level.WARNING, "Error while generating QR code for RaceBoard sharing", e);
            result = null;
        }
        return result;
    }
    
    public String createEncodedQRCodeFromUrl(String url, int size) throws Exception {
        final String result;
        DataInputStream imageIs = new DataInputStream(QRCodeGenerationUtil.create(url, size, "H"));
        byte[] targetArray = new byte[imageIs.available()];
        imageIs.readFully(targetArray);
        result = Base64Utils.toBase64(targetArray);
        return result;
    }

    protected Boolean isSelfServiceServer() {
        final AccessControlListAnnotation serverAclOrNull = getSecurityService().getAccessControlList(getServerInfo().getIdentifier());
        final Boolean result;
        if (serverAclOrNull == null) {
            result = false;
        } else {
            final AccessControlList acl = serverAclOrNull.getAnnotation();
            final Set<String> grantedActionsForNullGroup = acl.getActionsByUserGroup().get(null);
            if (grantedActionsForNullGroup == null) {
                result = false;
            } else {
                result = grantedActionsForNullGroup.contains(ServerActions.CREATE_OBJECT.name());
            }
        }
        return result;
    }

    private Boolean isPublicServer() {
        final Boolean result;
        final RoleDefinition viewerRole = getSecurityService()
                .getRoleDefinition(SailingViewerRole.getInstance().getId());
        final UserGroup defaultServerTenant = getSecurityService().getServerGroup();
        if (viewerRole != null && defaultServerTenant != null) {
            result = defaultServerTenant.getRoleAssociation(viewerRole);
        } else {
            result = null;
        }
        return result;
    }

    @Override
    public BoatDTO getBoat(UUID boatId, String regattaName, String regattaRegistrationLinkSecret) {
        BoatDTO result = null;
        Leaderboard leaderboard = getService().getLeaderboardByName(regattaName);
        if (leaderboard != null && leaderboard instanceof RegattaLeaderboard) {
            boolean skipSecuritychecks = getService().skipChecksDueToCorrectSecret(regattaName,
                    regattaRegistrationLinkSecret);
            if (skipSecuritychecks || getService().getSecurityService().hasCurrentUserReadPermission(leaderboard)) {
                for (Boat boat : leaderboard.getAllBoats()) {
                    if (skipSecuritychecks || getService().getSecurityService().hasCurrentUserReadPermission(boat)) {
                        if (Util.equalsWithNull(boatId, boat.getId())) {
                            result = getBaseDomainFactory().convertToBoatDTO(boat);
                        }
                    }

                }
            }

        }
        return result;
    }

    @Override
    public MarkDTO getMark(UUID markId, String regattaName, String regattaRegistrationLinkSecret) {
        MarkDTO result = null;
        Leaderboard leaderboard = getService().getLeaderboardByName(regattaName);
        if (leaderboard != null && leaderboard instanceof RegattaLeaderboard) {
            boolean skipSecuritychecks = getService().skipChecksDueToCorrectSecret(regattaName,
                    regattaRegistrationLinkSecret);
            if (skipSecuritychecks || getService().getSecurityService().hasCurrentUserReadPermission(leaderboard)) {
                for (final RaceColumn raceColumn : leaderboard.getRaceColumns()) {
                    for (final Mark availableMark : raceColumn.getAvailableMarks()) {
                        if (Util.equalsWithNull(availableMark.getId(), markId)) {
                            result = convertToMarkDTO((RegattaLeaderboard) leaderboard, availableMark);
                            break;
                        }
                    }
                }
            }

        }
        return result;
    }

    @Override
    public QRCodeEvent getEvent(UUID eventId, String regattaName, String regattaRegistrationLinkSecret) {
        QRCodeEvent result = null;
        Event event = getService().getEvent(eventId);
        if (event != null) {
            boolean skipSecuritychecks = getService().skipChecksDueToCorrectSecret(regattaName,
                    regattaRegistrationLinkSecret);
            if (skipSecuritychecks || getService().getSecurityService().hasCurrentUserReadPermission(event)) {
                ImageDescriptor logoImage = event.findImageWithTag(MediaTagConstants.LOGO.getName());
                ImageDTO logo = logoImage != null ? HomeServiceUtil.convertToImageDTO(logoImage) : null;
                String name = HomeServiceUtil.getEventDisplayName(event, getService());
                String location = HomeServiceUtil.getLocation(event, getService());
                if ((location == null || location.isEmpty()) && event.getVenue() != null) {
                    location = event.getVenue().getName();
                }
                result = new QRCodeEvent(name, location, logo);
            }
        }
        return result;
    }

    @Override
    public CompetitorDTO getCompetitor(UUID competitorId, String regattaName, String regattaRegistrationLinkSecret) {
        CompetitorDTO result = null;
        Leaderboard leaderboard = getService().getLeaderboardByName(regattaName);
        if (leaderboard != null && leaderboard instanceof RegattaLeaderboard) {
            boolean skipSecuritychecks = getService().skipChecksDueToCorrectSecret(regattaName,
                    regattaRegistrationLinkSecret);
            if (skipSecuritychecks || getService().getSecurityService().hasCurrentUserReadPermission(leaderboard)) {
                for (Competitor competitor : leaderboard.getAllCompetitors()) {
                    if (skipSecuritychecks
                            || getService().getSecurityService().hasCurrentUserReadPermission(competitor)) {
                        if (Util.equalsWithNull(competitorId, competitor.getId())) {
                            result = getBaseDomainFactory().convertToCompetitorDTO(competitor);
                        }
                    }
                }
            }

        }
        return result;
    }

    @Override
    public boolean getTrackedRaceIsUsingMarkPassingCalculator(RegattaAndRaceIdentifier regattaNameAndRaceName) {
        return getExistingTrackedRace(regattaNameAndRaceName).isUsingMarkPassingCalculator();
    }

    @Override
    public ORCPerformanceCurveLegImpl[] getLegGeometry(String leaderboardName, String raceColumnName, String fleetName,
            int[] zeroBasedLegIndices, ORCPerformanceCurveLegTypes[] legTypes) {
        assert zeroBasedLegIndices.length == legTypes.length;
        ORCPerformanceCurveLegImpl[] result = null;
        final Leaderboard leaderboard = getService().getLeaderboardByName(leaderboardName);
        if (leaderboard != null) {
            getService().getSecurityService().checkCurrentUserReadPermission(leaderboard);
            final RaceColumn raceColumn = leaderboard.getRaceColumnByName(raceColumnName);
            if (raceColumn != null) {
                final Fleet fleet = raceColumn.getFleetByName(fleetName);
                if (fleet != null) {
                    final TrackedRace trackedRace = raceColumn.getTrackedRace(fleet);
                    if (trackedRace != null) {
                        result = new ORCPerformanceCurveLegImpl[zeroBasedLegIndices.length];
                        final LeaderboardDTOCalculationReuseCache cache = new LeaderboardDTOCalculationReuseCache(MillisecondsTimePoint.now());
                        for (int i=0; i<zeroBasedLegIndices.length; i++) {
                            result[i] = getLegGeometry(zeroBasedLegIndices[i], legTypes[i], trackedRace, cache);
                        }
                    }
                }
            }
        }
        return result;
    }

    @Override
    public ORCPerformanceCurveLegImpl[] getLegGeometry(RegattaAndRaceIdentifier regattaNameAndRaceName, int[] zeroBasedLegIndices,
            ORCPerformanceCurveLegTypes[] legTypes) {
        final LeaderboardDTOCalculationReuseCache cache = new LeaderboardDTOCalculationReuseCache(MillisecondsTimePoint.now());
        final TrackedRace trackedRace = getExistingTrackedRace(regattaNameAndRaceName);
        getService().getSecurityService().checkCurrentUserReadPermission(trackedRace);
        final ORCPerformanceCurveLegImpl[] result = new ORCPerformanceCurveLegImpl[zeroBasedLegIndices.length];
        for (int i=0; i<zeroBasedLegIndices.length; i++) {
            result[i] = getLegGeometry(zeroBasedLegIndices[i], legTypes[i], trackedRace, cache);
        }
        return result;
    }

    private ORCPerformanceCurveLegImpl getLegGeometry(int zeroBasedLegIndex, ORCPerformanceCurveLegTypes legType,
            final TrackedRace trackedRace, WindLegTypeAndLegBearingAndORCPerformanceCurveCache cache) {
        final ORCPerformanceCurveLegImpl result;
        if (trackedRace != null) {
            final Leg leg = trackedRace.getRace().getCourse().getLeg(zeroBasedLegIndex);
            final TrackedLeg trackedLeg = trackedRace.getTrackedLeg(leg);
            final Distance distance = trackedLeg.getWindwardDistance(ORCPerformanceCurveLegTypes.getLegType(legType),
                    trackedLeg.getReferenceTimePoint(), cache);
            Bearing twa;
            try {
                twa = trackedLeg.getTWA(trackedLeg.getReferenceTimePoint());
            } catch (NoWindException e) {
                twa = null;
            }
            result = new ORCPerformanceCurveLegImpl(distance, twa);
        } else {
            result = null;
        }
        return result;
    }

    @Override
    public Map<Integer, ORCPerformanceCurveLegImpl> getORCPerformanceCurveLegInfo(String leaderboardName,
            String raceColumnName, String fleetName) throws NotFoundException {
        final Leaderboard leaderboard = getLeaderboardByName(leaderboardName);
        getService().getSecurityService().checkCurrentUserReadPermission(leaderboard);
        return getORCPerformanceCurveLegInfo(Collections.singleton(getRaceLog(leaderboardName, raceColumnName, fleetName)));
    }
    
    private Map<Integer, ORCPerformanceCurveLegImpl> getORCPerformanceCurveLegInfo(Iterable<RaceLog> raceLogs) {
        final Map<Integer, ORCPerformanceCurveLegImpl> result = new HashMap<>();
        for (final RaceLog raceLog : raceLogs) {
            for (final Entry<Integer, ORCPerformanceCurveLeg> e : new RaceLogORCLegDataAnalyzer(raceLog).analyze().entrySet()) {
                if (e.getValue().getType() == ORCPerformanceCurveLegTypes.TWA) {
                    result.put(e.getKey(), new ORCPerformanceCurveLegImpl(e.getValue().getLength(), e.getValue().getTwa()));
                } else {
                    result.put(e.getKey(), new ORCPerformanceCurveLegImpl(e.getValue().getLength(), e.getValue().getType()));
                }
            }
        }
        return result;
    }

    @Override
    public Map<Integer, ORCPerformanceCurveLegImpl> getORCPerformanceCurveLegInfo(RegattaAndRaceIdentifier raceIdentifier) {
        return getORCPerformanceCurveLegInfo(getTrackedRace(raceIdentifier).getAttachedRaceLogs());
    }

    @Override
    public Collection<ORCCertificate> getORCCertificates(String json) throws org.json.simple.parser.ParseException, JsonDeserializationException {
        final JSONObject jsonObject = (JSONObject) new JSONParser().parse(json);
        final JSONArray certificates = (JSONArray) jsonObject.get(ORCCertificateUploadConstants.CERTIFICATES);
        final ORCCertificateJsonDeserializer deserializer = new ORCCertificateJsonDeserializer();
        final List<ORCCertificate> result = new ArrayList<>();
        for (final Object o : certificates) {
            final JSONObject certificateJson = (JSONObject) o;
            result.add(deserializer.deserialize(certificateJson));
        }
        return result;
    }

    @Override
    public Map<String, ORCCertificate> getORCCertificateAssignmentsByBoatIdAsString(RegattaIdentifier regattaIdentifier) throws NotFoundException {
        final Regatta regatta = (Regatta) regattaIdentifier.getRegatta(getService());
        if (regatta == null) {
            throw new NotFoundException("Regatta named "+regattaIdentifier+" not found");
        }
        getService().getSecurityService().checkCurrentUserReadPermission(regatta);
        final Map<String, ORCCertificate> result = new HashMap<>();
        final Map<Serializable, Boat> boatsById = new HashMap<>();
        for (final Boat boat : regatta.getAllBoats()) {
            boatsById.put(boat.getId(), boat);
        }
        for (final Entry<Boat, ORCCertificate> e : new RegattaLogORCCertificateAssignmentFinder(regatta.getRegattaLog(), boatsById).analyze().entrySet()) {
            result.put(e.getKey().getId().toString(), e.getValue());
        }
        return result;
    }

    @Override
    public Map<String, ORCCertificate> getORCCertificateAssignmentsByBoatIdAsString(String leaderboardName,
            String raceColumnName, String fleetName) throws NotFoundException {
        final RaceLog raceLog = getRaceLog(leaderboardName, raceColumnName, fleetName);
        final Leaderboard leaderboard = getLeaderboardByName(leaderboardName);
        getService().getSecurityService().checkCurrentUserReadPermission(leaderboard);
        final Map<String, ORCCertificate> result = new HashMap<>();
        final Map<Serializable, Boat> boatsById = new HashMap<>();
        for (final Boat boat : leaderboard.getAllBoats()) {
            boatsById.put(boat.getId(), boat);
        }
        for (final Entry<Boat, ORCCertificate> e : new RaceLogORCCertificateAssignmentFinder(raceLog, boatsById).analyze().entrySet()) {
            result.put(e.getKey().getId().toString(), e.getValue());
        }
        return result;
    }

    @FunctionalInterface
    public
    //??
    static interface LogEventConstructor<LogEventT extends AbstractLogEvent<VisitorT>, VisitorT> {
        LogEventT create(TimePoint createdAt, TimePoint logicalTimePoint, AbstractLogEventAuthor author, Serializable pId, ORCCertificate certificate, Boat boat);
    }

    @Override
    public ImpliedWindSource getImpliedWindSource(String leaderboardName, String raceColumnName, String fleetName) throws NotFoundException {
        final Leaderboard leaderboard = getLeaderboardByName(leaderboardName);
        getService().getSecurityService().checkCurrentUserReadPermission(leaderboard);
        final RaceLog raceLog = getRaceLog(leaderboardName, raceColumnName, fleetName);
        final ImpliedWindSource impliedWindSource = new RaceLogORCImpliedWindSourceFinder(raceLog).analyze();
        return impliedWindSource;
    }

    @Override
    public Map<BoatDTO, Set<ORCCertificate>> getSuggestedORCBoatCertificates(ArrayList<BoatDTO> boats) throws InterruptedException, ExecutionException {
        final ORCPublicCertificateDatabase db = ORCPublicCertificateDatabase.INSTANCE;
        final Map<BoatDTO, Set<ORCCertificate>> result = new HashMap<>();
        final Map<BoatDTO, Future<Set<ORCCertificate>>> futures = new HashMap<>();
        for (final BoatDTO boat : boats) {
            futures.put(boat, db.search(boat.getName(), boat.getSailId(),
                    getService().getBaseDomainFactory().getBoatClass(boat.getBoatClass().getName())));
        }
        for (final Entry<BoatDTO, Future<Set<ORCCertificate>>> boatAndFutures : futures.entrySet()) {
            final Set<ORCCertificate> certificatesForBoat = new HashSet<>();
            certificatesForBoat.addAll(boatAndFutures.getValue().get());
            result.put(boatAndFutures.getKey(), certificatesForBoat);
        }
        return result;
    }

    @Override
    public Set<ORCCertificate> searchORCBoatCertificates(CountryCode country, Integer yearOfIssuance,
            String referenceNumber, String yachtName, String sailNumber, String boatClassName) throws Exception {
        final ORCPublicCertificateDatabase db = ORCPublicCertificateDatabase.INSTANCE;
        final Set<ORCCertificate> result = new HashSet<>();
        final Iterable<CertificateHandle> searchResult = db.search(country, yearOfIssuance, referenceNumber, yachtName, sailNumber, boatClassName, /* includeInvalid */ false);
        Util.addAll(
                db.getCertificates(searchResult),
                result);
        result.remove(null); // in case some certificate wasn't found by reference number
        return result;
    }

    @Override
    public List<MarkTemplateDTO> getMarkTemplates() {
        return getSecurityService().mapAndFilterByReadPermissionForCurrentUser(
                getSharedSailingData().getAllMarkTemplates(), m -> convertToMarkTemplateDTO(m));
    }

    protected MarkTemplateDTO convertToMarkTemplateDTO(MarkTemplate markTemplate) {
        final MarkTemplateDTO markTemplateDTO = new MarkTemplateDTO(markTemplate.getId(), markTemplate.getName(),
                markTemplate.getShortName() == null || markTemplate.getShortName().isEmpty() ? markTemplate.getName()
                        : markTemplate.getShortName(),
                markTemplate.getColor(), markTemplate.getShape(), markTemplate.getPattern(), markTemplate.getType());

        SecurityDTOUtil.addSecurityInformation(getSecurityService(), markTemplateDTO);
        return markTemplateDTO;
    }

    protected CommonMarkProperties convertDtoToCommonMarkProperties(CommonMarkPropertiesDTO markProperties) {
        return new CommonMarkPropertiesImpl(markProperties.getName(), markProperties.getShortName(),
                markProperties.getColor(), markProperties.getShape(), markProperties.getPattern(),
                markProperties.getType());
    }

    protected DeviceIdentifier convertDtoToDeviceIdentifier(DeviceIdentifierDTO deviceIdentifier) {
        return deviceIdentifier != null ? new SmartphoneUUIDIdentifierImpl(UUID.fromString(deviceIdentifier.deviceId))
                : null;
    }

    @Override
    public List<MarkPropertiesDTO> getMarkProperties() {
        return getSecurityService().mapAndFilterByReadPermissionForCurrentUser(
                getSharedSailingData().getAllMarkProperties(), m -> convertToMarkPropertiesDTO(m));
    }

    protected MarkPropertiesDTO convertToMarkPropertiesDTO(MarkProperties markProperties) {
        final MarkPropertiesDTO markPropertiesDto = new MarkPropertiesDTO(markProperties.getId(),
                markProperties.getName(), markProperties.getTags(), markProperties.getShortName(),
                markProperties.getColor(), markProperties.getShape(), markProperties.getPattern(),
                markProperties.getType(), markProperties.getPositioningInformation() == null ? null :
                    markProperties.getPositioningInformation().accept(new PositioningVisitor<String>() {
                        @Override
                        public String visit(FixedPositioning fixedPositioning) {
                            return "FIXED_POSITION";
                        }

                        @Override
                        public String visit(TrackingDeviceBasedPositioning trackingDeviceBasedPositioning) {
                            return "DEVICE";
                        }
                    }));
        SecurityDTOUtil.addSecurityInformation(getSecurityService(), markPropertiesDto);
        return markPropertiesDto;
    }

    @Override
    public List<CourseTemplateDTO> getCourseTemplates() {
        return getSecurityService().mapAndFilterByReadPermissionForCurrentUser(
                getSharedSailingData().getAllCourseTemplates(), m -> convertToCourseTemplateDTO(m));
    }

    public CourseTemplateDTO convertToCourseTemplateDTO(CourseTemplate courseTemplate) {
        final Map<MarkTemplateDTO, MarkRoleDTO> convertedDefaultMarkRolesForMarkTemplates = courseTemplate.getDefaultMarkRolesForMarkTemplates().entrySet()
                .stream().collect(Collectors.toMap(entry -> convertToMarkTemplateDTO(entry.getKey()),
                        entry -> convertToMarkRoleDTO(entry.getValue())));
        final Map<MarkRoleDTO, MarkTemplateDTO> convertedDefaultMarkTemplatesForMarkRoles = courseTemplate.getDefaultMarkTemplatesForMarkRoles().entrySet()
                .stream().collect(Collectors.toMap(entry -> convertToMarkRoleDTO(entry.getKey()),
                        entry -> convertToMarkTemplateDTO(entry.getValue())));
        final List<MarkTemplateDTO> convertedMarkTemplates = StreamSupport
                .stream(courseTemplate.getMarkTemplates().spliterator(), false).map(this::convertToMarkTemplateDTO)
                .collect(Collectors.toList());
        final List<WaypointTemplateDTO> convertedWaypointTemplates = StreamSupport
                .stream(courseTemplate.getWaypointTemplates().spliterator(), false)
                .map(this::convertToWaypointTemplateDTO).collect(Collectors.toList());
        // convert optional image url
        final String optionalImageURL = courseTemplate.getOptionalImageURL() != null
                ? courseTemplate.getOptionalImageURL().toExternalForm()
                : null;
        final CourseTemplateDTO result = new CourseTemplateDTO(courseTemplate.getId(), courseTemplate.getName(),
                courseTemplate.getShortName(), convertedMarkTemplates, convertedWaypointTemplates,
                convertedDefaultMarkRolesForMarkTemplates, convertedDefaultMarkTemplatesForMarkRoles, optionalImageURL,
                courseTemplate.getTags(),
                convertToRepeatablePartDTO(courseTemplate.getRepeatablePart()), courseTemplate.getDefaultNumberOfLaps());
        SecurityDTOUtil.addSecurityInformation(getSecurityService(), result);
        return result;
    }

    private RepeatablePartDTO convertToRepeatablePartDTO(RepeatablePart repeatablePart) {
        return repeatablePart != null
                ? new RepeatablePartDTO(repeatablePart.getZeroBasedIndexOfRepeatablePartStart(),
                        repeatablePart.getZeroBasedIndexOfRepeatablePartEnd())
                : null;
    }

    private WaypointTemplateDTO convertToWaypointTemplateDTO(WaypointTemplate waypointTemplate) {
        return new WaypointTemplateDTO(waypointTemplate.getControlPointTemplate().getName(),
                waypointTemplate.getControlPointTemplate().getShortName(),
                StreamSupport.stream(waypointTemplate.getControlPointTemplate().getMarkRoles().spliterator(), false)
                        .map(this::convertToMarkRoleDTO).collect(Collectors.toList()),
                waypointTemplate.getPassingInstruction());
    }

    protected WaypointTemplate convertToWaypointTemplate(WaypointTemplateDTO waypointTemplate, final MarkRolePairFactory markRolePairFactory) {
        final List<MarkRole> resolvedMarkRoles = waypointTemplate.getMarkRolesForControlPoint().stream()
                .map(t -> getSharedSailingData().getMarkRoleById(t.getUuid())).collect(Collectors.toList());
        final ControlPointTemplate controlPointTemplate;
        if (resolvedMarkRoles.size() == 1) {
            controlPointTemplate = resolvedMarkRoles.get(0);
        } else if (resolvedMarkRoles.size() == 2) {
            controlPointTemplate = markRolePairFactory.create(waypointTemplate.getName(),
                    waypointTemplate.getShortName(), resolvedMarkRoles.get(0), resolvedMarkRoles.get(1));
        } else {
            throw new IllegalArgumentException("Waypoints must contain one or two marks");
        }
        
        return new WaypointTemplateImpl(controlPointTemplate, waypointTemplate.getPassingInstruction());
    }

    protected RepeatablePart convertToRepeatablePart(RepeatablePartDTO repeatablePart) {
        return new RepeatablePartImpl(repeatablePart.getZeroBasedIndexOfRepeatablePartStart(),
                repeatablePart.getZeroBasedIndexOfRepeatablePartEnd());
    }

    protected MarkRoleDTO convertToMarkRoleDTO(final MarkRole markRole) {
        final MarkRoleDTO markRoleDTO = new MarkRoleDTO(markRole.getId(), markRole.getName(), markRole.getShortName());
        SecurityDTOUtil.addSecurityInformation(getSecurityService(), markRoleDTO);
        return markRoleDTO;
    }

    @Override
    public List<MarkRoleDTO> getMarkRoles() {
        return getSecurityService().mapAndFilterByReadPermissionForCurrentUser(getSharedSailingData().getAllMarkRoles(),
                m -> convertToMarkRoleDTO(m));
    }

    @Override
    public EventDTO getEventById(UUID id, boolean withStatisticalData) throws MalformedURLException, UnauthorizedException {
        EventDTO result = null;
        Event event = getService().getEvent(id);
        if (event != null) {
            if (SecurityUtils.getSubject()
                    .isPermitted(SecuredDomainType.EVENT.getStringPermissionForObject(DefaultActions.READ, event))) {
                result = convertToEventDTO(event, withStatisticalData);
                result.setBaseURL(getEventBaseURLFromEventOrRequest(event));
                result.setIsOnRemoteServer(false);
            } else {
                throw new UnauthorizedException("You are not permitted to view event " + id);
            }
        }
        return result;
    
    }

    @Override
    public boolean canSliceRace(RegattaAndRaceIdentifier raceIdentifier) {
        final Regatta regatta = getService().getRegattaByName(raceIdentifier.getRegattaName());
        final Leaderboard regattaLeaderboard = getService().getLeaderboardByName(raceIdentifier.getRegattaName());
        final DynamicTrackedRace trackedRace = getService().getTrackedRace(raceIdentifier);
        getSecurityService().checkCurrentUserUpdatePermission(raceIdentifier);
        getSecurityService().checkCurrentUserUpdatePermission(regattaLeaderboard);
        getSecurityService().checkCurrentUserUpdatePermission(regatta);
    
        final boolean result;
        if (regatta == null || !(regattaLeaderboard instanceof RegattaLeaderboard) || trackedRace == null
                || trackedRace.getStartOfTracking() == null || !isSmartphoneTrackingEnabled(trackedRace)) {
            result = false;
        } else {
            final Pair<RaceColumn, Fleet> raceColumnAndFleetOfRaceToSlice = regattaLeaderboard
                    .getRaceColumnAndFleet(trackedRace);
            result = (raceColumnAndFleetOfRaceToSlice != null); // is the TrackedRace associated to the given
                                                                // RegattaLeaderboard?
        }
        return result;
    }
    
<<<<<<< HEAD
    // === Service method introduced for new ManagementConsole UI ===
    public List<EventMetadataDTO> getEventList() {
        return getSecurityService().mapAndFilterByReadPermissionForCurrentUser(
                stream(getService().getAllEvents()).filter(event -> !isFakeSeries(event)).collect(toList()),
                event -> convertToMetadataDTO(event, getService()));
    }
    
    public List<EventSeriesMetadataDTO> getEventSeriesList() {
        return getSecurityService().mapAndFilterByReadPermissionForCurrentUser(
                getService().getLeaderboardGroups().values().stream().filter(LeaderboardGroup::hasOverallLeaderboard).collect(toList()),
                leaderboardGroup -> {
                    final EventSeriesMetadataDTO series = new EventSeriesMetadataDTO(
                            getLeaderboardDisplayName(leaderboardGroup), leaderboardGroup.getId());
                    series.setEventsCount(size(leaderboardGroup.getLeaderboards()));
                    return series;
                });
=======
    @Override
    public Integer getAdminConsoleChangeLogSize() {
        try (CloseableHttpClient client = HttpClients.createDefault()) {
            final URIBuilder url = new URIBuilder(getRequestBaseURL().toURI()).setPath("release_notes_admin.html");
            final HttpGet request = new HttpGet(url.build());
            return client.execute(request, response -> EntityUtils.toString(response.getEntity())).length();
        } catch (IOException | URISyntaxException e) {
            logger.log(Level.WARNING, "Unable to determine admin change log size", e);
            return 0;
        }
>>>>>>> e56e1b2d
    }
}<|MERGE_RESOLUTION|>--- conflicted
+++ resolved
@@ -6297,7 +6297,18 @@
         return result;
     }
     
-<<<<<<< HEAD
+    @Override
+    public Integer getAdminConsoleChangeLogSize() {
+        try (CloseableHttpClient client = HttpClients.createDefault()) {
+            final URIBuilder url = new URIBuilder(getRequestBaseURL().toURI()).setPath("release_notes_admin.html");
+            final HttpGet request = new HttpGet(url.build());
+            return client.execute(request, response -> EntityUtils.toString(response.getEntity())).length();
+        } catch (IOException | URISyntaxException e) {
+            logger.log(Level.WARNING, "Unable to determine admin change log size", e);
+            return 0;
+        }
+    }
+    
     // === Service method introduced for new ManagementConsole UI ===
     public List<EventMetadataDTO> getEventList() {
         return getSecurityService().mapAndFilterByReadPermissionForCurrentUser(
@@ -6314,17 +6325,5 @@
                     series.setEventsCount(size(leaderboardGroup.getLeaderboards()));
                     return series;
                 });
-=======
-    @Override
-    public Integer getAdminConsoleChangeLogSize() {
-        try (CloseableHttpClient client = HttpClients.createDefault()) {
-            final URIBuilder url = new URIBuilder(getRequestBaseURL().toURI()).setPath("release_notes_admin.html");
-            final HttpGet request = new HttpGet(url.build());
-            return client.execute(request, response -> EntityUtils.toString(response.getEntity())).length();
-        } catch (IOException | URISyntaxException e) {
-            logger.log(Level.WARNING, "Unable to determine admin change log size", e);
-            return 0;
-        }
->>>>>>> e56e1b2d
     }
 }