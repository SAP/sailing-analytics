--- conflicted
+++ resolved
@@ -238,10 +238,7 @@
 import com.sap.sailing.domain.racelogtracking.RaceLogTrackingAdapter;
 import com.sap.sailing.domain.racelogtracking.RaceLogTrackingAdapterFactory;
 import com.sap.sailing.domain.racelogtracking.impl.DeviceMappingImpl;
-<<<<<<< HEAD
-=======
 import com.sap.sailing.domain.ranking.RankingMetric.RankingInfo;
->>>>>>> 41e44b42
 import com.sap.sailing.domain.ranking.RankingMetricsFactory;
 import com.sap.sailing.domain.regattalike.HasRegattaLike;
 import com.sap.sailing.domain.regattalike.LeaderboardThatHasRegattaLike;
@@ -2731,12 +2728,8 @@
                 break;
             case GAP_TO_LEADER_IN_SECONDS:
                 if (trackedLeg != null) {
-<<<<<<< HEAD
-                    final Duration gapToLeaderInOwnTime = trackedLeg.getTrackedLeg().getTrackedRace().getRankingMetric().getGapToLeaderInOwnTime(competitor, timePoint, cache);
-=======
                     final RankingInfo rankingInfo = trackedRace.getRankingMetric().getRankingInfo(timePoint);
                     final Duration gapToLeaderInOwnTime = trackedLeg.getTrackedLeg().getTrackedRace().getRankingMetric().getGapToLeaderInOwnTime(rankingInfo, competitor, cache);
->>>>>>> 41e44b42
                     result = gapToLeaderInOwnTime == null ? null : gapToLeaderInOwnTime.asSeconds();
                 }
                 break;
