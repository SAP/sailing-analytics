--- conflicted
+++ resolved
@@ -1,6 +1,5 @@
 package com.sap.sailing.gwt.ui.server;
 
-import com.sap.sse.common.Color;
 import java.io.FilterInputStream;
 import java.io.IOException;
 import java.io.InputStream;
@@ -6831,27 +6830,23 @@
                 List<Pair<CompetitorDTO, BoatDTO>> fleets = new ArrayList<>();
                 boatIndex = 0;
                 for (Competitor competitor : pairingList.getCompetitors(raceColumn, fleetElement)) {
-<<<<<<< HEAD
-                    CompetitorDTO competitorDTO = baseDomainFactory.convertToCompetitorDTO(competitor);
-                    if (boats.size() <= boatIndex) {
-                        BoatDTO boatDTO = new BoatDTO("Boat " + String.valueOf(boatIndex + 1), competitorDTO.getSailID());
-                        boatDTO.setColor(colorMap.getColorByID(boatDTO));
-                        boats.add(boatDTO);
-=======
                     CompetitorDTO competitorDTO;
                     if (competitor == null) {
                         competitorDTO = new CompetitorDTOImpl();
                         if (boats.size() <= boatIndex) {
                             // TODO change competitor name to competitor shorthand symbol (bug2822)
-                            boats.add(new BoatDTO("Boat " + String.valueOf(boatIndex + 1), ""));
+                            BoatDTO boatDTO = new BoatDTO("Boat " + String.valueOf(boatIndex + 1), competitorDTO.getSailID());
+                            boatDTO.setColor(colorMap.getColorByID(boatDTO));
+                            boats.add(boatDTO);
                         }
                     } else {
                         competitorDTO = baseDomainFactory.convertToCompetitorDTO(competitor);
                         if (boats.size() <= boatIndex) {
                             // TODO change competitor name to competitor shorthand symbol (bug2822)
-                            boats.add(new BoatDTO("Boat " + String.valueOf(boatIndex + 1), competitorDTO.getSailID()));
+                            BoatDTO boatDTO = new BoatDTO("Boat " + String.valueOf(boatIndex + 1), competitorDTO.getSailID());
+                            boatDTO.setColor(colorMap.getColorByID(boatDTO));
+                            boats.add(boatDTO);
                         }
->>>>>>> f68efde4
                     }
                     fleets.add(new Pair<CompetitorDTO, BoatDTO>(competitorDTO, boats.get(boatIndex)));
                     boatIndex++;
