--- conflicted
+++ resolved
@@ -26,15 +26,10 @@
      * parameter is ignored and not stored. Otherwise, the {@code leaderboardGroupName} is remembered.
      */
     public RaceboardContextDefinition(String regattaName, String raceName, String leaderboardName,
-<<<<<<< HEAD
-            String leaderboardGroupName, UUID leaderboardGroupid, UUID eventId, String mode) {
-        this(regattaName, raceName, leaderboardName, leaderboardGroupName, leaderboardGroupid, eventId, mode, null);
-=======
             String leaderboardGroupName, UUID leaderboardGroupId, UUID eventId, String mode) {
         this(regattaName, raceName, leaderboardName,
              // use the leaderboardGroupId if not null; only resort to leaderboardGroupName if ID is not provided
              leaderboardGroupId == null ? leaderboardGroupName : null, leaderboardGroupId, eventId, mode, /* selected competitor ID */ null);
->>>>>>> 23d2d8f2
     }
 
     public RaceboardContextDefinition(String regattaName, String raceName, String leaderboardName,
