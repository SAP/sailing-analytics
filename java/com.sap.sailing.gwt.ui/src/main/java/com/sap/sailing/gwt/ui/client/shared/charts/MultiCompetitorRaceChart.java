--- conflicted
+++ resolved
@@ -1,112 +1,108 @@
-package com.sap.sailing.gwt.ui.client.shared.charts;
-
-import com.google.gwt.user.client.rpc.AsyncCallback;
-import com.google.gwt.user.client.ui.Button;
-import com.sap.sailing.domain.common.DetailType;
-import com.sap.sailing.domain.common.RegattaAndRaceIdentifier;
-import com.sap.sailing.gwt.ui.client.CompetitorSelectionProvider;
-import com.sap.sailing.gwt.ui.client.SailingServiceAsync;
-import com.sap.sailing.gwt.ui.client.StringMessages;
-import com.sap.sailing.gwt.ui.shared.LeaderboardGroupDTO;
-import com.sap.sse.gwt.client.ErrorReporter;
-import com.sap.sse.gwt.client.async.AsyncActionsExecutor;
-import com.sap.sse.gwt.client.player.TimeRangeWithZoomProvider;
-import com.sap.sse.gwt.client.player.Timer;
-import com.sap.sse.gwt.client.shared.components.Component;
-import com.sap.sse.gwt.client.shared.components.SettingsDialog;
-import com.sap.sse.gwt.client.shared.components.SettingsDialogComponent;
-
-/**
- * MultiCompetitorRaceChart is a GWT panel that can show competitor data (e.g. current speed over ground, windward distance to
- * leader) for different races in a chart. The chart type can be selected from the settings.
- * 
- * When calling the constructor a chart is created that creates a final amount of series (so the maximum number of
- * competitors cannot be changed in one chart) which are connected to competitors, when the SailingService returns the
- * data. So {@code seriesID, competitorID and markSeriesID} are linked with the index. So if you know for example the
- * seriesID-index, you can get the competitor by calling competitorID.get(index).
- * 
- * @author Benjamin Ebling (D056866), Axel Uhl (d043530)
- * 
- */
-public class MultiCompetitorRaceChart extends AbstractCompetitorRaceChart<MultiCompetitorRaceChartSettings> implements Component<MultiCompetitorRaceChartSettings> {
-    
-    private boolean hasOverallLeaderboard;
-    
-    private final MultiCompetitorRaceChartLifecycle lifeycycle;
-    
-    public MultiCompetitorRaceChart(MultiCompetitorRaceChartLifecycle lifeycycle, SailingServiceAsync sailingService, AsyncActionsExecutor asyncActionsExecutor,
-            CompetitorSelectionProvider competitorSelectionProvider, RegattaAndRaceIdentifier selectedRaceIdentifier,
-            Timer timer, TimeRangeWithZoomProvider timeRangeWithZoomProvider, final StringMessages stringMessages,
-            final ErrorReporter errorReporter, boolean compactChart, boolean allowTimeAdjust,
-            final String leaderboardGroupName, String leaderboardName) {
-        super(sailingService, asyncActionsExecutor, competitorSelectionProvider, selectedRaceIdentifier, timer, timeRangeWithZoomProvider, stringMessages, errorReporter,
-<<<<<<< HEAD
-                /* show initially */DetailType.WINDWARD_DISTANCE_TO_COMPETITOR_FARTHEST_AHEAD, null, compactChart,
-                allowTimeAdjust, leaderboardGroupName, leaderboardName);
-=======
-                /*show initially*/ DetailType.WINDWARD_DISTANCE_TO_COMPETITOR_FARTHEST_AHEAD, compactChart, allowTimeAdjust, leaderboardGroupName, leaderboardName);
-        this.lifeycycle = lifeycycle;
->>>>>>> 668f664d
-        if (leaderboardGroupName != null) {
-            sailingService.getLeaderboardGroupByName(leaderboardGroupName, false,
-                    new AsyncCallback<LeaderboardGroupDTO>() {
-                        @Override
-                        public void onSuccess(LeaderboardGroupDTO group) {
-                            hasOverallLeaderboard = group != null ? group.hasOverallLeaderboard() : false;
-                        }
-                        @Override
-                        public void onFailure(Throwable caught) {
-                            errorReporter.reportError("Error fetching the leaderboard group '" + leaderboardGroupName
-                                    + "': " + caught.getMessage());
-                        }
-                    });
-        } else {
-            hasOverallLeaderboard = false;
-        }
-    }
-    
-    @Override
-    protected Button createSettingsButton() {
-        Button settingsButton = SettingsDialog.createSettingsButton(this, stringMessages);
-        return settingsButton;
-    }
-
-    @Override
-    public SettingsDialogComponent<MultiCompetitorRaceChartSettings> getSettingsDialogComponent() {
-        return new MultiCompetitorRaceChartSettingsComponent(new MultiCompetitorRaceChartSettings(
-                getAbstractSettings(), getSelectedFirstDetailType(), getSelectedSecondDetailType()),
-                getStringMessages(), hasOverallLeaderboard);
-    }
-
-    @Override
-    public void updateSettings(MultiCompetitorRaceChartSettings newSettings) {
-        boolean settingsChanged = updateSettingsOnly(newSettings);
-        boolean selectedDetailTypeChanged = setSelectedDetailTypes(newSettings.getFirstDetailType(),
-                newSettings.getSecondDetailType());
-        if (selectedDetailTypeChanged || settingsChanged) {
-            clearChart();
-            timeChanged(timer.getTime(), null);
-        }
-    }
-
-    @Override
-    public MultiCompetitorRaceChartSettings getSettings() {
-        return new MultiCompetitorRaceChartSettings(getAbstractSettings(), getSelectedDetailType());
-    }
-    
-    @Override
-    protected Component<MultiCompetitorRaceChartSettings> getComponent() {
-        return this;
-    }
-
-    @Override
-    public String getLocalizedShortName() {
-        return lifeycycle.getLocalizedShortName();
-    }
-
-    @Override
-    public String getDependentCssClassName() {
-        return "multiCompetitorRaceChart";
-    }
-
-}
+package com.sap.sailing.gwt.ui.client.shared.charts;
+
+import com.google.gwt.user.client.rpc.AsyncCallback;
+import com.google.gwt.user.client.ui.Button;
+import com.sap.sailing.domain.common.DetailType;
+import com.sap.sailing.domain.common.RegattaAndRaceIdentifier;
+import com.sap.sailing.gwt.ui.client.CompetitorSelectionProvider;
+import com.sap.sailing.gwt.ui.client.SailingServiceAsync;
+import com.sap.sailing.gwt.ui.client.StringMessages;
+import com.sap.sailing.gwt.ui.shared.LeaderboardGroupDTO;
+import com.sap.sse.gwt.client.ErrorReporter;
+import com.sap.sse.gwt.client.async.AsyncActionsExecutor;
+import com.sap.sse.gwt.client.player.TimeRangeWithZoomProvider;
+import com.sap.sse.gwt.client.player.Timer;
+import com.sap.sse.gwt.client.shared.components.Component;
+import com.sap.sse.gwt.client.shared.components.SettingsDialog;
+import com.sap.sse.gwt.client.shared.components.SettingsDialogComponent;
+
+/**
+ * MultiCompetitorRaceChart is a GWT panel that can show competitor data (e.g. current speed over ground, windward distance to
+ * leader) for different races in a chart. The chart type can be selected from the settings.
+ * 
+ * When calling the constructor a chart is created that creates a final amount of series (so the maximum number of
+ * competitors cannot be changed in one chart) which are connected to competitors, when the SailingService returns the
+ * data. So {@code seriesID, competitorID and markSeriesID} are linked with the index. So if you know for example the
+ * seriesID-index, you can get the competitor by calling competitorID.get(index).
+ * 
+ * @author Benjamin Ebling (D056866), Axel Uhl (d043530)
+ * 
+ */
+public class MultiCompetitorRaceChart extends AbstractCompetitorRaceChart<MultiCompetitorRaceChartSettings> implements Component<MultiCompetitorRaceChartSettings> {
+    
+    private boolean hasOverallLeaderboard;
+    
+    private final MultiCompetitorRaceChartLifecycle lifeycycle;
+    
+    public MultiCompetitorRaceChart(MultiCompetitorRaceChartLifecycle lifeycycle, SailingServiceAsync sailingService, AsyncActionsExecutor asyncActionsExecutor,
+            CompetitorSelectionProvider competitorSelectionProvider, RegattaAndRaceIdentifier selectedRaceIdentifier,
+            Timer timer, TimeRangeWithZoomProvider timeRangeWithZoomProvider, final StringMessages stringMessages,
+            final ErrorReporter errorReporter, boolean compactChart, boolean allowTimeAdjust,
+            final String leaderboardGroupName, String leaderboardName) {
+        super(sailingService, asyncActionsExecutor, competitorSelectionProvider, selectedRaceIdentifier, timer, timeRangeWithZoomProvider, stringMessages, errorReporter,
+                /* show initially */DetailType.WINDWARD_DISTANCE_TO_COMPETITOR_FARTHEST_AHEAD, null, compactChart,
+                allowTimeAdjust, leaderboardGroupName, leaderboardName);
+        this.lifeycycle = lifeycycle;
+        if (leaderboardGroupName != null) {
+            sailingService.getLeaderboardGroupByName(leaderboardGroupName, false,
+                    new AsyncCallback<LeaderboardGroupDTO>() {
+                        @Override
+                        public void onSuccess(LeaderboardGroupDTO group) {
+                            hasOverallLeaderboard = group != null ? group.hasOverallLeaderboard() : false;
+                        }
+                        @Override
+                        public void onFailure(Throwable caught) {
+                            errorReporter.reportError("Error fetching the leaderboard group '" + leaderboardGroupName
+                                    + "': " + caught.getMessage());
+                        }
+                    });
+        } else {
+            hasOverallLeaderboard = false;
+        }
+    }
+    
+    @Override
+    protected Button createSettingsButton() {
+        Button settingsButton = SettingsDialog.createSettingsButton(this, stringMessages);
+        return settingsButton;
+    }
+
+    @Override
+    public SettingsDialogComponent<MultiCompetitorRaceChartSettings> getSettingsDialogComponent() {
+        return new MultiCompetitorRaceChartSettingsComponent(new MultiCompetitorRaceChartSettings(
+                getAbstractSettings(), getSelectedFirstDetailType(), getSelectedSecondDetailType()),
+                getStringMessages(), hasOverallLeaderboard);
+    }
+
+    @Override
+    public void updateSettings(MultiCompetitorRaceChartSettings newSettings) {
+        boolean settingsChanged = updateSettingsOnly(newSettings);
+        boolean selectedDetailTypeChanged = setSelectedDetailTypes(newSettings.getFirstDetailType(),
+                newSettings.getSecondDetailType());
+        if (selectedDetailTypeChanged || settingsChanged) {
+            clearChart();
+            timeChanged(timer.getTime(), null);
+        }
+    }
+
+    @Override
+    public MultiCompetitorRaceChartSettings getSettings() {
+        return new MultiCompetitorRaceChartSettings(getAbstractSettings(), getSelectedFirstDetailType(), getSelectedSecondDetailType());
+    }
+    
+    @Override
+    protected Component<MultiCompetitorRaceChartSettings> getComponent() {
+        return this;
+    }
+
+    @Override
+    public String getLocalizedShortName() {
+        return lifeycycle.getLocalizedShortName();
+    }
+
+    @Override
+    public String getDependentCssClassName() {
+        return "multiCompetitorRaceChart";
+    }
+
+}