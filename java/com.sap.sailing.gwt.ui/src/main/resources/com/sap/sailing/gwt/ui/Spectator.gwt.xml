--- conflicted
+++ resolved
@@ -1,4 +1,3 @@
-<<<<<<< HEAD
 <?xml version="1.0" encoding="UTF-8"?>
 <!-- Could not determine the version of your GWT SDK; using the module DTD from GWT 1.6.4. You may want to change this. -->
 <!DOCTYPE module PUBLIC "-//Google Inc.//DTD Google Web Toolkit 2.4.0//EN" "http://google-web-toolkit.googlecode.com/svn/tags/2.4.0/distro-source/core/src/gwt-module.dtd">
@@ -21,42 +20,6 @@
   
   <!-- Other module inherits                                      -->
   <inherits name="com.sap.sailing.gwt.ui.EmulatedJRE" />
-  <inherits name="com.sap.sailing.domain.SailingDomain" />
-
-  <!-- Specify the app entry point class.                         -->
-  <entry-point class='com.sap.sailing.gwt.ui.spectator.SpectatorEntryPoint'/>
-
-  <!-- Specify the paths for translatable code                    -->
-  <extend-property name="locale" values="de"/>
-  <source path='client'/>
-  <source path='shared'/>
-  <source path='spectator'/>
-  <source path='adminconsole'/>
-  <source path='leaderboard'/>
-  <source path='usermanagement'/>
-</module>
-=======
-<?xml version="1.0" encoding="UTF-8"?>
-<!-- Could not determine the version of your GWT SDK; using the module DTD from GWT 1.6.4. You may want to change this. -->
-<!DOCTYPE module PUBLIC "-//Google Inc.//DTD Google Web Toolkit 2.4.0//EN" "http://google-web-toolkit.googlecode.com/svn/tags/2.4.0/distro-source/core/src/gwt-module.dtd">
-<module>
-
-  <stylesheet src="../reset.css" />
-  <!-- Inherit the core Web Toolkit stuff.                        -->
-  <inherits name='com.google.gwt.user.User'/>
-
-  <!-- Inherit the default GWT style sheet.  You can change       -->
-  <!-- the theme of your GWT application by uncommenting          -->
-  <!-- any one of the following lines.                            -->
-  <inherits name='com.google.gwt.user.theme.clean.Clean'/>
-  <!-- <inherits name='com.google.gwt.user.theme.standard.Standard'/> -->
-  <!-- <inherits name='com.google.gwt.user.theme.chrome.Chrome'/> -->
-  <!-- <inherits name='com.google.gwt.user.theme.dark.Dark'/>     -->
-  <stylesheet src="../Spectator.css" />
-  
-  <inherits name="com.google.gwt.resources.Resources" />
-  
-  <!-- Other module inherits                                      -->
   <inherits name="com.sap.sse.gwt.SSESharedGWT" />
   <inherits name="com.sap.sailing.domain.SailingDomain" />
   <inherits name="com.sap.sailing.datamining.DataMiningDomain" />
@@ -72,5 +35,4 @@
   <source path='adminconsole'/>
   <source path='leaderboard'/>
   <source path='usermanagement'/>
-</module>
->>>>>>> e0cda62f
+</module>