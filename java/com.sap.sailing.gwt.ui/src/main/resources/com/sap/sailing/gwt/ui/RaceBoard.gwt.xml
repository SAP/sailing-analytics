--- conflicted
+++ resolved
@@ -34,13 +34,7 @@
 	<extend-property name="locale" values="ru"/>
 	
 	<!-- Uncomment this to get clear-text CSS style/class names in generated output -->
-<<<<<<< HEAD
-	<!-- 
 	<set-configuration-property name="CssResource.style" value="pretty" />
-	-->
-=======
-	<set-configuration-property name="CssResource.style" value="pretty" />
->>>>>>> 6b185cb7
 	<source path='common'/>
 	<source path='client'/>
 	<source path='controls'/>
