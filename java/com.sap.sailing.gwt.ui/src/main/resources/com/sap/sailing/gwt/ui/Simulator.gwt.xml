--- conflicted
+++ resolved
@@ -13,11 +13,7 @@
 	<inherits name="com.sap.sailing.simulator.Simulator" />
 
 	<!-- Highcharts API -->
-<<<<<<< HEAD
-	<inherits name="com.sap.sse.gwt.Highcharts_Autoinject" />
-=======
 	<inherits name="com.sap.sse.gwt.Highcharts" />
->>>>>>> a6a2f7bc
 
 	<!-- Google Maps API -->
 	<inherits name='com.google.gwt.ajaxloader.AjaxLoader' />
@@ -27,11 +23,6 @@
 	<inherits name="com.github.gwtbootstrap.BootstrapNoResources" />
 	<inherits name='com.github.gwtbootstrap.datetimepicker.DatetimepickerNoResources' />
 
-<<<<<<< HEAD
-	<!-- Specify the app entry point class. -->
-	<entry-point class='com.sap.sailing.gwt.ui.simulator.SimulatorEntryPoint' />
-=======
->>>>>>> a6a2f7bc
 
 	<!-- Specify the paths for translatable code -->
 	<extend-property name="locale" values="de" />
