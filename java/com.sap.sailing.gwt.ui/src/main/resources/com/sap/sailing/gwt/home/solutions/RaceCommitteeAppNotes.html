<!DOCTYPE html>
<html>
<body>
<div id="mainContent">
	<h4 class="articleHeadline">What's New - SAP Sailing Race Manager</h4>
	<div class="innerContent">
		<h5 class="articleSubheadline">November 2016</h5>

		<ul class="bulletList">
			<li>The protest time is now more configurable. You can set the start time and
<<<<<<< HEAD
				the duration. The default protest duration is 90 min and last duration is
				stored in the settings, so you don't need to change it the next time.</li>
			<li>If the protest time is set for a race, it is shown in the race summary view.</li>
=======
			    the duration. The default protest duration is 90 min and the last duration is
			    stored in the settings, so you don't need to change it the next time.</li>
>>>>>>> e691bca8
		</ul>

		<h5 class="articleSubheadline">October 2016</h5>

		<ul class="bulletList">
			<li>Fixed missing German translations for some buttons and labels</li>
		</ul>

		<h5 class="articleSubheadline">September 2016</h5>

		<ul class="bulletList">
			<li>The wind map is now opened in an external browser, so it is possible to
			    switch between app and map more easily.</li>
		</ul>

		<h5 class="articleSubheadline">June 2016</h5>

		<ul class="bulletList">
			<li>The start time editing screen has now a "Sync to minute" button, which replaces
			    the both buttons beside the countdown. This button sets the countdown to the nearest
			    minute and after "Set time" the new start time will be sent to the server.</li>
			<li>The "Set Time" button in the start time editing screen remains disabled now until
			    the user actually makes a change. This also helps to identify that "Set Time"
			    needs to be tapped in order to transmit a change carried out using the
			    "Sync to minute" button.</li>
			<li>Changing the server, signing out, changing hidden event visibility,
			    and changing the regatta now properly ensures that the
			    content is refreshed based on the new settings.</li>
		</ul>

		<h5 class="articleSubheadline">May 2016</h5>

		<ul class="bulletList">
			<li>A bug related to entering the passing instructions for a waypoint in the "by-marks"
			    course designer has been fixed. At the same time, for now the passing instructions
			    "Offset" and "Fixed Bearing" are no longer offered until the application really offers
			    support for them, particularly during mark passing calculation.</li>
			<li>Swiping the start time button to the left to reach the other buttons for entering
			    the racing procedure, start mode flag, etc. now works reliably, also in case
			    of multi-touch which may have made the app crash before.</li>
			<li>Regatta-specific preferences now properly take precedence over the device configuration.
			    They are updated from the server when the regatta content is refreshed.</li>
		</ul>
		
		<h5 class="articleSubheadline">April 2016</h5>

		<ul class="bulletList">
			<li>Whether or not result entry during or after the finishing phase is offered is now
			    a preference under "REGATTA CONFIGURATION (DEFAULT)." The device configuration managed
			    on the server can remotely manage this configuration setting. With this, it is possible
			    to configure up-front whether a race officer is offered the possibility to manage
			    results directly from the Race Manager app. This should <em>not</em> be used if an
			    external, official regatta management system is being used to capture and manage
			    the official scores.</li>
		</ul>
		
		<h5 class="articleSubheadline">March 2016</h5>

		<ul class="bulletList">
			<li>Added sign in/sign out into the app. The user has to be create in the backend, with leaderboard
				permission. Without the permission, the user can't send data to the server.</li>
			<li>We changed the QR Code, so it includes the user's access token. There is also a possibility to manual login into
				the app, if no QR Code is available. <b>The app doesn't store username and password.</b></li>
			<li>The behavior of the red share icon has also slightly changed. If it is red and tapped, it will call the server
				to check, if the users access token is still valid. If not the server response with a 401 error code and the user
				has to enter his credentials.</li>
			<li>You can force a user sign out within the overflow menu, if you need other user credentials.</li>
		</ul>

		<h5 class="articleSubheadline">February 2016</h5>

		<ul class="bulletList">
			<li>Added responsive design. You can now use the app on every tablet as well as on <b>mobile phones</b>.</li>
			<li>We returned the group races switch to ESS races. It's located in the left panel bar (or top on phones).</li>
			<li>The behavior of ESS course designer is compact in two lists. The marks and rounding can be easily changed by tapping on it.</li>
		</ul>

		<h5 class="articleSubheadline">August 2015</h5>

		<ul class="bulletList">
		    <li>Fixes for Android Lollipop were deployed. They solve font size and other display issues.
		    </li>
		    <li>The true wind direction provided during wind entry in the app is now interpreted to be a
		        direction based on magnetic north, not true north. This is common practice as wind readings
		        are typically produced on a start vessel based on a magnetic compass device.
		    </li>
		</ul>

		<h5 class="articleSubheadline">July 2015</h5>

		<ul class="bulletList">
		    <li>Added support for dependent start times. Races can set their start time relative
		    	to another race's start time. Caveat: Currently, when aborting races on which other
		    	races depend, requires either aborting the dependent races before or setting an
		    	absolute start time on the dependent races.
		    </li>
		</ul>

		<h5 class="articleSubheadline">June 2015</h5>

		<ul class="bulletList">
		    <li>Major overhaul of the entire race committee app. The app has a completely new user interface
		        with a light and a dark theme. The functionality generally remained unchanged.
		    </li>
		</ul>

		<h5 class="articleSubheadline">July 2014</h5>
		<ul class="bulletList">
			<li>The race list is now ordered by fleets. This means we display the same order of our backend system in the RCApp.
			Now the race officials can easily use the order which is displayed and do not have to care about the fleet color order.</li>
		</ul>

		<h5 class="articleSubheadline">March 2014</h5>
		<ul class="bulletList">
			<li>Moved away from using a label to create a course and introduced a big button that
			eases the input of courses.</li>
			
			<li>Added a new countdown button for ESS and RRS26 start configurations. Using this
			button one can easily set the start time of a race to exactly the time the countdown starts.</li>
		</ul>
		
		<h5 class="articleSubheadline">January 2014</h5>
		<ul class="bulletList">
			<li>Server-based device configuration</li>

			<li>Device initialization with QR codes</li>

			<li>Automatic upgrades and downgrades to match server software version</li>

			<li>Multiple devices can work on the same race (e.g., start vessel, finishing vessel, shore control)</li>
		</ul>
	</div>
</div>
</body>
</html><|MERGE_RESOLUTION|>--- conflicted
+++ resolved
@@ -8,14 +8,9 @@
 
 		<ul class="bulletList">
 			<li>The protest time is now more configurable. You can set the start time and
-<<<<<<< HEAD
-				the duration. The default protest duration is 90 min and last duration is
-				stored in the settings, so you don't need to change it the next time.</li>
-			<li>If the protest time is set for a race, it is shown in the race summary view.</li>
-=======
 			    the duration. The default protest duration is 90 min and the last duration is
 			    stored in the settings, so you don't need to change it the next time.</li>
->>>>>>> e691bca8
+			<li>If the protest time is set for a race, it is shown in the race summary view.</li>
 		</ul>
 
 		<h5 class="articleSubheadline">October 2016</h5>
