--- conflicted
+++ resolved
@@ -7,7 +7,12 @@
 		<h5 class="articleSubheadline">December 2015</h5>
 
 		<ul class="bulletList">
-<<<<<<< HEAD
+		    <li>New line hover behavior in race map. When the mouse is moved onto a line, for example the start line, a transparent,
+                wider line is activated behind it that acts as a buffer for the thin line, where the text displayed by the hover is still shown.
+                This makes it easier to hover over the lines. These wider lines can be made semi transparent instead of transparent 
+                by unticking the corresponding checkbox in the settings of the race map. Furthermore the stroke weight of the wider lines can be
+                configured in the same settings dialog.
+            </li>
 		    <li>The race viewer (RaceBoard.html) now intelligently chooses a layout that suits the screen size.
 		        When only little horizontal space is available, only the sail number and nationality but not the
 		        competitor's long name is displayed by default. When vertical space is scarce, competitor and wind
@@ -19,15 +24,6 @@
 		    </li>
 		</ul>
 		
-=======
-		    <li>New line hover behavior in race map. When the mouse is moved onto a line, for example the start line, a transparent,
-                wider line is activated behind it that acts as a buffer for the thin line, where the text displayed by the hover is still shown.
-                This makes it easier to hover over the lines. These wider lines can be made semi transparent instead of transparent 
-                by unticking the corresponding checkbox in the settings of the race map. Furthermore the stroke weight of the wider lines can be
-                configured in the same settings dialog.
-            </li>
-		</ul>
->>>>>>> 57f3a4f6
 		<h5 class="articleSubheadline">November 2015</h5>
 
 		<ul class="bulletList">
