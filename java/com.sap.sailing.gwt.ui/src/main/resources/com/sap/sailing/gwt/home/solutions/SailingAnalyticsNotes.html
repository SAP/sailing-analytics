--- conflicted
+++ resolved
@@ -1,919 +1,469 @@
-<<<<<<< HEAD
-<!DOCTYPE html>
-<html>
-<body>
-<div id="mainContent">
-	<h4 class="articleHeadline">What's New - SAP Sailing Analytics</h4>
-	<div class="innerContent">
-	<h5 class="articleSubheadline">January 2016</h2>
-					<ul class="bulletList">
-						<li>Show maneuver markers to the race board per default
-							(tacks, jibes and penality circlys) with a smaller icon, which
-							shows a info bubble when the marker is clicked. 
-							The icon turns green if  the direction change in degrees is positive and red if negative</li>
-					</ul>
-		<h5 class="articleSubheadline">December 2015</h5>
-
-		<ul class="bulletList">
-		    <li>The advantage line is now animated and moves smoothly with the boats.
-            </li>
-		    <li>New line hover behavior in race map. When the mouse is moved onto a line, for example the start line, a transparent,
-	            wider line is activated behind it that acts as a buffer for the thin line, where the text displayed by the hover is still shown.
-	            This makes it easier to hover over the lines. These wider lines can be made semi transparent instead of transparent 
-	            by unticking the corresponding checkbox in the settings of the race map. Furthermore the stroke weight of the wider lines can be
-	            configured in the same settings dialog.
-            </li>
-		    <li>The race viewer (RaceBoard.html) now intelligently chooses a layout that suits the screen size.
-		        When only little horizontal space is available, only the sail number and nationality but not the
-		        competitor's long name is displayed by default. When vertical space is scarce, competitor and wind
-		        charts are disabled and more horizontal space can be given to the time slider at the bottom. The
-		        leaderboard section can then be scaled to smaller widths and will reduce the column widths better
-		        than in the past.
-		    </li>
-		    <li>With the changes described above, the RaceBoard is now also accessible from the races page on mobile devices.
-		    </li>
-		    <li>For overall / series leaderboards such as a national sailing league or the Extreme Sailing Series, the
-		        live status of the overall leaderboard is now indicated. As long as a live race is ongoing, the respective
-		        column in the overall leaderboard is highlighted, and a comment is displayed that indicates which regatta
-		        is currently still live.
-		    </li>
-		</ul>
-		
-		<h5 class="articleSubheadline">November 2015</h5>
-
-		<ul class="bulletList">
-		    <li>The smartphone page provides some structural navigation items for several pages in the upper right burger menu.
-		        You will see links to e.g. events, regattas and series when navigating on event and series pages.
-		    </li>
-		    <li>It is now possible to filter for competitors in the race list of events/regattas.
-		        If competitor information is available, there is a filter box in the upper right corner of the races page.
-		        The filter is searching for competitors by sail ID as well as the competitor's name.
-		    </li>
-		    <li>Regattas can now be filtered by boat category in the smartphone page.
-		        The filter will be shown for events with multiple regattas if there is more than on boat category associated with the event.
-		    </li>
-		</ul>
-		
-		<h5 class="articleSubheadline">October 2015</h5>
-
-		<ul class="bulletList">
-		    <li>A variety of tablets will now show the desktop page by default.
-		        The mobile version of the website is primarily designed to be used on smartphones,
-		        but you can manually switch back to the mobile version by clicking the corresponding link in the page footer.
-		    </li>
-		    <li>There is some amount of caching on the web page to reduce the consumed traffic for mobile users.
-		        Contents aren't loaded again on each page switch. This improves the traffic consumption and loading speed on fast page switches.
-		    </li>
-		    <li>The fullscreen image viewer (start page and event media page) can automatically slide through the images.
-		        This can be turned on by clicking the corresponding icon in the upper right corner of the fullscreen viewer.
-		    </li>
-		    <li>There is an optimized search and results page for mobile devices now.
-		    </li>
-		</ul>
-		
-		<h5 class="articleSubheadline">September 2015</h5>
-
-		<ul class="bulletList">
-		    <li>Races in the event/regatta race list can now be shown in 'competition format'.
-		        In this format the races and flights are shown in a structural view.
-		        In contrast to the default list view there is no grouping by live and finished states and all
-		        (including upcoming) races/flights are shown in one structural view.
-		    </li>
-		    <li>The mobile page now provides regatta overview pages for events having multiple regattas.
-		        This page shows live races, an excerpt of the current results as well as statistics for the regatta.
-		    </li>
-		</ul>
-		
-		<h5 class="articleSubheadline">August 2015</h5>
-
-		<ul class="bulletList">
-		    <li>Series events appear as only one entry in the events list, with a marker that
-		        this is only one of a certain number of events in a series. This way, the many series events
-		        don't produce clutter in the events list.
-		    </li>
-		    <li>Bug fix: memory leaks for distance cache have been solved. The issue could
-		        also lead to endless recursions, ultimately leading to server lock-ups.
-		    </li>
-		    <li>Bug fix: master data import detached race logs and regatta logs from database.
-		        Log entries added after import on the importing server were not written to the
-		        database and therefore were lost upon server restart.
-		    </li>
-		    <li>There is a smartphone-optimized version of the "solutions" page known from the desktop.
-		    </li>
-		    <li>The smartphone event history now has a slider that allows swiping through the events of a year.
-		    </li>
-		</ul>
-
-		<h5 class="articleSubheadline">July 2015</h5>
-
-		<ul class="bulletList">
-		    <li>Major improvements to the web page, with specific enhancements for smartphone
-		        users. Race lists are now sortable by various criteria by clicking on the column
-		        headers. A new fancy progress indicator now also provides visual feedback for
-		        multi-fleet regattas. A news ticker box has been implemented, and the event
-		        overview page can hold a video player on its stage. The event media gallery section
-		        has been greatly improved.
-		    </li>
-		    <li>Fixed a bug in the wind streamlet visualization. Now the wind streamlets
-		        correctly show the wind at the location selected also in wind-up mode.
-		    </li>
-		    <li>Added the "Course Geometry" option to the map display. With this option selected,
-		        the map will show an info text for each leg and the start and finish line (only
-		        for one of start/finish line if they are identical), telling the length of the leg
-		        or line, respectively, and its angle to the wind. For the start and finish line
-		        the advantage of the favored side is shown in meters.
-		    </li>
-		    <li>The SAP Sailing Analytics start page is now available in the smartphone version.
-		        This page features some events that are currently interesting as well as showing a
-		        quickfinder for a variety of recent and upcoming events.
-		        Previously, the start page redirected to the event history.
-		    </li>
-		</ul>
-
-		<h5 class="articleSubheadline">May 2015</h5>
-
-		<ul class="bulletList">
-		    <li>Competitors can have a separate flag image, such as a club flag to be displayed instead of
-		        the nationality flag usually displayed with the sail number. This enables national league events
-		        to display the club flags consistently when all nation flags would be the same anyway.
-		    </li>
-		    <li>The wind estimation from the tracked courses over ground has been improved. It now takes into
-		        account any polar data available for the boat class concerned. In particular, this helps to rule
-		        out very unlikely gybing angles in downwind clusters that otherwise could have led to an incorrect
-		        split of the downwind fleet into two clusters where actually all boats were on the same tack.
-		    </li>
-		    <li>Some significant improvements have been applied to the simulator feature which is embedded in the
-		        race viewer since some time now. The simulator now copes with very shifty wind conditions and finds
-		        solutions in scenarios where an upwind leg flips to a reach or even into a downwind leg over time.
-		    </li>
-		</ul>
-
-		<h5 class="articleSubheadline">April 2015</h5>
-
-		<ul class="bulletList">
-		    <li>There is a new map setting "Wind-Up (show wind from top of map)". Selecting it will
-		  	align the map's top with the combined true wind average direction around the time currently
-		   	selected in the time slider. In this new view there are limitations as to how far you can zoom
-		   	out. Furthermore, you will not be able to use the Satellite view with this setting. Tip:
-		   	if you want to re-align to wind-up after a major wind shift, un-check the setting, confirm
-		   	the setting change, then set it again. A compass shows the true north orientation. Clicking
-		   	the compass will toggle between wind-up and north-up display.
-		    </li>
-		    <li>Bug fixes around addition of the "Regatta Rank" column in the leaderboard which could have
-		        distorted the leaderboard's column layout under certain conditions.
-		    </li>
-		    <li>Bug fix for cumulative points in the leaderboard ("Show added scores for each entry in leaderboard").
-		        With this setting, scores of competitors not tracked in the current race were not correctly represented
-		        and may have stayed blank.
-		    </li>
-		    <li>Bug fix for the leg counter in the regatta page: when the first boat has finished, the leg counter went
-		        to zero (e.g., "0 of 8"). This has now been fixed, and it will show, e.g., "8 of 8" upon the first boat
-		        crossing the finish line.
-		    </li>
-		</ul>
-
-		<h5 class="articleSubheadline">March 2015</h5>
-
-		<ul class="bulletList">
-		    <li>Added competitor chart type for Course Over Ground (COG)
-		    </li>
-		    <li>Added leaderboard column and competitor chart entry for distances considering
-		        gate starts. With gate starts, late starters sail a shorter distance in their first
-		        leg. To still make distances comparable, a new metric has been introduced that for a gate
-		        start adds the distance between the port side of the start line and the position where
-		        the competitor started to the distance sailed in the first leg.
-		    </li>
-		    <li>The weights of the wind measurement units, the wind estimation and manual wind inputs by the
-		        race committee are now used properly for the wind streamlet visualization. This fixes issues
-		        with exaggerated weights for an estimated wind direction of very low confidence. 
-		    </li>
-		    <li>The expand/collapse toggle button in the race viewer's time panel has correct arrows now.
-		    </li>
-		</ul>
-
-		<h5 class="articleSubheadline">February 2015</h5>
-
-		<ul class="bulletList">
-		    <li>The leaderboard offers a new column: "Start delay." It shows the number of seconds that passed
-		        since the race start and the time the competitor passes the start mark / start line. As usual,
-		        you can sort for this column. For line starts, this is a fairly direct measure of start quality
-		        except for port starts which may have to be considered differently. For gate starts, you can use
-		        this measure to find out about early and late starters and dig into possible correlations between
-		        results and start time point.
-		    </li>
-		</ul>
-
-		<h5 class="articleSubheadline">January 2015</h5>
-
-		<ul class="bulletList">
-		    <li>The race viewer ("RaceBoard.html") now offers a new option in the map settings:
-			"Show simulation overlay". Checking this feature will simulate the current leader's leg
-			using different strategies and using the wind as it has been measured and estimated.
-			This feature becomes particularly interesting when combined with the "Show wind streamlets overlay"
-			feature that visualizes the spatial distribution of the wind field over the course.
-		    </li>
-		    <li>The race viewer is now more resilient against exceptional conditions such as the missing
-		        of all wind information and the missing of a course with its waypoints. If no wind information
-			is available at all (no wind direction indicator is then shown in the upper left corner of
-			the map) then all ranking and distances will be based on a projection onto the course instead
-			of onto the wind direction, even for upwind and downwind legs.
-		    </li>
-		</ul>
-	
-		<h5 class="articleSubheadline">September 2014</h5>
-
-		<ul class="bulletList">
-		    <li>The search feature now also includes results from currently ongoing events that may not yet be
-		        included in our archive. Search keywords are now properly used in constructing the query.
-		    </li>
-		</ul>
-		
-		<h5 class="articleSubheadline">August 2014</h5>
-
-		<ul class="bulletList">
-		    <li>The 2D race viewer, also known as the "Race Board," now comes with a fresh, new design. The orange
-		        checkbox toggle buttons that open or close views such as the leaderboard or the charts for wind
-		        and competitor comparison, have been replaced by tabs with "&gt;&gt;" symbols. Clicking on those
-		        will expand or collapse the respective view. The views can now be resized using the handles attached
-		        to the dividers separating the views. They work much better on mobile and touch devices than the splitters
-		        used previously did. The settings buttons that used to be integrated with the orange toggle
-		        checkbox buttons have now been moved into the views that they control. For example, the map settings
-		        button is now displayed on the map, below the zoom control on the right map border.
-		    </li>
-		    <li>The leaderboard now has an improved search and filter control. Above the table displaying the
-		        competitors and their figures is a new field with a text input that you can use to filter for
-		        competitors, by their sail number or their name. While filtered, use the checkboxes in front of
-		        the table row to add the competitor to or remove it from the selection. Use the "X" button to the
-		        right of the search input field to clear the search. To the left of the search input field is a
-		        filter symbol that you can use to select and create advanced filtering rules, such as filtering
-		        by rank or nationality. Left of the filter button is the leaderboard settings button.
-		    </li>
-			<li>The leaderboard has a new first column: a selection check box. We hope this makes it easier in
-			    particular for users on mobile or other touch devices to select more than one competitor at a time.
-			    The old-style multi-selection using the Control and Shift keys, as known well from typical desktop
-			    file explorers, still work like they did before. Note that it is possible to sort for the checkbox
-			    column, putting the selected competitors at the top of the leaderboard.
-			</li>
-			<li>When using the auto-zoom feature from the map settings, boats and wind streamlets will now
-			    continue to move smoothly as long as the map only needs panning. Please also note that auto-zooming
-			    to "tails" may slow down the display considerable, particularly when tracking at high frequency.
-			</li>
-	        <li>When viewing a single race, the leaderboard now by default does no longer show the regatta rank as
-			    the first column (and not as the second one either, given that the first column now usually shows
-			    the checkboxes used for selecting items). If you'd like to get the regatta rank column back, also when
-			    looking at a single race, please choose it from the leaderboard settings dialog where you can find it
-			    in the "Overall Details" section. It may still be a nice column to have when following the last race
-			    in a regatta. If you're just interested in the relative regatta rank ordering you may as well sort by
-			    the right-most total points column which (surprising to some but welcome by most) sorts by the regatta
-			    rank and not by the plain points sum (taking into account medal race and gold/silver/... fleet participations).
-			</li>
-		</ul>
-
-		<h5 class="articleSubheadline">July 2014</h5>
-
-		<ul class="bulletList">
-			<li>The advantage line now uses the wind at the position in the middle of the leg that the
-			    competitor to which the line is attached is currently sailing in. Before, the "global" wind
-			    average was used which is still displayed in the top left corner of the map. You can understand
-			    the details by turning on the "Streamlet" wind visualization in the Map Settings.
-			</li>
-			<li>Faster wind streamlet loading: when you activate the streamlets for wind visualization, they now
-			    display much faster.
-			</li>
-			<li>Faster boat position display: We found that what you're probably the most interested in when
-			    you first open a race map or move the time slider to some very different point in time is the
-			    position of the boats at that point in time; and you want to know it fast.
-			    The tails which show how the boats got there are also interesting, but you won't blame us as much
-			    if it takes a little bit to update them. So we've separated the placement of the boats from the
-			    drawing of their tails. Now you may blame us for the tails temporarily not being attached to the
-			    boats anymore ;-).
-			</li>
-		</ul>
-	    
-		<h5 class="articleSubheadline">June 2014</h5>
-
-		<ul class="bulletList">
-			<li>In the "Maps" settings in the RaceBoard page there is a new checkbox named
-			    "Show wind streamlets overlay." If you select it and wait for about a minute,
-			    a complete wind field will be calculated and visualized as an overlay on top
-			    of the race course display. It reacts to you moving the time slider and shows
-			    how the wind differs at different locations on the course. Stronger and faster-moving
-			    streamlets mean stronger breeze.
-			</li>
-			<li>Wind is now calculated location-based. At locations closer to a sensor, that sensor
-			    has a higher influence on the local wind field than sensors further away. The wind
-			    estimations based on the courses sailed are assigned a location that corresponds with
-			    the "center of gravity" of the field that was used for the estimation. For example,
-			    if the fleet is approaching the windward mark and the wind sensor in on the committee
-			    boat on the leeward side of the course, the course-based estimation influences the
-			    assumed wind field more on the windward side whereas the sensor counts more for
-			    the leeward side.
-			</li>
-			<li>Switched to the latest version of the Highcharts charting framework. This leads to improvements
-			    especially on mobile devices. Charts can be zoomed using pinch gestures now.
-			</li>
-			<li>To support the use of the SAP Sailing Analytics also for live video streaming formats, we
-			    introduced a new URL parameter <tt>viewShowMapControls</tt> for the <tt>Spectator.html</tt>
-			    and the <tt>RaceBoard.html</tt> pages. Setting this parameter to "false"
-			    will suppress the zoom, pan and map type selection
-			    controls on the map display. Example:
-			    <a href="http://danishleague2014.sapsailing.com/gwt/Spectator.html?leaderboardGroupName=Danish%20League%202014&showRaceDetails=true&viewShowMapControls=false">http://danishleague2014.sapsailing.com/gwt/Spectator.html?leaderboardGroupName=Danish%20League%202014&showRaceDetails=true&viewShowMapControls=false</a>.
-			    When used for the <tt>Spectator.html</tt> URL, this will apply
-			    to all <tt>RaceBoard.html</tt> pages (all races) reached from there. Of course, the map
-			    can still be panned and zoomed using the usual mouse gestures. A left double click zooms
-			    in, a right double click zooms out. Zoom can also be controlled using the mouse wheel.
-			    And panning works by clicking on the map and dragging the mouse. Without the map type
-			    control, switching to satellite view is not possible (keep this in mind when tracking
-			    races in China, see below for Google's random coordinate transformations there).
-			</li>
-		</ul>
-		
-		<h5 class="articleSubheadline">May 2014</h5>
-
-		<ul class="bulletList">
-			<li>Fixed an issue with the wind speed charts. Charts that only had a single, unchanged
-			    wind speed crashed the browser. The solution scales the right hand side Y-axis denoting
-			    the wind speed such that it always starts at 0kts.
-			</li> 
-			<li>Analysis of tacks and jibes around mark passings has now been improved. Before,
-			    a jibe followed by a tack that turns in the same direction (e.g., to port) so far
-			    was always called a penalty maneuver. Now, if a mark passing separates such a tack
-			    from such a jibe, no penalty is called anymore, and the two maneuvers are identified
-			    correctly.
-			</li>
-			<li>Another note on maneuver analysis: we received questions regarding the maneuvers
-			    involved in clearing an OCS. The SAP Sailing Analytics treat a clearing of
-			    an OCS, going back behind the start line and crossing it again, as if the competitor
-			    started again. In particular this means that all maneuvers prior to this new start
-			    do not count for the metrics; neither does the distance sailed between the first (OCS)
-			    start and the clear start.
-			</li>
-			<li>A hint regarding the "distance to start line" metrics: please keep in mind that currently this
-			    measurement is calculated as the distance of the GPS tracker from the line. Unless the tracker
-			    is mounted near the bow (or at the bow sprit, if any), the distance calculated this way will
-			    be greater than what counts for crossing the line. Ordering, comparing and aggregating over this
-			    figure still makes sense as long as you remember this detail.
-			</li>
-			<li>Introduced a new leaderboard entry "XTE +/-" featuring a signed cross-track error which shows
-			    for a leg and also aggregated for an entire race on which side of the leg a competitor stayed on
-			    average. Currently, the "side" is defined as viewing in the leg's direction, so "left" for a downwind
-			    leg is the same side as "right" for the corresponding upwind leg.
-			</li>
-		</ul>
-		
-		<h5 class="articleSubheadline">April 2014</h5>
-
-		<ul class="bulletList">
-			<li>China races, such as in Qingdao, may have the map background displayed at slightly wrong locations.
-			    This is due to an intentional random transformation that Google applies to GPS locations for
-			    China. You can circumvent this issue by switching to satellite view where the map background is displayed
-			    correctly. <img src="/images/mapsatellite.png"/>
-			</li>
-			<li>Fixed a bug that in some cases has caused the wind chart, the advantage line, the wind indicator on the map
-			    and the leaderboard to use slightly different wind values. The problem was related to different averaging and
-			    damping methods used for these values which has now been aligned.
-			</li>
-			<li>Fixed a bug that caused the time spent in a leg, race or regatta to always show the time at the end of the leg
-			    if the leg has been started by the competitor at the time point queried, e.g., by the time slider. While this
-			    did not have any serious effects in live mode, for replay races this left the leg time and race time constant
-				at the total time spent so far up to the end of the last leg the competitor had started at that time.
-		    </li>
-		</ul>
-		
-		<h5 class="articleSubheadline">March 2014</h5>
-
-		<ul class="bulletList">
-			<li>Added a new setting for a leaderboard called "Show added scores". Using this feature one
-			can display added scores for each leaderboard entry. An added score is the sum over all scores
-			from the first column to the current column. One can describe it as an intermediate overall score.
-			This feature can be used to know the score until a specific race while another race is live and
-			constantly changes the overall score.</li>
-			
-			<li>Added tooltips for leaderboard settings.</li>
-			
-			<li>Fixed HighPointOverall scheme to also break a tie by looking at the ranks of the last regatta.</li>
-
-			<li>Progress indicator when expanding a race in the RaceBoard view</li>
-
-			<li>Leaderboard column "GPS Lag" shows how far a competitor's GPS signal lags behind the average
-			    tracking quality. A background color bar classifies into good/ok/bad (green/yellow/red).</li>
-		</ul>
-		
-		<h5 class="articleSubheadline">February 2014</h5>
-
-		<ul class="bulletList">
-			<li>Fixed an issue with boat rotation on Safari browsers</li>
-
-			<li>Maneuver analysis now counts tacks and jibes based on wind
-			    at boat position and not based on leg type; subsequently,
-			    penalty circle analysis is now based on a tack and a jibe
-			    in close succession instead of a full circle.</li>
-
-			<li>Regatta rank and overall rank in competitor chart of leaderboard panel
-			    has been fixed; it did erroneously display the rank of the particular
-			    race, not the regatta/overall rank after that race.</li>
-
-			<li>Regatta overview now also displays all regatta leaderboards</li>
-
-			<li>Boat colors match tail colors</li>
-			
-			<li>When selecting boats in leaderboard, de-selected boats' tails turn grey</li>
-
-		</ul>
-
-
-		<h5 class="articleSubheadline">January 2014</h5>
-
-		<ul class="bulletList">
-			<li>Boat movement animated smoothly</li>
-
-			<li>Start and Finish line show line parameters (length, angle to wind,
-		advantage) when mouse hovers over them</li>
-
-			<li>Start line has a count-down indicator displayed next to it
-		before the start. The count-down is also displayed underneath the time
-		slider</li>
-
-			<li>Competitor and Wind charts show pre-start data where possible</li>
-
-			<li>Competitors can be assigned a fixed color which they will keep
-		for all races in a regatta</li>
-
-			<li>By default, videos are now shown in a moveable, resizable box embedded in
-		the web page. For a two screen setup, the embedded box can be popped out to a
-		dedicated browser window.</li>
-
-			<li>Official score corrections for historic races are only applied after
-		the respective competitor finished the race. Therefore, in-between race
-		scores now correspond with tracking, regardless of final corrected score.</li>
-		
-		    <li>By using negative playback speed (e.g., -1), replays can be run backwards.</li>
-
-		</ul>
-	</div>
-</div>
-</body>
-</html>
-=======
-<!DOCTYPE html>
-<html>
-<body>
-<div id="mainContent">
-	<h4 class="articleHeadline">What's New - SAP Sailing Analytics</h4>
-	<div class="innerContent">
-        <h5 class="articleSubheadline">February 2016</h5>
-
-        <ul class="bulletList">
-            <li>The website now features a user registration and authentication interface.
-                User accounts are currently used to grant special permissions to administrators and moderators.
-                New user specific features (e.g. preferences) will be available in the next couple of months.
-            </li>
-            <li>The RaceBoard URL Parameter "canReplayDuringLiveRaces" has been removed.
-                This parameter was used to allow users to trigger autoplay for live races on non-live points in time.
-                The permission "CAN_REPLAY_DURING_LIVE_RACES" and role "moderator" now grant this functionality to users.
-            </li>
-        </ul>
-        
-		<h5 class="articleSubheadline">December 2015</h5>
-
-		<ul class="bulletList">
-		    <li>The advantage line is now animated and moves smoothly with the boats.
-            </li>
-		    <li>New line hover behavior in race map. When the mouse is moved onto a line, for example the start line, a transparent,
-	            wider line is activated behind it that acts as a buffer for the thin line, where the text displayed by the hover is still shown.
-	            This makes it easier to hover over the lines. These wider lines can be made semi transparent instead of transparent 
-	            by unticking the corresponding checkbox in the settings of the race map. Furthermore the stroke weight of the wider lines can be
-	            configured in the same settings dialog.
-            </li>
-		    <li>The race viewer (RaceBoard.html) now intelligently chooses a layout that suits the screen size.
-		        When only little horizontal space is available, only the sail number and nationality but not the
-		        competitor's long name is displayed by default. When vertical space is scarce, competitor and wind
-		        charts are disabled and more horizontal space can be given to the time slider at the bottom. The
-		        leaderboard section can then be scaled to smaller widths and will reduce the column widths better
-		        than in the past.
-		    </li>
-		    <li>With the changes described above, the RaceBoard is now also accessible from the races page on mobile devices.
-		    </li>
-		    <li>For overall / series leaderboards such as a national sailing league or the Extreme Sailing Series, the
-		        live status of the overall leaderboard is now indicated. As long as a live race is ongoing, the respective
-		        column in the overall leaderboard is highlighted, and a comment is displayed that indicates which regatta
-		        is currently still live.
-		    </li>
-		</ul>
-		
-		<h5 class="articleSubheadline">November 2015</h5>
-
-		<ul class="bulletList">
-		    <li>The smartphone page provides some structural navigation items for several pages in the upper right burger menu.
-		        You will see links to e.g. events, regattas and series when navigating on event and series pages.
-		    </li>
-		    <li>It is now possible to filter for competitors in the race list of events/regattas.
-		        If competitor information is available, there is a filter box in the upper right corner of the races page.
-		        The filter is searching for competitors by sail ID as well as the competitor's name.
-		    </li>
-		    <li>Regattas can now be filtered by boat category in the smartphone page.
-		        The filter will be shown for events with multiple regattas if there is more than on boat category associated with the event.
-		    </li>
-		</ul>
-		
-		<h5 class="articleSubheadline">October 2015</h5>
-
-		<ul class="bulletList">
-		    <li>A variety of tablets will now show the desktop page by default.
-		        The mobile version of the website is primarily designed to be used on smartphones,
-		        but you can manually switch back to the mobile version by clicking the corresponding link in the page footer.
-		    </li>
-		    <li>There is some amount of caching on the web page to reduce the consumed traffic for mobile users.
-		        Contents aren't loaded again on each page switch. This improves the traffic consumption and loading speed on fast page switches.
-		    </li>
-		    <li>The fullscreen image viewer (start page and event media page) can automatically slide through the images.
-		        This can be turned on by clicking the corresponding icon in the upper right corner of the fullscreen viewer.
-		    </li>
-		    <li>There is an optimized search and results page for mobile devices now.
-		    </li>
-		</ul>
-		
-		<h5 class="articleSubheadline">September 2015</h5>
-
-		<ul class="bulletList">
-		    <li>Races in the event/regatta race list can now be shown in 'competition format'.
-		        In this format the races and flights are shown in a structural view.
-		        In contrast to the default list view there is no grouping by live and finished states and all
-		        (including upcoming) races/flights are shown in one structural view.
-		    </li>
-		    <li>The mobile page now provides regatta overview pages for events having multiple regattas.
-		        This page shows live races, an excerpt of the current results as well as statistics for the regatta.
-		    </li>
-		</ul>
-		
-		<h5 class="articleSubheadline">August 2015</h5>
-
-		<ul class="bulletList">
-		    <li>Series events appear as only one entry in the events list, with a marker that
-		        this is only one of a certain number of events in a series. This way, the many series events
-		        don't produce clutter in the events list.
-		    </li>
-		    <li>Bug fix: memory leaks for distance cache have been solved. The issue could
-		        also lead to endless recursions, ultimately leading to server lock-ups.
-		    </li>
-		    <li>Bug fix: master data import detached race logs and regatta logs from database.
-		        Log entries added after import on the importing server were not written to the
-		        database and therefore were lost upon server restart.
-		    </li>
-		    <li>There is a smartphone-optimized version of the "solutions" page known from the desktop.
-		    </li>
-		    <li>The smartphone event history now has a slider that allows swiping through the events of a year.
-		    </li>
-		</ul>
-
-		<h5 class="articleSubheadline">July 2015</h5>
-
-		<ul class="bulletList">
-		    <li>Major improvements to the web page, with specific enhancements for smartphone
-		        users. Race lists are now sortable by various criteria by clicking on the column
-		        headers. A new fancy progress indicator now also provides visual feedback for
-		        multi-fleet regattas. A news ticker box has been implemented, and the event
-		        overview page can hold a video player on its stage. The event media gallery section
-		        has been greatly improved.
-		    </li>
-		    <li>Fixed a bug in the wind streamlet visualization. Now the wind streamlets
-		        correctly show the wind at the location selected also in wind-up mode.
-		    </li>
-		    <li>Added the "Course Geometry" option to the map display. With this option selected,
-		        the map will show an info text for each leg and the start and finish line (only
-		        for one of start/finish line if they are identical), telling the length of the leg
-		        or line, respectively, and its angle to the wind. For the start and finish line
-		        the advantage of the favored side is shown in meters.
-		    </li>
-		    <li>The SAP Sailing Analytics start page is now available in the smartphone version.
-		        This page features some events that are currently interesting as well as showing a
-		        quickfinder for a variety of recent and upcoming events.
-		        Previously, the start page redirected to the event history.
-		    </li>
-		</ul>
-
-		<h5 class="articleSubheadline">May 2015</h5>
-
-		<ul class="bulletList">
-		    <li>Competitors can have a separate flag image, such as a club flag to be displayed instead of
-		        the nationality flag usually displayed with the sail number. This enables national league events
-		        to display the club flags consistently when all nation flags would be the same anyway.
-		    </li>
-		    <li>The wind estimation from the tracked courses over ground has been improved. It now takes into
-		        account any polar data available for the boat class concerned. In particular, this helps to rule
-		        out very unlikely gybing angles in downwind clusters that otherwise could have led to an incorrect
-		        split of the downwind fleet into two clusters where actually all boats were on the same tack.
-		    </li>
-		    <li>Some significant improvements have been applied to the simulator feature which is embedded in the
-		        race viewer since some time now. The simulator now copes with very shifty wind conditions and finds
-		        solutions in scenarios where an upwind leg flips to a reach or even into a downwind leg over time.
-		    </li>
-		</ul>
-
-		<h5 class="articleSubheadline">April 2015</h5>
-
-		<ul class="bulletList">
-		    <li>There is a new map setting "Wind-Up (show wind from top of map)". Selecting it will
-		  	align the map's top with the combined true wind average direction around the time currently
-		   	selected in the time slider. In this new view there are limitations as to how far you can zoom
-		   	out. Furthermore, you will not be able to use the Satellite view with this setting. Tip:
-		   	if you want to re-align to wind-up after a major wind shift, un-check the setting, confirm
-		   	the setting change, then set it again. A compass shows the true north orientation. Clicking
-		   	the compass will toggle between wind-up and north-up display.
-		    </li>
-		    <li>Bug fixes around addition of the "Regatta Rank" column in the leaderboard which could have
-		        distorted the leaderboard's column layout under certain conditions.
-		    </li>
-		    <li>Bug fix for cumulative points in the leaderboard ("Show added scores for each entry in leaderboard").
-		        With this setting, scores of competitors not tracked in the current race were not correctly represented
-		        and may have stayed blank.
-		    </li>
-		    <li>Bug fix for the leg counter in the regatta page: when the first boat has finished, the leg counter went
-		        to zero (e.g., "0 of 8"). This has now been fixed, and it will show, e.g., "8 of 8" upon the first boat
-		        crossing the finish line.
-		    </li>
-		</ul>
-
-		<h5 class="articleSubheadline">March 2015</h5>
-
-		<ul class="bulletList">
-		    <li>Added competitor chart type for Course Over Ground (COG)
-		    </li>
-		    <li>Added leaderboard column and competitor chart entry for distances considering
-		        gate starts. With gate starts, late starters sail a shorter distance in their first
-		        leg. To still make distances comparable, a new metric has been introduced that for a gate
-		        start adds the distance between the port side of the start line and the position where
-		        the competitor started to the distance sailed in the first leg.
-		    </li>
-		    <li>The weights of the wind measurement units, the wind estimation and manual wind inputs by the
-		        race committee are now used properly for the wind streamlet visualization. This fixes issues
-		        with exaggerated weights for an estimated wind direction of very low confidence. 
-		    </li>
-		    <li>The expand/collapse toggle button in the race viewer's time panel has correct arrows now.
-		    </li>
-		</ul>
-
-		<h5 class="articleSubheadline">February 2015</h5>
-
-		<ul class="bulletList">
-		    <li>The leaderboard offers a new column: "Start delay." It shows the number of seconds that passed
-		        since the race start and the time the competitor passes the start mark / start line. As usual,
-		        you can sort for this column. For line starts, this is a fairly direct measure of start quality
-		        except for port starts which may have to be considered differently. For gate starts, you can use
-		        this measure to find out about early and late starters and dig into possible correlations between
-		        results and start time point.
-		    </li>
-		</ul>
-
-		<h5 class="articleSubheadline">January 2015</h5>
-
-		<ul class="bulletList">
-		    <li>The race viewer ("RaceBoard.html") now offers a new option in the map settings:
-			"Show simulation overlay". Checking this feature will simulate the current leader's leg
-			using different strategies and using the wind as it has been measured and estimated.
-			This feature becomes particularly interesting when combined with the "Show wind streamlets overlay"
-			feature that visualizes the spatial distribution of the wind field over the course.
-		    </li>
-		    <li>The race viewer is now more resilient against exceptional conditions such as the missing
-		        of all wind information and the missing of a course with its waypoints. If no wind information
-			is available at all (no wind direction indicator is then shown in the upper left corner of
-			the map) then all ranking and distances will be based on a projection onto the course instead
-			of onto the wind direction, even for upwind and downwind legs.
-		    </li>
-		</ul>
-	
-		<h5 class="articleSubheadline">September 2014</h5>
-
-		<ul class="bulletList">
-		    <li>The search feature now also includes results from currently ongoing events that may not yet be
-		        included in our archive. Search keywords are now properly used in constructing the query.
-		    </li>
-		</ul>
-		
-		<h5 class="articleSubheadline">August 2014</h5>
-
-		<ul class="bulletList">
-		    <li>The 2D race viewer, also known as the "Race Board," now comes with a fresh, new design. The orange
-		        checkbox toggle buttons that open or close views such as the leaderboard or the charts for wind
-		        and competitor comparison, have been replaced by tabs with "&gt;&gt;" symbols. Clicking on those
-		        will expand or collapse the respective view. The views can now be resized using the handles attached
-		        to the dividers separating the views. They work much better on mobile and touch devices than the splitters
-		        used previously did. The settings buttons that used to be integrated with the orange toggle
-		        checkbox buttons have now been moved into the views that they control. For example, the map settings
-		        button is now displayed on the map, below the zoom control on the right map border.
-		    </li>
-		    <li>The leaderboard now has an improved search and filter control. Above the table displaying the
-		        competitors and their figures is a new field with a text input that you can use to filter for
-		        competitors, by their sail number or their name. While filtered, use the checkboxes in front of
-		        the table row to add the competitor to or remove it from the selection. Use the "X" button to the
-		        right of the search input field to clear the search. To the left of the search input field is a
-		        filter symbol that you can use to select and create advanced filtering rules, such as filtering
-		        by rank or nationality. Left of the filter button is the leaderboard settings button.
-		    </li>
-			<li>The leaderboard has a new first column: a selection check box. We hope this makes it easier in
-			    particular for users on mobile or other touch devices to select more than one competitor at a time.
-			    The old-style multi-selection using the Control and Shift keys, as known well from typical desktop
-			    file explorers, still work like they did before. Note that it is possible to sort for the checkbox
-			    column, putting the selected competitors at the top of the leaderboard.
-			</li>
-			<li>When using the auto-zoom feature from the map settings, boats and wind streamlets will now
-			    continue to move smoothly as long as the map only needs panning. Please also note that auto-zooming
-			    to "tails" may slow down the display considerable, particularly when tracking at high frequency.
-			</li>
-	        <li>When viewing a single race, the leaderboard now by default does no longer show the regatta rank as
-			    the first column (and not as the second one either, given that the first column now usually shows
-			    the checkboxes used for selecting items). If you'd like to get the regatta rank column back, also when
-			    looking at a single race, please choose it from the leaderboard settings dialog where you can find it
-			    in the "Overall Details" section. It may still be a nice column to have when following the last race
-			    in a regatta. If you're just interested in the relative regatta rank ordering you may as well sort by
-			    the right-most total points column which (surprising to some but welcome by most) sorts by the regatta
-			    rank and not by the plain points sum (taking into account medal race and gold/silver/... fleet participations).
-			</li>
-		</ul>
-
-		<h5 class="articleSubheadline">July 2014</h5>
-
-		<ul class="bulletList">
-			<li>The advantage line now uses the wind at the position in the middle of the leg that the
-			    competitor to which the line is attached is currently sailing in. Before, the "global" wind
-			    average was used which is still displayed in the top left corner of the map. You can understand
-			    the details by turning on the "Streamlet" wind visualization in the Map Settings.
-			</li>
-			<li>Faster wind streamlet loading: when you activate the streamlets for wind visualization, they now
-			    display much faster.
-			</li>
-			<li>Faster boat position display: We found that what you're probably the most interested in when
-			    you first open a race map or move the time slider to some very different point in time is the
-			    position of the boats at that point in time; and you want to know it fast.
-			    The tails which show how the boats got there are also interesting, but you won't blame us as much
-			    if it takes a little bit to update them. So we've separated the placement of the boats from the
-			    drawing of their tails. Now you may blame us for the tails temporarily not being attached to the
-			    boats anymore ;-).
-			</li>
-		</ul>
-	    
-		<h5 class="articleSubheadline">June 2014</h5>
-
-		<ul class="bulletList">
-			<li>In the "Maps" settings in the RaceBoard page there is a new checkbox named
-			    "Show wind streamlets overlay." If you select it and wait for about a minute,
-			    a complete wind field will be calculated and visualized as an overlay on top
-			    of the race course display. It reacts to you moving the time slider and shows
-			    how the wind differs at different locations on the course. Stronger and faster-moving
-			    streamlets mean stronger breeze.
-			</li>
-			<li>Wind is now calculated location-based. At locations closer to a sensor, that sensor
-			    has a higher influence on the local wind field than sensors further away. The wind
-			    estimations based on the courses sailed are assigned a location that corresponds with
-			    the "center of gravity" of the field that was used for the estimation. For example,
-			    if the fleet is approaching the windward mark and the wind sensor in on the committee
-			    boat on the leeward side of the course, the course-based estimation influences the
-			    assumed wind field more on the windward side whereas the sensor counts more for
-			    the leeward side.
-			</li>
-			<li>Switched to the latest version of the Highcharts charting framework. This leads to improvements
-			    especially on mobile devices. Charts can be zoomed using pinch gestures now.
-			</li>
-			<li>To support the use of the SAP Sailing Analytics also for live video streaming formats, we
-			    introduced a new URL parameter <tt>viewShowMapControls</tt> for the <tt>Spectator.html</tt>
-			    and the <tt>RaceBoard.html</tt> pages. Setting this parameter to "false"
-			    will suppress the zoom, pan and map type selection
-			    controls on the map display. Example:
-			    <a href="http://danishleague2014.sapsailing.com/gwt/Spectator.html?leaderboardGroupName=Danish%20League%202014&showRaceDetails=true&viewShowMapControls=false">http://danishleague2014.sapsailing.com/gwt/Spectator.html?leaderboardGroupName=Danish%20League%202014&showRaceDetails=true&viewShowMapControls=false</a>.
-			    When used for the <tt>Spectator.html</tt> URL, this will apply
-			    to all <tt>RaceBoard.html</tt> pages (all races) reached from there. Of course, the map
-			    can still be panned and zoomed using the usual mouse gestures. A left double click zooms
-			    in, a right double click zooms out. Zoom can also be controlled using the mouse wheel.
-			    And panning works by clicking on the map and dragging the mouse. Without the map type
-			    control, switching to satellite view is not possible (keep this in mind when tracking
-			    races in China, see below for Google's random coordinate transformations there).
-			</li>
-		</ul>
-		
-		<h5 class="articleSubheadline">May 2014</h5>
-
-		<ul class="bulletList">
-			<li>Fixed an issue with the wind speed charts. Charts that only had a single, unchanged
-			    wind speed crashed the browser. The solution scales the right hand side Y-axis denoting
-			    the wind speed such that it always starts at 0kts.
-			</li> 
-			<li>Analysis of tacks and jibes around mark passings has now been improved. Before,
-			    a jibe followed by a tack that turns in the same direction (e.g., to port) so far
-			    was always called a penalty maneuver. Now, if a mark passing separates such a tack
-			    from such a jibe, no penalty is called anymore, and the two maneuvers are identified
-			    correctly.
-			</li>
-			<li>Another note on maneuver analysis: we received questions regarding the maneuvers
-			    involved in clearing an OCS. The SAP Sailing Analytics treat a clearing of
-			    an OCS, going back behind the start line and crossing it again, as if the competitor
-			    started again. In particular this means that all maneuvers prior to this new start
-			    do not count for the metrics; neither does the distance sailed between the first (OCS)
-			    start and the clear start.
-			</li>
-			<li>A hint regarding the "distance to start line" metrics: please keep in mind that currently this
-			    measurement is calculated as the distance of the GPS tracker from the line. Unless the tracker
-			    is mounted near the bow (or at the bow sprit, if any), the distance calculated this way will
-			    be greater than what counts for crossing the line. Ordering, comparing and aggregating over this
-			    figure still makes sense as long as you remember this detail.
-			</li>
-			<li>Introduced a new leaderboard entry "XTE +/-" featuring a signed cross-track error which shows
-			    for a leg and also aggregated for an entire race on which side of the leg a competitor stayed on
-			    average. Currently, the "side" is defined as viewing in the leg's direction, so "left" for a downwind
-			    leg is the same side as "right" for the corresponding upwind leg.
-			</li>
-		</ul>
-		
-		<h5 class="articleSubheadline">April 2014</h5>
-
-		<ul class="bulletList">
-			<li>China races, such as in Qingdao, may have the map background displayed at slightly wrong locations.
-			    This is due to an intentional random transformation that Google applies to GPS locations for
-			    China. You can circumvent this issue by switching to satellite view where the map background is displayed
-			    correctly. <img src="/images/mapsatellite.png"/>
-			</li>
-			<li>Fixed a bug that in some cases has caused the wind chart, the advantage line, the wind indicator on the map
-			    and the leaderboard to use slightly different wind values. The problem was related to different averaging and
-			    damping methods used for these values which has now been aligned.
-			</li>
-			<li>Fixed a bug that caused the time spent in a leg, race or regatta to always show the time at the end of the leg
-			    if the leg has been started by the competitor at the time point queried, e.g., by the time slider. While this
-			    did not have any serious effects in live mode, for replay races this left the leg time and race time constant
-				at the total time spent so far up to the end of the last leg the competitor had started at that time.
-		    </li>
-		</ul>
-		
-		<h5 class="articleSubheadline">March 2014</h5>
-
-		<ul class="bulletList">
-			<li>Added a new setting for a leaderboard called "Show added scores". Using this feature one
-			can display added scores for each leaderboard entry. An added score is the sum over all scores
-			from the first column to the current column. One can describe it as an intermediate overall score.
-			This feature can be used to know the score until a specific race while another race is live and
-			constantly changes the overall score.</li>
-			
-			<li>Added tooltips for leaderboard settings.</li>
-			
-			<li>Fixed HighPointOverall scheme to also break a tie by looking at the ranks of the last regatta.</li>
-
-			<li>Progress indicator when expanding a race in the RaceBoard view</li>
-
-			<li>Leaderboard column "GPS Lag" shows how far a competitor's GPS signal lags behind the average
-			    tracking quality. A background color bar classifies into good/ok/bad (green/yellow/red).</li>
-		</ul>
-		
-		<h5 class="articleSubheadline">February 2014</h5>
-
-		<ul class="bulletList">
-			<li>Fixed an issue with boat rotation on Safari browsers</li>
-
-			<li>Maneuver analysis now counts tacks and jibes based on wind
-			    at boat position and not based on leg type; subsequently,
-			    penalty circle analysis is now based on a tack and a jibe
-			    in close succession instead of a full circle.</li>
-
-			<li>Regatta rank and overall rank in competitor chart of leaderboard panel
-			    has been fixed; it did erroneously display the rank of the particular
-			    race, not the regatta/overall rank after that race.</li>
-
-			<li>Regatta overview now also displays all regatta leaderboards</li>
-
-			<li>Boat colors match tail colors</li>
-			
-			<li>When selecting boats in leaderboard, de-selected boats' tails turn grey</li>
-
-		</ul>
-
-
-		<h5 class="articleSubheadline">January 2014</h5>
-
-		<ul class="bulletList">
-			<li>Boat movement animated smoothly</li>
-
-			<li>Start and Finish line show line parameters (length, angle to wind,
-		advantage) when mouse hovers over them</li>
-
-			<li>Start line has a count-down indicator displayed next to it
-		before the start. The count-down is also displayed underneath the time
-		slider</li>
-
-			<li>Competitor and Wind charts show pre-start data where possible</li>
-
-			<li>Competitors can be assigned a fixed color which they will keep
-		for all races in a regatta</li>
-
-			<li>By default, videos are now shown in a moveable, resizable box embedded in
-		the web page. For a two screen setup, the embedded box can be popped out to a
-		dedicated browser window.</li>
-
-			<li>Official score corrections for historic races are only applied after
-		the respective competitor finished the race. Therefore, in-between race
-		scores now correspond with tracking, regardless of final corrected score.</li>
-		
-		    <li>By using negative playback speed (e.g., -1), replays can be run backwards.</li>
-
-		</ul>
-	</div>
-</div>
-</body>
-</html>
->>>>>>> fefd69cc
+<!DOCTYPE html>
+<html>
+<body>
+<div id="mainContent">
+	<h4 class="articleHeadline">What's New - SAP Sailing Analytics</h4>
+	<div class="innerContent">
+        <h5 class="articleSubheadline">February 2016</h5>
+
+        <ul class="bulletList">
+            <li>The website now features a user registration and authentication interface.
+                User accounts are currently used to grant special permissions to administrators and moderators.
+                New user specific features (e.g. preferences) will be available in the next couple of months.
+            </li>
+            <li>The RaceBoard URL Parameter "canReplayDuringLiveRaces" has been removed.
+                This parameter was used to allow users to trigger autoplay for live races on non-live points in time.
+                The permission "CAN_REPLAY_DURING_LIVE_RACES" and role "moderator" now grant this functionality to users.
+            </li>
+        </ul>
+        
+	<h5 class="articleSubheadline">January 2016</h2>
+            <ul class="bulletList">
+                <li>Show maneuver markers to the race board per default
+                    (tacks, jibes and penality circlys) with a smaller icon, which
+                    shows a info bubble when the marker is clicked. 
+                    The icon turns green if  the direction change in degrees is positive and red if negative
+                </li>
+            </ul>
+        
+        <h5 class="articleSubheadline">December 2015</h5>
+            <ul class="bulletList">
+	        <li>The advantage line is now animated and moves smoothly with the boats.
+                </li>
+		    <li>New line hover behavior in race map. When the mouse is moved onto a line, for example the start line, a transparent,
+	            wider line is activated behind it that acts as a buffer for the thin line, where the text displayed by the hover is still shown.
+	            This makes it easier to hover over the lines. These wider lines can be made semi transparent instead of transparent 
+	            by unticking the corresponding checkbox in the settings of the race map. Furthermore the stroke weight of the wider lines can be
+	            configured in the same settings dialog.
+            </li>
+		    <li>The race viewer (RaceBoard.html) now intelligently chooses a layout that suits the screen size.
+		        When only little horizontal space is available, only the sail number and nationality but not the
+		        competitor's long name is displayed by default. When vertical space is scarce, competitor and wind
+		        charts are disabled and more horizontal space can be given to the time slider at the bottom. The
+		        leaderboard section can then be scaled to smaller widths and will reduce the column widths better
+		        than in the past.
+		    </li>
+		    <li>With the changes described above, the RaceBoard is now also accessible from the races page on mobile devices.
+		    </li>
+		    <li>For overall / series leaderboards such as a national sailing league or the Extreme Sailing Series, the
+		        live status of the overall leaderboard is now indicated. As long as a live race is ongoing, the respective
+		        column in the overall leaderboard is highlighted, and a comment is displayed that indicates which regatta
+		        is currently still live.
+		    </li>
+		</ul>
+		
+		<h5 class="articleSubheadline">November 2015</h5>
+
+		<ul class="bulletList">
+		    <li>The smartphone page provides some structural navigation items for several pages in the upper right burger menu.
+		        You will see links to e.g. events, regattas and series when navigating on event and series pages.
+		    </li>
+		    <li>It is now possible to filter for competitors in the race list of events/regattas.
+		        If competitor information is available, there is a filter box in the upper right corner of the races page.
+		        The filter is searching for competitors by sail ID as well as the competitor's name.
+		    </li>
+		    <li>Regattas can now be filtered by boat category in the smartphone page.
+		        The filter will be shown for events with multiple regattas if there is more than on boat category associated with the event.
+		    </li>
+		</ul>
+		
+		<h5 class="articleSubheadline">October 2015</h5>
+
+		<ul class="bulletList">
+		    <li>A variety of tablets will now show the desktop page by default.
+		        The mobile version of the website is primarily designed to be used on smartphones,
+		        but you can manually switch back to the mobile version by clicking the corresponding link in the page footer.
+		    </li>
+		    <li>There is some amount of caching on the web page to reduce the consumed traffic for mobile users.
+		        Contents aren't loaded again on each page switch. This improves the traffic consumption and loading speed on fast page switches.
+		    </li>
+		    <li>The fullscreen image viewer (start page and event media page) can automatically slide through the images.
+		        This can be turned on by clicking the corresponding icon in the upper right corner of the fullscreen viewer.
+		    </li>
+		    <li>There is an optimized search and results page for mobile devices now.
+		    </li>
+		</ul>
+		
+		<h5 class="articleSubheadline">September 2015</h5>
+
+		<ul class="bulletList">
+		    <li>Races in the event/regatta race list can now be shown in 'competition format'.
+		        In this format the races and flights are shown in a structural view.
+		        In contrast to the default list view there is no grouping by live and finished states and all
+		        (including upcoming) races/flights are shown in one structural view.
+		    </li>
+		    <li>The mobile page now provides regatta overview pages for events having multiple regattas.
+		        This page shows live races, an excerpt of the current results as well as statistics for the regatta.
+		    </li>
+		</ul>
+		
+		<h5 class="articleSubheadline">August 2015</h5>
+
+		<ul class="bulletList">
+		    <li>Series events appear as only one entry in the events list, with a marker that
+		        this is only one of a certain number of events in a series. This way, the many series events
+		        don't produce clutter in the events list.
+		    </li>
+		    <li>Bug fix: memory leaks for distance cache have been solved. The issue could
+		        also lead to endless recursions, ultimately leading to server lock-ups.
+		    </li>
+		    <li>Bug fix: master data import detached race logs and regatta logs from database.
+		        Log entries added after import on the importing server were not written to the
+		        database and therefore were lost upon server restart.
+		    </li>
+		    <li>There is a smartphone-optimized version of the "solutions" page known from the desktop.
+		    </li>
+		    <li>The smartphone event history now has a slider that allows swiping through the events of a year.
+		    </li>
+		</ul>
+
+		<h5 class="articleSubheadline">July 2015</h5>
+
+		<ul class="bulletList">
+		    <li>Major improvements to the web page, with specific enhancements for smartphone
+		        users. Race lists are now sortable by various criteria by clicking on the column
+		        headers. A new fancy progress indicator now also provides visual feedback for
+		        multi-fleet regattas. A news ticker box has been implemented, and the event
+		        overview page can hold a video player on its stage. The event media gallery section
+		        has been greatly improved.
+		    </li>
+		    <li>Fixed a bug in the wind streamlet visualization. Now the wind streamlets
+		        correctly show the wind at the location selected also in wind-up mode.
+		    </li>
+		    <li>Added the "Course Geometry" option to the map display. With this option selected,
+		        the map will show an info text for each leg and the start and finish line (only
+		        for one of start/finish line if they are identical), telling the length of the leg
+		        or line, respectively, and its angle to the wind. For the start and finish line
+		        the advantage of the favored side is shown in meters.
+		    </li>
+		    <li>The SAP Sailing Analytics start page is now available in the smartphone version.
+		        This page features some events that are currently interesting as well as showing a
+		        quickfinder for a variety of recent and upcoming events.
+		        Previously, the start page redirected to the event history.
+		    </li>
+		</ul>
+
+		<h5 class="articleSubheadline">May 2015</h5>
+
+		<ul class="bulletList">
+		    <li>Competitors can have a separate flag image, such as a club flag to be displayed instead of
+		        the nationality flag usually displayed with the sail number. This enables national league events
+		        to display the club flags consistently when all nation flags would be the same anyway.
+		    </li>
+		    <li>The wind estimation from the tracked courses over ground has been improved. It now takes into
+		        account any polar data available for the boat class concerned. In particular, this helps to rule
+		        out very unlikely gybing angles in downwind clusters that otherwise could have led to an incorrect
+		        split of the downwind fleet into two clusters where actually all boats were on the same tack.
+		    </li>
+		    <li>Some significant improvements have been applied to the simulator feature which is embedded in the
+		        race viewer since some time now. The simulator now copes with very shifty wind conditions and finds
+		        solutions in scenarios where an upwind leg flips to a reach or even into a downwind leg over time.
+		    </li>
+		</ul>
+
+		<h5 class="articleSubheadline">April 2015</h5>
+
+		<ul class="bulletList">
+		    <li>There is a new map setting "Wind-Up (show wind from top of map)". Selecting it will
+		  	align the map's top with the combined true wind average direction around the time currently
+		   	selected in the time slider. In this new view there are limitations as to how far you can zoom
+		   	out. Furthermore, you will not be able to use the Satellite view with this setting. Tip:
+		   	if you want to re-align to wind-up after a major wind shift, un-check the setting, confirm
+		   	the setting change, then set it again. A compass shows the true north orientation. Clicking
+		   	the compass will toggle between wind-up and north-up display.
+		    </li>
+		    <li>Bug fixes around addition of the "Regatta Rank" column in the leaderboard which could have
+		        distorted the leaderboard's column layout under certain conditions.
+		    </li>
+		    <li>Bug fix for cumulative points in the leaderboard ("Show added scores for each entry in leaderboard").
+		        With this setting, scores of competitors not tracked in the current race were not correctly represented
+		        and may have stayed blank.
+		    </li>
+		    <li>Bug fix for the leg counter in the regatta page: when the first boat has finished, the leg counter went
+		        to zero (e.g., "0 of 8"). This has now been fixed, and it will show, e.g., "8 of 8" upon the first boat
+		        crossing the finish line.
+		    </li>
+		</ul>
+
+		<h5 class="articleSubheadline">March 2015</h5>
+
+		<ul class="bulletList">
+		    <li>Added competitor chart type for Course Over Ground (COG)
+		    </li>
+		    <li>Added leaderboard column and competitor chart entry for distances considering
+		        gate starts. With gate starts, late starters sail a shorter distance in their first
+		        leg. To still make distances comparable, a new metric has been introduced that for a gate
+		        start adds the distance between the port side of the start line and the position where
+		        the competitor started to the distance sailed in the first leg.
+		    </li>
+		    <li>The weights of the wind measurement units, the wind estimation and manual wind inputs by the
+		        race committee are now used properly for the wind streamlet visualization. This fixes issues
+		        with exaggerated weights for an estimated wind direction of very low confidence. 
+		    </li>
+		    <li>The expand/collapse toggle button in the race viewer's time panel has correct arrows now.
+		    </li>
+		</ul>
+
+		<h5 class="articleSubheadline">February 2015</h5>
+
+		<ul class="bulletList">
+		    <li>The leaderboard offers a new column: "Start delay." It shows the number of seconds that passed
+		        since the race start and the time the competitor passes the start mark / start line. As usual,
+		        you can sort for this column. For line starts, this is a fairly direct measure of start quality
+		        except for port starts which may have to be considered differently. For gate starts, you can use
+		        this measure to find out about early and late starters and dig into possible correlations between
+		        results and start time point.
+		    </li>
+		</ul>
+
+		<h5 class="articleSubheadline">January 2015</h5>
+
+		<ul class="bulletList">
+		    <li>The race viewer ("RaceBoard.html") now offers a new option in the map settings:
+			"Show simulation overlay". Checking this feature will simulate the current leader's leg
+			using different strategies and using the wind as it has been measured and estimated.
+			This feature becomes particularly interesting when combined with the "Show wind streamlets overlay"
+			feature that visualizes the spatial distribution of the wind field over the course.
+		    </li>
+		    <li>The race viewer is now more resilient against exceptional conditions such as the missing
+		        of all wind information and the missing of a course with its waypoints. If no wind information
+			is available at all (no wind direction indicator is then shown in the upper left corner of
+			the map) then all ranking and distances will be based on a projection onto the course instead
+			of onto the wind direction, even for upwind and downwind legs.
+		    </li>
+		</ul>
+	
+		<h5 class="articleSubheadline">September 2014</h5>
+
+		<ul class="bulletList">
+		    <li>The search feature now also includes results from currently ongoing events that may not yet be
+		        included in our archive. Search keywords are now properly used in constructing the query.
+		    </li>
+		</ul>
+		
+		<h5 class="articleSubheadline">August 2014</h5>
+
+		<ul class="bulletList">
+		    <li>The 2D race viewer, also known as the "Race Board," now comes with a fresh, new design. The orange
+		        checkbox toggle buttons that open or close views such as the leaderboard or the charts for wind
+		        and competitor comparison, have been replaced by tabs with "&gt;&gt;" symbols. Clicking on those
+		        will expand or collapse the respective view. The views can now be resized using the handles attached
+		        to the dividers separating the views. They work much better on mobile and touch devices than the splitters
+		        used previously did. The settings buttons that used to be integrated with the orange toggle
+		        checkbox buttons have now been moved into the views that they control. For example, the map settings
+		        button is now displayed on the map, below the zoom control on the right map border.
+		    </li>
+		    <li>The leaderboard now has an improved search and filter control. Above the table displaying the
+		        competitors and their figures is a new field with a text input that you can use to filter for
+		        competitors, by their sail number or their name. While filtered, use the checkboxes in front of
+		        the table row to add the competitor to or remove it from the selection. Use the "X" button to the
+		        right of the search input field to clear the search. To the left of the search input field is a
+		        filter symbol that you can use to select and create advanced filtering rules, such as filtering
+		        by rank or nationality. Left of the filter button is the leaderboard settings button.
+		    </li>
+			<li>The leaderboard has a new first column: a selection check box. We hope this makes it easier in
+			    particular for users on mobile or other touch devices to select more than one competitor at a time.
+			    The old-style multi-selection using the Control and Shift keys, as known well from typical desktop
+			    file explorers, still work like they did before. Note that it is possible to sort for the checkbox
+			    column, putting the selected competitors at the top of the leaderboard.
+			</li>
+			<li>When using the auto-zoom feature from the map settings, boats and wind streamlets will now
+			    continue to move smoothly as long as the map only needs panning. Please also note that auto-zooming
+			    to "tails" may slow down the display considerable, particularly when tracking at high frequency.
+			</li>
+	        <li>When viewing a single race, the leaderboard now by default does no longer show the regatta rank as
+			    the first column (and not as the second one either, given that the first column now usually shows
+			    the checkboxes used for selecting items). If you'd like to get the regatta rank column back, also when
+			    looking at a single race, please choose it from the leaderboard settings dialog where you can find it
+			    in the "Overall Details" section. It may still be a nice column to have when following the last race
+			    in a regatta. If you're just interested in the relative regatta rank ordering you may as well sort by
+			    the right-most total points column which (surprising to some but welcome by most) sorts by the regatta
+			    rank and not by the plain points sum (taking into account medal race and gold/silver/... fleet participations).
+			</li>
+		</ul>
+
+		<h5 class="articleSubheadline">July 2014</h5>
+
+		<ul class="bulletList">
+			<li>The advantage line now uses the wind at the position in the middle of the leg that the
+			    competitor to which the line is attached is currently sailing in. Before, the "global" wind
+			    average was used which is still displayed in the top left corner of the map. You can understand
+			    the details by turning on the "Streamlet" wind visualization in the Map Settings.
+			</li>
+			<li>Faster wind streamlet loading: when you activate the streamlets for wind visualization, they now
+			    display much faster.
+			</li>
+			<li>Faster boat position display: We found that what you're probably the most interested in when
+			    you first open a race map or move the time slider to some very different point in time is the
+			    position of the boats at that point in time; and you want to know it fast.
+			    The tails which show how the boats got there are also interesting, but you won't blame us as much
+			    if it takes a little bit to update them. So we've separated the placement of the boats from the
+			    drawing of their tails. Now you may blame us for the tails temporarily not being attached to the
+			    boats anymore ;-).
+			</li>
+		</ul>
+	    
+		<h5 class="articleSubheadline">June 2014</h5>
+
+		<ul class="bulletList">
+			<li>In the "Maps" settings in the RaceBoard page there is a new checkbox named
+			    "Show wind streamlets overlay." If you select it and wait for about a minute,
+			    a complete wind field will be calculated and visualized as an overlay on top
+			    of the race course display. It reacts to you moving the time slider and shows
+			    how the wind differs at different locations on the course. Stronger and faster-moving
+			    streamlets mean stronger breeze.
+			</li>
+			<li>Wind is now calculated location-based. At locations closer to a sensor, that sensor
+			    has a higher influence on the local wind field than sensors further away. The wind
+			    estimations based on the courses sailed are assigned a location that corresponds with
+			    the "center of gravity" of the field that was used for the estimation. For example,
+			    if the fleet is approaching the windward mark and the wind sensor in on the committee
+			    boat on the leeward side of the course, the course-based estimation influences the
+			    assumed wind field more on the windward side whereas the sensor counts more for
+			    the leeward side.
+			</li>
+			<li>Switched to the latest version of the Highcharts charting framework. This leads to improvements
+			    especially on mobile devices. Charts can be zoomed using pinch gestures now.
+			</li>
+			<li>To support the use of the SAP Sailing Analytics also for live video streaming formats, we
+			    introduced a new URL parameter <tt>viewShowMapControls</tt> for the <tt>Spectator.html</tt>
+			    and the <tt>RaceBoard.html</tt> pages. Setting this parameter to "false"
+			    will suppress the zoom, pan and map type selection
+			    controls on the map display. Example:
+			    <a href="http://danishleague2014.sapsailing.com/gwt/Spectator.html?leaderboardGroupName=Danish%20League%202014&showRaceDetails=true&viewShowMapControls=false">http://danishleague2014.sapsailing.com/gwt/Spectator.html?leaderboardGroupName=Danish%20League%202014&showRaceDetails=true&viewShowMapControls=false</a>.
+			    When used for the <tt>Spectator.html</tt> URL, this will apply
+			    to all <tt>RaceBoard.html</tt> pages (all races) reached from there. Of course, the map
+			    can still be panned and zoomed using the usual mouse gestures. A left double click zooms
+			    in, a right double click zooms out. Zoom can also be controlled using the mouse wheel.
+			    And panning works by clicking on the map and dragging the mouse. Without the map type
+			    control, switching to satellite view is not possible (keep this in mind when tracking
+			    races in China, see below for Google's random coordinate transformations there).
+			</li>
+		</ul>
+		
+		<h5 class="articleSubheadline">May 2014</h5>
+
+		<ul class="bulletList">
+			<li>Fixed an issue with the wind speed charts. Charts that only had a single, unchanged
+			    wind speed crashed the browser. The solution scales the right hand side Y-axis denoting
+			    the wind speed such that it always starts at 0kts.
+			</li> 
+			<li>Analysis of tacks and jibes around mark passings has now been improved. Before,
+			    a jibe followed by a tack that turns in the same direction (e.g., to port) so far
+			    was always called a penalty maneuver. Now, if a mark passing separates such a tack
+			    from such a jibe, no penalty is called anymore, and the two maneuvers are identified
+			    correctly.
+			</li>
+			<li>Another note on maneuver analysis: we received questions regarding the maneuvers
+			    involved in clearing an OCS. The SAP Sailing Analytics treat a clearing of
+			    an OCS, going back behind the start line and crossing it again, as if the competitor
+			    started again. In particular this means that all maneuvers prior to this new start
+			    do not count for the metrics; neither does the distance sailed between the first (OCS)
+			    start and the clear start.
+			</li>
+			<li>A hint regarding the "distance to start line" metrics: please keep in mind that currently this
+			    measurement is calculated as the distance of the GPS tracker from the line. Unless the tracker
+			    is mounted near the bow (or at the bow sprit, if any), the distance calculated this way will
+			    be greater than what counts for crossing the line. Ordering, comparing and aggregating over this
+			    figure still makes sense as long as you remember this detail.
+			</li>
+			<li>Introduced a new leaderboard entry "XTE +/-" featuring a signed cross-track error which shows
+			    for a leg and also aggregated for an entire race on which side of the leg a competitor stayed on
+			    average. Currently, the "side" is defined as viewing in the leg's direction, so "left" for a downwind
+			    leg is the same side as "right" for the corresponding upwind leg.
+			</li>
+		</ul>
+		
+		<h5 class="articleSubheadline">April 2014</h5>
+
+		<ul class="bulletList">
+			<li>China races, such as in Qingdao, may have the map background displayed at slightly wrong locations.
+			    This is due to an intentional random transformation that Google applies to GPS locations for
+			    China. You can circumvent this issue by switching to satellite view where the map background is displayed
+			    correctly. <img src="/images/mapsatellite.png"/>
+			</li>
+			<li>Fixed a bug that in some cases has caused the wind chart, the advantage line, the wind indicator on the map
+			    and the leaderboard to use slightly different wind values. The problem was related to different averaging and
+			    damping methods used for these values which has now been aligned.
+			</li>
+			<li>Fixed a bug that caused the time spent in a leg, race or regatta to always show the time at the end of the leg
+			    if the leg has been started by the competitor at the time point queried, e.g., by the time slider. While this
+			    did not have any serious effects in live mode, for replay races this left the leg time and race time constant
+				at the total time spent so far up to the end of the last leg the competitor had started at that time.
+		    </li>
+		</ul>
+		
+		<h5 class="articleSubheadline">March 2014</h5>
+
+		<ul class="bulletList">
+			<li>Added a new setting for a leaderboard called "Show added scores". Using this feature one
+			can display added scores for each leaderboard entry. An added score is the sum over all scores
+			from the first column to the current column. One can describe it as an intermediate overall score.
+			This feature can be used to know the score until a specific race while another race is live and
+			constantly changes the overall score.</li>
+			
+			<li>Added tooltips for leaderboard settings.</li>
+			
+			<li>Fixed HighPointOverall scheme to also break a tie by looking at the ranks of the last regatta.</li>
+
+			<li>Progress indicator when expanding a race in the RaceBoard view</li>
+
+			<li>Leaderboard column "GPS Lag" shows how far a competitor's GPS signal lags behind the average
+			    tracking quality. A background color bar classifies into good/ok/bad (green/yellow/red).</li>
+		</ul>
+		
+		<h5 class="articleSubheadline">February 2014</h5>
+
+		<ul class="bulletList">
+			<li>Fixed an issue with boat rotation on Safari browsers</li>
+
+			<li>Maneuver analysis now counts tacks and jibes based on wind
+			    at boat position and not based on leg type; subsequently,
+			    penalty circle analysis is now based on a tack and a jibe
+			    in close succession instead of a full circle.</li>
+
+			<li>Regatta rank and overall rank in competitor chart of leaderboard panel
+			    has been fixed; it did erroneously display the rank of the particular
+			    race, not the regatta/overall rank after that race.</li>
+
+			<li>Regatta overview now also displays all regatta leaderboards</li>
+
+			<li>Boat colors match tail colors</li>
+			
+			<li>When selecting boats in leaderboard, de-selected boats' tails turn grey</li>
+
+		</ul>
+
+
+		<h5 class="articleSubheadline">January 2014</h5>
+
+		<ul class="bulletList">
+			<li>Boat movement animated smoothly</li>
+
+			<li>Start and Finish line show line parameters (length, angle to wind,
+		advantage) when mouse hovers over them</li>
+
+			<li>Start line has a count-down indicator displayed next to it
+		before the start. The count-down is also displayed underneath the time
+		slider</li>
+
+			<li>Competitor and Wind charts show pre-start data where possible</li>
+
+			<li>Competitors can be assigned a fixed color which they will keep
+		for all races in a regatta</li>
+
+			<li>By default, videos are now shown in a moveable, resizable box embedded in
+		the web page. For a two screen setup, the embedded box can be popped out to a
+		dedicated browser window.</li>
+
+			<li>Official score corrections for historic races are only applied after
+		the respective competitor finished the race. Therefore, in-between race
+		scores now correspond with tracking, regardless of final corrected score.</li>
+		
+		    <li>By using negative playback speed (e.g., -1), replays can be run backwards.</li>
+
+		</ul>
+	</div>
+</div>
+</body>
+</html>