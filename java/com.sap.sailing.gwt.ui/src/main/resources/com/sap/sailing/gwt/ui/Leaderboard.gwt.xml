<<<<<<< HEAD
<?xml version="1.0" encoding="UTF-8"?>
<!-- Could not determine the version of your GWT SDK; using the module DTD from GWT 1.6.4. You may want to change this. -->
<!DOCTYPE module PUBLIC "-//Google Inc.//DTD Google Web Toolkit 1.6.4//EN" "http://google-web-toolkit.googlecode.com/svn/tags/1.6.4/distro-source/core/src/gwt-module.dtd">
<module>

  <stylesheet src="../reset.css" />
  <!-- Inherit the core Web Toolkit stuff.                        -->
  <inherits name='com.google.gwt.user.User'/>

  <!-- Inherit the default GWT style sheet.  You can change       -->
  <!-- the theme of your GWT application by uncommenting          -->
  <!-- any one of the following lines.                            -->
  <!-- <inherits name='com.google.gwt.user.theme.clean.Clean'/> -->
  <!-- <inherits name='com.google.gwt.user.theme.standard.Standard'/> -->
  <!-- <inherits name='com.google.gwt.user.theme.chrome.Chrome'/> -->
  <!-- <inherits name='com.google.gwt.user.theme.dark.Dark'/>     -->
  <stylesheet src="../Leaderboard.css" />
  
  <!-- Highcharts API -->
  <inherits name="org.moxieapps.gwt.highcharts.Highcharts" />
  
  <!-- Other module inherits                                      -->
  <inherits name="com.sap.sailing.gwt.ui.EmulatedJRE" />
  <inherits name="com.sap.sailing.domain.SailingDomain" />

  <!-- Specify the app entry point class.                         -->
  <entry-point class='com.sap.sailing.gwt.ui.leaderboard.LeaderboardEntryPoint'/>
  <!-- Specify the paths for translatable code                    -->
<extend-property name="locale" values="de"/>
  <source path='client'/>
  <source path='leaderboard'/>
  <source path='adminconsole'/>
  <source path='masterdataimport'/>
  <source path='usermanagement'/>
  <source path='shared'/>
  <source path='common'/>
  <source path='actions'/>
  <source path='simulator'/>
</module>
=======
<?xml version="1.0" encoding="UTF-8"?>
<!-- Could not determine the version of your GWT SDK; using the module DTD from GWT 1.6.4. You may want to change this. -->
<!DOCTYPE module PUBLIC "-//Google Inc.//DTD Google Web Toolkit 1.6.4//EN" "http://google-web-toolkit.googlecode.com/svn/tags/1.6.4/distro-source/core/src/gwt-module.dtd">
<module>

  <stylesheet src="../reset.css" />
  <!-- Inherit the core Web Toolkit stuff.                        -->
  <inherits name='com.google.gwt.user.User'/>

  <!-- Inherit the default GWT style sheet.  You can change       -->
  <!-- the theme of your GWT application by uncommenting          -->
  <!-- any one of the following lines.                            -->
  <!-- <inherits name='com.google.gwt.user.theme.clean.Clean'/> -->
  <!-- <inherits name='com.google.gwt.user.theme.standard.Standard'/> -->
  <!-- <inherits name='com.google.gwt.user.theme.chrome.Chrome'/> -->
  <!-- <inherits name='com.google.gwt.user.theme.dark.Dark'/>     -->
  <stylesheet src="../Leaderboard.css" />
  
  <!-- Highcharts API -->
  <inherits name="org.moxieapps.gwt.highcharts.Highcharts" />
  
  <!-- Other module inherits                                      -->
  <inherits name="com.sap.sse.gwt.SSESharedGWT" />
  <inherits name="com.sap.sailing.domain.SailingDomain" />
  <inherits name="com.sap.sailing.datamining.DataMiningDomain" />

  <!-- Specify the app entry point class.                         -->
  <entry-point class='com.sap.sailing.gwt.ui.leaderboard.LeaderboardEntryPoint'/>
  <!-- Specify the paths for translatable code                    -->
  <extend-property name="locale" values="de"/>
  <source path='client'/>
  <source path='leaderboard'/>
  <source path='adminconsole'/>
  <source path='masterdataimport'/>
  <source path='usermanagement'/>
  <source path='shared'/>
  <source path='common'/>
  <source path='actions'/>
  <source path='simulator'/>
</module>
>>>>>>> e0cda62f
<|MERGE_RESOLUTION|>--- conflicted
+++ resolved
@@ -1,4 +1,3 @@
-<<<<<<< HEAD
 <?xml version="1.0" encoding="UTF-8"?>
 <!-- Could not determine the version of your GWT SDK; using the module DTD from GWT 1.6.4. You may want to change this. -->
 <!DOCTYPE module PUBLIC "-//Google Inc.//DTD Google Web Toolkit 1.6.4//EN" "http://google-web-toolkit.googlecode.com/svn/tags/1.6.4/distro-source/core/src/gwt-module.dtd">
@@ -22,7 +21,9 @@
   
   <!-- Other module inherits                                      -->
   <inherits name="com.sap.sailing.gwt.ui.EmulatedJRE" />
+  <inherits name="com.sap.sse.gwt.SSESharedGWT" />
   <inherits name="com.sap.sailing.domain.SailingDomain" />
+  <inherits name="com.sap.sailing.datamining.DataMiningDomain" />
 
   <!-- Specify the app entry point class.                         -->
   <entry-point class='com.sap.sailing.gwt.ui.leaderboard.LeaderboardEntryPoint'/>
@@ -37,46 +38,4 @@
   <source path='common'/>
   <source path='actions'/>
   <source path='simulator'/>
-</module>
-=======
-<?xml version="1.0" encoding="UTF-8"?>
-<!-- Could not determine the version of your GWT SDK; using the module DTD from GWT 1.6.4. You may want to change this. -->
-<!DOCTYPE module PUBLIC "-//Google Inc.//DTD Google Web Toolkit 1.6.4//EN" "http://google-web-toolkit.googlecode.com/svn/tags/1.6.4/distro-source/core/src/gwt-module.dtd">
-<module>
-
-  <stylesheet src="../reset.css" />
-  <!-- Inherit the core Web Toolkit stuff.                        -->
-  <inherits name='com.google.gwt.user.User'/>
-
-  <!-- Inherit the default GWT style sheet.  You can change       -->
-  <!-- the theme of your GWT application by uncommenting          -->
-  <!-- any one of the following lines.                            -->
-  <!-- <inherits name='com.google.gwt.user.theme.clean.Clean'/> -->
-  <!-- <inherits name='com.google.gwt.user.theme.standard.Standard'/> -->
-  <!-- <inherits name='com.google.gwt.user.theme.chrome.Chrome'/> -->
-  <!-- <inherits name='com.google.gwt.user.theme.dark.Dark'/>     -->
-  <stylesheet src="../Leaderboard.css" />
-  
-  <!-- Highcharts API -->
-  <inherits name="org.moxieapps.gwt.highcharts.Highcharts" />
-  
-  <!-- Other module inherits                                      -->
-  <inherits name="com.sap.sse.gwt.SSESharedGWT" />
-  <inherits name="com.sap.sailing.domain.SailingDomain" />
-  <inherits name="com.sap.sailing.datamining.DataMiningDomain" />
-
-  <!-- Specify the app entry point class.                         -->
-  <entry-point class='com.sap.sailing.gwt.ui.leaderboard.LeaderboardEntryPoint'/>
-  <!-- Specify the paths for translatable code                    -->
-  <extend-property name="locale" values="de"/>
-  <source path='client'/>
-  <source path='leaderboard'/>
-  <source path='adminconsole'/>
-  <source path='masterdataimport'/>
-  <source path='usermanagement'/>
-  <source path='shared'/>
-  <source path='common'/>
-  <source path='actions'/>
-  <source path='simulator'/>
-</module>
->>>>>>> e0cda62f
+</module>