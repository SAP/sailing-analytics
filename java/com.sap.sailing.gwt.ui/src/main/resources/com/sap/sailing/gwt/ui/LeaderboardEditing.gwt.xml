<?xml version="1.0" encoding="UTF-8"?>
<!-- Could not determine the version of your GWT SDK; using the module DTD from GWT 1.6.4. You may want to change this. -->
<!DOCTYPE module PUBLIC "-//Google Inc.//DTD Google Web Toolkit 1.6.4//EN" "http://google-web-toolkit.googlecode.com/svn/tags/1.6.4/distro-source/core/src/gwt-module.dtd">
<module>

	<!-- Inherit the core Web Toolkit stuff.                        -->
	<inherits name='com.google.gwt.user.User'/>
	
	<!-- Inherit the default GWT style sheet.  You can change       -->
	<!-- the theme of your GWT application by uncommenting          -->
	<!-- any one of the following lines.                            -->
	<inherits name='com.google.gwt.user.theme.clean.Clean'/>
	<inherits name='com.google.gwt.debug.Debug'/>
	
	<stylesheet src="../Leaderboard.css" />
	
	<!-- Other module inherits                                      -->
	<inherits name="com.sap.sailing.gwt.ui.EmulatedJRE" />
	<inherits name="com.sap.sse.gwt.SSESharedGWT" />
	<inherits name="com.sap.sse.SSECommon" />
	<inherits name="com.sap.sailing.domain.SailingDomain" />
	<inherits name="com.sap.sse.gwt.AdminConsole" />
	<inherits name="com.sap.sse.security.ui.LoginPanel" />
	
  	<!-- Highcharts API -->
	<inherits name="org.moxieapps.gwt.highcharts.Highcharts" />

	<!-- Google Maps API -->
	<inherits name='com.google.gwt.ajaxloader.AjaxLoader' />
  	<inherits name='com.google.gwt.maps.Maps' />
	
  	<!--  Bootstrap API -->
	<inherits name="com.github.gwtbootstrap.BootstrapNoResources" />
	<inherits name='com.github.gwtbootstrap.datetimepicker.DatetimepickerNoResources' />
  
	<!-- Specify the app entry point class.                         -->
	<entry-point class='com.sap.sailing.gwt.ui.leaderboardedit.LeaderboardEditPage'/>
	
	<!-- Specify the paths for translatable code                    -->
<<<<<<< HEAD
<!-- <extend-property name="locale" values="de"/> --> <set-property name="user.agent" value="gecko1_8" />
=======
	<extend-property name="locale" values="de"/>
	<extend-property name="locale" values="ru"/>
>>>>>>> 33e0957a
	
	<source path='common'/>
	<source path='client'/>
	<source path='adminconsole'/>
	<source path='leaderboard'/>
	<source path='leaderboardedit'/>
	<source path='usermanagement'/>
	<source path='shared'/>
	<source path='actions'/>
	<source path='masterdataimport'/>
	<source path='simulator'/>
</module><|MERGE_RESOLUTION|>--- conflicted
+++ resolved
@@ -37,12 +37,8 @@
 	<entry-point class='com.sap.sailing.gwt.ui.leaderboardedit.LeaderboardEditPage'/>
 	
 	<!-- Specify the paths for translatable code                    -->
-<<<<<<< HEAD
-<!-- <extend-property name="locale" values="de"/> --> <set-property name="user.agent" value="gecko1_8" />
-=======
 	<extend-property name="locale" values="de"/>
 	<extend-property name="locale" values="ru"/>
->>>>>>> 33e0957a
 	
 	<source path='common'/>
 	<source path='client'/>
