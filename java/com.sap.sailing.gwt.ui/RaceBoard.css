--- conflicted
+++ resolved
@@ -152,23 +152,15 @@
 .raceBoardNavigation {
 	float: left;
 	margin: 9px 0 0 12px;
-<<<<<<< HEAD
-	font-family: 'OpenSansLight', Arial, Verdana, sans-serif;
-=======
 	font-family: 'Open Sans', Arial, Verdana, sans-serif;
 	font-weight: 300;
->>>>>>> 41e44b42
 }
 
 .raceBoardControls {
 	float: right;
 	margin: 9px 0 0 12px;
-<<<<<<< HEAD
-	font-family: 'OpenSansLight', Arial, Verdana, sans-serif;
-=======
 	font-family: 'Open Sans', Arial, Verdana, sans-serif;
 	font-weight: 300;
->>>>>>> 41e44b42
 }
 
 .raceBoardNavigation-navigationitem {
@@ -200,12 +192,8 @@
 }
 
 .abstractChartPanel-importantMessageOfChart {
-<<<<<<< HEAD
-	font-family: 'OpenSansSemiBold', Arial, Verdana, sans-serif;
-=======
 	font-family: 'Open Sans', Arial, Verdana, sans-serif;
 	font-weight: 600;
->>>>>>> 41e44b42
 	font-size: 20px;
 	height: 70px;
 	margin: 0 auto;
@@ -264,12 +252,8 @@
 		0 transparent;
 	color: #FFFFFF;
 	cursor: pointer;
-<<<<<<< HEAD
-	font-family: OpenSansSemiBold, Verdana, Arial, sans-serif;
-=======
 	font-family: 'Open Sans', Verdana, Arial, sans-serif;
 	font-weight: 600;
->>>>>>> 41e44b42
 	font-size: 14px;
 	margin: 0 0 0 0;
 	padding: 2px 7px 2px 3px;
@@ -302,12 +286,8 @@
 		0 transparent;
 	color: #FFFFFF;
 	cursor: pointer;
-<<<<<<< HEAD
-	font-family: OpenSansSemiBold, Verdana, Arial, sans-serif;
-=======
 	font-family: 'Open Sans', Verdana, Arial, sans-serif;
 	font-weight: 600;
->>>>>>> 41e44b42
 	font-size: 14px;
 	margin: 0 0 0 0;
 	padding: 2px 7px 2px 3px;
@@ -619,10 +599,7 @@
 }
 
 .RegattaRaceInformation-Header {
-<<<<<<< HEAD
-=======
 	font-family: 'Open Sans', Arial, Verdana, sans-serif;
->>>>>>> 41e44b42
 	position: relative;
 	left: 140px;
 	top: 11px;
