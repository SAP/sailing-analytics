/** Add css rules here for your application. */
/*
    body #calendar:after
      content: " ";
      display: block;
      height: 0;
      clear: both;
      visibility: hidden;
      
      RegattaRaceInformation-Header
      RaceName-Label
      RaceSeriesAndFleet-Label
      
      RegattaAndRaceTime-Header???
      RegattaName-Anchor
*/


 * {
  font-family: 'Open Sans', sans-serif;
  font-size: 12px;
}

 
iframe {
	display: block;
	width: 100%;
	height: 100%;
	border: none;
	overflow-y: auto;
	overflow-x: hidden;
}

.clear {
	clear: both;
	font-size: 1px;
	height: 0px;
	line-height: 0px;
	margin: -1px 0 0;
	width: 100%;
}

.cover {
	left: -1000px;
	overflow: hidden;
	position: absolute;
	top: -1000px;
}

body {
	background: white;
	font-family: 'Open Sans', Arial, Verdana, sans-serif;
	line-height: 1;
	font-size: 14px;
	font-weight: 400;
	margin: 0;
	
}

table td, select, button {
	font-family: 'Open Sans', Arial, Verdana, sans-serif;
	line-height: 1;
	font-size: 14px;
}

.contentOuterPanel {
	background: #dddcdc;
	margin: 0 12px 0 12px;
	padding: 12px;
}



/** Example rules used by the template application (remove for your app) */
h1 {
	font-size: 2em;
	font-family: 'Open Sans', Arial, Verdana, sans-serif;
	font-weight: 700;
	color: #777777;
	margin: 40px 0px 70px;
	text-align: center;
}

table {
	border-collapse: separate;
}

.TopLeftControlsWrapperPanelParentDiv {
	padding-top: 27px;
	padding-left: 10px;
}

.TopLeftControlsWrapperPanel.indentsmall {
	padding-left: 30px;
}
.TopLeftControlsWrapperPanel.indentbig  {
	padding-left: 45px;
}

.MapMetricLegend {
	pointer-events: none;
}
.MapMetricLegendParentDiv {
	padding-top: 65px;
}

.MapSimulationLegend {
	pointer-events: all;
}

.MapSimulationLegendParentDiv {
	padding-bottom: 10px;
	padding-right: 50px;
	pointer-events: none;
}

.MapStreamletLegend {
	pointer-events: none;
}

.MapStreamletLegendParentDiv {
	pointer-events: none;
}

.RaceMapSettingsDialogCheckboxIntended {
	margin-left: 1.2em;
}

.RaceMap-HeaderPanel {
	height: 60px;
	width: 100%;
	background-color: #333;
	opacity: .5;
}

.leaderboardLabel {
	border-bottom: 2px solid #007dc0;
	padding: 0 0 6px 0;
	font-weight: 700;
}

.refreshAndSettings {
	background: #f2f2f2;
	border-bottom: 2px solid #fff;
	border-top: 2px solid #fff;
	height: 30px;
}

.refreshAndSettings table td {
	padding: 0 10px 0 0;
}

.refreshAndSettings table table td {
	padding: 0 0 0 0;
}

.race-name {
	line-height: 1.0;
}

.openColumn {
	position: relative;
	vertical-align: middle;
}

img.openColumn {
	display: block;
	margin: 3px auto 3px auto !important;
}

.breadcrumbPanel {
	height: 30px;
	margin: 0 12px 13px 12px;
}

.mainPanel {
	width: 100%;
}

.raceBoardNavigation {
	float: left;
	margin: 9px 0 0 12px;
	font-family: 'Open Sans', Arial, Verdana, sans-serif;
	font-weight: 300;
}

.raceBoardControls {
	float: right;
	margin: 9px 0 0 12px;
	font-family: 'Open Sans', Arial, Verdana, sans-serif;
	font-weight: 300;
}

.raceBoardNavigation-navigationitem {
	color: #dddcdc;
	text-transform: uppercase;
	font-weight: 500;
	margin: 0 12px 0 0;
	padding: 0 0 5px 0;
}

.raceBoardNavigation-navigationitem:hover {
	border-bottom: 4px solid #f0ab00;
	color: #dddcdc;
	text-decoration: none;
}

.raceBoardNavigation-navigationitem:active {
	border-bottom: 4px solid #f0ab00;
	color: #dddcdc;
	text-decoration: none;
}

.competitorInfo-Canvas {
	pointer-events: none;
}

.gwt-DialogBox {
	z-index: 20;
}

.abstractChartPanel-importantMessageOfChart {
	font-family: 'Open Sans', Arial, Verdana, sans-serif;
	font-weight: 600;
	font-size: 20px;
	height: 70px;
	margin: 0 auto;
	padding: 49px 0 0 80px;
	width: 300px;
	color: #7c7c7c;
	background: url(images/important-message.png) left center no-repeat;
}

.breadcrumbPanel-NextArrow {
	display: none;
}

.errorLabel {
	color: #FF0000;
}

.raceBoardNavigation-settingsButtonPanel {
	float: right;
	margin: 9px 12px 0 0;
}

.raceBoardNavigation-settingsButton {
	background: url(images/settings_white.png),
		url(images/btn-cta-orangeleft.png);
	background-position: center, center 0;
	background-repeat: no-repeat, repeat-x;
	width: 27px;
	height: 23px;
	margin: 0 12px 0 1px;
	-webkit-border-radius: 0px 3px 3px 0px;
	-moz-border-radius: 0px 3px 3px 0px;
	-o-border-radius: 0px 3px 3px 0px;
	-ms-border-radius: 0px 3px 3px 0px;
	border-radius: 0px 3px 3px 0px;
}

.raceBoardNavigation-settingsButton:hover {
	background-image: url(images/settings_white.png),
		url(images/btn-cta-orangeleft.png);
	background-position: center, center -30px;
	background-repeat: no-repeat, repeat-x;
	cursor: pointer;
}

.raceBoardNavigation-filterButton:hover {
	background-image: url(images/filter_white.png),
		url(images/btn-cta-orangeleft.png);
	background-position: center, center -30px;
	background-repeat: no-repeat, repeat-x;
	cursor: pointer;
}

.raceBoardNavigation-innerElement {
	background: url("images/btn-cta-orangeleft.png") repeat-x scroll center
		0 transparent;
	color: #FFFFFF;
	cursor: pointer;
	font-family: 'Open Sans', Verdana, Arial, sans-serif;
	font-weight: 600;
	font-size: 14px;
	margin: 0 0 0 0;
	padding: 2px 7px 2px 3px;
	height: 18px;
	display: inline-block;
	text-decoration: none;
	border-radius: 5px 0 0 5px;
	box-shadow: 0 1px 3px rgba(0, 0, 0, 0.3);
	text-shadow: 0 -1px 1px rgba(0, 0, 0, 0.25);
	border-bottom: 1px solid rgba(0, 0, 0, 0.25);
}

.raceBoardNavigation-innerElement:active {
	top: 1px;
	position: relative;
}

.raceBoardNavigation-innerElement:hover {
	background: url("images/btn-cta-orangeleft.png") repeat-x scroll center
		-30px transparent;
	cursor: pointer;
}

.raceBoardNavigation-innerElement label {
	cursor: pointer;
}

.raceBoardNavigation-standaloneElement {
	background: url("images/btn-cta-orangeleft.png") repeat-x scroll center
		0 transparent;
	color: #FFFFFF;
	cursor: pointer;
	font-family: 'Open Sans', Verdana, Arial, sans-serif;
	font-weight: 600;
	font-size: 14px;
	margin: 0 0 0 0;
	padding: 2px 7px 2px 3px;
	height: 23px;
	display: inline-block;
	text-decoration: none;
	box-shadow: 0 1px 3px rgba(0, 0, 0, 0.3);
	text-shadow: 0 -1px 1px rgba(0, 0, 0, 0.25);
	border-bottom: 1px solid rgba(0, 0, 0, 0.25);
	border-radius: 5px 5px 5px 5px;

}

.raceBoardNavigation-standaloneElement:active {
	top: 1px;
	position: relative;
}

.raceBoardNavigation-standaloneElement:hover {
	background: url("images/btn-cta-orangeleft.png") repeat-x scroll center
		-30px transparent;
	cursor: pointer;
}

.raceBoardNavigation-standaloneElement label {
	cursor: pointer;
}

.timePanelButton {
	float: left;
	margin: 0 0 0 5px;
}

.timePanelButton-SlowDown {
	background-color: red !important;
}

.timePanelButton-SpeedUp {
	background-color: green !important;
}

.playPauseButton {
	padding: 0;
	float: left;
	width: 32px;
	height: 28px;
	background: url(images/viewicons/@1x/img/SAP_RV_Play_INACTIVE.png)
		center no-repeat;
	cursor: pointer;
	border: 1px solid #cecece;
	border-radius: 4px;
	outline: 0;
}

.playPauseButton:hover {
	cursor: pointer;
	background-color: #cecece;
}

.playPauseButtonPause {
	background: url(images/viewicons/@2x/img/SAP_RV_Pause_INACTIVE.png) 2px
		0 no-repeat;
	outline: 0;
	background-size: contain;
}

.playPauseButtonPause:hover {
	cursor: pointer;
}

.backToLivePlayButton {
	position: absolute;
	right: 15px;
	top: 8px;
	width: 42px;
	height: 38px;
	font-size: 8px;
	white-space: normal;
	border-radius: 4px;
	border: none;
	cursor: pointer;
}

.backToLivePlayButton-Inactive {
	color: #6dc021;
	background-color: white;
	font-weight: bold;
}

.backToLivePlayButton-Active {
	background-color: #6dc021;
	color: white;
	font-weight: normal;
}

.backToLivePlayButton:hover {
	border: 2px solid gray;
}

.backToLivePlayButton:focus {
	outline: 0 !important;
}

.dockLayoutPanel div[style="position: absolute; overflow: hidden; left: 0px; right: 0px; bottom: 0px; height: 90px;"]
	{
	z-index: 10;
}

.browserOptimizedMessage {
	padding: 15px 0px;
}

.trackingQuality-circle {
	width: 8px;
	height: 8px;
	border-radius: 50%;
	float: left;
}

.circleYellow {
	background: #fbba00;
}

.circleGreen {
	background: #8ab54e;
}

.circleRed {
	background: #f01010;
}

.busyIndicator-Simple {
	position: absolute;
	top: 0.3em;
	right: 0.4em;
}

.busyIndicator-Circle {
	
}

.raceBoard-TitlePanel {
	position: relative;
	top: 10px;
	z-index: 10;
	color: #fff;
	margin-left: auto;
	margin-right: auto;
}

.raceBoard-TitlePanel-RaceNameLabel {
	font-size: 32px;
	font-weight: bold;
	padding: 7px;
}

.raceBoard-Logo {
	cursor: pointer;
}

.SideBySideComponentViewer-MainPanel {
	top: 12px;
}

.TimePanel-ShowExtended-Button {
	width: 29px;
	height: 28px;
	float: left;
	cursor: pointer;
	border-radius: 4px;
	border: 1px solid #ececec;
}

.TimePanel-ShowExtended-Button-Open {
	background: white url(images/arrows_bottom_black.png) center no-repeat;
}

.TimePanel-ShowExtended-Button-Closed {
	background: white url(images/arrows_top_black.png) center no-repeat;
}

.TimePanel-ShowExtended-Button:hover {
	background-color: #cecece;
}

.TimePanel-ShowExtended-Button:focus {
	outline: 0 !important;
}

.RaceBoard-globalNavigation-Link {
	display: inline;
	margin-right: 3px;
}

.RaceBoard-globalNavigation-Link a {
	color: #fff;
	cursor: pointer;
}

.RaceBoard-globalNavigation-Link+.RaceBoard-globalNavigation-Link:before
	{
	content: ' \00bb\00a0';
}

.TimePanel-settingsButtonStyle {
	position: absolute;
	right: 0px;
	z-index: 1;
	border: none;
}

.TimePanel-settingsButtonStyle:focus {
	outline: 0 !important;
}

.TimePanel-settingsButtonStyle:hover {
	border: 1px solid gray;
}

.gwt-SplitLayoutPanel-NorthSouthToggleButton-Closed-multiCompetitorRaceChart
	{
	background-color: white;
	background-image:
		url(images/viewicons/@1x/img/SAP_RV_CompetitorCharts_INACTIVE.png),
		url(images/arrows_top_black_small.png);
	background-repeat: no-repeat, no-repeat;
	background-position: 5% 50%, 95% 50%
}

.gwt-SplitLayoutPanel-NorthSouthToggleButton-Open-multiCompetitorRaceChart
	{
	background-color: white;
	background-image:
		url(images/viewicons/@1x/img/SAP_RV_CompetitorCharts_GHOSTED.png),
		url(images/arrows_bottom_black_small.png);
	background-repeat: no-repeat, no-repeat;
	background-position: 5% 50%, 95% 50%
}

.gwt-SplitLayoutPanel-NorthSouthToggleButton-Closed-windChart {
	background-color: white;
	background-image:
		url(images/viewicons/@1x/img/SAP_RV_CompetitorCharts_INACTIVE.png),
		url(images/arrows_top_black_small.png);
	background-repeat: no-repeat, no-repeat;
	background-position: 5% 50%, 95% 50%
}

.gwt-SplitLayoutPanel-NorthSouthToggleButton-Open-windChart {
	background-color: white;
	background-image:
		url(images/viewicons/@1x/img/SAP_RV_CompetitorCharts_GHOSTED.png),
		url(images/arrows_bottom_black_small.png);
	background-repeat: no-repeat, no-repeat;
	background-position: 5% 50%, 95% 50%
}

.gwt-SplitLayoutPanel-NorthSouthToggleButton-Closed-table {
	background-color: white;
	background-image:
		url(images/viewicons/@1x/img/SAP_RV_Table_INACTIVE.png),
		url(images/arrows_top_black_small.png);
	background-repeat: no-repeat, no-repeat;
	background-position: 5% 50%, 95% 50%
}

.gwt-SplitLayoutPanel-NorthSouthToggleButton-Open-table {
	background-color: white;
	background-image:
		url(images/viewicons/@1x/img/SAP_RV_Table_GHOSTED.png),
		url(images/arrows_bottom_black_small.png);
	background-repeat: no-repeat, no-repeat;
	background-position: 5% 50%, 95% 50%
}

.gwt-SplitLayoutPanel-EastToggleButton-Open-leaderboard,
.gwt-SplitLayoutPanel-WestToggleButton-Open-leaderboard
 {
	background-color: white;
	background-image:
		url(images/viewicons/@1x/img/SAP_RV_Leaderboard_GHOSTED.png),
		url(images/arrows_top_black_small.png);
	background-repeat: no-repeat, no-repeat;
	background-position: 4% 50%, 96% 50%;
	background-position: 5px center, calc(100% - 6px) center;
}

.gwt-SplitLayoutPanel-EastToggleButton-Closed-leaderboard,
.gwt-SplitLayoutPanel-WestToggleButton-Closed-leaderboard {
	background-color: white;
	background-image:
		url(images/viewicons/@1x/img/SAP_RV_Leaderboard_INACTIVE.png),
		url(images/arrows_bottom_black_small.png);
	background-repeat: no-repeat, no-repeat;
	background-position: 4% 50%, 96% 50%;
	background-position: 5px center, calc(100% - 6px) center;
}

.gwt-SplitLayoutPanel-WestToggleButton-Open-tags {
	background-color: white;
    background-image:
        url(images/viewicons/@1x/img/SAP_RV_Map_GHOSTED.png),
        url(images/arrows_bottom_black_small.png);
    background-repeat: no-repeat, no-repeat;
    background-position: 4% 50%, 96% 50%;
    background-position: 5px center, calc(100% - 6px) center;
}

.gwt-SplitLayoutPanel-WestToggleButton-Closed-tags {
    background-color: white;
    background-image:
        url(images/viewicons/@1x/img/SAP_RV_Map_INACTIVE.png),
        url(images/arrows_top_black_small.png);
    background-repeat: no-repeat, no-repeat;
    background-position: 4% 50%, 96% 50%;
    background-position: 5px center, calc(100% - 6px) center;
}

.gwt-SplitLayoutPanel-NorthSouthToggleButton-Closed-media,
	.gwt-SplitLayoutPanel-NorthSouthToggleButton-Open-media {
	background-color: white;
	background-image:
		url(images/viewicons/@1x/img/SAP_RV_AudioVideo_INACTIVE.png);
	background-repeat: no-repeat, no-repeat;
	background-position: 10% 50%, 90% 50%
}

.gwt-SplitLayoutPanel-NorthSouthToggleButton-mediaplaying {
	background-image:
		url(images/viewicons/@1x/img/SAP_RV_AudioVideo_GHOSTED.png);
}

.gwt-SplitLayoutPanel-NorthSouthToggleButton-Small-media {
	background-position: 5% 50%, 100% 50% !important;
	margin-left: 0px !important;
	padding: 2px 35px !important;
}

@external gwt-ToggleButton-up, gwt-ToggleButton-down, gwt-ToggleButton-up-hovering, gwt-ToggleButton-down-hovering;
.gwt-ToggleButton-up, .gwt-ToggleButton-up-hovering {
	background: url(images/unlock.png) center no-repeat;
	margin-left: 5px;
}

.gwt-ToggleButton-down, .gwt-ToggleButton-down-hovering {
	background: url(images/lock.png) center no-repeat;
	margin-left: 5px;
}

.RegattaRaceInformation-Header {
	font-family: 'Open Sans', Arial, Verdana, sans-serif;
	position: relative;
<<<<<<< HEAD
	left: 140px;
	height: 60px;
	padding-top: 11px;
=======
}

.raceBoard-Logo, .RegattaRaceInformation-Header {
	display: inline-block;
	vertical-align: text-bottom;
	margin-left: 10px;
	margin-top: 5px;
>>>>>>> 65b9cf9d
}

.RegattaRaceInformation-Header .RaceName-Label {
	display: inline;
	color: white;
	margin-right: 10px;
	font-size: 36px;
}

.RegattaRaceInformation-Header .RaceSeriesAndFleet-Label {
	display: inline;
	color: white;
	font-size: 15px;
}

.RegattaAndRaceTime-Header {
	position: absolute;
	right: 65px;
	top: 13px;
	text-align: right;
	color: white;
}

.RegattaAndRaceTime-Header_with_databy {
    top: 3px;
}

.compactHeader .RegattaAndRaceTime-Header.RegattaAndRaceTime-Header_with_databy {
    top: 0;
    font-size: 90%;
}

.RegattaAndRaceTime-Header .RegattaName-Anchor {
	font-size: 15px;
	color: white;
	text-decoration: none;
	padding-left: 25px;
	background-image: url(images/home.png);
	background-repeat: no-repeat;
	background-size: 17px;
	background-position: 4px 1px;
}

.RegattaAndRaceTime-Header .RegattaName-Anchor:hover {
	text-decoration: underline;
}

.RegattaAndRaceTime-Header .RaceTime-Label {
	font-size: 15px;
	margin-top: 5px;
}

.compactHeader .RegattaAndRaceTime-Header>* {
    margin-top: 3px;
}

.RegattaAndRaceTime-Header_with_databy .RegattaName-Anchor, .RegattaAndRaceTime-Header_with_databy .RaceTime-Label {
    font-size: 13px;
}

.compactHeader .RegattaRaceInformation-Header .RaceName-Label {
    display: block;
    font-size: 16px;
    padding: 2px 0;
}
.compactHeader .RegattaRaceInformation-Header .RaceSeriesAndFleet-Label {
    display: block;
    white-space: nowrap;
}
.compactHeader .RegattaAndRaceTime-Header {
    top: 11px;
}
.compactHeader .RegattaAndRaceTime-Header .RegattaName-Anchor {
    width: 115px;
    overflow: hidden;
    text-overflow: ellipsis;
    display: inline-block;
    white-space: nowrap;
    padding: 2px 0 2px 20px;
    background-position: 4px -1px;
}

.VideoPopup-Close-Button {
	border: none;
}

.Media-Select-Button {
	font-size: 15px;
	font-size: 1rem;
	display: inline-block;
	font-weight: 400;
	color: #111;
	border: none;
	padding: 0.5em 0.3em 0.5em 0.8em;
	background-color: #fff;
	-webkit-transition: background-color 0.2s;
	-moz-transition: background-color 0.2s;
	-o-transition: background-color 0.2s;
	-ms-transition: background-color 0.2s;
	transition: background-color 0.2s;
	width: 100%;
	max-width: 25em;
	text-align: left;
	white-space: nowrap;
	overflow: hidden;
	text-overflow: ellipsis;
}

.Media-Select-Button:hover, .Media-Select-Button:focus {
	background-color: #f0ab00;
}

.Media-Select-Button-playing {
	color: #999;
}

.Media-Select-Button-playing:hover, .Media-Select-Button-playing:focus {
	color: #fff;
	background-color: #ccc;
}

.Media-Select-Popup .dialogMiddleCenterInner {
	padding: 0;
}

.Media-Select-Popup .Caption {
	padding: 4px 10px;
}

.EditMarkPositionPopup table {
	background-color: #fff;
	border-spacing: 0;
	border: 1px solid #aaa;
	
	-webkit-box-shadow: 2px 2px 2px 0px rgba(0,0,0,0.5);
	-moz-box-shadow: 2px 2px 2px 0px rgba(0,0,0,0.5);
	box-shadow: 2px 2px 2px 0px rgba(0,0,0,0.5);
}

.EditMarkPositionPopup .gwt-MenuItem {
	padding: 10px 15px;
}

.EditMarkPositionPopup .gwt-MenuItem-disabled {
	background-color: #eee;
}

.EditMarkPositionConfirmCancelButtons .gwt-MenuItem {
	color: #fff;
	font-size: 15px;
	font-weight: bold;
	padding: 5px 5px;
	background-color: #efab00;
	border: 1px solid gray;
	cursor: pointer;
}

.EditMarkPositionConfirmCancelButtons .gwt-MenuItem:hover {
	background-color: #bf8b00;
}

.EditMarkPositionConfirmCancelButtons table {
	border-spacing: 10px;
	border-collapse: seperate;
}

.EditMarkPositionNotification > div {
	margin: 80px;
	font-size: 15px;
	padding: 20px;
	max-width: 500px;
	text-align: center;
	background-color: #fff;
	line-height: 130%;
}

.EditMarkPositionHintPanel {
    margin: 10px 10px 0;
    padding-left: 1px;
    font-size: 12px;
    font-weight: bold;
    color: #7c7c7c;
    width: 400px;
}

.EditMarkPositionHintPanel > div:first-child {
    display: inline;
    padd
}

.EditMarkPositionHintPanel > div:last-child {
    clear: both;
}

.EditMarkPositionMarkTable {
	margin: 10px;
	min-width: 400px;
}

.EditMarkPositionHintPanel button, .EditMarkPositionMarkTable button {
	font-size: 12px;
	font-weight: bold;
	border: 1px solid gray;
	background-color: #efab00;
	padding: 7px;
	color: #fff;
	cursor: pointer;
}

.EditMarkPositionHintPanel button {
	border-radius: 0;
	margin-top: 5px;
	float: right;
}

.EditMarkPositionHintPanel button:active {
	border: 1px solid gray;
}

.EditMarkPositionMarkTable button {
	width: 100%;
}

.EditMarkPositionHintPanel button:hover, .EditMarkPositionMarkTable button:hover {
	background-color: #bf8b00;
}<|MERGE_RESOLUTION|>--- conflicted
+++ resolved
@@ -668,11 +668,6 @@
 .RegattaRaceInformation-Header {
 	font-family: 'Open Sans', Arial, Verdana, sans-serif;
 	position: relative;
-<<<<<<< HEAD
-	left: 140px;
-	height: 60px;
-	padding-top: 11px;
-=======
 }
 
 .raceBoard-Logo, .RegattaRaceInformation-Header {
@@ -680,7 +675,6 @@
 	vertical-align: text-bottom;
 	margin-left: 10px;
 	margin-top: 5px;
->>>>>>> 65b9cf9d
 }
 
 .RegattaRaceInformation-Header .RaceName-Label {
