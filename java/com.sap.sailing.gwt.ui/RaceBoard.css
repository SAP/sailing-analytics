--- conflicted
+++ resolved
@@ -1,747 +1,432 @@
-<<<<<<< HEAD
-@import url(fontface.css);
-@import url(CommonControls.css);
-
-/** Add css rules here for your application. */
-/*
-    body #calendar:after
-      content: " ";
-      display: block;
-      height: 0;
-      clear: both;
-      visibility: hidden;
-*/
-.clear {
-	clear: both;
-	font-size: 1px;
-	height: 0px;
-	line-height: 0px;
-	margin: -1px 0 0;
-	width: 100%;
-}
-
-.cover {
-	left: -1000px;
-	overflow: hidden;
-	position: absolute;
-	top: -1000px;
-}
-
-body {
-	background: #ebebeb;
-	font-family: 'UbuntuRegular', Arial, Verdana, sans-serif;
-	line-height: 1;
-	font-size: 14px;
-	font-weight: 400;
-	padding: 80px 0 160px 0;
-	margin: 0;
-  color: #3b3b3b;
-}
-
-table td,select,button {
-	font-family: 'UbuntuLight', Arial, Verdana, sans-serif;
-	line-height: 1;
-	font-size: 14px;
-}
-
-.contentOuterPanel {
-	background: #dddcdc;
-	margin: 0 12px 0 12px;
-	padding: 12px;
-}
-
-/** Example rules used by the template application (remove for your app) */
-h1 {
-	font-size: 2em;
-	font-family: 'UbuntuBold', Arial, Verdana, sans-serif;
-	color: #777777;
-	margin: 40px 0px 70px;
-	text-align: center;
-}
-
-table {
-	border-collapse: separate;
-}
-
-.CombinedWindPanel {
-	-moz-border-radius: 4px;
-	-webkit-border-radius: 4px;
-	border-radius: 4px;
-	background-color: rgba(255, 255, 255, 0.75);
-	border: 1px solid #C9CACA;
-}
-
-.RaceBoardHeaderPanel {
-	margin: 0 12px 14px 12px;
-}
-
-.leaderboardLabel {
-	border-bottom: 2px solid #007dc0;
-	padding: 0 0 6px 0;
-	font-family: 'UbuntuBold', Arial, Verdana, sans-serif;
-}
-
-.refreshAndSettings {
-	background: #f2f2f2;
-	border-bottom: 2px solid #fff;
-	border-top: 2px solid #fff;
-	height: 30px;
-}
-
-.refreshAndSettings table td {
-	padding: 0 10px 0 0;
-}
-
-.refreshAndSettings table table td {
-	padding: 0 0 0 0;
-}
-
-.race-name {	
-	line-height: 1.0;
-}
-
-.openColumn {
-	position: relative;
-    vertical-align: middle;
-}
-
-img.openColumn {
-	display: block;
-	margin: 3px auto 3px auto !important;
-}
-
-.breadcrumbPanel {
-	height: 30px;
-	margin: 0 12px 13px 12px;
-}
-
-.mainPanel {
-	width: 100%;
-}
-
-.raceBoardNavigation {
-	float: left;
-	margin: 9px 0 0 12px;
-	font-family: 'UbuntuLight', Arial, Verdana, sans-serif;
-}
-
-.raceBoardNavigation-navigationitem {
-	color: #dddcdc;
-	text-transform: uppercase;
-	font-weight: 500;
-	margin: 0 12px 0 0;
-	padding: 0 0 5px 0;
-}
-
-.raceBoardNavigation-navigationitem:hover {
-	border-bottom: 4px solid #f0ab00;
-	color: #dddcdc;
-	text-decoration: none;
-}
-
-.raceBoardNavigation-navigationitem:active {
-	border-bottom: 4px solid #f0ab00;
-	color: #dddcdc;
-	text-decoration: none;
-}
-
-.gwt-DialogBox {
-	z-index: 20;
-}
-
-.abstractChartPanel-importantMessageOfChart {
-    font-family: 'UbuntuBold',Arial,Verdana,sans-serif;
-    font-size: 20px;
-    height: 70px;
-    margin: 0 auto;
-    padding: 49px 0 0 80px;
-    width: 300px;
-    color: #7c7c7c;
-	background: url(images/important-message.png) left center no-repeat;	
-}
-
-.breadcrumbPanel-NextArrow {
-	display: none;
-}
-
-.errorLabel {
-	color: #FF0000;
-}
-
-.raceBoardNavigation-settingsButtonPanel {
-	float: right;
-	margin: 9px 12px 0 0;
-}
-
-.raceBoardNavigation-settingsButton {
-	background: url(images/settings_white.png), url(images/btn-cta-orangeleft.png);
-	background-position: center, center 0;
-	background-repeat: no-repeat, repeat-x;
-	width: 27px;
-	height: 23px;	
-    margin: 0 12px 0 1px;
-	-webkit-border-radius: 0px 3px 3px 0px;
-	border-radius: 0px 3px 3px 0px; 
-}
-
-.raceBoardNavigation-settingsButton:hover {
-	background-image: url(images/settings_white.png), url(images/btn-cta-orangeleft.png);
-	background-position: center, center -30px;
-	background-repeat: no-repeat, repeat-x;
-    cursor: pointer;
-}
-
-.raceBoardNavigation-innerElement {
-    background: url("images/btn-cta-orangeleft.png") repeat-x scroll center 0 transparent;
-	border-bottom-left-radius: 3px;
-	border-top-left-radius: 3px;
-	color: #FFFFFF;
-    cursor: pointer;
-    font-family: UbuntuBold,Verdana,Arial,sans-serif;
-    font-size: 14px;
-    margin: 0 0 0 0;
-    padding: 2px 7px 2px 3px;
-    height: 18px; 
-    display: inline-block;
-    text-decoration: none;
-    -moz-border-radius: 5px 0 0 5px;
-    -webkit-border-radius: 5px 0 0 5px;
-    border-radius: 5px 0 0 5px;
-    -moz-box-shadow: 0 1px 3px rgba(0, 0, 0, 0.3);
-    -webkit-box-shadow: 0 1px 3px rgba(0, 0, 0, 0.3);
-    box-shadow: 0 1px 3px rgba(0, 0, 0, 0.3);
-    text-shadow: 0 -1px 1px rgba(0, 0, 0, 0.25);
-    border-bottom: 1px solid rgba(0, 0, 0, 0.25);
-}
-
-.raceBoardNavigation-innerElement:active {
-	top: 1px;
-	position: relative;
-}
-
-.raceBoardNavigation-innerElement:hover {
-    background: url("images/btn-cta-orangeleft.png") repeat-x scroll center -30px transparent;
-    cursor: pointer;
-}
-
-.raceBoardNavigation-innerElement label {
-	cursor: pointer;
-}
-
-.raceBoardNavigation-standaloneElement {
-    background: url("images/btn-cta-orangeleft.png") repeat-x scroll center 0 transparent;
-    border-bottom-left-radius: 3px;
-    border-top-left-radius: 3px;
-    color: #FFFFFF;
-    cursor: pointer;
-    font-family: UbuntuBold,Verdana,Arial,sans-serif;
-    font-size: 14px;
-    margin: 0 0 0 0;
-    padding: 2px 7px 2px 3px;
-    height: 18px; 
-    display: inline-block;
-    text-decoration: none;
-    -moz-border-radius: 5px;
-    -webkit-border-radius: 5px;
-    border-radius: 5px;
-    -moz-box-shadow: 0 1px 3px rgba(0, 0, 0, 0.3);
-    -webkit-box-shadow: 0 1px 3px rgba(0, 0, 0, 0.3);
-    box-shadow: 0 1px 3px rgba(0, 0, 0, 0.3);
-    text-shadow: 0 -1px 1px rgba(0, 0, 0, 0.25);
-    border-bottom: 1px solid rgba(0, 0, 0, 0.25);
-}
-
-.raceBoardNavigation-standaloneElement:active {
-	top: 1px;
-	position: relative;
-}
-
-.raceBoardNavigation-standaloneElement:hover {
-    background: url("images/btn-cta-orangeleft.png") repeat-x scroll center -30px transparent;
-    cursor: pointer;
-}
-
-.raceBoardNavigation-standaloneElement label {
-	cursor: pointer;
-}
-
-.timePanelButton {
-	float: left;
-	margin: 0 0 0 5px;
-}
-
-.playPauseButton {
-	padding: 0;
-	float: left;
-	width: 28px;
-	height: 25px;
-	background: url(images/timeslider-play-active-icon.png) 0 0 no-repeat;
-    cursor: pointer;
-}
-
-.playPauseButton:hover{
-  background: url(images/playbutton-hover.png) 0 0 no-repeat !important;
-  cursor: pointer;
-}
-
-.playPauseButtonPause {
-	background: url(images/timeslider-pause-icon.png) 0 0 no-repeat;
-}
-
-.playPauseButtonPause:hover {
-  background: url(images/playbuttonPause-hover.png) 0 0 no-repeat !important;
-  cursor: pointer;
-}
-
-.backToLivePlayButton {
-	background: url(images/btn-cta-greenleft.png) center top repeat-x;
-    margin: 0 0 0 5px;
-}
-
-.backToLivePlayButton:hover {
-    background: url(images/btn-cta-greenleft.png) center -30px repeat-x;
-    margin: 0 0 0 5px;
-}
-
-.dockLayoutPanel div[style="position: absolute; overflow: hidden; left: 0px; right: 0px; bottom: 0px; height: 90px;"] {
-	box-shadow: 0 0 8px #424242;
-	z-index: 10;
-}
-
-.browserOptimizedMessage {
-	padding: 15px 0px;
-}
-
-/*******************************************************************************
- * Begin CSS for WindowBox component:
- ******************************************************************************/
-
-.gwt-extras-WindowBox {
-	clip: rect(auto auto auto auto);
-}
-
-.gwt-extras-WindowBox .dialogMiddleCenter {
-  padding: 0px !important;
-}
-
-.gwt-extras-WindowBox .gwt-extras-dialog-container {
-  position: relative;  
-}
-
-.gwt-extras-WindowBox .gwt-extras-dialog-controls {
-  position: absolute;
-  top: 12px;
-  right: 19px;
-}
-
-.gwt-extras-WindowBox .gwt-extras-dialog-controls a {
-  cursor: pointer;
-  display: block;
-  height: 18px;
-  width: 17px;  
-}
-
-.gwt-extras-WindowBox .dialogMiddleCenterInner {
-	overflow: auto;
-}
-
-.gwt-extras-WindowBox .gwt-extras-dialog-controls a.gwt-extras-dialog-close {
-  background: transparent url(images/closeButton.png) left top no-repeat;
-}
-
-.gwt-extras-WindowBox .gwt-extras-dialog-controls a.gwt-extras-dialog-close:hover {
-  background: transparent url(images/closeButton.png) right top no-repeat;
-}
-
-.gwt-extras-WindowBox .gwt-extras-dialog-controls a.gwt-extras-dialog-minimize {
-  /*display: block;
-  height: 12px;
-  width: 12px;*/  
-  background: transparent url(images/min-4panel.png) left top no-repeat;
-}
-
-.gwt-extras-WindowBox .gwt-extras-dialog-controls a.gwt-extras-dialog-minimize:hover {
-  /*display: block;
-  height: 12px;
-  width: 12px;*/  
-  background: transparent url(images/min-4panel.png) left top no-repeat;
-}
-
-.gwt-extras-WindowBox .gwt-extras-dialog-controls a.gwt-extras-dialog-minimize:hover {
-  background: transparent url(images/min-4panel.png) right top no-repeat;
-}
-
-.gwt-extras-WindowBox .gwt-extras-dialog-controls a.gwt-extras-dialog-maximize {
-  /*display: block;
-  height: 12px;
-  width: 12px;*/  
-  background: transparent url(images/min-4panel.png) left bottom no-repeat;
-}
-
-.gwt-extras-WindowBox .gwt-extras-dialog-controls a.gwt-extras-dialog-maximize:hover {
-  background: transparent url(images/min-4panel.png) right bottom no-repeat;
-}
-
-.gwt-extras-WindowBox .dialogBottomRightInner {
-	width: 10px;
-	height: 10px;
-	background: url(images/resize_arrow.png) center center no-repeat;
-}
-
-.media-synch-control {
-	background: #efefef;
-	padding: 10px;
-	margin: 10px 0 10px 0;
-}
-
-.gwt-extras-WindowBox .offset-panel {
-	margin: 10px 0;
-}
-
-.gwt-extras-WindowBox .offset-panel button {
-    margin: 0 0 0 5px;
-}
-
-.gwt-extras-WindowBox .confirm-button {
-	margin: 0 5px 0 0;
-}
-/*******************************************************************************
- * End of CSS for WindowBox component.
- ******************************************************************************/
-
-=======
-@import url(fontface.css);
-@import url(CommonControls.css);
-
-/** Add css rules here for your application. */
-/*
-    body #calendar:after
-      content: " ";
-      display: block;
-      height: 0;
-      clear: both;
-      visibility: hidden;
-*/
-.clear {
-	clear: both;
-	font-size: 1px;
-	height: 0px;
-	line-height: 0px;
-	margin: -1px 0 0;
-	width: 100%;
-}
-
-.cover {
-	left: -1000px;
-	overflow: hidden;
-	position: absolute;
-	top: -1000px;
-}
-
-body {
-	background: #ebebeb;
-	font-family: 'UbuntuRegular', Arial, Verdana, sans-serif;
-	line-height: 1;
-	font-size: 14px;
-	font-weight: 400;
-	padding: 80px 0 160px 0;
-	margin: 0;
-  color: #3b3b3b;
-}
-
-table td,select,button {
-	font-family: 'UbuntuLight', Arial, Verdana, sans-serif;
-	line-height: 1;
-	font-size: 14px;
-}
-
-.contentOuterPanel {
-	background: #dddcdc;
-	margin: 0 12px 0 12px;
-	padding: 12px;
-}
-
-/** Example rules used by the template application (remove for your app) */
-h1 {
-	font-size: 2em;
-	font-family: 'UbuntuBold', Arial, Verdana, sans-serif;
-	color: #777777;
-	margin: 40px 0px 70px;
-	text-align: center;
-}
-
-table {
-	border-collapse: separate;
-}
-
-.CombinedWindPanel {
-	-moz-border-radius: 4px;
-	-webkit-border-radius: 4px;
-	border-radius: 4px;
-	background-color: rgba(255, 255, 255, 0.75);
-	border: 1px solid #C9CACA;
-}
-
-.RaceBoardHeaderPanel {
-	margin: 0 12px 14px 12px;
-}
-
-.leaderboardLabel {
-	border-bottom: 2px solid #007dc0;
-	padding: 0 0 6px 0;
-	font-family: 'UbuntuBold', Arial, Verdana, sans-serif;
-}
-
-.refreshAndSettings {
-	background: #f2f2f2;
-	border-bottom: 2px solid #fff;
-	border-top: 2px solid #fff;
-	height: 30px;
-}
-
-.refreshAndSettings table td {
-	padding: 0 10px 0 0;
-}
-
-.refreshAndSettings table table td {
-	padding: 0 0 0 0;
-}
-
-.race-name {	
-	line-height: 1.0;
-}
-
-.openColumn {
-	position: relative;
-    vertical-align: middle;
-}
-
-img.openColumn {
-	display: block;
-	margin: 3px auto 3px auto !important;
-}
-
-.breadcrumbPanel {
-	height: 30px;
-	margin: 0 12px 13px 12px;
-}
-
-.mainPanel {
-	width: 100%;
-}
-
-.raceBoardNavigation {
-	float: left;
-	margin: 9px 0 0 12px;
-	font-family: 'UbuntuLight', Arial, Verdana, sans-serif;
-}
-
-.raceBoardControls {
-	float: right;
-	margin: 9px 0 0 12px;
-	font-family: 'UbuntuLight', Arial, Verdana, sans-serif;
-}
-
-.raceBoardNavigation-navigationitem {
-	color: #dddcdc;
-	text-transform: uppercase;
-	font-weight: 500;
-	margin: 0 12px 0 0;
-	padding: 0 0 5px 0;
-}
-
-.raceBoardNavigation-navigationitem:hover {
-	border-bottom: 4px solid #f0ab00;
-	color: #dddcdc;
-	text-decoration: none;
-}
-
-.raceBoardNavigation-navigationitem:active {
-	border-bottom: 4px solid #f0ab00;
-	color: #dddcdc;
-	text-decoration: none;
-}
-
-.gwt-DialogBox {
-	z-index: 20;
-}
-
-.abstractChartPanel-importantMessageOfChart {
-    font-family: 'UbuntuBold',Arial,Verdana,sans-serif;
-    font-size: 20px;
-    height: 70px;
-    margin: 0 auto;
-    padding: 49px 0 0 80px;
-    width: 300px;
-    color: #7c7c7c;
-	background: url(images/important-message.png) left center no-repeat;	
-}
-
-.breadcrumbPanel-NextArrow {
-	display: none;
-}
-
-.errorLabel {
-	color: #FF0000;
-}
-
-.raceBoardNavigation-settingsButtonPanel {
-	float: right;
-	margin: 9px 12px 0 0;
-}
-
-.raceBoardNavigation-settingsButton {
-	background: url(images/settings_white.png), url(images/btn-cta-orangeleft.png);
-	background-position: center, center 0;
-	background-repeat: no-repeat, repeat-x;
-	width: 27px;
-	height: 23px;	
-    margin: 0 12px 0 1px;
-	-webkit-border-radius: 0px 3px 3px 0px;
-	border-radius: 0px 3px 3px 0px; 
-}
-
-.raceBoardNavigation-settingsButton:hover {
-	background-image: url(images/settings_white.png), url(images/btn-cta-orangeleft.png);
-	background-position: center, center -30px;
-	background-repeat: no-repeat, repeat-x;
-    cursor: pointer;
-}
-
-.raceBoardNavigation-filterButton {
-	background: url(images/filter_white.png), url(images/btn-cta-orangeleft.png);
-	background-position: center, center 0;
-	background-repeat: no-repeat, repeat-x;
-	width: 27px;
-	height: 23px;	
-    margin: 0 12px 0 1px;
-	-webkit-border-radius: 0px 3px 3px 0px;
-	border-radius: 0px 3px 3px 0px; 
-}
-
-.raceBoardNavigation-filterButton:hover {
-	background-image: url(images/filter_white.png), url(images/btn-cta-orangeleft.png);
-	background-position: center, center -30px;
-	background-repeat: no-repeat, repeat-x;
-    cursor: pointer;
-}
-
-.raceBoardNavigation-innerElement {
-    background: url("images/btn-cta-orangeleft.png") repeat-x scroll center 0 transparent;
-	border-bottom-left-radius: 3px;
-	border-top-left-radius: 3px;
-	color: #FFFFFF;
-    cursor: pointer;
-    font-family: UbuntuBold,Verdana,Arial,sans-serif;
-    font-size: 14px;
-    margin: 0 0 0 0;
-    padding: 2px 7px 2px 3px;
-    height: 18px; 
-    display: inline-block;
-    text-decoration: none;
-    -moz-border-radius: 5px 0 0 5px;
-    -webkit-border-radius: 5px 0 0 5px;
-    border-radius: 5px 0 0 5px;
-    -moz-box-shadow: 0 1px 3px rgba(0, 0, 0, 0.3);
-    -webkit-box-shadow: 0 1px 3px rgba(0, 0, 0, 0.3);
-    box-shadow: 0 1px 3px rgba(0, 0, 0, 0.3);
-    text-shadow: 0 -1px 1px rgba(0, 0, 0, 0.25);
-    border-bottom: 1px solid rgba(0, 0, 0, 0.25);
-}
-
-.raceBoardNavigation-innerElement:active {
-	top: 1px;
-	position: relative;
-}
-
-.raceBoardNavigation-innerElement:hover {
-    background: url("images/btn-cta-orangeleft.png") repeat-x scroll center -30px transparent;
-    cursor: pointer;
-}
-
-.raceBoardNavigation-innerElement label {
-	cursor: pointer;
-}
-
-.raceBoardNavigation-standaloneElement {
-    background: url("images/btn-cta-orangeleft.png") repeat-x scroll center 0 transparent;
-	color: #FFFFFF;
-    cursor: pointer;
-    font-family: UbuntuBold,Verdana,Arial,sans-serif;
-    font-size: 14px;
-    margin: 0 0 0 0;
-    padding: 2px 7px 2px 3px;
-    height: 23px; 
-    display: inline-block;
-    text-decoration: none;
-    -moz-box-shadow: 0 1px 3px rgba(0, 0, 0, 0.3);
-    -webkit-box-shadow: 0 1px 3px rgba(0, 0, 0, 0.3);
-    box-shadow: 0 1px 3px rgba(0, 0, 0, 0.3);
-    text-shadow: 0 -1px 1px rgba(0, 0, 0, 0.25);
-    border-bottom: 1px solid rgba(0, 0, 0, 0.25);
-	border-radius: 5px 5px 5px 5px; 
-    -moz-border-radius: 5px 0 0 5px;
-    -webkit-border-radius: 5px 5px 5px 5px;
-}
-
-.raceBoardNavigation-standaloneElement:active {
-	top: 1px;
-	position: relative;
-}
-
-.raceBoardNavigation-standaloneElement:hover {
-    background: url("images/btn-cta-orangeleft.png") repeat-x scroll center -30px transparent;
-    cursor: pointer;
-}
-
-.raceBoardNavigation-standaloneElement label {
-	cursor: pointer;
-}
-
-.timePanelButton {
-	float: left;
-	margin: 0 0 0 5px;
-}
-
-.playPauseButton {
-	padding: 0;
-	float: left;
-	width: 28px;
-	height: 25px;
-	background: url(images/timeslider-play-active-icon.png) 0 0 no-repeat;
-    cursor: pointer;
-}
-
-.playPauseButton:hover{
-  background: url(images/playbutton-hover.png) 0 0 no-repeat !important;
-  cursor: pointer;
-}
-
-.playPauseButtonPause {
-	background: url(images/timeslider-pause-icon.png) 0 0 no-repeat;
-}
-
-.playPauseButtonPause:hover {
-  background: url(images/playbuttonPause-hover.png) 0 0 no-repeat !important;
-  cursor: pointer;
-}
-
-.backToLivePlayButton {
-	background: url(images/btn-cta-greenleft.png) center top repeat-x;
-    margin: 0 0 0 5px;
-}
-
-.backToLivePlayButton:hover {
-    background: url(images/btn-cta-greenleft.png) center -30px repeat-x;
-    margin: 0 0 0 5px;
-}
-
-.dockLayoutPanel div[style="position: absolute; overflow: hidden; left: 0px; right: 0px; bottom: 0px; height: 90px;"] {
-	box-shadow: 0 0 8px #424242;
-	z-index: 10;
-}
-
-.browserOptimizedMessage {
-	padding: 15px 0px;
-}
->>>>>>> 8c2d4519
+@import url(fontface.css);
+@import url(CommonControls.css);
+
+/** Add css rules here for your application. */
+/*
+    body #calendar:after
+      content: " ";
+      display: block;
+      height: 0;
+      clear: both;
+      visibility: hidden;
+*/
+.clear {
+	clear: both;
+	font-size: 1px;
+	height: 0px;
+	line-height: 0px;
+	margin: -1px 0 0;
+	width: 100%;
+}
+
+.cover {
+	left: -1000px;
+	overflow: hidden;
+	position: absolute;
+	top: -1000px;
+}
+
+body {
+	background: #ebebeb;
+	font-family: 'UbuntuRegular', Arial, Verdana, sans-serif;
+	line-height: 1;
+	font-size: 14px;
+	font-weight: 400;
+	padding: 80px 0 160px 0;
+	margin: 0;
+  color: #3b3b3b;
+}
+
+table td,select,button {
+	font-family: 'UbuntuLight', Arial, Verdana, sans-serif;
+	line-height: 1;
+	font-size: 14px;
+}
+
+.contentOuterPanel {
+	background: #dddcdc;
+	margin: 0 12px 0 12px;
+	padding: 12px;
+}
+
+/** Example rules used by the template application (remove for your app) */
+h1 {
+	font-size: 2em;
+	font-family: 'UbuntuBold', Arial, Verdana, sans-serif;
+	color: #777777;
+	margin: 40px 0px 70px;
+	text-align: center;
+}
+
+table {
+	border-collapse: separate;
+}
+
+.CombinedWindPanel {
+	-moz-border-radius: 4px;
+	-webkit-border-radius: 4px;
+	border-radius: 4px;
+	background-color: rgba(255, 255, 255, 0.75);
+	border: 1px solid #C9CACA;
+}
+
+.RaceBoardHeaderPanel {
+	margin: 0 12px 14px 12px;
+}
+
+.leaderboardLabel {
+	border-bottom: 2px solid #007dc0;
+	padding: 0 0 6px 0;
+	font-family: 'UbuntuBold', Arial, Verdana, sans-serif;
+}
+
+.refreshAndSettings {
+	background: #f2f2f2;
+	border-bottom: 2px solid #fff;
+	border-top: 2px solid #fff;
+	height: 30px;
+}
+
+.refreshAndSettings table td {
+	padding: 0 10px 0 0;
+}
+
+.refreshAndSettings table table td {
+	padding: 0 0 0 0;
+}
+
+.race-name {	
+	line-height: 1.0;
+}
+
+.openColumn {
+	position: relative;
+    vertical-align: middle;
+}
+
+img.openColumn {
+	display: block;
+	margin: 3px auto 3px auto !important;
+}
+
+.breadcrumbPanel {
+	height: 30px;
+	margin: 0 12px 13px 12px;
+}
+
+.mainPanel {
+	width: 100%;
+}
+
+.raceBoardNavigation {
+	float: left;
+	margin: 9px 0 0 12px;
+	font-family: 'UbuntuLight', Arial, Verdana, sans-serif;
+}
+
+.raceBoardControls {
+	float: right;
+	margin: 9px 0 0 12px;
+	font-family: 'UbuntuLight', Arial, Verdana, sans-serif;
+}
+
+.raceBoardNavigation-navigationitem {
+	color: #dddcdc;
+	text-transform: uppercase;
+	font-weight: 500;
+	margin: 0 12px 0 0;
+	padding: 0 0 5px 0;
+}
+
+.raceBoardNavigation-navigationitem:hover {
+	border-bottom: 4px solid #f0ab00;
+	color: #dddcdc;
+	text-decoration: none;
+}
+
+.raceBoardNavigation-navigationitem:active {
+	border-bottom: 4px solid #f0ab00;
+	color: #dddcdc;
+	text-decoration: none;
+}
+
+.gwt-DialogBox {
+	z-index: 20;
+}
+
+.abstractChartPanel-importantMessageOfChart {
+    font-family: 'UbuntuBold',Arial,Verdana,sans-serif;
+    font-size: 20px;
+    height: 70px;
+    margin: 0 auto;
+    padding: 49px 0 0 80px;
+    width: 300px;
+    color: #7c7c7c;
+	background: url(images/important-message.png) left center no-repeat;	
+}
+
+.breadcrumbPanel-NextArrow {
+	display: none;
+}
+
+.errorLabel {
+	color: #FF0000;
+}
+
+.raceBoardNavigation-settingsButtonPanel {
+	float: right;
+	margin: 9px 12px 0 0;
+}
+
+.raceBoardNavigation-settingsButton {
+	background: url(images/settings_white.png), url(images/btn-cta-orangeleft.png);
+	background-position: center, center 0;
+	background-repeat: no-repeat, repeat-x;
+	width: 27px;
+	height: 23px;	
+    margin: 0 12px 0 1px;
+	-webkit-border-radius: 0px 3px 3px 0px;
+	border-radius: 0px 3px 3px 0px; 
+}
+
+.raceBoardNavigation-settingsButton:hover {
+	background-image: url(images/settings_white.png), url(images/btn-cta-orangeleft.png);
+	background-position: center, center -30px;
+	background-repeat: no-repeat, repeat-x;
+    cursor: pointer;
+}
+
+.raceBoardNavigation-filterButton {
+	background: url(images/filter_white.png), url(images/btn-cta-orangeleft.png);
+	background-position: center, center 0;
+	background-repeat: no-repeat, repeat-x;
+	width: 27px;
+	height: 23px;	
+    margin: 0 12px 0 1px;
+	-webkit-border-radius: 0px 3px 3px 0px;
+	border-radius: 0px 3px 3px 0px; 
+}
+
+.raceBoardNavigation-filterButton:hover {
+	background-image: url(images/filter_white.png), url(images/btn-cta-orangeleft.png);
+	background-position: center, center -30px;
+	background-repeat: no-repeat, repeat-x;
+    cursor: pointer;
+}
+
+.raceBoardNavigation-innerElement {
+    background: url("images/btn-cta-orangeleft.png") repeat-x scroll center 0 transparent;
+	border-bottom-left-radius: 3px;
+	border-top-left-radius: 3px;
+	color: #FFFFFF;
+    cursor: pointer;
+    font-family: UbuntuBold,Verdana,Arial,sans-serif;
+    font-size: 14px;
+    margin: 0 0 0 0;
+    padding: 2px 7px 2px 3px;
+    height: 18px; 
+    display: inline-block;
+    text-decoration: none;
+    -moz-border-radius: 5px 0 0 5px;
+    -webkit-border-radius: 5px 0 0 5px;
+    border-radius: 5px 0 0 5px;
+    -moz-box-shadow: 0 1px 3px rgba(0, 0, 0, 0.3);
+    -webkit-box-shadow: 0 1px 3px rgba(0, 0, 0, 0.3);
+    box-shadow: 0 1px 3px rgba(0, 0, 0, 0.3);
+    text-shadow: 0 -1px 1px rgba(0, 0, 0, 0.25);
+    border-bottom: 1px solid rgba(0, 0, 0, 0.25);
+}
+
+.raceBoardNavigation-innerElement:active {
+	top: 1px;
+	position: relative;
+}
+
+.raceBoardNavigation-innerElement:hover {
+    background: url("images/btn-cta-orangeleft.png") repeat-x scroll center -30px transparent;
+    cursor: pointer;
+}
+
+.raceBoardNavigation-innerElement label {
+	cursor: pointer;
+}
+
+.raceBoardNavigation-standaloneElement {
+    background: url("images/btn-cta-orangeleft.png") repeat-x scroll center 0 transparent;
+	color: #FFFFFF;
+    cursor: pointer;
+    font-family: UbuntuBold,Verdana,Arial,sans-serif;
+    font-size: 14px;
+    margin: 0 0 0 0;
+    padding: 2px 7px 2px 3px;
+    height: 23px; 
+    display: inline-block;
+    text-decoration: none;
+    -moz-box-shadow: 0 1px 3px rgba(0, 0, 0, 0.3);
+    -webkit-box-shadow: 0 1px 3px rgba(0, 0, 0, 0.3);
+    box-shadow: 0 1px 3px rgba(0, 0, 0, 0.3);
+    text-shadow: 0 -1px 1px rgba(0, 0, 0, 0.25);
+    border-bottom: 1px solid rgba(0, 0, 0, 0.25);
+	border-radius: 5px 5px 5px 5px; 
+    -moz-border-radius: 5px 0 0 5px;
+    -webkit-border-radius: 5px 5px 5px 5px;
+}
+
+.raceBoardNavigation-standaloneElement:active {
+	top: 1px;
+	position: relative;
+}
+
+.raceBoardNavigation-standaloneElement:hover {
+    background: url("images/btn-cta-orangeleft.png") repeat-x scroll center -30px transparent;
+    cursor: pointer;
+}
+
+.raceBoardNavigation-standaloneElement label {
+	cursor: pointer;
+}
+
+.timePanelButton {
+	float: left;
+	margin: 0 0 0 5px;
+}
+
+.playPauseButton {
+	padding: 0;
+	float: left;
+	width: 28px;
+	height: 25px;
+	background: url(images/timeslider-play-active-icon.png) 0 0 no-repeat;
+    cursor: pointer;
+}
+
+.playPauseButton:hover{
+  background: url(images/playbutton-hover.png) 0 0 no-repeat !important;
+  cursor: pointer;
+}
+
+.playPauseButtonPause {
+	background: url(images/timeslider-pause-icon.png) 0 0 no-repeat;
+}
+
+.playPauseButtonPause:hover {
+  background: url(images/playbuttonPause-hover.png) 0 0 no-repeat !important;
+  cursor: pointer;
+}
+
+.backToLivePlayButton {
+	background: url(images/btn-cta-greenleft.png) center top repeat-x;
+    margin: 0 0 0 5px;
+}
+
+.backToLivePlayButton:hover {
+    background: url(images/btn-cta-greenleft.png) center -30px repeat-x;
+    margin: 0 0 0 5px;
+}
+
+.dockLayoutPanel div[style="position: absolute; overflow: hidden; left: 0px; right: 0px; bottom: 0px; height: 90px;"] {
+	box-shadow: 0 0 8px #424242;
+	z-index: 10;
+}
+
+.browserOptimizedMessage {
+	padding: 15px 0px;
+}
+
+/*******************************************************************************
+ * Begin CSS for WindowBox component:
+ ******************************************************************************/
+
+.gwt-extras-WindowBox {
+	clip: rect(auto auto auto auto);
+}
+
+.gwt-extras-WindowBox .dialogMiddleCenter {
+  padding: 0px !important;
+}
+
+.gwt-extras-WindowBox .gwt-extras-dialog-container {
+  position: relative;  
+}
+
+.gwt-extras-WindowBox .gwt-extras-dialog-controls {
+  position: absolute;
+  top: 12px;
+  right: 19px;
+}
+
+.gwt-extras-WindowBox .gwt-extras-dialog-controls a {
+  cursor: pointer;
+  display: block;
+  height: 18px;
+  width: 17px;  
+}
+
+.gwt-extras-WindowBox .dialogMiddleCenterInner {
+	overflow: auto;
+}
+
+.gwt-extras-WindowBox .gwt-extras-dialog-controls a.gwt-extras-dialog-close {
+  background: transparent url(images/closeButton.png) left top no-repeat;
+}
+
+.gwt-extras-WindowBox .gwt-extras-dialog-controls a.gwt-extras-dialog-close:hover {
+  background: transparent url(images/closeButton.png) right top no-repeat;
+}
+
+.gwt-extras-WindowBox .gwt-extras-dialog-controls a.gwt-extras-dialog-minimize {
+  /*display: block;
+  height: 12px;
+  width: 12px;*/  
+  background: transparent url(images/min-4panel.png) left top no-repeat;
+}
+
+.gwt-extras-WindowBox .gwt-extras-dialog-controls a.gwt-extras-dialog-minimize:hover {
+  /*display: block;
+  height: 12px;
+  width: 12px;*/  
+  background: transparent url(images/min-4panel.png) left top no-repeat;
+}
+
+.gwt-extras-WindowBox .gwt-extras-dialog-controls a.gwt-extras-dialog-minimize:hover {
+  background: transparent url(images/min-4panel.png) right top no-repeat;
+}
+
+.gwt-extras-WindowBox .gwt-extras-dialog-controls a.gwt-extras-dialog-maximize {
+  /*display: block;
+  height: 12px;
+  width: 12px;*/  
+  background: transparent url(images/min-4panel.png) left bottom no-repeat;
+}
+
+.gwt-extras-WindowBox .gwt-extras-dialog-controls a.gwt-extras-dialog-maximize:hover {
+  background: transparent url(images/min-4panel.png) right bottom no-repeat;
+}
+
+.gwt-extras-WindowBox .dialogBottomRightInner {
+	width: 10px;
+	height: 10px;
+	background: url(images/resize_arrow.png) center center no-repeat;
+}
+
+.media-synch-control {
+	background: #efefef;
+	padding: 10px;
+	margin: 10px 0 10px 0;
+}
+
+.gwt-extras-WindowBox .offset-panel {
+	margin: 10px 0;
+}
+
+.gwt-extras-WindowBox .offset-panel button {
+    margin: 0 0 0 5px;
+}
+
+.gwt-extras-WindowBox .confirm-button {
+	margin: 0 5px 0 0;
+}
+/*******************************************************************************
+ * End of CSS for WindowBox component.
+ ******************************************************************************/
+