--- conflicted
+++ resolved
@@ -974,11 +974,6 @@
 .RegattaRaceInformation-Header {
 	font-family: 'Open Sans', Arial, Verdana, sans-serif;
 	position: relative;
-<<<<<<< HEAD
-	left: 140px;
-    height: 60px;
-    padding-top: 11px;
-=======
 }
 
 .raceBoard-Logo, .RegattaRaceInformation-Header {
@@ -986,7 +981,6 @@
     vertical-align: text-bottom;
     margin-left: 10px;
     margin-top: 5px;
->>>>>>> 65b9cf9d
 }
 
 .RegattaRaceInformation-Header .RaceName-Label {
