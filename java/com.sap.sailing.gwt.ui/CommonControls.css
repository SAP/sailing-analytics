body ::-webkit-scrollbar {
    width: 16px;
    height: 10px;
}

body ::-webkit-scrollbar-thumb {
    min-height: 28px;
    padding-top: 100px;
    border-left: 6px solid transparent;
    border-right: 1px solid transparent;
    border-top: 0 solid transparent;
    border-bottom: 0 solid transparent;
    background-clip: padding-box;
    background-color: rgba(0, 0, 0, 0.2);
    -webkit-box-shadow: inset 1px 1px 0 rgba(0, 0, 0, 0.1), inset 0 -1px 0 rgba(0, 0, 0, 0.07);
}

body ::-webkit-scrollbar-button {
    height: 0;
    width: 0;
}

body ::-webkit-scrollbar-track {
    border-left: 6px solid transparent;
    border-right: 1px solid transparent;
    background-clip: padding-box;
}

.collapsablePanel {
  background: #b6b6b6;
  -webkit-border-radius: 5px;
  -moz-border-radius: 5px;
  border-radius: 5px;
  overflow: hidden;
  border: 1px solid #aaaaaa;
  margin: 0 0 15px 0;
}

.collapsablePanel-content {
  background: #fff;
  margin: 12px;
  -webkit-border-radius: 5px;
  -moz-border-radius: 5px;
  border-radius: 5px;
  width: auto !important;
  border: 1px solid #aaaaaa;
}

.collapsablePanel-header {
  background: url(images/titlebar-background.png) 0 0 repeat-x;
  padding: 0;
  margin: 0;
  height: 42px;
  position: relative;
  -webkit-border-top-left-radius: 4px;
  -moz-border-top-left-radius: 4px;
  border-top-left-radius: 4px;
  -webkit-border-top-right-radius: 4px;
  -moz-border-top-right-radius: 4px;
  border-top-right-radius: 4px;
}

.collapsablePanel:last-child {
  margin-bottom: 0;
}

.collapsablePanel-open {
}

.collapsablePanel-closed {
}

.collapsablePanel-header-text{
  font-family: 'OpenSansSemiBold', Arial, Verdana, sans-serif;
  text-transform: uppercase;
  margin: 15px 0 0 13px;
  float: left;
}

.collapsablePanel-header-image{
  float:left;
  margin: 13px 0 0 0;
}

.collapsablePanel-header-collapse{
  height:100%;
  display: block;
  padding: 0 0 0 10px;
  color: #3b3b3b;
}

.collapsablePanel-header-collapse:hover {
  color: #3b3b3b;
}

.collapsablePanel-toolbar {
  position: absolute;
  top: 0;
  right: 0;
  height: 43px;
  width: 43px;
  overflow: hidden;
}

.collapsablePanel-toolbar table {
  border-collapse: collapse;
}

.collapsablePanel-toolbar a {
  display: block;
  padding: 9px;

}

.breadcrumbPanel-NextArrow {
  display: none;
}



.breadcrumbPanel-ActiveBreadcrumb {
  font-size: 18px;
  font-family: 'OpenSansLight',Arial,Verdana,sans-serif;
  margin: 5px 10px 0 0;
}

.breadcrumbPanel-InactiveBreadcrumb {
  font-size: 24px;
}

.breadcrumbPanel-ActiveBreadcrumb a, .breadcrumbPanel-InactiveBreadcrumb a, .breadcrumbPanel-NextArrow a {
  color:#A1A1A1;
  }

  .breadcrumbPanel-ActiveBreadcrumb, .breadcrumbPanel-InactiveBreadcrumb, .breadcrumbPanel-NextArrow {
  color:#A1A1A1;
  }

.gwt-ToggleButton {
  background: url(images/btn-cta-orangeleft.png) center top repeat-x;
  padding: 8px;
  margin: 0 11px 0 0;
  border: 0;
}

.gwt-ToggleButton-down {
  background: url(images/btn-cta-orangeleft.png) center -30px repeat-x;
  color: #fff;
}

.gwt-SplitLayoutPanel-HDragger {
	width: 25px !important;
	height: 50px !important;
	left: 3px !important;
	top: 50% !important;
	background: #ffffff url(images/thumb_vertical.png) center no-repeat;
	cursor: col-resize;
	border-top-right-radius: 25px;
	border-bottom-right-radius: 25px;
	z-index: 1;
}

.SplitLayoutPanel-Divider-Horizontal {
	background: #ffffff;
}

.SplitLayoutPanel-Divider-Vertical {
	background: #ffffff;
}

.gwt-SplitLayoutPanel-VDragger {
	width: 50px !important;
	height: 25px !important;
	top: -25px !important;
	left: 50% !important;
	background: #ffffff url(images/thumb_horz.png) center no-repeat;
	cursor: row-resize;
	border-top-left-radius: 25px;
	border-top-right-radius: 25px;
	z-index: 1;
}

.gwt-ToggleButton-up-hovering, .gwt-ToggleButton-down-hovering {
  background: url(images/btn-cta-orangeleft-down.png) center top repeat-x;
  color: #fff;
}

.gwt-TabBar {
  background: #ccc;
  padding-top: 6px;
}

.gwt-TabBar .gwt-TabBarFirst {
  width: 5px;  /* first tab distance from the left */
}

.gwt-TabBar .gwt-TabBarRest {
}

.gwt-TabBar .gwt-TabBarItem {
  margin-left: 4px;
  padding: 4px 8px 4px 8px;
  cursor: pointer;
  cursor: hand;
  color: white;
  font-weight: normal;
  text-align: center;
  background: #8E8E8E;
  -moz-border-radius: 3px 3px 0px 0px;
  border-radius: 3px 3px 0px 0px;
}

.gwt-TabBar .gwt-TabBarItem-selected {
  cursor: default;
  background: white;
  color: #333;
  font-weight: bold;
}

.gwt-TabBar .gwt-TabBarItem-disabled {
  cursor: default;
  color: #999999;
}

.gwt-TabPanel {
}


.titleLabelWrapper {
  position: absolute;
  width: 100%;
}

.titleLabel {
    text-align: center;
    font-family: 'OpenSansSemiBold', Arial, Verdana, sans-serif;
    font-size: 18px;
    color: #fff;
    margin-top: 13px;
}

.titleLabelRight {
    text-align: right;
    font-family: 'OpenSansSemiBold', Arial, Verdana, sans-serif;
    font-size: 18px;
    color: #fff;
    margin-top: 13px;
    margin-right: 12px;
}


.subTitleLabelWrapper {
  position: absolute;
    min-width: 200px;
    text-align: right;
    height: 68px;
    right: 0;
    top: 0;
    font-family: 'OpenSansSemiBold', Arial, Verdana, sans-serif;
    font-size: 16px;
    color: #fff;
    //background: url(images/titleLabelWrapper.png) right center no-repeat;
}

.subTitleLabel {
    background: url(images/titleLabelInner.png) left center no-repeat;
    height: 26px;
    padding: 42px 7px 0 130px;
}


.gwt-MenuBarPopup .menuPopupTopLeft {
    background: none !important;
}

.gwt-MenuBarPopup .menuPopupTopCenter {
    background: none !important;
}

.gwt-MenuBarPopup .menuPopupTopCenter {
    background: none !important;
}

.gwt-MenuBarPopup .menuPopupTopRight {
    background: none !important;
}

.gwt-MenuBarPopup .menuPopupMiddleLeft {
    background: none !important;
}

.gwt-MenuBarPopup .menuPopupMiddleRight {
    background: none !important;
}

.gwt-MenuBarPopup .menuPopupMiddleRight {
    background: none !important;
}

.gwt-MenuBarPopup .menuPopupBottomCenter {
    background: none !important;
}

.gwt-MenuBarPopup .menuPopupBottomRight {
    background: none !important;
}

.gwt-MenuBarPopup .menuPopupBottomLeft {
    background: none !important;
}

.gwt-MenuBar-vertical .gwt-MenuItem {
    padding: 10px;
    padding-bottom: 5px;
    padding-top: 5px;
}

.gwt-MenuBar .gwt-MenuItem-selected {
    background: none repeat scroll 0 0 #efaa00;
}

.dateBoxPopup {
  z-Index: 2000;
}

.timeLinePanel {
  color: #fff;
  width: 100%;
  position: fixed;
  bottom: 0;
  z-index: 9;
  background: #7c7b7c;
  box-shadow: 0 0 20px #858585;
  -webkit-box-shadow: 0 0 20px #858585;
  -moz-box-shadow: 0 0 20px #858585;
}

.timeLineInnerBgPanel {

}

.footerShadowPanel {
  position: fixed;
  height: 15px;
  bottom: 0;
  background: url(images/footer_shadow.png) left bottom repeat-x;
  width: 100%;
  z-index: 10;
}

.timePanel-controls {
    margin: 0;
    padding: 7px 12px 0 12px;
    -webkit-box-shadow: 0px -7px 8px 0px rgba(84, 84, 84, 1);
    box-shadow: 0px -7px 8px 0px rgba(84, 84, 84, 1);
    height: 29px;
}

.timePanel-controls-play {
    float:left;
    padding: 0 10px 0 0;
    border-right: 1px solid #fcbb22;
    height: 24px;
    margin: 0 14px 0 0;
}

.timePanel-timeslider-play {
    float:left;
    padding: 10px;
    height: 24px;
    margin: 5px 14px 5px 0;
}

.timePanel-controls-playSpeed {
  vertical-align: middle;
  line-height: 25px;
  float:left;
  padding: 0 14px 0 0;
  margin: 0 14px 0 0;
    border-right: 1px solid #fcbb22;
    height: 24px;
}

.timePanel-label {
        float:left;
}

.timePanel-controls-time {
    float:left;
    padding: 0 0 0 0;
}

.timePanel-controls-time .dateLabel,
.timePanel-controls-time .timeLabel {
    padding: 4px 20px 0 0;
    float:left;
}

.timePanel-controls-timeToStart {
    float:left;
    padding: 0 0 0 0;
    border-left: 1px solid #fcbb22;
}

.timePanel-controls-timeToStart .timeToStartLabel {
    float:left;
	padding: 4px 20px 0 20px;
}

.timePanel-controls-timeDelay {
  float: right;
  margin: 0 10px 0 0;
}

.timePanel-controls-playmode{
    float:left;
    padding: 0 14px 0 0;
    margin: 0 14px 0 0;
    height: 24px;
    border-right: 1px solid #fcbb22;
}

.timePanel-controls-playmode .playModeLabel{
    padding: 4px 0 0 5px;
}

.timePanelSettings{
  float: right;
}

.timePanelSlider {
  margin: 0 12px;
  height: 49px;
  padding-top: 5px;
}

.timePanelInnerWrapper {
    -webkit-box-shadow: inset 0px -7px 13px 0px rgba(84, 84, 84, 1);
    box-shadow: inset 0px -7px 13px 0px rgba(84, 84, 84, 1);
}


.LogoAndTitlePanel {
    height: 68px;
    font-family: Arial, Verdana, sans-serif;
    position: fixed;
    width: 100%;
    top: 0;
    background-image: url(images/white_gradient_header.png), url(images/header_bg_modern.png);
    background-position: center top, 0 0;
    background-repeat: no-repeat, repeat-x;
    box-shadow: 0 0 20px #858585;
    -moz-box-shadow: 0 0 20px #858585;
    -webkit-box-shadow: 0 0 20px #858585;
    z-index: 1;
}


.LogoAndTitlePanel:after {
  content: " ";
  display: block;
  height: 0;
  clear: both;
  visibility: hidden;
}

.globalNavigation {
    position:absolute;
    top:0;
    right:0;
}

.globalNavigationLink, .globalNavigationLink:visited {
  font-family: OpenSansSemiBold, Verdana, Arial, sans-serif;
    border: none;
    display: inline-block;
    padding: 2px 10px 4px;
    color: #fff;
    text-decoration: none;
    -moz-border-radius: 5px;
    -webkit-border-radius: 5px;
    border-radius: 5px;
    -moz-box-shadow: 0 1px 3px rgba(0, 0, 0, 0.3);
    -webkit-box-shadow: 0 1px 3px rgba(0, 0, 0, 0.3);
    box-shadow: 0 1px 3px rgba(0, 0, 0, 0.3);
    text-shadow: 0 -1px 1px rgba(0, 0, 0, 0.25);
    border-bottom: 1px solid rgba(0, 0, 0, 0.25);
    cursor: pointer;
    height: 24px;
    white-space: nowrap;
}

.globalNavigationLink:active {
    top: 1px;
    position: relative;
    border: none;
}

.globalNavigationLink:hover {
  background: url(images/btn-cta-orangeleft.png) center -30px repeat-x;
    cursor: pointer;
}

.globalNavigation-leaderBoardGroup a, .globalNavigation-home a {
    background: url(images/globalNavigation-home_bg.png) 11px 8px no-repeat;
}

.globalNavigation-leaderBoard a {
  background: url(images/globalNavigation-leaderBoard_bg.png) 11px 8px no-repeat;
}

.globalNavigation-leaderBoardGroup, .globalNavigation-leaderBoard, .globalNavigation-home {
    margin: -4px 10px 0 0;
    padding: 0px 0px 4px;
    float: left;
    background: #7c7b7c url(images/alert-overlay.png) repeat-x;
}

.globalNavigation-leaderBoard {
  margin-right: 5px;
}

.globalNavigation-leaderBoardGroup a, .globalNavigation-leaderBoard a, .globalNavigation-home a {
  color: #fff;
  text-decoration: none;
    display: block;
    padding: 8px 13px 6px 36px;
}

.sapLogo {
  float: left;
  margin-top: 13px;
  margin-left: 12px;
}

.sailingAnalyticsLabelPanel {
  margin: 10px 0 0 0;
}

.sailingAnalyticsLabel {
  float: left;
  color: #fff;
  font-size: 14px;
  font-weight: bold;
  margin: 15px 0 0 0;
}

.gwt-DialogBox {
  line-height: 1.4;
}

.gwt-DialogBox .Caption {
    font-size: 14px;
    padding: 14px 10px;
    background: url(images/dialogBox-bg.png) 0 0 repeat-x;
    -webkit-border-top-left-radius: 5px;
  -webkit-border-top-right-radius: 5px;
  -moz-border-radius-topleft: 5px;
  -moz-border-radius-topright: 5px;
  border-top-left-radius: 5px;
  border-top-right-radius: 5px;
  font-family: OpenSansSemiBold, Verdana, Arial, sans-serif;
}

.gwt-DialogBox .dialogContent {
    background: #ffffff;
    padding: 10px;
    border: 10px solid #a6a6a6;
  -webkit-border-bottom-right-radius: 5px;
  -webkit-border-bottom-left-radius: 5px;
  -moz-border-radius-bottomright: 5px;
  -moz-border-radius-bottomleft: 5px;
  border-bottom-right-radius: 5px;
  border-bottom-left-radius: 5px;
}

.gwt-Button, .gwt-Button:visited {
  font-family: OpenSansSemiBold, Verdana, Arial, sans-serif;
  border: none;

    background: url(images/btn-cta-orangeleft.png) center top repeat-x;
    display: inline-block;
    padding: 2px 10px 4px;
    color: #fff;
    text-decoration: none;
    -moz-border-radius: 5px;
    -webkit-border-radius: 5px;
    border-radius: 5px;
    -moz-box-shadow: 0 1px 3px rgba(0, 0, 0, 0.3);
    -webkit-box-shadow: 0 1px 3px rgba(0, 0, 0, 0.3);
    box-shadow: 0 1px 3px rgba(0, 0, 0, 0.3);
    text-shadow: 0 -1px 1px rgba(0, 0, 0, 0.25);
    border-bottom: 1px solid rgba(0, 0, 0, 0.25);
    cursor: pointer;
    height: 24px;
    white-space: nowrap;
}

.gwt-Button:active {
    top: 1px;
    position: relative;
    border: none;
}

.gwt-Button:hover {
    background: url(images/btn-cta-orangeleft.png) center -30px repeat-x;
    cursor: pointer;
}

.gwt-Button[disabled] {
  cursor: default;
  color: #888;
  background: #F1F1F1;
  border: 1px solid #919090;
  -moz-box-shadow: none;
  -webkit-box-shadow: none;
  box-shadow: none;
  border: none;
  text-shadow: none;
}

.gwt-Button[disabled]:hover {
  cursor: default;
  color: #888;
  background: #F1F1F1;
}

.gwt-Button[disabled]:active {
  cursor: default;
  color: #888;
  background: #F1F1F1;
  top: 0;
}

.gwt-ButtonLarge
.gwt-ButtonMedium
.gwt-ButtonSmall

.gwt-DialogBox .boxPanel {
  padding: 0 0 10px 0;
}

.gwt-DialogBox .boxPanel:after {
  display: inline-block;
    content: " ";
    display: block;
    height: 0;
    clear: both;
    visibility: hidden;
}

.gwt-DialogBox .settingsDialogLabel {
    float: left;
    padding: 3px 6px 0 0;
}

.gwt-DialogBox .settingsDialogValue {
  float: right;
}

.gwt-DialogBox .additionalWidgets {
  padding: 5px 0 0 0;
  text-align: right;
}

.gwt-DialogBox .gwt-Label {
  line-height: 1.4;
}

/* Dialogs */
.SettingsDialogComponent {
    padding: 0 0 15px 0;
}

.SettingsDialogComponent .dialogInnerHeadline {
    background: url(images/settingsDialog_bg.png) repeat-x 0 0 #E5E5E5;
    border: 1px solid #CCCCCC;
    font-family: OpenSansSemiBold,Arial,Verdana,sans-serif;
    height: 21px;
    padding: 2px 0 0 7px;
    border-radius: 3px;
    -moz-border-radius: 3px;
    -webkit-border-radius: 3px;
    margin: 0 0 10px 0;
}

.SettingsDialogComponent .dialogInnerContent {
  padding: 0 9px 0 5px;
}

.timingSettings .dialogInnerContent {
    padding: 0 9px 0 9px;
}

.SettingsDialogComponent .gwt-CheckBox {
  padding: 0 10px 0 0;
}

.timingSettings .gwt-Label {
  float: left;
  padding: 0 10px 0 0;
}

.dialogInnerHeadlineOther {
  font-family: OpenSansSemiBold, Arial, Verdana, sans-serif;
  color: #e84a1a;
  padding-left: 9px;
}

.helpPanel {
  margin-top: 15px;
}

.minMaxBackgroundBar {
  left: 0px;
  background-image: url(images/yellowBar.png);
  background-position: left;
  background-repeat: no-repeat;
}

.minMaxBackgroundBarBad {
  left: 0px;
  background-image: url(images/redBar.png);
  background-position: left;
  background-repeat: no-repeat;
}

.minMaxBackgroundBarGood {
  left: 0px;
  background-image: url(images/greenBar.png);
  background-position: left;
  background-repeat: no-repeat;
}

.inlineButton {
  height: 20px;
    padding: 0px 10px 3px;
    float: left;
    background: #de8a2e url(images/alert-overlay.png) repeat-x;
    font-family: OpenSansRegular, Arial, Verdana, sans-serif;
}


.chartCloseButton {
  cursor: pointer;
  background: url(images/closeButton.png) right center no-repeat;
  height: 18px;
  width: 60px;
  text-align: left;
}

video {
    max-width: 100%;
    height: auto;
}

.pointeredLink {
  cursor: pointer;
  cursor: hand;
}

<<<<<<< HEAD
.betterCheckboxCell {
	margin: 0px;
	height: 18px;
	width: 18px;
=======
.betterCheckboxCellSelected {
	margin: 0px;
	height: 18px;
	width: 18px;
	border: 1px;
	background-color: #acacac;
	vertical-align: middle;
}

.betterCheckboxCellDeselected {
	margin-left: 2px; /* account for the selection border that pushes a selected checkbox to the side */
	margin-top: 0px;
	margin-bottom: 0px;
	margin-right: 0px;
	border: 1px;
	height: 18px;
	width: 18px;
>>>>>>> 46c9052a
	vertical-align: middle;
}<|MERGE_RESOLUTION|>--- conflicted
+++ resolved
@@ -1,787 +1,780 @@
-body ::-webkit-scrollbar {
-    width: 16px;
-    height: 10px;
-}
-
-body ::-webkit-scrollbar-thumb {
-    min-height: 28px;
-    padding-top: 100px;
-    border-left: 6px solid transparent;
-    border-right: 1px solid transparent;
-    border-top: 0 solid transparent;
-    border-bottom: 0 solid transparent;
-    background-clip: padding-box;
-    background-color: rgba(0, 0, 0, 0.2);
-    -webkit-box-shadow: inset 1px 1px 0 rgba(0, 0, 0, 0.1), inset 0 -1px 0 rgba(0, 0, 0, 0.07);
-}
-
-body ::-webkit-scrollbar-button {
-    height: 0;
-    width: 0;
-}
-
-body ::-webkit-scrollbar-track {
-    border-left: 6px solid transparent;
-    border-right: 1px solid transparent;
-    background-clip: padding-box;
-}
-
-.collapsablePanel {
-  background: #b6b6b6;
-  -webkit-border-radius: 5px;
-  -moz-border-radius: 5px;
-  border-radius: 5px;
-  overflow: hidden;
-  border: 1px solid #aaaaaa;
-  margin: 0 0 15px 0;
-}
-
-.collapsablePanel-content {
-  background: #fff;
-  margin: 12px;
-  -webkit-border-radius: 5px;
-  -moz-border-radius: 5px;
-  border-radius: 5px;
-  width: auto !important;
-  border: 1px solid #aaaaaa;
-}
-
-.collapsablePanel-header {
-  background: url(images/titlebar-background.png) 0 0 repeat-x;
-  padding: 0;
-  margin: 0;
-  height: 42px;
-  position: relative;
-  -webkit-border-top-left-radius: 4px;
-  -moz-border-top-left-radius: 4px;
-  border-top-left-radius: 4px;
-  -webkit-border-top-right-radius: 4px;
-  -moz-border-top-right-radius: 4px;
-  border-top-right-radius: 4px;
-}
-
-.collapsablePanel:last-child {
-  margin-bottom: 0;
-}
-
-.collapsablePanel-open {
-}
-
-.collapsablePanel-closed {
-}
-
-.collapsablePanel-header-text{
-  font-family: 'OpenSansSemiBold', Arial, Verdana, sans-serif;
-  text-transform: uppercase;
-  margin: 15px 0 0 13px;
-  float: left;
-}
-
-.collapsablePanel-header-image{
-  float:left;
-  margin: 13px 0 0 0;
-}
-
-.collapsablePanel-header-collapse{
-  height:100%;
-  display: block;
-  padding: 0 0 0 10px;
-  color: #3b3b3b;
-}
-
-.collapsablePanel-header-collapse:hover {
-  color: #3b3b3b;
-}
-
-.collapsablePanel-toolbar {
-  position: absolute;
-  top: 0;
-  right: 0;
-  height: 43px;
-  width: 43px;
-  overflow: hidden;
-}
-
-.collapsablePanel-toolbar table {
-  border-collapse: collapse;
-}
-
-.collapsablePanel-toolbar a {
-  display: block;
-  padding: 9px;
-
-}
-
-.breadcrumbPanel-NextArrow {
-  display: none;
-}
-
-
-
-.breadcrumbPanel-ActiveBreadcrumb {
-  font-size: 18px;
-  font-family: 'OpenSansLight',Arial,Verdana,sans-serif;
-  margin: 5px 10px 0 0;
-}
-
-.breadcrumbPanel-InactiveBreadcrumb {
-  font-size: 24px;
-}
-
-.breadcrumbPanel-ActiveBreadcrumb a, .breadcrumbPanel-InactiveBreadcrumb a, .breadcrumbPanel-NextArrow a {
-  color:#A1A1A1;
-  }
-
-  .breadcrumbPanel-ActiveBreadcrumb, .breadcrumbPanel-InactiveBreadcrumb, .breadcrumbPanel-NextArrow {
-  color:#A1A1A1;
-  }
-
-.gwt-ToggleButton {
-  background: url(images/btn-cta-orangeleft.png) center top repeat-x;
-  padding: 8px;
-  margin: 0 11px 0 0;
-  border: 0;
-}
-
-.gwt-ToggleButton-down {
-  background: url(images/btn-cta-orangeleft.png) center -30px repeat-x;
-  color: #fff;
-}
-
-.gwt-SplitLayoutPanel-HDragger {
-	width: 25px !important;
-	height: 50px !important;
-	left: 3px !important;
-	top: 50% !important;
-	background: #ffffff url(images/thumb_vertical.png) center no-repeat;
-	cursor: col-resize;
-	border-top-right-radius: 25px;
-	border-bottom-right-radius: 25px;
-	z-index: 1;
-}
-
-.SplitLayoutPanel-Divider-Horizontal {
-	background: #ffffff;
-}
-
-.SplitLayoutPanel-Divider-Vertical {
-	background: #ffffff;
-}
-
-.gwt-SplitLayoutPanel-VDragger {
-	width: 50px !important;
-	height: 25px !important;
-	top: -25px !important;
-	left: 50% !important;
-	background: #ffffff url(images/thumb_horz.png) center no-repeat;
-	cursor: row-resize;
-	border-top-left-radius: 25px;
-	border-top-right-radius: 25px;
-	z-index: 1;
-}
-
-.gwt-ToggleButton-up-hovering, .gwt-ToggleButton-down-hovering {
-  background: url(images/btn-cta-orangeleft-down.png) center top repeat-x;
-  color: #fff;
-}
-
-.gwt-TabBar {
-  background: #ccc;
-  padding-top: 6px;
-}
-
-.gwt-TabBar .gwt-TabBarFirst {
-  width: 5px;  /* first tab distance from the left */
-}
-
-.gwt-TabBar .gwt-TabBarRest {
-}
-
-.gwt-TabBar .gwt-TabBarItem {
-  margin-left: 4px;
-  padding: 4px 8px 4px 8px;
-  cursor: pointer;
-  cursor: hand;
-  color: white;
-  font-weight: normal;
-  text-align: center;
-  background: #8E8E8E;
-  -moz-border-radius: 3px 3px 0px 0px;
-  border-radius: 3px 3px 0px 0px;
-}
-
-.gwt-TabBar .gwt-TabBarItem-selected {
-  cursor: default;
-  background: white;
-  color: #333;
-  font-weight: bold;
-}
-
-.gwt-TabBar .gwt-TabBarItem-disabled {
-  cursor: default;
-  color: #999999;
-}
-
-.gwt-TabPanel {
-}
-
-
-.titleLabelWrapper {
-  position: absolute;
-  width: 100%;
-}
-
-.titleLabel {
-    text-align: center;
-    font-family: 'OpenSansSemiBold', Arial, Verdana, sans-serif;
-    font-size: 18px;
-    color: #fff;
-    margin-top: 13px;
-}
-
-.titleLabelRight {
-    text-align: right;
-    font-family: 'OpenSansSemiBold', Arial, Verdana, sans-serif;
-    font-size: 18px;
-    color: #fff;
-    margin-top: 13px;
-    margin-right: 12px;
-}
-
-
-.subTitleLabelWrapper {
-  position: absolute;
-    min-width: 200px;
-    text-align: right;
-    height: 68px;
-    right: 0;
-    top: 0;
-    font-family: 'OpenSansSemiBold', Arial, Verdana, sans-serif;
-    font-size: 16px;
-    color: #fff;
-    //background: url(images/titleLabelWrapper.png) right center no-repeat;
-}
-
-.subTitleLabel {
-    background: url(images/titleLabelInner.png) left center no-repeat;
-    height: 26px;
-    padding: 42px 7px 0 130px;
-}
-
-
-.gwt-MenuBarPopup .menuPopupTopLeft {
-    background: none !important;
-}
-
-.gwt-MenuBarPopup .menuPopupTopCenter {
-    background: none !important;
-}
-
-.gwt-MenuBarPopup .menuPopupTopCenter {
-    background: none !important;
-}
-
-.gwt-MenuBarPopup .menuPopupTopRight {
-    background: none !important;
-}
-
-.gwt-MenuBarPopup .menuPopupMiddleLeft {
-    background: none !important;
-}
-
-.gwt-MenuBarPopup .menuPopupMiddleRight {
-    background: none !important;
-}
-
-.gwt-MenuBarPopup .menuPopupMiddleRight {
-    background: none !important;
-}
-
-.gwt-MenuBarPopup .menuPopupBottomCenter {
-    background: none !important;
-}
-
-.gwt-MenuBarPopup .menuPopupBottomRight {
-    background: none !important;
-}
-
-.gwt-MenuBarPopup .menuPopupBottomLeft {
-    background: none !important;
-}
-
-.gwt-MenuBar-vertical .gwt-MenuItem {
-    padding: 10px;
-    padding-bottom: 5px;
-    padding-top: 5px;
-}
-
-.gwt-MenuBar .gwt-MenuItem-selected {
-    background: none repeat scroll 0 0 #efaa00;
-}
-
-.dateBoxPopup {
-  z-Index: 2000;
-}
-
-.timeLinePanel {
-  color: #fff;
-  width: 100%;
-  position: fixed;
-  bottom: 0;
-  z-index: 9;
-  background: #7c7b7c;
-  box-shadow: 0 0 20px #858585;
-  -webkit-box-shadow: 0 0 20px #858585;
-  -moz-box-shadow: 0 0 20px #858585;
-}
-
-.timeLineInnerBgPanel {
-
-}
-
-.footerShadowPanel {
-  position: fixed;
-  height: 15px;
-  bottom: 0;
-  background: url(images/footer_shadow.png) left bottom repeat-x;
-  width: 100%;
-  z-index: 10;
-}
-
-.timePanel-controls {
-    margin: 0;
-    padding: 7px 12px 0 12px;
-    -webkit-box-shadow: 0px -7px 8px 0px rgba(84, 84, 84, 1);
-    box-shadow: 0px -7px 8px 0px rgba(84, 84, 84, 1);
-    height: 29px;
-}
-
-.timePanel-controls-play {
-    float:left;
-    padding: 0 10px 0 0;
-    border-right: 1px solid #fcbb22;
-    height: 24px;
-    margin: 0 14px 0 0;
-}
-
-.timePanel-timeslider-play {
-    float:left;
-    padding: 10px;
-    height: 24px;
-    margin: 5px 14px 5px 0;
-}
-
-.timePanel-controls-playSpeed {
-  vertical-align: middle;
-  line-height: 25px;
-  float:left;
-  padding: 0 14px 0 0;
-  margin: 0 14px 0 0;
-    border-right: 1px solid #fcbb22;
-    height: 24px;
-}
-
-.timePanel-label {
-        float:left;
-}
-
-.timePanel-controls-time {
-    float:left;
-    padding: 0 0 0 0;
-}
-
-.timePanel-controls-time .dateLabel,
-.timePanel-controls-time .timeLabel {
-    padding: 4px 20px 0 0;
-    float:left;
-}
-
-.timePanel-controls-timeToStart {
-    float:left;
-    padding: 0 0 0 0;
-    border-left: 1px solid #fcbb22;
-}
-
-.timePanel-controls-timeToStart .timeToStartLabel {
-    float:left;
-	padding: 4px 20px 0 20px;
-}
-
-.timePanel-controls-timeDelay {
-  float: right;
-  margin: 0 10px 0 0;
-}
-
-.timePanel-controls-playmode{
-    float:left;
-    padding: 0 14px 0 0;
-    margin: 0 14px 0 0;
-    height: 24px;
-    border-right: 1px solid #fcbb22;
-}
-
-.timePanel-controls-playmode .playModeLabel{
-    padding: 4px 0 0 5px;
-}
-
-.timePanelSettings{
-  float: right;
-}
-
-.timePanelSlider {
-  margin: 0 12px;
-  height: 49px;
-  padding-top: 5px;
-}
-
-.timePanelInnerWrapper {
-    -webkit-box-shadow: inset 0px -7px 13px 0px rgba(84, 84, 84, 1);
-    box-shadow: inset 0px -7px 13px 0px rgba(84, 84, 84, 1);
-}
-
-
-.LogoAndTitlePanel {
-    height: 68px;
-    font-family: Arial, Verdana, sans-serif;
-    position: fixed;
-    width: 100%;
-    top: 0;
-    background-image: url(images/white_gradient_header.png), url(images/header_bg_modern.png);
-    background-position: center top, 0 0;
-    background-repeat: no-repeat, repeat-x;
-    box-shadow: 0 0 20px #858585;
-    -moz-box-shadow: 0 0 20px #858585;
-    -webkit-box-shadow: 0 0 20px #858585;
-    z-index: 1;
-}
-
-
-.LogoAndTitlePanel:after {
-  content: " ";
-  display: block;
-  height: 0;
-  clear: both;
-  visibility: hidden;
-}
-
-.globalNavigation {
-    position:absolute;
-    top:0;
-    right:0;
-}
-
-.globalNavigationLink, .globalNavigationLink:visited {
-  font-family: OpenSansSemiBold, Verdana, Arial, sans-serif;
-    border: none;
-    display: inline-block;
-    padding: 2px 10px 4px;
-    color: #fff;
-    text-decoration: none;
-    -moz-border-radius: 5px;
-    -webkit-border-radius: 5px;
-    border-radius: 5px;
-    -moz-box-shadow: 0 1px 3px rgba(0, 0, 0, 0.3);
-    -webkit-box-shadow: 0 1px 3px rgba(0, 0, 0, 0.3);
-    box-shadow: 0 1px 3px rgba(0, 0, 0, 0.3);
-    text-shadow: 0 -1px 1px rgba(0, 0, 0, 0.25);
-    border-bottom: 1px solid rgba(0, 0, 0, 0.25);
-    cursor: pointer;
-    height: 24px;
-    white-space: nowrap;
-}
-
-.globalNavigationLink:active {
-    top: 1px;
-    position: relative;
-    border: none;
-}
-
-.globalNavigationLink:hover {
-  background: url(images/btn-cta-orangeleft.png) center -30px repeat-x;
-    cursor: pointer;
-}
-
-.globalNavigation-leaderBoardGroup a, .globalNavigation-home a {
-    background: url(images/globalNavigation-home_bg.png) 11px 8px no-repeat;
-}
-
-.globalNavigation-leaderBoard a {
-  background: url(images/globalNavigation-leaderBoard_bg.png) 11px 8px no-repeat;
-}
-
-.globalNavigation-leaderBoardGroup, .globalNavigation-leaderBoard, .globalNavigation-home {
-    margin: -4px 10px 0 0;
-    padding: 0px 0px 4px;
-    float: left;
-    background: #7c7b7c url(images/alert-overlay.png) repeat-x;
-}
-
-.globalNavigation-leaderBoard {
-  margin-right: 5px;
-}
-
-.globalNavigation-leaderBoardGroup a, .globalNavigation-leaderBoard a, .globalNavigation-home a {
-  color: #fff;
-  text-decoration: none;
-    display: block;
-    padding: 8px 13px 6px 36px;
-}
-
-.sapLogo {
-  float: left;
-  margin-top: 13px;
-  margin-left: 12px;
-}
-
-.sailingAnalyticsLabelPanel {
-  margin: 10px 0 0 0;
-}
-
-.sailingAnalyticsLabel {
-  float: left;
-  color: #fff;
-  font-size: 14px;
-  font-weight: bold;
-  margin: 15px 0 0 0;
-}
-
-.gwt-DialogBox {
-  line-height: 1.4;
-}
-
-.gwt-DialogBox .Caption {
-    font-size: 14px;
-    padding: 14px 10px;
-    background: url(images/dialogBox-bg.png) 0 0 repeat-x;
-    -webkit-border-top-left-radius: 5px;
-  -webkit-border-top-right-radius: 5px;
-  -moz-border-radius-topleft: 5px;
-  -moz-border-radius-topright: 5px;
-  border-top-left-radius: 5px;
-  border-top-right-radius: 5px;
-  font-family: OpenSansSemiBold, Verdana, Arial, sans-serif;
-}
-
-.gwt-DialogBox .dialogContent {
-    background: #ffffff;
-    padding: 10px;
-    border: 10px solid #a6a6a6;
-  -webkit-border-bottom-right-radius: 5px;
-  -webkit-border-bottom-left-radius: 5px;
-  -moz-border-radius-bottomright: 5px;
-  -moz-border-radius-bottomleft: 5px;
-  border-bottom-right-radius: 5px;
-  border-bottom-left-radius: 5px;
-}
-
-.gwt-Button, .gwt-Button:visited {
-  font-family: OpenSansSemiBold, Verdana, Arial, sans-serif;
-  border: none;
-
-    background: url(images/btn-cta-orangeleft.png) center top repeat-x;
-    display: inline-block;
-    padding: 2px 10px 4px;
-    color: #fff;
-    text-decoration: none;
-    -moz-border-radius: 5px;
-    -webkit-border-radius: 5px;
-    border-radius: 5px;
-    -moz-box-shadow: 0 1px 3px rgba(0, 0, 0, 0.3);
-    -webkit-box-shadow: 0 1px 3px rgba(0, 0, 0, 0.3);
-    box-shadow: 0 1px 3px rgba(0, 0, 0, 0.3);
-    text-shadow: 0 -1px 1px rgba(0, 0, 0, 0.25);
-    border-bottom: 1px solid rgba(0, 0, 0, 0.25);
-    cursor: pointer;
-    height: 24px;
-    white-space: nowrap;
-}
-
-.gwt-Button:active {
-    top: 1px;
-    position: relative;
-    border: none;
-}
-
-.gwt-Button:hover {
-    background: url(images/btn-cta-orangeleft.png) center -30px repeat-x;
-    cursor: pointer;
-}
-
-.gwt-Button[disabled] {
-  cursor: default;
-  color: #888;
-  background: #F1F1F1;
-  border: 1px solid #919090;
-  -moz-box-shadow: none;
-  -webkit-box-shadow: none;
-  box-shadow: none;
-  border: none;
-  text-shadow: none;
-}
-
-.gwt-Button[disabled]:hover {
-  cursor: default;
-  color: #888;
-  background: #F1F1F1;
-}
-
-.gwt-Button[disabled]:active {
-  cursor: default;
-  color: #888;
-  background: #F1F1F1;
-  top: 0;
-}
-
-.gwt-ButtonLarge
-.gwt-ButtonMedium
-.gwt-ButtonSmall
-
-.gwt-DialogBox .boxPanel {
-  padding: 0 0 10px 0;
-}
-
-.gwt-DialogBox .boxPanel:after {
-  display: inline-block;
-    content: " ";
-    display: block;
-    height: 0;
-    clear: both;
-    visibility: hidden;
-}
-
-.gwt-DialogBox .settingsDialogLabel {
-    float: left;
-    padding: 3px 6px 0 0;
-}
-
-.gwt-DialogBox .settingsDialogValue {
-  float: right;
-}
-
-.gwt-DialogBox .additionalWidgets {
-  padding: 5px 0 0 0;
-  text-align: right;
-}
-
-.gwt-DialogBox .gwt-Label {
-  line-height: 1.4;
-}
-
-/* Dialogs */
-.SettingsDialogComponent {
-    padding: 0 0 15px 0;
-}
-
-.SettingsDialogComponent .dialogInnerHeadline {
-    background: url(images/settingsDialog_bg.png) repeat-x 0 0 #E5E5E5;
-    border: 1px solid #CCCCCC;
-    font-family: OpenSansSemiBold,Arial,Verdana,sans-serif;
-    height: 21px;
-    padding: 2px 0 0 7px;
-    border-radius: 3px;
-    -moz-border-radius: 3px;
-    -webkit-border-radius: 3px;
-    margin: 0 0 10px 0;
-}
-
-.SettingsDialogComponent .dialogInnerContent {
-  padding: 0 9px 0 5px;
-}
-
-.timingSettings .dialogInnerContent {
-    padding: 0 9px 0 9px;
-}
-
-.SettingsDialogComponent .gwt-CheckBox {
-  padding: 0 10px 0 0;
-}
-
-.timingSettings .gwt-Label {
-  float: left;
-  padding: 0 10px 0 0;
-}
-
-.dialogInnerHeadlineOther {
-  font-family: OpenSansSemiBold, Arial, Verdana, sans-serif;
-  color: #e84a1a;
-  padding-left: 9px;
-}
-
-.helpPanel {
-  margin-top: 15px;
-}
-
-.minMaxBackgroundBar {
-  left: 0px;
-  background-image: url(images/yellowBar.png);
-  background-position: left;
-  background-repeat: no-repeat;
-}
-
-.minMaxBackgroundBarBad {
-  left: 0px;
-  background-image: url(images/redBar.png);
-  background-position: left;
-  background-repeat: no-repeat;
-}
-
-.minMaxBackgroundBarGood {
-  left: 0px;
-  background-image: url(images/greenBar.png);
-  background-position: left;
-  background-repeat: no-repeat;
-}
-
-.inlineButton {
-  height: 20px;
-    padding: 0px 10px 3px;
-    float: left;
-    background: #de8a2e url(images/alert-overlay.png) repeat-x;
-    font-family: OpenSansRegular, Arial, Verdana, sans-serif;
-}
-
-
-.chartCloseButton {
-  cursor: pointer;
-  background: url(images/closeButton.png) right center no-repeat;
-  height: 18px;
-  width: 60px;
-  text-align: left;
-}
-
-video {
-    max-width: 100%;
-    height: auto;
-}
-
-.pointeredLink {
-  cursor: pointer;
-  cursor: hand;
-}
-
-<<<<<<< HEAD
-.betterCheckboxCell {
-	margin: 0px;
-	height: 18px;
-	width: 18px;
-=======
-.betterCheckboxCellSelected {
-	margin: 0px;
-	height: 18px;
-	width: 18px;
-	border: 1px;
-	background-color: #acacac;
-	vertical-align: middle;
-}
-
-.betterCheckboxCellDeselected {
-	margin-left: 2px; /* account for the selection border that pushes a selected checkbox to the side */
-	margin-top: 0px;
-	margin-bottom: 0px;
-	margin-right: 0px;
-	border: 1px;
-	height: 18px;
-	width: 18px;
->>>>>>> 46c9052a
-	vertical-align: middle;
+body ::-webkit-scrollbar {
+    width: 16px;
+    height: 10px;
+}
+
+body ::-webkit-scrollbar-thumb {
+    min-height: 28px;
+    padding-top: 100px;
+    border-left: 6px solid transparent;
+    border-right: 1px solid transparent;
+    border-top: 0 solid transparent;
+    border-bottom: 0 solid transparent;
+    background-clip: padding-box;
+    background-color: rgba(0, 0, 0, 0.2);
+    -webkit-box-shadow: inset 1px 1px 0 rgba(0, 0, 0, 0.1), inset 0 -1px 0 rgba(0, 0, 0, 0.07);
+}
+
+body ::-webkit-scrollbar-button {
+    height: 0;
+    width: 0;
+}
+
+body ::-webkit-scrollbar-track {
+    border-left: 6px solid transparent;
+    border-right: 1px solid transparent;
+    background-clip: padding-box;
+}
+
+.collapsablePanel {
+  background: #b6b6b6;
+  -webkit-border-radius: 5px;
+  -moz-border-radius: 5px;
+  border-radius: 5px;
+  overflow: hidden;
+  border: 1px solid #aaaaaa;
+  margin: 0 0 15px 0;
+}
+
+.collapsablePanel-content {
+  background: #fff;
+  margin: 12px;
+  -webkit-border-radius: 5px;
+  -moz-border-radius: 5px;
+  border-radius: 5px;
+  width: auto !important;
+  border: 1px solid #aaaaaa;
+}
+
+.collapsablePanel-header {
+  background: url(images/titlebar-background.png) 0 0 repeat-x;
+  padding: 0;
+  margin: 0;
+  height: 42px;
+  position: relative;
+  -webkit-border-top-left-radius: 4px;
+  -moz-border-top-left-radius: 4px;
+  border-top-left-radius: 4px;
+  -webkit-border-top-right-radius: 4px;
+  -moz-border-top-right-radius: 4px;
+  border-top-right-radius: 4px;
+}
+
+.collapsablePanel:last-child {
+  margin-bottom: 0;
+}
+
+.collapsablePanel-open {
+}
+
+.collapsablePanel-closed {
+}
+
+.collapsablePanel-header-text{
+  font-family: 'OpenSansSemiBold', Arial, Verdana, sans-serif;
+  text-transform: uppercase;
+  margin: 15px 0 0 13px;
+  float: left;
+}
+
+.collapsablePanel-header-image{
+  float:left;
+  margin: 13px 0 0 0;
+}
+
+.collapsablePanel-header-collapse{
+  height:100%;
+  display: block;
+  padding: 0 0 0 10px;
+  color: #3b3b3b;
+}
+
+.collapsablePanel-header-collapse:hover {
+  color: #3b3b3b;
+}
+
+.collapsablePanel-toolbar {
+  position: absolute;
+  top: 0;
+  right: 0;
+  height: 43px;
+  width: 43px;
+  overflow: hidden;
+}
+
+.collapsablePanel-toolbar table {
+  border-collapse: collapse;
+}
+
+.collapsablePanel-toolbar a {
+  display: block;
+  padding: 9px;
+
+}
+
+.breadcrumbPanel-NextArrow {
+  display: none;
+}
+
+
+
+.breadcrumbPanel-ActiveBreadcrumb {
+  font-size: 18px;
+  font-family: 'OpenSansLight',Arial,Verdana,sans-serif;
+  margin: 5px 10px 0 0;
+}
+
+.breadcrumbPanel-InactiveBreadcrumb {
+  font-size: 24px;
+}
+
+.breadcrumbPanel-ActiveBreadcrumb a, .breadcrumbPanel-InactiveBreadcrumb a, .breadcrumbPanel-NextArrow a {
+  color:#A1A1A1;
+  }
+
+  .breadcrumbPanel-ActiveBreadcrumb, .breadcrumbPanel-InactiveBreadcrumb, .breadcrumbPanel-NextArrow {
+  color:#A1A1A1;
+  }
+
+.gwt-ToggleButton {
+  background: url(images/btn-cta-orangeleft.png) center top repeat-x;
+  padding: 8px;
+  margin: 0 11px 0 0;
+  border: 0;
+}
+
+.gwt-ToggleButton-down {
+  background: url(images/btn-cta-orangeleft.png) center -30px repeat-x;
+  color: #fff;
+}
+
+.gwt-SplitLayoutPanel-HDragger {
+	width: 25px !important;
+	height: 50px !important;
+	left: 3px !important;
+	top: 50% !important;
+	background: #ffffff url(images/thumb_vertical.png) center no-repeat;
+	cursor: col-resize;
+	border-top-right-radius: 25px;
+	border-bottom-right-radius: 25px;
+	z-index: 1;
+}
+
+.SplitLayoutPanel-Divider-Horizontal {
+	background: #ffffff;
+}
+
+.SplitLayoutPanel-Divider-Vertical {
+	background: #ffffff;
+}
+
+.gwt-SplitLayoutPanel-VDragger {
+	width: 50px !important;
+	height: 25px !important;
+	top: -25px !important;
+	left: 50% !important;
+	background: #ffffff url(images/thumb_horz.png) center no-repeat;
+	cursor: row-resize;
+	border-top-left-radius: 25px;
+	border-top-right-radius: 25px;
+	z-index: 1;
+}
+
+.gwt-ToggleButton-up-hovering, .gwt-ToggleButton-down-hovering {
+  background: url(images/btn-cta-orangeleft-down.png) center top repeat-x;
+  color: #fff;
+}
+
+.gwt-TabBar {
+  background: #ccc;
+  padding-top: 6px;
+}
+
+.gwt-TabBar .gwt-TabBarFirst {
+  width: 5px;  /* first tab distance from the left */
+}
+
+.gwt-TabBar .gwt-TabBarRest {
+}
+
+.gwt-TabBar .gwt-TabBarItem {
+  margin-left: 4px;
+  padding: 4px 8px 4px 8px;
+  cursor: pointer;
+  cursor: hand;
+  color: white;
+  font-weight: normal;
+  text-align: center;
+  background: #8E8E8E;
+  -moz-border-radius: 3px 3px 0px 0px;
+  border-radius: 3px 3px 0px 0px;
+}
+
+.gwt-TabBar .gwt-TabBarItem-selected {
+  cursor: default;
+  background: white;
+  color: #333;
+  font-weight: bold;
+}
+
+.gwt-TabBar .gwt-TabBarItem-disabled {
+  cursor: default;
+  color: #999999;
+}
+
+.gwt-TabPanel {
+}
+
+
+.titleLabelWrapper {
+  position: absolute;
+  width: 100%;
+}
+
+.titleLabel {
+    text-align: center;
+    font-family: 'OpenSansSemiBold', Arial, Verdana, sans-serif;
+    font-size: 18px;
+    color: #fff;
+    margin-top: 13px;
+}
+
+.titleLabelRight {
+    text-align: right;
+    font-family: 'OpenSansSemiBold', Arial, Verdana, sans-serif;
+    font-size: 18px;
+    color: #fff;
+    margin-top: 13px;
+    margin-right: 12px;
+}
+
+
+.subTitleLabelWrapper {
+  position: absolute;
+    min-width: 200px;
+    text-align: right;
+    height: 68px;
+    right: 0;
+    top: 0;
+    font-family: 'OpenSansSemiBold', Arial, Verdana, sans-serif;
+    font-size: 16px;
+    color: #fff;
+    //background: url(images/titleLabelWrapper.png) right center no-repeat;
+}
+
+.subTitleLabel {
+    background: url(images/titleLabelInner.png) left center no-repeat;
+    height: 26px;
+    padding: 42px 7px 0 130px;
+}
+
+
+.gwt-MenuBarPopup .menuPopupTopLeft {
+    background: none !important;
+}
+
+.gwt-MenuBarPopup .menuPopupTopCenter {
+    background: none !important;
+}
+
+.gwt-MenuBarPopup .menuPopupTopCenter {
+    background: none !important;
+}
+
+.gwt-MenuBarPopup .menuPopupTopRight {
+    background: none !important;
+}
+
+.gwt-MenuBarPopup .menuPopupMiddleLeft {
+    background: none !important;
+}
+
+.gwt-MenuBarPopup .menuPopupMiddleRight {
+    background: none !important;
+}
+
+.gwt-MenuBarPopup .menuPopupMiddleRight {
+    background: none !important;
+}
+
+.gwt-MenuBarPopup .menuPopupBottomCenter {
+    background: none !important;
+}
+
+.gwt-MenuBarPopup .menuPopupBottomRight {
+    background: none !important;
+}
+
+.gwt-MenuBarPopup .menuPopupBottomLeft {
+    background: none !important;
+}
+
+.gwt-MenuBar-vertical .gwt-MenuItem {
+    padding: 10px;
+    padding-bottom: 5px;
+    padding-top: 5px;
+}
+
+.gwt-MenuBar .gwt-MenuItem-selected {
+    background: none repeat scroll 0 0 #efaa00;
+}
+
+.dateBoxPopup {
+  z-Index: 2000;
+}
+
+.timeLinePanel {
+  color: #fff;
+  width: 100%;
+  position: fixed;
+  bottom: 0;
+  z-index: 9;
+  background: #7c7b7c;
+  box-shadow: 0 0 20px #858585;
+  -webkit-box-shadow: 0 0 20px #858585;
+  -moz-box-shadow: 0 0 20px #858585;
+}
+
+.timeLineInnerBgPanel {
+
+}
+
+.footerShadowPanel {
+  position: fixed;
+  height: 15px;
+  bottom: 0;
+  background: url(images/footer_shadow.png) left bottom repeat-x;
+  width: 100%;
+  z-index: 10;
+}
+
+.timePanel-controls {
+    margin: 0;
+    padding: 7px 12px 0 12px;
+    -webkit-box-shadow: 0px -7px 8px 0px rgba(84, 84, 84, 1);
+    box-shadow: 0px -7px 8px 0px rgba(84, 84, 84, 1);
+    height: 29px;
+}
+
+.timePanel-controls-play {
+    float:left;
+    padding: 0 10px 0 0;
+    border-right: 1px solid #fcbb22;
+    height: 24px;
+    margin: 0 14px 0 0;
+}
+
+.timePanel-timeslider-play {
+    float:left;
+    padding: 10px;
+    height: 24px;
+    margin: 5px 14px 5px 0;
+}
+
+.timePanel-controls-playSpeed {
+  vertical-align: middle;
+  line-height: 25px;
+  float:left;
+  padding: 0 14px 0 0;
+  margin: 0 14px 0 0;
+    border-right: 1px solid #fcbb22;
+    height: 24px;
+}
+
+.timePanel-label {
+        float:left;
+}
+
+.timePanel-controls-time {
+    float:left;
+    padding: 0 0 0 0;
+}
+
+.timePanel-controls-time .dateLabel,
+.timePanel-controls-time .timeLabel {
+    padding: 4px 20px 0 0;
+    float:left;
+}
+
+.timePanel-controls-timeToStart {
+    float:left;
+    padding: 0 0 0 0;
+    border-left: 1px solid #fcbb22;
+}
+
+.timePanel-controls-timeToStart .timeToStartLabel {
+    float:left;
+	padding: 4px 20px 0 20px;
+}
+
+.timePanel-controls-timeDelay {
+  float: right;
+  margin: 0 10px 0 0;
+}
+
+.timePanel-controls-playmode{
+    float:left;
+    padding: 0 14px 0 0;
+    margin: 0 14px 0 0;
+    height: 24px;
+    border-right: 1px solid #fcbb22;
+}
+
+.timePanel-controls-playmode .playModeLabel{
+    padding: 4px 0 0 5px;
+}
+
+.timePanelSettings{
+  float: right;
+}
+
+.timePanelSlider {
+  margin: 0 12px;
+  height: 49px;
+  padding-top: 5px;
+}
+
+.timePanelInnerWrapper {
+    -webkit-box-shadow: inset 0px -7px 13px 0px rgba(84, 84, 84, 1);
+    box-shadow: inset 0px -7px 13px 0px rgba(84, 84, 84, 1);
+}
+
+
+.LogoAndTitlePanel {
+    height: 68px;
+    font-family: Arial, Verdana, sans-serif;
+    position: fixed;
+    width: 100%;
+    top: 0;
+    background-image: url(images/white_gradient_header.png), url(images/header_bg_modern.png);
+    background-position: center top, 0 0;
+    background-repeat: no-repeat, repeat-x;
+    box-shadow: 0 0 20px #858585;
+    -moz-box-shadow: 0 0 20px #858585;
+    -webkit-box-shadow: 0 0 20px #858585;
+    z-index: 1;
+}
+
+
+.LogoAndTitlePanel:after {
+  content: " ";
+  display: block;
+  height: 0;
+  clear: both;
+  visibility: hidden;
+}
+
+.globalNavigation {
+    position:absolute;
+    top:0;
+    right:0;
+}
+
+.globalNavigationLink, .globalNavigationLink:visited {
+  font-family: OpenSansSemiBold, Verdana, Arial, sans-serif;
+    border: none;
+    display: inline-block;
+    padding: 2px 10px 4px;
+    color: #fff;
+    text-decoration: none;
+    -moz-border-radius: 5px;
+    -webkit-border-radius: 5px;
+    border-radius: 5px;
+    -moz-box-shadow: 0 1px 3px rgba(0, 0, 0, 0.3);
+    -webkit-box-shadow: 0 1px 3px rgba(0, 0, 0, 0.3);
+    box-shadow: 0 1px 3px rgba(0, 0, 0, 0.3);
+    text-shadow: 0 -1px 1px rgba(0, 0, 0, 0.25);
+    border-bottom: 1px solid rgba(0, 0, 0, 0.25);
+    cursor: pointer;
+    height: 24px;
+    white-space: nowrap;
+}
+
+.globalNavigationLink:active {
+    top: 1px;
+    position: relative;
+    border: none;
+}
+
+.globalNavigationLink:hover {
+  background: url(images/btn-cta-orangeleft.png) center -30px repeat-x;
+    cursor: pointer;
+}
+
+.globalNavigation-leaderBoardGroup a, .globalNavigation-home a {
+    background: url(images/globalNavigation-home_bg.png) 11px 8px no-repeat;
+}
+
+.globalNavigation-leaderBoard a {
+  background: url(images/globalNavigation-leaderBoard_bg.png) 11px 8px no-repeat;
+}
+
+.globalNavigation-leaderBoardGroup, .globalNavigation-leaderBoard, .globalNavigation-home {
+    margin: -4px 10px 0 0;
+    padding: 0px 0px 4px;
+    float: left;
+    background: #7c7b7c url(images/alert-overlay.png) repeat-x;
+}
+
+.globalNavigation-leaderBoard {
+  margin-right: 5px;
+}
+
+.globalNavigation-leaderBoardGroup a, .globalNavigation-leaderBoard a, .globalNavigation-home a {
+  color: #fff;
+  text-decoration: none;
+    display: block;
+    padding: 8px 13px 6px 36px;
+}
+
+.sapLogo {
+  float: left;
+  margin-top: 13px;
+  margin-left: 12px;
+}
+
+.sailingAnalyticsLabelPanel {
+  margin: 10px 0 0 0;
+}
+
+.sailingAnalyticsLabel {
+  float: left;
+  color: #fff;
+  font-size: 14px;
+  font-weight: bold;
+  margin: 15px 0 0 0;
+}
+
+.gwt-DialogBox {
+  line-height: 1.4;
+}
+
+.gwt-DialogBox .Caption {
+    font-size: 14px;
+    padding: 14px 10px;
+    background: url(images/dialogBox-bg.png) 0 0 repeat-x;
+    -webkit-border-top-left-radius: 5px;
+  -webkit-border-top-right-radius: 5px;
+  -moz-border-radius-topleft: 5px;
+  -moz-border-radius-topright: 5px;
+  border-top-left-radius: 5px;
+  border-top-right-radius: 5px;
+  font-family: OpenSansSemiBold, Verdana, Arial, sans-serif;
+}
+
+.gwt-DialogBox .dialogContent {
+    background: #ffffff;
+    padding: 10px;
+    border: 10px solid #a6a6a6;
+  -webkit-border-bottom-right-radius: 5px;
+  -webkit-border-bottom-left-radius: 5px;
+  -moz-border-radius-bottomright: 5px;
+  -moz-border-radius-bottomleft: 5px;
+  border-bottom-right-radius: 5px;
+  border-bottom-left-radius: 5px;
+}
+
+.gwt-Button, .gwt-Button:visited {
+  font-family: OpenSansSemiBold, Verdana, Arial, sans-serif;
+  border: none;
+
+    background: url(images/btn-cta-orangeleft.png) center top repeat-x;
+    display: inline-block;
+    padding: 2px 10px 4px;
+    color: #fff;
+    text-decoration: none;
+    -moz-border-radius: 5px;
+    -webkit-border-radius: 5px;
+    border-radius: 5px;
+    -moz-box-shadow: 0 1px 3px rgba(0, 0, 0, 0.3);
+    -webkit-box-shadow: 0 1px 3px rgba(0, 0, 0, 0.3);
+    box-shadow: 0 1px 3px rgba(0, 0, 0, 0.3);
+    text-shadow: 0 -1px 1px rgba(0, 0, 0, 0.25);
+    border-bottom: 1px solid rgba(0, 0, 0, 0.25);
+    cursor: pointer;
+    height: 24px;
+    white-space: nowrap;
+}
+
+.gwt-Button:active {
+    top: 1px;
+    position: relative;
+    border: none;
+}
+
+.gwt-Button:hover {
+    background: url(images/btn-cta-orangeleft.png) center -30px repeat-x;
+    cursor: pointer;
+}
+
+.gwt-Button[disabled] {
+  cursor: default;
+  color: #888;
+  background: #F1F1F1;
+  border: 1px solid #919090;
+  -moz-box-shadow: none;
+  -webkit-box-shadow: none;
+  box-shadow: none;
+  border: none;
+  text-shadow: none;
+}
+
+.gwt-Button[disabled]:hover {
+  cursor: default;
+  color: #888;
+  background: #F1F1F1;
+}
+
+.gwt-Button[disabled]:active {
+  cursor: default;
+  color: #888;
+  background: #F1F1F1;
+  top: 0;
+}
+
+.gwt-ButtonLarge
+.gwt-ButtonMedium
+.gwt-ButtonSmall
+
+.gwt-DialogBox .boxPanel {
+  padding: 0 0 10px 0;
+}
+
+.gwt-DialogBox .boxPanel:after {
+  display: inline-block;
+    content: " ";
+    display: block;
+    height: 0;
+    clear: both;
+    visibility: hidden;
+}
+
+.gwt-DialogBox .settingsDialogLabel {
+    float: left;
+    padding: 3px 6px 0 0;
+}
+
+.gwt-DialogBox .settingsDialogValue {
+  float: right;
+}
+
+.gwt-DialogBox .additionalWidgets {
+  padding: 5px 0 0 0;
+  text-align: right;
+}
+
+.gwt-DialogBox .gwt-Label {
+  line-height: 1.4;
+}
+
+/* Dialogs */
+.SettingsDialogComponent {
+    padding: 0 0 15px 0;
+}
+
+.SettingsDialogComponent .dialogInnerHeadline {
+    background: url(images/settingsDialog_bg.png) repeat-x 0 0 #E5E5E5;
+    border: 1px solid #CCCCCC;
+    font-family: OpenSansSemiBold,Arial,Verdana,sans-serif;
+    height: 21px;
+    padding: 2px 0 0 7px;
+    border-radius: 3px;
+    -moz-border-radius: 3px;
+    -webkit-border-radius: 3px;
+    margin: 0 0 10px 0;
+}
+
+.SettingsDialogComponent .dialogInnerContent {
+  padding: 0 9px 0 5px;
+}
+
+.timingSettings .dialogInnerContent {
+    padding: 0 9px 0 9px;
+}
+
+.SettingsDialogComponent .gwt-CheckBox {
+  padding: 0 10px 0 0;
+}
+
+.timingSettings .gwt-Label {
+  float: left;
+  padding: 0 10px 0 0;
+}
+
+.dialogInnerHeadlineOther {
+  font-family: OpenSansSemiBold, Arial, Verdana, sans-serif;
+  color: #e84a1a;
+  padding-left: 9px;
+}
+
+.helpPanel {
+  margin-top: 15px;
+}
+
+.minMaxBackgroundBar {
+  left: 0px;
+  background-image: url(images/yellowBar.png);
+  background-position: left;
+  background-repeat: no-repeat;
+}
+
+.minMaxBackgroundBarBad {
+  left: 0px;
+  background-image: url(images/redBar.png);
+  background-position: left;
+  background-repeat: no-repeat;
+}
+
+.minMaxBackgroundBarGood {
+  left: 0px;
+  background-image: url(images/greenBar.png);
+  background-position: left;
+  background-repeat: no-repeat;
+}
+
+.inlineButton {
+  height: 20px;
+    padding: 0px 10px 3px;
+    float: left;
+    background: #de8a2e url(images/alert-overlay.png) repeat-x;
+    font-family: OpenSansRegular, Arial, Verdana, sans-serif;
+}
+
+
+.chartCloseButton {
+  cursor: pointer;
+  background: url(images/closeButton.png) right center no-repeat;
+  height: 18px;
+  width: 60px;
+  text-align: left;
+}
+
+video {
+    max-width: 100%;
+    height: auto;
+}
+
+.pointeredLink {
+  cursor: pointer;
+  cursor: hand;
+}
+
+.betterCheckboxCellSelected {
+	margin: 0px;
+	height: 18px;
+	width: 18px;
+	border: 1px;
+	background-color: #acacac;
+	vertical-align: middle;
+}
+
+.betterCheckboxCellDeselected {
+	margin-left: 2px; /* account for the selection border that pushes a selected checkbox to the side */
+	margin-top: 0px;
+	margin-bottom: 0px;
+	margin-right: 0px;
+	border: 1px;
+	height: 18px;
+	width: 18px;
+	vertical-align: middle;
 }