--- conflicted
+++ resolved
@@ -14,12 +14,8 @@
     <meta property="og:title" content="SAP Sailing" />
     <meta property="og:description" content="Help sailors analyze performance and optimize strategy &#8226; Bring fans closer to the action
         &#8226; Provide the media with information and insights to deliver a greater informed commentary" />
-<<<<<<< HEAD
-    <meta property="og:image" content="http://media.sapsailing.com/2014/505Worlds/Images_Homepage/505Worlds2014_eventteaser.jpg" />
+    <meta property="og:image" content="https://s3-eu-west-1.amazonaws.com/media.sapsailing.com/2014/505Worlds/Images_Homepage/505Worlds2014_eventteaser.jpg" />
     <meta name="viewport" content="width=device-width, initial-scale=1.0">
-=======
-    <meta property="og:image" content="https://s3-eu-west-1.amazonaws.com/media.sapsailing.com/2014/505Worlds/Images_Homepage/505Worlds2014_eventteaser.jpg" />
->>>>>>> 43692030
     <!--                                                               -->
     <!-- Consider inlining CSS to reduce the number of requested files -->
     <!--                                                               -->
