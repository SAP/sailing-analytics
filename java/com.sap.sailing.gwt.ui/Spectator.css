
/** Add css rules here for your application. */
/*
    body #calendar:after
      content: " ";
      display: block;
      height: 0;
      clear: both;
      visibility: hidden;
*/
.clear {
	clear: both;
	font-size: 1px;
	height: 0px;
	line-height: 0px;
	margin: -1px 0 0;
	width: 100%;
}

.cover {
	left: -1000px;
	overflow: hidden;
	position: absolute;
	top: -1000px;
}

body {
	background: #ebebeb;
	font-family: 'Ubuntu', 'Terminal Dosis', sans-serif;
	line-height: 1;
	font-size: 14px;
	font-weight: 400;
	padding: 85px 0 120px 0;
	margin: 0;
}

table td,select,button {
	line-height: 1;
	font-family: 'Ubuntu', 'Terminal Dosis', sans-serif;
	font-weight: 400;
	font-size: 14px;
}

.contentOuterPanel {
	background: #dddcdc;
	margin: 0 12px 0 12px;
	padding: 12px;
}

/** Example rules used by the template application (remove for your app) */
h1 {
	font-size: 2em;
	font-weight: bold;
	color: #777777;
	margin: 40px 0px 70px;
	text-align: center;
}

table {
	border-collapse: separate;
}

.LogoAndTitlePanel {
	height: 85px;
	font-family: Arial, Verdana, sans-serif;
	position: fixed;
	width: 100%;
	top: 0;
	background-image: url(images/white_gradient_header.png),
		url(images/header_bg_modern.png);
	background-position: center top, 0 0;
	background-repeat: no-repeat, repeat-x;
}

.LogoAndTitlePanel:after {
	content: " ";
	display: block;
	height: 0;
	clear: both;
	visibility: hidden;
}

.RaceBoardHeaderPanel {
	margin: 0 12px 18px 12px;
}

.sapLogo {
	float: left;
	margin: 13px 0 0 12px;
}

.sailingAnalyticsLabelPanel {
	margin: 10px 0 0 0;
}

.sailingAnalyticsLabel {
	float: left;
	color: #fff;
	font-size: 14px;
	font-weight: bold;
	margin: 15px 0 0 0;
}

.leaderboardLabel {
	border-bottom: 2px solid #007dc0;
	font-weight: bold;
	padding: 0 0 6px 0;
}

.refreshAndSettings {
	background: #f2f2f2;
	border-bottom: 2px solid #fff;
	border-top: 2px solid #fff;
	height: 30px;
}

.refreshAndSettings table td {
	padding: 0 10px 0 0;
}

.refreshAndSettings table table td {
	padding: 0 0 0 0;
}

.race-name {
	margin: 2px 10px 0 0;
	line-height: 1.0;
	float: left;
}

input.magnifier {
	display: block;
	margin: 3px auto 0 auto !important;
}

.timeLinePanel {
	width: 100%;
	position: fixed;
	bottom: 0;
	height: 101px;
	z-index: 1000;
}

.timeLineInnerPanel {
	height: 100%;
	margin: 0 12px;
	background: #dddcdc;
	padding: 24px 24px 0 24px;
}

.timeLineInnerBgPanel {
	background: #f6f6f6;
	border-top-left-radius: 6px;
	border-top-right-radius: 6px; 
	height: 80px;
}

.footerShadowPanel {
	position: fixed;
	height: 50px;
	bottom: 0;
	background: url(images/footer_shadow.png) left bottom repeat-x;
	width: 100%;
	z-index: 2000;
}

.breadcrumbPanel {
	height: 30px;
	margin: 0 12px 13px 12px;
}

.mainPanel {
	width: 100%;
}

.collapsablePanel {
	background: #b6b6b6;
	margin: 0 0 12px 0;
	border-radius: 7px;
	overflow: hidden;
}

.collapsablePanel-content {
	background: #fff;
	margin: 12px;
	border-radius: 10px;
	width: auto !important;
}

.collapsablePanel-header {
	background: url(images/titlebar-background.png) 0 0 repeat-x;
	padding: 0;
	margin: 0;
	height: 42px;
}

.collapsablePanel-open {
}

.collapsablePanel-closed {
}

.raceBoardPanelHeader {
	
}

.raceBoardPanelHeader-name {
	font-size: 24px;
	text-transform: uppercase;
	color: #a1a1a1;
	font-weight: 200;
}

.raceBoardNavigation {
	float: right;
	margin: 26px 0 0 0;
}

.raceBoardNavigation-navigationitem {
	color: #dddcdc;
	text-transform: uppercase;
	font-weight: 500;
	margin: 0 12px 0 0;
	padding: 0 0 5px 0;
}

.raceBoardNavigation-navigationitem:hover {
	border-bottom: 4px solid #f0ab00;
	color: #dddcdc;
	text-decoration: none;
}

.raceBoardNavigation-navigationitem:active {
	border-bottom: 4px solid #f0ab00;
	color: #dddcdc;
	text-decoration: none;
}

.leaderboardGroupPanel-GroupName {
	float: left;
}

.leaderboardGroupPanel-GroupDescription {
	float: left;
}

.leaderboardGroupPanel-LeaderboardsTableLabel {
	clear: left;
}

.leaderboardGroupPanel-ActiveLeaderboard{
	
}

.leaderboardGroupPanel-ActiveRace {
	
}

.leaderboardGroupPanel-InactiveRace {
	
}

<<<<<<< HEAD
.welcomeWidget-WelcomePanel{
	float: right;
	width: 485px;	
	color: #3e3e3e;
=======
.welcomeWidget-WelcomePanelWrapper {
	
}

.welcomeWidget-WelcomePanel {
	
>>>>>>> 50e59413
}

.welcomeWidget-CloseButton {
	
}

.welcomeWidget-Header {
	font-size: 24px;
	font-weight: 400;
	margin: 0 0 20px 0;
}

.welcomeWidget-WelcomeText {
	font-weight: 400;
	line-height: 1.6;
}

.breadcrumbPanel-NextArrow {
	
}

.breadcrumbPanel-ActiveBreadcrumb {
	
}

.breadcrumbPanel-InactiveBreadcrumb {
	
}<|MERGE_RESOLUTION|>--- conflicted
+++ resolved
@@ -1,303 +1,296 @@
-
-/** Add css rules here for your application. */
-/*
-    body #calendar:after
-      content: " ";
-      display: block;
-      height: 0;
-      clear: both;
-      visibility: hidden;
-*/
-.clear {
-	clear: both;
-	font-size: 1px;
-	height: 0px;
-	line-height: 0px;
-	margin: -1px 0 0;
-	width: 100%;
+
+/** Add css rules here for your application. */
+/*
+    body #calendar:after
+      content: " ";
+      display: block;
+      height: 0;
+      clear: both;
+      visibility: hidden;
+*/
+.clear {
+	clear: both;
+	font-size: 1px;
+	height: 0px;
+	line-height: 0px;
+	margin: -1px 0 0;
+	width: 100%;
+}
+
+.cover {
+	left: -1000px;
+	overflow: hidden;
+	position: absolute;
+	top: -1000px;
+}
+
+body {
+	background: #ebebeb;
+	font-family: 'Ubuntu', 'Terminal Dosis', sans-serif;
+	line-height: 1;
+	font-size: 14px;
+	font-weight: 400;
+	padding: 85px 0 120px 0;
+	margin: 0;
+}
+
+table td,select,button {
+	line-height: 1;
+	font-family: 'Ubuntu', 'Terminal Dosis', sans-serif;
+	font-weight: 400;
+	font-size: 14px;
+}
+
+.contentOuterPanel {
+	background: #dddcdc;
+	margin: 0 12px 0 12px;
+	padding: 12px;
+}
+
+/** Example rules used by the template application (remove for your app) */
+h1 {
+	font-size: 2em;
+	font-weight: bold;
+	color: #777777;
+	margin: 40px 0px 70px;
+	text-align: center;
+}
+
+table {
+	border-collapse: separate;
+}
+
+.LogoAndTitlePanel {
+	height: 85px;
+	font-family: Arial, Verdana, sans-serif;
+	position: fixed;
+	width: 100%;
+	top: 0;
+	background-image: url(images/white_gradient_header.png),
+		url(images/header_bg_modern.png);
+	background-position: center top, 0 0;
+	background-repeat: no-repeat, repeat-x;
+}
+
+.LogoAndTitlePanel:after {
+	content: " ";
+	display: block;
+	height: 0;
+	clear: both;
+	visibility: hidden;
+}
+
+.RaceBoardHeaderPanel {
+	margin: 0 12px 18px 12px;
+}
+
+.sapLogo {
+	float: left;
+	margin: 13px 0 0 12px;
+}
+
+.sailingAnalyticsLabelPanel {
+	margin: 10px 0 0 0;
+}
+
+.sailingAnalyticsLabel {
+	float: left;
+	color: #fff;
+	font-size: 14px;
+	font-weight: bold;
+	margin: 15px 0 0 0;
+}
+
+.leaderboardLabel {
+	border-bottom: 2px solid #007dc0;
+	font-weight: bold;
+	padding: 0 0 6px 0;
+}
+
+.refreshAndSettings {
+	background: #f2f2f2;
+	border-bottom: 2px solid #fff;
+	border-top: 2px solid #fff;
+	height: 30px;
+}
+
+.refreshAndSettings table td {
+	padding: 0 10px 0 0;
+}
+
+.refreshAndSettings table table td {
+	padding: 0 0 0 0;
+}
+
+.race-name {
+	margin: 2px 10px 0 0;
+	line-height: 1.0;
+	float: left;
+}
+
+input.magnifier {
+	display: block;
+	margin: 3px auto 0 auto !important;
+}
+
+.timeLinePanel {
+	width: 100%;
+	position: fixed;
+	bottom: 0;
+	height: 101px;
+	z-index: 1000;
+}
+
+.timeLineInnerPanel {
+	height: 100%;
+	margin: 0 12px;
+	background: #dddcdc;
+	padding: 24px 24px 0 24px;
+}
+
+.timeLineInnerBgPanel {
+	background: #f6f6f6;
+	border-top-left-radius: 6px;
+	border-top-right-radius: 6px; 
+	height: 80px;
+}
+
+.footerShadowPanel {
+	position: fixed;
+	height: 50px;
+	bottom: 0;
+	background: url(images/footer_shadow.png) left bottom repeat-x;
+	width: 100%;
+	z-index: 2000;
+}
+
+.breadcrumbPanel {
+	height: 30px;
+	margin: 0 12px 13px 12px;
+}
+
+.mainPanel {
+	width: 100%;
+}
+
+.collapsablePanel {
+	background: #b6b6b6;
+	margin: 0 0 12px 0;
+	border-radius: 7px;
+	overflow: hidden;
+}
+
+.collapsablePanel-content {
+	background: #fff;
+	margin: 12px;
+	border-radius: 10px;
+	width: auto !important;
+}
+
+.collapsablePanel-header {
+	background: url(images/titlebar-background.png) 0 0 repeat-x;
+	padding: 0;
+	margin: 0;
+	height: 42px;
+}
+
+.collapsablePanel-open {
+}
+
+.collapsablePanel-closed {
+}
+
+.raceBoardPanelHeader {
+	
+}
+
+.raceBoardPanelHeader-name {
+	font-size: 24px;
+	text-transform: uppercase;
+	color: #a1a1a1;
+	font-weight: 200;
+}
+
+.raceBoardNavigation {
+	float: right;
+	margin: 26px 0 0 0;
+}
+
+.raceBoardNavigation-navigationitem {
+	color: #dddcdc;
+	text-transform: uppercase;
+	font-weight: 500;
+	margin: 0 12px 0 0;
+	padding: 0 0 5px 0;
+}
+
+.raceBoardNavigation-navigationitem:hover {
+	border-bottom: 4px solid #f0ab00;
+	color: #dddcdc;
+	text-decoration: none;
+}
+
+.raceBoardNavigation-navigationitem:active {
+	border-bottom: 4px solid #f0ab00;
+	color: #dddcdc;
+	text-decoration: none;
+}
+
+.leaderboardGroupPanel-GroupName {
+	float: left;
+}
+
+.leaderboardGroupPanel-GroupDescription {
+	float: left;
+}
+
+.leaderboardGroupPanel-LeaderboardsTableLabel {
+	clear: left;
+}
+
+.leaderboardGroupPanel-ActiveLeaderboard{
+	
+}
+
+.leaderboardGroupPanel-ActiveRace {
+	
+}
+
+.leaderboardGroupPanel-InactiveRace {
+	
+}
+
+.welcomeWidget-WelcomePanel{
+	float: right;
+	width: 485px;	
+	color: #3e3e3e;
+.welcomeWidget-WelcomePanelWrapper {
+	
+}
+
+.welcomeWidget-CloseButton {
+	
+}
+
+.welcomeWidget-Header {
+	font-size: 24px;
+	font-weight: 400;
+	margin: 0 0 20px 0;
+}
+
+.welcomeWidget-WelcomeText {
+	font-weight: 400;
+	line-height: 1.6;
 }
-
-.cover {
-	left: -1000px;
-	overflow: hidden;
-	position: absolute;
-	top: -1000px;
-}
-
-body {
-	background: #ebebeb;
-	font-family: 'Ubuntu', 'Terminal Dosis', sans-serif;
-	line-height: 1;
-	font-size: 14px;
-	font-weight: 400;
-	padding: 85px 0 120px 0;
-	margin: 0;
-}
-
-table td,select,button {
-	line-height: 1;
-	font-family: 'Ubuntu', 'Terminal Dosis', sans-serif;
-	font-weight: 400;
-	font-size: 14px;
-}
-
-.contentOuterPanel {
-	background: #dddcdc;
-	margin: 0 12px 0 12px;
-	padding: 12px;
-}
-
-/** Example rules used by the template application (remove for your app) */
-h1 {
-	font-size: 2em;
-	font-weight: bold;
-	color: #777777;
-	margin: 40px 0px 70px;
-	text-align: center;
-}
-
-table {
-	border-collapse: separate;
-}
-
-.LogoAndTitlePanel {
-	height: 85px;
-	font-family: Arial, Verdana, sans-serif;
-	position: fixed;
-	width: 100%;
-	top: 0;
-	background-image: url(images/white_gradient_header.png),
-		url(images/header_bg_modern.png);
-	background-position: center top, 0 0;
-	background-repeat: no-repeat, repeat-x;
-}
-
-.LogoAndTitlePanel:after {
-	content: " ";
-	display: block;
-	height: 0;
-	clear: both;
-	visibility: hidden;
-}
-
-.RaceBoardHeaderPanel {
-	margin: 0 12px 18px 12px;
-}
-
-.sapLogo {
-	float: left;
-	margin: 13px 0 0 12px;
-}
-
-.sailingAnalyticsLabelPanel {
-	margin: 10px 0 0 0;
-}
-
-.sailingAnalyticsLabel {
-	float: left;
-	color: #fff;
-	font-size: 14px;
-	font-weight: bold;
-	margin: 15px 0 0 0;
-}
-
-.leaderboardLabel {
-	border-bottom: 2px solid #007dc0;
-	font-weight: bold;
-	padding: 0 0 6px 0;
-}
-
-.refreshAndSettings {
-	background: #f2f2f2;
-	border-bottom: 2px solid #fff;
-	border-top: 2px solid #fff;
-	height: 30px;
-}
-
-.refreshAndSettings table td {
-	padding: 0 10px 0 0;
-}
-
-.refreshAndSettings table table td {
-	padding: 0 0 0 0;
-}
-
-.race-name {
-	margin: 2px 10px 0 0;
-	line-height: 1.0;
-	float: left;
-}
-
-input.magnifier {
-	display: block;
-	margin: 3px auto 0 auto !important;
-}
-
-.timeLinePanel {
-	width: 100%;
-	position: fixed;
-	bottom: 0;
-	height: 101px;
-	z-index: 1000;
-}
-
-.timeLineInnerPanel {
-	height: 100%;
-	margin: 0 12px;
-	background: #dddcdc;
-	padding: 24px 24px 0 24px;
-}
-
-.timeLineInnerBgPanel {
-	background: #f6f6f6;
-	border-top-left-radius: 6px;
-	border-top-right-radius: 6px; 
-	height: 80px;
-}
-
-.footerShadowPanel {
-	position: fixed;
-	height: 50px;
-	bottom: 0;
-	background: url(images/footer_shadow.png) left bottom repeat-x;
-	width: 100%;
-	z-index: 2000;
-}
-
-.breadcrumbPanel {
-	height: 30px;
-	margin: 0 12px 13px 12px;
-}
-
-.mainPanel {
-	width: 100%;
-}
-
-.collapsablePanel {
-	background: #b6b6b6;
-	margin: 0 0 12px 0;
-	border-radius: 7px;
-	overflow: hidden;
-}
-
-.collapsablePanel-content {
-	background: #fff;
-	margin: 12px;
-	border-radius: 10px;
-	width: auto !important;
-}
-
-.collapsablePanel-header {
-	background: url(images/titlebar-background.png) 0 0 repeat-x;
-	padding: 0;
-	margin: 0;
-	height: 42px;
-}
-
-.collapsablePanel-open {
-}
-
-.collapsablePanel-closed {
-}
-
-.raceBoardPanelHeader {
-	
-}
-
-.raceBoardPanelHeader-name {
-	font-size: 24px;
-	text-transform: uppercase;
-	color: #a1a1a1;
-	font-weight: 200;
-}
-
-.raceBoardNavigation {
-	float: right;
-	margin: 26px 0 0 0;
-}
-
-.raceBoardNavigation-navigationitem {
-	color: #dddcdc;
-	text-transform: uppercase;
-	font-weight: 500;
-	margin: 0 12px 0 0;
-	padding: 0 0 5px 0;
-}
-
-.raceBoardNavigation-navigationitem:hover {
-	border-bottom: 4px solid #f0ab00;
-	color: #dddcdc;
-	text-decoration: none;
-}
-
-.raceBoardNavigation-navigationitem:active {
-	border-bottom: 4px solid #f0ab00;
-	color: #dddcdc;
-	text-decoration: none;
-}
-
-.leaderboardGroupPanel-GroupName {
-	float: left;
-}
-
-.leaderboardGroupPanel-GroupDescription {
-	float: left;
-}
-
-.leaderboardGroupPanel-LeaderboardsTableLabel {
-	clear: left;
-}
-
-.leaderboardGroupPanel-ActiveLeaderboard{
-	
-}
-
-.leaderboardGroupPanel-ActiveRace {
-	
-}
-
-.leaderboardGroupPanel-InactiveRace {
-	
-}
-
-<<<<<<< HEAD
-.welcomeWidget-WelcomePanel{
-	float: right;
-	width: 485px;	
-	color: #3e3e3e;
-=======
-.welcomeWidget-WelcomePanelWrapper {
-	
-}
-
-.welcomeWidget-WelcomePanel {
-	
->>>>>>> 50e59413
-}
-
-.welcomeWidget-CloseButton {
-	
-}
-
-.welcomeWidget-Header {
-	font-size: 24px;
-	font-weight: 400;
-	margin: 0 0 20px 0;
-}
-
-.welcomeWidget-WelcomeText {
-	font-weight: 400;
-	line-height: 1.6;
-}
-
-.breadcrumbPanel-NextArrow {
-	
-}
-
-.breadcrumbPanel-ActiveBreadcrumb {
-	
-}
-
-.breadcrumbPanel-InactiveBreadcrumb {
-	
+
+.breadcrumbPanel-NextArrow {
+	
+}
+
+.breadcrumbPanel-ActiveBreadcrumb {
+	
+}
+
+.breadcrumbPanel-InactiveBreadcrumb {
+	
 }