package com.sap.sailing.domain.racelogtracking.test.impl;

import static com.sap.sse.common.Util.size;
import static junit.framework.Assert.assertNotNull;
import static org.junit.Assert.assertEquals;
import static org.junit.Assert.assertFalse;
import static org.junit.Assert.assertTrue;

import java.io.FileNotFoundException;
import java.io.IOException;
import java.net.MalformedURLException;
import java.net.URISyntaxException;
import java.util.Collections;
import java.util.UUID;

import org.junit.After;
import org.junit.Before;
import org.junit.Rule;
import org.junit.Test;
import org.junit.rules.ExpectedException;
import org.junit.rules.Timeout;

import com.sap.sailing.domain.abstractlog.race.RaceLog;
import com.sap.sailing.domain.abstractlog.race.impl.RaceLogStartOfTrackingEventImpl;
import com.sap.sailing.domain.abstractlog.race.tracking.impl.RaceLogRegisterCompetitorEventImpl;
import com.sap.sailing.domain.abstractlog.race.tracking.impl.RaceLogUseCompetitorsFromRaceLogEventImpl;
import com.sap.sailing.domain.abstractlog.regatta.RegattaLog;
import com.sap.sailing.domain.abstractlog.regatta.events.impl.RegattaLogDeviceCompetitorMappingEventImpl;
import com.sap.sailing.domain.abstractlog.regatta.events.impl.RegattaLogRegisterCompetitorEventImpl;
import com.sap.sailing.domain.base.Competitor;
import com.sap.sailing.domain.base.DomainFactory;
import com.sap.sailing.domain.base.Fleet;
import com.sap.sailing.domain.base.RaceColumn;
import com.sap.sailing.domain.base.Regatta;
import com.sap.sailing.domain.base.Series;
import com.sap.sailing.domain.base.impl.FleetImpl;
import com.sap.sailing.domain.base.impl.RegattaImpl;
import com.sap.sailing.domain.base.impl.SeriesImpl;
import com.sap.sailing.domain.common.impl.DegreeBearingImpl;
import com.sap.sailing.domain.common.impl.DegreePosition;
import com.sap.sailing.domain.common.impl.KnotSpeedWithBearingImpl;
import com.sap.sailing.domain.common.racelog.tracking.NotDenotedForRaceLogTrackingException;
import com.sap.sailing.domain.common.racelog.tracking.TransformationException;
import com.sap.sailing.domain.common.tracking.impl.GPSFixMovingImpl;
import com.sap.sailing.domain.leaderboard.RegattaLeaderboard;
import com.sap.sailing.domain.leaderboard.impl.HighPoint;
import com.sap.sailing.domain.racelog.tracking.SensorFixStore;
import com.sap.sailing.domain.racelog.tracking.test.mock.MockSmartphoneImeiServiceFinderFactory;
import com.sap.sailing.domain.racelog.tracking.test.mock.SmartphoneImeiIdentifier;
import com.sap.sailing.domain.racelogtracking.DeviceIdentifier;
import com.sap.sailing.domain.racelogtracking.RaceLogTrackingAdapter;
import com.sap.sailing.domain.racelogtracking.RaceLogTrackingAdapterFactory;
import com.sap.sailing.domain.racelogtracking.impl.fixtracker.RaceLogFixTrackerManager;
import com.sap.sailing.domain.racelogtracking.test.RaceLogTrackingTestHelper;
import com.sap.sailing.domain.ranking.OneDesignRankingMetric;
import com.sap.sailing.domain.tracking.DynamicTrackedRace;
import com.sap.sailing.domain.tracking.Track;
import com.sap.sailing.domain.tracking.TrackedRace;
import com.sap.sailing.server.RacingEventService;
import com.sap.sailing.server.impl.RacingEventServiceImpl;
import com.sap.sse.common.NoCorrespondingServiceRegisteredException;
import com.sap.sse.common.TimePoint;
import com.sap.sse.common.impl.MillisecondsTimePoint;

public class CreateAndTrackWithRaceLogTest extends RaceLogTrackingTestHelper {
    private RacingEventService service;

    private final Fleet fleet = new FleetImpl("fleet");
    private final String columnName = "column";
    private RegattaLeaderboard leaderboard;
    private RaceLogTrackingAdapter adapter;
    private Regatta regatta;
    private SensorFixStore sensorFixStore;

    private long time = 0;

    @Rule
    public Timeout CreateAndTrackWithRaceLogTestTimeout = new Timeout(3 * 60 * 1000);

    @Before
    public void setup() {
        service = new RacingEventServiceImpl(/* clearPersistentCompetitorStore */ true, new MockSmartphoneImeiServiceFinderFactory(), /* restoreTrackedRaces */ false);
        sensorFixStore = service.getSensorFixStore();
        service.getMongoObjectFactory().getDatabase().dropDatabase();
        author = service.getServerAuthor();
        Series series = new SeriesImpl("series", /* isMedal */ false, /* isFleetsCanRunInParallel */ true, Collections.singletonList(fleet), Collections.emptySet(),
                service);
        regatta = service.createRegatta(RegattaImpl.getDefaultName("regatta", "Laser"), "Laser",
<<<<<<< HEAD
                /* canBoatsOfCompetitorsChangePerRace */ true, /* startDate */null, /* endDate */null,
                UUID.randomUUID(), Collections.<Series> singletonList(series), false,
=======
        /* startDate */null, /* endDate */null, UUID.randomUUID(), Collections.<Series> singletonList(series), /* persistent */ true,
>>>>>>> 5fb3a831
                new HighPoint(), UUID.randomUUID(), /*buoyZoneRadiusInHullLengths*/2.0, /* useStartTimeInference */true, /* controlTrackingFromStartAndFinishTimes */ false, OneDesignRankingMetric::new);
        series.addRaceColumn(columnName, /* trackedRegattaRegistry */null);
        leaderboard = service.addRegattaLeaderboard(regatta.getRegattaIdentifier(), "RegattaLeaderboard", new int[] {});
        adapter = RaceLogTrackingAdapterFactory.INSTANCE.getAdapter(DomainFactory.INSTANCE);
    }
    
    @After
    public void tearDown() throws MalformedURLException, IOException, InterruptedException {
        service.removeRegatta(regatta);
    }

    @Test
    public void hasRaceLog() {
        assertNotNull(leaderboard.getRaceColumnByName(columnName).getRaceLog(fleet));
    }

    private TimePoint t() {
        return new MillisecondsTimePoint(time++);
    }

    private TimePoint t(long millis) {
        return new MillisecondsTimePoint(millis);
    }

    @Rule
    public ExpectedException exception = ExpectedException.none();

    @Test
    public void cantAddBeforeDenoting() throws MalformedURLException, FileNotFoundException, URISyntaxException,
            Exception {
        RaceColumn column = leaderboard.getRaceColumnByName(columnName);
        exception.expect(NotDenotedForRaceLogTrackingException.class);
        adapter.startTracking(service, leaderboard, column, fleet, /* trackWind */ false, /* correctWindDirectionByMagneticDeclination */ false);
    }

    private void testSize(Track<?> track, int expected) {
        track.lockForRead();
        assertEquals(expected, size(track.getRawFixes()));
        track.unlockAfterRead();
    }

    private void addFixes0(DeviceIdentifier dev1) throws TransformationException,
            NoCorrespondingServiceRegisteredException {
        sensorFixStore.storeFix(dev1, new GPSFixMovingImpl(new DegreePosition(0, 0), t(5), new KnotSpeedWithBearingImpl(
                10, new DegreeBearingImpl(5))));
        sensorFixStore.storeFix(dev1, new GPSFixMovingImpl(new DegreePosition(0, 0), t(15), new KnotSpeedWithBearingImpl(
                10, new DegreeBearingImpl(5))));
    }

    private void addFixes1(TrackedRace race, Competitor comp1, DeviceIdentifier dev1) throws TransformationException,
            NoCorrespondingServiceRegisteredException {
        // one fix should have been loaded from store
        testSize(race.getTrack(comp1), 1);

        // further fix arrives in race
        sensorFixStore.storeFix(dev1, new GPSFixMovingImpl(new DegreePosition(0, 0), t(7), new KnotSpeedWithBearingImpl(
                10, new DegreeBearingImpl(5))));
        sensorFixStore.storeFix(dev1, new GPSFixMovingImpl(new DegreePosition(0, 0), t(14), new KnotSpeedWithBearingImpl(
                10, new DegreeBearingImpl(5)))); // outside mapping range
        testSize(race.getTrack(comp1), 2);
    }

    private void addFixes2(TrackedRace race, Competitor comp1, DeviceIdentifier dev1) throws TransformationException,
            NoCorrespondingServiceRegisteredException {
        // add another mapping on the fly, other old fixes should be loaded
        testSize(race.getTrack(comp1), 4);

        // add another fix in new mapping range
        sensorFixStore.storeFix(dev1, new GPSFixMovingImpl(new DegreePosition(0, 0), t(18), new KnotSpeedWithBearingImpl(
                10, new DegreeBearingImpl(5))));
        testSize(race.getTrack(comp1), 5);
    }

    private void addFixes3(TrackedRace race, Competitor comp1, DeviceIdentifier dev1) throws TransformationException,
            NoCorrespondingServiceRegisteredException {
        // stop tracking, then no more fixes arrive at race
        sensorFixStore.storeFix(dev1, new GPSFixMovingImpl(new DegreePosition(0, 0), t(8), new KnotSpeedWithBearingImpl(
                10, new DegreeBearingImpl(5))));
        testSize(race.getTrack(comp1), 5);
    }

    @Test
    public void canDenote_Add_Track() throws MalformedURLException, FileNotFoundException, URISyntaxException,
            Exception {
        RaceColumn column = leaderboard.getRaceColumnByName(columnName);
        RegattaLog regattaLog = leaderboard.getRegattaLike().getRegattaLog();
        RaceLog raceLog = column.getRaceLog(fleet);

        // can denote racelog for tracking
        assertTrue(raceLog.isEmpty());
        adapter.denoteRaceForRaceLogTracking(service, leaderboard, column, fleet, "race");
        assertFalse(raceLog.isEmpty());

        // add a mapping and one fix in, one out of mapping
        Competitor comp1 = DomainFactory.INSTANCE.getOrCreateCompetitor("comp1", "comp1", "c", null, null, null, null,
                /* timeOnTimeFactor */ null, /* timeOnDistanceAllowancePerNauticalMile */ null, null);
        DeviceIdentifier dev1 = new SmartphoneImeiIdentifier("dev1");
        regattaLog.add(new RegattaLogDeviceCompetitorMappingEventImpl(t(), t(), author, 0, comp1, dev1, t(0), t(10)));
        addFixes0(dev1);
        raceLog.add(new RaceLogUseCompetitorsFromRaceLogEventImpl(t(), author, t(), UUID.randomUUID(), 0));
        raceLog.add(new RaceLogRegisterCompetitorEventImpl(t(), author, 0, comp1));
        raceLog.add(new RaceLogStartOfTrackingEventImpl(t(0), author, /* passId */ 0));
        // start tracking
        adapter.startTracking(service, leaderboard, column, fleet, /* trackWind */ false, /* correctWindDirectionByMagneticDeclination */ false);
        

        // now there is a tracked race
        TrackedRace race = column.getTrackedRace(fleet);
        assertNotNull(race);
        
        RaceLogFixTrackerManager raceLogFixTrackerManager = new RaceLogFixTrackerManager((DynamicTrackedRace) race, sensorFixStore, null);

        race.waitForLoadingToFinish();
        addFixes1(race, comp1, dev1);
        regattaLog.add(new RegattaLogDeviceCompetitorMappingEventImpl(t(), t(), author, 0, comp1, dev1, t(11), t(20)));

        race.waitForLoadingToFinish();
        // add another mapping on the fly, other old fixes should be loaded
        addFixes2(race, comp1, dev1);

        // stop tracking, then no more fixes arrive at race
        service.getRaceTrackerById(raceLog.getId()).stop(false);
        raceLogFixTrackerManager.stop(false);
        addFixes3(race, comp1, dev1);
    }
    
    /**
     * See bug 4114: when the regatta is set to control the tracking times from start / finish times,
     * we don't want this to override start/end tracking times set explicitly in the race log unless
     * they have low priority. This could happen when the start time is adjusted manually or when
     * the race log is detached / attached again with a start time event in the race log.
     */
    @Test
    public void testStartOfTrackingTimes() throws NotDenotedForRaceLogTrackingException, Exception {
        regatta.setControlTrackingFromStartAndFinishTimes(true);
        RaceColumn column = leaderboard.getRaceColumnByName(columnName);
        raceLog = column.getRaceLog(fleet);
        adapter.denoteRaceForRaceLogTracking(service, leaderboard, column, fleet, "race");
        // start tracking
        adapter.startTracking(service, leaderboard, column, fleet, /* trackWind */ false, /* correctWindDirectionByMagneticDeclination */ false);
        // now there is a trackedrace
        TrackedRace race = column.getTrackedRace(fleet);
        assertNotNull(race);
        final TimePoint startTimeInRaceLog = new MillisecondsTimePoint(123456);
        final TimePoint endTimeInRaceLog = new MillisecondsTimePoint(234567);
        setStartAndEndOfRaceInRaceLog(startTimeInRaceLog, endTimeInRaceLog);
        assertEquals(race.getStartOfRace().minus(TrackedRace.START_TRACKING_THIS_MUCH_BEFORE_RACE_START), race.getStartOfTracking());
        final TimePoint explicitStartOfTracking = new MillisecondsTimePoint(123000); // just a bit before start of race
        final TimePoint explicitEndOfTracking = new MillisecondsTimePoint(234600); // just a bit after end of race
        setStartAndEndOfTrackingInRaceLog(explicitStartOfTracking, explicitEndOfTracking);
        assertEquals(explicitStartOfTracking, race.getStartOfTracking());
        assertEquals(explicitEndOfTracking, race.getEndOfTracking());
        column.releaseTrackedRace(fleet);
        column.setTrackedRace(fleet, race);
        assertEquals(explicitStartOfTracking, race.getStartOfTracking());
        assertEquals(explicitEndOfTracking, race.getEndOfTracking());
        
        // now remove the tracked race and track again; again, the explicit tracking times in the race log must prevail
        service.removeRace(regatta, race.getRace());
        adapter.startTracking(service, leaderboard, column, fleet, /* trackWind */ false, /* correctWindDirectionByMagneticDeclination */ false);
        TrackedRace race2 = column.getTrackedRace(fleet);
        assertEquals(explicitStartOfTracking, race2.getStartOfTracking());
        assertEquals(explicitEndOfTracking, race2.getEndOfTracking());
    }

    @Test
    public void useEventsInRegattaLog() throws NotDenotedForRaceLogTrackingException, Exception {
        RaceColumn column = leaderboard.getRaceColumnByName(columnName);
        RegattaLog regattaLog = leaderboard.getRegattaLike().getRegattaLog();
        raceLog = column.getRaceLog(fleet);
        adapter.denoteRaceForRaceLogTracking(service, leaderboard, column, fleet, "race");

        // add a mapping and one fix in, one out of mapping
        Competitor comp1 = DomainFactory.INSTANCE.getOrCreateCompetitor("comp1", "comp1", "c1", null, null, null, null,
                /* timeOnTimeFactor */ null, /* timeOnDistanceAllowancePerNauticalMile */ null, null);
        DeviceIdentifier dev1 = new SmartphoneImeiIdentifier("dev1");
        regattaLog.add(new RegattaLogDeviceCompetitorMappingEventImpl(t(), t(), author, UUID.randomUUID(), comp1, dev1,
                t(0), t(10)));
        addFixes0(dev1);
        regattaLog.add(new RegattaLogRegisterCompetitorEventImpl(t(), t(), author, UUID.randomUUID(), comp1));
        raceLog.add(new RaceLogStartOfTrackingEventImpl(t(0), author, /* passId */ 0));

        // start tracking
        adapter.startTracking(service, leaderboard, column, fleet, /* trackWind */ false, /* correctWindDirectionByMagneticDeclination */ false);

        // now there is a trackedrace
        TrackedRace race = column.getTrackedRace(fleet);
        assertNotNull(race);
        
        RaceLogFixTrackerManager raceLogFixTrackerManager = new RaceLogFixTrackerManager((DynamicTrackedRace) race, sensorFixStore, null);

        race.waitForLoadingToFinish();
        addFixes1(race, comp1, dev1);

        // add another mapping on the fly, other old fixes should be loaded
        regattaLog.add(new RegattaLogDeviceCompetitorMappingEventImpl(t(), t(), author, UUID.randomUUID(), comp1, dev1,
                t(11), t(20)));
        race.waitForLoadingToFinish();
        addFixes2(race, comp1, dev1);

        // stop tracking, then no more fixes arrive at race
        service.getRaceTrackerById(raceLog.getId()).stop(/* preemptive */ false);
        raceLogFixTrackerManager.stop(false);
        addFixes3(race, comp1, dev1);
    }
}<|MERGE_RESOLUTION|>--- conflicted
+++ resolved
@@ -86,12 +86,8 @@
         Series series = new SeriesImpl("series", /* isMedal */ false, /* isFleetsCanRunInParallel */ true, Collections.singletonList(fleet), Collections.emptySet(),
                 service);
         regatta = service.createRegatta(RegattaImpl.getDefaultName("regatta", "Laser"), "Laser",
-<<<<<<< HEAD
                 /* canBoatsOfCompetitorsChangePerRace */ true, /* startDate */null, /* endDate */null,
-                UUID.randomUUID(), Collections.<Series> singletonList(series), false,
-=======
-        /* startDate */null, /* endDate */null, UUID.randomUUID(), Collections.<Series> singletonList(series), /* persistent */ true,
->>>>>>> 5fb3a831
+                UUID.randomUUID(), Collections.<Series> singletonList(series), /* persistent */ true,
                 new HighPoint(), UUID.randomUUID(), /*buoyZoneRadiusInHullLengths*/2.0, /* useStartTimeInference */true, /* controlTrackingFromStartAndFinishTimes */ false, OneDesignRankingMetric::new);
         series.addRaceColumn(columnName, /* trackedRegattaRegistry */null);
         leaderboard = service.addRegattaLeaderboard(regatta.getRegattaIdentifier(), "RegattaLeaderboard", new int[] {});
