--- conflicted
+++ resolved
@@ -1,421 +1,395 @@
-package com.sap.sailing.domain.racelogtracking.test.impl;
-
-import static junit.framework.Assert.assertEquals;
-
-import java.util.Arrays;
-import java.util.Collections;
-import java.util.HashMap;
-import java.util.Map;
-import java.util.function.Consumer;
-import java.util.logging.Level;
-import java.util.logging.Logger;
-
-import org.junit.Rule;
-import org.junit.Test;
-import org.junit.rules.Timeout;
-
-<<<<<<< HEAD
-import com.sap.sailing.domain.abstractlog.race.analyzing.impl.RaceLogResolver;
-import com.sap.sailing.domain.abstractlog.regatta.events.impl.RegattaLogDefineMarkEventImpl;
-import com.sap.sailing.domain.base.Boat;
-=======
-import com.sap.sailing.domain.abstractlog.race.impl.RaceLogEndOfTrackingEventImpl;
-import com.sap.sailing.domain.abstractlog.race.impl.RaceLogStartOfTrackingEventImpl;
-import com.sap.sailing.domain.base.BoatClass;
->>>>>>> 9ec3d39b
-import com.sap.sailing.domain.base.Competitor;
-import com.sap.sailing.domain.base.Course;
-import com.sap.sailing.domain.base.DomainFactory;
-import com.sap.sailing.domain.base.Mark;
-import com.sap.sailing.domain.base.RaceDefinition;
-import com.sap.sailing.domain.base.impl.CourseImpl;
-import com.sap.sailing.domain.base.impl.RaceDefinitionImpl;
-import com.sap.sailing.domain.base.impl.WaypointImpl;
-import com.sap.sailing.domain.common.racelog.tracking.TransformationException;
-import com.sap.sailing.domain.racelog.tracking.test.mock.SmartphoneImeiIdentifier;
-import com.sap.sailing.domain.racelogtracking.DeviceIdentifier;
-import com.sap.sailing.domain.racelogtracking.impl.fixtracker.FixLoaderAndTracker;
-import com.sap.sailing.domain.racelogtracking.test.AbstractGPSFixStoreTest;
-import com.sap.sailing.domain.tracking.DynamicTrackedRace;
-import com.sap.sailing.domain.tracking.impl.DynamicTrackedRaceImpl;
-import com.sap.sse.common.NoCorrespondingServiceRegisteredException;
-import com.sap.sse.common.Timed;
-import com.sap.sse.common.impl.MillisecondsTimePoint;
-import com.sap.sse.common.impl.TimeRangeImpl;
-
-public class TrackedRaceLoadsFixesTest extends AbstractGPSFixStoreTest {
-<<<<<<< HEAD
-=======
-    private static final Logger logger = Logger.getLogger(TrackedRaceLoadsFixesTest.class.getName());
-    private final BoatClass boatClass = DomainFactory.INSTANCE.getOrCreateBoatClass("49er");
-    
-    private final Mark mark2 = DomainFactory.INSTANCE.getOrCreateMark("mark2");
-    private final Competitor comp2 = DomainFactory.INSTANCE.getOrCreateCompetitor("comp2", "comp2", null, null, null,
-            null, null, /* timeOnTimeFactor */ null, /* timeOnDistanceAllowancePerNauticalMile */ null, null);
-    private final Course course =  new CourseImpl("course", Arrays.asList(new WaypointImpl(mark), new WaypointImpl(mark2)));
-    private final RaceDefinition raceDefinition = new RaceDefinitionImpl("race", course, boatClass, Arrays.asList(comp, comp2));
->>>>>>> 9ec3d39b
-
-    @Rule
-    public Timeout TrackedRaceLoadsFixesTestTimeout = new Timeout(3 * 60 * 1000);
-
-    @Test
-    public void doesRaceLoadOnlyBetweenStartAndEndOfTracking() throws TransformationException,
-            NoCorrespondingServiceRegisteredException, InterruptedException {
-<<<<<<< HEAD
-        Competitor comp2 = DomainFactory.INSTANCE.getOrCreateCompetitor("comp2", "comp2", "c2", null, null, null, null, null,
-                /* timeOnTimeFactor */ null, /* timeOnDistanceAllowancePerNauticalMile */ null, null);
-        Boat boat2 = DomainFactory.INSTANCE.getOrCreateBoat(comp2, "boat2", boatClass, "USA 123", null);
-        Map<Competitor, Boat> competitorsAndBoats = new HashMap<>();
-        competitorsAndBoats.put(comp, boat);
-        competitorsAndBoats.put(comp2, boat2);
-        Mark mark2 = DomainFactory.INSTANCE.getOrCreateMark("mark2");
-        DeviceIdentifier markDevice = new SmartphoneImeiIdentifier("imei2");
-        regattaLog.add(new RegattaLogDefineMarkEventImpl(new MillisecondsTimePoint(1), author, new MillisecondsTimePoint(1), 0, mark));
-        regattaLog.add(new RegattaLogDefineMarkEventImpl(new MillisecondsTimePoint(2), author, new MillisecondsTimePoint(1), 0, mark2));
-        Course course = new CourseImpl("course", Arrays.asList(new Waypoint[] { new WaypointImpl(mark),
-                new WaypointImpl(mark2) }));
-        RaceDefinition race = new RaceDefinitionImpl("race", course, boatClass, competitorsAndBoats);
-=======
-        DeviceIdentifier markDevice = new SmartphoneImeiIdentifier("imei2");
-        defineMarksOnRegattaLog(mark, mark2);
->>>>>>> 9ec3d39b
-        map(comp, device, 0, 10000);
-        map(mark, markDevice, 0, 10000);
-
-        store.storeFix(device, createFix(100, 10, 20, 30, 40)); // before
-        store.storeFix(device, createFix(1100, 10, 20, 30, 40)); // in
-        store.storeFix(device, createFix(2100, 10, 20, 30, 40)); // after
-        store.storeFix(markDevice, createFix(100, 10, 20, 30, 40));
-        store.storeFix(markDevice, createFix(1100, 10, 20, 30, 40));
-        store.storeFix(markDevice, createFix(2100, 10, 20, 30, 40));
-
-        final DynamicTrackedRaceImpl trackedRace = createDynamicTrackedRace(boatClass, raceDefinition);
-        trackedRace.setStartOfTrackingReceived(new MillisecondsTimePoint(1000));
-        trackedRace.setEndOfTrackingReceived(new MillisecondsTimePoint(2000));
-        new FixLoaderAndTracker(trackedRace, store, null);
-
-        trackedRace.attachRaceLog(raceLog);
-        trackedRace.attachRegattaLog(regattaLog);
-        trackedRace.waitForLoadingToFinish();
-
-        testNumberOfRawFixes(trackedRace.getTrack(comp), 1);
-        testNumberOfRawFixes(trackedRace.getOrCreateTrack(mark), 1);
-        // now extend the tracking interval of the tracked race and assert that the additional fixes are loaded
-        trackedRace.setEndOfTrackingReceived(new MillisecondsTimePoint(2500), /* wait for fixes to load */ true);
-        testNumberOfRawFixes(trackedRace.getTrack(comp), 2);
-        testNumberOfRawFixes(trackedRace.getOrCreateTrack(mark), 2);
-        trackedRace.setStartOfTrackingReceived(new MillisecondsTimePoint(0), /* wait for fixes to load */ true);
-        testNumberOfRawFixes(trackedRace.getTrack(comp), 3);
-        testNumberOfRawFixes(trackedRace.getOrCreateTrack(mark), 3);
-    }
-    
-    @Test
-    public void areFixesStoredInDb() throws TransformationException, NoCorrespondingServiceRegisteredException,
-            InterruptedException {
-<<<<<<< HEAD
-        Competitor comp2 = DomainFactory.INSTANCE.getOrCreateCompetitor("comp2", "comp2", "c2", null, null, null, null, null,
-                /* timeOnTimeFactor */ null, /* timeOnDistanceAllowancePerNauticalMile */ null, null);
-        Boat boat2 = DomainFactory.INSTANCE.getOrCreateBoat(comp2, "boat2", boatClass, "USA 123", null);
-        Map<Competitor, Boat> competitorsAndBoats = new HashMap<>();
-        competitorsAndBoats.put(comp, boat);
-        competitorsAndBoats.put(comp2, boat2);
-        Mark mark2 = DomainFactory.INSTANCE.getOrCreateMark("mark2");
-        regattaLog.add(new RegattaLogDefineMarkEventImpl(new MillisecondsTimePoint(1), author, new MillisecondsTimePoint(1), 0, mark));
-        regattaLog.add(new RegattaLogDefineMarkEventImpl(new MillisecondsTimePoint(2), author, new MillisecondsTimePoint(1), 0, mark2));
-        DeviceIdentifier device2 = new SmartphoneImeiIdentifier("imei2");
-        DeviceIdentifier device3 = new SmartphoneImeiIdentifier("imei3");
-        Course course = new CourseImpl("course", Arrays.asList(new Waypoint[] { new WaypointImpl(mark),
-                new WaypointImpl(mark2) }));
-        RaceDefinition race = new RaceDefinitionImpl("race", course, boatClass, competitorsAndBoats);
-=======
-        defineMarksOnRegattaLog(mark, mark2);
-        DeviceIdentifier device2 = new SmartphoneImeiIdentifier("imei2");
-        DeviceIdentifier device3 = new SmartphoneImeiIdentifier("imei3");
->>>>>>> 9ec3d39b
-
-        map(comp, device, 0, 20000);
-        map(comp2, device2, 0, 600);
-        // reuse device for two marks
-        map(mark, device3, 0, 600);
-        map(mark2, device3, 0, 600);
-
-        store.storeFix(device, createFix(100, 10, 20, 30, 40));
-        store.storeFix(device, createFix(200, 10, 20, 30, 40));
-        store.storeFix(device2, createFix(100, 10, 20, 30, 40));
-        store.storeFix(device3, createFix(100, 10, 20, 30, 40));
-        store.storeFix(device3, createFix(100, 10, 20, 30, 40));
-
-        for (int i = 0; i < 10000; i++) {
-            store.storeFix(device, createFix(i + 1000, 10, 20, 30, 40));
-        }
-
-        DynamicTrackedRace trackedRace = createDynamicTrackedRace(boatClass, raceDefinition);
-
-        new FixLoaderAndTracker(trackedRace, store, null);
-        
-        trackedRace.attachRaceLog(raceLog);
-        trackedRace.attachRegattaLog(regattaLog);
-        trackedRace.waitForLoadingToFinish();
-
-        testNumberOfRawFixes(trackedRace.getTrack(comp), 10002);
-        testNumberOfRawFixes(trackedRace.getTrack(comp2), 1);
-        testNumberOfRawFixes(trackedRace.getOrCreateTrack(mark), 1);
-        testNumberOfRawFixes(trackedRace.getOrCreateTrack(mark2), 1);
-    }
-    
-    @Test
-    public void testFixesForCompetitorsAreNotLoadedIfMappingDoesNotIntersectWithTrackingInterval()
-            throws InterruptedException {
-        testFixes(/* start of tracking */ 200, /* end of tracking */ 300, /* mappings and fixes */ () -> {
-            map(comp, device, 0, 100);
-            store.storeFix(device, createFix(10, 10, 20, 30, 40));
-            store.storeFix(device, createFix(20, 10, 20, 30, 40));
-        }, /* tests and expectations */ trackedRace -> testNumberOfRawFixes(trackedRace.getTrack(comp), 0));
-    }
-    
-    @Test
-    public void testFixesForCompetitorsAreLoadedIfMappingDoesIntersectWithTrackingIntervalFixesWithinIntersectionOnly()
-            throws InterruptedException {
-        testFixes(/* start of tracking */ 100, /* end of tracking */ 300, /* mappings and fixes */ () -> {
-            map(comp, device, 0, 200);
-            store.storeFix(device, createFix(50, 10, 20, 30, 40));
-            store.storeFix(device, createFix(150, 10, 20, 30, 40));
-            store.storeFix(device, createFix(250, 10, 20, 30, 40));
-            map(comp, device, 350, 500);
-            store.storeFix(device, createFix(400, 10, 20, 30, 40));
-            store.storeFix(device, createFix(450, 10, 20, 30, 40));
-        }, /* tests and expectations */ trackedRace -> testNumberOfRawFixes(trackedRace.getTrack(comp), 1));
-    }
-
-    @Test
-    public void testAddingMappingLoadsFixesPreviouslyNotCovered() throws InterruptedException {
-        testFixes(/* start of tracking */ 10, /* end of tracking */ 500, /* mappings and fixes */ () -> {
-            map(comp, device, 0, 200);
-            map(comp, device, 300, 400);
-            store.storeFix(device, createFix(50, 10, 20, 30, 40));  // in first mapping
-            store.storeFix(device, createFix(150, 10, 20, 30, 40)); // in first mapping
-            store.storeFix(device, createFix(250, 10, 20, 30, 40)); // outside both mappings
-            store.storeFix(device, createFix(350, 10, 20, 30, 40)); // in second mapping
-        }, /* tests and expectations */ trackedRace -> {
-            testNumberOfRawFixes(trackedRace.getTrack(comp), 3);
-            map(comp, device, 0, 500);                              // covers fix at 250ms; assert that only that fix is loaded
-            try {
-                trackedRace.waitForLoadingToFinish();
-            } catch (Exception e) {
-                logger.log(Level.SEVERE, "Exception waiting for loading to finish", e);
-            }
-            testNumberOfRawFixes(trackedRace.getTrack(comp), 4);
-        });
-    }
-    
-    @Test
-    public void testAddingMappingDoesNotLoadFixesAlreadyCoveredByExistingMapping() throws InterruptedException {
-        testFixes(/* start of tracking */ 10, /* end of tracking */ 500, /* mappings and fixes */ () -> {
-            map(comp, device, 0, 200);
-            map(comp, device, 300, 400);
-            store.storeFix(device, createFix(50, 10, 20, 30, 40));  // in first mapping
-            store.storeFix(device, createFix(150, 10, 20, 30, 40)); // in first mapping
-            store.storeFix(device, createFix(250, 10, 20, 30, 40)); // outside both mappings
-            store.storeFix(device, createFix(350, 10, 20, 30, 40)); // in second mapping
-        }, /* tests and expectations */ trackedRace -> {
-            map(comp, device, 0, 500);                              // covers fix at 250ms
-            try {
-                trackedRace.waitForLoadingToFinish();
-            } catch (Exception e) {
-                logger.log(Level.SEVERE, "Exception waiting for loading to finish", e);
-            }
-            store.storeFix(device, createFix(400, 10, 20, 30, 40)); // in third mapping
-            testNumberOfRawFixes(trackedRace.getTrack(comp), 5);
-        });
-    }
-    
-    /** Regression test for bug 4008 - https://bugzilla.sapsailing.com/bugzilla/show_bug.cgi?id=4008 */
-    @Test
-    public void testFixesForMarkAreLoadedIfMappingDoesNotIntersectWithTrackingInterval() throws InterruptedException {
-        testFixes(/* start of tracking */ 200, /* end of tracking */ 300, /* mappings and fixes */ () -> {
-            map(mark, device, 0, 100);
-            store.storeFix(device, createFix(10, 10, 20, 30, 40));
-            store.storeFix(device, createFix(20, 10, 20, 30, 40));
-        }, /* tests and expectations */ trackedRace -> testNumberOfRawFixes(trackedRace.getOrCreateTrack(mark), 2));
-    }
-    
-    /** Regression test for bug 4008 - https://bugzilla.sapsailing.com/bugzilla/show_bug.cgi?id=4008 */
-    @Test
-    public void testFixesForTwoMarksAreLoadedIfMappingsDoNotIntersectWithTrackingInterval()
-            throws InterruptedException {
-        testFixes(/* start of tracking */ 400, /* end of tracking */ 500, /* mappings and fixes */ () -> {
-            map(mark, device, 0, 100);
-            store.storeFix(device, createFix(50, 10, 20, 30, 40));
-            map(mark2, device, 200, 300);
-            store.storeFix(device, createFix(250, 10, 20, 30, 40));
-        }, /* tests and expectations */ trackedRace -> {
-            testNumberOfRawFixes(trackedRace.getOrCreateTrack(mark), 1);
-            testNumberOfRawFixes(trackedRace.getOrCreateTrack(mark2), 1);
-        });
-    }
-    
-    /** Regression test for bug 4008 - https://bugzilla.sapsailing.com/bugzilla/show_bug.cgi?id=4008 */
-    @Test
-    public void testFixesForMarkAreLoadedIfMappingDoesIntersectWithTrackingIntervalFixesWithinIntersectionOnly()
-            throws InterruptedException {
-        testFixes(/* start of tracking */ 100, /* end of tracking */ 300, /* mappings and fixes */ () -> {
-            map(mark, device, 0, 200);
-            store.storeFix(device, createFix(50, 10, 20, 30, 40));
-            store.storeFix(device, createFix(150, 10, 20, 30, 40));
-            store.storeFix(device, createFix(250, 10, 20, 30, 40));
-            
-            map(mark, device, 350, 500);
-            store.storeFix(device, createFix(400, 10, 20, 30, 40));
-            store.storeFix(device, createFix(450, 10, 20, 30, 40));
-        }, /* tests and expectations */ trackedRace -> {
-            testNumberOfRawFixes(trackedRace.getOrCreateTrack(mark), 1);
-        });
-    }
-    
-    /** Regression test for bug 4008 - https://bugzilla.sapsailing.com/bugzilla/show_bug.cgi?id=4008 */
-    @Test
-    public void testFixesForMarkAreLoadedIfMappingDoesIntersectWithTrackingIntervalAllFixesBecauseOfNoFixesWithIntersection() 
-        throws TransformationException, NoCorrespondingServiceRegisteredException, InterruptedException {
-        testFixes(/* start of tracking */ 100, /* end of tracking */ 300, /* mappings and fixes */ () -> {
-            map(mark, device, 0, 200);
-            store.storeFix(device, createFix(50, 10, 20, 30, 40));
-            store.storeFix(device, createFix(250, 10, 20, 30, 40));
-            map(mark, device, 350, 500);
-            store.storeFix(device, createFix(400, 10, 20, 30, 40));
-            store.storeFix(device, createFix(450, 10, 20, 30, 40));
-        }, /* tests and expectations */ trackedRace -> {
-            testNumberOfRawFixes(trackedRace.getOrCreateTrack(mark), 3);
-        });
-    }
-    
-    @Test
-    public void testFixForMarkIsAddedIfBeforeTrackingIntervalAndNoOtherFixExists() 
-            throws TransformationException, NoCorrespondingServiceRegisteredException, InterruptedException {
-        testFixes(/* start of tracking */ 100, /* end of tracking */ 300, /* mappings */ () -> map(mark, device, 0, 200),
-                /* fixes and tests/expectations */ trackedRace -> {
-            store.storeFix(device, createFix(50, 10, 20, 30, 40));
-            testNumberOfRawFixes(trackedRace.getOrCreateTrack(mark), 1);
-        });
-    }
-    
-    @Test
-    public void testFixForMarkIsAddedIfAfterTrackingIntervalAndNoOtherFixExists() 
-            throws TransformationException, NoCorrespondingServiceRegisteredException, InterruptedException {
-        testFixes(/* start of tracking */ 100, /* end of tracking */ 300, /* mappings */ () -> map(mark, device, 0, 400), /* fixes and tests/expectations */ trackedRace -> {
-            store.storeFix(device, createFix(350, 10, 20, 30, 40));
-            testNumberOfRawFixes(trackedRace.getOrCreateTrack(mark), 1);
-        });
-    }
-    
-    @Test
-    public void testFixForMarkIsAddedIfBeforeTrackingIntervalAndBetterThanAnExistingOne() 
-            throws TransformationException, NoCorrespondingServiceRegisteredException, InterruptedException {
-        testFixes(/* start of tracking */ 100, /* end of tracking */ 300, /* mappings */ () -> map(mark, device, 0, 400),
-                /* fixes and tests/expectations */ trackedRace -> {
-            store.storeFix(device, createFix(50, 10, 20, 30, 40));
-            store.storeFix(device, createFix(75, 10, 20, 30, 40));
-            testNumberOfRawFixes(trackedRace.getOrCreateTrack(mark), 2);
-        });
-    }
-    
-    @Test
-    public void testFixForMarkIsNotAddedIfBeforeTrackingIntervalAndWorseThanAnExistingOne() 
-            throws TransformationException, NoCorrespondingServiceRegisteredException, InterruptedException {
-        testFixes(/* start of tracking */ 100, /* end of tracking */ 300, /* mappings */ () -> map(mark, device, 0, 400),
-                /* fixes and tests/expectations */ trackedRace -> {
-            store.storeFix(device, createFix(75, 10, 20, 30, 40));
-            store.storeFix(device, createFix(50, 10, 20, 30, 40));
-            testNumberOfRawFixes(trackedRace.getOrCreateTrack(mark), 1);
-        });
-    }
-    
-    @Test
-    public void testFixForMarkIsAddedIfAfterTrackingIntervalAndBetterThanAnExistingOne() 
-            throws TransformationException, NoCorrespondingServiceRegisteredException, InterruptedException {
-        testFixes(/* start of tracking */ 100, /* end of tracking */ 300, /* mappings */ () -> map(mark, device, 0, 400),
-                /* fixes and tests/expectations */ trackedRace -> {
-            store.storeFix(device, createFix(375, 10, 20, 30, 40));
-            store.storeFix(device, createFix(350, 10, 20, 30, 40));
-            testNumberOfRawFixes(trackedRace.getOrCreateTrack(mark), 2);
-        });
-    }
-    
-    @Test
-    public void testFixForMarkIsNotAddedIfAfterTrackingIntervalAndWorseThanAnExistingOne() 
-            throws TransformationException, NoCorrespondingServiceRegisteredException, InterruptedException {
-        testFixes(/* start of tracking */ 100, /* end of tracking */ 300, /* mappings */ () -> map(mark, device, 0, 400),
-                /* fixes and tests/expectations */ trackedRace -> {
-            store.storeFix(device, createFix(350, 10, 20, 30, 40));
-            store.storeFix(device, createFix(375, 10, 20, 30, 40));
-            testNumberOfRawFixes(trackedRace.getOrCreateTrack(mark), 1);
-        });
-    }
-    
-    @Test
-    public void testFixForMarkIsNotAddedIfNotWithinTrackingIntervalAndFixWithinTrackingIntervalExists() 
-            throws TransformationException, NoCorrespondingServiceRegisteredException, InterruptedException {
-        testFixes(/* start of tracking */ 100, /* end of tracking */ 300, /* mappings */ () -> map(mark, device, 0, 400),
-                /* fixes and tests/expectations */ trackedRace -> {
-            store.storeFix(device, createFix(200, 10, 20, 30, 40));
-            store.storeFix(device, createFix(50, 10, 20, 30, 40));
-            store.storeFix(device, createFix(350, 10, 20, 30, 40));
-            testNumberOfRawFixes(trackedRace.getOrCreateTrack(mark), 1);
-        });
-    }
-    
-    private void testFixes(long startOfTracking, long endOfTracking, Runnable beforeTrackingStarted,
-            Consumer<DynamicTrackedRace> afterTrackingStarted) throws InterruptedException {
-        defineMarksOnRegattaLog(mark, mark2);
-        raceLog.add(new RaceLogStartOfTrackingEventImpl(new MillisecondsTimePoint(startOfTracking), author, 0));
-        raceLog.add(new RaceLogEndOfTrackingEventImpl(new MillisecondsTimePoint(endOfTracking), author, 0));
-        beforeTrackingStarted.run();
-        DynamicTrackedRace trackedRace = createDynamicTrackedRace(boatClass, raceDefinition);
-        trackedRace.attachRaceLog(raceLog);
-        trackedRace.attachRegattaLog(regattaLog);
-        new FixLoaderAndTracker(trackedRace, store, null);
-        trackedRace.waitForLoadingToFinish();
-        afterTrackingStarted.accept(trackedRace);
-    }
-    
-    @Test
-    public void metadataStoredInDb() throws TransformationException, NoCorrespondingServiceRegisteredException {
-        assertEquals(0, store.getNumberOfFixes(device));
-        assertEquals(null, store.getTimeRangeCoveredByFixes(device));
-        map(comp, device, 0, 600);
-        store.storeFix(device, createFix(100, 10, 20, 30, 40));
-        store.storeFix(device, createFix(200, 10, 20, 30, 40));
-        assertEquals(2, store.getNumberOfFixes(device));
-        assertEquals(TimeRangeImpl.create(100, 200), store.getTimeRangeCoveredByFixes(device));
-    }
-    
-    @Test
-    public void testFindLatestFixForMapping() throws TransformationException, NoCorrespondingServiceRegisteredException {
-        store.storeFix(device, createFix(100, 10, 20, 30, 40));
-        store.storeFix(device, createFix(1100, 10, 20, 30, 40));
-        store.storeFix(device, createFix(2100, 10, 20, 30, 40));
-        final Map<DeviceIdentifier, Timed> lastFixes = store.getLastFix(Collections.singleton(device));
-        assertEquals(1, lastFixes.size());
-        Timed lastFix = lastFixes.get(device);
-        assertEquals(2100, lastFix.getTimePoint().asMillis());
-        store.storeFix(device, createFix(2000, 10, 20, 30, 40));
-        final Map<DeviceIdentifier, Timed> lastFixes2 = store.getLastFix(Collections.singleton(device));
-        assertEquals(1, lastFixes2.size());
-        Timed lastFix2 = lastFixes2.get(device);
-        assertEquals(2100, lastFix2.getTimePoint().asMillis());
-        store.storeFix(device, createFix(2200, 10, 20, 30, 40));
-        final Map<DeviceIdentifier, Timed> lastFixes3 = store.getLastFix(Collections.singleton(device));
-        assertEquals(1, lastFixes3.size());
-        Timed lastFix3 = lastFixes3.get(device);
-        assertEquals(2200, lastFix3.getTimePoint().asMillis());
-        final DeviceIdentifier device2 = new SmartphoneImeiIdentifier("b");
-        store.storeFix(device2, createFix(1200, 10, 20, 30, 40));
-        store.storeFix(device2, createFix(1100, 10, 20, 30, 40));
-        final Map<DeviceIdentifier, Timed> lastFixes4 = store.getLastFix(Arrays.asList(device, device2));
-        assertEquals(2, lastFixes4.size());
-        Timed lastFix4 = lastFixes4.get(device);
-        assertEquals(2200, lastFix4.getTimePoint().asMillis());
-        Timed lastFixDevice2 = lastFixes4.get(device2);
-        assertEquals(1200, lastFixDevice2.getTimePoint().asMillis());
-    }
-}
+package com.sap.sailing.domain.racelogtracking.test.impl;
+
+import static junit.framework.Assert.assertEquals;
+
+import java.net.UnknownHostException;
+import java.util.Arrays;
+import java.util.Collections;
+import java.util.HashMap;
+import java.util.Map;
+import java.util.function.Consumer;
+import java.util.logging.Level;
+import java.util.logging.Logger;
+
+import org.junit.Before;
+import org.junit.Rule;
+import org.junit.Test;
+import org.junit.rules.Timeout;
+
+import com.mongodb.MongoException;
+import com.sap.sailing.domain.abstractlog.race.impl.RaceLogEndOfTrackingEventImpl;
+import com.sap.sailing.domain.abstractlog.race.impl.RaceLogStartOfTrackingEventImpl;
+import com.sap.sailing.domain.base.Boat;
+import com.sap.sailing.domain.base.BoatClass;
+import com.sap.sailing.domain.base.Competitor;
+import com.sap.sailing.domain.base.Course;
+import com.sap.sailing.domain.base.DomainFactory;
+import com.sap.sailing.domain.base.Mark;
+import com.sap.sailing.domain.base.RaceDefinition;
+import com.sap.sailing.domain.base.impl.CourseImpl;
+import com.sap.sailing.domain.base.impl.RaceDefinitionImpl;
+import com.sap.sailing.domain.base.impl.WaypointImpl;
+import com.sap.sailing.domain.common.racelog.tracking.TransformationException;
+import com.sap.sailing.domain.racelog.tracking.test.mock.SmartphoneImeiIdentifier;
+import com.sap.sailing.domain.racelogtracking.DeviceIdentifier;
+import com.sap.sailing.domain.racelogtracking.impl.fixtracker.FixLoaderAndTracker;
+import com.sap.sailing.domain.racelogtracking.test.AbstractGPSFixStoreTest;
+import com.sap.sailing.domain.tracking.DynamicTrackedRace;
+import com.sap.sailing.domain.tracking.impl.DynamicTrackedRaceImpl;
+import com.sap.sse.common.NoCorrespondingServiceRegisteredException;
+import com.sap.sse.common.Timed;
+import com.sap.sse.common.impl.MillisecondsTimePoint;
+import com.sap.sse.common.impl.TimeRangeImpl;
+
+public class TrackedRaceLoadsFixesTest extends AbstractGPSFixStoreTest {
+    private static final Logger logger = Logger.getLogger(TrackedRaceLoadsFixesTest.class.getName());
+    
+    private final BoatClass boatClass = DomainFactory.INSTANCE.getOrCreateBoatClass("49er");
+    private final Mark mark2 = DomainFactory.INSTANCE.getOrCreateMark("mark2");
+    private final Competitor comp2 = DomainFactory.INSTANCE.getOrCreateCompetitor("comp2", "comp2", "c2", null, null, null,
+            null, null, /* timeOnTimeFactor */ null, /* timeOnDistanceAllowancePerNauticalMile */ null, null);
+    private final Boat boat2 = DomainFactory.INSTANCE.getOrCreateBoat(comp2, "boat2", boatClass, "USA 123", null);
+    private final Course course =  new CourseImpl("course", Arrays.asList(new WaypointImpl(mark), new WaypointImpl(mark2)));
+
+    private RaceDefinition raceDefinition;
+    
+    @Before
+    public void setUp() throws UnknownHostException, MongoException {
+        Map<Competitor, Boat> competitorsAndBoats = new HashMap<>();
+        competitorsAndBoats.put(comp, boat);
+        competitorsAndBoats.put(comp2, boat2);
+        this.raceDefinition = new RaceDefinitionImpl("race", course, boatClass, competitorsAndBoats);
+    }
+    
+    @Rule
+    public Timeout TrackedRaceLoadsFixesTestTimeout = new Timeout(3 * 60 * 1000);
+
+    @Test
+    public void doesRaceLoadOnlyBetweenStartAndEndOfTracking() throws TransformationException,
+            NoCorrespondingServiceRegisteredException, InterruptedException {
+
+        DeviceIdentifier markDevice = new SmartphoneImeiIdentifier("imei2");
+        defineMarksOnRegattaLog(mark, mark2);
+
+        map(comp, device, 0, 10000);
+        map(mark, markDevice, 0, 10000);
+
+        store.storeFix(device, createFix(100, 10, 20, 30, 40)); // before
+        store.storeFix(device, createFix(1100, 10, 20, 30, 40)); // in
+        store.storeFix(device, createFix(2100, 10, 20, 30, 40)); // after
+        store.storeFix(markDevice, createFix(100, 10, 20, 30, 40));
+        store.storeFix(markDevice, createFix(1100, 10, 20, 30, 40));
+        store.storeFix(markDevice, createFix(2100, 10, 20, 30, 40));
+
+        final DynamicTrackedRaceImpl trackedRace = createDynamicTrackedRace(boatClass, raceDefinition);
+        trackedRace.setStartOfTrackingReceived(new MillisecondsTimePoint(1000));
+        trackedRace.setEndOfTrackingReceived(new MillisecondsTimePoint(2000));
+        new FixLoaderAndTracker(trackedRace, store, null);
+
+        trackedRace.attachRaceLog(raceLog);
+        trackedRace.attachRegattaLog(regattaLog);
+        trackedRace.waitForLoadingToFinish();
+
+        testNumberOfRawFixes(trackedRace.getTrack(comp), 1);
+        testNumberOfRawFixes(trackedRace.getOrCreateTrack(mark), 1);
+        // now extend the tracking interval of the tracked race and assert that the additional fixes are loaded
+        trackedRace.setEndOfTrackingReceived(new MillisecondsTimePoint(2500), /* wait for fixes to load */ true);
+        testNumberOfRawFixes(trackedRace.getTrack(comp), 2);
+        testNumberOfRawFixes(trackedRace.getOrCreateTrack(mark), 2);
+        trackedRace.setStartOfTrackingReceived(new MillisecondsTimePoint(0), /* wait for fixes to load */ true);
+        testNumberOfRawFixes(trackedRace.getTrack(comp), 3);
+        testNumberOfRawFixes(trackedRace.getOrCreateTrack(mark), 3);
+    }
+    
+    @Test
+    public void areFixesStoredInDb() throws TransformationException, NoCorrespondingServiceRegisteredException,
+            InterruptedException {
+        defineMarksOnRegattaLog(mark, mark2);
+        DeviceIdentifier device2 = new SmartphoneImeiIdentifier("imei2");
+        DeviceIdentifier device3 = new SmartphoneImeiIdentifier("imei3");
+
+        map(comp, device, 0, 20000);
+        map(comp2, device2, 0, 600);
+        // reuse device for two marks
+        map(mark, device3, 0, 600);
+        map(mark2, device3, 0, 600);
+
+        store.storeFix(device, createFix(100, 10, 20, 30, 40));
+        store.storeFix(device, createFix(200, 10, 20, 30, 40));
+        store.storeFix(device2, createFix(100, 10, 20, 30, 40));
+        store.storeFix(device3, createFix(100, 10, 20, 30, 40));
+        store.storeFix(device3, createFix(100, 10, 20, 30, 40));
+
+        for (int i = 0; i < 10000; i++) {
+            store.storeFix(device, createFix(i + 1000, 10, 20, 30, 40));
+        }
+
+        DynamicTrackedRace trackedRace = createDynamicTrackedRace(boatClass, raceDefinition);
+
+        new FixLoaderAndTracker(trackedRace, store, null);
+        
+        trackedRace.attachRaceLog(raceLog);
+        trackedRace.attachRegattaLog(regattaLog);
+        trackedRace.waitForLoadingToFinish();
+
+        testNumberOfRawFixes(trackedRace.getTrack(comp), 10002);
+        testNumberOfRawFixes(trackedRace.getTrack(comp2), 1);
+        testNumberOfRawFixes(trackedRace.getOrCreateTrack(mark), 1);
+        testNumberOfRawFixes(trackedRace.getOrCreateTrack(mark2), 1);
+    }
+    
+    @Test
+    public void testFixesForCompetitorsAreNotLoadedIfMappingDoesNotIntersectWithTrackingInterval()
+            throws InterruptedException {
+        testFixes(/* start of tracking */ 200, /* end of tracking */ 300, /* mappings and fixes */ () -> {
+            map(comp, device, 0, 100);
+            store.storeFix(device, createFix(10, 10, 20, 30, 40));
+            store.storeFix(device, createFix(20, 10, 20, 30, 40));
+        }, /* tests and expectations */ trackedRace -> testNumberOfRawFixes(trackedRace.getTrack(comp), 0));
+    }
+    
+    @Test
+    public void testFixesForCompetitorsAreLoadedIfMappingDoesIntersectWithTrackingIntervalFixesWithinIntersectionOnly()
+            throws InterruptedException {
+        testFixes(/* start of tracking */ 100, /* end of tracking */ 300, /* mappings and fixes */ () -> {
+            map(comp, device, 0, 200);
+            store.storeFix(device, createFix(50, 10, 20, 30, 40));
+            store.storeFix(device, createFix(150, 10, 20, 30, 40));
+            store.storeFix(device, createFix(250, 10, 20, 30, 40));
+            map(comp, device, 350, 500);
+            store.storeFix(device, createFix(400, 10, 20, 30, 40));
+            store.storeFix(device, createFix(450, 10, 20, 30, 40));
+        }, /* tests and expectations */ trackedRace -> testNumberOfRawFixes(trackedRace.getTrack(comp), 1));
+    }
+
+    @Test
+    public void testAddingMappingLoadsFixesPreviouslyNotCovered() throws InterruptedException {
+        testFixes(/* start of tracking */ 10, /* end of tracking */ 500, /* mappings and fixes */ () -> {
+            map(comp, device, 0, 200);
+            map(comp, device, 300, 400);
+            store.storeFix(device, createFix(50, 10, 20, 30, 40));  // in first mapping
+            store.storeFix(device, createFix(150, 10, 20, 30, 40)); // in first mapping
+            store.storeFix(device, createFix(250, 10, 20, 30, 40)); // outside both mappings
+            store.storeFix(device, createFix(350, 10, 20, 30, 40)); // in second mapping
+        }, /* tests and expectations */ trackedRace -> {
+            testNumberOfRawFixes(trackedRace.getTrack(comp), 3);
+            map(comp, device, 0, 500);                              // covers fix at 250ms; assert that only that fix is loaded
+            try {
+                trackedRace.waitForLoadingToFinish();
+            } catch (Exception e) {
+                logger.log(Level.SEVERE, "Exception waiting for loading to finish", e);
+            }
+            testNumberOfRawFixes(trackedRace.getTrack(comp), 4);
+        });
+    }
+    
+    @Test
+    public void testAddingMappingDoesNotLoadFixesAlreadyCoveredByExistingMapping() throws InterruptedException {
+        testFixes(/* start of tracking */ 10, /* end of tracking */ 500, /* mappings and fixes */ () -> {
+            map(comp, device, 0, 200);
+            map(comp, device, 300, 400);
+            store.storeFix(device, createFix(50, 10, 20, 30, 40));  // in first mapping
+            store.storeFix(device, createFix(150, 10, 20, 30, 40)); // in first mapping
+            store.storeFix(device, createFix(250, 10, 20, 30, 40)); // outside both mappings
+            store.storeFix(device, createFix(350, 10, 20, 30, 40)); // in second mapping
+        }, /* tests and expectations */ trackedRace -> {
+            map(comp, device, 0, 500);                              // covers fix at 250ms
+            try {
+                trackedRace.waitForLoadingToFinish();
+            } catch (Exception e) {
+                logger.log(Level.SEVERE, "Exception waiting for loading to finish", e);
+            }
+            store.storeFix(device, createFix(400, 10, 20, 30, 40)); // in third mapping
+            testNumberOfRawFixes(trackedRace.getTrack(comp), 5);
+        });
+    }
+    
+    /** Regression test for bug 4008 - https://bugzilla.sapsailing.com/bugzilla/show_bug.cgi?id=4008 */
+    @Test
+    public void testFixesForMarkAreLoadedIfMappingDoesNotIntersectWithTrackingInterval() throws InterruptedException {
+        testFixes(/* start of tracking */ 200, /* end of tracking */ 300, /* mappings and fixes */ () -> {
+            map(mark, device, 0, 100);
+            store.storeFix(device, createFix(10, 10, 20, 30, 40));
+            store.storeFix(device, createFix(20, 10, 20, 30, 40));
+        }, /* tests and expectations */ trackedRace -> testNumberOfRawFixes(trackedRace.getOrCreateTrack(mark), 2));
+    }
+    
+    /** Regression test for bug 4008 - https://bugzilla.sapsailing.com/bugzilla/show_bug.cgi?id=4008 */
+    @Test
+    public void testFixesForTwoMarksAreLoadedIfMappingsDoNotIntersectWithTrackingInterval()
+            throws InterruptedException {
+        testFixes(/* start of tracking */ 400, /* end of tracking */ 500, /* mappings and fixes */ () -> {
+            map(mark, device, 0, 100);
+            store.storeFix(device, createFix(50, 10, 20, 30, 40));
+            map(mark2, device, 200, 300);
+            store.storeFix(device, createFix(250, 10, 20, 30, 40));
+        }, /* tests and expectations */ trackedRace -> {
+            testNumberOfRawFixes(trackedRace.getOrCreateTrack(mark), 1);
+            testNumberOfRawFixes(trackedRace.getOrCreateTrack(mark2), 1);
+        });
+    }
+    
+    /** Regression test for bug 4008 - https://bugzilla.sapsailing.com/bugzilla/show_bug.cgi?id=4008 */
+    @Test
+    public void testFixesForMarkAreLoadedIfMappingDoesIntersectWithTrackingIntervalFixesWithinIntersectionOnly()
+            throws InterruptedException {
+        testFixes(/* start of tracking */ 100, /* end of tracking */ 300, /* mappings and fixes */ () -> {
+            map(mark, device, 0, 200);
+            store.storeFix(device, createFix(50, 10, 20, 30, 40));
+            store.storeFix(device, createFix(150, 10, 20, 30, 40));
+            store.storeFix(device, createFix(250, 10, 20, 30, 40));
+            
+            map(mark, device, 350, 500);
+            store.storeFix(device, createFix(400, 10, 20, 30, 40));
+            store.storeFix(device, createFix(450, 10, 20, 30, 40));
+        }, /* tests and expectations */ trackedRace -> {
+            testNumberOfRawFixes(trackedRace.getOrCreateTrack(mark), 1);
+        });
+    }
+    
+    /** Regression test for bug 4008 - https://bugzilla.sapsailing.com/bugzilla/show_bug.cgi?id=4008 */
+    @Test
+    public void testFixesForMarkAreLoadedIfMappingDoesIntersectWithTrackingIntervalAllFixesBecauseOfNoFixesWithIntersection() 
+        throws TransformationException, NoCorrespondingServiceRegisteredException, InterruptedException {
+        testFixes(/* start of tracking */ 100, /* end of tracking */ 300, /* mappings and fixes */ () -> {
+            map(mark, device, 0, 200);
+            store.storeFix(device, createFix(50, 10, 20, 30, 40));
+            store.storeFix(device, createFix(250, 10, 20, 30, 40));
+            map(mark, device, 350, 500);
+            store.storeFix(device, createFix(400, 10, 20, 30, 40));
+            store.storeFix(device, createFix(450, 10, 20, 30, 40));
+        }, /* tests and expectations */ trackedRace -> {
+            testNumberOfRawFixes(trackedRace.getOrCreateTrack(mark), 3);
+        });
+    }
+    
+    @Test
+    public void testFixForMarkIsAddedIfBeforeTrackingIntervalAndNoOtherFixExists() 
+            throws TransformationException, NoCorrespondingServiceRegisteredException, InterruptedException {
+        testFixes(/* start of tracking */ 100, /* end of tracking */ 300, /* mappings */ () -> map(mark, device, 0, 200),
+                /* fixes and tests/expectations */ trackedRace -> {
+            store.storeFix(device, createFix(50, 10, 20, 30, 40));
+            testNumberOfRawFixes(trackedRace.getOrCreateTrack(mark), 1);
+        });
+    }
+    
+    @Test
+    public void testFixForMarkIsAddedIfAfterTrackingIntervalAndNoOtherFixExists() 
+            throws TransformationException, NoCorrespondingServiceRegisteredException, InterruptedException {
+        testFixes(/* start of tracking */ 100, /* end of tracking */ 300, /* mappings */ () -> map(mark, device, 0, 400), /* fixes and tests/expectations */ trackedRace -> {
+            store.storeFix(device, createFix(350, 10, 20, 30, 40));
+            testNumberOfRawFixes(trackedRace.getOrCreateTrack(mark), 1);
+        });
+    }
+    
+    @Test
+    public void testFixForMarkIsAddedIfBeforeTrackingIntervalAndBetterThanAnExistingOne() 
+            throws TransformationException, NoCorrespondingServiceRegisteredException, InterruptedException {
+        testFixes(/* start of tracking */ 100, /* end of tracking */ 300, /* mappings */ () -> map(mark, device, 0, 400),
+                /* fixes and tests/expectations */ trackedRace -> {
+            store.storeFix(device, createFix(50, 10, 20, 30, 40));
+            store.storeFix(device, createFix(75, 10, 20, 30, 40));
+            testNumberOfRawFixes(trackedRace.getOrCreateTrack(mark), 2);
+        });
+    }
+    
+    @Test
+    public void testFixForMarkIsNotAddedIfBeforeTrackingIntervalAndWorseThanAnExistingOne() 
+            throws TransformationException, NoCorrespondingServiceRegisteredException, InterruptedException {
+        testFixes(/* start of tracking */ 100, /* end of tracking */ 300, /* mappings */ () -> map(mark, device, 0, 400),
+                /* fixes and tests/expectations */ trackedRace -> {
+            store.storeFix(device, createFix(75, 10, 20, 30, 40));
+            store.storeFix(device, createFix(50, 10, 20, 30, 40));
+            testNumberOfRawFixes(trackedRace.getOrCreateTrack(mark), 1);
+        });
+    }
+    
+    @Test
+    public void testFixForMarkIsAddedIfAfterTrackingIntervalAndBetterThanAnExistingOne() 
+            throws TransformationException, NoCorrespondingServiceRegisteredException, InterruptedException {
+        testFixes(/* start of tracking */ 100, /* end of tracking */ 300, /* mappings */ () -> map(mark, device, 0, 400),
+                /* fixes and tests/expectations */ trackedRace -> {
+            store.storeFix(device, createFix(375, 10, 20, 30, 40));
+            store.storeFix(device, createFix(350, 10, 20, 30, 40));
+            testNumberOfRawFixes(trackedRace.getOrCreateTrack(mark), 2);
+        });
+    }
+    
+    @Test
+    public void testFixForMarkIsNotAddedIfAfterTrackingIntervalAndWorseThanAnExistingOne() 
+            throws TransformationException, NoCorrespondingServiceRegisteredException, InterruptedException {
+        testFixes(/* start of tracking */ 100, /* end of tracking */ 300, /* mappings */ () -> map(mark, device, 0, 400),
+                /* fixes and tests/expectations */ trackedRace -> {
+            store.storeFix(device, createFix(350, 10, 20, 30, 40));
+            store.storeFix(device, createFix(375, 10, 20, 30, 40));
+            testNumberOfRawFixes(trackedRace.getOrCreateTrack(mark), 1);
+        });
+    }
+    
+    @Test
+    public void testFixForMarkIsNotAddedIfNotWithinTrackingIntervalAndFixWithinTrackingIntervalExists() 
+            throws TransformationException, NoCorrespondingServiceRegisteredException, InterruptedException {
+        testFixes(/* start of tracking */ 100, /* end of tracking */ 300, /* mappings */ () -> map(mark, device, 0, 400),
+                /* fixes and tests/expectations */ trackedRace -> {
+            store.storeFix(device, createFix(200, 10, 20, 30, 40));
+            store.storeFix(device, createFix(50, 10, 20, 30, 40));
+            store.storeFix(device, createFix(350, 10, 20, 30, 40));
+            testNumberOfRawFixes(trackedRace.getOrCreateTrack(mark), 1);
+        });
+    }
+    
+    private void testFixes(long startOfTracking, long endOfTracking, Runnable beforeTrackingStarted,
+            Consumer<DynamicTrackedRace> afterTrackingStarted) throws InterruptedException {
+        defineMarksOnRegattaLog(mark, mark2);
+        raceLog.add(new RaceLogStartOfTrackingEventImpl(new MillisecondsTimePoint(startOfTracking), author, 0));
+        raceLog.add(new RaceLogEndOfTrackingEventImpl(new MillisecondsTimePoint(endOfTracking), author, 0));
+        beforeTrackingStarted.run();
+        DynamicTrackedRace trackedRace = createDynamicTrackedRace(boatClass, raceDefinition);
+        trackedRace.attachRaceLog(raceLog);
+        trackedRace.attachRegattaLog(regattaLog);
+        new FixLoaderAndTracker(trackedRace, store, null);
+        trackedRace.waitForLoadingToFinish();
+        afterTrackingStarted.accept(trackedRace);
+    }
+    
+    @Test
+    public void metadataStoredInDb() throws TransformationException, NoCorrespondingServiceRegisteredException {
+        assertEquals(0, store.getNumberOfFixes(device));
+        assertEquals(null, store.getTimeRangeCoveredByFixes(device));
+        map(comp, device, 0, 600);
+        store.storeFix(device, createFix(100, 10, 20, 30, 40));
+        store.storeFix(device, createFix(200, 10, 20, 30, 40));
+        assertEquals(2, store.getNumberOfFixes(device));
+        assertEquals(TimeRangeImpl.create(100, 200), store.getTimeRangeCoveredByFixes(device));
+    }
+    
+    @Test
+    public void testFindLatestFixForMapping() throws TransformationException, NoCorrespondingServiceRegisteredException {
+        store.storeFix(device, createFix(100, 10, 20, 30, 40));
+        store.storeFix(device, createFix(1100, 10, 20, 30, 40));
+        store.storeFix(device, createFix(2100, 10, 20, 30, 40));
+        final Map<DeviceIdentifier, Timed> lastFixes = store.getLastFix(Collections.singleton(device));
+        assertEquals(1, lastFixes.size());
+        Timed lastFix = lastFixes.get(device);
+        assertEquals(2100, lastFix.getTimePoint().asMillis());
+        store.storeFix(device, createFix(2000, 10, 20, 30, 40));
+        final Map<DeviceIdentifier, Timed> lastFixes2 = store.getLastFix(Collections.singleton(device));
+        assertEquals(1, lastFixes2.size());
+        Timed lastFix2 = lastFixes2.get(device);
+        assertEquals(2100, lastFix2.getTimePoint().asMillis());
+        store.storeFix(device, createFix(2200, 10, 20, 30, 40));
+        final Map<DeviceIdentifier, Timed> lastFixes3 = store.getLastFix(Collections.singleton(device));
+        assertEquals(1, lastFixes3.size());
+        Timed lastFix3 = lastFixes3.get(device);
+        assertEquals(2200, lastFix3.getTimePoint().asMillis());
+        final DeviceIdentifier device2 = new SmartphoneImeiIdentifier("b");
+        store.storeFix(device2, createFix(1200, 10, 20, 30, 40));
+        store.storeFix(device2, createFix(1100, 10, 20, 30, 40));
+        final Map<DeviceIdentifier, Timed> lastFixes4 = store.getLastFix(Arrays.asList(device, device2));
+        assertEquals(2, lastFixes4.size());
+        Timed lastFix4 = lastFixes4.get(device);
+        assertEquals(2200, lastFix4.getTimePoint().asMillis());
+        Timed lastFixDevice2 = lastFixes4.get(device2);
+        assertEquals(1200, lastFixDevice2.getTimePoint().asMillis());
+    }
+}