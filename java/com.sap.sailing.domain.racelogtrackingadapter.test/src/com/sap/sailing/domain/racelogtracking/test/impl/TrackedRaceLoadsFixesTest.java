package com.sap.sailing.domain.racelogtracking.test.impl;

import static junit.framework.Assert.assertEquals;

import java.util.Arrays;
import java.util.Collections;

import org.junit.Test;

import com.sap.sailing.domain.abstractlog.race.RaceLog;
import com.sap.sailing.domain.abstractlog.race.impl.RaceLogImpl;
import com.sap.sailing.domain.base.BoatClass;
import com.sap.sailing.domain.base.Competitor;
import com.sap.sailing.domain.base.Course;
import com.sap.sailing.domain.base.DomainFactory;
import com.sap.sailing.domain.base.Mark;
import com.sap.sailing.domain.base.RaceDefinition;
import com.sap.sailing.domain.base.Sideline;
import com.sap.sailing.domain.base.Waypoint;
import com.sap.sailing.domain.base.impl.CourseImpl;
import com.sap.sailing.domain.base.impl.RaceDefinitionImpl;
import com.sap.sailing.domain.base.impl.RegattaImpl;
import com.sap.sailing.domain.base.impl.WaypointImpl;
import com.sap.sailing.domain.common.impl.TimeRangeImpl;
import com.sap.sailing.domain.common.racelog.tracking.NoCorrespondingServiceRegisteredException;
import com.sap.sailing.domain.common.racelog.tracking.TransformationException;
import com.sap.sailing.domain.racelog.impl.EmptyRaceLogStore;
import com.sap.sailing.domain.racelog.tracking.test.mock.SmartphoneImeiIdentifier;
import com.sap.sailing.domain.racelogtracking.DeviceIdentifier;
import com.sap.sailing.domain.racelogtracking.test.AbstractGPSFixStoreTest;
import com.sap.sailing.domain.regattalog.impl.EmptyRegattaLogStore;
import com.sap.sailing.domain.tracking.GPSFixMoving;
import com.sap.sailing.domain.tracking.TrackedRegatta;
import com.sap.sailing.domain.tracking.impl.AbstractRaceChangeListener;
import com.sap.sailing.domain.tracking.impl.DynamicTrackedRaceImpl;
import com.sap.sailing.domain.tracking.impl.DynamicTrackedRegattaImpl;
import com.sap.sailing.domain.tracking.impl.EmptyWindStore;

public class TrackedRaceLoadsFixesTest extends AbstractGPSFixStoreTest {
    private final BoatClass boatClass = DomainFactory.INSTANCE.getOrCreateBoatClass("49er");
    
    private int numberOfSwitchesBetweenLoadingRaceLogs = 0;
    private Integer previouslyLoading = null;
    private int numFixesReceived = 0;
        
    @Test
    public void areFixesStoredInDb() throws TransformationException, NoCorrespondingServiceRegisteredException, InterruptedException {
        Competitor comp2 = DomainFactory.INSTANCE.getOrCreateCompetitor("comp2", "comp2", null, null, null);
        Mark mark2 = DomainFactory.INSTANCE.getOrCreateMark("mark2");
        DeviceIdentifier device2 = new SmartphoneImeiIdentifier("imei2");
        DeviceIdentifier device3 = new SmartphoneImeiIdentifier("imei3");
        Course course = new CourseImpl("course", Arrays.asList(new Waypoint[] {
                new WaypointImpl(mark), new WaypointImpl(mark2)}));
        RaceDefinition race = new RaceDefinitionImpl("race", course, boatClass, Arrays.asList(new Competitor[] {comp, comp2}));

        map(comp, device, 0, 20000);
        map(comp2, device2, 0, 600);
        //reuse device for two marks
        map(mark, device3, 0, 600);
        map(mark2, device3, 0, 600);

        store.storeFix(device, createFix(100, 10, 20, 30, 40));
        store.storeFix(device, createFix(200, 10, 20, 30, 40));
        store.storeFix(device2, createFix(100, 10, 20, 30, 40));
        store.storeFix(device3, createFix(100, 10, 20, 30, 40));
        store.storeFix(device3, createFix(100, 10, 20, 30, 40));
        
        for (int i=0; i<10000; i++) {
            store.storeFix(device, createFix(i+1000, 10, 20, 30, 40));
        }

<<<<<<< HEAD
        TrackedRegatta regatta = new DynamicTrackedRegattaImpl(new RegattaImpl(EmptyRaceLogStore.INSTANCE, RegattaImpl.getDefaultName("regatta", boatClass.getName()), boatClass, 
                /*startDate*/ null, /*endDate*/ null, null, null, "a", null));
=======
        TrackedRegatta regatta = new DynamicTrackedRegattaImpl(new RegattaImpl(EmptyRaceLogStore.INSTANCE,
                EmptyRegattaLogStore.INSTANCE, RegattaImpl.getDefaultName("regatta", boatClass.getName()),
                boatClass, null, null, "a", null));
>>>>>>> f2bbda6f
        DynamicTrackedRaceImpl trackedRace = new DynamicTrackedRaceImpl(regatta, race, Collections.<Sideline>emptyList(),
                EmptyWindStore.INSTANCE, store, 0, 0, 0);
        
        trackedRace.attachRaceLog(raceLog);
        trackedRace.waitForLoadingFromGPSFixStoreToFinishRunning(raceLog);

        testLength(trackedRace.getTrack(comp), 10002);
        testLength(trackedRace.getTrack(comp2), 1);
        testLength(trackedRace.getOrCreateTrack(mark), 1);
        testLength(trackedRace.getOrCreateTrack(mark2), 1);
    }
    
    @Test
    public void metadataStoredInDb() throws TransformationException, NoCorrespondingServiceRegisteredException {    
        assertEquals(0, store.getNumberOfFixes(device));
        assertEquals(null, store.getTimeRangeCoveredByFixes(device));

        map(comp, device, 0, 600);

        store.storeFix(device, createFix(100, 10, 20, 30, 40));
        store.storeFix(device, createFix(200, 10, 20, 30, 40));
        
        assertEquals(2, store.getNumberOfFixes(device));
        assertEquals(TimeRangeImpl.create(100, 200), store.getTimeRangeCoveredByFixes(device));
    }
    
    @Test
    public void attachTwoRaceLogsAndSeeIfLoadingIsSerializedNicely()
            throws TransformationException, NoCorrespondingServiceRegisteredException, InterruptedException {
        Course course = new CourseImpl("course", Collections.<Waypoint>emptyList());
        RaceDefinition race = new RaceDefinitionImpl("race", course, boatClass, Arrays.asList(new Competitor[] {comp}));
        RaceLog raceLog2 = new RaceLogImpl("raceLog 2");
        
        final int numFixes = 10000;
        map(comp, device, 0, numFixes/2);
        map(raceLog2, comp, device, numFixes/2+1, numFixes);
        
        for (int i=0; i<numFixes; i++) {
            store.storeFix(device, createFix(i, 10, 20, 30, 40));
        }

<<<<<<< HEAD
        TrackedRegatta regatta = new DynamicTrackedRegattaImpl(new RegattaImpl(EmptyRaceLogStore.INSTANCE, RegattaImpl.getDefaultName("regatta", boatClass.getName()), boatClass, 
                /*startDate*/ null, /*endDate*/ null, null, null, "a", null));
=======
        TrackedRegatta regatta = new DynamicTrackedRegattaImpl(new RegattaImpl(EmptyRaceLogStore.INSTANCE,
                EmptyRegattaLogStore.INSTANCE, RegattaImpl.getDefaultName("regatta", boatClass.getName()),
                boatClass, null, null, "a", null));
>>>>>>> f2bbda6f
        DynamicTrackedRaceImpl trackedRace = new DynamicTrackedRaceImpl(regatta, race, Collections.<Sideline>emptyList(),
                EmptyWindStore.INSTANCE, store, 0, 0, 0);
        
        trackedRace.addListener(new AbstractRaceChangeListener() {
            @Override
            public void competitorPositionChanged(GPSFixMoving fix, Competitor competitor) {
                numFixesReceived++;
                int currentlyLoading = fix.getTimePoint().asMillis() <= numFixes/2 ? 1 : 2;
                if (previouslyLoading == null) {
                    previouslyLoading = currentlyLoading;
                } else if (previouslyLoading != currentlyLoading) {
                    previouslyLoading = currentlyLoading;
                    numberOfSwitchesBetweenLoadingRaceLogs++;
                }
            }
        });

        trackedRace.attachRaceLog(raceLog);
        trackedRace.attachRaceLog(raceLog2);

        trackedRace.waitForLoadingFromGPSFixStoreToFinishRunning(raceLog);
        trackedRace.waitForLoadingFromGPSFixStoreToFinishRunning(raceLog2);
        
        assertEquals(1, numberOfSwitchesBetweenLoadingRaceLogs);
        assertEquals(numFixes, numFixesReceived);
    }
}<|MERGE_RESOLUTION|>--- conflicted
+++ resolved
@@ -69,14 +69,9 @@
             store.storeFix(device, createFix(i+1000, 10, 20, 30, 40));
         }
 
-<<<<<<< HEAD
-        TrackedRegatta regatta = new DynamicTrackedRegattaImpl(new RegattaImpl(EmptyRaceLogStore.INSTANCE, RegattaImpl.getDefaultName("regatta", boatClass.getName()), boatClass, 
-                /*startDate*/ null, /*endDate*/ null, null, null, "a", null));
-=======
         TrackedRegatta regatta = new DynamicTrackedRegattaImpl(new RegattaImpl(EmptyRaceLogStore.INSTANCE,
                 EmptyRegattaLogStore.INSTANCE, RegattaImpl.getDefaultName("regatta", boatClass.getName()),
-                boatClass, null, null, "a", null));
->>>>>>> f2bbda6f
+                boatClass, /*startDate*/ null, /*endDate*/ null, null, null, "a", null));
         DynamicTrackedRaceImpl trackedRace = new DynamicTrackedRaceImpl(regatta, race, Collections.<Sideline>emptyList(),
                 EmptyWindStore.INSTANCE, store, 0, 0, 0);
         
@@ -118,14 +113,9 @@
             store.storeFix(device, createFix(i, 10, 20, 30, 40));
         }
 
-<<<<<<< HEAD
-        TrackedRegatta regatta = new DynamicTrackedRegattaImpl(new RegattaImpl(EmptyRaceLogStore.INSTANCE, RegattaImpl.getDefaultName("regatta", boatClass.getName()), boatClass, 
-                /*startDate*/ null, /*endDate*/ null, null, null, "a", null));
-=======
         TrackedRegatta regatta = new DynamicTrackedRegattaImpl(new RegattaImpl(EmptyRaceLogStore.INSTANCE,
                 EmptyRegattaLogStore.INSTANCE, RegattaImpl.getDefaultName("regatta", boatClass.getName()),
-                boatClass, null, null, "a", null));
->>>>>>> f2bbda6f
+                boatClass, /*startDate*/ null, /*endDate*/ null, null, null, "a", null));
         DynamicTrackedRaceImpl trackedRace = new DynamicTrackedRaceImpl(regatta, race, Collections.<Sideline>emptyList(),
                 EmptyWindStore.INSTANCE, store, 0, 0, 0);
         
