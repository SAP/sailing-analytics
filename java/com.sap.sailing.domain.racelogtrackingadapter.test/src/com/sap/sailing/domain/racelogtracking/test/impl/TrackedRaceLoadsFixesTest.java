--- conflicted
+++ resolved
@@ -114,12 +114,7 @@
         DynamicTrackedRaceImpl trackedRace = new DynamicTrackedRaceImpl(regatta, race, Collections.<Sideline>emptyList(),
                 EmptyWindStore.INSTANCE, store, 0, 0, 0);
         
-<<<<<<< HEAD
-        trackedRace.addListener(new BaseRaceChangeListener() {
-=======
         trackedRace.addListener(new AbstractRaceChangeListener() {
-            boolean currentlyLoadingFirst = true;
->>>>>>> db73fa75
             @Override
             public void competitorPositionChanged(GPSFixMoving fix, Competitor competitor) {
                 numFixesReceived++;
