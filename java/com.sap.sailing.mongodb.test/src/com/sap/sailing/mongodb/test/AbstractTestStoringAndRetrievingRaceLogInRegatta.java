--- conflicted
+++ resolved
@@ -59,15 +59,8 @@
     private Regatta createRegattaWithoutRaceColumns(final String regattaBaseName, BoatClass boatClass,
             boolean persistent, ScoringScheme scoringScheme, CourseArea courseArea) {
         List<Series> series = createSeriesForTestRegatta();
-<<<<<<< HEAD
-        RaceLogStore raceLogStore = MongoRaceLogStoreFactory.INSTANCE.getMongoRaceLogStore(mongoObjectFactory,
-                domainObjectFactory);
-        Regatta regatta = new RegattaImpl(raceLogStore, RegattaImpl.getDefaultName(regattaBaseName,
+        Regatta regatta = new RegattaImpl(getRaceLogStore(), getRegattaLogStore(), RegattaImpl.getDefaultName(regattaBaseName,
                 boatClass == null ? null : boatClass.getName()), boatClass, /*startDate*/ null, /*endDate*/ null, series, persistent, scoringScheme, "123",
-=======
-        Regatta regatta = new RegattaImpl(getRaceLogStore(), getRegattaLogStore(), RegattaImpl.getDefaultName(regattaBaseName,
-                boatClass == null ? null : boatClass.getName()), boatClass, series, persistent, scoringScheme, "123",
->>>>>>> f2bbda6f
                 courseArea, /* useStartTimeInference */true);
         return regatta;
     }
