--- conflicted
+++ resolved
@@ -1,248 +1,124 @@
-<<<<<<< HEAD
-package com.sap.sailing.mongodb.test;
-
-import static org.junit.Assert.assertEquals;
-import static org.junit.Assert.assertNotNull;
-import static org.junit.Assert.assertTrue;
-
-import java.net.MalformedURLException;
-import java.net.URISyntaxException;
-import java.net.UnknownHostException;
-
-import org.junit.Before;
-import org.junit.Test;
-
-
-import com.mongodb.DB;
-import com.mongodb.Mongo;
-import com.mongodb.MongoException;
-import com.sap.sailing.domain.base.RaceDefinition;
-import com.sap.sailing.domain.base.Regatta;
-import com.sap.sailing.domain.base.impl.KnotSpeedWithBearingImpl;
-import com.sap.sailing.domain.base.impl.MillisecondsTimePoint;
-import com.sap.sailing.domain.common.Position;
-import com.sap.sailing.domain.common.TimePoint;
-import com.sap.sailing.domain.common.WindSource;
-import com.sap.sailing.domain.common.WindSourceType;
-import com.sap.sailing.domain.common.impl.DegreeBearingImpl;
-import com.sap.sailing.domain.common.impl.DegreePosition;
-import com.sap.sailing.domain.common.impl.WindSourceImpl;
-import com.sap.sailing.domain.persistence.impl.DomainObjectFactoryImpl;
-import com.sap.sailing.domain.persistence.impl.MongoObjectFactoryImpl;
-import com.sap.sailing.domain.racelog.impl.EmptyRaceLogStore;
-import com.sap.sailing.domain.test.AbstractTracTracLiveTest;
-import com.sap.sailing.domain.tracking.DynamicRaceDefinitionSet;
-import com.sap.sailing.domain.tracking.DynamicTrackedRace;
-import com.sap.sailing.domain.tracking.DynamicTrackedRegatta;
-import com.sap.sailing.domain.tracking.Wind;
-import com.sap.sailing.domain.tracking.WindTrack;
-import com.sap.sailing.domain.tracking.impl.EmptyWindStore;
-import com.sap.sailing.domain.tracking.impl.WindImpl;
-import com.sap.sailing.domain.tractracadapter.DomainFactory;
-import com.sap.sailing.domain.tractracadapter.Receiver;
-import com.sap.sailing.domain.tractracadapter.ReceiverType;
-import com.sap.sailing.mongodb.MongoDBConfiguration;
-import com.sap.sailing.server.impl.RacingEventServiceImpl;
-
-public class TestStoringAndRetrievingWindTracksTest extends AbstractTracTracLiveTest {
-
-    private Mongo mongo;
-    private DB db;
-    
-    private final MongoDBConfiguration dbConfiguration;
-
-    public TestStoringAndRetrievingWindTracksTest() throws URISyntaxException, MalformedURLException {
-        super();
-        dbConfiguration = MongoDBConfiguration.getDefaultTestConfiguration();
-    }
-    
-    private Mongo newMongo() throws UnknownHostException, MongoException {
-        return new Mongo(System.getProperty("mongo.host", "127.0.0.1"),
-                dbConfiguration.getPort());
-    }
-    
-    @Before
-    public void dropTestDB() throws UnknownHostException, MongoException {
-        mongo = newMongo();
-        assertNotNull(mongo);
-        mongo.dropDatabase(dbConfiguration.getDatabaseName());
-        db = mongo.getDB(dbConfiguration.getDatabaseName());
-        assertNotNull(db);
-    }
-    
-    @Test
-    public void testStoreAFewWindEntries() throws UnknownHostException, MongoException, InterruptedException {
-        DomainFactory domainFactory = DomainFactory.INSTANCE;
-        Regatta domainEvent = domainFactory.getOrCreateDefaultRegatta(EmptyRaceLogStore.INSTANCE, getTracTracEvent(), /* trackedRegattaRegistry */ null);
-        DynamicTrackedRegatta trackedRegatta = new RacingEventServiceImpl().getOrCreateTrackedRegatta(domainEvent);
-        Iterable<Receiver> typeControllers = domainFactory.getUpdateReceivers(trackedRegatta, getTracTracEvent(),
-                EmptyWindStore.INSTANCE,
-                /* startOfTracking */null, /* endOfTracking */null, /* delayToLiveInMillis */
-                0l, /* simulator */ null, new DynamicRaceDefinitionSet() {
-                    @Override
-                    public void addRaceDefinition(RaceDefinition race) {
-                    }
-                }, /* trackedRegattaRegistry */ null, ReceiverType.RACECOURSE);
-        addListenersForStoredDataAndStartController(typeControllers);
-        RaceDefinition race = domainFactory.getAndWaitForRaceDefinition(getTracTracEvent().getRaceList().iterator().next());
-        DynamicTrackedRace trackedRace = trackedRegatta.createTrackedRace(race, EmptyWindStore.INSTANCE, 
-                    /* delayToLiveInMillis */ 0l, /* millisecondsOverWhichToAverageWind */ 30000, /* millisecondsOverWhichToAverageSpeed */ 10000, new DynamicRaceDefinitionSet() {
-                    @Override
-                    public void addRaceDefinition(RaceDefinition race) {
-                    }
-                });
-        WindSource windSource = new WindSourceImpl(WindSourceType.WEB);
-        Mongo myFirstMongo = newMongo();
-        DB firstDatabase = myFirstMongo.getDB(dbConfiguration.getDatabaseName());
-        new MongoObjectFactoryImpl(firstDatabase).addWindTrackDumper(trackedRegatta, trackedRace, windSource);
-        WindTrack windTrack = trackedRace.getOrCreateWindTrack(windSource);
-        Position pos = new DegreePosition(54, 9);
-        TimePoint timePoint = MillisecondsTimePoint.now();
-        for (double bearingDeg = 123.4; bearingDeg<140; bearingDeg += 1.1) {
-            windTrack.add(new WindImpl(pos, timePoint, new KnotSpeedWithBearingImpl(10., new DegreeBearingImpl(bearingDeg))));
-            timePoint = new MillisecondsTimePoint(timePoint.asMillis()+1);
-        }
-        Thread.sleep(2000); // give MongoDB some time to make written data available to other connections
-        
-        Mongo mySecondMongo = newMongo();
-        DB secondDatabase = mySecondMongo.getDB(dbConfiguration.getDatabaseName());
-        WindTrack result = new DomainObjectFactoryImpl(secondDatabase).loadWindTrack(domainEvent, race, windSource, /* millisecondsOverWhichToAverage */
-                30000);
-        double myBearingDeg = 123.4;
-        result.lockForRead();
-        try {
-            for (Wind wind : result.getRawFixes()) {
-                assertEquals(pos, wind.getPosition());
-                assertEquals(10., wind.getKnots(), 0.000000000001);
-                assertEquals(myBearingDeg, wind.getBearing().getDegrees(), 0.000000001);
-                myBearingDeg += 1.1;
-            }
-        } finally {
-            result.unlockAfterRead();
-        }
-        assertTrue("Expected myBeaaringDeg to be >= 139.999999999 but was "+myBearingDeg, myBearingDeg >= 139.999999999);
-    }
-}
-=======
-package com.sap.sailing.mongodb.test;
-
-import static org.junit.Assert.assertEquals;
-import static org.junit.Assert.assertNotNull;
-import static org.junit.Assert.assertTrue;
-
-import java.net.MalformedURLException;
-import java.net.URISyntaxException;
-import java.net.UnknownHostException;
-
-import org.junit.Before;
-import org.junit.Test;
-
-import com.mongodb.DB;
-import com.mongodb.Mongo;
-import com.mongodb.MongoException;
-import com.sap.sailing.domain.base.Regatta;
-import com.sap.sailing.domain.base.RaceDefinition;
-import com.sap.sailing.domain.base.impl.KnotSpeedWithBearingImpl;
-import com.sap.sailing.domain.base.impl.MillisecondsTimePoint;
-import com.sap.sailing.domain.common.Position;
-import com.sap.sailing.domain.common.TimePoint;
-import com.sap.sailing.domain.common.WindSource;
-import com.sap.sailing.domain.common.WindSourceType;
-import com.sap.sailing.domain.common.impl.DegreeBearingImpl;
-import com.sap.sailing.domain.common.impl.DegreePosition;
-import com.sap.sailing.domain.common.impl.WindSourceImpl;
-import com.sap.sailing.domain.persistence.impl.DomainObjectFactoryImpl;
-import com.sap.sailing.domain.persistence.impl.MongoObjectFactoryImpl;
-import com.sap.sailing.domain.test.AbstractTracTracLiveTest;
-import com.sap.sailing.domain.tracking.DynamicRaceDefinitionSet;
-import com.sap.sailing.domain.tracking.DynamicTrackedRegatta;
-import com.sap.sailing.domain.tracking.DynamicTrackedRace;
-import com.sap.sailing.domain.tracking.Wind;
-import com.sap.sailing.domain.tracking.WindTrack;
-import com.sap.sailing.domain.tracking.impl.EmptyWindStore;
-import com.sap.sailing.domain.tracking.impl.WindImpl;
-import com.sap.sailing.domain.tractracadapter.DomainFactory;
-import com.sap.sailing.domain.tractracadapter.Receiver;
-import com.sap.sailing.domain.tractracadapter.ReceiverType;
-import com.sap.sailing.mongodb.MongoDBConfiguration;
-import com.sap.sailing.server.impl.RacingEventServiceImpl;
-
-public class TestStoringAndRetrievingWindTracksTest extends AbstractTracTracLiveTest {
-
-    private Mongo mongo;
-    private DB db;
-    
-    private final MongoDBConfiguration dbConfiguration;
-
-    public TestStoringAndRetrievingWindTracksTest() throws URISyntaxException, MalformedURLException {
-        super();
-        dbConfiguration = MongoDBConfiguration.getDefaultTestConfiguration();
-    }
-    
-    private Mongo newMongo() throws UnknownHostException, MongoException {
-        return new Mongo(System.getProperty("mongo.host", "127.0.0.1"),
-                dbConfiguration.getPort());
-    }
-    
-    @Before
-    public void dropTestDB() throws UnknownHostException, MongoException {
-        mongo = newMongo();
-        assertNotNull(mongo);
-        mongo.dropDatabase(dbConfiguration.getDatabaseName());
-        db = mongo.getDB(dbConfiguration.getDatabaseName());
-        assertNotNull(db);
-    }
-    
-    @Test
-    public void testStoreAFewWindEntries() throws UnknownHostException, MongoException, InterruptedException {
-        DomainFactory domainFactory = DomainFactory.INSTANCE;
-        Regatta domainEvent = domainFactory.getOrCreateDefaultRegatta(getTracTracEvent(), /* trackedRegattaRegistry */ null);
-        DynamicTrackedRegatta trackedRegatta = new RacingEventServiceImpl().getOrCreateTrackedRegatta(domainEvent);
-        Iterable<Receiver> typeControllers = domainFactory.getUpdateReceivers(trackedRegatta, getTracTracEvent(),
-                EmptyWindStore.INSTANCE, /* startOfTracking */null, /* endOfTracking */null, /* delayToLiveInMillis */
-                0l, /* simulator */ null, new DynamicRaceDefinitionSet() {
-                    @Override
-                    public void addRaceDefinition(RaceDefinition race, DynamicTrackedRace trackedRace) {
-                    }
-                }, /* trackedRegattaRegistry */ null, ReceiverType.RACECOURSE);
-        addListenersForStoredDataAndStartController(typeControllers);
-        RaceDefinition race = domainFactory.getAndWaitForRaceDefinition(getTracTracEvent().getRaceList().iterator().next());
-        DynamicTrackedRace trackedRace = trackedRegatta.createTrackedRace(race, EmptyWindStore.INSTANCE, 
-                    /* delayToLiveInMillis */ 0l, /* millisecondsOverWhichToAverageWind */ 30000, /* millisecondsOverWhichToAverageSpeed */ 10000, new DynamicRaceDefinitionSet() {
-                    @Override
-                    public void addRaceDefinition(RaceDefinition race, DynamicTrackedRace trackedRace) {
-                    }
-                });
-        WindSource windSource = new WindSourceImpl(WindSourceType.WEB);
-        Mongo myFirstMongo = newMongo();
-        DB firstDatabase = myFirstMongo.getDB(dbConfiguration.getDatabaseName());
-        new MongoObjectFactoryImpl(firstDatabase).addWindTrackDumper(trackedRegatta, trackedRace, windSource);
-        WindTrack windTrack = trackedRace.getOrCreateWindTrack(windSource);
-        Position pos = new DegreePosition(54, 9);
-        TimePoint timePoint = MillisecondsTimePoint.now();
-        for (double bearingDeg = 123.4; bearingDeg<140; bearingDeg += 1.1) {
-            windTrack.add(new WindImpl(pos, timePoint, new KnotSpeedWithBearingImpl(10., new DegreeBearingImpl(bearingDeg))));
-            timePoint = new MillisecondsTimePoint(timePoint.asMillis()+1);
-        }
-        Thread.sleep(2000); // give MongoDB some time to make written data available to other connections
-        
-        Mongo mySecondMongo = newMongo();
-        DB secondDatabase = mySecondMongo.getDB(dbConfiguration.getDatabaseName());
-        WindTrack result = new DomainObjectFactoryImpl(secondDatabase).loadWindTrack(domainEvent, race, windSource, /* millisecondsOverWhichToAverage */
-                30000);
-        double myBearingDeg = 123.4;
-        result.lockForRead();
-        try {
-            for (Wind wind : result.getRawFixes()) {
-                assertEquals(pos, wind.getPosition());
-                assertEquals(10., wind.getKnots(), 0.000000000001);
-                assertEquals(myBearingDeg, wind.getBearing().getDegrees(), 0.000000001);
-                myBearingDeg += 1.1;
-            }
-        } finally {
-            result.unlockAfterRead();
-        }
-        assertTrue("Expected myBeaaringDeg to be >= 139.999999999 but was "+myBearingDeg, myBearingDeg >= 139.999999999);
-    }
-}
->>>>>>> 58ffefff
+package com.sap.sailing.mongodb.test;
+
+import static org.junit.Assert.assertEquals;
+import static org.junit.Assert.assertNotNull;
+import static org.junit.Assert.assertTrue;
+
+import java.net.MalformedURLException;
+import java.net.URISyntaxException;
+import java.net.UnknownHostException;
+
+import org.junit.Before;
+import org.junit.Test;
+
+
+import com.mongodb.DB;
+import com.mongodb.Mongo;
+import com.mongodb.MongoException;
+import com.sap.sailing.domain.base.RaceDefinition;
+import com.sap.sailing.domain.base.Regatta;
+import com.sap.sailing.domain.base.impl.KnotSpeedWithBearingImpl;
+import com.sap.sailing.domain.base.impl.MillisecondsTimePoint;
+import com.sap.sailing.domain.common.Position;
+import com.sap.sailing.domain.common.TimePoint;
+import com.sap.sailing.domain.common.WindSource;
+import com.sap.sailing.domain.common.WindSourceType;
+import com.sap.sailing.domain.common.impl.DegreeBearingImpl;
+import com.sap.sailing.domain.common.impl.DegreePosition;
+import com.sap.sailing.domain.common.impl.WindSourceImpl;
+import com.sap.sailing.domain.persistence.impl.DomainObjectFactoryImpl;
+import com.sap.sailing.domain.persistence.impl.MongoObjectFactoryImpl;
+import com.sap.sailing.domain.racelog.impl.EmptyRaceLogStore;
+import com.sap.sailing.domain.test.AbstractTracTracLiveTest;
+import com.sap.sailing.domain.tracking.DynamicRaceDefinitionSet;
+import com.sap.sailing.domain.tracking.DynamicTrackedRace;
+import com.sap.sailing.domain.tracking.DynamicTrackedRegatta;
+import com.sap.sailing.domain.tracking.Wind;
+import com.sap.sailing.domain.tracking.WindTrack;
+import com.sap.sailing.domain.tracking.impl.EmptyWindStore;
+import com.sap.sailing.domain.tracking.impl.WindImpl;
+import com.sap.sailing.domain.tractracadapter.DomainFactory;
+import com.sap.sailing.domain.tractracadapter.Receiver;
+import com.sap.sailing.domain.tractracadapter.ReceiverType;
+import com.sap.sailing.mongodb.MongoDBConfiguration;
+import com.sap.sailing.server.impl.RacingEventServiceImpl;
+
+public class TestStoringAndRetrievingWindTracksTest extends AbstractTracTracLiveTest {
+
+    private Mongo mongo;
+    private DB db;
+    
+    private final MongoDBConfiguration dbConfiguration;
+
+    public TestStoringAndRetrievingWindTracksTest() throws URISyntaxException, MalformedURLException {
+        super();
+        dbConfiguration = MongoDBConfiguration.getDefaultTestConfiguration();
+    }
+    
+    private Mongo newMongo() throws UnknownHostException, MongoException {
+        return new Mongo(System.getProperty("mongo.host", "127.0.0.1"),
+                dbConfiguration.getPort());
+    }
+    
+    @Before
+    public void dropTestDB() throws UnknownHostException, MongoException {
+        mongo = newMongo();
+        assertNotNull(mongo);
+        mongo.dropDatabase(dbConfiguration.getDatabaseName());
+        db = mongo.getDB(dbConfiguration.getDatabaseName());
+        assertNotNull(db);
+    }
+    
+    @Test
+    public void testStoreAFewWindEntries() throws UnknownHostException, MongoException, InterruptedException {
+        DomainFactory domainFactory = DomainFactory.INSTANCE;
+        Regatta domainEvent = domainFactory.getOrCreateDefaultRegatta(EmptyRaceLogStore.INSTANCE, getTracTracEvent(), /* trackedRegattaRegistry */ null);
+        DynamicTrackedRegatta trackedRegatta = new RacingEventServiceImpl().getOrCreateTrackedRegatta(domainEvent);
+        Iterable<Receiver> typeControllers = domainFactory.getUpdateReceivers(trackedRegatta, getTracTracEvent(),
+                EmptyWindStore.INSTANCE,
+                /* startOfTracking */null, /* endOfTracking */null, /* delayToLiveInMillis */
+                0l, /* simulator */ null, new DynamicRaceDefinitionSet() {
+                    @Override
+                    public void addRaceDefinition(RaceDefinition race, DynamicTrackedRace trackedRace) {
+                    }
+                }, /* trackedRegattaRegistry */ null, ReceiverType.RACECOURSE);
+        addListenersForStoredDataAndStartController(typeControllers);
+        RaceDefinition race = domainFactory.getAndWaitForRaceDefinition(getTracTracEvent().getRaceList().iterator().next());
+        DynamicTrackedRace trackedRace = trackedRegatta.createTrackedRace(race, EmptyWindStore.INSTANCE, 
+                    /* delayToLiveInMillis */ 0l, /* millisecondsOverWhichToAverageWind */ 30000, /* millisecondsOverWhichToAverageSpeed */ 10000, new DynamicRaceDefinitionSet() {
+                    @Override
+                    public void addRaceDefinition(RaceDefinition race, DynamicTrackedRace trackedRace) {
+                    }
+                });
+        WindSource windSource = new WindSourceImpl(WindSourceType.WEB);
+        Mongo myFirstMongo = newMongo();
+        DB firstDatabase = myFirstMongo.getDB(dbConfiguration.getDatabaseName());
+        new MongoObjectFactoryImpl(firstDatabase).addWindTrackDumper(trackedRegatta, trackedRace, windSource);
+        WindTrack windTrack = trackedRace.getOrCreateWindTrack(windSource);
+        Position pos = new DegreePosition(54, 9);
+        TimePoint timePoint = MillisecondsTimePoint.now();
+        for (double bearingDeg = 123.4; bearingDeg<140; bearingDeg += 1.1) {
+            windTrack.add(new WindImpl(pos, timePoint, new KnotSpeedWithBearingImpl(10., new DegreeBearingImpl(bearingDeg))));
+            timePoint = new MillisecondsTimePoint(timePoint.asMillis()+1);
+        }
+        Thread.sleep(2000); // give MongoDB some time to make written data available to other connections
+        
+        Mongo mySecondMongo = newMongo();
+        DB secondDatabase = mySecondMongo.getDB(dbConfiguration.getDatabaseName());
+        WindTrack result = new DomainObjectFactoryImpl(secondDatabase).loadWindTrack(domainEvent, race, windSource, /* millisecondsOverWhichToAverage */
+                30000);
+        double myBearingDeg = 123.4;
+        result.lockForRead();
+        try {
+            for (Wind wind : result.getRawFixes()) {
+                assertEquals(pos, wind.getPosition());
+                assertEquals(10., wind.getKnots(), 0.000000000001);
+                assertEquals(myBearingDeg, wind.getBearing().getDegrees(), 0.000000001);
+                myBearingDeg += 1.1;
+            }
+        } finally {
+            result.unlockAfterRead();
+        }
+        assertTrue("Expected myBeaaringDeg to be >= 139.999999999 but was "+myBearingDeg, myBearingDeg >= 139.999999999);
+    }
+}