--- conflicted
+++ resolved
@@ -27,12 +27,9 @@
 import org.junit.Test;
 
 import com.mongodb.MongoException;
-<<<<<<< HEAD
 import com.sap.sailing.domain.base.Boat;
-=======
 import com.sap.sailing.domain.abstractlog.impl.LogEventAuthorImpl;
 import com.sap.sailing.domain.abstractlog.regatta.events.impl.RegattaLogRegisterCompetitorEventImpl;
->>>>>>> 5fb3a831
 import com.sap.sailing.domain.base.BoatClass;
 import com.sap.sailing.domain.base.Competitor;
 import com.sap.sailing.domain.base.CompetitorAndBoat;
@@ -416,28 +413,23 @@
         Regatta regattaProxy = createRegatta(RegattaImpl.getDefaultName(regattaBaseName, boatClass.getName()), boatClass, 
                 /* canBoatsOfCompetitorsChangePerRace */ true, regattaStartDate, regattaEndDate, /* persistent */ true, DomainFactory.INSTANCE.createScoringScheme(ScoringSchemeType.LOW_POINT), null, OneDesignRankingMetric::new);
         final String regattaName = regattaProxy.getName();
-<<<<<<< HEAD
         Regatta regatta = res.createRegatta(regattaName, regattaProxy.getBoatClass().getName(), 
                 /* canBoatsOfCompetitorsChangePerRace */ true, regattaStartDate, regattaEndDate,
-                "123", regattaProxy.getSeries(), regattaProxy.isPersistent(), DomainFactory.INSTANCE.createScoringScheme(ScoringSchemeType.LOW_POINT), null, /*buoyZoneRadiusInHullLengths*/2.0, /* useStartTimeInference */ true, /* controlTrackingFromStartAndFinishTimes */ false, OneDesignRankingMetric::new);
-=======
-        Regatta regatta = res.createRegatta(regattaName, regattaProxy.getBoatClass().getName(), regattaStartDate, regattaEndDate,
                 "123", regattaProxy.getSeries(), regattaProxy.isPersistent(), DomainFactory.INSTANCE.createScoringScheme(ScoringSchemeType.LOW_POINT),
                 /* defaultCourseAreaId */ null, /*buoyZoneRadiusInHullLengths*/ 2.0, /* useStartTimeInference */ true,
                 /* controlTrackingFromStartAndFinishTimes */ false, OneDesignRankingMetric::new);
-        Competitor competitor1 = AbstractLeaderboardTest.createCompetitor("Humba1");
-        Competitor competitor2 = AbstractLeaderboardTest.createCompetitor("Humba2");
-        res.getCompetitorStore().addCompetitors(Arrays.asList(competitor1, competitor2));
-        regatta.getRegattaLog().add(new RegattaLogRegisterCompetitorEventImpl(MillisecondsTimePoint.now(), new LogEventAuthorImpl("Axel", 0), competitor1));
-        regatta.getRegattaLog().add(new RegattaLogRegisterCompetitorEventImpl(MillisecondsTimePoint.now(), new LogEventAuthorImpl("Axel", 0), competitor2));
-        assertTrue(Util.contains(regatta.getAllCompetitors(), competitor1));
-        assertTrue(Util.contains(regatta.getAllCompetitors(), competitor2));
->>>>>>> 5fb3a831
+        CompetitorAndBoat competitorAndBoat1 = AbstractLeaderboardTest.createCompetitorAndBoat("Humba1");
+        CompetitorAndBoat competitorAndBoat2 = AbstractLeaderboardTest.createCompetitorAndBoat("Humba2");
+        res.getCompetitorStore().addCompetitors(Arrays.asList(competitorAndBoat1.getCompetitor(), competitorAndBoat2.getCompetitor()));
+        regatta.getRegattaLog().add(new RegattaLogRegisterCompetitorEventImpl(MillisecondsTimePoint.now(), new LogEventAuthorImpl("Axel", 0), competitorAndBoat1.getCompetitor()));
+        regatta.getRegattaLog().add(new RegattaLogRegisterCompetitorEventImpl(MillisecondsTimePoint.now(), new LogEventAuthorImpl("Axel", 0), competitorAndBoat2.getCompetitor()));
+        assertTrue(Util.contains(regatta.getAllCompetitors(), competitorAndBoat1));
+        assertTrue(Util.contains(regatta.getAllCompetitors(), competitorAndBoat2));
         addRaceColumns(numberOfQualifyingRaces, numberOfFinalRaces, regatta);
         RegattaLeaderboard fullLeaderboard = res.addRegattaLeaderboard(regatta.getRegattaIdentifier(), null, new int[] { 3, 5 });
         // use the set-up and add a regatta leaderboard with eliminations that wraps the regatta leaderboard
         RegattaLeaderboardWithEliminations withEliminations = res.addRegattaLeaderboardWithEliminations("U16", /* leaderboardDisplayName */ "Display Name", fullLeaderboard);
-        res.apply(new UpdateEliminatedCompetitorsInLeaderboard(withEliminations.getName(), Collections.singleton(competitor1)));
+        res.apply(new UpdateEliminatedCompetitorsInLeaderboard(withEliminations.getName(), Collections.singleton(competitorAndBoat1.getCompetitor())));
 
         DomainObjectFactory dof = PersistenceFactory.INSTANCE.getDomainObjectFactory(getMongoService(), DomainFactory.INSTANCE);
         Regatta loadedRegatta = dof.loadRegatta(regatta.getName(), /* trackedRegattaRegistry */ null);
@@ -459,8 +451,8 @@
         assertTrue(loadedLeaderboardWithEliminations instanceof RegattaLeaderboardWithEliminations);
         assertEquals("Display Name", loadedLeaderboardWithEliminations.getDisplayName());
         assertEquals(withEliminations.getAllCompetitors(), loadedLeaderboardWithEliminations.getAllCompetitors());
-        assertTrue(((RegattaLeaderboardWithEliminations) loadedLeaderboardWithEliminations).isEliminated(competitor1));
-        assertFalse(((RegattaLeaderboardWithEliminations) loadedLeaderboardWithEliminations).isEliminated(competitor2));
+        assertTrue(((RegattaLeaderboardWithEliminations) loadedLeaderboardWithEliminations).isEliminated(competitorAndBoat1.getCompetitor()));
+        assertFalse(((RegattaLeaderboardWithEliminations) loadedLeaderboardWithEliminations).isEliminated(competitorAndBoat2.getCompetitor()));
     }
     
     @Test
