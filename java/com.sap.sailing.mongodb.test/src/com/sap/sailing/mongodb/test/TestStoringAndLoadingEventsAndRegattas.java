package com.sap.sailing.mongodb.test;

import static org.junit.Assert.assertEquals;
import static org.junit.Assert.assertFalse;
import static org.junit.Assert.assertNotNull;
import static org.junit.Assert.assertNotSame;
import static org.junit.Assert.assertNull;
import static org.junit.Assert.assertSame;
import static org.junit.Assert.assertTrue;

import java.io.Serializable;
import java.net.MalformedURLException;
import java.net.URL;
import java.net.UnknownHostException;
import java.util.ArrayList;
import java.util.Arrays;
import java.util.Calendar;
import java.util.Collections;
import java.util.Iterator;
import java.util.LinkedHashMap;
import java.util.List;
import java.util.Locale;
import java.util.Map;
import java.util.UUID;
import java.util.logging.Logger;

import org.junit.Test;

import com.mongodb.MongoException;
import com.sap.sailing.domain.abstractlog.impl.LogEventAuthorImpl;
import com.sap.sailing.domain.abstractlog.regatta.events.impl.RegattaLogRegisterCompetitorEventImpl;
import com.sap.sailing.domain.base.Boat;
import com.sap.sailing.domain.base.BoatClass;
import com.sap.sailing.domain.base.Competitor;
import com.sap.sailing.domain.base.CompetitorWithBoat;
import com.sap.sailing.domain.base.Course;
import com.sap.sailing.domain.base.CourseArea;
import com.sap.sailing.domain.base.DomainFactory;
import com.sap.sailing.domain.base.Event;
import com.sap.sailing.domain.base.Fleet;
import com.sap.sailing.domain.base.RaceColumn;
import com.sap.sailing.domain.base.RaceColumnInSeries;
import com.sap.sailing.domain.base.RaceDefinition;
import com.sap.sailing.domain.base.Regatta;
import com.sap.sailing.domain.base.Series;
import com.sap.sailing.domain.base.Venue;
import com.sap.sailing.domain.base.Waypoint;
import com.sap.sailing.domain.base.configuration.impl.RegattaConfigurationImpl;
import com.sap.sailing.domain.base.impl.BoatImpl;
import com.sap.sailing.domain.base.impl.CompetitorImpl;
import com.sap.sailing.domain.base.impl.CourseImpl;
import com.sap.sailing.domain.base.impl.DynamicBoat;
import com.sap.sailing.domain.base.impl.DynamicCompetitorWithBoat;
import com.sap.sailing.domain.base.impl.EventImpl;
import com.sap.sailing.domain.base.impl.FleetImpl;
import com.sap.sailing.domain.base.impl.RaceColumnInSeriesImpl;
import com.sap.sailing.domain.base.impl.RaceDefinitionImpl;
import com.sap.sailing.domain.base.impl.RegattaImpl;
import com.sap.sailing.domain.base.impl.SeriesImpl;
import com.sap.sailing.domain.base.impl.VenueImpl;
import com.sap.sailing.domain.common.MaxPointsReason;
import com.sap.sailing.domain.common.RaceIdentifier;
import com.sap.sailing.domain.common.RankingMetrics;
import com.sap.sailing.domain.common.RegattaAndRaceIdentifier;
import com.sap.sailing.domain.common.RegattaNameAndRaceName;
import com.sap.sailing.domain.common.ScoringSchemeType;
import com.sap.sailing.domain.common.racelog.RacingProcedureType;
import com.sap.sailing.domain.leaderboard.EventResolver;
import com.sap.sailing.domain.leaderboard.Leaderboard;
import com.sap.sailing.domain.leaderboard.LeaderboardGroup;
import com.sap.sailing.domain.leaderboard.LeaderboardGroupResolver;
import com.sap.sailing.domain.leaderboard.RegattaLeaderboard;
import com.sap.sailing.domain.leaderboard.RegattaLeaderboardWithEliminations;
import com.sap.sailing.domain.leaderboard.ScoringScheme;
import com.sap.sailing.domain.leaderboard.ThresholdBasedResultDiscardingRule;
import com.sap.sailing.domain.leaderboard.impl.HighPoint;
import com.sap.sailing.domain.leaderboard.impl.LeaderboardGroupImpl;
import com.sap.sailing.domain.leaderboard.impl.LowPoint;
import com.sap.sailing.domain.leaderboard.impl.ThresholdBasedResultDiscardingRuleImpl;
import com.sap.sailing.domain.persistence.DomainObjectFactory;
import com.sap.sailing.domain.persistence.MongoObjectFactory;
import com.sap.sailing.domain.persistence.PersistenceFactory;
import com.sap.sailing.domain.persistence.impl.CollectionNames;
import com.sap.sailing.domain.persistence.media.MediaDBFactory;
import com.sap.sailing.domain.racelog.tracking.EmptySensorFixStore;
import com.sap.sailing.domain.ranking.OneDesignRankingMetric;
import com.sap.sailing.domain.ranking.RankingMetricConstructor;
import com.sap.sailing.domain.ranking.TimeOnTimeAndDistanceRankingMetric;
import com.sap.sailing.domain.test.AbstractLeaderboardTest;
import com.sap.sailing.domain.test.mock.MockedTrackedRaceWithFixedRank;
import com.sap.sailing.domain.tracking.DynamicTrackedRace;
import com.sap.sailing.domain.tracking.DynamicTrackedRegatta;
import com.sap.sailing.domain.tracking.impl.DynamicTrackedRegattaImpl;
import com.sap.sailing.domain.tracking.impl.EmptyWindStore;
import com.sap.sailing.server.RacingEventService;
import com.sap.sailing.server.impl.RacingEventServiceImpl;
import com.sap.sailing.server.operationaltransformation.ConnectTrackedRaceToLeaderboardColumn;
import com.sap.sailing.server.operationaltransformation.UpdateEliminatedCompetitorsInLeaderboard;
import com.sap.sailing.server.operationaltransformation.UpdateLeaderboardMaxPointsReason;
import com.sap.sse.common.Color;
import com.sap.sse.common.TimePoint;
import com.sap.sse.common.Util;
import com.sap.sse.common.impl.MillisecondsTimePoint;
import com.sap.sse.common.media.MediaTagConstants;
import com.sap.sse.common.media.MimeType;
import com.sap.sse.shared.media.ImageDescriptor;
import com.sap.sse.shared.media.VideoDescriptor;
import com.sap.sse.shared.media.impl.ImageDescriptorImpl;
import com.sap.sse.shared.media.impl.VideoDescriptorImpl;

public class TestStoringAndLoadingEventsAndRegattas extends AbstractMongoDBTest {
    private static final Logger logger = Logger.getLogger(TestStoringAndLoadingEventsAndRegattas.class.getName());

    private final TimePoint eventStartDate; 
    private final TimePoint eventEndDate; 
    private final TimePoint regattaStartDate; 
    private final TimePoint regattaEndDate; 
    
    public TestStoringAndLoadingEventsAndRegattas() throws UnknownHostException, MongoException {
        super();
        
        Calendar cal = Calendar.getInstance();

        cal.set(2012, 12, 1);
        eventStartDate = new MillisecondsTimePoint(cal.getTimeInMillis());
        cal.set(2012, 12, 5);
        eventEndDate = new MillisecondsTimePoint(cal.getTimeInMillis());
        
        cal.set(2012, 12, 2);
        regattaStartDate = new MillisecondsTimePoint(cal.getTimeInMillis());
        cal.set(2012, 12, 3);
        regattaEndDate = new MillisecondsTimePoint(cal.getTimeInMillis());
    }
    
    private LeaderboardGroup createLeaderboardGroup(String name) {
        return new LeaderboardGroupImpl(name, "Description for "+name, /* displayName */ null, /* displayInReverseOrder */ false, Collections.<Leaderboard>emptyList());
    }

    @Test
    public void testLoadStoreSimpleEventWithLinkToLeaderboardGroups() throws MalformedURLException {
        final String eventName = "Event Name";
        final String eventDescription = "Event Description";
        final String venueName = "Venue Name";
        final String[] courseAreaNames = new String[] { "Alpha", "Bravo", "Charlie", "Delta", "Echo", "Foxtrott" };
        final URL officialWebsiteURL = new URL("http://official.website.com");
        final URL baseURL = new URL("http://base.url.com");
        final URL sailorsInfoWebsiteURL = new URL("http://sailorsinfo.website.com");
        final URL sailorsInfoWebsiteURLDE = new URL("http://sailorsinfo-de.website.com");
        final Venue venue = new VenueImpl(venueName);
        
        for (String courseAreaName : courseAreaNames) {
            CourseArea courseArea = DomainFactory.INSTANCE.getOrCreateCourseArea(UUID.randomUUID(), courseAreaName);
            venue.addCourseArea(courseArea);
        }
        MongoObjectFactory mof = PersistenceFactory.INSTANCE.getMongoObjectFactory(getMongoService());
        final Event event = new EventImpl(eventName, eventStartDate, eventEndDate, venue, /*isPublic*/ true, UUID.randomUUID());
        final LeaderboardGroup lg1 = createLeaderboardGroup("lg1");
        final LeaderboardGroup lg2 = createLeaderboardGroup("lg2");
        event.addLeaderboardGroup(lg1);
        event.addLeaderboardGroup(lg2);
        event.setDescription(eventDescription);
        event.setOfficialWebsiteURL(officialWebsiteURL);
        event.setBaseURL(baseURL);
        event.setSailorsInfoWebsiteURL(null, sailorsInfoWebsiteURL);
        event.setSailorsInfoWebsiteURL(Locale.GERMAN, sailorsInfoWebsiteURLDE);
        mof.storeEvent(event);
        
        DomainObjectFactory dof = PersistenceFactory.INSTANCE.getDomainObjectFactory(getMongoService(), DomainFactory.INSTANCE);
        final Event loadedEvent = dof.loadEvent(eventName);
        dof.loadLeaderboardGroupLinksForEvents(new EventResolver() {
            @Override
            public Event getEvent(Serializable id) {
                return id.equals(loadedEvent.getId()) ? loadedEvent : null;
            }
        }, new LeaderboardGroupResolver() {
            @Override
            public LeaderboardGroup getLeaderboardGroupByName(String leaderboardGroupName) {
                return leaderboardGroupName.equals(lg1.getName()) ? lg1 : leaderboardGroupName.equals(lg2.getName()) ? lg2 : null;
            }
            
            @Override
            public LeaderboardGroup getLeaderboardGroupByID(UUID leaderboardGroupID) {
                return leaderboardGroupID.equals(lg1.getId()) ? lg1 : leaderboardGroupID.equals(lg2.getId()) ? lg2 : null;
            }

            @Override
            public LeaderboardGroup resolveLeaderboardGroupByRegattaName(String regattaName) {
                return null;
            }
        });
        assertNotNull(loadedEvent);
        assertEquals(eventName, loadedEvent.getName());
        assertEquals(eventDescription, loadedEvent.getDescription());
        assertEquals(event.getOfficialWebsiteURL(), loadedEvent.getOfficialWebsiteURL());
        assertEquals(event.getBaseURL(), loadedEvent.getBaseURL());
        assertEquals(sailorsInfoWebsiteURL, loadedEvent.getSailorsInfoWebsiteURL(null));
        assertEquals(sailorsInfoWebsiteURLDE, loadedEvent.getSailorsInfoWebsiteURL(Locale.GERMAN));
        assertEquals(2, loadedEvent.getSailorsInfoWebsiteURLs().size());
        assertEquals(2, Util.size(loadedEvent.getLeaderboardGroups()));
        Iterator<LeaderboardGroup> lgIter = loadedEvent.getLeaderboardGroups().iterator();
        assertSame(lg1, lgIter.next());
        assertSame(lg2, lgIter.next());
        final Venue loadedVenue = loadedEvent.getVenue();
        assertNotNull(loadedVenue);
        assertEquals(venueName, loadedVenue.getName());
        assertEquals(courseAreaNames.length, Util.size(loadedVenue.getCourseAreas()));
        int i=0;
        for (CourseArea loadedCourseArea : loadedVenue.getCourseAreas()) {
            assertEquals(courseAreaNames[i++], loadedCourseArea.getName());
        }
    }
    
    @Test
    public void testLoadStoreSimpleEventAndRegattaWithCourseArea() {
        final String eventName = "Event Name";
        final String venueName = "Venue Name";
        final String courseAreaName = "Alpha";
        final Venue venue = new VenueImpl(venueName);
        CourseArea courseArea = DomainFactory.INSTANCE.getOrCreateCourseArea(UUID.randomUUID(), courseAreaName);
        venue.addCourseArea(courseArea);

        MongoObjectFactory mof = PersistenceFactory.INSTANCE.getMongoObjectFactory(getMongoService());
        Event event = new EventImpl(eventName, eventStartDate, eventEndDate, venue, /*isPublic*/ true, UUID.randomUUID());
        mof.storeEvent(event);
        
        final String regattaBaseName = "Kieler Woche";
        BoatClass boatClass = DomainFactory.INSTANCE.getOrCreateBoatClass("29erXX", /* typicallyStartsUpwind */ true);
        Regatta regatta = createRegatta(RegattaImpl.getDefaultName(regattaBaseName, boatClass.getName()), boatClass, 
                /* canBoatsOfCompetitorsChangePerRace */ true, regattaStartDate, regattaEndDate, /* persistent */ true, DomainFactory.INSTANCE.createScoringScheme(ScoringSchemeType.LOW_POINT), courseArea, OneDesignRankingMetric::new);
        mof.storeRegatta(regatta);
        
        DomainObjectFactory dof = PersistenceFactory.INSTANCE.getDomainObjectFactory(getMongoService(), DomainFactory.INSTANCE);
        Regatta loadedRegatta = dof.loadRegatta(regatta.getName(), /* trackedRegattaRegistry */ null);
        assertNotNull(loadedRegatta);
        assertEquals(regatta.getName(), loadedRegatta.getName());
        assertEquals(Util.size(regatta.getSeries()), Util.size(loadedRegatta.getSeries()));
        assertNotNull(loadedRegatta.getDefaultCourseArea());
        assertEquals(loadedRegatta.getDefaultCourseArea().getId(), courseArea.getId());
        assertEquals(loadedRegatta.getDefaultCourseArea().getName(), courseArea.getName());
        assertEquals(loadedRegatta.getStartDate(), regattaStartDate);
        assertEquals(loadedRegatta.getEndDate(), regattaEndDate);
    }

    @Test
    public void testLoadStoreSimpleEventWithImages() throws MalformedURLException {
        final URL imageURL = new URL("http://some.host/with/some/file2.jpg");
        final String copyright = "copyright by Alex";
        final String imageTitle = "My image title";
        final String imageSubtitle = "My image subtitle";
        final Integer imageWidth = 500;
        final Integer imageHeight = 300;
        final TimePoint createdAt = MillisecondsTimePoint.now(); 
        final String eventName = "Event Name";
        final String venueName = "Venue Name";
        final String courseAreaName = "Alpha";
        final Venue venue = new VenueImpl(venueName);
        CourseArea courseArea = DomainFactory.INSTANCE.getOrCreateCourseArea(UUID.randomUUID(), courseAreaName);
        venue.addCourseArea(courseArea);

        MongoObjectFactory mof = PersistenceFactory.INSTANCE.getMongoObjectFactory(getMongoService());
        Event event = new EventImpl(eventName, eventStartDate, eventEndDate, venue, /*isPublic*/ true, UUID.randomUUID());
        
        ImageDescriptor image1 = new ImageDescriptorImpl(imageURL, createdAt);
        image1.setCopyright(copyright);
        image1.setSize(imageWidth, imageHeight);
        image1.setTitle(imageTitle);
        image1.setSubtitle(imageSubtitle);
        image1.addTag("Tag1");
        image1.addTag("Tag2");
        image1.addTag("Tag3");
        event.addImage(image1);

        ImageDescriptor image2 = new ImageDescriptorImpl(new URL("http://some.host/with/some/file2.jpg"), MillisecondsTimePoint.now());
        image2.setCopyright("copyright");
        event.addImage(image2);

        mof.storeEvent(event);
        
        DomainObjectFactory dof = PersistenceFactory.INSTANCE.getDomainObjectFactory(getMongoService(), DomainFactory.INSTANCE);
        final Event loadedEvent = dof.loadEvent(eventName);
        assertEquals(2, Util.size(loadedEvent.getImages()));
        ImageDescriptor loadedImage1 = loadedEvent.getImages().iterator().next();
        assertNotNull(loadedImage1);
        assertEquals(imageURL, loadedImage1.getURL());
        assertEquals(copyright, loadedImage1.getCopyright());
        assertEquals(copyright, loadedImage1.getCopyright());
        assertEquals(imageTitle, loadedImage1.getTitle());
        assertEquals(imageSubtitle, loadedImage1.getSubtitle());
        assertEquals(createdAt, loadedImage1.getCreatedAtDate());
        assertEquals(imageWidth, loadedImage1.getWidthInPx());
        assertEquals(imageHeight, loadedImage1.getHeightInPx());
        assertEquals(3, Util.size(loadedImage1.getTags()));
    }

    @Test
    public void testLoadStoreSimpleEventWithVideos() throws MalformedURLException {
        final URL videoURL = new URL("http://some.host/with/some/video.mpg");
        final URL videoThumbnailURL = new URL("http://some.host/with/some/video_thumbnail.jpg");
        final Locale locale = Locale.GERMAN;
        final Integer videoLengthInSeconds = 2  * 60 * 60 * 1000; // 2h 
        final MimeType mimeType = MimeType.mp4;
        final String copyright = "copyright by Don";
        final String videoTitle = "My video title";
        final String videoSubtitle = "My video subtitle";
        final TimePoint createdAt = MillisecondsTimePoint.now(); 
        final String eventName = "Event Name";
        final String venueName = "Venue Name";
        final String courseAreaName = "Alpha";
        final Venue venue = new VenueImpl(venueName);
        CourseArea courseArea = DomainFactory.INSTANCE.getOrCreateCourseArea(UUID.randomUUID(), courseAreaName);
        venue.addCourseArea(courseArea);

        MongoObjectFactory mof = PersistenceFactory.INSTANCE.getMongoObjectFactory(getMongoService());
        Event event = new EventImpl(eventName, eventStartDate, eventEndDate, venue, /*isPublic*/ true, UUID.randomUUID());
        
        VideoDescriptor video1 = new VideoDescriptorImpl(videoURL, mimeType, createdAt);
        video1.setCopyright(copyright);
        video1.setTitle(videoTitle);
        video1.setLocale(locale);
        video1.setSubtitle(videoSubtitle);
        video1.setThumbnailURL(videoThumbnailURL);
        video1.setLengthInSeconds(videoLengthInSeconds);
        video1.addTag("Tag1");
        video1.addTag("Tag2");
        video1.addTag("Tag3");
        event.addVideo(video1);

        VideoDescriptor video2 = new VideoDescriptorImpl(new URL("http://some.host/with/some/file2.ogg"), MimeType.ogg, MillisecondsTimePoint.now());
        video2.setCopyright("copyright");
        event.addVideo(video2);

        mof.storeEvent(event);
        
        DomainObjectFactory dof = PersistenceFactory.INSTANCE.getDomainObjectFactory(getMongoService(), DomainFactory.INSTANCE);
        final Event loadedEvent = dof.loadEvent(eventName);
        assertEquals(2, Util.size(loadedEvent.getVideos()));
        VideoDescriptor loadedVideo1 = loadedEvent.getVideos().iterator().next();
        assertNotNull(loadedVideo1);
        assertEquals(videoURL, loadedVideo1.getURL());
        assertEquals(videoThumbnailURL, loadedVideo1.getThumbnailURL());
        assertEquals(videoLengthInSeconds, loadedVideo1.getLengthInSeconds());
        assertEquals(copyright, loadedVideo1.getCopyright());
        assertEquals(locale, loadedVideo1.getLocale());
        assertEquals(videoTitle, loadedVideo1.getTitle());
        assertEquals(videoSubtitle, loadedVideo1.getSubtitle());
        assertEquals(createdAt, loadedVideo1.getCreatedAtDate());
        assertEquals(3, Util.size(loadedVideo1.getTags()));
    }

    @Test
    /**
     * We expected that the migration code creates also an image URL for each image we create.
     * Images with the 'Sponsor' tag should create a corresponding sponsor image URL 
     * Videos should create a video URL.
     */
    public void testLoadStoreSimpleEventWithImageAndVideoURLMigration() throws MalformedURLException {
        final URL imageURL = new URL("http://some.host/with/some/bla.jpg");
        final URL sponsorImageURL = new URL("http://some.host/with/some/sponsor.jpg");
        final URL videoURL = new URL("http://some.host/with/some/video.mpg");
        final TimePoint createdAt = MillisecondsTimePoint.now(); 
        final String eventName = "Event Name";
        final Venue venue = new VenueImpl("My Venue");
        CourseArea courseArea = DomainFactory.INSTANCE.getOrCreateCourseArea(UUID.randomUUID(), "Alfa");
        venue.addCourseArea(courseArea);

        MongoObjectFactory mof = PersistenceFactory.INSTANCE.getMongoObjectFactory(getMongoService());
        Event event = new EventImpl(eventName, eventStartDate, eventEndDate, venue, /*isPublic*/ true, UUID.randomUUID());
        
        ImageDescriptor image1 = new ImageDescriptorImpl(imageURL, createdAt);
        image1.addTag(MediaTagConstants.GALLERY);
        event.addImage(image1);

        ImageDescriptor image2 = new ImageDescriptorImpl(sponsorImageURL, createdAt);
        event.addImage(image2);
        image2.addTag(MediaTagConstants.SPONSOR);

        VideoDescriptor video1 = new VideoDescriptorImpl(videoURL, MimeType.mp4, createdAt);
        event.addVideo(video1);

        mof.storeEvent(event);
        
        DomainObjectFactory dof = PersistenceFactory.INSTANCE.getDomainObjectFactory(getMongoService(), DomainFactory.INSTANCE);
        final Event loadedEvent = dof.loadEvent(eventName);
        assertEquals(2, Util.size(loadedEvent.getImages()));
        assertEquals(1, Util.size(loadedEvent.getVideos()));
        assertEquals(1, Util.size(loadedEvent.findImagesWithTag(MediaTagConstants.GALLERY)));
        assertEquals(1, Util.size(loadedEvent.findImagesWithTag(MediaTagConstants.SPONSOR)));
        assertEquals(1, Util.size(loadedEvent.getVideos()));
    }
    
    
    @Test
    public void testLoadStoreRegattaConfiguration() {
        
        RegattaConfigurationImpl configuration = new RegattaConfigurationImpl();
        configuration.setDefaultRacingProcedureType(RacingProcedureType.BASIC);
        
        BoatClass boatClass = DomainFactory.INSTANCE.getOrCreateBoatClass("ESS40", false);
        Regatta regatta = createRegattaAndAddRaceColumns(1, 1, RegattaImpl.getDefaultName("RR", boatClass.getName()), boatClass, 
                regattaStartDate, regattaEndDate, false, DomainFactory.INSTANCE.createScoringScheme(ScoringSchemeType.HIGH_POINT), OneDesignRankingMetric::new);
        regatta.setRegattaConfiguration(configuration);
        
        MongoObjectFactory mof = PersistenceFactory.INSTANCE.getMongoObjectFactory(getMongoService());
        mof.storeRegatta(regatta);
        DomainObjectFactory dof = PersistenceFactory.INSTANCE.getDomainObjectFactory(getMongoService(), DomainFactory.INSTANCE);
        Regatta loadedRegatta = dof.loadRegatta(regatta.getName(), null);
        
        assertNotNull(loadedRegatta.getRegattaConfiguration());
        assertEquals(RacingProcedureType.BASIC, loadedRegatta.getRegattaConfiguration().getDefaultRacingProcedureType());
    }

    @Test
    public void testLoadStoreSimpleRegattaLeaderboard() {
        RacingEventService res = new RacingEventServiceImpl(PersistenceFactory.INSTANCE.getDomainObjectFactory(getMongoService(), DomainFactory.INSTANCE), PersistenceFactory.INSTANCE
                .getMongoObjectFactory(getMongoService()), MediaDBFactory.INSTANCE.getMediaDB(getMongoService()), EmptyWindStore.INSTANCE, EmptySensorFixStore.INSTANCE, /* restoreTrackedRaces */ false);
        final int numberOfQualifyingRaces = 5;
        final int numberOfFinalRaces = 7;
        final String regattaBaseName = "Kieler Woche";
        BoatClass boatClass = DomainFactory.INSTANCE.getOrCreateBoatClass("29erXX", /* typicallyStartsUpwind */ true);
        Regatta regattaProxy = createRegatta(RegattaImpl.getDefaultName(regattaBaseName, boatClass.getName()), boatClass, 
                /* canBoatsOfCompetitorsChangePerRace */ false, regattaStartDate, regattaEndDate, /* persistent */ true, DomainFactory.INSTANCE.createScoringScheme(ScoringSchemeType.LOW_POINT), null, OneDesignRankingMetric::new);
        final String regattaName = regattaProxy.getName();
        Regatta regatta = res.createRegatta(regattaName, regattaProxy.getBoatClass().getName(), 
                /* canBoatsOfCompetitorsChangePerRace */ false, regattaStartDate, regattaEndDate,
                "123", regattaProxy.getSeries(), regattaProxy.isPersistent(), DomainFactory.INSTANCE.createScoringScheme(ScoringSchemeType.LOW_POINT),
                /* defaultCourseAreaId */ null, /*buoyZoneRadiusInHullLengths*/ 2.0, /* useStartTimeInference */ true,
                /* controlTrackingFromStartAndFinishTimes */ false, OneDesignRankingMetric::new);
<<<<<<< HEAD
        DynamicCompetitorWithBoat competitorWithBoat1 = AbstractLeaderboardTest.createCompetitorWithBoat("Humba1");
        DynamicCompetitorWithBoat competitorWithBoat2 = AbstractLeaderboardTest.createCompetitorWithBoat("Humba2");
        DynamicBoat boat1= AbstractLeaderboardTest.createBoat("Humba1 Boot");
        DynamicBoat boat2 = AbstractLeaderboardTest.createBoat("Humba2 Boot");
        res.getCompetitorStore().addNewCompetitors(Arrays.asList(competitorWithBoat1, competitorWithBoat2));
        res.getCompetitorStore().addNewBoats(Arrays.asList(boat1, boat2));
=======
        CompetitorWithBoat competitorWithBoat1 = AbstractLeaderboardTest.createCompetitorWithBoat("Humba1");
        CompetitorWithBoat competitorWithBoat2 = AbstractLeaderboardTest.createCompetitorWithBoat("Humba2");
        Boat boat1= AbstractLeaderboardTest.createBoat("Humba1 Boot");
        Boat boat2 = AbstractLeaderboardTest.createBoat("Humba2 Boot");
        res.getCompetitorAndBoatStore().addNewCompetitors(Arrays.asList(competitorWithBoat1, competitorWithBoat2));
        res.getCompetitorAndBoatStore().addNewBoats(Arrays.asList(boat1, boat2));
>>>>>>> db1bdcb8
        regatta.getRegattaLog().add(new RegattaLogRegisterCompetitorEventImpl(MillisecondsTimePoint.now(), new LogEventAuthorImpl("Axel", 0), competitorWithBoat1));
        regatta.getRegattaLog().add(new RegattaLogRegisterCompetitorEventImpl(MillisecondsTimePoint.now(), new LogEventAuthorImpl("Axel", 0), competitorWithBoat2));
        assertTrue(Util.contains(regatta.getAllCompetitors(), competitorWithBoat1));
        assertTrue(Util.contains(regatta.getAllCompetitors(), competitorWithBoat2));
        Iterable<Boat> allBoats = regatta.getAllBoats();
        assertTrue(Util.size(allBoats) == 2);
        assertTrue(Util.contains(regatta.getAllBoats(), competitorWithBoat1.getBoat()));
        assertTrue(Util.contains(regatta.getAllBoats(), competitorWithBoat2.getBoat()));
        addRaceColumns(numberOfQualifyingRaces, numberOfFinalRaces, regatta);
        RegattaLeaderboard fullLeaderboard = res.addRegattaLeaderboard(regatta.getRegattaIdentifier(), null, new int[] { 3, 5 });
        // use the set-up and add a regatta leaderboard with eliminations that wraps the regatta leaderboard
        RegattaLeaderboardWithEliminations withEliminations = res.addRegattaLeaderboardWithEliminations("U16", /* leaderboardDisplayName */ "Display Name", fullLeaderboard);
        res.apply(new UpdateEliminatedCompetitorsInLeaderboard(withEliminations.getName(), Collections.singleton(competitorWithBoat1)));

        DomainObjectFactory dof = PersistenceFactory.INSTANCE.getDomainObjectFactory(getMongoService(), DomainFactory.INSTANCE);
        Regatta loadedRegatta = dof.loadRegatta(regatta.getName(), /* trackedRegattaRegistry */ null);
        assertNotNull(loadedRegatta);
        assertEquals(regatta.getName(), loadedRegatta.getName());
        assertEquals(Util.size(regatta.getSeries()), Util.size(loadedRegatta.getSeries()));
        
        Leaderboard loadedLeaderboard = dof.loadLeaderboard(regatta.getName(), res, /* leaderboardRegistry */ null);
        assertNotNull(loadedLeaderboard);
        assertTrue(loadedLeaderboard instanceof RegattaLeaderboard);
        RegattaLeaderboard loadedRegattaLeaderboard = (RegattaLeaderboard) loadedLeaderboard;
        assertSame(regatta, loadedRegattaLeaderboard.getRegatta());
        
        RacingEventService res2 = new RacingEventServiceImpl(PersistenceFactory.INSTANCE.getDomainObjectFactory(getMongoService(), DomainFactory.INSTANCE), PersistenceFactory.INSTANCE
                .getMongoObjectFactory(getMongoService()), MediaDBFactory.INSTANCE.getMediaDB(getMongoService()), EmptyWindStore.INSTANCE, EmptySensorFixStore.INSTANCE, /* restoreTrackedRaces */ false);
        // now load the thing again from the store:
        Leaderboard loadedLeaderboardWithEliminations = res2.getLeaderboardByName(withEliminations.getName());
        assertTrue(withEliminations != loadedLeaderboardWithEliminations);
        assertTrue(loadedLeaderboardWithEliminations instanceof RegattaLeaderboardWithEliminations);
        assertEquals("Display Name", loadedLeaderboardWithEliminations.getDisplayName());
        assertEquals(withEliminations.getAllCompetitors(), loadedLeaderboardWithEliminations.getAllCompetitors());
        assertTrue(((RegattaLeaderboardWithEliminations) loadedLeaderboardWithEliminations).isEliminated(competitorWithBoat1));
        assertFalse(((RegattaLeaderboardWithEliminations) loadedLeaderboardWithEliminations).isEliminated(competitorWithBoat2));
    }
    
    @Test
    public void testLoadStoreRegattaLeaderboardWithScoreCorrections() {
        // for some reason the dropping of collections doesn't work reliably on Linux... explicitly drop those collections that we depend on
        getMongoService().getDB().getCollection(CollectionNames.LEADERBOARDS.name()).drop();
        getMongoService().getDB().getCollection(CollectionNames.REGATTAS.name()).drop();
        CompetitorWithBoat hasso = AbstractLeaderboardTest.createCompetitorWithBoat("Dr. Hasso Plattner");
        BoatClass boatClass = DomainFactory.INSTANCE.getOrCreateBoatClass("29erXX", /* typicallyStartsUpwind */ true);
        final DynamicTrackedRegatta[] trackedRegatta = new DynamicTrackedRegatta[1];
        final DynamicTrackedRace q2YellowTrackedRace = new MockedTrackedRaceWithFixedRank(hasso, /* rank */ 1, /* started */ false, boatClass) {
            private static final long serialVersionUID = 1234L;
            @Override
            public RegattaAndRaceIdentifier getRaceIdentifier() {
                return new RegattaNameAndRaceName("Kieler Woche (29ERXX)", "Yellow Race 2");
            }
            @Override
            public DynamicTrackedRegatta getTrackedRegatta() {
                return trackedRegatta[0];
            }
        };
        RacingEventService res = createRacingEventServiceWithOneMockedTrackedRace(q2YellowTrackedRace);
        final int numberOfQualifyingRaces = 5;
        final int numberOfFinalRaces = 7;
        final String regattaBaseName = "Kieler Woche";
        
        Regatta regattaProxy = createRegatta(RegattaImpl.getDefaultName(regattaBaseName, boatClass.getName()), boatClass, 
                /* canBoatsOfCompetitorsChangePerRace */ true, regattaStartDate, regattaEndDate, /* persistent */ true, DomainFactory.INSTANCE.createScoringScheme(ScoringSchemeType.LOW_POINT), null, OneDesignRankingMetric::new);
        Regatta regatta = res.createRegatta(regattaProxy.getName(), regattaProxy.getBoatClass().getName(), 
                regattaProxy.canBoatsOfCompetitorsChangePerRace(), regattaProxy.getStartDate(), regattaProxy.getEndDate(),
                "123", regattaProxy.getSeries(), regattaProxy.isPersistent(), DomainFactory.INSTANCE.createScoringScheme(ScoringSchemeType.LOW_POINT), null, /*buoyZoneRadiusInHullLengths*/2.0, /* useStartTimeInference */ true, /* controlTrackingFromStartAndFinishTimes */ false, OneDesignRankingMetric::new);
        trackedRegatta[0] = new DynamicTrackedRegattaImpl(regatta);
        addRaceColumns(numberOfQualifyingRaces, numberOfFinalRaces, regatta);
        logColumnsInRegatta(regatta);
        RegattaLeaderboard regattaLeaderboard = res.addRegattaLeaderboard(regatta.getRegattaIdentifier(), null, new int[] { 3, 5 });
        assertSame(regatta, regattaLeaderboard.getRegatta());
        final RaceColumnInSeries q2 = regatta.getSeriesByName("Qualifying").getRaceColumnByName("Q2");
        final Fleet yellow = q2.getFleetByName("Yellow");
        logColumnsInRegatta(regatta);
        logColumnsInRegattaLeaderboard(regattaLeaderboard);
        assertNotNull(regattaLeaderboard.getRaceColumnByName(q2.getName()));
        res.apply(new ConnectTrackedRaceToLeaderboardColumn(regattaLeaderboard.getName(), q2.getName(), yellow
                .getName(), q2YellowTrackedRace.getRaceIdentifier()));
        res.apply(new UpdateLeaderboardMaxPointsReason(regattaLeaderboard.getName(), q2.getName(), hasso.getId().toString(),
                MaxPointsReason.DNF, MillisecondsTimePoint.now()));
        
        // load new RacingEventService including regatta and leaderboard
        RacingEventService resForLoading = createRacingEventServiceWithOneMockedTrackedRace(q2YellowTrackedRace);
        Regatta loadedRegatta = resForLoading.getRegattaByName("Kieler Woche (29ERXX)");
        assertNotNull(loadedRegatta);
        assertEquals(regatta.getName(), loadedRegatta.getName());
        assertEquals(Util.size(regatta.getSeries()), Util.size(loadedRegatta.getSeries()));
        Leaderboard loadedLeaderboard = resForLoading.getLeaderboardByName(loadedRegatta.getName());
        assertNotNull(loadedLeaderboard);
        assertEquals(((ThresholdBasedResultDiscardingRule) regattaLeaderboard.getResultDiscardingRule()).getDiscardIndexResultsStartingWithHowManyRaces().length,
                ((ThresholdBasedResultDiscardingRule) loadedLeaderboard.getResultDiscardingRule()).getDiscardIndexResultsStartingWithHowManyRaces().length);
        assertTrue(Arrays.equals(((ThresholdBasedResultDiscardingRule) regattaLeaderboard.getResultDiscardingRule()).getDiscardIndexResultsStartingWithHowManyRaces(),
                ((ThresholdBasedResultDiscardingRule) loadedLeaderboard.getResultDiscardingRule()).getDiscardIndexResultsStartingWithHowManyRaces()));
        assertTrue(loadedLeaderboard instanceof RegattaLeaderboard);
        RegattaLeaderboard loadedRegattaLeaderboard = (RegattaLeaderboard) loadedLeaderboard;
        assertSame(loadedRegatta, loadedRegattaLeaderboard.getRegatta());
        // now re-associate the tracked race to let score correction "snap" to competitor:
        final RaceColumnInSeries loadedQ2 = loadedRegatta.getSeriesByName("Qualifying").getRaceColumnByName("Q2");
        final Fleet loadedYellow = loadedQ2.getFleetByName("Yellow");
        // adjust tracked regatta for tracked race:
        trackedRegatta[0] = new DynamicTrackedRegattaImpl(loadedRegatta);
        resForLoading.apply(new ConnectTrackedRaceToLeaderboardColumn(loadedLeaderboard.getName(), loadedQ2.getName(), loadedYellow
                .getName(), q2YellowTrackedRace.getRaceIdentifier()));
        MaxPointsReason hassosLoadedMaxPointsReason = loadedLeaderboard.getScoreCorrection().getMaxPointsReason(hasso, loadedQ2, MillisecondsTimePoint.now());
        assertEquals(MaxPointsReason.DNF, hassosLoadedMaxPointsReason);
    }

    private void logColumnsInRegattaLeaderboard(RegattaLeaderboard regattaLeaderboard) {
        StringBuilder rlbrcNames = new StringBuilder();
        for (RaceColumn rlbrc : regattaLeaderboard.getRaceColumns()) {
            rlbrcNames.append("; ");
            rlbrcNames.append(rlbrc.getName());
        }
        logger.info("columns in regatta leaderboard for regatta "+regattaLeaderboard.getRegatta().getName()+" ("+
                regattaLeaderboard.getRegatta().hashCode()+"): "+rlbrcNames);
        logColumnsInRegatta(regattaLeaderboard.getRegatta());
    }

    private void logColumnsInRegatta(Regatta regatta) {
        StringBuilder rrcNames = new StringBuilder();
        for (Series series : regatta.getSeries()) {
            for (RaceColumn raceColumn : series.getRaceColumns()) {
                rrcNames.append("; ");
                rrcNames.append(raceColumn.getName());
            }
        }
        logger.info("columns in regatta "+regatta.getName()+" ("+regatta.hashCode()+") : "+rrcNames);
    }

    private RacingEventServiceImpl createRacingEventServiceWithOneMockedTrackedRace(final DynamicTrackedRace q2YellowTrackedRace) {
        return new RacingEventServiceImpl(PersistenceFactory.INSTANCE.getDomainObjectFactory(getMongoService(), DomainFactory.INSTANCE), PersistenceFactory.INSTANCE
                .getMongoObjectFactory(getMongoService()), MediaDBFactory.INSTANCE.getMediaDB(getMongoService()), EmptyWindStore.INSTANCE, EmptySensorFixStore.INSTANCE, /* restoreTrackedRaces */ false) {
            @Override
            public DynamicTrackedRace getExistingTrackedRace(RegattaAndRaceIdentifier raceIdentifier) {
                return q2YellowTrackedRace;
            }
        };
    }
    
    @Test
    public void testLoadStoreSimpleRegatta() {
        final int numberOfQualifyingRaces = 5;
        final int numberOfFinalRaces = 7;
        final String regattaBaseName = "Kieler Woche";
        BoatClass boatClass = DomainFactory.INSTANCE.getOrCreateBoatClass("29erXX", /* typicallyStartsUpwind */true);
        final String regattaName = RegattaImpl.getDefaultName(regattaBaseName, boatClass.getName());
        Regatta regatta = createRegattaAndAddRaceColumns(numberOfQualifyingRaces, numberOfFinalRaces, regattaName,
                boatClass, regattaStartDate, regattaEndDate, /* persistent */false,
                DomainFactory.INSTANCE.createScoringScheme(ScoringSchemeType.LOW_POINT), OneDesignRankingMetric::new);
        MongoObjectFactory mof = PersistenceFactory.INSTANCE.getMongoObjectFactory(getMongoService());
        mof.storeRegatta(regatta);
        
        DomainObjectFactory dof = PersistenceFactory.INSTANCE.getDomainObjectFactory(getMongoService(), DomainFactory.INSTANCE);
        Regatta loadedRegatta = dof.loadRegatta(regatta.getName(), /* trackedRegattaRegistry */ null);
        assertSame(LowPoint.class, loadedRegatta.getScoringScheme().getClass());
        assertEquals(regattaName, loadedRegatta.getName());
        Iterator<? extends Series> seriesIter = loadedRegatta.getSeries().iterator();
        Series loadedQualifyingSeries = seriesIter.next();
        assertEquals(numberOfQualifyingRaces, Util.size(loadedQualifyingSeries.getRaceColumns()));
        assertEquals(0, loadedQualifyingSeries.getFleetByName("Yellow").compareTo(loadedQualifyingSeries.getFleetByName("Blue")));
        Series loadedFinalSeries = seriesIter.next();
        assertEquals(numberOfFinalRaces, Util.size(loadedFinalSeries.getRaceColumns()));
        assertTrue(loadedFinalSeries.getFleetByName("Silver").compareTo(loadedFinalSeries.getFleetByName("Gold")) > 0);
        Series loadedMedalSeries = seriesIter.next();
        assertEquals(1, Util.size(loadedMedalSeries.getRaceColumns()));
        assertEquals(loadedRegatta.getStartDate(), regattaStartDate);
        assertEquals(loadedRegatta.getEndDate(), regattaEndDate);
        assertEquals(RankingMetrics.ONE_DESIGN, loadedRegatta.getRankingMetricType());
    }

    @Test
    public void testLoadStoreRegattaWithHandicapRanking() {
        final int numberOfQualifyingRaces = 5;
        final int numberOfFinalRaces = 7;
        final String regattaBaseName = "Kieler Woche";
        BoatClass boatClass = DomainFactory.INSTANCE.getOrCreateBoatClass("29erXX", /* typicallyStartsUpwind */true);
        final String regattaName = RegattaImpl.getDefaultName(regattaBaseName, boatClass.getName());
        Regatta regatta = createRegattaAndAddRaceColumns(numberOfQualifyingRaces, numberOfFinalRaces, regattaName,
                boatClass, regattaStartDate, regattaEndDate, /* persistent */false,
                DomainFactory.INSTANCE.createScoringScheme(ScoringSchemeType.LOW_POINT), TimeOnTimeAndDistanceRankingMetric::new);
        assertEquals(RankingMetrics.TIME_ON_TIME_AND_DISTANCE, regatta.getRankingMetricType());
        MongoObjectFactory mof = PersistenceFactory.INSTANCE.getMongoObjectFactory(getMongoService());
        mof.storeRegatta(regatta);
        
        DomainObjectFactory dof = PersistenceFactory.INSTANCE.getDomainObjectFactory(getMongoService(), DomainFactory.INSTANCE);
        Regatta loadedRegatta = dof.loadRegatta(regatta.getName(), /* trackedRegattaRegistry */ null);
        assertSame(LowPoint.class, loadedRegatta.getScoringScheme().getClass());
        assertEquals(regattaName, loadedRegatta.getName());
        Iterator<? extends Series> seriesIter = loadedRegatta.getSeries().iterator();
        Series loadedQualifyingSeries = seriesIter.next();
        assertEquals(numberOfQualifyingRaces, Util.size(loadedQualifyingSeries.getRaceColumns()));
        assertEquals(0, loadedQualifyingSeries.getFleetByName("Yellow").compareTo(loadedQualifyingSeries.getFleetByName("Blue")));
        Series loadedFinalSeries = seriesIter.next();
        assertEquals(numberOfFinalRaces, Util.size(loadedFinalSeries.getRaceColumns()));
        assertTrue(loadedFinalSeries.getFleetByName("Silver").compareTo(loadedFinalSeries.getFleetByName("Gold")) > 0);
        Series loadedMedalSeries = seriesIter.next();
        assertEquals(1, Util.size(loadedMedalSeries.getRaceColumns()));
        assertEquals(loadedRegatta.getStartDate(), regattaStartDate);
        assertEquals(loadedRegatta.getEndDate(), regattaEndDate);
        assertEquals(RankingMetrics.TIME_ON_TIME_AND_DISTANCE, loadedRegatta.getRankingMetricType());
    }

    @Test
    public void testLoadStoreSimpleRegattaWithEmptyStartAndEndDate() {
        final int numberOfQualifyingRaces = 1;
        final int numberOfFinalRaces = 1;
        final String regattaBaseName = "Kieler Woche";
        BoatClass boatClass = DomainFactory.INSTANCE.getOrCreateBoatClass("29erXX", /* typicallyStartsUpwind */true);
        final String regattaName = RegattaImpl.getDefaultName(regattaBaseName, boatClass.getName());
        Regatta regatta = createRegattaAndAddRaceColumns(numberOfQualifyingRaces, numberOfFinalRaces, regattaName,
                boatClass, null, null, /* persistent */false,
                DomainFactory.INSTANCE.createScoringScheme(ScoringSchemeType.LOW_POINT), OneDesignRankingMetric::new);
        MongoObjectFactory mof = PersistenceFactory.INSTANCE.getMongoObjectFactory(getMongoService());
        mof.storeRegatta(regatta);
        
        DomainObjectFactory dof = PersistenceFactory.INSTANCE.getDomainObjectFactory(getMongoService(), DomainFactory.INSTANCE);
        Regatta loadedRegatta = dof.loadRegatta(regatta.getName(), /* trackedRegattaRegistry */ null);
        assertEquals(regattaName, loadedRegatta.getName());
        assertEquals(loadedRegatta.getStartDate(), null);
        assertEquals(loadedRegatta.getEndDate(), null);
    }

    @Test
    public void testLoadStoreSimpleRegattaWithSeriesScoringScheme() {
        final int numberOfQualifyingRaces = 5;
        final int numberOfFinalRaces = 7;
        final String regattaBaseName = "Kieler Woche";
        BoatClass boatClass = DomainFactory.INSTANCE.getOrCreateBoatClass("29erXX", /* typicallyStartsUpwind */ true);
        Regatta regatta = createRegattaAndAddRaceColumns(numberOfQualifyingRaces, numberOfFinalRaces, RegattaImpl.getDefaultName(regattaBaseName, boatClass.getName()),
                boatClass, regattaStartDate, regattaEndDate, /* persistent */false, DomainFactory.INSTANCE.createScoringScheme(ScoringSchemeType.LOW_POINT), OneDesignRankingMetric::new);
        regatta.getSeriesByName("Qualifying").setResultDiscardingRule(new ThresholdBasedResultDiscardingRuleImpl(new int[] { 1, 2, 3 }));
        MongoObjectFactory mof = PersistenceFactory.INSTANCE.getMongoObjectFactory(getMongoService());
        mof.storeRegatta(regatta);
        
        DomainObjectFactory dof = PersistenceFactory.INSTANCE.getDomainObjectFactory(getMongoService(), DomainFactory.INSTANCE);
        Regatta loadedRegatta = dof.loadRegatta(regatta.getName(), /* trackedRegattaRegistry */ null);
        assertTrue(Arrays.equals(new int[] { 1, 2, 3 },
                loadedRegatta.getSeriesByName("Qualifying").getResultDiscardingRule().getDiscardIndexResultsStartingWithHowManyRaces()));
    }

    @Test
    public void testLoadStoreSimpleRegattaWithScoreForMedalStartingWithZero() {
        final int numberOfQualifyingRaces = 5;
        final int numberOfFinalRaces = 7;
        final String regattaBaseName = "Kieler Woche";
        BoatClass boatClass = DomainFactory.INSTANCE.getOrCreateBoatClass("29erXX", /* typicallyStartsUpwind */ true);
        Regatta regatta = createRegattaAndAddRaceColumns(numberOfQualifyingRaces, numberOfFinalRaces, RegattaImpl.getDefaultName(regattaBaseName, boatClass.getName()),
                boatClass, regattaStartDate, regattaEndDate, /* persistent */false, DomainFactory.INSTANCE.createScoringScheme(ScoringSchemeType.LOW_POINT), OneDesignRankingMetric::new);
        regatta.getSeriesByName("Medal").setStartsWithZeroScore(true);
        MongoObjectFactory mof = PersistenceFactory.INSTANCE.getMongoObjectFactory(getMongoService());
        mof.storeRegatta(regatta);
        
        DomainObjectFactory dof = PersistenceFactory.INSTANCE.getDomainObjectFactory(getMongoService(), DomainFactory.INSTANCE);
        Regatta loadedRegatta = dof.loadRegatta(regatta.getName(), /* trackedRegattaRegistry */ null);
        assertFalse(loadedRegatta.getSeriesByName("Qualifying").isStartsWithZeroScore());
        assertTrue(loadedRegatta.getSeriesByName("Medal").isStartsWithZeroScore());
    }

    @Test
    public void testLoadStoreRegattaWithSeriesWhereFleetsCanRunInParallel() {
        final int numberOfQualifyingRaces = 5;
        final int numberOfFinalRaces = 7;
        final String regattaBaseName = "Kieler Woche";
        BoatClass boatClass = DomainFactory.INSTANCE.getOrCreateBoatClass("29erXX", /* typicallyStartsUpwind */ true);
        Regatta regatta = createRegattaAndAddRaceColumns(numberOfQualifyingRaces, numberOfFinalRaces, RegattaImpl.getDefaultName(regattaBaseName, boatClass.getName()),
                boatClass, regattaStartDate, regattaEndDate, /* persistent */false, DomainFactory.INSTANCE.createScoringScheme(ScoringSchemeType.LOW_POINT), OneDesignRankingMetric::new);
        regatta.getSeriesByName("Qualifying").setIsFleetsCanRunInParallel(true);
        regatta.getSeriesByName("Final").setIsFleetsCanRunInParallel(false);
        regatta.getSeriesByName("Medal").setIsFleetsCanRunInParallel(false);

        MongoObjectFactory mof = PersistenceFactory.INSTANCE.getMongoObjectFactory(getMongoService());
        mof.storeRegatta(regatta);
        
        DomainObjectFactory dof = PersistenceFactory.INSTANCE.getDomainObjectFactory(getMongoService(), DomainFactory.INSTANCE);
        Regatta loadedRegatta = dof.loadRegatta(regatta.getName(), /* trackedRegattaRegistry */ null);
        assertTrue(loadedRegatta.getSeriesByName("Qualifying").isFleetsCanRunInParallel());
        assertFalse(loadedRegatta.getSeriesByName("Final").isFleetsCanRunInParallel());
        assertFalse(loadedRegatta.getSeriesByName("Medal").isFleetsCanRunInParallel());
    }

    @Test
    public void testLoadStoreRegattaWithCompetitorsWhichCanChangeBoats() {
        final boolean canBoatsOfCompetitorsChangePerRace = true;
        final String regattaBaseName = "Kieler Woche";
        BoatClass boatClass = DomainFactory.INSTANCE.getOrCreateBoatClass("29erXX", /* typicallyStartsUpwind */true);
        final String regattaName = RegattaImpl.getDefaultName(regattaBaseName, boatClass.getName());
        Regatta regatta = createRegatta(regattaName, boatClass, canBoatsOfCompetitorsChangePerRace, 
                null, null, /* persistent */false,
                DomainFactory.INSTANCE.createScoringScheme(ScoringSchemeType.LOW_POINT), null, OneDesignRankingMetric::new);
        MongoObjectFactory mof = PersistenceFactory.INSTANCE.getMongoObjectFactory(getMongoService());
        mof.storeRegatta(regatta);
        
        DomainObjectFactory dof = PersistenceFactory.INSTANCE.getDomainObjectFactory(getMongoService(), DomainFactory.INSTANCE);
        Regatta loadedRegatta = dof.loadRegatta(regatta.getName(), /* trackedRegattaRegistry */ null);
        assertEquals(regattaName, loadedRegatta.getName());
        assertEquals(loadedRegatta.canBoatsOfCompetitorsChangePerRace(), canBoatsOfCompetitorsChangePerRace);
    }

    @Test
    public void testLoadStoreRegattaWithCompetitorsWhichCanNotChangeBoats() {
        final boolean canBoatsOfCompetitorsChangePerRace = false;
        final String regattaBaseName = "Kieler Woche";
        BoatClass boatClass = DomainFactory.INSTANCE.getOrCreateBoatClass("29erXX", /* typicallyStartsUpwind */true);
        final String regattaName = RegattaImpl.getDefaultName(regattaBaseName, boatClass.getName());
        Regatta regatta = createRegatta(regattaName, boatClass, canBoatsOfCompetitorsChangePerRace, 
                null, null, /* persistent */false,
                DomainFactory.INSTANCE.createScoringScheme(ScoringSchemeType.LOW_POINT), null, OneDesignRankingMetric::new);
        MongoObjectFactory mof = PersistenceFactory.INSTANCE.getMongoObjectFactory(getMongoService());
        mof.storeRegatta(regatta);
        
        DomainObjectFactory dof = PersistenceFactory.INSTANCE.getDomainObjectFactory(getMongoService(), DomainFactory.INSTANCE);
        Regatta loadedRegatta = dof.loadRegatta(regatta.getName(), /* trackedRegattaRegistry */ null);
        assertEquals(regattaName, loadedRegatta.getName());
        assertEquals(loadedRegatta.canBoatsOfCompetitorsChangePerRace(), canBoatsOfCompetitorsChangePerRace);
    }

    @Test
    public void testLoadStoreSimpleRegattaWithHighPointScoringScheme() {
        final int numberOfQualifyingRaces = 5;
        final int numberOfFinalRaces = 7;
        final String regattaBaseName = "ESS40 Cardiff 2012";
        BoatClass boatClass = DomainFactory.INSTANCE.getOrCreateBoatClass("ESS40", /* typicallyStartsUpwind */ false);
        Regatta regatta = createRegattaAndAddRaceColumns(numberOfQualifyingRaces, numberOfFinalRaces, RegattaImpl.getDefaultName(regattaBaseName, boatClass.getName()),
                boatClass, regattaStartDate, regattaEndDate, /* persistent */false, DomainFactory.INSTANCE.createScoringScheme(ScoringSchemeType.HIGH_POINT), OneDesignRankingMetric::new);
        MongoObjectFactory mof = PersistenceFactory.INSTANCE.getMongoObjectFactory(getMongoService());
        mof.storeRegatta(regatta);
        
        DomainObjectFactory dof = PersistenceFactory.INSTANCE.getDomainObjectFactory(getMongoService(), DomainFactory.INSTANCE);
        Regatta loadedRegatta = dof.loadRegatta(regatta.getName(), /* trackedRegattaRegistry */ null);
        assertSame(HighPoint.class, loadedRegatta.getScoringScheme().getClass());
    }

    @Test
    public void testLoadStoreRegattaWithFleetsEnsuringIdenticalFleetsInSeriesAndRaceColumns() {
        final int numberOfQualifyingRaces = 5;
        final int numberOfFinalRaces = 7;
        final String regattaBaseName = "Kieler Woche";
        BoatClass boatClass = DomainFactory.INSTANCE.getOrCreateBoatClass("29erXX", /* typicallyStartsUpwind */ true);
        final String regattaName = RegattaImpl.getDefaultName(regattaBaseName, boatClass.getName());
        Regatta regatta = createRegattaAndAddRaceColumns(numberOfQualifyingRaces, numberOfFinalRaces,
                regattaName, boatClass, regattaStartDate, regattaEndDate, 
                /* persistent */false, DomainFactory.INSTANCE.createScoringScheme(ScoringSchemeType.LOW_POINT), OneDesignRankingMetric::new);
        MongoObjectFactory mof = PersistenceFactory.INSTANCE.getMongoObjectFactory(getMongoService());
        mof.storeRegatta(regatta);
        
        DomainObjectFactory dof = PersistenceFactory.INSTANCE.getDomainObjectFactory(getMongoService(), DomainFactory.INSTANCE);
        Regatta loadedRegatta = dof.loadRegatta(regatta.getName(), /* trackedRegattaRegistry */ null);
        assertEquals(regattaName, loadedRegatta.getName());
        Iterator<? extends Series> seriesIter = loadedRegatta.getSeries().iterator();
        Series loadedQualifyingSeries = seriesIter.next();
        int i=1;
        for (RaceColumn raceColumn : loadedQualifyingSeries.getRaceColumns()) {
            assertTrue(raceColumn instanceof RaceColumnInSeriesImpl);
            assertEquals("Q"+i, raceColumn.getName());
            assertTrue(Util.equals(loadedQualifyingSeries.getFleets(), raceColumn.getFleets()));
            i++;
        }
        Series loadedFinalSeries = seriesIter.next();
        i=1;
        for (RaceColumn raceColumn : loadedFinalSeries.getRaceColumns()) {
            assertTrue(raceColumn instanceof RaceColumnInSeriesImpl);
            assertEquals("F"+i, raceColumn.getName());
            assertTrue(Util.equals(loadedFinalSeries.getFleets(), raceColumn.getFleets()));
            i++;
        }
        Series loadedMedalSeries = seriesIter.next();
        for (RaceColumn raceColumn : loadedMedalSeries.getRaceColumns()) {
            assertTrue(raceColumn instanceof RaceColumnInSeriesImpl);
            assertEquals("M", raceColumn.getName());
            assertTrue(Util.equals(loadedMedalSeries.getFleets(), raceColumn.getFleets()));
        }
    }

    @Test
    public void testLoadStoreRegattaWithFleetsEnsuringFleetOrdering() {
        final String regattaBaseName = "Kieler Woche";
        BoatClass boatClass = DomainFactory.INSTANCE.getOrCreateBoatClass("29erXX", /* typicallyStartsUpwind */ true);
        final String regattaName = RegattaImpl.getDefaultName(regattaBaseName, boatClass.getName());
        Regatta regatta = createRegatta(regattaName, boatClass, 
                /* canBoatsOfCompetitorsChangePerRace */ true, regattaStartDate, regattaEndDate,
                /* persistent */ false, DomainFactory.INSTANCE.createScoringScheme(ScoringSchemeType.LOW_POINT), null, OneDesignRankingMetric::new);
        MongoObjectFactory mof = PersistenceFactory.INSTANCE.getMongoObjectFactory(getMongoService());
        mof.storeRegatta(regatta);
        
        DomainObjectFactory dof = PersistenceFactory.INSTANCE.getDomainObjectFactory(getMongoService(), DomainFactory.INSTANCE);
        Regatta loadedRegatta = dof.loadRegatta(regatta.getName(), /* trackedRegattaRegistry */ null);
        assertEquals(regattaName, loadedRegatta.getName());

        Iterator<? extends Series> seriesIter = loadedRegatta.getSeries().iterator();
        Series loadedQualifyingSeries = seriesIter.next();
        
        Iterator<? extends Fleet> qualiFleetIt = loadedQualifyingSeries.getFleets().iterator();
        Fleet qualiFleet1 = qualiFleetIt.next();
        assertEquals(qualiFleet1.getName(), "Yellow");
        Fleet qualiFleet2 = qualiFleetIt.next();
        assertEquals(qualiFleet2.getName(), "Blue");
        
        Series loadedFinalSeries = seriesIter.next();
        Iterator<? extends Fleet> finalFleetIt = loadedFinalSeries.getFleets().iterator();
        Fleet finalFleet1 = finalFleetIt.next();
        assertEquals(finalFleet1.getName(), "Gold");
        Fleet finalFleet2 = finalFleetIt.next();
        assertEquals(finalFleet2.getName(), "Silver");
    }

    @Test
    public void testStorageOfRaceIdentifiersOnRaceColumnInSeries() {
        final int numberOfQualifyingRaces = 5;
        final int numberOfFinalRaces = 7;
        final String regattaBaseName = "Kieler Woche";
        BoatClass boatClass = DomainFactory.INSTANCE.getOrCreateBoatClass("29erXX", /* typicallyStartsUpwind */ true);
        Regatta regatta = createRegattaAndAddRaceColumns(numberOfQualifyingRaces, numberOfFinalRaces,
                RegattaImpl.getDefaultName(regattaBaseName, boatClass.getName()), boatClass, regattaStartDate, regattaEndDate, 
                /* persistent */false, DomainFactory.INSTANCE.createScoringScheme(ScoringSchemeType.LOW_POINT), OneDesignRankingMetric::new);
        Series qualifyingSeries = regatta.getSeries().iterator().next();
        RaceColumn q2 = qualifyingSeries.getRaceColumnByName("Q2");
        final RegattaNameAndRaceName q2TrackedRaceIdentifier = new RegattaNameAndRaceName(regatta.getName(), "Q2 TracTrac");
        q2.setRaceIdentifier(qualifyingSeries.getFleetByName("Yellow"), q2TrackedRaceIdentifier);
        MongoObjectFactory mof = PersistenceFactory.INSTANCE.getMongoObjectFactory(getMongoService());
        mof.storeRegatta(regatta);
        
        DomainObjectFactory dof = PersistenceFactory.INSTANCE.getDomainObjectFactory(getMongoService(), DomainFactory.INSTANCE);
        Regatta loadedRegatta = dof.loadRegatta(regatta.getName(), /* trackedRegattaRegistry */ null);
        Series loadedQualifyingSeries = loadedRegatta.getSeries().iterator().next();
        RaceColumn loadedQ2 = loadedQualifyingSeries.getRaceColumnByName("Q2");
        RaceIdentifier loadedQ2TrackedRaceIdentifier = loadedQ2.getRaceIdentifier(loadedQualifyingSeries.getFleetByName("Yellow"));
        assertEquals(q2TrackedRaceIdentifier, loadedQ2TrackedRaceIdentifier);
        assertNotSame(q2TrackedRaceIdentifier, loadedQ2TrackedRaceIdentifier);
        assertNull(loadedQualifyingSeries.getRaceColumnByName("Q1").getRaceIdentifier(loadedQualifyingSeries.getFleetByName("Yellow")));
        assertNull(loadedQualifyingSeries.getRaceColumnByName("Q2").getRaceIdentifier(loadedQualifyingSeries.getFleetByName("Blue")));
    }

    private Regatta createRegattaAndAddRaceColumns(final int numberOfQualifyingRaces, final int numberOfFinalRaces,
            final String regattaName, BoatClass boatClass, TimePoint startDate, TimePoint endDate, boolean persistent,
            ScoringScheme scoringScheme, RankingMetricConstructor rankingMetricConstructor) {
        Regatta regatta = createRegatta(regattaName, boatClass, /* canBoatsOfCompetitorsChangePerRace */ true, 
                startDate, endDate, persistent, scoringScheme, null, rankingMetricConstructor);
        addRaceColumns(numberOfQualifyingRaces, numberOfFinalRaces, regatta);
        return regatta;
    }

    private void addRaceColumns(final int numberOfQualifyingRaces, final int numberOfFinalRaces, Regatta regatta) {
        List<String> finalRaceColumnNames = new ArrayList<String>();
        for (int i=1; i<=numberOfFinalRaces; i++) {
            finalRaceColumnNames.add("F"+i);
        }
        List<String> qualifyingRaceColumnNames = new ArrayList<String>();
        for (int i=1; i<=numberOfQualifyingRaces; i++) {
            qualifyingRaceColumnNames.add("Q"+i);
        }
        List<String> medalRaceColumnNames = new ArrayList<String>();
        medalRaceColumnNames.add("M");
        addRaceColumnsToSeries(qualifyingRaceColumnNames, regatta.getSeriesByName("Qualifying"));
        addRaceColumnsToSeries(finalRaceColumnNames, regatta.getSeriesByName("Final"));
        addRaceColumnsToSeries(medalRaceColumnNames, regatta.getSeriesByName("Medal"));
    }

    private Regatta createRegatta(final String regattaName, BoatClass boatClass, boolean canBoatsOfCompetitorsChangePerRace, TimePoint startDate,
            TimePoint endDate, boolean persistent, ScoringScheme scoringScheme, CourseArea courseArea,
            RankingMetricConstructor rankingMetricConstructor) {
        List<String> emptyRaceColumnNames = Collections.emptyList();
        List<Series> series = new ArrayList<Series>();
        
        // -------- qualifying series ------------
        List<Fleet> qualifyingFleets = new ArrayList<Fleet>();
        qualifyingFleets.add(new FleetImpl("Yellow"));
        qualifyingFleets.add(new FleetImpl("Blue"));
        Series qualifyingSeries = new SeriesImpl("Qualifying", /* isMedal */false, /* isFleetsCanRunInParallel */ true, qualifyingFleets,
                emptyRaceColumnNames, /* trackedRegattaRegistry */ null);
        series.add(qualifyingSeries);
        
        // -------- final series ------------
        List<Fleet> finalFleets = new ArrayList<Fleet>();
        finalFleets.add(new FleetImpl("Gold", 1));
        finalFleets.add(new FleetImpl("Silver", 2));
        Series finalSeries = new SeriesImpl("Final", /* isMedal */ false, /* isFleetsCanRunInParallel */ true, finalFleets, emptyRaceColumnNames, /* trackedRegattaRegistry */ null);
        series.add(finalSeries);

        // ------------ medal --------------
        List<Fleet> medalFleets = new ArrayList<Fleet>();
        medalFleets.add(new FleetImpl("Medal"));
        Series medalSeries = new SeriesImpl("Medal", /* isMedal */ true, /* isFleetsCanRunInParallel */ true, medalFleets, emptyRaceColumnNames, /* trackedRegattaRegistry */ null);
        series.add(medalSeries);
        Regatta regatta = new RegattaImpl(regattaName, boatClass, canBoatsOfCompetitorsChangePerRace, startDate, endDate, 
                series, persistent, scoringScheme, "123", courseArea, rankingMetricConstructor);
        return regatta;
    }

    private void addRaceColumnsToSeries(List<String> finalRaceColumnNames, Series finalSeries) {
        for (String raceColumnName : finalRaceColumnNames) {
            finalSeries.addRaceColumn(raceColumnName, /* trackedRegattaRegistry */ null);
        }
    }
    
    @Test
    public void testRegattaRaceAssociationStore() throws Exception {
        BoatClass boatClass = DomainFactory.INSTANCE.getOrCreateBoatClass("112er", /* typicallyStartsUpwind */ true);
        Regatta regatta = createRegatta(RegattaImpl.getDefaultName("Cologne Masters", boatClass.getName()), boatClass, 
                /* canBoatsOfCompetitorsChangePerRace */ true, regattaStartDate, regattaEndDate, /* persistent */ true,
                DomainFactory.INSTANCE.createScoringScheme(ScoringSchemeType.LOW_POINT), null, OneDesignRankingMetric::new);

        Map<Competitor, Boat> competitorsAndBoats = new LinkedHashMap<>();
        Competitor c = new CompetitorImpl("Axel", "Axel Uhl", "KYC", Color.RED, null, null, null, /* timeOnTimeFactor */ null, /* timeOnDistanceAllowancePerNauticalMile */ null, null);
        Boat b = new BoatImpl("123", "boat", boatClass, "GER 124");
        competitorsAndBoats.put(c, b);
        Iterable<Waypoint> waypoints = Collections.emptyList();
        Course course = new CourseImpl("Course", waypoints);
        
        RaceDefinition racedef = new RaceDefinitionImpl("M1", course, boatClass, competitorsAndBoats);
        regatta.addRace(racedef);
        
        RacingEventServiceImpl evs = new RacingEventServiceImpl(PersistenceFactory.INSTANCE.getDomainObjectFactory(getMongoService(), DomainFactory.INSTANCE), PersistenceFactory.INSTANCE
                .getMongoObjectFactory(getMongoService()), MediaDBFactory.INSTANCE.getMediaDB(getMongoService()), EmptyWindStore.INSTANCE, EmptySensorFixStore.INSTANCE, /* restoreTrackedRaces */ false);
        assertNull(evs.getRememberedRegattaForRace(racedef.getId()));
        evs.raceAdded(regatta, racedef);
        assertNotNull(evs.getRememberedRegattaForRace(racedef.getId()));
        evs.removeRegatta(regatta);
        assertNull(evs.getRememberedRegattaForRace(racedef.getId()));
    }
    
}<|MERGE_RESOLUTION|>--- conflicted
+++ resolved
@@ -425,21 +425,12 @@
                 "123", regattaProxy.getSeries(), regattaProxy.isPersistent(), DomainFactory.INSTANCE.createScoringScheme(ScoringSchemeType.LOW_POINT),
                 /* defaultCourseAreaId */ null, /*buoyZoneRadiusInHullLengths*/ 2.0, /* useStartTimeInference */ true,
                 /* controlTrackingFromStartAndFinishTimes */ false, OneDesignRankingMetric::new);
-<<<<<<< HEAD
         DynamicCompetitorWithBoat competitorWithBoat1 = AbstractLeaderboardTest.createCompetitorWithBoat("Humba1");
         DynamicCompetitorWithBoat competitorWithBoat2 = AbstractLeaderboardTest.createCompetitorWithBoat("Humba2");
         DynamicBoat boat1= AbstractLeaderboardTest.createBoat("Humba1 Boot");
         DynamicBoat boat2 = AbstractLeaderboardTest.createBoat("Humba2 Boot");
-        res.getCompetitorStore().addNewCompetitors(Arrays.asList(competitorWithBoat1, competitorWithBoat2));
-        res.getCompetitorStore().addNewBoats(Arrays.asList(boat1, boat2));
-=======
-        CompetitorWithBoat competitorWithBoat1 = AbstractLeaderboardTest.createCompetitorWithBoat("Humba1");
-        CompetitorWithBoat competitorWithBoat2 = AbstractLeaderboardTest.createCompetitorWithBoat("Humba2");
-        Boat boat1= AbstractLeaderboardTest.createBoat("Humba1 Boot");
-        Boat boat2 = AbstractLeaderboardTest.createBoat("Humba2 Boot");
         res.getCompetitorAndBoatStore().addNewCompetitors(Arrays.asList(competitorWithBoat1, competitorWithBoat2));
         res.getCompetitorAndBoatStore().addNewBoats(Arrays.asList(boat1, boat2));
->>>>>>> db1bdcb8
         regatta.getRegattaLog().add(new RegattaLogRegisterCompetitorEventImpl(MillisecondsTimePoint.now(), new LogEventAuthorImpl("Axel", 0), competitorWithBoat1));
         regatta.getRegattaLog().add(new RegattaLogRegisterCompetitorEventImpl(MillisecondsTimePoint.now(), new LogEventAuthorImpl("Axel", 0), competitorWithBoat2));
         assertTrue(Util.contains(regatta.getAllCompetitors(), competitorWithBoat1));
