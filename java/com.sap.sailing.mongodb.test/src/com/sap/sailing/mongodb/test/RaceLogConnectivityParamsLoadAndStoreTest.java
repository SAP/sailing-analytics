<<<<<<< HEAD
package com.sap.sailing.mongodb.test;

import static org.junit.Assert.assertEquals;
import static org.junit.Assert.assertSame;
import static org.junit.Assert.assertTrue;

import java.net.MalformedURLException;
import java.net.URISyntaxException;
import java.net.UnknownHostException;
import java.util.Arrays;
import java.util.Collections;
import java.util.HashSet;
import java.util.Set;
import java.util.UUID;
import java.util.concurrent.ExecutionException;

import org.junit.Test;

import com.mongodb.MongoException;
import com.sap.sailing.domain.base.Fleet;
import com.sap.sailing.domain.base.Regatta;
import com.sap.sailing.domain.base.Series;
import com.sap.sailing.domain.base.impl.CourseAreaImpl;
import com.sap.sailing.domain.base.impl.FleetImpl;
import com.sap.sailing.domain.base.impl.SeriesImpl;
import com.sap.sailing.domain.common.racelog.tracking.NotDenotableForRaceLogTrackingException;
import com.sap.sailing.domain.leaderboard.RegattaLeaderboard;
import com.sap.sailing.domain.leaderboard.impl.LowPoint;
import com.sap.sailing.domain.racelogtracking.RaceLogTrackingAdapterFactory;
import com.sap.sailing.domain.racelogtracking.impl.RaceLogConnectivityParams;
import com.sap.sailing.domain.ranking.OneDesignRankingMetric;
import com.sap.sailing.domain.tracking.RaceTrackingConnectivityParameters;
import com.sap.sse.common.Duration;
import com.sap.sse.common.Util;
import com.sap.sse.common.impl.MillisecondsTimePoint;

public class RaceLogConnectivityParamsLoadAndStoreTest extends AbstractConnectivityParamsLoadAndStoreTest {
    public RaceLogConnectivityParamsLoadAndStoreTest() throws UnknownHostException, MongoException {
        super();
    }

    @Test
    public void testStoreAndLoadRaceLogTrackingParams() throws MalformedURLException, URISyntaxException, NotDenotableForRaceLogTrackingException, InterruptedException, ExecutionException {
        // set up
        final long delayToLiveInMillis = 3000;
        final boolean trackWind = true;
        final boolean correctWindDirectionByMagneticDeclination = true;
        final FleetImpl fleet = new FleetImpl("Default");
        final SeriesImpl theSeries = new SeriesImpl("Default", /* isMedal */ false, /* isFleetsCanRunInParallel */ true,
                Arrays.<Fleet>asList(fleet), Collections.emptyList(), racingEventService);
        final Iterable<? extends Series> series = Arrays.<Series>asList(theSeries);
        final Regatta regatta = racingEventService.createRegatta("My Regatta", "12mR", true, MillisecondsTimePoint.now(), MillisecondsTimePoint.now().plus(Duration.ONE_DAY),
                UUID.randomUUID(), series, /* persistent */ true, new LowPoint(), new CourseAreaImpl("Default", UUID.randomUUID()),
                /* buoyZoneRadiusInHullLengths */ 2.0, /* useStartTimeInference */ true, /* controlTrackingFromStartAndFinishTimes */ true,
                OneDesignRankingMetric::new);
        theSeries.addRaceColumn("R1", racingEventService);
        theSeries.addRaceColumn("R2", racingEventService);
        theSeries.addRaceColumn("R3", racingEventService);
        final RegattaLeaderboard leaderboard = racingEventService.addRegattaLeaderboard(regatta.getRegattaIdentifier(), /* leaderboardDisplayName */ null, new int[] { 5, 9 });
        RaceLogTrackingAdapterFactory.INSTANCE.getAdapter(domainObjectFactory.getBaseDomainFactory()).denoteAllRacesForRaceLogTracking(racingEventService, leaderboard);
        final RaceLogConnectivityParams rlParams = new RaceLogConnectivityParams(
                racingEventService, regatta, leaderboard.getRaceColumnByName("R2"), fleet, leaderboard,
                delayToLiveInMillis, domainObjectFactory.getBaseDomainFactory(), trackWind,
                correctWindDirectionByMagneticDeclination);
        // store
        mongoObjectFactory.addConnectivityParametersForRaceToRestore(rlParams);
        // load
        final Set<RaceTrackingConnectivityParameters> connectivityParametersForRacesToRestore = new HashSet<>();
        domainObjectFactory.loadConnectivityParametersForRacesToRestore(params -> connectivityParametersForRacesToRestore.add(params))
                .waitForCompletionOfCallbacksForAllParameters();
        // compare
        assertEquals(1, Util.size(connectivityParametersForRacesToRestore));
        final RaceTrackingConnectivityParameters paramsReadFromDB = connectivityParametersForRacesToRestore.iterator().next();
        assertTrue(paramsReadFromDB instanceof RaceLogConnectivityParams);
        RaceLogConnectivityParams raceLogParamsReadFromDB = (RaceLogConnectivityParams) paramsReadFromDB;
        assertEquals(delayToLiveInMillis, raceLogParamsReadFromDB.getDelayToLiveInMillis());
        assertSame(leaderboard, raceLogParamsReadFromDB.getLeaderboard());
        assertSame(theSeries.getRaceColumnByName("R2"), raceLogParamsReadFromDB.getRaceColumn());
        assertSame(fleet, raceLogParamsReadFromDB.getFleet());
        assertEquals(rlParams.getTrackerID(), raceLogParamsReadFromDB.getTrackerID());
        assertEquals(rlParams.isTrackWind(), raceLogParamsReadFromDB.isTrackWind());
        assertEquals(rlParams.isCorrectWindDirectionByMagneticDeclination(), raceLogParamsReadFromDB.isCorrectWindDirectionByMagneticDeclination());
        // remove again
        mongoObjectFactory.removeConnectivityParametersForRaceToRestore(rlParams);
        final Set<RaceTrackingConnectivityParameters> connectivityParametersForRacesToRestore2 = new HashSet<>();
        domainObjectFactory.loadConnectivityParametersForRacesToRestore(params->connectivityParametersForRacesToRestore2.add(params))
            .waitForCompletionOfCallbacksForAllParameters();
        assertTrue(connectivityParametersForRacesToRestore2.isEmpty());
    }
}
=======
package com.sap.sailing.mongodb.test;

import static org.junit.Assert.assertEquals;
import static org.junit.Assert.assertSame;
import static org.junit.Assert.assertTrue;

import java.net.MalformedURLException;
import java.net.URISyntaxException;
import java.net.UnknownHostException;
import java.util.Arrays;
import java.util.Collections;
import java.util.HashSet;
import java.util.Set;
import java.util.UUID;
import java.util.concurrent.ExecutionException;

import org.junit.Test;

import com.mongodb.MongoException;
import com.sap.sailing.domain.base.Fleet;
import com.sap.sailing.domain.base.Regatta;
import com.sap.sailing.domain.base.Series;
import com.sap.sailing.domain.base.impl.CourseAreaImpl;
import com.sap.sailing.domain.base.impl.FleetImpl;
import com.sap.sailing.domain.base.impl.SeriesImpl;
import com.sap.sailing.domain.common.racelog.tracking.NotDenotableForRaceLogTrackingException;
import com.sap.sailing.domain.leaderboard.RegattaLeaderboard;
import com.sap.sailing.domain.leaderboard.impl.LowPoint;
import com.sap.sailing.domain.racelogtracking.RaceLogTrackingAdapterFactory;
import com.sap.sailing.domain.racelogtracking.impl.RaceLogConnectivityParams;
import com.sap.sailing.domain.ranking.OneDesignRankingMetric;
import com.sap.sailing.domain.tracking.RaceTrackingConnectivityParameters;
import com.sap.sse.common.Duration;
import com.sap.sse.common.Util;
import com.sap.sse.common.impl.MillisecondsTimePoint;

public class RaceLogConnectivityParamsLoadAndStoreTest extends AbstractConnectivityParamsLoadAndStoreTest {
    public RaceLogConnectivityParamsLoadAndStoreTest() throws UnknownHostException, MongoException {
        super();
    }

    @Test
    public void testStoreAndLoadRaceLogTrackingParams() throws MalformedURLException, URISyntaxException, NotDenotableForRaceLogTrackingException, InterruptedException, ExecutionException {
        // set up
        final long delayToLiveInMillis = 3000;
        final boolean trackWind = true;
        final boolean correctWindDirectionByMagneticDeclination = true;
        final FleetImpl fleet = new FleetImpl("Default");
        final SeriesImpl theSeries = new SeriesImpl("Default", /* isMedal */ false, /* isFleetsCanRunInParallel */ true,
                Arrays.<Fleet>asList(fleet), Collections.emptyList(), racingEventService);
        final Iterable<? extends Series> series = Arrays.<Series>asList(theSeries);
        final Regatta regatta = racingEventService.createRegatta("My Regatta", "12mR", MillisecondsTimePoint.now(), MillisecondsTimePoint.now().plus(Duration.ONE_DAY),
                UUID.randomUUID(), series, /* persistent */ true, new LowPoint(), new CourseAreaImpl("Default", UUID.randomUUID()),
                /* buoyZoneRadiusInHullLengths */ 2.0, /* useStartTimeInference */ true, /* controlTrackingFromStartAndFinishTimes */ false,
                OneDesignRankingMetric::new);
        theSeries.addRaceColumn("R1", racingEventService);
        theSeries.addRaceColumn("R2", racingEventService);
        theSeries.addRaceColumn("R3", racingEventService);
        final RegattaLeaderboard leaderboard = racingEventService.addRegattaLeaderboard(regatta.getRegattaIdentifier(), /* leaderboardDisplayName */ null, new int[] { 5, 9 });
        RaceLogTrackingAdapterFactory.INSTANCE.getAdapter(domainObjectFactory.getBaseDomainFactory()).denoteAllRacesForRaceLogTracking(racingEventService, leaderboard);
        final RaceLogConnectivityParams rlParams = new RaceLogConnectivityParams(
                racingEventService, regatta, leaderboard.getRaceColumnByName("R2"), fleet, leaderboard,
                delayToLiveInMillis, domainObjectFactory.getBaseDomainFactory(), trackWind,
                correctWindDirectionByMagneticDeclination);
        // store
        mongoObjectFactory.addConnectivityParametersForRaceToRestore(rlParams);
        // load
        final Set<RaceTrackingConnectivityParameters> connectivityParametersForRacesToRestore = new HashSet<>();
        domainObjectFactory.loadConnectivityParametersForRacesToRestore(params -> connectivityParametersForRacesToRestore.add(params))
                .waitForCompletionOfCallbacksForAllParameters();
        // compare
        assertEquals(1, Util.size(connectivityParametersForRacesToRestore));
        final RaceTrackingConnectivityParameters paramsReadFromDB = connectivityParametersForRacesToRestore.iterator().next();
        assertTrue(paramsReadFromDB instanceof RaceLogConnectivityParams);
        RaceLogConnectivityParams raceLogParamsReadFromDB = (RaceLogConnectivityParams) paramsReadFromDB;
        assertEquals(delayToLiveInMillis, raceLogParamsReadFromDB.getDelayToLiveInMillis());
        assertSame(leaderboard, raceLogParamsReadFromDB.getLeaderboard());
        assertSame(theSeries.getRaceColumnByName("R2"), raceLogParamsReadFromDB.getRaceColumn());
        assertSame(fleet, raceLogParamsReadFromDB.getFleet());
        assertEquals(rlParams.getTrackerID(), raceLogParamsReadFromDB.getTrackerID());
        assertEquals(rlParams.isTrackWind(), raceLogParamsReadFromDB.isTrackWind());
        assertEquals(rlParams.isCorrectWindDirectionByMagneticDeclination(), raceLogParamsReadFromDB.isCorrectWindDirectionByMagneticDeclination());
        // remove again
        mongoObjectFactory.removeConnectivityParametersForRaceToRestore(rlParams);
        final Set<RaceTrackingConnectivityParameters> connectivityParametersForRacesToRestore2 = new HashSet<>();
        domainObjectFactory.loadConnectivityParametersForRacesToRestore(params->connectivityParametersForRacesToRestore2.add(params))
            .waitForCompletionOfCallbacksForAllParameters();
        assertTrue(connectivityParametersForRacesToRestore2.isEmpty());
    }
}
>>>>>>> 8cf9053d
<|MERGE_RESOLUTION|>--- conflicted
+++ resolved
@@ -1,183 +1,90 @@
-<<<<<<< HEAD
-package com.sap.sailing.mongodb.test;
-
-import static org.junit.Assert.assertEquals;
-import static org.junit.Assert.assertSame;
-import static org.junit.Assert.assertTrue;
-
-import java.net.MalformedURLException;
-import java.net.URISyntaxException;
-import java.net.UnknownHostException;
-import java.util.Arrays;
-import java.util.Collections;
-import java.util.HashSet;
-import java.util.Set;
-import java.util.UUID;
-import java.util.concurrent.ExecutionException;
-
-import org.junit.Test;
-
-import com.mongodb.MongoException;
-import com.sap.sailing.domain.base.Fleet;
-import com.sap.sailing.domain.base.Regatta;
-import com.sap.sailing.domain.base.Series;
-import com.sap.sailing.domain.base.impl.CourseAreaImpl;
-import com.sap.sailing.domain.base.impl.FleetImpl;
-import com.sap.sailing.domain.base.impl.SeriesImpl;
-import com.sap.sailing.domain.common.racelog.tracking.NotDenotableForRaceLogTrackingException;
-import com.sap.sailing.domain.leaderboard.RegattaLeaderboard;
-import com.sap.sailing.domain.leaderboard.impl.LowPoint;
-import com.sap.sailing.domain.racelogtracking.RaceLogTrackingAdapterFactory;
-import com.sap.sailing.domain.racelogtracking.impl.RaceLogConnectivityParams;
-import com.sap.sailing.domain.ranking.OneDesignRankingMetric;
-import com.sap.sailing.domain.tracking.RaceTrackingConnectivityParameters;
-import com.sap.sse.common.Duration;
-import com.sap.sse.common.Util;
-import com.sap.sse.common.impl.MillisecondsTimePoint;
-
-public class RaceLogConnectivityParamsLoadAndStoreTest extends AbstractConnectivityParamsLoadAndStoreTest {
-    public RaceLogConnectivityParamsLoadAndStoreTest() throws UnknownHostException, MongoException {
-        super();
-    }
-
-    @Test
-    public void testStoreAndLoadRaceLogTrackingParams() throws MalformedURLException, URISyntaxException, NotDenotableForRaceLogTrackingException, InterruptedException, ExecutionException {
-        // set up
-        final long delayToLiveInMillis = 3000;
-        final boolean trackWind = true;
-        final boolean correctWindDirectionByMagneticDeclination = true;
-        final FleetImpl fleet = new FleetImpl("Default");
-        final SeriesImpl theSeries = new SeriesImpl("Default", /* isMedal */ false, /* isFleetsCanRunInParallel */ true,
-                Arrays.<Fleet>asList(fleet), Collections.emptyList(), racingEventService);
-        final Iterable<? extends Series> series = Arrays.<Series>asList(theSeries);
-        final Regatta regatta = racingEventService.createRegatta("My Regatta", "12mR", true, MillisecondsTimePoint.now(), MillisecondsTimePoint.now().plus(Duration.ONE_DAY),
-                UUID.randomUUID(), series, /* persistent */ true, new LowPoint(), new CourseAreaImpl("Default", UUID.randomUUID()),
-                /* buoyZoneRadiusInHullLengths */ 2.0, /* useStartTimeInference */ true, /* controlTrackingFromStartAndFinishTimes */ true,
-                OneDesignRankingMetric::new);
-        theSeries.addRaceColumn("R1", racingEventService);
-        theSeries.addRaceColumn("R2", racingEventService);
-        theSeries.addRaceColumn("R3", racingEventService);
-        final RegattaLeaderboard leaderboard = racingEventService.addRegattaLeaderboard(regatta.getRegattaIdentifier(), /* leaderboardDisplayName */ null, new int[] { 5, 9 });
-        RaceLogTrackingAdapterFactory.INSTANCE.getAdapter(domainObjectFactory.getBaseDomainFactory()).denoteAllRacesForRaceLogTracking(racingEventService, leaderboard);
-        final RaceLogConnectivityParams rlParams = new RaceLogConnectivityParams(
-                racingEventService, regatta, leaderboard.getRaceColumnByName("R2"), fleet, leaderboard,
-                delayToLiveInMillis, domainObjectFactory.getBaseDomainFactory(), trackWind,
-                correctWindDirectionByMagneticDeclination);
-        // store
-        mongoObjectFactory.addConnectivityParametersForRaceToRestore(rlParams);
-        // load
-        final Set<RaceTrackingConnectivityParameters> connectivityParametersForRacesToRestore = new HashSet<>();
-        domainObjectFactory.loadConnectivityParametersForRacesToRestore(params -> connectivityParametersForRacesToRestore.add(params))
-                .waitForCompletionOfCallbacksForAllParameters();
-        // compare
-        assertEquals(1, Util.size(connectivityParametersForRacesToRestore));
-        final RaceTrackingConnectivityParameters paramsReadFromDB = connectivityParametersForRacesToRestore.iterator().next();
-        assertTrue(paramsReadFromDB instanceof RaceLogConnectivityParams);
-        RaceLogConnectivityParams raceLogParamsReadFromDB = (RaceLogConnectivityParams) paramsReadFromDB;
-        assertEquals(delayToLiveInMillis, raceLogParamsReadFromDB.getDelayToLiveInMillis());
-        assertSame(leaderboard, raceLogParamsReadFromDB.getLeaderboard());
-        assertSame(theSeries.getRaceColumnByName("R2"), raceLogParamsReadFromDB.getRaceColumn());
-        assertSame(fleet, raceLogParamsReadFromDB.getFleet());
-        assertEquals(rlParams.getTrackerID(), raceLogParamsReadFromDB.getTrackerID());
-        assertEquals(rlParams.isTrackWind(), raceLogParamsReadFromDB.isTrackWind());
-        assertEquals(rlParams.isCorrectWindDirectionByMagneticDeclination(), raceLogParamsReadFromDB.isCorrectWindDirectionByMagneticDeclination());
-        // remove again
-        mongoObjectFactory.removeConnectivityParametersForRaceToRestore(rlParams);
-        final Set<RaceTrackingConnectivityParameters> connectivityParametersForRacesToRestore2 = new HashSet<>();
-        domainObjectFactory.loadConnectivityParametersForRacesToRestore(params->connectivityParametersForRacesToRestore2.add(params))
-            .waitForCompletionOfCallbacksForAllParameters();
-        assertTrue(connectivityParametersForRacesToRestore2.isEmpty());
-    }
-}
-=======
-package com.sap.sailing.mongodb.test;
-
-import static org.junit.Assert.assertEquals;
-import static org.junit.Assert.assertSame;
-import static org.junit.Assert.assertTrue;
-
-import java.net.MalformedURLException;
-import java.net.URISyntaxException;
-import java.net.UnknownHostException;
-import java.util.Arrays;
-import java.util.Collections;
-import java.util.HashSet;
-import java.util.Set;
-import java.util.UUID;
-import java.util.concurrent.ExecutionException;
-
-import org.junit.Test;
-
-import com.mongodb.MongoException;
-import com.sap.sailing.domain.base.Fleet;
-import com.sap.sailing.domain.base.Regatta;
-import com.sap.sailing.domain.base.Series;
-import com.sap.sailing.domain.base.impl.CourseAreaImpl;
-import com.sap.sailing.domain.base.impl.FleetImpl;
-import com.sap.sailing.domain.base.impl.SeriesImpl;
-import com.sap.sailing.domain.common.racelog.tracking.NotDenotableForRaceLogTrackingException;
-import com.sap.sailing.domain.leaderboard.RegattaLeaderboard;
-import com.sap.sailing.domain.leaderboard.impl.LowPoint;
-import com.sap.sailing.domain.racelogtracking.RaceLogTrackingAdapterFactory;
-import com.sap.sailing.domain.racelogtracking.impl.RaceLogConnectivityParams;
-import com.sap.sailing.domain.ranking.OneDesignRankingMetric;
-import com.sap.sailing.domain.tracking.RaceTrackingConnectivityParameters;
-import com.sap.sse.common.Duration;
-import com.sap.sse.common.Util;
-import com.sap.sse.common.impl.MillisecondsTimePoint;
-
-public class RaceLogConnectivityParamsLoadAndStoreTest extends AbstractConnectivityParamsLoadAndStoreTest {
-    public RaceLogConnectivityParamsLoadAndStoreTest() throws UnknownHostException, MongoException {
-        super();
-    }
-
-    @Test
-    public void testStoreAndLoadRaceLogTrackingParams() throws MalformedURLException, URISyntaxException, NotDenotableForRaceLogTrackingException, InterruptedException, ExecutionException {
-        // set up
-        final long delayToLiveInMillis = 3000;
-        final boolean trackWind = true;
-        final boolean correctWindDirectionByMagneticDeclination = true;
-        final FleetImpl fleet = new FleetImpl("Default");
-        final SeriesImpl theSeries = new SeriesImpl("Default", /* isMedal */ false, /* isFleetsCanRunInParallel */ true,
-                Arrays.<Fleet>asList(fleet), Collections.emptyList(), racingEventService);
-        final Iterable<? extends Series> series = Arrays.<Series>asList(theSeries);
-        final Regatta regatta = racingEventService.createRegatta("My Regatta", "12mR", MillisecondsTimePoint.now(), MillisecondsTimePoint.now().plus(Duration.ONE_DAY),
-                UUID.randomUUID(), series, /* persistent */ true, new LowPoint(), new CourseAreaImpl("Default", UUID.randomUUID()),
+package com.sap.sailing.mongodb.test;
+
+import static org.junit.Assert.assertEquals;
+import static org.junit.Assert.assertSame;
+import static org.junit.Assert.assertTrue;
+
+import java.net.MalformedURLException;
+import java.net.URISyntaxException;
+import java.net.UnknownHostException;
+import java.util.Arrays;
+import java.util.Collections;
+import java.util.HashSet;
+import java.util.Set;
+import java.util.UUID;
+import java.util.concurrent.ExecutionException;
+
+import org.junit.Test;
+
+import com.mongodb.MongoException;
+import com.sap.sailing.domain.base.Fleet;
+import com.sap.sailing.domain.base.Regatta;
+import com.sap.sailing.domain.base.Series;
+import com.sap.sailing.domain.base.impl.CourseAreaImpl;
+import com.sap.sailing.domain.base.impl.FleetImpl;
+import com.sap.sailing.domain.base.impl.SeriesImpl;
+import com.sap.sailing.domain.common.racelog.tracking.NotDenotableForRaceLogTrackingException;
+import com.sap.sailing.domain.leaderboard.RegattaLeaderboard;
+import com.sap.sailing.domain.leaderboard.impl.LowPoint;
+import com.sap.sailing.domain.racelogtracking.RaceLogTrackingAdapterFactory;
+import com.sap.sailing.domain.racelogtracking.impl.RaceLogConnectivityParams;
+import com.sap.sailing.domain.ranking.OneDesignRankingMetric;
+import com.sap.sailing.domain.tracking.RaceTrackingConnectivityParameters;
+import com.sap.sse.common.Duration;
+import com.sap.sse.common.Util;
+import com.sap.sse.common.impl.MillisecondsTimePoint;
+
+public class RaceLogConnectivityParamsLoadAndStoreTest extends AbstractConnectivityParamsLoadAndStoreTest {
+    public RaceLogConnectivityParamsLoadAndStoreTest() throws UnknownHostException, MongoException {
+        super();
+    }
+
+    @Test
+    public void testStoreAndLoadRaceLogTrackingParams() throws MalformedURLException, URISyntaxException, NotDenotableForRaceLogTrackingException, InterruptedException, ExecutionException {
+        // set up
+        final long delayToLiveInMillis = 3000;
+        final boolean trackWind = true;
+        final boolean correctWindDirectionByMagneticDeclination = true;
+        final FleetImpl fleet = new FleetImpl("Default");
+        final SeriesImpl theSeries = new SeriesImpl("Default", /* isMedal */ false, /* isFleetsCanRunInParallel */ true,
+                Arrays.<Fleet>asList(fleet), Collections.emptyList(), racingEventService);
+        final Iterable<? extends Series> series = Arrays.<Series>asList(theSeries);
+        final Regatta regatta = racingEventService.createRegatta("My Regatta", "12mR", true, MillisecondsTimePoint.now(), MillisecondsTimePoint.now().plus(Duration.ONE_DAY),
+                UUID.randomUUID(), series, /* persistent */ true, new LowPoint(), new CourseAreaImpl("Default", UUID.randomUUID()),
                 /* buoyZoneRadiusInHullLengths */ 2.0, /* useStartTimeInference */ true, /* controlTrackingFromStartAndFinishTimes */ false,
-                OneDesignRankingMetric::new);
-        theSeries.addRaceColumn("R1", racingEventService);
-        theSeries.addRaceColumn("R2", racingEventService);
-        theSeries.addRaceColumn("R3", racingEventService);
-        final RegattaLeaderboard leaderboard = racingEventService.addRegattaLeaderboard(regatta.getRegattaIdentifier(), /* leaderboardDisplayName */ null, new int[] { 5, 9 });
-        RaceLogTrackingAdapterFactory.INSTANCE.getAdapter(domainObjectFactory.getBaseDomainFactory()).denoteAllRacesForRaceLogTracking(racingEventService, leaderboard);
-        final RaceLogConnectivityParams rlParams = new RaceLogConnectivityParams(
-                racingEventService, regatta, leaderboard.getRaceColumnByName("R2"), fleet, leaderboard,
-                delayToLiveInMillis, domainObjectFactory.getBaseDomainFactory(), trackWind,
-                correctWindDirectionByMagneticDeclination);
-        // store
-        mongoObjectFactory.addConnectivityParametersForRaceToRestore(rlParams);
-        // load
-        final Set<RaceTrackingConnectivityParameters> connectivityParametersForRacesToRestore = new HashSet<>();
-        domainObjectFactory.loadConnectivityParametersForRacesToRestore(params -> connectivityParametersForRacesToRestore.add(params))
-                .waitForCompletionOfCallbacksForAllParameters();
-        // compare
-        assertEquals(1, Util.size(connectivityParametersForRacesToRestore));
-        final RaceTrackingConnectivityParameters paramsReadFromDB = connectivityParametersForRacesToRestore.iterator().next();
-        assertTrue(paramsReadFromDB instanceof RaceLogConnectivityParams);
-        RaceLogConnectivityParams raceLogParamsReadFromDB = (RaceLogConnectivityParams) paramsReadFromDB;
-        assertEquals(delayToLiveInMillis, raceLogParamsReadFromDB.getDelayToLiveInMillis());
-        assertSame(leaderboard, raceLogParamsReadFromDB.getLeaderboard());
-        assertSame(theSeries.getRaceColumnByName("R2"), raceLogParamsReadFromDB.getRaceColumn());
-        assertSame(fleet, raceLogParamsReadFromDB.getFleet());
-        assertEquals(rlParams.getTrackerID(), raceLogParamsReadFromDB.getTrackerID());
-        assertEquals(rlParams.isTrackWind(), raceLogParamsReadFromDB.isTrackWind());
-        assertEquals(rlParams.isCorrectWindDirectionByMagneticDeclination(), raceLogParamsReadFromDB.isCorrectWindDirectionByMagneticDeclination());
-        // remove again
-        mongoObjectFactory.removeConnectivityParametersForRaceToRestore(rlParams);
-        final Set<RaceTrackingConnectivityParameters> connectivityParametersForRacesToRestore2 = new HashSet<>();
-        domainObjectFactory.loadConnectivityParametersForRacesToRestore(params->connectivityParametersForRacesToRestore2.add(params))
-            .waitForCompletionOfCallbacksForAllParameters();
-        assertTrue(connectivityParametersForRacesToRestore2.isEmpty());
-    }
-}
->>>>>>> 8cf9053d
+                OneDesignRankingMetric::new);
+        theSeries.addRaceColumn("R1", racingEventService);
+        theSeries.addRaceColumn("R2", racingEventService);
+        theSeries.addRaceColumn("R3", racingEventService);
+        final RegattaLeaderboard leaderboard = racingEventService.addRegattaLeaderboard(regatta.getRegattaIdentifier(), /* leaderboardDisplayName */ null, new int[] { 5, 9 });
+        RaceLogTrackingAdapterFactory.INSTANCE.getAdapter(domainObjectFactory.getBaseDomainFactory()).denoteAllRacesForRaceLogTracking(racingEventService, leaderboard);
+        final RaceLogConnectivityParams rlParams = new RaceLogConnectivityParams(
+                racingEventService, regatta, leaderboard.getRaceColumnByName("R2"), fleet, leaderboard,
+                delayToLiveInMillis, domainObjectFactory.getBaseDomainFactory(), trackWind,
+                correctWindDirectionByMagneticDeclination);
+        // store
+        mongoObjectFactory.addConnectivityParametersForRaceToRestore(rlParams);
+        // load
+        final Set<RaceTrackingConnectivityParameters> connectivityParametersForRacesToRestore = new HashSet<>();
+        domainObjectFactory.loadConnectivityParametersForRacesToRestore(params -> connectivityParametersForRacesToRestore.add(params))
+                .waitForCompletionOfCallbacksForAllParameters();
+        // compare
+        assertEquals(1, Util.size(connectivityParametersForRacesToRestore));
+        final RaceTrackingConnectivityParameters paramsReadFromDB = connectivityParametersForRacesToRestore.iterator().next();
+        assertTrue(paramsReadFromDB instanceof RaceLogConnectivityParams);
+        RaceLogConnectivityParams raceLogParamsReadFromDB = (RaceLogConnectivityParams) paramsReadFromDB;
+        assertEquals(delayToLiveInMillis, raceLogParamsReadFromDB.getDelayToLiveInMillis());
+        assertSame(leaderboard, raceLogParamsReadFromDB.getLeaderboard());
+        assertSame(theSeries.getRaceColumnByName("R2"), raceLogParamsReadFromDB.getRaceColumn());
+        assertSame(fleet, raceLogParamsReadFromDB.getFleet());
+        assertEquals(rlParams.getTrackerID(), raceLogParamsReadFromDB.getTrackerID());
+        assertEquals(rlParams.isTrackWind(), raceLogParamsReadFromDB.isTrackWind());
+        assertEquals(rlParams.isCorrectWindDirectionByMagneticDeclination(), raceLogParamsReadFromDB.isCorrectWindDirectionByMagneticDeclination());
+        // remove again
+        mongoObjectFactory.removeConnectivityParametersForRaceToRestore(rlParams);
+        final Set<RaceTrackingConnectivityParameters> connectivityParametersForRacesToRestore2 = new HashSet<>();
+        domainObjectFactory.loadConnectivityParametersForRacesToRestore(params->connectivityParametersForRacesToRestore2.add(params))
+            .waitForCompletionOfCallbacksForAllParameters();
+        assertTrue(connectivityParametersForRacesToRestore2.isEmpty());
+    }
+}