<<<<<<< HEAD
package com.sap.sailing.mongodb.test;

import static org.junit.Assert.assertEquals;
import static org.junit.Assert.assertFalse;
import static org.junit.Assert.assertSame;
import static org.junit.Assert.assertTrue;

import java.net.UnknownHostException;
import java.util.Arrays;
import java.util.Collections;

import org.junit.Test;

import com.mongodb.MongoException;
import com.sap.sailing.domain.base.Competitor;
import com.sap.sailing.domain.base.RaceColumn;
import com.sap.sailing.domain.base.impl.BoatClassImpl;
import com.sap.sailing.domain.base.impl.BoatImpl;
import com.sap.sailing.domain.base.impl.CompetitorImpl;
import com.sap.sailing.domain.base.impl.MillisecondsTimePoint;
import com.sap.sailing.domain.base.impl.NationalityImpl;
import com.sap.sailing.domain.base.impl.PersonImpl;
import com.sap.sailing.domain.base.impl.TeamImpl;
import com.sap.sailing.domain.common.MaxPointsReason;
import com.sap.sailing.domain.common.ScoringSchemeType;
import com.sap.sailing.domain.common.impl.Util;
import com.sap.sailing.domain.leaderboard.FlexibleLeaderboard;
import com.sap.sailing.domain.leaderboard.Leaderboard;
import com.sap.sailing.domain.leaderboard.SettableScoreCorrection;
import com.sap.sailing.domain.leaderboard.impl.FlexibleLeaderboardImpl;
import com.sap.sailing.domain.leaderboard.impl.HighPoint;
import com.sap.sailing.domain.leaderboard.impl.LowPoint;
import com.sap.sailing.domain.leaderboard.impl.ResultDiscardingRuleImpl;
import com.sap.sailing.domain.leaderboard.impl.ScoreCorrectionImpl;
import com.sap.sailing.domain.persistence.impl.DomainObjectFactoryImpl;
import com.sap.sailing.domain.persistence.impl.MongoObjectFactoryImpl;
import com.sap.sailing.domain.test.mock.MockedTrackedRaceWithFixedRank;
import com.sap.sailing.domain.test.mock.MockedTrackedRaceWithFixedRankAndManyCompetitors;
import com.sap.sailing.domain.tracking.TrackedRace;

public class TestStoringAndRetrievingLeaderboards extends AbstractMongoDBTest {
    public TestStoringAndRetrievingLeaderboards() throws UnknownHostException, MongoException {
        super();
    }

    @Test
    public void testStoreAndRetrieveSimpleLeaderboardWithSpecificColumnFactors() {
        final String leaderboardName = "TestLeaderboard";
        final int[] discardIndexResultsStartingWithHowManyRaces = new int[] { 5, 8 };
        FlexibleLeaderboardImpl leaderboard = new FlexibleLeaderboardImpl(leaderboardName, new ScoreCorrectionImpl(),
                new ResultDiscardingRuleImpl(discardIndexResultsStartingWithHowManyRaces), new LowPoint());
        leaderboard.addRaceColumn("R1", /* medalRace */ false);
        RaceColumn r2 = leaderboard.addRaceColumn("R2", /* medalRace */ false);
        r2.setFactor(1.5);
        RaceColumn r3 = leaderboard.addRaceColumn("R3", /* medalRace */ false);
        r3.setFactor(2.5);
        new MongoObjectFactoryImpl(db).storeLeaderboard(leaderboard);
        Leaderboard loadedLeaderboard = new DomainObjectFactoryImpl(db).loadLeaderboard(leaderboardName, /* regattaRegistry */ null);
        assertEquals(1.0, loadedLeaderboard.getRaceColumnByName("R1").getFactor(), 0.000000001);
        assertEquals(1.5, loadedLeaderboard.getRaceColumnByName("R2").getFactor(), 0.000000001);
        assertEquals(2.5, loadedLeaderboard.getRaceColumnByName("R3").getFactor(), 0.000000001);
    }
    
    @Test
    public void testStoreAndRetrieveLeaderboardWithSuppressedCompetitors() {
        final String leaderboardName = "TestLeaderboard";
        final int[] discardIndexResultsStartingWithHowManyRaces = new int[] { 5, 8 };
        FlexibleLeaderboardImpl leaderboard = new FlexibleLeaderboardImpl(leaderboardName, new ScoreCorrectionImpl(),
                new ResultDiscardingRuleImpl(discardIndexResultsStartingWithHowManyRaces), new LowPoint());
        Competitor wolfgang = createCompetitor();
        Competitor hasso = new CompetitorImpl(234, "Hasso Plattner", new TeamImpl("STG", Collections.singleton(
                new PersonImpl("Hasso Plattner", new NationalityImpl("GER"),
                /* dateOfBirth */ null, "This is famous Dr. Hasso Plattner")), new PersonImpl("Lutz Patrunky", new NationalityImpl("GER"),
                        /* dateOfBirth */ null, "This is Patty, the coach")),
                        new BoatImpl("Dr. Hasso Plattner's boat", new BoatClassImpl("505", /* typicallyStartsUpwind */ true), null));
        final String raceColumnName1 = "My First Race 1";
        MockedTrackedRaceWithFixedRankAndManyCompetitors raceWithTwoCompetitors = new MockedTrackedRaceWithFixedRankAndManyCompetitors(wolfgang, /* rank */ 1, /* started */ true);
        raceWithTwoCompetitors.addCompetitor(hasso);
        leaderboard.addRace(raceWithTwoCompetitors, raceColumnName1, /* medalRace */ false, leaderboard.getFleet(null));
        leaderboard.setSuppressed(wolfgang, true);
        assertTrue(Util.contains(leaderboard.getSuppressedCompetitors(), wolfgang));
        assertFalse(Util.contains(leaderboard.getSuppressedCompetitors(), hasso));
        new MongoObjectFactoryImpl(db).storeLeaderboard(leaderboard);
        Leaderboard loadedLeaderboard = new DomainObjectFactoryImpl(db).loadLeaderboard(leaderboardName, /* regattaRegistry */ null);
        MockedTrackedRaceWithFixedRankAndManyCompetitors raceWithTwoCompetitors2 = new MockedTrackedRaceWithFixedRankAndManyCompetitors(wolfgang, /* rank */ 1, /* started */ true);
        raceWithTwoCompetitors2.addCompetitor(hasso);
        loadedLeaderboard.getRaceColumnByName(raceColumnName1).setTrackedRace(loadedLeaderboard.getFleet(null), raceWithTwoCompetitors2);
        assertTrue(Util.contains(loadedLeaderboard.getSuppressedCompetitors(), wolfgang));
        assertFalse(Util.contains(loadedLeaderboard.getSuppressedCompetitors(), hasso));
    }
    
    @Test
    public void testStoreAndRetrieveLeaderboardWithCommentedScoreCorrection() {
        final String leaderboardName = "TestLeaderboard";
        final int[] discardIndexResultsStartingWithHowManyRaces = new int[] { 5, 8 };
        SettableScoreCorrection scoreCorrection = new ScoreCorrectionImpl();
        FlexibleLeaderboardImpl leaderboard = new FlexibleLeaderboardImpl(leaderboardName, scoreCorrection,
                new ResultDiscardingRuleImpl(discardIndexResultsStartingWithHowManyRaces), new LowPoint());
        scoreCorrection.setComment("Humba");
        MillisecondsTimePoint now = MillisecondsTimePoint.now();
        scoreCorrection.setTimePointOfLastCorrectionsValidity(now);
        new MongoObjectFactoryImpl(db).storeLeaderboard(leaderboard);
        Leaderboard loadedLeaderboard = new DomainObjectFactoryImpl(db).loadLeaderboard(leaderboardName, /* regattaRegistry */ null);
        assertEquals("Humba", loadedLeaderboard.getScoreCorrection().getComment());
        assertEquals(now, loadedLeaderboard.getScoreCorrection().getTimePointOfLastCorrectionsValidity());
    }
    
    @Test
    public void testStoreAndRetrieveSimpleLeaderboard() {
        final String leaderboardName = "TestLeaderboard";
        final int[] discardIndexResultsStartingWithHowManyRaces = new int[] { 5, 8 };
        FlexibleLeaderboardImpl leaderboard = new FlexibleLeaderboardImpl(leaderboardName, new ScoreCorrectionImpl(),
                new ResultDiscardingRuleImpl(discardIndexResultsStartingWithHowManyRaces), new LowPoint());
        new MongoObjectFactoryImpl(db).storeLeaderboard(leaderboard);
        Leaderboard loadedLeaderboard = new DomainObjectFactoryImpl(db).loadLeaderboard(leaderboardName, /* regattaRegistry */ null);
        assertEquals(leaderboardName, loadedLeaderboard.getName());
        assertTrue(Arrays.equals(discardIndexResultsStartingWithHowManyRaces, loadedLeaderboard.getResultDiscardingRule()
                .getDiscardIndexResultsStartingWithHowManyRaces()));
    }
    
    @Test
    public void testStoreAndRetrieveSimpleLeaderboardWithHighPointScoringScheme() {
        final String leaderboardName = "TestLeaderboard";
        final int[] discardIndexResultsStartingWithHowManyRaces = new int[] { 5, 8 };
        FlexibleLeaderboardImpl leaderboard = new FlexibleLeaderboardImpl(leaderboardName, new ScoreCorrectionImpl(),
                new ResultDiscardingRuleImpl(discardIndexResultsStartingWithHowManyRaces), new HighPoint());
        new MongoObjectFactoryImpl(db).storeLeaderboard(leaderboard);
        Leaderboard loadedLeaderboard = new DomainObjectFactoryImpl(db).loadLeaderboard(leaderboardName, /* regattaRegistry */ null);
        assertSame(HighPoint.class, loadedLeaderboard.getScoringScheme().getClass());
        assertEquals(ScoringSchemeType.HIGH_POINT, loadedLeaderboard.getScoringScheme().getType());
    }
    
    @Test
    public void testStoreAndRetrieveLeaderboardWithCarryColumn() {
        final String leaderboardName = "TestLeaderboard";
        final String raceColumnName = "My First Race";
        final double carriedPointsForWolfgangHunger = 3.7;
        final int[] discardIndexResultsStartingWithHowManyRaces = new int[] { 5, 8 };
        FlexibleLeaderboardImpl leaderboard = new FlexibleLeaderboardImpl(leaderboardName, new ScoreCorrectionImpl(),
                new ResultDiscardingRuleImpl(discardIndexResultsStartingWithHowManyRaces), new LowPoint());
        Competitor competitor = createCompetitor();
        TrackedRace raceWithOneCompetitor = new MockedTrackedRaceWithFixedRank(competitor, /* rank */ 1, /* started */ true);
        leaderboard.addRace(raceWithOneCompetitor, raceColumnName, /* medalRace */ false, leaderboard.getFleet(null));
        leaderboard.setCarriedPoints(competitor, carriedPointsForWolfgangHunger);
        new MongoObjectFactoryImpl(db).storeLeaderboard(leaderboard);
        FlexibleLeaderboard loadedLeaderboard = (FlexibleLeaderboard) new DomainObjectFactoryImpl(db).loadLeaderboard(leaderboardName, /* regattaRegistry */ null);
        // attach tracked race to leaderboard to ensure that competitor object is assigned properly
        loadedLeaderboard.addRace(raceWithOneCompetitor, raceColumnName, /* medalRace, ignored */ false, leaderboard.getFleet(null));
        assertEquals(leaderboardName, loadedLeaderboard.getName());
        assertTrue(Arrays.equals(discardIndexResultsStartingWithHowManyRaces, loadedLeaderboard.getResultDiscardingRule()
                .getDiscardIndexResultsStartingWithHowManyRaces()));
        assertEquals(1, Util.size(loadedLeaderboard.getCompetitors()));
        assertEquals(competitor, loadedLeaderboard.getCompetitors().iterator().next());
        assertEquals(carriedPointsForWolfgangHunger, loadedLeaderboard.getCarriedPoints(competitor), 0.000000001);
    }

    @Test
    public void testStoreAndRetrieveLeaderboardWithScoreCorrections() {
        final String leaderboardName = "TestLeaderboard";
        final String raceColumnName1 = "My First Race 1";
        final String raceColumnName2 = "My First Race 2";
        final double correctedPoints = 2.75;
        final int[] discardIndexResultsStartingWithHowManyRaces = new int[] { 5, 8 };
        FlexibleLeaderboardImpl leaderboard = new FlexibleLeaderboardImpl(leaderboardName, new ScoreCorrectionImpl(),
                new ResultDiscardingRuleImpl(discardIndexResultsStartingWithHowManyRaces), new LowPoint());
        Competitor competitor = createCompetitor();
        TrackedRace raceWithOneCompetitor1 = new MockedTrackedRaceWithFixedRank(competitor, /* rank */ 1, /* started */ true);
        TrackedRace raceWithOneCompetitor2 = new MockedTrackedRaceWithFixedRank(competitor, /* rank */ 2, /* started */ true);
        leaderboard.addRace(raceWithOneCompetitor1, raceColumnName1, /* medalRace */ false, leaderboard.getFleet(null));
        leaderboard.addRace(raceWithOneCompetitor2, raceColumnName2, /* medalRace */ true, leaderboard.getFleet(null));
        leaderboard.getScoreCorrection().correctScore(competitor, leaderboard.getRaceColumnByName(raceColumnName1), correctedPoints);
        new MongoObjectFactoryImpl(db).storeLeaderboard(leaderboard);
        FlexibleLeaderboard loadedLeaderboard = (FlexibleLeaderboard) new DomainObjectFactoryImpl(db).loadLeaderboard(leaderboardName, /* regattaRegistry */ null);
        // attach tracked race to leaderboard to ensure that competitor object is assigned properly
        RaceColumn loadedColumn1 = loadedLeaderboard.addRace(raceWithOneCompetitor1, raceColumnName1, /* medalRace, ignored */ false, leaderboard.getFleet(null));
        RaceColumn loadedColumn2 = loadedLeaderboard.addRace(raceWithOneCompetitor2, raceColumnName2, /* medalRace, ignored */ false, leaderboard.getFleet(null));
        assertEquals(leaderboardName, loadedLeaderboard.getName());
        assertTrue(loadedLeaderboard.getScoreCorrection().isScoreCorrected(competitor, loadedColumn1));
        assertEquals(correctedPoints, (double) loadedLeaderboard.getScoreCorrection().getExplicitScoreCorrection(competitor, loadedColumn1), 0.00000001);
        assertFalse(loadedLeaderboard.getScoreCorrection().isScoreCorrected(competitor, loadedColumn2));
    }

    @Test
    public void testStoreAndRetrieveLeaderboardWithMaxPointsReason() {
        final String leaderboardName = "TestLeaderboard";
        final String raceColumnName1 = "My First Race 1";
        final String raceColumnName2 = "My First Race 2";
        final MaxPointsReason maxPointsReason = MaxPointsReason.DNF;
        final int[] discardIndexResultsStartingWithHowManyRaces = new int[] { 5, 8 };
        FlexibleLeaderboardImpl leaderboard = new FlexibleLeaderboardImpl(leaderboardName, new ScoreCorrectionImpl(),
                new ResultDiscardingRuleImpl(discardIndexResultsStartingWithHowManyRaces), new LowPoint());
        Competitor competitor = createCompetitor();
        TrackedRace raceWithOneCompetitor1 = new MockedTrackedRaceWithFixedRank(competitor, /* rank */ 1, /* started */ true);
        TrackedRace raceWithOneCompetitor2 = new MockedTrackedRaceWithFixedRank(competitor, /* rank */ 2, /* started */ true);
        leaderboard.addRace(raceWithOneCompetitor1, raceColumnName1, /* medalRace */ false, leaderboard.getFleet(null));
        leaderboard.addRace(raceWithOneCompetitor2, raceColumnName2, /* medalRace */ true, leaderboard.getFleet(null));
        leaderboard.getScoreCorrection().setMaxPointsReason(competitor, leaderboard.getRaceColumnByName(raceColumnName2), maxPointsReason);
        new MongoObjectFactoryImpl(db).storeLeaderboard(leaderboard);
        FlexibleLeaderboard loadedLeaderboard = (FlexibleLeaderboard) new DomainObjectFactoryImpl(db).loadLeaderboard(leaderboardName, /* regattaRegistry */ null);
        // attach tracked race to leaderboard to ensure that competitor object is assigned properly
        RaceColumn loadedColumn1 = loadedLeaderboard.addRace(raceWithOneCompetitor1, raceColumnName1, /* medalRace, ignored */ false, leaderboard.getFleet(null));
        RaceColumn loadedColumn2 = loadedLeaderboard.addRace(raceWithOneCompetitor2, raceColumnName2, /* medalRace, ignored */ false, leaderboard.getFleet(null));
        assertEquals(leaderboardName, loadedLeaderboard.getName());
        assertFalse(loadedLeaderboard.getScoreCorrection().isScoreCorrected(competitor, loadedColumn1));
        assertTrue(loadedLeaderboard.getScoreCorrection().isScoreCorrected(competitor, loadedColumn2));
        assertEquals(maxPointsReason, loadedLeaderboard.getScoreCorrection().getMaxPointsReason(competitor, loadedColumn2));
    }

    @Test
    public void testStoreAndRetrieveLeaderboardWithMaxPointsReasonAndScoreCorrection() {
        final String leaderboardName = "TestLeaderboard";
        final String raceColumnName1 = "My First Race 1";
        final String raceColumnName2 = "My First Race 2";
        final double correctedPoints = 2.55;
        final MaxPointsReason maxPointsReason = MaxPointsReason.DNF;
        final int[] discardIndexResultsStartingWithHowManyRaces = new int[] { 5, 8 };
        FlexibleLeaderboardImpl leaderboard = new FlexibleLeaderboardImpl(leaderboardName, new ScoreCorrectionImpl(),
                new ResultDiscardingRuleImpl(discardIndexResultsStartingWithHowManyRaces), new LowPoint());
        Competitor competitor = createCompetitor();
        TrackedRace raceWithOneCompetitor1 = new MockedTrackedRaceWithFixedRank(competitor, /* rank */ 1, /* started */ true);
        TrackedRace raceWithOneCompetitor2 = new MockedTrackedRaceWithFixedRank(competitor, /* rank */ 2, /* started */ true);
        leaderboard.addRace(raceWithOneCompetitor1, raceColumnName1, /* medalRace */ false, leaderboard.getFleet(null));
        leaderboard.addRace(raceWithOneCompetitor2, raceColumnName2, /* medalRace */ true, leaderboard.getFleet(null));
        leaderboard.getScoreCorrection().correctScore(competitor, leaderboard.getRaceColumnByName(raceColumnName1), correctedPoints);
        leaderboard.getScoreCorrection().setMaxPointsReason(competitor, leaderboard.getRaceColumnByName(raceColumnName2), maxPointsReason);
        new MongoObjectFactoryImpl(db).storeLeaderboard(leaderboard);
        FlexibleLeaderboard loadedLeaderboard = (FlexibleLeaderboard) new DomainObjectFactoryImpl(db).loadLeaderboard(leaderboardName, /* regattaRegistry */ null);
        // attach tracked race to leaderboard to ensure that competitor object is assigned properly
        RaceColumn loadedColumn1 = loadedLeaderboard.addRace(raceWithOneCompetitor1, raceColumnName1, /* medalRace, ignored */ false, leaderboard.getFleet(null));
        RaceColumn loadedColumn2 = loadedLeaderboard.addRace(raceWithOneCompetitor2, raceColumnName2, /* medalRace, ignored */ false, leaderboard.getFleet(null));
        assertEquals(leaderboardName, loadedLeaderboard.getName());
        assertTrue(loadedLeaderboard.getScoreCorrection().isScoreCorrected(competitor, loadedColumn1));
        assertEquals(correctedPoints, (double) loadedLeaderboard.getScoreCorrection().getExplicitScoreCorrection(competitor, loadedColumn1), 0.000000001);
        assertTrue(loadedLeaderboard.getScoreCorrection().isScoreCorrected(competitor, loadedColumn2));
        assertEquals(maxPointsReason, loadedLeaderboard.getScoreCorrection().getMaxPointsReason(competitor, loadedColumn2));
    }

    private Competitor createCompetitor() {
        Competitor competitor = new CompetitorImpl(123, "$$$Dr. Wolfgang+Hunger$$$", new TeamImpl("STG", Collections.singleton(
                new PersonImpl("$$$Dr. Wolfgang+Hunger$$$", new NationalityImpl("GER"),
                /* dateOfBirth */ null, "This is famous Dr. Wolfgang Hunger")), new PersonImpl("Rigo van Maas", new NationalityImpl("NED"),
                        /* dateOfBirth */ null, "This is Rigo, the coach")), new BoatImpl("Dr. Wolfgang Hunger's boat", new BoatClassImpl("505", /* typicallyStartsUpwind */ true), null));
        return competitor;
    }

}
=======
package com.sap.sailing.mongodb.test;

import static org.junit.Assert.assertEquals;
import static org.junit.Assert.assertFalse;
import static org.junit.Assert.assertSame;
import static org.junit.Assert.assertTrue;

import java.net.UnknownHostException;
import java.util.Arrays;
import java.util.Collections;

import org.junit.Test;

import com.mongodb.MongoException;
import com.sap.sailing.domain.base.Competitor;
import com.sap.sailing.domain.base.RaceColumn;
import com.sap.sailing.domain.base.impl.BoatClassImpl;
import com.sap.sailing.domain.base.impl.BoatImpl;
import com.sap.sailing.domain.base.impl.CompetitorImpl;
import com.sap.sailing.domain.base.impl.MillisecondsTimePoint;
import com.sap.sailing.domain.base.impl.NationalityImpl;
import com.sap.sailing.domain.base.impl.PersonImpl;
import com.sap.sailing.domain.base.impl.TeamImpl;
import com.sap.sailing.domain.common.MaxPointsReason;
import com.sap.sailing.domain.common.ScoringSchemeType;
import com.sap.sailing.domain.common.impl.Util;
import com.sap.sailing.domain.leaderboard.FlexibleLeaderboard;
import com.sap.sailing.domain.leaderboard.Leaderboard;
import com.sap.sailing.domain.leaderboard.SettableScoreCorrection;
import com.sap.sailing.domain.leaderboard.impl.FlexibleLeaderboardImpl;
import com.sap.sailing.domain.leaderboard.impl.HighPoint;
import com.sap.sailing.domain.leaderboard.impl.LowPoint;
import com.sap.sailing.domain.leaderboard.impl.ResultDiscardingRuleImpl;
import com.sap.sailing.domain.leaderboard.impl.ScoreCorrectionImpl;
import com.sap.sailing.domain.persistence.impl.DomainObjectFactoryImpl;
import com.sap.sailing.domain.persistence.impl.MongoObjectFactoryImpl;
import com.sap.sailing.domain.test.mock.MockedTrackedRaceWithFixedRank;
import com.sap.sailing.domain.test.mock.MockedTrackedRaceWithFixedRankAndManyCompetitors;
import com.sap.sailing.domain.tracking.TrackedRace;

public class TestStoringAndRetrievingLeaderboards extends AbstractMongoDBTest {
    public TestStoringAndRetrievingLeaderboards() throws UnknownHostException, MongoException {
        super();
    }

    @Test
    public void testStoreAndRetrieveSimpleLeaderboardWithSpecificColumnFactors() {
        final String leaderboardName = "TestLeaderboard";
        final int[] discardIndexResultsStartingWithHowManyRaces = new int[] { 5, 8 };
        FlexibleLeaderboardImpl leaderboard = new FlexibleLeaderboardImpl(leaderboardName, new ScoreCorrectionImpl(),
                new ResultDiscardingRuleImpl(discardIndexResultsStartingWithHowManyRaces), new LowPoint());
        leaderboard.addRaceColumn("R1", /* medalRace */ false);
        RaceColumn r2 = leaderboard.addRaceColumn("R2", /* medalRace */ false);
        r2.setFactor(1.5);
        RaceColumn r3 = leaderboard.addRaceColumn("R3", /* medalRace */ false);
        r3.setFactor(2.5);
        new MongoObjectFactoryImpl(db).storeLeaderboard(leaderboard);
        Leaderboard loadedLeaderboard = new DomainObjectFactoryImpl(db).loadLeaderboard(leaderboardName, /* regattaRegistry */ null);
        assertEquals(1.0, loadedLeaderboard.getRaceColumnByName("R1").getFactor(), 0.000000001);
        assertEquals(1.5, loadedLeaderboard.getRaceColumnByName("R2").getFactor(), 0.000000001);
        assertEquals(2.5, loadedLeaderboard.getRaceColumnByName("R3").getFactor(), 0.000000001);
    }
    
    @Test
    public void testStoreAndRetrieveLeaderboardWithSuppressedCompetitors() {
        final String leaderboardName = "TestLeaderboard";
        final int[] discardIndexResultsStartingWithHowManyRaces = new int[] { 5, 8 };
        FlexibleLeaderboardImpl leaderboard = new FlexibleLeaderboardImpl(leaderboardName, new ScoreCorrectionImpl(),
                new ResultDiscardingRuleImpl(discardIndexResultsStartingWithHowManyRaces), new LowPoint());
        Competitor wolfgang = createCompetitor();
        Competitor hasso = new CompetitorImpl(234, "Hasso Plattner", new TeamImpl("STG", Collections.singleton(
                new PersonImpl("Hasso Plattner", new NationalityImpl("GER"),
                /* dateOfBirth */ null, "This is famous Dr. Hasso Plattner")), new PersonImpl("Lutz Patrunky", new NationalityImpl("GER"),
                        /* dateOfBirth */ null, "This is Patty, the coach")),
                        new BoatImpl("Dr. Hasso Plattner's boat", new BoatClassImpl("505", /* typicallyStartsUpwind */ true), null));
        final String raceColumnName1 = "My First Race 1";
        MockedTrackedRaceWithFixedRankAndManyCompetitors raceWithTwoCompetitors = new MockedTrackedRaceWithFixedRankAndManyCompetitors(wolfgang, /* rank */ 1, /* started */ true);
        raceWithTwoCompetitors.addCompetitor(hasso);
        leaderboard.addRace(raceWithTwoCompetitors, raceColumnName1, /* medalRace */ false, leaderboard.getFleet(null));
        leaderboard.setSuppressed(wolfgang, true);
        assertTrue(Util.contains(leaderboard.getSuppressedCompetitors(), wolfgang));
        assertFalse(Util.contains(leaderboard.getSuppressedCompetitors(), hasso));
        new MongoObjectFactoryImpl(db).storeLeaderboard(leaderboard);
        Leaderboard loadedLeaderboard = new DomainObjectFactoryImpl(db).loadLeaderboard(leaderboardName, /* regattaRegistry */ null);
        MockedTrackedRaceWithFixedRankAndManyCompetitors raceWithTwoCompetitors2 = new MockedTrackedRaceWithFixedRankAndManyCompetitors(wolfgang, /* rank */ 1, /* started */ true);
        raceWithTwoCompetitors2.addCompetitor(hasso);
        loadedLeaderboard.getRaceColumnByName(raceColumnName1).setTrackedRace(loadedLeaderboard.getFleet(null), raceWithTwoCompetitors2);
        assertTrue(Util.contains(loadedLeaderboard.getSuppressedCompetitors(), wolfgang));
        assertFalse(Util.contains(loadedLeaderboard.getSuppressedCompetitors(), hasso));
    }
    
    @Test
    public void testStoreAndRetrieveLeaderboardWithCommentedScoreCorrection() {
        final String leaderboardName = "TestLeaderboard";
        final int[] discardIndexResultsStartingWithHowManyRaces = new int[] { 5, 8 };
        SettableScoreCorrection scoreCorrection = new ScoreCorrectionImpl();
        FlexibleLeaderboardImpl leaderboard = new FlexibleLeaderboardImpl(leaderboardName, scoreCorrection,
                new ResultDiscardingRuleImpl(discardIndexResultsStartingWithHowManyRaces), new LowPoint());
        scoreCorrection.setComment("Humba");
        MillisecondsTimePoint now = MillisecondsTimePoint.now();
        scoreCorrection.setTimePointOfLastCorrectionsValidity(now);
        new MongoObjectFactoryImpl(db).storeLeaderboard(leaderboard);
        Leaderboard loadedLeaderboard = new DomainObjectFactoryImpl(db).loadLeaderboard(leaderboardName, /* regattaRegistry */ null);
        assertEquals("Humba", loadedLeaderboard.getScoreCorrection().getComment());
        assertEquals(now, loadedLeaderboard.getScoreCorrection().getTimePointOfLastCorrectionsValidity());
    }
    
    @Test
    public void testStoreAndRetrieveLeaderboardWithDisplayNameSet() {
        final String leaderboardName = "TestLeaderboard";
        final int[] discardIndexResultsStartingWithHowManyRaces = new int[] { 5, 8 };
        SettableScoreCorrection scoreCorrection = new ScoreCorrectionImpl();
        FlexibleLeaderboardImpl leaderboard = new FlexibleLeaderboardImpl(leaderboardName, scoreCorrection,
                new ResultDiscardingRuleImpl(discardIndexResultsStartingWithHowManyRaces), new LowPoint());
        Competitor competitor = createCompetitor();
        TrackedRace raceWithOneCompetitor1 = new MockedTrackedRaceWithFixedRank(competitor, /* rank */ 1, /* started */ true);
        final String raceColumnName1 = "My First Race 1";
        leaderboard.addRace(raceWithOneCompetitor1, raceColumnName1, /* medalRace */ false, leaderboard.getFleet(null));
        final String displayName = "$$$ ... The Renamed Competitor ... $$$";
        leaderboard.setDisplayName(competitor, displayName);
        new MongoObjectFactoryImpl(db).storeLeaderboard(leaderboard);
        FlexibleLeaderboard loadedLeaderboard = (FlexibleLeaderboard) new DomainObjectFactoryImpl(db).loadLeaderboard(
                leaderboardName, /* regattaRegistry */null);
        // attach tracked race to leaderboard to ensure that competitor object is assigned properly
        loadedLeaderboard.addRace(raceWithOneCompetitor1, raceColumnName1, /* medalRace, ignored */ false, leaderboard.getFleet(null));
        Competitor loadedCompetitor = loadedLeaderboard.getCompetitorByName(competitor.getName());
        assertEquals(displayName, loadedLeaderboard.getDisplayName(loadedCompetitor));
    }
    
    @Test
    public void testStoreAndRetrieveSimpleLeaderboard() {
        final String leaderboardName = "TestLeaderboard";
        final int[] discardIndexResultsStartingWithHowManyRaces = new int[] { 5, 8 };
        FlexibleLeaderboardImpl leaderboard = new FlexibleLeaderboardImpl(leaderboardName, new ScoreCorrectionImpl(),
                new ResultDiscardingRuleImpl(discardIndexResultsStartingWithHowManyRaces), new LowPoint());
        new MongoObjectFactoryImpl(db).storeLeaderboard(leaderboard);
        Leaderboard loadedLeaderboard = new DomainObjectFactoryImpl(db).loadLeaderboard(leaderboardName, /* regattaRegistry */ null);
        assertEquals(leaderboardName, loadedLeaderboard.getName());
        assertTrue(Arrays.equals(discardIndexResultsStartingWithHowManyRaces, loadedLeaderboard.getResultDiscardingRule()
                .getDiscardIndexResultsStartingWithHowManyRaces()));
    }
    
    @Test
    public void testStoreAndRetrieveSimpleLeaderboardWithHighPointScoringScheme() {
        final String leaderboardName = "TestLeaderboard";
        final int[] discardIndexResultsStartingWithHowManyRaces = new int[] { 5, 8 };
        FlexibleLeaderboardImpl leaderboard = new FlexibleLeaderboardImpl(leaderboardName, new ScoreCorrectionImpl(),
                new ResultDiscardingRuleImpl(discardIndexResultsStartingWithHowManyRaces), new HighPoint());
        new MongoObjectFactoryImpl(db).storeLeaderboard(leaderboard);
        Leaderboard loadedLeaderboard = new DomainObjectFactoryImpl(db).loadLeaderboard(leaderboardName, /* regattaRegistry */ null);
        assertSame(HighPoint.class, loadedLeaderboard.getScoringScheme().getClass());
        assertEquals(ScoringSchemeType.HIGH_POINT, loadedLeaderboard.getScoringScheme().getType());
    }
    
    @Test
    public void testStoreAndRetrieveLeaderboardWithCarryColumn() {
        final String leaderboardName = "TestLeaderboard";
        final String raceColumnName = "My First Race";
        final double carriedPointsForWolfgangHunger = 3.7;
        final int[] discardIndexResultsStartingWithHowManyRaces = new int[] { 5, 8 };
        FlexibleLeaderboardImpl leaderboard = new FlexibleLeaderboardImpl(leaderboardName, new ScoreCorrectionImpl(),
                new ResultDiscardingRuleImpl(discardIndexResultsStartingWithHowManyRaces), new LowPoint());
        Competitor competitor = createCompetitor();
        TrackedRace raceWithOneCompetitor = new MockedTrackedRaceWithFixedRank(competitor, /* rank */ 1, /* started */ true);
        leaderboard.addRace(raceWithOneCompetitor, raceColumnName, /* medalRace */ false, leaderboard.getFleet(null));
        leaderboard.setCarriedPoints(competitor, carriedPointsForWolfgangHunger);
        new MongoObjectFactoryImpl(db).storeLeaderboard(leaderboard);
        FlexibleLeaderboard loadedLeaderboard = (FlexibleLeaderboard) new DomainObjectFactoryImpl(db).loadLeaderboard(leaderboardName, /* regattaRegistry */ null);
        // attach tracked race to leaderboard to ensure that competitor object is assigned properly
        loadedLeaderboard.addRace(raceWithOneCompetitor, raceColumnName, /* medalRace, ignored */ false, leaderboard.getFleet(null));
        assertEquals(leaderboardName, loadedLeaderboard.getName());
        assertTrue(Arrays.equals(discardIndexResultsStartingWithHowManyRaces, loadedLeaderboard.getResultDiscardingRule()
                .getDiscardIndexResultsStartingWithHowManyRaces()));
        assertEquals(1, Util.size(loadedLeaderboard.getCompetitors()));
        assertEquals(competitor, loadedLeaderboard.getCompetitors().iterator().next());
        assertEquals(carriedPointsForWolfgangHunger, loadedLeaderboard.getCarriedPoints(competitor), 0.000000001);
    }

    @Test
    public void testStoreAndRetrieveLeaderboardWithScoreCorrections() {
        final String leaderboardName = "TestLeaderboard";
        final String raceColumnName1 = "My First Race 1";
        final String raceColumnName2 = "My First Race 2";
        final double correctedPoints = 2.75;
        final int[] discardIndexResultsStartingWithHowManyRaces = new int[] { 5, 8 };
        FlexibleLeaderboardImpl leaderboard = new FlexibleLeaderboardImpl(leaderboardName, new ScoreCorrectionImpl(),
                new ResultDiscardingRuleImpl(discardIndexResultsStartingWithHowManyRaces), new LowPoint());
        Competitor competitor = createCompetitor();
        TrackedRace raceWithOneCompetitor1 = new MockedTrackedRaceWithFixedRank(competitor, /* rank */ 1, /* started */ true);
        TrackedRace raceWithOneCompetitor2 = new MockedTrackedRaceWithFixedRank(competitor, /* rank */ 2, /* started */ true);
        leaderboard.addRace(raceWithOneCompetitor1, raceColumnName1, /* medalRace */ false, leaderboard.getFleet(null));
        leaderboard.addRace(raceWithOneCompetitor2, raceColumnName2, /* medalRace */ true, leaderboard.getFleet(null));
        leaderboard.getScoreCorrection().correctScore(competitor, leaderboard.getRaceColumnByName(raceColumnName1), correctedPoints);
        new MongoObjectFactoryImpl(db).storeLeaderboard(leaderboard);
        FlexibleLeaderboard loadedLeaderboard = (FlexibleLeaderboard) new DomainObjectFactoryImpl(db).loadLeaderboard(leaderboardName, /* regattaRegistry */ null);
        // attach tracked race to leaderboard to ensure that competitor object is assigned properly
        RaceColumn loadedColumn1 = loadedLeaderboard.addRace(raceWithOneCompetitor1, raceColumnName1, /* medalRace, ignored */ false, leaderboard.getFleet(null));
        RaceColumn loadedColumn2 = loadedLeaderboard.addRace(raceWithOneCompetitor2, raceColumnName2, /* medalRace, ignored */ false, leaderboard.getFleet(null));
        assertEquals(leaderboardName, loadedLeaderboard.getName());
        assertTrue(loadedLeaderboard.getScoreCorrection().isScoreCorrected(competitor, loadedColumn1));
        assertEquals(correctedPoints, (double) loadedLeaderboard.getScoreCorrection().getExplicitScoreCorrection(competitor, loadedColumn1), 0.00000001);
        assertFalse(loadedLeaderboard.getScoreCorrection().isScoreCorrected(competitor, loadedColumn2));
    }

    @Test
    public void testStoreAndRetrieveLeaderboardWithMaxPointsReason() {
        final String leaderboardName = "TestLeaderboard";
        final String raceColumnName1 = "My First Race 1";
        final String raceColumnName2 = "My First Race 2";
        final MaxPointsReason maxPointsReason = MaxPointsReason.DNF;
        final int[] discardIndexResultsStartingWithHowManyRaces = new int[] { 5, 8 };
        FlexibleLeaderboardImpl leaderboard = new FlexibleLeaderboardImpl(leaderboardName, new ScoreCorrectionImpl(),
                new ResultDiscardingRuleImpl(discardIndexResultsStartingWithHowManyRaces), new LowPoint());
        Competitor competitor = createCompetitor();
        TrackedRace raceWithOneCompetitor1 = new MockedTrackedRaceWithFixedRank(competitor, /* rank */ 1, /* started */ true);
        TrackedRace raceWithOneCompetitor2 = new MockedTrackedRaceWithFixedRank(competitor, /* rank */ 2, /* started */ true);
        leaderboard.addRace(raceWithOneCompetitor1, raceColumnName1, /* medalRace */ false, leaderboard.getFleet(null));
        leaderboard.addRace(raceWithOneCompetitor2, raceColumnName2, /* medalRace */ true, leaderboard.getFleet(null));
        leaderboard.getScoreCorrection().setMaxPointsReason(competitor, leaderboard.getRaceColumnByName(raceColumnName2), maxPointsReason);
        new MongoObjectFactoryImpl(db).storeLeaderboard(leaderboard);
        FlexibleLeaderboard loadedLeaderboard = (FlexibleLeaderboard) new DomainObjectFactoryImpl(db).loadLeaderboard(leaderboardName, /* regattaRegistry */ null);
        // attach tracked race to leaderboard to ensure that competitor object is assigned properly
        RaceColumn loadedColumn1 = loadedLeaderboard.addRace(raceWithOneCompetitor1, raceColumnName1, /* medalRace, ignored */ false, leaderboard.getFleet(null));
        RaceColumn loadedColumn2 = loadedLeaderboard.addRace(raceWithOneCompetitor2, raceColumnName2, /* medalRace, ignored */ false, leaderboard.getFleet(null));
        assertEquals(leaderboardName, loadedLeaderboard.getName());
        assertFalse(loadedLeaderboard.getScoreCorrection().isScoreCorrected(competitor, loadedColumn1));
        assertTrue(loadedLeaderboard.getScoreCorrection().isScoreCorrected(competitor, loadedColumn2));
        assertEquals(maxPointsReason, loadedLeaderboard.getScoreCorrection().getMaxPointsReason(competitor, loadedColumn2));
    }

    @Test
    public void testStoreAndRetrieveLeaderboardWithMaxPointsReasonAndScoreCorrection() {
        final String leaderboardName = "TestLeaderboard";
        final String raceColumnName1 = "My First Race 1";
        final String raceColumnName2 = "My First Race 2";
        final double correctedPoints = 2.55;
        final MaxPointsReason maxPointsReason = MaxPointsReason.DNF;
        final int[] discardIndexResultsStartingWithHowManyRaces = new int[] { 5, 8 };
        FlexibleLeaderboardImpl leaderboard = new FlexibleLeaderboardImpl(leaderboardName, new ScoreCorrectionImpl(),
                new ResultDiscardingRuleImpl(discardIndexResultsStartingWithHowManyRaces), new LowPoint());
        Competitor competitor = createCompetitor();
        TrackedRace raceWithOneCompetitor1 = new MockedTrackedRaceWithFixedRank(competitor, /* rank */ 1, /* started */ true);
        TrackedRace raceWithOneCompetitor2 = new MockedTrackedRaceWithFixedRank(competitor, /* rank */ 2, /* started */ true);
        leaderboard.addRace(raceWithOneCompetitor1, raceColumnName1, /* medalRace */ false, leaderboard.getFleet(null));
        leaderboard.addRace(raceWithOneCompetitor2, raceColumnName2, /* medalRace */ true, leaderboard.getFleet(null));
        leaderboard.getScoreCorrection().correctScore(competitor, leaderboard.getRaceColumnByName(raceColumnName1), correctedPoints);
        leaderboard.getScoreCorrection().setMaxPointsReason(competitor, leaderboard.getRaceColumnByName(raceColumnName2), maxPointsReason);
        new MongoObjectFactoryImpl(db).storeLeaderboard(leaderboard);
        FlexibleLeaderboard loadedLeaderboard = (FlexibleLeaderboard) new DomainObjectFactoryImpl(db).loadLeaderboard(leaderboardName, /* regattaRegistry */ null);
        // attach tracked race to leaderboard to ensure that competitor object is assigned properly
        RaceColumn loadedColumn1 = loadedLeaderboard.addRace(raceWithOneCompetitor1, raceColumnName1, /* medalRace, ignored */ false, leaderboard.getFleet(null));
        RaceColumn loadedColumn2 = loadedLeaderboard.addRace(raceWithOneCompetitor2, raceColumnName2, /* medalRace, ignored */ false, leaderboard.getFleet(null));
        assertEquals(leaderboardName, loadedLeaderboard.getName());
        assertTrue(loadedLeaderboard.getScoreCorrection().isScoreCorrected(competitor, loadedColumn1));
        assertEquals(correctedPoints, (double) loadedLeaderboard.getScoreCorrection().getExplicitScoreCorrection(competitor, loadedColumn1), 0.000000001);
        assertTrue(loadedLeaderboard.getScoreCorrection().isScoreCorrected(competitor, loadedColumn2));
        assertEquals(maxPointsReason, loadedLeaderboard.getScoreCorrection().getMaxPointsReason(competitor, loadedColumn2));
    }

    private Competitor createCompetitor() {
        Competitor competitor = new CompetitorImpl(123, "$$$Dr. Wolfgang+Hunger$$$", new TeamImpl("STG", Collections.singleton(
                new PersonImpl("$$$Dr. Wolfgang+Hunger$$$", new NationalityImpl("GER"),
                /* dateOfBirth */ null, "This is famous Dr. Wolfgang Hunger")), new PersonImpl("Rigo van Maas", new NationalityImpl("NED"),
                        /* dateOfBirth */ null, "This is Rigo, the coach")), new BoatImpl("Dr. Wolfgang Hunger's boat", new BoatClassImpl("505", /* typicallyStartsUpwind */ true), null));
        return competitor;
    }

}
>>>>>>> 9a67f3bd
<|MERGE_RESOLUTION|>--- conflicted
+++ resolved
@@ -1,517 +1,268 @@
-<<<<<<< HEAD
-package com.sap.sailing.mongodb.test;
-
-import static org.junit.Assert.assertEquals;
-import static org.junit.Assert.assertFalse;
-import static org.junit.Assert.assertSame;
-import static org.junit.Assert.assertTrue;
-
-import java.net.UnknownHostException;
-import java.util.Arrays;
-import java.util.Collections;
-
-import org.junit.Test;
-
-import com.mongodb.MongoException;
-import com.sap.sailing.domain.base.Competitor;
-import com.sap.sailing.domain.base.RaceColumn;
-import com.sap.sailing.domain.base.impl.BoatClassImpl;
-import com.sap.sailing.domain.base.impl.BoatImpl;
-import com.sap.sailing.domain.base.impl.CompetitorImpl;
-import com.sap.sailing.domain.base.impl.MillisecondsTimePoint;
-import com.sap.sailing.domain.base.impl.NationalityImpl;
-import com.sap.sailing.domain.base.impl.PersonImpl;
-import com.sap.sailing.domain.base.impl.TeamImpl;
-import com.sap.sailing.domain.common.MaxPointsReason;
-import com.sap.sailing.domain.common.ScoringSchemeType;
-import com.sap.sailing.domain.common.impl.Util;
-import com.sap.sailing.domain.leaderboard.FlexibleLeaderboard;
-import com.sap.sailing.domain.leaderboard.Leaderboard;
-import com.sap.sailing.domain.leaderboard.SettableScoreCorrection;
-import com.sap.sailing.domain.leaderboard.impl.FlexibleLeaderboardImpl;
-import com.sap.sailing.domain.leaderboard.impl.HighPoint;
-import com.sap.sailing.domain.leaderboard.impl.LowPoint;
-import com.sap.sailing.domain.leaderboard.impl.ResultDiscardingRuleImpl;
-import com.sap.sailing.domain.leaderboard.impl.ScoreCorrectionImpl;
-import com.sap.sailing.domain.persistence.impl.DomainObjectFactoryImpl;
-import com.sap.sailing.domain.persistence.impl.MongoObjectFactoryImpl;
-import com.sap.sailing.domain.test.mock.MockedTrackedRaceWithFixedRank;
-import com.sap.sailing.domain.test.mock.MockedTrackedRaceWithFixedRankAndManyCompetitors;
-import com.sap.sailing.domain.tracking.TrackedRace;
-
-public class TestStoringAndRetrievingLeaderboards extends AbstractMongoDBTest {
-    public TestStoringAndRetrievingLeaderboards() throws UnknownHostException, MongoException {
-        super();
-    }
-
-    @Test
-    public void testStoreAndRetrieveSimpleLeaderboardWithSpecificColumnFactors() {
-        final String leaderboardName = "TestLeaderboard";
-        final int[] discardIndexResultsStartingWithHowManyRaces = new int[] { 5, 8 };
-        FlexibleLeaderboardImpl leaderboard = new FlexibleLeaderboardImpl(leaderboardName, new ScoreCorrectionImpl(),
-                new ResultDiscardingRuleImpl(discardIndexResultsStartingWithHowManyRaces), new LowPoint());
-        leaderboard.addRaceColumn("R1", /* medalRace */ false);
-        RaceColumn r2 = leaderboard.addRaceColumn("R2", /* medalRace */ false);
-        r2.setFactor(1.5);
-        RaceColumn r3 = leaderboard.addRaceColumn("R3", /* medalRace */ false);
-        r3.setFactor(2.5);
-        new MongoObjectFactoryImpl(db).storeLeaderboard(leaderboard);
-        Leaderboard loadedLeaderboard = new DomainObjectFactoryImpl(db).loadLeaderboard(leaderboardName, /* regattaRegistry */ null);
-        assertEquals(1.0, loadedLeaderboard.getRaceColumnByName("R1").getFactor(), 0.000000001);
-        assertEquals(1.5, loadedLeaderboard.getRaceColumnByName("R2").getFactor(), 0.000000001);
-        assertEquals(2.5, loadedLeaderboard.getRaceColumnByName("R3").getFactor(), 0.000000001);
-    }
-    
-    @Test
-    public void testStoreAndRetrieveLeaderboardWithSuppressedCompetitors() {
-        final String leaderboardName = "TestLeaderboard";
-        final int[] discardIndexResultsStartingWithHowManyRaces = new int[] { 5, 8 };
-        FlexibleLeaderboardImpl leaderboard = new FlexibleLeaderboardImpl(leaderboardName, new ScoreCorrectionImpl(),
-                new ResultDiscardingRuleImpl(discardIndexResultsStartingWithHowManyRaces), new LowPoint());
-        Competitor wolfgang = createCompetitor();
-        Competitor hasso = new CompetitorImpl(234, "Hasso Plattner", new TeamImpl("STG", Collections.singleton(
-                new PersonImpl("Hasso Plattner", new NationalityImpl("GER"),
-                /* dateOfBirth */ null, "This is famous Dr. Hasso Plattner")), new PersonImpl("Lutz Patrunky", new NationalityImpl("GER"),
-                        /* dateOfBirth */ null, "This is Patty, the coach")),
-                        new BoatImpl("Dr. Hasso Plattner's boat", new BoatClassImpl("505", /* typicallyStartsUpwind */ true), null));
-        final String raceColumnName1 = "My First Race 1";
-        MockedTrackedRaceWithFixedRankAndManyCompetitors raceWithTwoCompetitors = new MockedTrackedRaceWithFixedRankAndManyCompetitors(wolfgang, /* rank */ 1, /* started */ true);
-        raceWithTwoCompetitors.addCompetitor(hasso);
-        leaderboard.addRace(raceWithTwoCompetitors, raceColumnName1, /* medalRace */ false, leaderboard.getFleet(null));
-        leaderboard.setSuppressed(wolfgang, true);
-        assertTrue(Util.contains(leaderboard.getSuppressedCompetitors(), wolfgang));
-        assertFalse(Util.contains(leaderboard.getSuppressedCompetitors(), hasso));
-        new MongoObjectFactoryImpl(db).storeLeaderboard(leaderboard);
-        Leaderboard loadedLeaderboard = new DomainObjectFactoryImpl(db).loadLeaderboard(leaderboardName, /* regattaRegistry */ null);
-        MockedTrackedRaceWithFixedRankAndManyCompetitors raceWithTwoCompetitors2 = new MockedTrackedRaceWithFixedRankAndManyCompetitors(wolfgang, /* rank */ 1, /* started */ true);
-        raceWithTwoCompetitors2.addCompetitor(hasso);
-        loadedLeaderboard.getRaceColumnByName(raceColumnName1).setTrackedRace(loadedLeaderboard.getFleet(null), raceWithTwoCompetitors2);
-        assertTrue(Util.contains(loadedLeaderboard.getSuppressedCompetitors(), wolfgang));
-        assertFalse(Util.contains(loadedLeaderboard.getSuppressedCompetitors(), hasso));
-    }
-    
-    @Test
-    public void testStoreAndRetrieveLeaderboardWithCommentedScoreCorrection() {
-        final String leaderboardName = "TestLeaderboard";
-        final int[] discardIndexResultsStartingWithHowManyRaces = new int[] { 5, 8 };
-        SettableScoreCorrection scoreCorrection = new ScoreCorrectionImpl();
-        FlexibleLeaderboardImpl leaderboard = new FlexibleLeaderboardImpl(leaderboardName, scoreCorrection,
-                new ResultDiscardingRuleImpl(discardIndexResultsStartingWithHowManyRaces), new LowPoint());
-        scoreCorrection.setComment("Humba");
-        MillisecondsTimePoint now = MillisecondsTimePoint.now();
-        scoreCorrection.setTimePointOfLastCorrectionsValidity(now);
-        new MongoObjectFactoryImpl(db).storeLeaderboard(leaderboard);
-        Leaderboard loadedLeaderboard = new DomainObjectFactoryImpl(db).loadLeaderboard(leaderboardName, /* regattaRegistry */ null);
-        assertEquals("Humba", loadedLeaderboard.getScoreCorrection().getComment());
-        assertEquals(now, loadedLeaderboard.getScoreCorrection().getTimePointOfLastCorrectionsValidity());
-    }
-    
-    @Test
-    public void testStoreAndRetrieveSimpleLeaderboard() {
-        final String leaderboardName = "TestLeaderboard";
-        final int[] discardIndexResultsStartingWithHowManyRaces = new int[] { 5, 8 };
-        FlexibleLeaderboardImpl leaderboard = new FlexibleLeaderboardImpl(leaderboardName, new ScoreCorrectionImpl(),
-                new ResultDiscardingRuleImpl(discardIndexResultsStartingWithHowManyRaces), new LowPoint());
-        new MongoObjectFactoryImpl(db).storeLeaderboard(leaderboard);
-        Leaderboard loadedLeaderboard = new DomainObjectFactoryImpl(db).loadLeaderboard(leaderboardName, /* regattaRegistry */ null);
-        assertEquals(leaderboardName, loadedLeaderboard.getName());
-        assertTrue(Arrays.equals(discardIndexResultsStartingWithHowManyRaces, loadedLeaderboard.getResultDiscardingRule()
-                .getDiscardIndexResultsStartingWithHowManyRaces()));
-    }
-    
-    @Test
-    public void testStoreAndRetrieveSimpleLeaderboardWithHighPointScoringScheme() {
-        final String leaderboardName = "TestLeaderboard";
-        final int[] discardIndexResultsStartingWithHowManyRaces = new int[] { 5, 8 };
-        FlexibleLeaderboardImpl leaderboard = new FlexibleLeaderboardImpl(leaderboardName, new ScoreCorrectionImpl(),
-                new ResultDiscardingRuleImpl(discardIndexResultsStartingWithHowManyRaces), new HighPoint());
-        new MongoObjectFactoryImpl(db).storeLeaderboard(leaderboard);
-        Leaderboard loadedLeaderboard = new DomainObjectFactoryImpl(db).loadLeaderboard(leaderboardName, /* regattaRegistry */ null);
-        assertSame(HighPoint.class, loadedLeaderboard.getScoringScheme().getClass());
-        assertEquals(ScoringSchemeType.HIGH_POINT, loadedLeaderboard.getScoringScheme().getType());
-    }
-    
-    @Test
-    public void testStoreAndRetrieveLeaderboardWithCarryColumn() {
-        final String leaderboardName = "TestLeaderboard";
-        final String raceColumnName = "My First Race";
-        final double carriedPointsForWolfgangHunger = 3.7;
-        final int[] discardIndexResultsStartingWithHowManyRaces = new int[] { 5, 8 };
-        FlexibleLeaderboardImpl leaderboard = new FlexibleLeaderboardImpl(leaderboardName, new ScoreCorrectionImpl(),
-                new ResultDiscardingRuleImpl(discardIndexResultsStartingWithHowManyRaces), new LowPoint());
-        Competitor competitor = createCompetitor();
-        TrackedRace raceWithOneCompetitor = new MockedTrackedRaceWithFixedRank(competitor, /* rank */ 1, /* started */ true);
-        leaderboard.addRace(raceWithOneCompetitor, raceColumnName, /* medalRace */ false, leaderboard.getFleet(null));
-        leaderboard.setCarriedPoints(competitor, carriedPointsForWolfgangHunger);
-        new MongoObjectFactoryImpl(db).storeLeaderboard(leaderboard);
-        FlexibleLeaderboard loadedLeaderboard = (FlexibleLeaderboard) new DomainObjectFactoryImpl(db).loadLeaderboard(leaderboardName, /* regattaRegistry */ null);
-        // attach tracked race to leaderboard to ensure that competitor object is assigned properly
-        loadedLeaderboard.addRace(raceWithOneCompetitor, raceColumnName, /* medalRace, ignored */ false, leaderboard.getFleet(null));
-        assertEquals(leaderboardName, loadedLeaderboard.getName());
-        assertTrue(Arrays.equals(discardIndexResultsStartingWithHowManyRaces, loadedLeaderboard.getResultDiscardingRule()
-                .getDiscardIndexResultsStartingWithHowManyRaces()));
-        assertEquals(1, Util.size(loadedLeaderboard.getCompetitors()));
-        assertEquals(competitor, loadedLeaderboard.getCompetitors().iterator().next());
-        assertEquals(carriedPointsForWolfgangHunger, loadedLeaderboard.getCarriedPoints(competitor), 0.000000001);
-    }
-
-    @Test
-    public void testStoreAndRetrieveLeaderboardWithScoreCorrections() {
-        final String leaderboardName = "TestLeaderboard";
-        final String raceColumnName1 = "My First Race 1";
-        final String raceColumnName2 = "My First Race 2";
-        final double correctedPoints = 2.75;
-        final int[] discardIndexResultsStartingWithHowManyRaces = new int[] { 5, 8 };
-        FlexibleLeaderboardImpl leaderboard = new FlexibleLeaderboardImpl(leaderboardName, new ScoreCorrectionImpl(),
-                new ResultDiscardingRuleImpl(discardIndexResultsStartingWithHowManyRaces), new LowPoint());
-        Competitor competitor = createCompetitor();
-        TrackedRace raceWithOneCompetitor1 = new MockedTrackedRaceWithFixedRank(competitor, /* rank */ 1, /* started */ true);
-        TrackedRace raceWithOneCompetitor2 = new MockedTrackedRaceWithFixedRank(competitor, /* rank */ 2, /* started */ true);
-        leaderboard.addRace(raceWithOneCompetitor1, raceColumnName1, /* medalRace */ false, leaderboard.getFleet(null));
-        leaderboard.addRace(raceWithOneCompetitor2, raceColumnName2, /* medalRace */ true, leaderboard.getFleet(null));
-        leaderboard.getScoreCorrection().correctScore(competitor, leaderboard.getRaceColumnByName(raceColumnName1), correctedPoints);
-        new MongoObjectFactoryImpl(db).storeLeaderboard(leaderboard);
-        FlexibleLeaderboard loadedLeaderboard = (FlexibleLeaderboard) new DomainObjectFactoryImpl(db).loadLeaderboard(leaderboardName, /* regattaRegistry */ null);
-        // attach tracked race to leaderboard to ensure that competitor object is assigned properly
-        RaceColumn loadedColumn1 = loadedLeaderboard.addRace(raceWithOneCompetitor1, raceColumnName1, /* medalRace, ignored */ false, leaderboard.getFleet(null));
-        RaceColumn loadedColumn2 = loadedLeaderboard.addRace(raceWithOneCompetitor2, raceColumnName2, /* medalRace, ignored */ false, leaderboard.getFleet(null));
-        assertEquals(leaderboardName, loadedLeaderboard.getName());
-        assertTrue(loadedLeaderboard.getScoreCorrection().isScoreCorrected(competitor, loadedColumn1));
-        assertEquals(correctedPoints, (double) loadedLeaderboard.getScoreCorrection().getExplicitScoreCorrection(competitor, loadedColumn1), 0.00000001);
-        assertFalse(loadedLeaderboard.getScoreCorrection().isScoreCorrected(competitor, loadedColumn2));
-    }
-
-    @Test
-    public void testStoreAndRetrieveLeaderboardWithMaxPointsReason() {
-        final String leaderboardName = "TestLeaderboard";
-        final String raceColumnName1 = "My First Race 1";
-        final String raceColumnName2 = "My First Race 2";
-        final MaxPointsReason maxPointsReason = MaxPointsReason.DNF;
-        final int[] discardIndexResultsStartingWithHowManyRaces = new int[] { 5, 8 };
-        FlexibleLeaderboardImpl leaderboard = new FlexibleLeaderboardImpl(leaderboardName, new ScoreCorrectionImpl(),
-                new ResultDiscardingRuleImpl(discardIndexResultsStartingWithHowManyRaces), new LowPoint());
-        Competitor competitor = createCompetitor();
-        TrackedRace raceWithOneCompetitor1 = new MockedTrackedRaceWithFixedRank(competitor, /* rank */ 1, /* started */ true);
-        TrackedRace raceWithOneCompetitor2 = new MockedTrackedRaceWithFixedRank(competitor, /* rank */ 2, /* started */ true);
-        leaderboard.addRace(raceWithOneCompetitor1, raceColumnName1, /* medalRace */ false, leaderboard.getFleet(null));
-        leaderboard.addRace(raceWithOneCompetitor2, raceColumnName2, /* medalRace */ true, leaderboard.getFleet(null));
-        leaderboard.getScoreCorrection().setMaxPointsReason(competitor, leaderboard.getRaceColumnByName(raceColumnName2), maxPointsReason);
-        new MongoObjectFactoryImpl(db).storeLeaderboard(leaderboard);
-        FlexibleLeaderboard loadedLeaderboard = (FlexibleLeaderboard) new DomainObjectFactoryImpl(db).loadLeaderboard(leaderboardName, /* regattaRegistry */ null);
-        // attach tracked race to leaderboard to ensure that competitor object is assigned properly
-        RaceColumn loadedColumn1 = loadedLeaderboard.addRace(raceWithOneCompetitor1, raceColumnName1, /* medalRace, ignored */ false, leaderboard.getFleet(null));
-        RaceColumn loadedColumn2 = loadedLeaderboard.addRace(raceWithOneCompetitor2, raceColumnName2, /* medalRace, ignored */ false, leaderboard.getFleet(null));
-        assertEquals(leaderboardName, loadedLeaderboard.getName());
-        assertFalse(loadedLeaderboard.getScoreCorrection().isScoreCorrected(competitor, loadedColumn1));
-        assertTrue(loadedLeaderboard.getScoreCorrection().isScoreCorrected(competitor, loadedColumn2));
-        assertEquals(maxPointsReason, loadedLeaderboard.getScoreCorrection().getMaxPointsReason(competitor, loadedColumn2));
-    }
-
-    @Test
-    public void testStoreAndRetrieveLeaderboardWithMaxPointsReasonAndScoreCorrection() {
-        final String leaderboardName = "TestLeaderboard";
-        final String raceColumnName1 = "My First Race 1";
-        final String raceColumnName2 = "My First Race 2";
-        final double correctedPoints = 2.55;
-        final MaxPointsReason maxPointsReason = MaxPointsReason.DNF;
-        final int[] discardIndexResultsStartingWithHowManyRaces = new int[] { 5, 8 };
-        FlexibleLeaderboardImpl leaderboard = new FlexibleLeaderboardImpl(leaderboardName, new ScoreCorrectionImpl(),
-                new ResultDiscardingRuleImpl(discardIndexResultsStartingWithHowManyRaces), new LowPoint());
-        Competitor competitor = createCompetitor();
-        TrackedRace raceWithOneCompetitor1 = new MockedTrackedRaceWithFixedRank(competitor, /* rank */ 1, /* started */ true);
-        TrackedRace raceWithOneCompetitor2 = new MockedTrackedRaceWithFixedRank(competitor, /* rank */ 2, /* started */ true);
-        leaderboard.addRace(raceWithOneCompetitor1, raceColumnName1, /* medalRace */ false, leaderboard.getFleet(null));
-        leaderboard.addRace(raceWithOneCompetitor2, raceColumnName2, /* medalRace */ true, leaderboard.getFleet(null));
-        leaderboard.getScoreCorrection().correctScore(competitor, leaderboard.getRaceColumnByName(raceColumnName1), correctedPoints);
-        leaderboard.getScoreCorrection().setMaxPointsReason(competitor, leaderboard.getRaceColumnByName(raceColumnName2), maxPointsReason);
-        new MongoObjectFactoryImpl(db).storeLeaderboard(leaderboard);
-        FlexibleLeaderboard loadedLeaderboard = (FlexibleLeaderboard) new DomainObjectFactoryImpl(db).loadLeaderboard(leaderboardName, /* regattaRegistry */ null);
-        // attach tracked race to leaderboard to ensure that competitor object is assigned properly
-        RaceColumn loadedColumn1 = loadedLeaderboard.addRace(raceWithOneCompetitor1, raceColumnName1, /* medalRace, ignored */ false, leaderboard.getFleet(null));
-        RaceColumn loadedColumn2 = loadedLeaderboard.addRace(raceWithOneCompetitor2, raceColumnName2, /* medalRace, ignored */ false, leaderboard.getFleet(null));
-        assertEquals(leaderboardName, loadedLeaderboard.getName());
-        assertTrue(loadedLeaderboard.getScoreCorrection().isScoreCorrected(competitor, loadedColumn1));
-        assertEquals(correctedPoints, (double) loadedLeaderboard.getScoreCorrection().getExplicitScoreCorrection(competitor, loadedColumn1), 0.000000001);
-        assertTrue(loadedLeaderboard.getScoreCorrection().isScoreCorrected(competitor, loadedColumn2));
-        assertEquals(maxPointsReason, loadedLeaderboard.getScoreCorrection().getMaxPointsReason(competitor, loadedColumn2));
-    }
-
-    private Competitor createCompetitor() {
-        Competitor competitor = new CompetitorImpl(123, "$$$Dr. Wolfgang+Hunger$$$", new TeamImpl("STG", Collections.singleton(
-                new PersonImpl("$$$Dr. Wolfgang+Hunger$$$", new NationalityImpl("GER"),
-                /* dateOfBirth */ null, "This is famous Dr. Wolfgang Hunger")), new PersonImpl("Rigo van Maas", new NationalityImpl("NED"),
-                        /* dateOfBirth */ null, "This is Rigo, the coach")), new BoatImpl("Dr. Wolfgang Hunger's boat", new BoatClassImpl("505", /* typicallyStartsUpwind */ true), null));
-        return competitor;
-    }
-
-}
-=======
-package com.sap.sailing.mongodb.test;
-
-import static org.junit.Assert.assertEquals;
-import static org.junit.Assert.assertFalse;
-import static org.junit.Assert.assertSame;
-import static org.junit.Assert.assertTrue;
-
-import java.net.UnknownHostException;
-import java.util.Arrays;
-import java.util.Collections;
-
-import org.junit.Test;
-
-import com.mongodb.MongoException;
-import com.sap.sailing.domain.base.Competitor;
-import com.sap.sailing.domain.base.RaceColumn;
-import com.sap.sailing.domain.base.impl.BoatClassImpl;
-import com.sap.sailing.domain.base.impl.BoatImpl;
-import com.sap.sailing.domain.base.impl.CompetitorImpl;
-import com.sap.sailing.domain.base.impl.MillisecondsTimePoint;
-import com.sap.sailing.domain.base.impl.NationalityImpl;
-import com.sap.sailing.domain.base.impl.PersonImpl;
-import com.sap.sailing.domain.base.impl.TeamImpl;
-import com.sap.sailing.domain.common.MaxPointsReason;
-import com.sap.sailing.domain.common.ScoringSchemeType;
-import com.sap.sailing.domain.common.impl.Util;
-import com.sap.sailing.domain.leaderboard.FlexibleLeaderboard;
-import com.sap.sailing.domain.leaderboard.Leaderboard;
-import com.sap.sailing.domain.leaderboard.SettableScoreCorrection;
-import com.sap.sailing.domain.leaderboard.impl.FlexibleLeaderboardImpl;
-import com.sap.sailing.domain.leaderboard.impl.HighPoint;
-import com.sap.sailing.domain.leaderboard.impl.LowPoint;
-import com.sap.sailing.domain.leaderboard.impl.ResultDiscardingRuleImpl;
-import com.sap.sailing.domain.leaderboard.impl.ScoreCorrectionImpl;
-import com.sap.sailing.domain.persistence.impl.DomainObjectFactoryImpl;
-import com.sap.sailing.domain.persistence.impl.MongoObjectFactoryImpl;
-import com.sap.sailing.domain.test.mock.MockedTrackedRaceWithFixedRank;
-import com.sap.sailing.domain.test.mock.MockedTrackedRaceWithFixedRankAndManyCompetitors;
-import com.sap.sailing.domain.tracking.TrackedRace;
-
-public class TestStoringAndRetrievingLeaderboards extends AbstractMongoDBTest {
-    public TestStoringAndRetrievingLeaderboards() throws UnknownHostException, MongoException {
-        super();
-    }
-
-    @Test
-    public void testStoreAndRetrieveSimpleLeaderboardWithSpecificColumnFactors() {
-        final String leaderboardName = "TestLeaderboard";
-        final int[] discardIndexResultsStartingWithHowManyRaces = new int[] { 5, 8 };
-        FlexibleLeaderboardImpl leaderboard = new FlexibleLeaderboardImpl(leaderboardName, new ScoreCorrectionImpl(),
-                new ResultDiscardingRuleImpl(discardIndexResultsStartingWithHowManyRaces), new LowPoint());
-        leaderboard.addRaceColumn("R1", /* medalRace */ false);
-        RaceColumn r2 = leaderboard.addRaceColumn("R2", /* medalRace */ false);
-        r2.setFactor(1.5);
-        RaceColumn r3 = leaderboard.addRaceColumn("R3", /* medalRace */ false);
-        r3.setFactor(2.5);
-        new MongoObjectFactoryImpl(db).storeLeaderboard(leaderboard);
-        Leaderboard loadedLeaderboard = new DomainObjectFactoryImpl(db).loadLeaderboard(leaderboardName, /* regattaRegistry */ null);
-        assertEquals(1.0, loadedLeaderboard.getRaceColumnByName("R1").getFactor(), 0.000000001);
-        assertEquals(1.5, loadedLeaderboard.getRaceColumnByName("R2").getFactor(), 0.000000001);
-        assertEquals(2.5, loadedLeaderboard.getRaceColumnByName("R3").getFactor(), 0.000000001);
-    }
-    
-    @Test
-    public void testStoreAndRetrieveLeaderboardWithSuppressedCompetitors() {
-        final String leaderboardName = "TestLeaderboard";
-        final int[] discardIndexResultsStartingWithHowManyRaces = new int[] { 5, 8 };
-        FlexibleLeaderboardImpl leaderboard = new FlexibleLeaderboardImpl(leaderboardName, new ScoreCorrectionImpl(),
-                new ResultDiscardingRuleImpl(discardIndexResultsStartingWithHowManyRaces), new LowPoint());
-        Competitor wolfgang = createCompetitor();
-        Competitor hasso = new CompetitorImpl(234, "Hasso Plattner", new TeamImpl("STG", Collections.singleton(
-                new PersonImpl("Hasso Plattner", new NationalityImpl("GER"),
-                /* dateOfBirth */ null, "This is famous Dr. Hasso Plattner")), new PersonImpl("Lutz Patrunky", new NationalityImpl("GER"),
-                        /* dateOfBirth */ null, "This is Patty, the coach")),
-                        new BoatImpl("Dr. Hasso Plattner's boat", new BoatClassImpl("505", /* typicallyStartsUpwind */ true), null));
-        final String raceColumnName1 = "My First Race 1";
-        MockedTrackedRaceWithFixedRankAndManyCompetitors raceWithTwoCompetitors = new MockedTrackedRaceWithFixedRankAndManyCompetitors(wolfgang, /* rank */ 1, /* started */ true);
-        raceWithTwoCompetitors.addCompetitor(hasso);
-        leaderboard.addRace(raceWithTwoCompetitors, raceColumnName1, /* medalRace */ false, leaderboard.getFleet(null));
-        leaderboard.setSuppressed(wolfgang, true);
-        assertTrue(Util.contains(leaderboard.getSuppressedCompetitors(), wolfgang));
-        assertFalse(Util.contains(leaderboard.getSuppressedCompetitors(), hasso));
-        new MongoObjectFactoryImpl(db).storeLeaderboard(leaderboard);
-        Leaderboard loadedLeaderboard = new DomainObjectFactoryImpl(db).loadLeaderboard(leaderboardName, /* regattaRegistry */ null);
-        MockedTrackedRaceWithFixedRankAndManyCompetitors raceWithTwoCompetitors2 = new MockedTrackedRaceWithFixedRankAndManyCompetitors(wolfgang, /* rank */ 1, /* started */ true);
-        raceWithTwoCompetitors2.addCompetitor(hasso);
-        loadedLeaderboard.getRaceColumnByName(raceColumnName1).setTrackedRace(loadedLeaderboard.getFleet(null), raceWithTwoCompetitors2);
-        assertTrue(Util.contains(loadedLeaderboard.getSuppressedCompetitors(), wolfgang));
-        assertFalse(Util.contains(loadedLeaderboard.getSuppressedCompetitors(), hasso));
-    }
-    
-    @Test
-    public void testStoreAndRetrieveLeaderboardWithCommentedScoreCorrection() {
-        final String leaderboardName = "TestLeaderboard";
-        final int[] discardIndexResultsStartingWithHowManyRaces = new int[] { 5, 8 };
-        SettableScoreCorrection scoreCorrection = new ScoreCorrectionImpl();
-        FlexibleLeaderboardImpl leaderboard = new FlexibleLeaderboardImpl(leaderboardName, scoreCorrection,
-                new ResultDiscardingRuleImpl(discardIndexResultsStartingWithHowManyRaces), new LowPoint());
-        scoreCorrection.setComment("Humba");
-        MillisecondsTimePoint now = MillisecondsTimePoint.now();
-        scoreCorrection.setTimePointOfLastCorrectionsValidity(now);
-        new MongoObjectFactoryImpl(db).storeLeaderboard(leaderboard);
-        Leaderboard loadedLeaderboard = new DomainObjectFactoryImpl(db).loadLeaderboard(leaderboardName, /* regattaRegistry */ null);
-        assertEquals("Humba", loadedLeaderboard.getScoreCorrection().getComment());
-        assertEquals(now, loadedLeaderboard.getScoreCorrection().getTimePointOfLastCorrectionsValidity());
-    }
-    
-    @Test
-    public void testStoreAndRetrieveLeaderboardWithDisplayNameSet() {
-        final String leaderboardName = "TestLeaderboard";
-        final int[] discardIndexResultsStartingWithHowManyRaces = new int[] { 5, 8 };
-        SettableScoreCorrection scoreCorrection = new ScoreCorrectionImpl();
-        FlexibleLeaderboardImpl leaderboard = new FlexibleLeaderboardImpl(leaderboardName, scoreCorrection,
-                new ResultDiscardingRuleImpl(discardIndexResultsStartingWithHowManyRaces), new LowPoint());
-        Competitor competitor = createCompetitor();
-        TrackedRace raceWithOneCompetitor1 = new MockedTrackedRaceWithFixedRank(competitor, /* rank */ 1, /* started */ true);
-        final String raceColumnName1 = "My First Race 1";
-        leaderboard.addRace(raceWithOneCompetitor1, raceColumnName1, /* medalRace */ false, leaderboard.getFleet(null));
-        final String displayName = "$$$ ... The Renamed Competitor ... $$$";
-        leaderboard.setDisplayName(competitor, displayName);
-        new MongoObjectFactoryImpl(db).storeLeaderboard(leaderboard);
-        FlexibleLeaderboard loadedLeaderboard = (FlexibleLeaderboard) new DomainObjectFactoryImpl(db).loadLeaderboard(
-                leaderboardName, /* regattaRegistry */null);
-        // attach tracked race to leaderboard to ensure that competitor object is assigned properly
-        loadedLeaderboard.addRace(raceWithOneCompetitor1, raceColumnName1, /* medalRace, ignored */ false, leaderboard.getFleet(null));
-        Competitor loadedCompetitor = loadedLeaderboard.getCompetitorByName(competitor.getName());
-        assertEquals(displayName, loadedLeaderboard.getDisplayName(loadedCompetitor));
-    }
-    
-    @Test
-    public void testStoreAndRetrieveSimpleLeaderboard() {
-        final String leaderboardName = "TestLeaderboard";
-        final int[] discardIndexResultsStartingWithHowManyRaces = new int[] { 5, 8 };
-        FlexibleLeaderboardImpl leaderboard = new FlexibleLeaderboardImpl(leaderboardName, new ScoreCorrectionImpl(),
-                new ResultDiscardingRuleImpl(discardIndexResultsStartingWithHowManyRaces), new LowPoint());
-        new MongoObjectFactoryImpl(db).storeLeaderboard(leaderboard);
-        Leaderboard loadedLeaderboard = new DomainObjectFactoryImpl(db).loadLeaderboard(leaderboardName, /* regattaRegistry */ null);
-        assertEquals(leaderboardName, loadedLeaderboard.getName());
-        assertTrue(Arrays.equals(discardIndexResultsStartingWithHowManyRaces, loadedLeaderboard.getResultDiscardingRule()
-                .getDiscardIndexResultsStartingWithHowManyRaces()));
-    }
-    
-    @Test
-    public void testStoreAndRetrieveSimpleLeaderboardWithHighPointScoringScheme() {
-        final String leaderboardName = "TestLeaderboard";
-        final int[] discardIndexResultsStartingWithHowManyRaces = new int[] { 5, 8 };
-        FlexibleLeaderboardImpl leaderboard = new FlexibleLeaderboardImpl(leaderboardName, new ScoreCorrectionImpl(),
-                new ResultDiscardingRuleImpl(discardIndexResultsStartingWithHowManyRaces), new HighPoint());
-        new MongoObjectFactoryImpl(db).storeLeaderboard(leaderboard);
-        Leaderboard loadedLeaderboard = new DomainObjectFactoryImpl(db).loadLeaderboard(leaderboardName, /* regattaRegistry */ null);
-        assertSame(HighPoint.class, loadedLeaderboard.getScoringScheme().getClass());
-        assertEquals(ScoringSchemeType.HIGH_POINT, loadedLeaderboard.getScoringScheme().getType());
-    }
-    
-    @Test
-    public void testStoreAndRetrieveLeaderboardWithCarryColumn() {
-        final String leaderboardName = "TestLeaderboard";
-        final String raceColumnName = "My First Race";
-        final double carriedPointsForWolfgangHunger = 3.7;
-        final int[] discardIndexResultsStartingWithHowManyRaces = new int[] { 5, 8 };
-        FlexibleLeaderboardImpl leaderboard = new FlexibleLeaderboardImpl(leaderboardName, new ScoreCorrectionImpl(),
-                new ResultDiscardingRuleImpl(discardIndexResultsStartingWithHowManyRaces), new LowPoint());
-        Competitor competitor = createCompetitor();
-        TrackedRace raceWithOneCompetitor = new MockedTrackedRaceWithFixedRank(competitor, /* rank */ 1, /* started */ true);
-        leaderboard.addRace(raceWithOneCompetitor, raceColumnName, /* medalRace */ false, leaderboard.getFleet(null));
-        leaderboard.setCarriedPoints(competitor, carriedPointsForWolfgangHunger);
-        new MongoObjectFactoryImpl(db).storeLeaderboard(leaderboard);
-        FlexibleLeaderboard loadedLeaderboard = (FlexibleLeaderboard) new DomainObjectFactoryImpl(db).loadLeaderboard(leaderboardName, /* regattaRegistry */ null);
-        // attach tracked race to leaderboard to ensure that competitor object is assigned properly
-        loadedLeaderboard.addRace(raceWithOneCompetitor, raceColumnName, /* medalRace, ignored */ false, leaderboard.getFleet(null));
-        assertEquals(leaderboardName, loadedLeaderboard.getName());
-        assertTrue(Arrays.equals(discardIndexResultsStartingWithHowManyRaces, loadedLeaderboard.getResultDiscardingRule()
-                .getDiscardIndexResultsStartingWithHowManyRaces()));
-        assertEquals(1, Util.size(loadedLeaderboard.getCompetitors()));
-        assertEquals(competitor, loadedLeaderboard.getCompetitors().iterator().next());
-        assertEquals(carriedPointsForWolfgangHunger, loadedLeaderboard.getCarriedPoints(competitor), 0.000000001);
-    }
-
-    @Test
-    public void testStoreAndRetrieveLeaderboardWithScoreCorrections() {
-        final String leaderboardName = "TestLeaderboard";
-        final String raceColumnName1 = "My First Race 1";
-        final String raceColumnName2 = "My First Race 2";
-        final double correctedPoints = 2.75;
-        final int[] discardIndexResultsStartingWithHowManyRaces = new int[] { 5, 8 };
-        FlexibleLeaderboardImpl leaderboard = new FlexibleLeaderboardImpl(leaderboardName, new ScoreCorrectionImpl(),
-                new ResultDiscardingRuleImpl(discardIndexResultsStartingWithHowManyRaces), new LowPoint());
-        Competitor competitor = createCompetitor();
-        TrackedRace raceWithOneCompetitor1 = new MockedTrackedRaceWithFixedRank(competitor, /* rank */ 1, /* started */ true);
-        TrackedRace raceWithOneCompetitor2 = new MockedTrackedRaceWithFixedRank(competitor, /* rank */ 2, /* started */ true);
-        leaderboard.addRace(raceWithOneCompetitor1, raceColumnName1, /* medalRace */ false, leaderboard.getFleet(null));
-        leaderboard.addRace(raceWithOneCompetitor2, raceColumnName2, /* medalRace */ true, leaderboard.getFleet(null));
-        leaderboard.getScoreCorrection().correctScore(competitor, leaderboard.getRaceColumnByName(raceColumnName1), correctedPoints);
-        new MongoObjectFactoryImpl(db).storeLeaderboard(leaderboard);
-        FlexibleLeaderboard loadedLeaderboard = (FlexibleLeaderboard) new DomainObjectFactoryImpl(db).loadLeaderboard(leaderboardName, /* regattaRegistry */ null);
-        // attach tracked race to leaderboard to ensure that competitor object is assigned properly
-        RaceColumn loadedColumn1 = loadedLeaderboard.addRace(raceWithOneCompetitor1, raceColumnName1, /* medalRace, ignored */ false, leaderboard.getFleet(null));
-        RaceColumn loadedColumn2 = loadedLeaderboard.addRace(raceWithOneCompetitor2, raceColumnName2, /* medalRace, ignored */ false, leaderboard.getFleet(null));
-        assertEquals(leaderboardName, loadedLeaderboard.getName());
-        assertTrue(loadedLeaderboard.getScoreCorrection().isScoreCorrected(competitor, loadedColumn1));
-        assertEquals(correctedPoints, (double) loadedLeaderboard.getScoreCorrection().getExplicitScoreCorrection(competitor, loadedColumn1), 0.00000001);
-        assertFalse(loadedLeaderboard.getScoreCorrection().isScoreCorrected(competitor, loadedColumn2));
-    }
-
-    @Test
-    public void testStoreAndRetrieveLeaderboardWithMaxPointsReason() {
-        final String leaderboardName = "TestLeaderboard";
-        final String raceColumnName1 = "My First Race 1";
-        final String raceColumnName2 = "My First Race 2";
-        final MaxPointsReason maxPointsReason = MaxPointsReason.DNF;
-        final int[] discardIndexResultsStartingWithHowManyRaces = new int[] { 5, 8 };
-        FlexibleLeaderboardImpl leaderboard = new FlexibleLeaderboardImpl(leaderboardName, new ScoreCorrectionImpl(),
-                new ResultDiscardingRuleImpl(discardIndexResultsStartingWithHowManyRaces), new LowPoint());
-        Competitor competitor = createCompetitor();
-        TrackedRace raceWithOneCompetitor1 = new MockedTrackedRaceWithFixedRank(competitor, /* rank */ 1, /* started */ true);
-        TrackedRace raceWithOneCompetitor2 = new MockedTrackedRaceWithFixedRank(competitor, /* rank */ 2, /* started */ true);
-        leaderboard.addRace(raceWithOneCompetitor1, raceColumnName1, /* medalRace */ false, leaderboard.getFleet(null));
-        leaderboard.addRace(raceWithOneCompetitor2, raceColumnName2, /* medalRace */ true, leaderboard.getFleet(null));
-        leaderboard.getScoreCorrection().setMaxPointsReason(competitor, leaderboard.getRaceColumnByName(raceColumnName2), maxPointsReason);
-        new MongoObjectFactoryImpl(db).storeLeaderboard(leaderboard);
-        FlexibleLeaderboard loadedLeaderboard = (FlexibleLeaderboard) new DomainObjectFactoryImpl(db).loadLeaderboard(leaderboardName, /* regattaRegistry */ null);
-        // attach tracked race to leaderboard to ensure that competitor object is assigned properly
-        RaceColumn loadedColumn1 = loadedLeaderboard.addRace(raceWithOneCompetitor1, raceColumnName1, /* medalRace, ignored */ false, leaderboard.getFleet(null));
-        RaceColumn loadedColumn2 = loadedLeaderboard.addRace(raceWithOneCompetitor2, raceColumnName2, /* medalRace, ignored */ false, leaderboard.getFleet(null));
-        assertEquals(leaderboardName, loadedLeaderboard.getName());
-        assertFalse(loadedLeaderboard.getScoreCorrection().isScoreCorrected(competitor, loadedColumn1));
-        assertTrue(loadedLeaderboard.getScoreCorrection().isScoreCorrected(competitor, loadedColumn2));
-        assertEquals(maxPointsReason, loadedLeaderboard.getScoreCorrection().getMaxPointsReason(competitor, loadedColumn2));
-    }
-
-    @Test
-    public void testStoreAndRetrieveLeaderboardWithMaxPointsReasonAndScoreCorrection() {
-        final String leaderboardName = "TestLeaderboard";
-        final String raceColumnName1 = "My First Race 1";
-        final String raceColumnName2 = "My First Race 2";
-        final double correctedPoints = 2.55;
-        final MaxPointsReason maxPointsReason = MaxPointsReason.DNF;
-        final int[] discardIndexResultsStartingWithHowManyRaces = new int[] { 5, 8 };
-        FlexibleLeaderboardImpl leaderboard = new FlexibleLeaderboardImpl(leaderboardName, new ScoreCorrectionImpl(),
-                new ResultDiscardingRuleImpl(discardIndexResultsStartingWithHowManyRaces), new LowPoint());
-        Competitor competitor = createCompetitor();
-        TrackedRace raceWithOneCompetitor1 = new MockedTrackedRaceWithFixedRank(competitor, /* rank */ 1, /* started */ true);
-        TrackedRace raceWithOneCompetitor2 = new MockedTrackedRaceWithFixedRank(competitor, /* rank */ 2, /* started */ true);
-        leaderboard.addRace(raceWithOneCompetitor1, raceColumnName1, /* medalRace */ false, leaderboard.getFleet(null));
-        leaderboard.addRace(raceWithOneCompetitor2, raceColumnName2, /* medalRace */ true, leaderboard.getFleet(null));
-        leaderboard.getScoreCorrection().correctScore(competitor, leaderboard.getRaceColumnByName(raceColumnName1), correctedPoints);
-        leaderboard.getScoreCorrection().setMaxPointsReason(competitor, leaderboard.getRaceColumnByName(raceColumnName2), maxPointsReason);
-        new MongoObjectFactoryImpl(db).storeLeaderboard(leaderboard);
-        FlexibleLeaderboard loadedLeaderboard = (FlexibleLeaderboard) new DomainObjectFactoryImpl(db).loadLeaderboard(leaderboardName, /* regattaRegistry */ null);
-        // attach tracked race to leaderboard to ensure that competitor object is assigned properly
-        RaceColumn loadedColumn1 = loadedLeaderboard.addRace(raceWithOneCompetitor1, raceColumnName1, /* medalRace, ignored */ false, leaderboard.getFleet(null));
-        RaceColumn loadedColumn2 = loadedLeaderboard.addRace(raceWithOneCompetitor2, raceColumnName2, /* medalRace, ignored */ false, leaderboard.getFleet(null));
-        assertEquals(leaderboardName, loadedLeaderboard.getName());
-        assertTrue(loadedLeaderboard.getScoreCorrection().isScoreCorrected(competitor, loadedColumn1));
-        assertEquals(correctedPoints, (double) loadedLeaderboard.getScoreCorrection().getExplicitScoreCorrection(competitor, loadedColumn1), 0.000000001);
-        assertTrue(loadedLeaderboard.getScoreCorrection().isScoreCorrected(competitor, loadedColumn2));
-        assertEquals(maxPointsReason, loadedLeaderboard.getScoreCorrection().getMaxPointsReason(competitor, loadedColumn2));
-    }
-
-    private Competitor createCompetitor() {
-        Competitor competitor = new CompetitorImpl(123, "$$$Dr. Wolfgang+Hunger$$$", new TeamImpl("STG", Collections.singleton(
-                new PersonImpl("$$$Dr. Wolfgang+Hunger$$$", new NationalityImpl("GER"),
-                /* dateOfBirth */ null, "This is famous Dr. Wolfgang Hunger")), new PersonImpl("Rigo van Maas", new NationalityImpl("NED"),
-                        /* dateOfBirth */ null, "This is Rigo, the coach")), new BoatImpl("Dr. Wolfgang Hunger's boat", new BoatClassImpl("505", /* typicallyStartsUpwind */ true), null));
-        return competitor;
-    }
-
-}
->>>>>>> 9a67f3bd
+package com.sap.sailing.mongodb.test;
+
+import static org.junit.Assert.assertEquals;
+import static org.junit.Assert.assertFalse;
+import static org.junit.Assert.assertSame;
+import static org.junit.Assert.assertTrue;
+
+import java.net.UnknownHostException;
+import java.util.Arrays;
+import java.util.Collections;
+
+import org.junit.Test;
+
+import com.mongodb.MongoException;
+import com.sap.sailing.domain.base.Competitor;
+import com.sap.sailing.domain.base.RaceColumn;
+import com.sap.sailing.domain.base.impl.BoatClassImpl;
+import com.sap.sailing.domain.base.impl.BoatImpl;
+import com.sap.sailing.domain.base.impl.CompetitorImpl;
+import com.sap.sailing.domain.base.impl.MillisecondsTimePoint;
+import com.sap.sailing.domain.base.impl.NationalityImpl;
+import com.sap.sailing.domain.base.impl.PersonImpl;
+import com.sap.sailing.domain.base.impl.TeamImpl;
+import com.sap.sailing.domain.common.MaxPointsReason;
+import com.sap.sailing.domain.common.ScoringSchemeType;
+import com.sap.sailing.domain.common.impl.Util;
+import com.sap.sailing.domain.leaderboard.FlexibleLeaderboard;
+import com.sap.sailing.domain.leaderboard.Leaderboard;
+import com.sap.sailing.domain.leaderboard.SettableScoreCorrection;
+import com.sap.sailing.domain.leaderboard.impl.FlexibleLeaderboardImpl;
+import com.sap.sailing.domain.leaderboard.impl.HighPoint;
+import com.sap.sailing.domain.leaderboard.impl.LowPoint;
+import com.sap.sailing.domain.leaderboard.impl.ResultDiscardingRuleImpl;
+import com.sap.sailing.domain.leaderboard.impl.ScoreCorrectionImpl;
+import com.sap.sailing.domain.persistence.impl.DomainObjectFactoryImpl;
+import com.sap.sailing.domain.persistence.impl.MongoObjectFactoryImpl;
+import com.sap.sailing.domain.test.mock.MockedTrackedRaceWithFixedRank;
+import com.sap.sailing.domain.test.mock.MockedTrackedRaceWithFixedRankAndManyCompetitors;
+import com.sap.sailing.domain.tracking.TrackedRace;
+
+public class TestStoringAndRetrievingLeaderboards extends AbstractMongoDBTest {
+    public TestStoringAndRetrievingLeaderboards() throws UnknownHostException, MongoException {
+        super();
+    }
+
+    @Test
+    public void testStoreAndRetrieveSimpleLeaderboardWithSpecificColumnFactors() {
+        final String leaderboardName = "TestLeaderboard";
+        final int[] discardIndexResultsStartingWithHowManyRaces = new int[] { 5, 8 };
+        FlexibleLeaderboardImpl leaderboard = new FlexibleLeaderboardImpl(leaderboardName, new ScoreCorrectionImpl(),
+                new ResultDiscardingRuleImpl(discardIndexResultsStartingWithHowManyRaces), new LowPoint());
+        leaderboard.addRaceColumn("R1", /* medalRace */ false);
+        RaceColumn r2 = leaderboard.addRaceColumn("R2", /* medalRace */ false);
+        r2.setFactor(1.5);
+        RaceColumn r3 = leaderboard.addRaceColumn("R3", /* medalRace */ false);
+        r3.setFactor(2.5);
+        new MongoObjectFactoryImpl(db).storeLeaderboard(leaderboard);
+        Leaderboard loadedLeaderboard = new DomainObjectFactoryImpl(db).loadLeaderboard(leaderboardName, /* regattaRegistry */ null);
+        assertEquals(1.0, loadedLeaderboard.getRaceColumnByName("R1").getFactor(), 0.000000001);
+        assertEquals(1.5, loadedLeaderboard.getRaceColumnByName("R2").getFactor(), 0.000000001);
+        assertEquals(2.5, loadedLeaderboard.getRaceColumnByName("R3").getFactor(), 0.000000001);
+    }
+    
+    @Test
+    public void testStoreAndRetrieveLeaderboardWithSuppressedCompetitors() {
+        final String leaderboardName = "TestLeaderboard";
+        final int[] discardIndexResultsStartingWithHowManyRaces = new int[] { 5, 8 };
+        FlexibleLeaderboardImpl leaderboard = new FlexibleLeaderboardImpl(leaderboardName, new ScoreCorrectionImpl(),
+                new ResultDiscardingRuleImpl(discardIndexResultsStartingWithHowManyRaces), new LowPoint());
+        Competitor wolfgang = createCompetitor();
+        Competitor hasso = new CompetitorImpl(234, "Hasso Plattner", new TeamImpl("STG", Collections.singleton(
+                new PersonImpl("Hasso Plattner", new NationalityImpl("GER"),
+                /* dateOfBirth */ null, "This is famous Dr. Hasso Plattner")), new PersonImpl("Lutz Patrunky", new NationalityImpl("GER"),
+                        /* dateOfBirth */ null, "This is Patty, the coach")),
+                        new BoatImpl("Dr. Hasso Plattner's boat", new BoatClassImpl("505", /* typicallyStartsUpwind */ true), null));
+        final String raceColumnName1 = "My First Race 1";
+        MockedTrackedRaceWithFixedRankAndManyCompetitors raceWithTwoCompetitors = new MockedTrackedRaceWithFixedRankAndManyCompetitors(wolfgang, /* rank */ 1, /* started */ true);
+        raceWithTwoCompetitors.addCompetitor(hasso);
+        leaderboard.addRace(raceWithTwoCompetitors, raceColumnName1, /* medalRace */ false, leaderboard.getFleet(null));
+        leaderboard.setSuppressed(wolfgang, true);
+        assertTrue(Util.contains(leaderboard.getSuppressedCompetitors(), wolfgang));
+        assertFalse(Util.contains(leaderboard.getSuppressedCompetitors(), hasso));
+        new MongoObjectFactoryImpl(db).storeLeaderboard(leaderboard);
+        Leaderboard loadedLeaderboard = new DomainObjectFactoryImpl(db).loadLeaderboard(leaderboardName, /* regattaRegistry */ null);
+        MockedTrackedRaceWithFixedRankAndManyCompetitors raceWithTwoCompetitors2 = new MockedTrackedRaceWithFixedRankAndManyCompetitors(wolfgang, /* rank */ 1, /* started */ true);
+        raceWithTwoCompetitors2.addCompetitor(hasso);
+        loadedLeaderboard.getRaceColumnByName(raceColumnName1).setTrackedRace(loadedLeaderboard.getFleet(null), raceWithTwoCompetitors2);
+        assertTrue(Util.contains(loadedLeaderboard.getSuppressedCompetitors(), wolfgang));
+        assertFalse(Util.contains(loadedLeaderboard.getSuppressedCompetitors(), hasso));
+    }
+    
+    @Test
+    public void testStoreAndRetrieveLeaderboardWithCommentedScoreCorrection() {
+        final String leaderboardName = "TestLeaderboard";
+        final int[] discardIndexResultsStartingWithHowManyRaces = new int[] { 5, 8 };
+        SettableScoreCorrection scoreCorrection = new ScoreCorrectionImpl();
+        FlexibleLeaderboardImpl leaderboard = new FlexibleLeaderboardImpl(leaderboardName, scoreCorrection,
+                new ResultDiscardingRuleImpl(discardIndexResultsStartingWithHowManyRaces), new LowPoint());
+        scoreCorrection.setComment("Humba");
+        MillisecondsTimePoint now = MillisecondsTimePoint.now();
+        scoreCorrection.setTimePointOfLastCorrectionsValidity(now);
+        new MongoObjectFactoryImpl(db).storeLeaderboard(leaderboard);
+        Leaderboard loadedLeaderboard = new DomainObjectFactoryImpl(db).loadLeaderboard(leaderboardName, /* regattaRegistry */ null);
+        assertEquals("Humba", loadedLeaderboard.getScoreCorrection().getComment());
+        assertEquals(now, loadedLeaderboard.getScoreCorrection().getTimePointOfLastCorrectionsValidity());
+    }
+    
+    @Test
+    public void testStoreAndRetrieveLeaderboardWithDisplayNameSet() {
+        final String leaderboardName = "TestLeaderboard";
+        final int[] discardIndexResultsStartingWithHowManyRaces = new int[] { 5, 8 };
+        SettableScoreCorrection scoreCorrection = new ScoreCorrectionImpl();
+        FlexibleLeaderboardImpl leaderboard = new FlexibleLeaderboardImpl(leaderboardName, scoreCorrection,
+                new ResultDiscardingRuleImpl(discardIndexResultsStartingWithHowManyRaces), new LowPoint());
+        Competitor competitor = createCompetitor();
+        TrackedRace raceWithOneCompetitor1 = new MockedTrackedRaceWithFixedRank(competitor, /* rank */ 1, /* started */ true);
+        final String raceColumnName1 = "My First Race 1";
+        leaderboard.addRace(raceWithOneCompetitor1, raceColumnName1, /* medalRace */ false, leaderboard.getFleet(null));
+        final String displayName = "$$$ ... The Renamed Competitor ... $$$";
+        leaderboard.setDisplayName(competitor, displayName);
+        new MongoObjectFactoryImpl(db).storeLeaderboard(leaderboard);
+        FlexibleLeaderboard loadedLeaderboard = (FlexibleLeaderboard) new DomainObjectFactoryImpl(db).loadLeaderboard(
+                leaderboardName, /* regattaRegistry */null);
+        // attach tracked race to leaderboard to ensure that competitor object is assigned properly
+        loadedLeaderboard.addRace(raceWithOneCompetitor1, raceColumnName1, /* medalRace, ignored */ false, leaderboard.getFleet(null));
+        Competitor loadedCompetitor = loadedLeaderboard.getCompetitorByName(competitor.getName());
+        assertEquals(displayName, loadedLeaderboard.getDisplayName(loadedCompetitor));
+    }
+    
+    @Test
+    public void testStoreAndRetrieveSimpleLeaderboard() {
+        final String leaderboardName = "TestLeaderboard";
+        final int[] discardIndexResultsStartingWithHowManyRaces = new int[] { 5, 8 };
+        FlexibleLeaderboardImpl leaderboard = new FlexibleLeaderboardImpl(leaderboardName, new ScoreCorrectionImpl(),
+                new ResultDiscardingRuleImpl(discardIndexResultsStartingWithHowManyRaces), new LowPoint());
+        new MongoObjectFactoryImpl(db).storeLeaderboard(leaderboard);
+        Leaderboard loadedLeaderboard = new DomainObjectFactoryImpl(db).loadLeaderboard(leaderboardName, /* regattaRegistry */ null);
+        assertEquals(leaderboardName, loadedLeaderboard.getName());
+        assertTrue(Arrays.equals(discardIndexResultsStartingWithHowManyRaces, loadedLeaderboard.getResultDiscardingRule()
+                .getDiscardIndexResultsStartingWithHowManyRaces()));
+    }
+    
+    @Test
+    public void testStoreAndRetrieveSimpleLeaderboardWithHighPointScoringScheme() {
+        final String leaderboardName = "TestLeaderboard";
+        final int[] discardIndexResultsStartingWithHowManyRaces = new int[] { 5, 8 };
+        FlexibleLeaderboardImpl leaderboard = new FlexibleLeaderboardImpl(leaderboardName, new ScoreCorrectionImpl(),
+                new ResultDiscardingRuleImpl(discardIndexResultsStartingWithHowManyRaces), new HighPoint());
+        new MongoObjectFactoryImpl(db).storeLeaderboard(leaderboard);
+        Leaderboard loadedLeaderboard = new DomainObjectFactoryImpl(db).loadLeaderboard(leaderboardName, /* regattaRegistry */ null);
+        assertSame(HighPoint.class, loadedLeaderboard.getScoringScheme().getClass());
+        assertEquals(ScoringSchemeType.HIGH_POINT, loadedLeaderboard.getScoringScheme().getType());
+    }
+    
+    @Test
+    public void testStoreAndRetrieveLeaderboardWithCarryColumn() {
+        final String leaderboardName = "TestLeaderboard";
+        final String raceColumnName = "My First Race";
+        final double carriedPointsForWolfgangHunger = 3.7;
+        final int[] discardIndexResultsStartingWithHowManyRaces = new int[] { 5, 8 };
+        FlexibleLeaderboardImpl leaderboard = new FlexibleLeaderboardImpl(leaderboardName, new ScoreCorrectionImpl(),
+                new ResultDiscardingRuleImpl(discardIndexResultsStartingWithHowManyRaces), new LowPoint());
+        Competitor competitor = createCompetitor();
+        TrackedRace raceWithOneCompetitor = new MockedTrackedRaceWithFixedRank(competitor, /* rank */ 1, /* started */ true);
+        leaderboard.addRace(raceWithOneCompetitor, raceColumnName, /* medalRace */ false, leaderboard.getFleet(null));
+        leaderboard.setCarriedPoints(competitor, carriedPointsForWolfgangHunger);
+        new MongoObjectFactoryImpl(db).storeLeaderboard(leaderboard);
+        FlexibleLeaderboard loadedLeaderboard = (FlexibleLeaderboard) new DomainObjectFactoryImpl(db).loadLeaderboard(leaderboardName, /* regattaRegistry */ null);
+        // attach tracked race to leaderboard to ensure that competitor object is assigned properly
+        loadedLeaderboard.addRace(raceWithOneCompetitor, raceColumnName, /* medalRace, ignored */ false, leaderboard.getFleet(null));
+        assertEquals(leaderboardName, loadedLeaderboard.getName());
+        assertTrue(Arrays.equals(discardIndexResultsStartingWithHowManyRaces, loadedLeaderboard.getResultDiscardingRule()
+                .getDiscardIndexResultsStartingWithHowManyRaces()));
+        assertEquals(1, Util.size(loadedLeaderboard.getCompetitors()));
+        assertEquals(competitor, loadedLeaderboard.getCompetitors().iterator().next());
+        assertEquals(carriedPointsForWolfgangHunger, loadedLeaderboard.getCarriedPoints(competitor), 0.000000001);
+    }
+
+    @Test
+    public void testStoreAndRetrieveLeaderboardWithScoreCorrections() {
+        final String leaderboardName = "TestLeaderboard";
+        final String raceColumnName1 = "My First Race 1";
+        final String raceColumnName2 = "My First Race 2";
+        final double correctedPoints = 2.75;
+        final int[] discardIndexResultsStartingWithHowManyRaces = new int[] { 5, 8 };
+        FlexibleLeaderboardImpl leaderboard = new FlexibleLeaderboardImpl(leaderboardName, new ScoreCorrectionImpl(),
+                new ResultDiscardingRuleImpl(discardIndexResultsStartingWithHowManyRaces), new LowPoint());
+        Competitor competitor = createCompetitor();
+        TrackedRace raceWithOneCompetitor1 = new MockedTrackedRaceWithFixedRank(competitor, /* rank */ 1, /* started */ true);
+        TrackedRace raceWithOneCompetitor2 = new MockedTrackedRaceWithFixedRank(competitor, /* rank */ 2, /* started */ true);
+        leaderboard.addRace(raceWithOneCompetitor1, raceColumnName1, /* medalRace */ false, leaderboard.getFleet(null));
+        leaderboard.addRace(raceWithOneCompetitor2, raceColumnName2, /* medalRace */ true, leaderboard.getFleet(null));
+        leaderboard.getScoreCorrection().correctScore(competitor, leaderboard.getRaceColumnByName(raceColumnName1), correctedPoints);
+        new MongoObjectFactoryImpl(db).storeLeaderboard(leaderboard);
+        FlexibleLeaderboard loadedLeaderboard = (FlexibleLeaderboard) new DomainObjectFactoryImpl(db).loadLeaderboard(leaderboardName, /* regattaRegistry */ null);
+        // attach tracked race to leaderboard to ensure that competitor object is assigned properly
+        RaceColumn loadedColumn1 = loadedLeaderboard.addRace(raceWithOneCompetitor1, raceColumnName1, /* medalRace, ignored */ false, leaderboard.getFleet(null));
+        RaceColumn loadedColumn2 = loadedLeaderboard.addRace(raceWithOneCompetitor2, raceColumnName2, /* medalRace, ignored */ false, leaderboard.getFleet(null));
+        assertEquals(leaderboardName, loadedLeaderboard.getName());
+        assertTrue(loadedLeaderboard.getScoreCorrection().isScoreCorrected(competitor, loadedColumn1));
+        assertEquals(correctedPoints, (double) loadedLeaderboard.getScoreCorrection().getExplicitScoreCorrection(competitor, loadedColumn1), 0.00000001);
+        assertFalse(loadedLeaderboard.getScoreCorrection().isScoreCorrected(competitor, loadedColumn2));
+    }
+
+    @Test
+    public void testStoreAndRetrieveLeaderboardWithMaxPointsReason() {
+        final String leaderboardName = "TestLeaderboard";
+        final String raceColumnName1 = "My First Race 1";
+        final String raceColumnName2 = "My First Race 2";
+        final MaxPointsReason maxPointsReason = MaxPointsReason.DNF;
+        final int[] discardIndexResultsStartingWithHowManyRaces = new int[] { 5, 8 };
+        FlexibleLeaderboardImpl leaderboard = new FlexibleLeaderboardImpl(leaderboardName, new ScoreCorrectionImpl(),
+                new ResultDiscardingRuleImpl(discardIndexResultsStartingWithHowManyRaces), new LowPoint());
+        Competitor competitor = createCompetitor();
+        TrackedRace raceWithOneCompetitor1 = new MockedTrackedRaceWithFixedRank(competitor, /* rank */ 1, /* started */ true);
+        TrackedRace raceWithOneCompetitor2 = new MockedTrackedRaceWithFixedRank(competitor, /* rank */ 2, /* started */ true);
+        leaderboard.addRace(raceWithOneCompetitor1, raceColumnName1, /* medalRace */ false, leaderboard.getFleet(null));
+        leaderboard.addRace(raceWithOneCompetitor2, raceColumnName2, /* medalRace */ true, leaderboard.getFleet(null));
+        leaderboard.getScoreCorrection().setMaxPointsReason(competitor, leaderboard.getRaceColumnByName(raceColumnName2), maxPointsReason);
+        new MongoObjectFactoryImpl(db).storeLeaderboard(leaderboard);
+        FlexibleLeaderboard loadedLeaderboard = (FlexibleLeaderboard) new DomainObjectFactoryImpl(db).loadLeaderboard(leaderboardName, /* regattaRegistry */ null);
+        // attach tracked race to leaderboard to ensure that competitor object is assigned properly
+        RaceColumn loadedColumn1 = loadedLeaderboard.addRace(raceWithOneCompetitor1, raceColumnName1, /* medalRace, ignored */ false, leaderboard.getFleet(null));
+        RaceColumn loadedColumn2 = loadedLeaderboard.addRace(raceWithOneCompetitor2, raceColumnName2, /* medalRace, ignored */ false, leaderboard.getFleet(null));
+        assertEquals(leaderboardName, loadedLeaderboard.getName());
+        assertFalse(loadedLeaderboard.getScoreCorrection().isScoreCorrected(competitor, loadedColumn1));
+        assertTrue(loadedLeaderboard.getScoreCorrection().isScoreCorrected(competitor, loadedColumn2));
+        assertEquals(maxPointsReason, loadedLeaderboard.getScoreCorrection().getMaxPointsReason(competitor, loadedColumn2));
+    }
+
+    @Test
+    public void testStoreAndRetrieveLeaderboardWithMaxPointsReasonAndScoreCorrection() {
+        final String leaderboardName = "TestLeaderboard";
+        final String raceColumnName1 = "My First Race 1";
+        final String raceColumnName2 = "My First Race 2";
+        final double correctedPoints = 2.55;
+        final MaxPointsReason maxPointsReason = MaxPointsReason.DNF;
+        final int[] discardIndexResultsStartingWithHowManyRaces = new int[] { 5, 8 };
+        FlexibleLeaderboardImpl leaderboard = new FlexibleLeaderboardImpl(leaderboardName, new ScoreCorrectionImpl(),
+                new ResultDiscardingRuleImpl(discardIndexResultsStartingWithHowManyRaces), new LowPoint());
+        Competitor competitor = createCompetitor();
+        TrackedRace raceWithOneCompetitor1 = new MockedTrackedRaceWithFixedRank(competitor, /* rank */ 1, /* started */ true);
+        TrackedRace raceWithOneCompetitor2 = new MockedTrackedRaceWithFixedRank(competitor, /* rank */ 2, /* started */ true);
+        leaderboard.addRace(raceWithOneCompetitor1, raceColumnName1, /* medalRace */ false, leaderboard.getFleet(null));
+        leaderboard.addRace(raceWithOneCompetitor2, raceColumnName2, /* medalRace */ true, leaderboard.getFleet(null));
+        leaderboard.getScoreCorrection().correctScore(competitor, leaderboard.getRaceColumnByName(raceColumnName1), correctedPoints);
+        leaderboard.getScoreCorrection().setMaxPointsReason(competitor, leaderboard.getRaceColumnByName(raceColumnName2), maxPointsReason);
+        new MongoObjectFactoryImpl(db).storeLeaderboard(leaderboard);
+        FlexibleLeaderboard loadedLeaderboard = (FlexibleLeaderboard) new DomainObjectFactoryImpl(db).loadLeaderboard(leaderboardName, /* regattaRegistry */ null);
+        // attach tracked race to leaderboard to ensure that competitor object is assigned properly
+        RaceColumn loadedColumn1 = loadedLeaderboard.addRace(raceWithOneCompetitor1, raceColumnName1, /* medalRace, ignored */ false, leaderboard.getFleet(null));
+        RaceColumn loadedColumn2 = loadedLeaderboard.addRace(raceWithOneCompetitor2, raceColumnName2, /* medalRace, ignored */ false, leaderboard.getFleet(null));
+        assertEquals(leaderboardName, loadedLeaderboard.getName());
+        assertTrue(loadedLeaderboard.getScoreCorrection().isScoreCorrected(competitor, loadedColumn1));
+        assertEquals(correctedPoints, (double) loadedLeaderboard.getScoreCorrection().getExplicitScoreCorrection(competitor, loadedColumn1), 0.000000001);
+        assertTrue(loadedLeaderboard.getScoreCorrection().isScoreCorrected(competitor, loadedColumn2));
+        assertEquals(maxPointsReason, loadedLeaderboard.getScoreCorrection().getMaxPointsReason(competitor, loadedColumn2));
+    }
+
+    private Competitor createCompetitor() {
+        Competitor competitor = new CompetitorImpl(123, "$$$Dr. Wolfgang+Hunger$$$", new TeamImpl("STG", Collections.singleton(
+                new PersonImpl("$$$Dr. Wolfgang+Hunger$$$", new NationalityImpl("GER"),
+                /* dateOfBirth */ null, "This is famous Dr. Wolfgang Hunger")), new PersonImpl("Rigo van Maas", new NationalityImpl("NED"),
+                        /* dateOfBirth */ null, "This is Rigo, the coach")), new BoatImpl("Dr. Wolfgang Hunger's boat", new BoatClassImpl("505", /* typicallyStartsUpwind */ true), null));
+        return competitor;
+    }
+
+}