--- conflicted
+++ resolved
@@ -1,462 +1,452 @@
-package com.sap.sailing.mongodb.test;
-
-import static org.junit.Assert.assertEquals;
-import static org.junit.Assert.assertNull;
-
-import java.io.Serializable;
-import java.net.UnknownHostException;
-import java.util.UUID;
-
-import org.junit.Before;
-import org.junit.Test;
-
-import com.mongodb.BasicDBList;
-import com.mongodb.BasicDBObject;
-import com.mongodb.DBObject;
-import com.mongodb.MongoException;
-import com.sap.sailing.domain.base.Competitor;
-import com.sap.sailing.domain.base.CourseBase;
-import com.sap.sailing.domain.base.DomainFactory;
-import com.sap.sailing.domain.base.Fleet;
-import com.sap.sailing.domain.base.RaceColumn;
-import com.sap.sailing.domain.common.MaxPointsReason;
-import com.sap.sailing.domain.common.impl.MillisecondsTimePoint;
-import com.sap.sailing.domain.common.impl.Util;
-import com.sap.sailing.domain.common.impl.Util.Triple;
-import com.sap.sailing.domain.common.racelog.Flags;
-import com.sap.sailing.domain.common.racelog.RaceLogRaceStatus;
-import com.sap.sailing.domain.common.racelog.RacingProcedureType;
-import com.sap.sailing.domain.leaderboard.FlexibleLeaderboard;
-import com.sap.sailing.domain.leaderboard.Leaderboard;
-import com.sap.sailing.domain.leaderboard.impl.FlexibleLeaderboardImpl;
-import com.sap.sailing.domain.leaderboard.impl.LowPoint;
-import com.sap.sailing.domain.leaderboard.impl.ThresholdBasedResultDiscardingRuleImpl;
-import com.sap.sailing.domain.persistence.MongoRaceLogStoreFactory;
-import com.sap.sailing.domain.persistence.PersistenceFactory;
-import com.sap.sailing.domain.persistence.impl.FieldNames;
-import com.sap.sailing.domain.persistence.impl.MongoObjectFactoryImpl;
-import com.sap.sailing.domain.persistence.impl.MongoUtils;
-import com.sap.sailing.domain.racelog.CompetitorResults;
-import com.sap.sailing.domain.racelog.RaceLog;
-import com.sap.sailing.domain.racelog.RaceLogCourseAreaChangedEvent;
-import com.sap.sailing.domain.racelog.RaceLogCourseDesignChangedEvent;
-import com.sap.sailing.domain.racelog.RaceLogEvent;
-import com.sap.sailing.domain.racelog.RaceLogEventAuthor;
-import com.sap.sailing.domain.racelog.RaceLogEventFactory;
-import com.sap.sailing.domain.racelog.RaceLogFinishPositioningConfirmedEvent;
-import com.sap.sailing.domain.racelog.RaceLogFinishPositioningListChangedEvent;
-import com.sap.sailing.domain.racelog.RaceLogFlagEvent;
-import com.sap.sailing.domain.racelog.RaceLogGateLineOpeningTimeEvent;
-import com.sap.sailing.domain.racelog.RaceLogPassChangeEvent;
-import com.sap.sailing.domain.racelog.RaceLogPathfinderEvent;
-import com.sap.sailing.domain.racelog.RaceLogProtestStartTimeEvent;
-import com.sap.sailing.domain.racelog.RaceLogRaceStatusEvent;
-import com.sap.sailing.domain.racelog.RaceLogStartProcedureChangedEvent;
-import com.sap.sailing.domain.racelog.RaceLogStartTimeEvent;
-import com.sap.sailing.domain.racelog.RaceLogStore;
-import com.sap.sailing.domain.racelog.RaceLogWindFixEvent;
-import com.sap.sailing.domain.racelog.impl.CompetitorResultsImpl;
-import com.sap.sailing.domain.racelog.impl.RaceLogEventAuthorImpl;
-import com.sap.sailing.domain.tracking.Wind;
-
-public class TestStoringAndRetrievingRaceLogInLeaderboards extends RaceLogMongoDBTest {
-
-    String leaderboardName = "TestLeaderboard";
-    final int[] discardIndexResultsStartingWithHowManyRaces = new int[] { 5, 8 };
-    FlexibleLeaderboardImpl leaderboard = null;
-    private RaceLogEventAuthor author = new RaceLogEventAuthorImpl("Test Author", 1);
-    
-    public TestStoringAndRetrievingRaceLogInLeaderboards() throws UnknownHostException, MongoException {
-        super();
-    }
-
-    @Before
-    public void setUp() {
-        now = MillisecondsTimePoint.now();
-        mongoObjectFactory = PersistenceFactory.INSTANCE.getMongoObjectFactory(getMongoService());
-        domainObjectFactory = PersistenceFactory.INSTANCE.getDomainObjectFactory(getMongoService(), DomainFactory.INSTANCE);
-
-        RaceLogStore raceLogStore = MongoRaceLogStoreFactory.INSTANCE.getMongoRaceLogStore(mongoObjectFactory, domainObjectFactory);
-
-        leaderboard = new FlexibleLeaderboardImpl(raceLogStore, leaderboardName, new ThresholdBasedResultDiscardingRuleImpl(discardIndexResultsStartingWithHowManyRaces),
-                new LowPoint(), null);
-
-        Fleet defaultFleet = leaderboard.getFleet(null);
-        leaderboard.addRaceColumn(raceColumnName, /* medalRace */ false, defaultFleet);
-    }
-
-    private void addAndStoreRaceLogEvent(FlexibleLeaderboard leaderboard, String raceColumnName, RaceLogEvent event) {
-        Fleet defaultFleet = leaderboard.getFleet(null);
-        RaceColumn raceColumn = leaderboard.getRaceColumnByName(raceColumnName);
-        raceColumn.getRaceLog(defaultFleet).add(event);
-
-        mongoObjectFactory.storeLeaderboard(leaderboard);
-    }
-
-    private RaceLog retrieveRaceLog() {
-        Leaderboard loadedLeaderboard = domainObjectFactory.loadLeaderboard(leaderboardName, /* regattaRegistry */ null);
-        Fleet loadedDefaultFleet = loadedLeaderboard.getFleet(null);
-
-        return loadedLeaderboard.getRaceColumnByName(raceColumnName).getRaceLog(loadedDefaultFleet);
-    }
-    
-    @Test
-    public void testStoreAndRetrieveSimpleLeaderboardWithRaceLogProtestStartTimeEvent() {        
-        RaceLogProtestStartTimeEvent expectedEvent = RaceLogEventFactory.INSTANCE.createProtestStartTimeEvent(now, author, 0, MillisecondsTimePoint.now());
-
-        addAndStoreRaceLogEvent(leaderboard, raceColumnName, expectedEvent);
-
-        RaceLog loadedRaceLog = retrieveRaceLog();
-
-        loadedRaceLog.lockForRead();
-        try {
-            RaceLogEvent loadedEvent = loadedRaceLog.getFirstRawFix();
-            RaceLogProtestStartTimeEvent actualEvent = (RaceLogProtestStartTimeEvent) loadedEvent;
-            assertEquals(expectedEvent.getLogicalTimePoint(), actualEvent.getLogicalTimePoint());
-            assertEquals(expectedEvent.getPassId(), actualEvent.getPassId());
-            assertEquals(expectedEvent.getId(), actualEvent.getId());
-            assertEquals(expectedEvent.getProtestStartTime(), actualEvent.getProtestStartTime());
-            assertEquals(1, Util.size(loadedRaceLog.getFixes()));
-        } finally {
-            loadedRaceLog.unlockAfterRead();
-        }
-    }
-    
-    @Test
-    public void testStoreAndRetrieveSimpleLeaderboardWithRaceLogStartProcedureChangedEvent() {        
-        RaceLogStartProcedureChangedEvent expectedEvent = RaceLogEventFactory.INSTANCE.createStartProcedureChangedEvent(now, author, 0, RacingProcedureType.ESS);
-
-        addAndStoreRaceLogEvent(leaderboard, raceColumnName, expectedEvent);
-
-        RaceLog loadedRaceLog = retrieveRaceLog();
-
-        loadedRaceLog.lockForRead();
-        try {
-            RaceLogEvent loadedEvent = loadedRaceLog.getFirstRawFix();
-            RaceLogStartProcedureChangedEvent actualEvent = (RaceLogStartProcedureChangedEvent) loadedEvent;
-            assertEquals(expectedEvent.getLogicalTimePoint(), actualEvent.getLogicalTimePoint());
-            assertEquals(expectedEvent.getPassId(), actualEvent.getPassId());
-            assertEquals(expectedEvent.getId(), actualEvent.getId());
-            assertEquals(expectedEvent.getStartProcedureType(), actualEvent.getStartProcedureType());
-            assertEquals(1, Util.size(loadedRaceLog.getFixes()));
-        } finally {
-            loadedRaceLog.unlockAfterRead();
-        }
-    }
-    
-    @Test
-    public void testStoreAndRetrieveSimpleLeaderboardWithRaceLogGateLineOpeningTimeEvent() {        
-        RaceLogGateLineOpeningTimeEvent expectedEvent = RaceLogEventFactory.INSTANCE.createGateLineOpeningTimeEvent(now, author, 0, 1234l, 54321l);
-
-        addAndStoreRaceLogEvent(leaderboard, raceColumnName, expectedEvent);
-
-        RaceLog loadedRaceLog = retrieveRaceLog();
-
-        loadedRaceLog.lockForRead();
-        try {
-            RaceLogEvent loadedEvent = loadedRaceLog.getFirstRawFix();
-            RaceLogGateLineOpeningTimeEvent actualEvent = (RaceLogGateLineOpeningTimeEvent) loadedEvent;
-            assertEquals(expectedEvent.getLogicalTimePoint(), actualEvent.getLogicalTimePoint());
-            assertEquals(expectedEvent.getPassId(), actualEvent.getPassId());
-            assertEquals(expectedEvent.getId(), actualEvent.getId());
-            assertEquals(expectedEvent.getGateLineOpeningTimes(), actualEvent.getGateLineOpeningTimes());
-            assertEquals(1, Util.size(loadedRaceLog.getFixes()));
-        } finally {
-            loadedRaceLog.unlockAfterRead();
-        }
-    }
-    
-    @Test
-    public void testStoreAndRetrieveSimpleLeaderboardWithRaceLogPathfinderEvent() {        
-        RaceLogPathfinderEvent expectedEvent = RaceLogEventFactory.INSTANCE.createPathfinderEvent(now, author, 0, "GER 20");
-
-        addAndStoreRaceLogEvent(leaderboard, raceColumnName, expectedEvent);
-
-        RaceLog loadedRaceLog = retrieveRaceLog();
-
-        loadedRaceLog.lockForRead();
-        try {
-            RaceLogEvent loadedEvent = loadedRaceLog.getFirstRawFix();
-            RaceLogPathfinderEvent actualEvent = (RaceLogPathfinderEvent) loadedEvent;
-            assertEquals(expectedEvent.getLogicalTimePoint(), actualEvent.getLogicalTimePoint());
-            assertEquals(expectedEvent.getPassId(), actualEvent.getPassId());
-            assertEquals(expectedEvent.getId(), actualEvent.getId());
-            assertEquals(expectedEvent.getPathfinderId(), actualEvent.getPathfinderId());
-            assertEquals(1, Util.size(loadedRaceLog.getFixes()));
-        } finally {
-            loadedRaceLog.unlockAfterRead();
-        }
-    }
-
-    @Test
-    public void testStoreAndRetrieveSimpleLeaderboardWithRaceLogPassChangeEvent() {        
-        RaceLogPassChangeEvent event = RaceLogEventFactory.INSTANCE.createPassChangeEvent(now, author, 0);
-
-        addAndStoreRaceLogEvent(leaderboard, raceColumnName, event);
-
-        RaceLog loadedRaceLog = retrieveRaceLog();
-
-        loadedRaceLog.lockForRead();
-        try {
-            RaceLogEvent loadedEvent = loadedRaceLog.getFirstRawFix();
-            RaceLogPassChangeEvent passEvent = (RaceLogPassChangeEvent) loadedEvent;
-            assertEquals(event.getLogicalTimePoint(), passEvent.getLogicalTimePoint());
-            assertEquals(event.getPassId(), passEvent.getPassId());
-            assertEquals(event.getId(), passEvent.getId());
-            assertEquals(1, Util.size(loadedRaceLog.getFixes()));
-        } finally {
-            loadedRaceLog.unlockAfterRead();
-        }
-    }
-    
-    @Test
-    public void testStoreAndRetrieveSimpleLeaderboardWithRaceLogFinishPositioningConfirmedEvent() {   
-<<<<<<< HEAD
-        Competitor storedCompetitor = DomainFactory.INSTANCE.getOrCreateCompetitor(UUID.randomUUID(), "SAP Extreme Sailing Team", "#FF0000", null, null);
-        List<Triple<Serializable, String, MaxPointsReason>> storedPositioningList = new ArrayList<Triple<Serializable, String, MaxPointsReason>>();
-=======
-        Competitor storedCompetitor = DomainFactory.INSTANCE.getOrCreateCompetitor(UUID.randomUUID(), "SAP Extreme Sailing Team", null, null);
-        CompetitorResults storedPositioningList = new CompetitorResultsImpl();
->>>>>>> a682e80a
-        storedPositioningList.add(new Triple<Serializable, String, MaxPointsReason>(storedCompetitor.getId(), storedCompetitor.getName(), MaxPointsReason.NONE));
-        
-        RaceLogFinishPositioningConfirmedEvent event = RaceLogEventFactory.INSTANCE.createFinishPositioningConfirmedEvent(now, author, 0, storedPositioningList);
-
-        addAndStoreRaceLogEvent(leaderboard, raceColumnName, event);
-
-        RaceLog loadedRaceLog = retrieveRaceLog();
-
-        loadedRaceLog.lockForRead();
-        try {
-            RaceLogEvent loadedEvent = loadedRaceLog.getFirstRawFix();
-            RaceLogFinishPositioningConfirmedEvent loadedConfirmedEvent = (RaceLogFinishPositioningConfirmedEvent) loadedEvent;
-            assertEquals(event.getLogicalTimePoint(), loadedConfirmedEvent.getLogicalTimePoint());
-            assertEquals(event.getPassId(), loadedConfirmedEvent.getPassId());
-            assertEquals(event.getId(), loadedConfirmedEvent.getId());
-            assertEquals(1, Util.size(loadedRaceLog.getFixes()));
-        } finally {
-            loadedRaceLog.unlockAfterRead();
-        }
-    }
-    
-    @Test
-    public void testStoreAndRetrieveSimpleLeaderboardWithBackwardsCompatibleRaceLogFinishPositioningConfirmedEvent() {
-        RaceLogFinishPositioningConfirmedEvent event = RaceLogEventFactory.INSTANCE.createFinishPositioningConfirmedEvent(now, author, 0, null);
-
-        createAndStoreOldRaceLogFinishPositioningConfirmedEventDBEntry();
-
-        RaceLog loadedRaceLog = retrieveRaceLog();
-
-        loadedRaceLog.lockForRead();
-        try {
-            RaceLogEvent loadedEvent = loadedRaceLog.getFirstRawFix();
-            RaceLogFinishPositioningConfirmedEvent loadedConfirmedEvent = (RaceLogFinishPositioningConfirmedEvent) loadedEvent;
-            assertEquals(now, loadedConfirmedEvent.getLogicalTimePoint());
-            assertEquals(0, loadedConfirmedEvent.getPassId());
-            assertEquals(0, loadedConfirmedEvent.getInvolvedBoats().size());
-            assertNull(event.getPositionedCompetitorsIDsNamesMaxPointsReasons()); 
-            assertNull(loadedConfirmedEvent.getPositionedCompetitorsIDsNamesMaxPointsReasons());
-            assertEquals(1, Util.size(loadedRaceLog.getFixes()));
-        } finally {
-            loadedRaceLog.unlockAfterRead();
-        }
-    }
-    
-    private void createAndStoreOldRaceLogFinishPositioningConfirmedEventDBEntry() {
-        Fleet defaultFleet = leaderboard.getFleet(null);
-        RaceColumn raceColumn = leaderboard.getRaceColumnByName(raceColumnName);
-        mongoObjectFactory.storeLeaderboard(leaderboard);
-        
-        DBObject result = new BasicDBObject();
-        result.put(FieldNames.TIME_AS_MILLIS.name(), now.asMillis());
-        result.put(FieldNames.RACE_LOG_EVENT_CREATED_AT.name(), now.asMillis());
-        result.put(FieldNames.RACE_LOG_EVENT_ID.name(), UUID.randomUUID());
-        result.put(FieldNames.RACE_LOG_EVENT_PASS_ID.name(), 0);
-        result.put(FieldNames.RACE_LOG_EVENT_INVOLVED_BOATS.name(), new BasicDBList());
-        result.put(FieldNames.RACE_LOG_EVENT_CLASS.name(), RaceLogFinishPositioningConfirmedEvent.class.getSimpleName());
-        
-        DBObject raceLogResult = new BasicDBObject();
-        raceLogResult.put(FieldNames.RACE_LOG_IDENTIFIER.name(), MongoUtils.escapeDollarAndDot(raceColumn.getRaceLogIdentifier(defaultFleet).getDeprecatedIdentifier()));       
-        raceLogResult.put(FieldNames.RACE_LOG_EVENT.name(), result);
-        
-        MongoObjectFactoryImpl factoryImpl = (MongoObjectFactoryImpl) mongoObjectFactory;
-        factoryImpl.getRaceLogCollection().insert(raceLogResult);
-    }
-    
-    @Test
-    public void testStoreAndRetrieveSimpleLeaderboardWithRaceLogFinishPositioningListChangeEvent() {
-<<<<<<< HEAD
-        Competitor storedCompetitor = DomainFactory.INSTANCE.getOrCreateCompetitor(UUID.randomUUID(), "SAP Extreme Sailing Team", "#FF0000", null, null);
-        List<Triple<Serializable, String, MaxPointsReason>> storedPositioningList = new ArrayList<Triple<Serializable, String, MaxPointsReason>>();
-=======
-        Competitor storedCompetitor = DomainFactory.INSTANCE.getOrCreateCompetitor(UUID.randomUUID(), "SAP Extreme Sailing Team", null, null);
-        CompetitorResults storedPositioningList = new CompetitorResultsImpl();
->>>>>>> a682e80a
-        storedPositioningList.add(new Triple<Serializable, String, MaxPointsReason>(storedCompetitor.getId(), storedCompetitor.getName(), MaxPointsReason.NONE));
-        
-        RaceLogFinishPositioningListChangedEvent event = RaceLogEventFactory.INSTANCE.createFinishPositioningListChangedEvent(now, author, 0, storedPositioningList);
-        
-        addAndStoreRaceLogEvent(leaderboard, raceColumnName, event);
-
-        RaceLog loadedRaceLog = retrieveRaceLog();
-
-        loadedRaceLog.lockForRead();
-        try {
-            RaceLogEvent loadedEvent = loadedRaceLog.getFirstRawFix();
-            RaceLogFinishPositioningListChangedEvent loadedPositioningEvent = (RaceLogFinishPositioningListChangedEvent) loadedEvent;
-            assertEquals(event.getLogicalTimePoint(), loadedPositioningEvent.getLogicalTimePoint());
-            assertEquals(event.getPassId(), loadedPositioningEvent.getPassId());
-            assertEquals(event.getId(), loadedPositioningEvent.getId());
-            assertEquals(event.getInvolvedBoats().size(), loadedPositioningEvent.getInvolvedBoats().size());
-            assertEquals(event.getPositionedCompetitorsIDsNamesMaxPointsReasons().size(), loadedPositioningEvent.getPositionedCompetitorsIDsNamesMaxPointsReasons().size());
-            assertEquals(event.getPositionedCompetitorsIDsNamesMaxPointsReasons().get(0).getA(), loadedPositioningEvent.getPositionedCompetitorsIDsNamesMaxPointsReasons().get(0).getA());
-            assertEquals(event.getPositionedCompetitorsIDsNamesMaxPointsReasons().get(0).getB(), loadedPositioningEvent.getPositionedCompetitorsIDsNamesMaxPointsReasons().get(0).getB());
-            assertEquals(event.getPositionedCompetitorsIDsNamesMaxPointsReasons().get(0).getC().name(), loadedPositioningEvent.getPositionedCompetitorsIDsNamesMaxPointsReasons().get(0).getC().name());
-            assertEquals(1, Util.size(loadedRaceLog.getFixes()));
-        } finally {
-            loadedRaceLog.unlockAfterRead();
-        }
-    }
-
-    @Test
-    public void testStoreAndRetrieveSimpleLeaderboardWithRaceLogCourseAreaChangeEvent() {
-        final UUID uuid = UUID.randomUUID();
-        RaceLogCourseAreaChangedEvent event = RaceLogEventFactory.INSTANCE.createCourseAreaChangedEvent(now, author, 0, uuid);
-
-        addAndStoreRaceLogEvent(leaderboard, raceColumnName, event);
-
-        RaceLog loadedRaceLog = retrieveRaceLog();
-
-        loadedRaceLog.lockForRead();
-        try {
-            RaceLogEvent loadedEvent = loadedRaceLog.getFirstRawFix();
-            RaceLogCourseAreaChangedEvent courseAreaEvent = (RaceLogCourseAreaChangedEvent) loadedEvent;
-            assertEquals(event.getCreatedAt(), courseAreaEvent.getCreatedAt());
-            assertEquals(event.getLogicalTimePoint(), courseAreaEvent.getLogicalTimePoint());
-            assertEquals(event.getPassId(), courseAreaEvent.getPassId());
-            assertEquals(event.getId(), courseAreaEvent.getId());
-            assertEquals(event.getCourseAreaId(), courseAreaEvent.getCourseAreaId());
-            assertEquals(1, Util.size(loadedRaceLog.getFixes()));
-        } finally {
-            loadedRaceLog.unlockAfterRead();
-        }
-    }
-
-    @Test
-    public void testStoreAndRetrieveSimpleLeaderboardWithRaceLogRaceStatusEvent() {
-
-        RaceLogRaceStatusEvent event = RaceLogEventFactory.INSTANCE.createRaceStatusEvent(now, author, 0, RaceLogRaceStatus.SCHEDULED);
-
-        addAndStoreRaceLogEvent(leaderboard, raceColumnName, event);
-
-        RaceLog loadedRaceLog = retrieveRaceLog();
-
-        loadedRaceLog.lockForRead();
-        try {
-            RaceLogEvent loadedEvent = loadedRaceLog.getFirstRawFix();
-            RaceLogRaceStatusEvent statusEvent = (RaceLogRaceStatusEvent) loadedEvent;
-            assertEquals(event.getLogicalTimePoint(), statusEvent.getLogicalTimePoint());
-            assertEquals(event.getPassId(), statusEvent.getPassId());
-            assertEquals(event.getId(), statusEvent.getId());
-            assertEquals(event.getNextStatus(), statusEvent.getNextStatus());
-            assertEquals(1, Util.size(loadedRaceLog.getFixes()));
-        } finally {
-            loadedRaceLog.unlockAfterRead();
-        }
-    }
-
-    @Test
-    public void testStoreAndRetrieveSimpleLeaderboardWithRaceLogStartTimeEvent() {
-
-        RaceLogStartTimeEvent event = RaceLogEventFactory.INSTANCE.createStartTimeEvent(now, author, 0, now);
-
-        addAndStoreRaceLogEvent(leaderboard, raceColumnName, event);
-
-        RaceLog loadedRaceLog = retrieveRaceLog();
-
-        loadedRaceLog.lockForRead();
-        try {
-            RaceLogEvent loadedEvent = loadedRaceLog.getFirstRawFix();
-            RaceLogStartTimeEvent timeEvent = (RaceLogStartTimeEvent) loadedEvent;
-            assertEquals(event.getLogicalTimePoint(), timeEvent.getLogicalTimePoint());
-            assertEquals(event.getPassId(), timeEvent.getPassId());
-            assertEquals(event.getId(), timeEvent.getId());
-            assertEquals(event.getNextStatus(), timeEvent.getNextStatus());
-            assertEquals(event.getStartTime(), timeEvent.getStartTime());
-            assertEquals(1, Util.size(loadedRaceLog.getFixes()));
-        } finally {
-            loadedRaceLog.unlockAfterRead();
-        }
-    }
-
-    @Test
-    public void testStoreAndRetrieveSimpleLeaderboardWithRaceLogFlagEvent() {
-
-        RaceLogFlagEvent event = RaceLogEventFactory.INSTANCE.createFlagEvent(now, author, 0, Flags.FIRSTSUBSTITUTE, Flags.NONE, true);
-
-        addAndStoreRaceLogEvent(leaderboard, raceColumnName, event);
-
-        RaceLog loadedRaceLog = retrieveRaceLog();
-
-        loadedRaceLog.lockForRead();
-        try {
-            RaceLogEvent loadedEvent = loadedRaceLog.getFirstRawFix();
-            RaceLogFlagEvent flagEvent = (RaceLogFlagEvent) loadedEvent;
-            assertEquals(event.getLogicalTimePoint(), flagEvent.getLogicalTimePoint());
-            assertEquals(event.getPassId(), flagEvent.getPassId());
-            assertEquals(event.getId(), flagEvent.getId());
-            assertEquals(event.getUpperFlag(), flagEvent.getUpperFlag());
-            assertEquals(event.getLowerFlag(), flagEvent.getLowerFlag());
-            assertEquals(1, Util.size(loadedRaceLog.getFixes()));
-        } finally {
-            loadedRaceLog.unlockAfterRead();
-        }
-    }
-    
-    @Test
-    public void testStoreAndRetrieveSimpleLeaderboardWithRaceLogCourseDesignChangedEvent() {
-        CourseBase course = createCourseBase();
-        RaceLogCourseDesignChangedEvent event = RaceLogEventFactory.INSTANCE.createCourseDesignChangedEvent(now, author, 0, course);
-
-        addAndStoreRaceLogEvent(leaderboard, raceColumnName, event);
-
-        RaceLog loadedRaceLog = retrieveRaceLog();
-
-        loadedRaceLog.lockForRead();
-        try {
-            RaceLogEvent loadedEvent = loadedRaceLog.getFirstRawFix();
-            RaceLogCourseDesignChangedEvent courseDesignEvent = (RaceLogCourseDesignChangedEvent) loadedEvent;
-            assertEquals(event.getLogicalTimePoint(), courseDesignEvent.getLogicalTimePoint());
-            assertEquals(event.getPassId(), courseDesignEvent.getPassId());
-            assertEquals(event.getId(), courseDesignEvent.getId());
-            compareCourseData(event.getCourseDesign(), courseDesignEvent.getCourseDesign());
-            assertEquals(1, Util.size(loadedRaceLog.getFixes()));
-        } finally {
-            loadedRaceLog.unlockAfterRead();
-        }
-    }
-    
-    @Test
-    public void testStoreAndRetrieveSimpleLeaderboardWithRaceLogWindFixEvent() {
-        Wind wind = createWindFix();
-        RaceLogWindFixEvent event = RaceLogEventFactory.INSTANCE.createWindFixEvent(now, author, 0, wind);
-
-        addAndStoreRaceLogEvent(leaderboard, raceColumnName, event);
-
-        RaceLog loadedRaceLog = retrieveRaceLog();
-
-        loadedRaceLog.lockForRead();
-        try {
-            RaceLogEvent loadedEvent = loadedRaceLog.getFirstRawFix();
-            RaceLogWindFixEvent windEvent = (RaceLogWindFixEvent) loadedEvent;
-            assertEquals(event.getLogicalTimePoint(), windEvent.getLogicalTimePoint());
-            assertEquals(event.getPassId(), windEvent.getPassId());
-            assertEquals(event.getId(), windEvent.getId());
-            compareWind(event.getWindFix(), windEvent.getWindFix());
-            assertEquals(1, Util.size(loadedRaceLog.getFixes()));
-        } finally {
-            loadedRaceLog.unlockAfterRead();
-        }
-    }
-
-}
+package com.sap.sailing.mongodb.test;
+
+import static org.junit.Assert.assertEquals;
+import static org.junit.Assert.assertNull;
+
+import java.io.Serializable;
+import java.net.UnknownHostException;
+import java.util.UUID;
+
+import org.junit.Before;
+import org.junit.Test;
+
+import com.mongodb.BasicDBList;
+import com.mongodb.BasicDBObject;
+import com.mongodb.DBObject;
+import com.mongodb.MongoException;
+import com.sap.sailing.domain.base.Competitor;
+import com.sap.sailing.domain.base.CourseBase;
+import com.sap.sailing.domain.base.DomainFactory;
+import com.sap.sailing.domain.base.Fleet;
+import com.sap.sailing.domain.base.RaceColumn;
+import com.sap.sailing.domain.common.MaxPointsReason;
+import com.sap.sailing.domain.common.impl.MillisecondsTimePoint;
+import com.sap.sailing.domain.common.impl.Util;
+import com.sap.sailing.domain.common.impl.Util.Triple;
+import com.sap.sailing.domain.common.racelog.Flags;
+import com.sap.sailing.domain.common.racelog.RaceLogRaceStatus;
+import com.sap.sailing.domain.common.racelog.RacingProcedureType;
+import com.sap.sailing.domain.leaderboard.FlexibleLeaderboard;
+import com.sap.sailing.domain.leaderboard.Leaderboard;
+import com.sap.sailing.domain.leaderboard.impl.FlexibleLeaderboardImpl;
+import com.sap.sailing.domain.leaderboard.impl.LowPoint;
+import com.sap.sailing.domain.leaderboard.impl.ThresholdBasedResultDiscardingRuleImpl;
+import com.sap.sailing.domain.persistence.MongoRaceLogStoreFactory;
+import com.sap.sailing.domain.persistence.PersistenceFactory;
+import com.sap.sailing.domain.persistence.impl.FieldNames;
+import com.sap.sailing.domain.persistence.impl.MongoObjectFactoryImpl;
+import com.sap.sailing.domain.persistence.impl.MongoUtils;
+import com.sap.sailing.domain.racelog.CompetitorResults;
+import com.sap.sailing.domain.racelog.RaceLog;
+import com.sap.sailing.domain.racelog.RaceLogCourseAreaChangedEvent;
+import com.sap.sailing.domain.racelog.RaceLogCourseDesignChangedEvent;
+import com.sap.sailing.domain.racelog.RaceLogEvent;
+import com.sap.sailing.domain.racelog.RaceLogEventAuthor;
+import com.sap.sailing.domain.racelog.RaceLogEventFactory;
+import com.sap.sailing.domain.racelog.RaceLogFinishPositioningConfirmedEvent;
+import com.sap.sailing.domain.racelog.RaceLogFinishPositioningListChangedEvent;
+import com.sap.sailing.domain.racelog.RaceLogFlagEvent;
+import com.sap.sailing.domain.racelog.RaceLogGateLineOpeningTimeEvent;
+import com.sap.sailing.domain.racelog.RaceLogPassChangeEvent;
+import com.sap.sailing.domain.racelog.RaceLogPathfinderEvent;
+import com.sap.sailing.domain.racelog.RaceLogProtestStartTimeEvent;
+import com.sap.sailing.domain.racelog.RaceLogRaceStatusEvent;
+import com.sap.sailing.domain.racelog.RaceLogStartProcedureChangedEvent;
+import com.sap.sailing.domain.racelog.RaceLogStartTimeEvent;
+import com.sap.sailing.domain.racelog.RaceLogStore;
+import com.sap.sailing.domain.racelog.RaceLogWindFixEvent;
+import com.sap.sailing.domain.racelog.impl.CompetitorResultsImpl;
+import com.sap.sailing.domain.racelog.impl.RaceLogEventAuthorImpl;
+import com.sap.sailing.domain.tracking.Wind;
+
+public class TestStoringAndRetrievingRaceLogInLeaderboards extends RaceLogMongoDBTest {
+
+    String leaderboardName = "TestLeaderboard";
+    final int[] discardIndexResultsStartingWithHowManyRaces = new int[] { 5, 8 };
+    FlexibleLeaderboardImpl leaderboard = null;
+    private RaceLogEventAuthor author = new RaceLogEventAuthorImpl("Test Author", 1);
+    
+    public TestStoringAndRetrievingRaceLogInLeaderboards() throws UnknownHostException, MongoException {
+        super();
+    }
+
+    @Before
+    public void setUp() {
+        now = MillisecondsTimePoint.now();
+        mongoObjectFactory = PersistenceFactory.INSTANCE.getMongoObjectFactory(getMongoService());
+        domainObjectFactory = PersistenceFactory.INSTANCE.getDomainObjectFactory(getMongoService(), DomainFactory.INSTANCE);
+
+        RaceLogStore raceLogStore = MongoRaceLogStoreFactory.INSTANCE.getMongoRaceLogStore(mongoObjectFactory, domainObjectFactory);
+
+        leaderboard = new FlexibleLeaderboardImpl(raceLogStore, leaderboardName, new ThresholdBasedResultDiscardingRuleImpl(discardIndexResultsStartingWithHowManyRaces),
+                new LowPoint(), null);
+
+        Fleet defaultFleet = leaderboard.getFleet(null);
+        leaderboard.addRaceColumn(raceColumnName, /* medalRace */ false, defaultFleet);
+    }
+
+    private void addAndStoreRaceLogEvent(FlexibleLeaderboard leaderboard, String raceColumnName, RaceLogEvent event) {
+        Fleet defaultFleet = leaderboard.getFleet(null);
+        RaceColumn raceColumn = leaderboard.getRaceColumnByName(raceColumnName);
+        raceColumn.getRaceLog(defaultFleet).add(event);
+
+        mongoObjectFactory.storeLeaderboard(leaderboard);
+    }
+
+    private RaceLog retrieveRaceLog() {
+        Leaderboard loadedLeaderboard = domainObjectFactory.loadLeaderboard(leaderboardName, /* regattaRegistry */ null);
+        Fleet loadedDefaultFleet = loadedLeaderboard.getFleet(null);
+
+        return loadedLeaderboard.getRaceColumnByName(raceColumnName).getRaceLog(loadedDefaultFleet);
+    }
+    
+    @Test
+    public void testStoreAndRetrieveSimpleLeaderboardWithRaceLogProtestStartTimeEvent() {        
+        RaceLogProtestStartTimeEvent expectedEvent = RaceLogEventFactory.INSTANCE.createProtestStartTimeEvent(now, author, 0, MillisecondsTimePoint.now());
+
+        addAndStoreRaceLogEvent(leaderboard, raceColumnName, expectedEvent);
+
+        RaceLog loadedRaceLog = retrieveRaceLog();
+
+        loadedRaceLog.lockForRead();
+        try {
+            RaceLogEvent loadedEvent = loadedRaceLog.getFirstRawFix();
+            RaceLogProtestStartTimeEvent actualEvent = (RaceLogProtestStartTimeEvent) loadedEvent;
+            assertEquals(expectedEvent.getLogicalTimePoint(), actualEvent.getLogicalTimePoint());
+            assertEquals(expectedEvent.getPassId(), actualEvent.getPassId());
+            assertEquals(expectedEvent.getId(), actualEvent.getId());
+            assertEquals(expectedEvent.getProtestStartTime(), actualEvent.getProtestStartTime());
+            assertEquals(1, Util.size(loadedRaceLog.getFixes()));
+        } finally {
+            loadedRaceLog.unlockAfterRead();
+        }
+    }
+    
+    @Test
+    public void testStoreAndRetrieveSimpleLeaderboardWithRaceLogStartProcedureChangedEvent() {        
+        RaceLogStartProcedureChangedEvent expectedEvent = RaceLogEventFactory.INSTANCE.createStartProcedureChangedEvent(now, author, 0, RacingProcedureType.ESS);
+
+        addAndStoreRaceLogEvent(leaderboard, raceColumnName, expectedEvent);
+
+        RaceLog loadedRaceLog = retrieveRaceLog();
+
+        loadedRaceLog.lockForRead();
+        try {
+            RaceLogEvent loadedEvent = loadedRaceLog.getFirstRawFix();
+            RaceLogStartProcedureChangedEvent actualEvent = (RaceLogStartProcedureChangedEvent) loadedEvent;
+            assertEquals(expectedEvent.getLogicalTimePoint(), actualEvent.getLogicalTimePoint());
+            assertEquals(expectedEvent.getPassId(), actualEvent.getPassId());
+            assertEquals(expectedEvent.getId(), actualEvent.getId());
+            assertEquals(expectedEvent.getStartProcedureType(), actualEvent.getStartProcedureType());
+            assertEquals(1, Util.size(loadedRaceLog.getFixes()));
+        } finally {
+            loadedRaceLog.unlockAfterRead();
+        }
+    }
+    
+    @Test
+    public void testStoreAndRetrieveSimpleLeaderboardWithRaceLogGateLineOpeningTimeEvent() {        
+        RaceLogGateLineOpeningTimeEvent expectedEvent = RaceLogEventFactory.INSTANCE.createGateLineOpeningTimeEvent(now, author, 0, 1234l, 54321l);
+
+        addAndStoreRaceLogEvent(leaderboard, raceColumnName, expectedEvent);
+
+        RaceLog loadedRaceLog = retrieveRaceLog();
+
+        loadedRaceLog.lockForRead();
+        try {
+            RaceLogEvent loadedEvent = loadedRaceLog.getFirstRawFix();
+            RaceLogGateLineOpeningTimeEvent actualEvent = (RaceLogGateLineOpeningTimeEvent) loadedEvent;
+            assertEquals(expectedEvent.getLogicalTimePoint(), actualEvent.getLogicalTimePoint());
+            assertEquals(expectedEvent.getPassId(), actualEvent.getPassId());
+            assertEquals(expectedEvent.getId(), actualEvent.getId());
+            assertEquals(expectedEvent.getGateLineOpeningTimes(), actualEvent.getGateLineOpeningTimes());
+            assertEquals(1, Util.size(loadedRaceLog.getFixes()));
+        } finally {
+            loadedRaceLog.unlockAfterRead();
+        }
+    }
+    
+    @Test
+    public void testStoreAndRetrieveSimpleLeaderboardWithRaceLogPathfinderEvent() {        
+        RaceLogPathfinderEvent expectedEvent = RaceLogEventFactory.INSTANCE.createPathfinderEvent(now, author, 0, "GER 20");
+
+        addAndStoreRaceLogEvent(leaderboard, raceColumnName, expectedEvent);
+
+        RaceLog loadedRaceLog = retrieveRaceLog();
+
+        loadedRaceLog.lockForRead();
+        try {
+            RaceLogEvent loadedEvent = loadedRaceLog.getFirstRawFix();
+            RaceLogPathfinderEvent actualEvent = (RaceLogPathfinderEvent) loadedEvent;
+            assertEquals(expectedEvent.getLogicalTimePoint(), actualEvent.getLogicalTimePoint());
+            assertEquals(expectedEvent.getPassId(), actualEvent.getPassId());
+            assertEquals(expectedEvent.getId(), actualEvent.getId());
+            assertEquals(expectedEvent.getPathfinderId(), actualEvent.getPathfinderId());
+            assertEquals(1, Util.size(loadedRaceLog.getFixes()));
+        } finally {
+            loadedRaceLog.unlockAfterRead();
+        }
+    }
+
+    @Test
+    public void testStoreAndRetrieveSimpleLeaderboardWithRaceLogPassChangeEvent() {        
+        RaceLogPassChangeEvent event = RaceLogEventFactory.INSTANCE.createPassChangeEvent(now, author, 0);
+
+        addAndStoreRaceLogEvent(leaderboard, raceColumnName, event);
+
+        RaceLog loadedRaceLog = retrieveRaceLog();
+
+        loadedRaceLog.lockForRead();
+        try {
+            RaceLogEvent loadedEvent = loadedRaceLog.getFirstRawFix();
+            RaceLogPassChangeEvent passEvent = (RaceLogPassChangeEvent) loadedEvent;
+            assertEquals(event.getLogicalTimePoint(), passEvent.getLogicalTimePoint());
+            assertEquals(event.getPassId(), passEvent.getPassId());
+            assertEquals(event.getId(), passEvent.getId());
+            assertEquals(1, Util.size(loadedRaceLog.getFixes()));
+        } finally {
+            loadedRaceLog.unlockAfterRead();
+        }
+    }
+    
+    @Test
+    public void testStoreAndRetrieveSimpleLeaderboardWithRaceLogFinishPositioningConfirmedEvent() {   
+        Competitor storedCompetitor = DomainFactory.INSTANCE.getOrCreateCompetitor(UUID.randomUUID(), "SAP Extreme Sailing Team", "#FF0000", null, null);
+        CompetitorResults storedPositioningList = new CompetitorResultsImpl();
+        storedPositioningList.add(new Triple<Serializable, String, MaxPointsReason>(storedCompetitor.getId(), storedCompetitor.getName(), MaxPointsReason.NONE));
+        
+        RaceLogFinishPositioningConfirmedEvent event = RaceLogEventFactory.INSTANCE.createFinishPositioningConfirmedEvent(now, author, 0, storedPositioningList);
+
+        addAndStoreRaceLogEvent(leaderboard, raceColumnName, event);
+
+        RaceLog loadedRaceLog = retrieveRaceLog();
+
+        loadedRaceLog.lockForRead();
+        try {
+            RaceLogEvent loadedEvent = loadedRaceLog.getFirstRawFix();
+            RaceLogFinishPositioningConfirmedEvent loadedConfirmedEvent = (RaceLogFinishPositioningConfirmedEvent) loadedEvent;
+            assertEquals(event.getLogicalTimePoint(), loadedConfirmedEvent.getLogicalTimePoint());
+            assertEquals(event.getPassId(), loadedConfirmedEvent.getPassId());
+            assertEquals(event.getId(), loadedConfirmedEvent.getId());
+            assertEquals(1, Util.size(loadedRaceLog.getFixes()));
+        } finally {
+            loadedRaceLog.unlockAfterRead();
+        }
+    }
+    
+    @Test
+    public void testStoreAndRetrieveSimpleLeaderboardWithBackwardsCompatibleRaceLogFinishPositioningConfirmedEvent() {
+        RaceLogFinishPositioningConfirmedEvent event = RaceLogEventFactory.INSTANCE.createFinishPositioningConfirmedEvent(now, author, 0, null);
+
+        createAndStoreOldRaceLogFinishPositioningConfirmedEventDBEntry();
+
+        RaceLog loadedRaceLog = retrieveRaceLog();
+
+        loadedRaceLog.lockForRead();
+        try {
+            RaceLogEvent loadedEvent = loadedRaceLog.getFirstRawFix();
+            RaceLogFinishPositioningConfirmedEvent loadedConfirmedEvent = (RaceLogFinishPositioningConfirmedEvent) loadedEvent;
+            assertEquals(now, loadedConfirmedEvent.getLogicalTimePoint());
+            assertEquals(0, loadedConfirmedEvent.getPassId());
+            assertEquals(0, loadedConfirmedEvent.getInvolvedBoats().size());
+            assertNull(event.getPositionedCompetitorsIDsNamesMaxPointsReasons()); 
+            assertNull(loadedConfirmedEvent.getPositionedCompetitorsIDsNamesMaxPointsReasons());
+            assertEquals(1, Util.size(loadedRaceLog.getFixes()));
+        } finally {
+            loadedRaceLog.unlockAfterRead();
+        }
+    }
+    
+    private void createAndStoreOldRaceLogFinishPositioningConfirmedEventDBEntry() {
+        Fleet defaultFleet = leaderboard.getFleet(null);
+        RaceColumn raceColumn = leaderboard.getRaceColumnByName(raceColumnName);
+        mongoObjectFactory.storeLeaderboard(leaderboard);
+        
+        DBObject result = new BasicDBObject();
+        result.put(FieldNames.TIME_AS_MILLIS.name(), now.asMillis());
+        result.put(FieldNames.RACE_LOG_EVENT_CREATED_AT.name(), now.asMillis());
+        result.put(FieldNames.RACE_LOG_EVENT_ID.name(), UUID.randomUUID());
+        result.put(FieldNames.RACE_LOG_EVENT_PASS_ID.name(), 0);
+        result.put(FieldNames.RACE_LOG_EVENT_INVOLVED_BOATS.name(), new BasicDBList());
+        result.put(FieldNames.RACE_LOG_EVENT_CLASS.name(), RaceLogFinishPositioningConfirmedEvent.class.getSimpleName());
+        
+        DBObject raceLogResult = new BasicDBObject();
+        raceLogResult.put(FieldNames.RACE_LOG_IDENTIFIER.name(), MongoUtils.escapeDollarAndDot(raceColumn.getRaceLogIdentifier(defaultFleet).getDeprecatedIdentifier()));       
+        raceLogResult.put(FieldNames.RACE_LOG_EVENT.name(), result);
+        
+        MongoObjectFactoryImpl factoryImpl = (MongoObjectFactoryImpl) mongoObjectFactory;
+        factoryImpl.getRaceLogCollection().insert(raceLogResult);
+    }
+    
+    @Test
+    public void testStoreAndRetrieveSimpleLeaderboardWithRaceLogFinishPositioningListChangeEvent() {
+        Competitor storedCompetitor = DomainFactory.INSTANCE.getOrCreateCompetitor(UUID.randomUUID(), "SAP Extreme Sailing Team", "#FF0000", null, null);
+        CompetitorResults storedPositioningList = new CompetitorResultsImpl();
+        storedPositioningList.add(new Triple<Serializable, String, MaxPointsReason>(storedCompetitor.getId(), storedCompetitor.getName(), MaxPointsReason.NONE));
+        
+        RaceLogFinishPositioningListChangedEvent event = RaceLogEventFactory.INSTANCE.createFinishPositioningListChangedEvent(now, author, 0, storedPositioningList);
+        
+        addAndStoreRaceLogEvent(leaderboard, raceColumnName, event);
+
+        RaceLog loadedRaceLog = retrieveRaceLog();
+
+        loadedRaceLog.lockForRead();
+        try {
+            RaceLogEvent loadedEvent = loadedRaceLog.getFirstRawFix();
+            RaceLogFinishPositioningListChangedEvent loadedPositioningEvent = (RaceLogFinishPositioningListChangedEvent) loadedEvent;
+            assertEquals(event.getLogicalTimePoint(), loadedPositioningEvent.getLogicalTimePoint());
+            assertEquals(event.getPassId(), loadedPositioningEvent.getPassId());
+            assertEquals(event.getId(), loadedPositioningEvent.getId());
+            assertEquals(event.getInvolvedBoats().size(), loadedPositioningEvent.getInvolvedBoats().size());
+            assertEquals(event.getPositionedCompetitorsIDsNamesMaxPointsReasons().size(), loadedPositioningEvent.getPositionedCompetitorsIDsNamesMaxPointsReasons().size());
+            assertEquals(event.getPositionedCompetitorsIDsNamesMaxPointsReasons().get(0).getA(), loadedPositioningEvent.getPositionedCompetitorsIDsNamesMaxPointsReasons().get(0).getA());
+            assertEquals(event.getPositionedCompetitorsIDsNamesMaxPointsReasons().get(0).getB(), loadedPositioningEvent.getPositionedCompetitorsIDsNamesMaxPointsReasons().get(0).getB());
+            assertEquals(event.getPositionedCompetitorsIDsNamesMaxPointsReasons().get(0).getC().name(), loadedPositioningEvent.getPositionedCompetitorsIDsNamesMaxPointsReasons().get(0).getC().name());
+            assertEquals(1, Util.size(loadedRaceLog.getFixes()));
+        } finally {
+            loadedRaceLog.unlockAfterRead();
+        }
+    }
+
+    @Test
+    public void testStoreAndRetrieveSimpleLeaderboardWithRaceLogCourseAreaChangeEvent() {
+        final UUID uuid = UUID.randomUUID();
+        RaceLogCourseAreaChangedEvent event = RaceLogEventFactory.INSTANCE.createCourseAreaChangedEvent(now, author, 0, uuid);
+
+        addAndStoreRaceLogEvent(leaderboard, raceColumnName, event);
+
+        RaceLog loadedRaceLog = retrieveRaceLog();
+
+        loadedRaceLog.lockForRead();
+        try {
+            RaceLogEvent loadedEvent = loadedRaceLog.getFirstRawFix();
+            RaceLogCourseAreaChangedEvent courseAreaEvent = (RaceLogCourseAreaChangedEvent) loadedEvent;
+            assertEquals(event.getCreatedAt(), courseAreaEvent.getCreatedAt());
+            assertEquals(event.getLogicalTimePoint(), courseAreaEvent.getLogicalTimePoint());
+            assertEquals(event.getPassId(), courseAreaEvent.getPassId());
+            assertEquals(event.getId(), courseAreaEvent.getId());
+            assertEquals(event.getCourseAreaId(), courseAreaEvent.getCourseAreaId());
+            assertEquals(1, Util.size(loadedRaceLog.getFixes()));
+        } finally {
+            loadedRaceLog.unlockAfterRead();
+        }
+    }
+
+    @Test
+    public void testStoreAndRetrieveSimpleLeaderboardWithRaceLogRaceStatusEvent() {
+
+        RaceLogRaceStatusEvent event = RaceLogEventFactory.INSTANCE.createRaceStatusEvent(now, author, 0, RaceLogRaceStatus.SCHEDULED);
+
+        addAndStoreRaceLogEvent(leaderboard, raceColumnName, event);
+
+        RaceLog loadedRaceLog = retrieveRaceLog();
+
+        loadedRaceLog.lockForRead();
+        try {
+            RaceLogEvent loadedEvent = loadedRaceLog.getFirstRawFix();
+            RaceLogRaceStatusEvent statusEvent = (RaceLogRaceStatusEvent) loadedEvent;
+            assertEquals(event.getLogicalTimePoint(), statusEvent.getLogicalTimePoint());
+            assertEquals(event.getPassId(), statusEvent.getPassId());
+            assertEquals(event.getId(), statusEvent.getId());
+            assertEquals(event.getNextStatus(), statusEvent.getNextStatus());
+            assertEquals(1, Util.size(loadedRaceLog.getFixes()));
+        } finally {
+            loadedRaceLog.unlockAfterRead();
+        }
+    }
+
+    @Test
+    public void testStoreAndRetrieveSimpleLeaderboardWithRaceLogStartTimeEvent() {
+
+        RaceLogStartTimeEvent event = RaceLogEventFactory.INSTANCE.createStartTimeEvent(now, author, 0, now);
+
+        addAndStoreRaceLogEvent(leaderboard, raceColumnName, event);
+
+        RaceLog loadedRaceLog = retrieveRaceLog();
+
+        loadedRaceLog.lockForRead();
+        try {
+            RaceLogEvent loadedEvent = loadedRaceLog.getFirstRawFix();
+            RaceLogStartTimeEvent timeEvent = (RaceLogStartTimeEvent) loadedEvent;
+            assertEquals(event.getLogicalTimePoint(), timeEvent.getLogicalTimePoint());
+            assertEquals(event.getPassId(), timeEvent.getPassId());
+            assertEquals(event.getId(), timeEvent.getId());
+            assertEquals(event.getNextStatus(), timeEvent.getNextStatus());
+            assertEquals(event.getStartTime(), timeEvent.getStartTime());
+            assertEquals(1, Util.size(loadedRaceLog.getFixes()));
+        } finally {
+            loadedRaceLog.unlockAfterRead();
+        }
+    }
+
+    @Test
+    public void testStoreAndRetrieveSimpleLeaderboardWithRaceLogFlagEvent() {
+
+        RaceLogFlagEvent event = RaceLogEventFactory.INSTANCE.createFlagEvent(now, author, 0, Flags.FIRSTSUBSTITUTE, Flags.NONE, true);
+
+        addAndStoreRaceLogEvent(leaderboard, raceColumnName, event);
+
+        RaceLog loadedRaceLog = retrieveRaceLog();
+
+        loadedRaceLog.lockForRead();
+        try {
+            RaceLogEvent loadedEvent = loadedRaceLog.getFirstRawFix();
+            RaceLogFlagEvent flagEvent = (RaceLogFlagEvent) loadedEvent;
+            assertEquals(event.getLogicalTimePoint(), flagEvent.getLogicalTimePoint());
+            assertEquals(event.getPassId(), flagEvent.getPassId());
+            assertEquals(event.getId(), flagEvent.getId());
+            assertEquals(event.getUpperFlag(), flagEvent.getUpperFlag());
+            assertEquals(event.getLowerFlag(), flagEvent.getLowerFlag());
+            assertEquals(1, Util.size(loadedRaceLog.getFixes()));
+        } finally {
+            loadedRaceLog.unlockAfterRead();
+        }
+    }
+    
+    @Test
+    public void testStoreAndRetrieveSimpleLeaderboardWithRaceLogCourseDesignChangedEvent() {
+        CourseBase course = createCourseBase();
+        RaceLogCourseDesignChangedEvent event = RaceLogEventFactory.INSTANCE.createCourseDesignChangedEvent(now, author, 0, course);
+
+        addAndStoreRaceLogEvent(leaderboard, raceColumnName, event);
+
+        RaceLog loadedRaceLog = retrieveRaceLog();
+
+        loadedRaceLog.lockForRead();
+        try {
+            RaceLogEvent loadedEvent = loadedRaceLog.getFirstRawFix();
+            RaceLogCourseDesignChangedEvent courseDesignEvent = (RaceLogCourseDesignChangedEvent) loadedEvent;
+            assertEquals(event.getLogicalTimePoint(), courseDesignEvent.getLogicalTimePoint());
+            assertEquals(event.getPassId(), courseDesignEvent.getPassId());
+            assertEquals(event.getId(), courseDesignEvent.getId());
+            compareCourseData(event.getCourseDesign(), courseDesignEvent.getCourseDesign());
+            assertEquals(1, Util.size(loadedRaceLog.getFixes()));
+        } finally {
+            loadedRaceLog.unlockAfterRead();
+        }
+    }
+    
+    @Test
+    public void testStoreAndRetrieveSimpleLeaderboardWithRaceLogWindFixEvent() {
+        Wind wind = createWindFix();
+        RaceLogWindFixEvent event = RaceLogEventFactory.INSTANCE.createWindFixEvent(now, author, 0, wind);
+
+        addAndStoreRaceLogEvent(leaderboard, raceColumnName, event);
+
+        RaceLog loadedRaceLog = retrieveRaceLog();
+
+        loadedRaceLog.lockForRead();
+        try {
+            RaceLogEvent loadedEvent = loadedRaceLog.getFirstRawFix();
+            RaceLogWindFixEvent windEvent = (RaceLogWindFixEvent) loadedEvent;
+            assertEquals(event.getLogicalTimePoint(), windEvent.getLogicalTimePoint());
+            assertEquals(event.getPassId(), windEvent.getPassId());
+            assertEquals(event.getId(), windEvent.getId());
+            compareWind(event.getWindFix(), windEvent.getWindFix());
+            assertEquals(1, Util.size(loadedRaceLog.getFixes()));
+        } finally {
+            loadedRaceLog.unlockAfterRead();
+        }
+    }
+
+}