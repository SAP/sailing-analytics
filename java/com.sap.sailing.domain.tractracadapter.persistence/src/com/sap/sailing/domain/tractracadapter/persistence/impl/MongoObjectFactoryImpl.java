package com.sap.sailing.domain.tractracadapter.persistence.impl;

<<<<<<< HEAD
import com.mongodb.BasicDBObject;
import com.mongodb.DB;
import com.mongodb.DBCollection;
=======
import org.bson.Document;

import com.mongodb.client.MongoCollection;
import com.mongodb.client.MongoDatabase;
>>>>>>> 05b2138f
import com.sap.sailing.domain.tractracadapter.TracTracConfiguration;
import com.sap.sailing.domain.tractracadapter.persistence.MongoObjectFactory;

public class MongoObjectFactoryImpl implements MongoObjectFactory {
    private final MongoDatabase database;
    
    public MongoObjectFactoryImpl(MongoDatabase database) {
        super();
        this.database = database;
    }

    @Override
    public void storeTracTracConfiguration(TracTracConfiguration tracTracConfiguration) {
<<<<<<< HEAD
        DBCollection ttConfigCollection = database.getCollection(CollectionNames.TRACTRAC_CONFIGURATIONS.name());
        // remove old, non working index
        dropIndexSafe(ttConfigCollection, "TRACTRAC_CONFIGURATIONS_1", "tt_config_name_unique");
        // adding unique index by JSON URL
        ttConfigCollection.createIndex(new BasicDBObject(FieldNames.TT_CONFIG_JSON_URL.name(), 1), "tt_config_json_url_unique",
                true);
        
        final BasicDBObject result = new BasicDBObject();
        result.put(FieldNames.TT_CONFIG_NAME.name(), tracTracConfiguration.getName());
=======
        MongoCollection<Document> ttConfigCollection = database.getCollection(CollectionNames.TRACTRAC_CONFIGURATIONS.name());
        ttConfigCollection.createIndex(new Document(CollectionNames.TRACTRAC_CONFIGURATIONS.name(), 1));
        Document result = new Document();
        result.put(FieldNames.TT_CONFIG_NAME.name(), tracTracConfiguration.getName());
        for (Document equallyNamedConfig : ttConfigCollection.find(result)) {
            ttConfigCollection.deleteOne(equallyNamedConfig);
        }
>>>>>>> 05b2138f
        result.put(FieldNames.TT_CONFIG_JSON_URL.name(), tracTracConfiguration.getJSONURL());
        result.put(FieldNames.TT_CONFIG_LIVE_DATA_URI.name(), tracTracConfiguration.getLiveDataURI());
        result.put(FieldNames.TT_CONFIG_STORED_DATA_URI.name(), tracTracConfiguration.getStoredDataURI());
        result.put(FieldNames.TT_CONFIG_COURSE_DESIGN_UPDATE_URI.name(), tracTracConfiguration.getCourseDesignUpdateURI());
        result.put(FieldNames.TT_CONFIG_TRACTRAC_USERNAME.name(), tracTracConfiguration.getTracTracUsername());
        result.put(FieldNames.TT_CONFIG_TRACTRAC_PASSWORD.name(), tracTracConfiguration.getTracTracPassword());
<<<<<<< HEAD
        
        // Object with given name is updated or created if it does not exist yet
        final BasicDBObject updateQuery = new BasicDBObject(FieldNames.TT_CONFIG_JSON_URL.name(),
                tracTracConfiguration.getJSONURL());
        ttConfigCollection.update(updateQuery, result, true, false);
=======
        ttConfigCollection.insertOne(result);
>>>>>>> 05b2138f
    }

    private void dropIndexSafe(DBCollection collection, String... indexNames) {
        collection.getIndexInfo().forEach(indexInfo -> {
            for (String indexName : indexNames) {
                if (indexName.equals(indexInfo.get("name"))) {
                    collection.dropIndex(indexName);
                }
            }
        });
    }
}<|MERGE_RESOLUTION|>--- conflicted
+++ resolved
@@ -1,15 +1,12 @@
 package com.sap.sailing.domain.tractracadapter.persistence.impl;
 
-<<<<<<< HEAD
-import com.mongodb.BasicDBObject;
-import com.mongodb.DB;
-import com.mongodb.DBCollection;
-=======
 import org.bson.Document;
 
+import com.mongodb.WriteConcern;
 import com.mongodb.client.MongoCollection;
 import com.mongodb.client.MongoDatabase;
->>>>>>> 05b2138f
+import com.mongodb.client.model.IndexOptions;
+import com.mongodb.client.model.UpdateOptions;
 import com.sap.sailing.domain.tractracadapter.TracTracConfiguration;
 import com.sap.sailing.domain.tractracadapter.persistence.MongoObjectFactory;
 
@@ -23,44 +20,31 @@
 
     @Override
     public void storeTracTracConfiguration(TracTracConfiguration tracTracConfiguration) {
-<<<<<<< HEAD
-        DBCollection ttConfigCollection = database.getCollection(CollectionNames.TRACTRAC_CONFIGURATIONS.name());
+        MongoCollection<Document> ttConfigCollection = database.getCollection(CollectionNames.TRACTRAC_CONFIGURATIONS.name());
         // remove old, non working index
         dropIndexSafe(ttConfigCollection, "TRACTRAC_CONFIGURATIONS_1", "tt_config_name_unique");
         // adding unique index by JSON URL
-        ttConfigCollection.createIndex(new BasicDBObject(FieldNames.TT_CONFIG_JSON_URL.name(), 1), "tt_config_json_url_unique",
-                true);
+        ttConfigCollection.createIndex(new Document(FieldNames.TT_CONFIG_JSON_URL.name(), 1),
+                new IndexOptions().name("tt_config_json_url_unique").unique(true));
         
-        final BasicDBObject result = new BasicDBObject();
+        final Document result = new Document();
         result.put(FieldNames.TT_CONFIG_NAME.name(), tracTracConfiguration.getName());
-=======
-        MongoCollection<Document> ttConfigCollection = database.getCollection(CollectionNames.TRACTRAC_CONFIGURATIONS.name());
-        ttConfigCollection.createIndex(new Document(CollectionNames.TRACTRAC_CONFIGURATIONS.name(), 1));
-        Document result = new Document();
-        result.put(FieldNames.TT_CONFIG_NAME.name(), tracTracConfiguration.getName());
-        for (Document equallyNamedConfig : ttConfigCollection.find(result)) {
-            ttConfigCollection.deleteOne(equallyNamedConfig);
-        }
->>>>>>> 05b2138f
         result.put(FieldNames.TT_CONFIG_JSON_URL.name(), tracTracConfiguration.getJSONURL());
         result.put(FieldNames.TT_CONFIG_LIVE_DATA_URI.name(), tracTracConfiguration.getLiveDataURI());
         result.put(FieldNames.TT_CONFIG_STORED_DATA_URI.name(), tracTracConfiguration.getStoredDataURI());
         result.put(FieldNames.TT_CONFIG_COURSE_DESIGN_UPDATE_URI.name(), tracTracConfiguration.getCourseDesignUpdateURI());
         result.put(FieldNames.TT_CONFIG_TRACTRAC_USERNAME.name(), tracTracConfiguration.getTracTracUsername());
         result.put(FieldNames.TT_CONFIG_TRACTRAC_PASSWORD.name(), tracTracConfiguration.getTracTracPassword());
-<<<<<<< HEAD
         
         // Object with given name is updated or created if it does not exist yet
-        final BasicDBObject updateQuery = new BasicDBObject(FieldNames.TT_CONFIG_JSON_URL.name(),
+        final Document updateQuery = new Document(FieldNames.TT_CONFIG_JSON_URL.name(),
                 tracTracConfiguration.getJSONURL());
-        ttConfigCollection.update(updateQuery, result, true, false);
-=======
-        ttConfigCollection.insertOne(result);
->>>>>>> 05b2138f
+        ttConfigCollection.withWriteConcern(WriteConcern.ACKNOWLEDGED).updateOne(updateQuery, result,
+                new UpdateOptions().upsert(true));
     }
 
-    private void dropIndexSafe(DBCollection collection, String... indexNames) {
-        collection.getIndexInfo().forEach(indexInfo -> {
+    private void dropIndexSafe(MongoCollection<Document> collection, String... indexNames) {
+        collection.listIndexes().forEach((Document indexInfo) -> {
             for (String indexName : indexNames) {
                 if (indexName.equals(indexInfo.get("name"))) {
                     collection.dropIndex(indexName);
