<?xml version="1.0" encoding="UTF-8"?>
<project xsi:schemaLocation="http://maven.apache.org/POM/4.0.0 http://maven.apache.org/xsd/maven-4.0.0.xsd" xmlns="http://maven.apache.org/POM/4.0.0"
    xmlns:xsi="http://www.w3.org/2001/XMLSchema-instance">
  <modelVersion>4.0.0</modelVersion>
  <parent>
    <artifactId>root</artifactId>
    <groupId>com.sap.sailing</groupId>
    <version>1.0.0-SNAPSHOT</version>
  </parent>
  <artifactId>com.sap.sailing.landscape.test</artifactId>
<!-- Once we have an idea how to test AWS landscape operations by passing in a secret key in a secure way
     we can make this an eclipse-test-plugin packaging; until then, only Eclipse-local tests that pass in
     the secrets as test VM parameters are possible, and this fragment is simply built as a Java OSGi fragments,
     not running any tests
  <packaging>eclipse-test-plugin</packaging>
-->
  <packaging>eclipse-plugin</packaging>
  <properties>
<<<<<<< HEAD
    <tycho.plugin-test.skip>false</tycho.plugin-test.skip>
=======
    <tycho.plugin-test.skip>true</tycho.plugin-test.skip>
>>>>>>> 3b39519d
  </properties>
  <build>
    <plugins>
      <plugin>
        <groupId>org.apache.maven.plugins</groupId>
        <artifactId>maven-surefire-plugin</artifactId>
        <configuration>
          <excludes>
            <exclude>**/*.java</exclude>
          </excludes>
        </configuration>
      </plugin>
      <plugin>
        <groupId>org.eclipse.tycho</groupId>
        <artifactId>tycho-surefire-plugin</artifactId>
        <version>${tycho-version}</version>
        <configuration>
          <excludes>
            <test>**/*</test>
          </excludes>
        </configuration>
      </plugin>
    </plugins>
  </build>
</project><|MERGE_RESOLUTION|>--- conflicted
+++ resolved
@@ -16,11 +16,7 @@
 -->
   <packaging>eclipse-plugin</packaging>
   <properties>
-<<<<<<< HEAD
-    <tycho.plugin-test.skip>false</tycho.plugin-test.skip>
-=======
     <tycho.plugin-test.skip>true</tycho.plugin-test.skip>
->>>>>>> 3b39519d
   </properties>
   <build>
     <plugins>
