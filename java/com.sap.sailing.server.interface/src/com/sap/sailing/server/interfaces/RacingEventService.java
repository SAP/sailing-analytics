--- conflicted
+++ resolved
@@ -986,7 +986,6 @@
      */
     int getNumberOfTrackedRacesRestoredDoneLoading();
 
-<<<<<<< HEAD
     /**
      * Identifies all Events, that use the given {@link Leaderboard}'s {@link CourseArea}s and contain it in their
      * {@link LeaderboardGroup}
@@ -995,7 +994,7 @@
      * @return A Set of Events, may be empty, but never {@code null}
      */
     Set<Event> findEventsContainingLeaderboardAndMatchingAtLeastOneCourseArea(Leaderboard leaderboard, Iterable<Event> events);
-=======
+
     void revokeMarkDefinitionEventInRegattaLog(String leaderboardName, String raceColumnName, String fleetName, String markId)
             throws DoesNotHaveRegattaLogException, MarkAlreadyUsedInRaceException;
 
@@ -1003,5 +1002,4 @@
 
     Pair<Boolean, String> checkIfMarksAreUsedInOtherRaceLogs(String leaderboardName, String raceColumnName,
             String fleetName, Set<String> markIds);
->>>>>>> 120323d6
 }