package com.sap.sailing.android.tracking.app.ui.activities;

import java.util.List;

import android.content.Intent;
import android.os.Bundle;
import android.view.Menu;
import android.view.MenuInflater;
import android.view.MenuItem;

import com.sap.sailing.android.shared.data.AbstractCheckinData;
import com.sap.sailing.android.shared.logging.ExLog;
import com.sap.sailing.android.shared.ui.activities.AbstractStartActivity;
import com.sap.sailing.android.shared.util.EulaHelper;
import com.sap.sailing.android.tracking.app.R;
import com.sap.sailing.android.tracking.app.ui.fragments.HomeFragment;
import com.sap.sailing.android.tracking.app.utils.AboutHelper;
import com.sap.sailing.android.tracking.app.utils.AppPreferences;
import com.sap.sailing.android.tracking.app.utils.CheckinManager;
import com.sap.sailing.android.tracking.app.utils.DatabaseHelper;
import com.sap.sailing.android.tracking.app.valueobjects.CheckinData;
import com.sap.sailing.android.ui.fragments.AbstractHomeFragment;

public class StartActivity extends AbstractStartActivity {

    private AppPreferences prefs;
    private final String TAG = StartActivity.class.getName();

    @Override
    protected void onCreate(Bundle savedInstanceState) {
        super.onCreate(savedInstanceState);
        prefs = new AppPreferences(this);
        if (getSupportActionBar() != null) {
            getSupportActionBar().setTitle(getString(R.string.title_activity_start));
            getSupportActionBar().setHomeButtonEnabled(false);
        }
        replaceFragment(R.id.content_frame, new HomeFragment());
        refreshDatabase();
<<<<<<< HEAD
=======

        if (!EulaHelper.isEulaAccepted(this)) {
            EulaHelper.showTrackingEulaDialog(this);
        }
>>>>>>> cf25ce90
    }

    @Override
    public void onStart() {
        super.onStart();

        if (prefs.getTrackerIsTracking()) {
            String checkinDigest = prefs.getTrackerIsTrackingCheckinDigest();
            startRegatta(checkinDigest);
        }
    }

    @Override
    protected void onResume() {
        super.onResume();
        if (!EulaHelper.with(this).isEulaAccepted()) {
            EulaHelper.with(this).showEulaDialog();
        }
    }

    @Override
    public AbstractHomeFragment getHomeFragment() {
        HomeFragment homeFragment = (HomeFragment) getSupportFragmentManager().findFragmentById(R.id.content_frame);
        return homeFragment;
    }

    private void startRegatta(String checkinDigest) {
        Intent intent = new Intent(this, RegattaActivity.class);
        intent.putExtra(getString(R.string.checkin_digest), checkinDigest);
        startActivity(intent);
    }

    @Override
    public boolean onCreateOptionsMenu(Menu menu) {
        MenuInflater inflater = getMenuInflater();
        inflater.inflate(R.menu.options_menu, menu);
        return true;
    }

    @Override
    public boolean onOptionsItemSelected(MenuItem item) {
        switch (item.getItemId()) {
            case R.id.options_menu_settings:
                ExLog.i(this, TAG, "Clicked SETTINGS.");
                startActivity(new Intent(this, SettingsActivity.class));
                return true;
            case R.id.options_menu_info:
                AboutHelper.showInfoActivity(this);
                return true;
            default:
                return super.onOptionsItemSelected(item);
        }
    }

    @Override
    protected int getOptionsMenuResId() {
        return R.menu.options_menu;
    }

    @Override
    public void onCheckinDataAvailable(AbstractCheckinData data) {
<<<<<<< HEAD
        if(data != null && data instanceof CheckinData) {
=======
        if (data != null && data instanceof CheckinData) {
>>>>>>> cf25ce90
            CheckinData checkinData = (CheckinData) data;
            if (!checkinData.isUpdate()) {
                getHomeFragment().displayUserConfirmationScreen(data);
            } else if (checkinData.isUpdate()) {
                updateRegatta(data);
            }
        }
    }

    private void updateRegatta(AbstractCheckinData data) {
<<<<<<< HEAD
        if (data instanceof CheckinData)
        {
            CheckinData checkinData = (CheckinData) data;
            try {
                DatabaseHelper.getInstance().deleteRegattaFromDatabase(this, checkinData.getCheckinUrl().checkinDigest);
                DatabaseHelper.getInstance().storeCheckinRow(this, checkinData.getEvent(), checkinData.getCompetitor(), checkinData.getLeaderboard(), checkinData.getCheckinUrl());
=======
        if (data instanceof CheckinData) {
            CheckinData checkinData = (CheckinData) data;
            try {
                DatabaseHelper.getInstance().deleteRegattaFromDatabase(this, checkinData.getCheckinUrl().checkinDigest);
                DatabaseHelper.getInstance()
                    .storeCheckinRow(this, checkinData.getEvent(), checkinData.getCompetitor(), checkinData.getLeaderboard(), checkinData
                        .getCheckinUrl());
>>>>>>> cf25ce90
            } catch (DatabaseHelper.GeneralDatabaseHelperException e) {
                ExLog.e(this, TAG, "Batch insert failed: " + e.getMessage());
                displayDatabaseError();
            }
        }
    }

    private void refreshDatabase() {
        List<String> checkinUrls = DatabaseHelper.getInstance().getCheckinUrls(this);
<<<<<<< HEAD
        for(String checkinUrl : checkinUrls) {
=======
        for (String checkinUrl : checkinUrls) {
>>>>>>> cf25ce90
            CheckinManager manager = new CheckinManager(checkinUrl, this, true);
            manager.callServerAndGenerateCheckinData();
        }
    }
}<|MERGE_RESOLUTION|>--- conflicted
+++ resolved
@@ -36,13 +36,10 @@
         }
         replaceFragment(R.id.content_frame, new HomeFragment());
         refreshDatabase();
-<<<<<<< HEAD
-=======
 
-        if (!EulaHelper.isEulaAccepted(this)) {
-            EulaHelper.showTrackingEulaDialog(this);
+        if (!EulaHelper.with(this).isEulaAccepted()) {
+            EulaHelper.with(this).showEulaDialog();
         }
->>>>>>> cf25ce90
     }
 
     @Override
@@ -104,11 +101,7 @@
 
     @Override
     public void onCheckinDataAvailable(AbstractCheckinData data) {
-<<<<<<< HEAD
         if(data != null && data instanceof CheckinData) {
-=======
-        if (data != null && data instanceof CheckinData) {
->>>>>>> cf25ce90
             CheckinData checkinData = (CheckinData) data;
             if (!checkinData.isUpdate()) {
                 getHomeFragment().displayUserConfirmationScreen(data);
@@ -119,22 +112,12 @@
     }
 
     private void updateRegatta(AbstractCheckinData data) {
-<<<<<<< HEAD
         if (data instanceof CheckinData)
         {
             CheckinData checkinData = (CheckinData) data;
             try {
                 DatabaseHelper.getInstance().deleteRegattaFromDatabase(this, checkinData.getCheckinUrl().checkinDigest);
                 DatabaseHelper.getInstance().storeCheckinRow(this, checkinData.getEvent(), checkinData.getCompetitor(), checkinData.getLeaderboard(), checkinData.getCheckinUrl());
-=======
-        if (data instanceof CheckinData) {
-            CheckinData checkinData = (CheckinData) data;
-            try {
-                DatabaseHelper.getInstance().deleteRegattaFromDatabase(this, checkinData.getCheckinUrl().checkinDigest);
-                DatabaseHelper.getInstance()
-                    .storeCheckinRow(this, checkinData.getEvent(), checkinData.getCompetitor(), checkinData.getLeaderboard(), checkinData
-                        .getCheckinUrl());
->>>>>>> cf25ce90
             } catch (DatabaseHelper.GeneralDatabaseHelperException e) {
                 ExLog.e(this, TAG, "Batch insert failed: " + e.getMessage());
                 displayDatabaseError();
@@ -144,11 +127,7 @@
 
     private void refreshDatabase() {
         List<String> checkinUrls = DatabaseHelper.getInstance().getCheckinUrls(this);
-<<<<<<< HEAD
         for(String checkinUrl : checkinUrls) {
-=======
-        for (String checkinUrl : checkinUrls) {
->>>>>>> cf25ce90
             CheckinManager manager = new CheckinManager(checkinUrl, this, true);
             manager.callServerAndGenerateCheckinData();
         }
