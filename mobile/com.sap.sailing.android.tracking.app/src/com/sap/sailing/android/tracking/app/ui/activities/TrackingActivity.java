--- conflicted
+++ resolved
@@ -77,18 +77,12 @@
         super.onCreate(savedInstanceState);
 
         prefs = new AppPreferences(this);
-<<<<<<< HEAD
-
-        checkinDigest = getIntent().getExtras().getString(
-                getString(R.string.tracking_activity_checkin_digest_parameter));
-=======
         Bundle extras = getIntent().getExtras();
         if (extras != null) {
             checkinDigest = extras.getString(getString(R.string.tracking_activity_checkin_digest_parameter));
         } else {
             checkinDigest = prefs.getTrackerIsTrackingCheckinDigest();
         }
->>>>>>> 1586b6c0
         lastSpeedIndicatorText = getString(R.string.initial_hyphen);
 
         setContentView(R.layout.fragment_hud_container);
