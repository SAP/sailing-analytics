package com.sap.sailing.android.tracking.app.utils;

import android.app.AlertDialog;
import android.content.DialogInterface;
import android.net.Uri;
import android.widget.Toast;

import com.sap.sailing.android.shared.data.AbstractCheckinData;
import com.sap.sailing.android.shared.data.http.HttpGetRequest;
import com.sap.sailing.android.shared.logging.ExLog;
import com.sap.sailing.android.shared.ui.activities.CheckinDataActivity;
import com.sap.sailing.android.shared.util.NetworkHelper;
import com.sap.sailing.android.shared.util.UniqueDeviceUuid;
import com.sap.sailing.android.tracking.app.R;
import com.sap.sailing.android.tracking.app.valueobjects.CheckinData;
import com.sap.sailing.domain.common.racelog.tracking.DeviceMappingConstants;
import com.sap.sailing.domain.common.tracking.impl.CompetitorJsonConstants;
import com.sap.sailing.domain.racelogtracking.DeviceIdentifier;
import com.sap.sailing.domain.racelogtracking.impl.SmartphoneUUIDIdentifierImpl;

import org.json.JSONArray;
import org.json.JSONException;
import org.json.JSONObject;

import java.io.UnsupportedEncodingException;
import java.net.MalformedURLException;
import java.net.URL;
import java.net.URLEncoder;
import java.security.NoSuchAlgorithmException;
import java.util.UUID;

public class CheckinManager {

    private final static String TAG = CheckinManager.class.getName();
    private AbstractCheckinData checkinData;
    private CheckinDataActivity activity;
    private AppPreferences prefs;
    private String url;

    public CheckinManager(String url, CheckinDataActivity activity) {
        this.activity = activity;
        this.url = url;
        prefs = new AppPreferences(activity);
    }

    public void callServerAndGenerateCheckinData() {
        Uri uri = Uri.parse(url);
        String scheme = uri.getScheme();

        final URLData urlData = extractRequestParametersFromUri(uri, scheme);
        if (urlData == null) {
            setCheckinData(null);
            return;
        }

        activity.showProgressDialog(R.string.please_wait, R.string.getting_event);

        try {
            HttpGetRequest getLeaderboardRequest = new HttpGetRequest(new URL(urlData.leaderboardUrl), activity);
            getLeaderBoardFromServer(urlData, getLeaderboardRequest);

        } catch (MalformedURLException e) {
            ExLog.e(activity, TAG, "Error: Failed to perform checking due to a MalformedURLException: " + e.getMessage());
            handleApiError();
        }
    }

    private URLData extractRequestParametersFromUri(Uri uri, String scheme) {
        URLData urlData = new URLData();
        urlData.uriStr = uri.toString();
        urlData.server = scheme + "://" + uri.getHost();
        urlData.port = (uri.getPort() == -1) ? 80 : uri.getPort();
        urlData.hostWithPort = urlData.server + ":" + urlData.port;

        Exception exception = null;
        try {
            String leaderboardNameFromQR = URLEncoder.encode(uri.getQueryParameter(DeviceMappingConstants.URL_LEADERBOARD_NAME), "UTF-8")
                .replace("+", "%20");
            urlData.competitorId = uri.getQueryParameter(DeviceMappingConstants.URL_COMPETITOR_ID_AS_STRING);
            urlData.checkinURLStr = urlData.hostWithPort + prefs.getServerCheckinPath().replace("{leaderboard-name}", leaderboardNameFromQR);
            urlData.eventId = uri.getQueryParameter(DeviceMappingConstants.URL_EVENT_ID);
            urlData.leaderboardName = leaderboardNameFromQR;

            urlData.deviceUuid = new SmartphoneUUIDIdentifierImpl(UUID.fromString(UniqueDeviceUuid.getUniqueId(activity)));

            urlData.eventUrl = urlData.hostWithPort + prefs.getServerEventPath(urlData.eventId);
            urlData.leaderboardUrl = urlData.hostWithPort + prefs.getServerLeaderboardPath(urlData.leaderboardName);
            urlData.competitorUrl = urlData.hostWithPort + prefs.getServerCompetitorPath(urlData.competitorId);
        } catch (UnsupportedEncodingException e) {
            ExLog.e(activity, TAG, "Failed to encode leaderboard name: " + e.getMessage());
            exception = e;
        } catch (NullPointerException e){
            ExLog.e(activity, TAG, "Invalid Barcode (no leaderboard-name set or missing parameter): " + e.getMessage());
            exception = e;
        }
        if (exception != null) {
            Toast.makeText(activity, activity.getString(R.string.error_invalid_qr_code), Toast.LENGTH_LONG).show();
            prefs.setLastScannedQRCode(null);
            urlData = null;
        }
        return urlData;
    }

    private void getLeaderBoardFromServer(final URLData urlData, HttpGetRequest getLeaderboardRequest) {
        NetworkHelper.getInstance(activity)
            .executeHttpJsonRequestAsnchronously(getLeaderboardRequest, new NetworkHelper.NetworkHelperSuccessListener() {

                @Override
                public void performAction(JSONObject response) {

                    final String leaderboardName;

                    try {
                        //TODO use constants
                        leaderboardName = response.getString("name");
                    } catch (JSONException e) {
                        ExLog.e(activity, TAG, "Error getting data from call on URL: " + urlData.leaderboardUrl + ", Error: " + e.getMessage());
                        handleApiError();
                        return;
                    }

                    HttpGetRequest getEventRequest;
                    try {
                        getEventRequest = new HttpGetRequest(new URL(urlData.eventUrl), activity);
                        getEventFromServer(leaderboardName, getEventRequest, urlData);
                    } catch (MalformedURLException e1) {
                        ExLog.e(activity, TAG, "Error: Failed to perform checking due to a MalformedURLException: " + e1.getMessage());
                        handleApiError();
                    }
                }
            }, new NetworkHelper.NetworkHelperFailureListener() {

                @Override
                public void performAction(NetworkHelper.NetworkHelperError e) {
                    ExLog.e(activity, TAG, "Failed to get event from API: " + e.getMessage());
                    handleApiError();
                }
            });
    }

    private void getEventFromServer(final String leaderboardName, HttpGetRequest getEventRequest, final URLData urlData) {
        NetworkHelper.getInstance(activity).executeHttpJsonRequestAsnchronously(getEventRequest, new NetworkHelper.NetworkHelperSuccessListener() {
<<<<<<< HEAD

            @Override
            public void performAction(JSONObject response) {

                try {
                    //TODO use constants
                    urlData.eventId = response.getString("id");
                    urlData.eventName = response.getString("name");
                    urlData.eventStartDateStr = response.getString("startDate");
                    urlData.eventEndDateStr = response.getString("endDate");

                    JSONArray imageUrls = response.getJSONArray("imageURLs");

=======

            @Override
            public void performAction(JSONObject response) {

                try {
                    //TODO use constants
                    urlData.eventId = response.getString("id");
                    urlData.eventName = response.getString("name");
                    urlData.eventStartDateStr = response.getString("startDate");
                    urlData.eventEndDateStr = response.getString("endDate");

                    JSONArray imageUrls = response.getJSONArray("imageURLs");

>>>>>>> 5336b3e9
                    if (imageUrls.length() > 0) {
                        urlData.eventFirstImageUrl = imageUrls.getString(0);
                    } else {
                        urlData.eventFirstImageUrl = null;
                    }

                } catch (JSONException e) {
                    ExLog.e(activity, TAG, "Error getting data from call on URL: " + urlData.eventUrl + ", Error: " + e.getMessage());
                    handleApiError();
                    return;
                }

                HttpGetRequest getCompetitorRequest;
                try {
                    getCompetitorRequest = new HttpGetRequest(new URL(urlData.competitorUrl), activity);
                    getCompetitorFromServer(getCompetitorRequest, urlData, leaderboardName);

                } catch (MalformedURLException e2) {
                    ExLog.e(activity, TAG, "Error: Failed to perform checking due to a MalformedURLException: " + e2.getMessage());
                    handleApiError();
                }
            }
        }, new NetworkHelper.NetworkHelperFailureListener() {

            @Override
            public void performAction(NetworkHelper.NetworkHelperError e) {
                ExLog.e(activity, TAG, "Failed to get leaderboard from API: " + e.getMessage());
                handleApiError();
            }
        });
    }

    private void getCompetitorFromServer(HttpGetRequest getCompetitorRequest, final URLData urlData, final String leaderboardName) {
        NetworkHelper.getInstance(activity)
            .executeHttpJsonRequestAsnchronously(getCompetitorRequest, new NetworkHelper.NetworkHelperSuccessListener() {

                @Override
                public void performAction(JSONObject response) {
                    activity.dismissProgressDialog();

                    try {
                        // TODO review constants
                        urlData.competitorName = response.getString(CompetitorJsonConstants.FIELD_NAME);
                        urlData.competitorId = response.getString(CompetitorJsonConstants.FIELD_ID);
                        urlData.competitorSailId = response.getString(CompetitorJsonConstants.FIELD_SAIL_ID);
                        urlData.competitorNationality = response.getString(CompetitorJsonConstants.FIELD_NATIONALITY);
                        urlData.competitorCountryCode = response.getString(CompetitorJsonConstants.FIELD_COUNTRY_CODE);
                    } catch (JSONException e) {
                        ExLog.e(activity, TAG, "Error getting data from call on URL: " + urlData.competitorUrl + ", Error: " + e.getMessage());
                        handleApiError();
                        return;
                    }
                    saveCheckinDataAndNotifyListeners(urlData, leaderboardName);
                }
            }, new NetworkHelper.NetworkHelperFailureListener() {
                @Override
                public void performAction(NetworkHelper.NetworkHelperError e) {
                    ExLog.e(activity, TAG, "Failed to get competitor from API: " + e.getMessage());
                    handleApiError();
                }
            });
    }

    private void saveCheckinDataAndNotifyListeners(URLData urlData, String leaderboardName) {
        CheckinData data = new CheckinData();
        data.competitorName = urlData.competitorName;
        data.competitorId = urlData.competitorId;
        data.competitorSailId = urlData.competitorSailId;
        data.competitorNationality = urlData.competitorNationality;
        data.competitorCountryCode = urlData.competitorCountryCode;
        data.eventId = urlData.eventId;
        data.eventName = urlData.eventName;
        data.eventStartDateStr = urlData.eventStartDateStr;
        data.eventEndDateStr = urlData.eventEndDateStr;
        data.eventFirstImageUrl = urlData.eventFirstImageUrl;
        data.eventServerUrl = urlData.hostWithPort;
        data.checkinURL = urlData.checkinURLStr;
        data.leaderboardName = leaderboardName;
        data.deviceUid = urlData.deviceUuid.getStringRepresentation();
        data.uriString = urlData.uriStr;
        try {
            data.setCheckinDigestFromString(urlData.uriStr);
            activity.dismissProgressDialog();
            setCheckinData(data);
        } catch (UnsupportedEncodingException e) {
            ExLog.e(activity, TAG, "Failed to get generate digest of qr-code string (" + urlData.uriStr + "). " + e.getMessage());
            handleApiError();
        } catch (NoSuchAlgorithmException e) {
            ExLog.e(activity, TAG, "Failed to get generate digest of qr-code string (" + urlData.uriStr + "). " + e.getMessage());
            handleApiError();
        }
    }

    public void setCheckinData(AbstractCheckinData data) {
        checkinData = data;
        activity.onCheckinDataAvailable(getCheckinData());
    }

    public AbstractCheckinData getCheckinData() {
        return checkinData;
    }

    private void handleApiError() {
        prefs.setLastScannedQRCode(null);
        activity.dismissProgressDialog();
        displayAPIErrorRecommendRetry();
        setCheckinData(null);
    }

    /**
     * Shows a pop-up-dialog that informs the user than an API-call has failed and recommends a retry.
     */
    private void displayAPIErrorRecommendRetry() {
        AlertDialog.Builder builder = new AlertDialog.Builder(activity);
        builder.setMessage(activity.getString(R.string.notify_user_api_call_failed));
        builder.setCancelable(true);
        builder.setPositiveButton(activity.getString(R.string.ok), new DialogInterface.OnClickListener() {

            @Override
            public void onClick(DialogInterface dialog, int which) {
                dialog.cancel();
            }

        });
        AlertDialog alert = builder.create();
        alert.show();
        setCheckinData(null);
    }

    private class URLData {
        public String uriStr;
        public String server;
        public int port;
        public String hostWithPort;
        public String competitorId;
        public String checkinURLStr;
        public String eventId;
        public String leaderboardName;
        public DeviceIdentifier deviceUuid;
        public String eventUrl;
        public String leaderboardUrl;
        public String competitorUrl;
        public String competitorName;
        public String eventName;
        public String competitorSailId;
        public String eventStartDateStr;
        public String eventEndDateStr;
        public String eventFirstImageUrl;
        public String competitorNationality;
        public String competitorCountryCode;

        public URLData() {

        }
    }
}<|MERGE_RESOLUTION|>--- conflicted
+++ resolved
@@ -140,7 +140,6 @@
 
     private void getEventFromServer(final String leaderboardName, HttpGetRequest getEventRequest, final URLData urlData) {
         NetworkHelper.getInstance(activity).executeHttpJsonRequestAsnchronously(getEventRequest, new NetworkHelper.NetworkHelperSuccessListener() {
-<<<<<<< HEAD
 
             @Override
             public void performAction(JSONObject response) {
@@ -154,21 +153,6 @@
 
                     JSONArray imageUrls = response.getJSONArray("imageURLs");
 
-=======
-
-            @Override
-            public void performAction(JSONObject response) {
-
-                try {
-                    //TODO use constants
-                    urlData.eventId = response.getString("id");
-                    urlData.eventName = response.getString("name");
-                    urlData.eventStartDateStr = response.getString("startDate");
-                    urlData.eventEndDateStr = response.getString("endDate");
-
-                    JSONArray imageUrls = response.getJSONArray("imageURLs");
-
->>>>>>> 5336b3e9
                     if (imageUrls.length() > 0) {
                         urlData.eventFirstImageUrl = imageUrls.getString(0);
                     } else {
