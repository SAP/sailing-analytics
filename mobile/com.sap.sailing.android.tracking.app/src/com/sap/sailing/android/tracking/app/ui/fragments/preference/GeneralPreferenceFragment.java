--- conflicted
+++ resolved
@@ -10,11 +10,7 @@
 import com.sap.sailing.android.tracking.app.utils.AppPreferences;
 
 public class GeneralPreferenceFragment extends BasePreferenceFragment {
-<<<<<<< HEAD
-	
-=======
 
->>>>>>> 18997d11
     @Override
     public void onCreate(Bundle savedInstanceState) {
         super.onCreate(savedInstanceState);
@@ -22,21 +18,6 @@
 
         AppPreferences prefs = new AppPreferences(getActivity());
         String currentDeviceId = prefs.getDeviceIdentifier();
-<<<<<<< HEAD
-        
-        Preference deviceIdPreference = (Preference) findPreference(getString(R.string.preference_device_identifier_key));
-        
-        if (currentDeviceId != null && currentDeviceId.length() > 0)
-        {
-            deviceIdPreference.setSummary(currentDeviceId);	
-        }
-        else
-        {
-        	// this would, in most caes, be set elsewhere, but since we don't want to show an empty summary, 
-        	// we can just set it here. (UniqueDeviceUuid.getUniqueId sets it in prefs.)
-        	String newDeviceId = UniqueDeviceUuid.getUniqueId(getActivity());
-        	deviceIdPreference.setSummary(newDeviceId);
-=======
 
         Preference deviceIdPreference = (Preference) findPreference(
             getString(R.string.preference_device_identifier_key));
@@ -48,7 +29,6 @@
             // we can just set it here. (UniqueDeviceUuid.getUniqueId sets it in prefs.)
             String newDeviceId = UniqueDeviceUuid.getUniqueId(getActivity());
             deviceIdPreference.setSummary(newDeviceId);
->>>>>>> 18997d11
         }
     }
 
@@ -56,14 +36,9 @@
     public void onPause() {
         super.onPause();
 
-<<<<<<< HEAD
-        SwitchPreference prefEnergy = (SwitchPreference)findPreference(R.string.preference_energy_saving_enabled_key);
-        SwitchPreference prefDeclination = (SwitchPreference)findPreference(R.string.preference_heading_with_declination_subtracted_key);
-=======
         SwitchPreference prefEnergy = (SwitchPreference) findPreference(R.string.preference_energy_saving_enabled_key);
         SwitchPreference prefDeclination = (SwitchPreference) findPreference(
             R.string.preference_heading_with_declination_subtracted_key);
->>>>>>> 18997d11
 
         AppPreferences prefs = new AppPreferences(getActivity());
 
