--- conflicted
+++ resolved
@@ -4,21 +4,13 @@
 import android.preference.Preference;
 import android.preference.SwitchPreference;
 
-import com.sap.sailing.android.shared.logging.ExLog;
 import com.sap.sailing.android.shared.ui.fragments.preference.BasePreferenceFragment;
 import com.sap.sailing.android.shared.util.UniqueDeviceUuid;
 import com.sap.sailing.android.tracking.app.R;
 import com.sap.sailing.android.tracking.app.utils.AppPreferences;
-<<<<<<< HEAD
-import com.sap.sailing.android.tracking.app.utils.UniqueDeviceUuid;
-
-public class GeneralPreferenceFragment extends BasePreferenceFragment {
-	
-=======
 
 public class GeneralPreferenceFragment extends BasePreferenceFragment {
 
->>>>>>> 125ff95d
     @Override
     public void onCreate(Bundle savedInstanceState) {
         super.onCreate(savedInstanceState);
@@ -26,21 +18,6 @@
 
         AppPreferences prefs = new AppPreferences(getActivity());
         String currentDeviceId = prefs.getDeviceIdentifier();
-<<<<<<< HEAD
-        
-        Preference deviceIdPreference = (Preference) findPreference(getString(R.string.preference_device_identifier_key));
-        
-        if (currentDeviceId != null && currentDeviceId.length() > 0)
-        {
-            deviceIdPreference.setSummary(currentDeviceId);	
-        }
-        else
-        {
-        	// this would, in most caes, be set elsewhere, but since we don't want to show an empty summary, 
-        	// we can just set it here. (UniqueDeviceUuid.getUniqueId sets it in prefs.)
-        	String newDeviceId = UniqueDeviceUuid.getUniqueId(getActivity());
-        	deviceIdPreference.setSummary(newDeviceId);
-=======
 
         Preference deviceIdPreference = (Preference) findPreference(getString(R.string.preference_device_identifier_key));
 
@@ -51,7 +28,6 @@
             // we can just set it here. (UniqueDeviceUuid.getUniqueId sets it in prefs.)
             String newDeviceId = UniqueDeviceUuid.getUniqueId(getActivity());
             deviceIdPreference.setSummary(newDeviceId);
->>>>>>> 125ff95d
         }
     }
 
@@ -59,13 +35,8 @@
     public void onPause() {
         super.onPause();
 
-<<<<<<< HEAD
-        SwitchPreference prefEnergy = (SwitchPreference)findPreference(R.string.preference_energy_saving_enabled_key);
-        SwitchPreference prefDeclination = (SwitchPreference)findPreference(R.string.preference_heading_with_declination_subtracted_key);
-=======
         SwitchPreference prefEnergy = (SwitchPreference) findPreference(R.string.preference_energy_saving_enabled_key);
         SwitchPreference prefDeclination = (SwitchPreference) findPreference(R.string.preference_heading_with_declination_subtracted_key);
->>>>>>> 125ff95d
 
         AppPreferences prefs = new AppPreferences(getActivity());
 
