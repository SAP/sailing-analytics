package com.sap.sailing.android.tracking.app.services;

import java.util.ArrayList;
import java.util.LinkedHashMap;
import java.util.List;
import java.util.Map;
import java.util.Timer;
import java.util.TimerTask;
import java.util.UUID;

import org.json.JSONArray;
import org.json.JSONException;
import org.json.JSONObject; 

import com.sap.sailing.android.shared.logging.ExLog;
import com.sap.sailing.android.shared.services.sending.MessageSendingService;
import com.sap.sailing.android.tracking.app.BuildConfig;
import com.sap.sailing.android.tracking.app.R;
import com.sap.sailing.android.tracking.app.ui.activities.TrackingActivity;
import com.sap.sailing.android.tracking.app.utils.AppPreferences;
import com.sap.sailing.android.tracking.app.utils.DatabaseHelper;
import com.sap.sailing.android.tracking.app.valueobjects.EventInfo;
import com.sap.sailing.domain.common.Bearing;
import com.sap.sailing.domain.common.Speed;
import com.sap.sailing.domain.common.impl.DegreeBearingImpl;
import com.sap.sailing.domain.common.impl.MeterPerSecondSpeedImpl;
import com.sap.sailing.domain.common.tracking.impl.FlatSmartphoneUuidAndGPSFixMovingJsonSerializer;

import android.annotation.TargetApi;
import android.app.Notification;
import android.app.NotificationManager;
import android.app.PendingIntent;
import android.app.Service;
import android.content.Intent;
<<<<<<< HEAD
import android.content.IntentFilter;
import android.content.Context;
import android.graphics.BitmapFactory;
import android.hardware.GeomagneticField;
import android.location.Location;
import android.location.LocationManager;
import android.os.BatteryManager;
=======
import android.graphics.BitmapFactory;
import android.hardware.GeomagneticField;
import android.location.Location;
>>>>>>> 988192cb
import android.os.Binder;
import android.os.Build;
import android.os.Bundle;
import android.os.IBinder;
import android.support.v4.app.NotificationCompat;
import android.widget.Toast;

public class TrackingService extends Service implements  android.location.LocationListener {

    private NotificationManager notificationManager;
    private AppPreferences prefs;

    private GPSQualityListener gpsQualityListener;
    private final IBinder trackingBinder = new TrackingBinder();

    private static final String TAG = TrackingService.class.getName();

    // Unique Identification Number for the Notification.
    // We use it on Notification start, and to cancel it.
    private int NOTIFICATION_ID = R.string.tracker_started;

    public final static int UPDATE_INTERVAL_IN_MILLIS_DEFAULT = 1000;
<<<<<<< HEAD
    public final static String GPS_DISABLED_MESSAGE = "gpsDisabled";
    private float minLocationUpdateDistanceInMeters = 0f;
    private final static int UPDATE_INTERVAL_IN_MILLIS_POWERSAVE_MODE = 20000;
    private final static float BATTERY_POWER_SAVE_THRESHOLD = 0.2f;
=======
>>>>>>> 988192cb
    private boolean initialLocation;

    private String checkinDigest;
    private EventInfo event;

    protected LocationManager locationManager;

    /**
     * Must be synchronized upon while modifying the {@link #timerForDelayingSendingMessages} field
     * and while modifying the {@link #locationsQueuedBasedOnSendingInterval} list.
     */
    private final Object messageSendingTimerMonitor = new Object();

    /**
     * If {@code null}, no timer is currently active for sending out messages queued in
     * {@link #locationsQueuedBasedOnSendingInterval} after the send interval, and the next message sending intent
     * arriving can be forwarded to the sending service immediately, with the timer being started immediately afterwards
     * to delay the sending of messages arriving later until the resend interval has expired. If not {@code null},
     * messages that arrive in {Link #enqueueForSending(String, JSONObject)} will be appended to
     * {@link #locationsQueuedBasedOnSendingInterval}.
     * <p>
     *
     * When the timer "rings" it acquires the {@link #messageSendingTimerMonitor} and checks for messages to send. If
     * messages are found, they are removed from the {@link #locationsQueuedBasedOnSendingInterval} list, the monitor is
     * released and the messages are then forwarded to the sending service. The timer remains running. Otherwise, the
     * timer stops itself, sets this field to {@code null} and releases the monitor.
     */
    private Timer timerForDelayingSendingMessages;

    /**
     * When a {@link Location} is added and {@link #timerForDelayingSendingMessages} is {@code null}, a new timer
     * will be created and assigned to {@link #timerForDelayingSendingMessages}. Otherwise, we can assume that the
     * existing timer will pick up this new element upon its next turn.
     */
    private LinkedHashMap<String, List<Location>> locationsQueuedBasedOnSendingInterval;

    @Override
    public void onCreate() {
        super.onCreate();
        if (Build.VERSION.SDK_INT < Build.VERSION_CODES.JELLY_BEAN) {
            /**
             * prior to JellyBean, the minimum time for location updates parameter MIGHT be ignored,
             * so providing a minimum distance value greater than 0 is recommended
             */
            minLocationUpdateDistanceInMeters = .5f;
        }

        locationsQueuedBasedOnSendingInterval = new LinkedHashMap<>();
        prefs = new AppPreferences(this);

        initialLocation = true;
        notificationManager = (NotificationManager) getSystemService(NOTIFICATION_SERVICE);

        locationManager = (LocationManager) getSystemService(Context.LOCATION_SERVICE);
        
        
    }

    @Override
    public int onStartCommand(Intent intent, int flags, int startId) {

        if (intent != null) {
            if (BuildConfig.DEBUG) {
                ExLog.i(this, TAG, "Starting Tracking Service with checkinDigest: " + checkinDigest);
            }

            if (intent.getAction() != null) {
                if (intent.getAction().equals(getString(R.string.tracking_service_stop))) {
                    stopTracking();
                } else {
                    if (intent.getExtras() != null) {
                        checkinDigest = intent.getExtras().getString(
                                getString(R.string.tracking_service_checkin_digest_parameter));

                        event = DatabaseHelper.getInstance().getEventInfo(this, checkinDigest);

                        if (BuildConfig.DEBUG) {
                            ExLog.i(this, TAG, "Starting Tracking Service with checkinDigest: " + checkinDigest);
                        }

                        startTracking();
                    }
                }
            } else {
                stopTracking();
            }
        }
        return Service.START_STICKY;
    }

    private void startTracking() {
        locationManager.requestLocationUpdates(LocationManager.GPS_PROVIDER, prefs.getGPSFixInterval(), minLocationUpdateDistanceInMeters, this);

        ExLog.i(this, TAG, "Started Tracking");
        showNotification();

        prefs.setTrackerIsTracking(true);
        prefs.setTrackerIsTrackingCheckinDigest(checkinDigest);
    }

    private void stopTracking() {
        locationManager.removeUpdates(this);

        prefs.setTrackerIsTracking(false);
        prefs.setTrackerIsTrackingCheckinDigest(null);

        stopSelf();
        ExLog.i(this, TAG, "Stopped Tracking");
    }

    private void reportGPSQualityBearingAndSpeed(float gpsAccuracy, float bearing, float speed, double latitude,
            double longitude, double altitude) {
        Bearing bearingImpl = null;
        Speed speedImpl = null;

        if (bearing != 0.0) {
            bearingImpl = new DegreeBearingImpl(bearing);
        }

        if (speed > 0.0) {
            speedImpl = new MeterPerSecondSpeedImpl(speed);
        }

        if (prefs.getDisplayHeadingWithSubtractedDeclination() && bearingImpl != null) {
            GeomagneticField geomagneticField = new GeomagneticField((float) latitude, (float) longitude,
                    (float) altitude, System.currentTimeMillis());
            bearingImpl.add(new DegreeBearingImpl(- geomagneticField.getDeclination()));
        }

        GPSQuality quality = GPSQuality.noSignal;
        if (gpsQualityListener != null) {
            if (gpsAccuracy > 48) {
                quality = GPSQuality.poor;
            } else if (gpsAccuracy > 10) {
                quality = GPSQuality.good;
            } else if (gpsAccuracy <= 10) {
                quality = GPSQuality.great;
            }

            gpsQualityListener.gpsQualityAndAccuracyUpdated(quality, gpsAccuracy, bearingImpl, speedImpl);
        }
    }

    @TargetApi(Build.VERSION_CODES.JELLY_BEAN_MR1)
<<<<<<< HEAD
=======
    @Override
    public void onLocationChanged(Location location) {
        if (initialLocation) {
            storeInitialTrackingTimestamp();
        }
        reportGPSQualityBearingAndSpeed(location.getAccuracy(), location.getBearing(), location.getSpeed(),
                location.getLatitude(), location.getLongitude(), location.getAltitude());
        final String postUrlStr = event.server + prefs.getServerGpsFixesPostPath();
        enqueueForSending(postUrlStr, location);
    }

>>>>>>> 988192cb
    private JSONObject createJsonLocationFix(Location location) throws JSONException {
        JSONObject fixJson = new JSONObject();
        fixJson.put(FlatSmartphoneUuidAndGPSFixMovingJsonSerializer.BEARING_DEG, location.getBearing());
        fixJson.put(FlatSmartphoneUuidAndGPSFixMovingJsonSerializer.TIME_MILLIS, location.getTime());
        fixJson.put(FlatSmartphoneUuidAndGPSFixMovingJsonSerializer.SPEED_M_PER_S, location.getSpeed());
        fixJson.put(FlatSmartphoneUuidAndGPSFixMovingJsonSerializer.LON_DEG, location.getLongitude());
        fixJson.put(FlatSmartphoneUuidAndGPSFixMovingJsonSerializer.LAT_DEG, location.getLatitude());
        return fixJson;
    }
    
    private JSONArray createJsonLocationFixes(Iterable<Location> locations) throws JSONException {
        final JSONArray fixesAsJson = new JSONArray();
        for (final Location location : locations) {
            fixesAsJson.put(createJsonLocationFix(location));
        }
        return fixesAsJson;
    }
    
    private JSONObject createFixesMessage(Iterable<Location> locations) throws JSONException {
        final JSONObject fixesMessage = new JSONObject();
        final JSONArray fixesJson = createJsonLocationFixes(locations);
        fixesMessage.put(FlatSmartphoneUuidAndGPSFixMovingJsonSerializer.FIXES, fixesJson);
        fixesMessage.put(FlatSmartphoneUuidAndGPSFixMovingJsonSerializer.DEVICE_UUID, prefs.getDeviceIdentifier());
        return fixesMessage;
    }

    /**
     * Based on the {@link #prefs} and the {@link AppPreferences#getMessageSendingIntervalInMillis()} the message
     * sending intent is either immediately forwarded to the message sending service or it is enqueued for a timer
     * to pick it up in a bulk operation later, after the sending interval has expired.
     *
     * @param postUrl URL to send fixes
     * @param location the location fix to enqueue for sending to the URL specified by {@code postUrl}
     */
    private void enqueueForSending(String postUrl, Location location) {
        synchronized (messageSendingTimerMonitor) {
            newOrAppendPayload(postUrl, location);
            if (timerForDelayingSendingMessages == null) {
                timerForDelayingSendingMessages = new Timer("Message collecting timer", /* daemon */ true);
                final TimerTask timerTask = createTimerTask();
                timerForDelayingSendingMessages.schedule(timerTask, /* initial delay 0, send new fix immediately */ 0);
            }
        }
    }

    /**
     * Add the {@code payload} to the HashMap, if the postUrl isn't included. If the url is included the fixes will be
     * concat to the current waiting data.
     *
     * @param postUrl URL to send fixes
     * @param location the fix to store in {@link #locationsQueuedBasedOnSendingInterval}
     */
    private void newOrAppendPayload(String postUrl, Location location) {
        synchronized (messageSendingTimerMonitor) {
            List<Location> locationsForUrl = locationsQueuedBasedOnSendingInterval.get(postUrl);
            if (locationsForUrl == null) {
                locationsForUrl = new ArrayList<>();
                locationsQueuedBasedOnSendingInterval.put(postUrl, locationsForUrl);
            }
            locationsForUrl.add(location);
        }
    }

    private TimerTask createTimerTask() {
        return new TimerTask() {
            @Override
            public void run() {
                try {
                    final List<Intent> intentsToSend = new ArrayList<>();
                    boolean reschedule = false;
                    synchronized (messageSendingTimerMonitor) {
                        if (!locationsQueuedBasedOnSendingInterval.isEmpty()) {
                            reschedule = true;
                            for (Map.Entry<String, List<Location>> pair : locationsQueuedBasedOnSendingInterval.entrySet()) {
                                if (!pair.getValue().isEmpty()) {
                                    intentsToSend.add(MessageSendingService.createMessageIntent(TrackingService.this, pair.getKey(), null, UUID.randomUUID(),
                                            createFixesMessage(pair.getValue()).toString(), null));
                                }
                            }
                            locationsQueuedBasedOnSendingInterval.clear();
                        }
                        if (!reschedule) {
                            timerForDelayingSendingMessages.cancel();
                            timerForDelayingSendingMessages = null;
                        } else {
                            timerForDelayingSendingMessages.schedule(createTimerTask(), prefs.getMessageSendingIntervalInMillis());
                        }
                    }
                    for (final Intent intentToSend : intentsToSend) {
                        startService(intentToSend);
                    }
                } catch (JSONException e) {
                    ExLog.e(TrackingService.this, TAG, "Internal error converting location fixes to JSON message: "+e.getMessage());
                }
            }
        };
    }

    private void storeInitialTrackingTimestamp() {
        if (prefs.getTrackingTimerStarted() == 0) {
            prefs.setTrackingTimerStarted(System.currentTimeMillis());
        }
        initialLocation = false;
    }

<<<<<<< HEAD
    /**
     * Update the interval in which message sending service should retry - possibly enable power saving
     */
    private void updateResendIntervalSetting() {
        float batteryPct = getBatteryPercentage();
        boolean batteryIsCharging = prefs.getBatteryIsCharging();
        int updateInterval = prefs.getMessageSendingIntervalInMillis();
        if (batteryPct < BATTERY_POWER_SAVE_THRESHOLD && !batteryIsCharging && !prefs.getEnergySavingOverride()) {
            if (BuildConfig.DEBUG) {
                ExLog.i(this, "POWER-LEVELS", "in power saving mode");
            }
            updateInterval = UPDATE_INTERVAL_IN_MILLIS_POWERSAVE_MODE;
            prefs.setEnergySavingEnabledAutomatically(true);
        } else {
            if (BuildConfig.DEBUG) {
                ExLog.i(this, "POWER-LEVELS", "in default power mode");
            }
        }
        prefs.setMessageResendIntervalInMillis(updateInterval);
    }

    /**
     * Get battery charging level
     *
     * @return battery charging level in interval [0,1]
     */
    
    @TargetApi(Build.VERSION_CODES.LOLLIPOP_MR1)
    private float getBatteryPercentage() {
        IntentFilter ifilter = new IntentFilter(Intent.ACTION_BATTERY_CHANGED);
        Intent batteryStatus = this.registerReceiver(null, ifilter);

        int level = batteryStatus.getIntExtra(BatteryManager.EXTRA_LEVEL, -1);
        int scale = batteryStatus.getIntExtra(BatteryManager.EXTRA_SCALE, -1);

        float batteryPct = level / (float) scale;

        if (BuildConfig.DEBUG) {
            ExLog.i(this, TAG, "Battery: " + (batteryPct * 100) + "%");
        }

        return batteryPct;
    }

=======
>>>>>>> 988192cb
    @Override
    public IBinder onBind(Intent intent) {
        return trackingBinder;
    }

    @Override
    public void onDestroy() {
        stopTracking();
        notificationManager.cancel(NOTIFICATION_ID);
        Toast.makeText(this, R.string.tracker_stopped, Toast.LENGTH_SHORT).show();
    }

    /**
     * Methods implemented through LocationManager
     */ 
    @Override
    public void onLocationChanged(Location location) {
        if (initialLocation) {
            storeInitialTrackingTimestamp();
        }
        updateResendIntervalSetting();
        reportGPSQualityBearingAndSpeed(location.getAccuracy(), location.getBearing(), location.getSpeed(),
                location.getLatitude(), location.getLongitude(), location.getAltitude());
        final String postUrlStr = event.server + prefs.getServerGpsFixesPostPath();
        enqueueForSending(postUrlStr, location);
    }

    @Override
    public void onStatusChanged(String provider, int status, Bundle extras) {
        //Status Update by the provider (GPS)
    }

    @Override
    public void onProviderDisabled(String provider) {
        //provider (GPS) disabled by the user while tracking
        Intent local = new Intent();
        local.setAction(GPS_DISABLED_MESSAGE);
        this.sendBroadcast(local);
    }
    
    @Override
    public void onProviderEnabled(String provider) {
        //provider (GPS) (re)enabled by the user while tracking
    }

     private void showNotification() {
     Intent intent = new Intent(this, TrackingActivity.class);
     intent.setFlags(Intent.FLAG_ACTIVITY_CLEAR_TOP
     | Intent.FLAG_ACTIVITY_SINGLE_TOP);
     PendingIntent pi = PendingIntent.getActivity(this, 0, intent, 0);
     Notification notification = new NotificationCompat.Builder(this)
     .setContentTitle(getText(R.string.app_name))
     .setContentText(getString(R.string.tracking_notification_text, event.name)).setContentIntent(pi)
         .setLargeIcon(BitmapFactory.decodeResource(getResources(), R.mipmap.ic_launcher))
         .setSmallIcon(R.drawable.ic_directions_boat)
         .setOngoing(true).build();
         notificationManager.notify(NOTIFICATION_ID, notification);
     }

    public void registerGPSQualityListener(GPSQualityListener listener) {
        gpsQualityListener = listener;
    }

    public void unregisterGPSQualityListener() {
        gpsQualityListener = null;
    }

    public class TrackingBinder extends Binder {
        public TrackingService getService() {
            return TrackingService.this;
        }
    }

    public enum GPSQuality {
        noSignal(0), poor(2), good(3), great(4);

        private final int gpsQuality;

        GPSQuality(int quality) {
            this.gpsQuality = quality;
        }

        public int toInt() {
            return this.gpsQuality;
        }
    }

    public interface GPSQualityListener {
        void gpsQualityAndAccuracyUpdated(GPSQuality quality, float gpsAccurracy, Bearing gpsBearing,
            Speed gpsSpeed);
    }

}<|MERGE_RESOLUTION|>--- conflicted
+++ resolved
@@ -32,19 +32,11 @@
 import android.app.PendingIntent;
 import android.app.Service;
 import android.content.Intent;
-<<<<<<< HEAD
-import android.content.IntentFilter;
 import android.content.Context;
 import android.graphics.BitmapFactory;
 import android.hardware.GeomagneticField;
 import android.location.Location;
 import android.location.LocationManager;
-import android.os.BatteryManager;
-=======
-import android.graphics.BitmapFactory;
-import android.hardware.GeomagneticField;
-import android.location.Location;
->>>>>>> 988192cb
 import android.os.Binder;
 import android.os.Build;
 import android.os.Bundle;
@@ -67,13 +59,8 @@
     private int NOTIFICATION_ID = R.string.tracker_started;
 
     public final static int UPDATE_INTERVAL_IN_MILLIS_DEFAULT = 1000;
-<<<<<<< HEAD
     public final static String GPS_DISABLED_MESSAGE = "gpsDisabled";
     private float minLocationUpdateDistanceInMeters = 0f;
-    private final static int UPDATE_INTERVAL_IN_MILLIS_POWERSAVE_MODE = 20000;
-    private final static float BATTERY_POWER_SAVE_THRESHOLD = 0.2f;
-=======
->>>>>>> 988192cb
     private boolean initialLocation;
 
     private String checkinDigest;
@@ -218,20 +205,6 @@
     }
 
     @TargetApi(Build.VERSION_CODES.JELLY_BEAN_MR1)
-<<<<<<< HEAD
-=======
-    @Override
-    public void onLocationChanged(Location location) {
-        if (initialLocation) {
-            storeInitialTrackingTimestamp();
-        }
-        reportGPSQualityBearingAndSpeed(location.getAccuracy(), location.getBearing(), location.getSpeed(),
-                location.getLatitude(), location.getLongitude(), location.getAltitude());
-        final String postUrlStr = event.server + prefs.getServerGpsFixesPostPath();
-        enqueueForSending(postUrlStr, location);
-    }
-
->>>>>>> 988192cb
     private JSONObject createJsonLocationFix(Location location) throws JSONException {
         JSONObject fixJson = new JSONObject();
         fixJson.put(FlatSmartphoneUuidAndGPSFixMovingJsonSerializer.BEARING_DEG, location.getBearing());
@@ -337,53 +310,8 @@
         initialLocation = false;
     }
 
-<<<<<<< HEAD
-    /**
-     * Update the interval in which message sending service should retry - possibly enable power saving
-     */
-    private void updateResendIntervalSetting() {
-        float batteryPct = getBatteryPercentage();
-        boolean batteryIsCharging = prefs.getBatteryIsCharging();
-        int updateInterval = prefs.getMessageSendingIntervalInMillis();
-        if (batteryPct < BATTERY_POWER_SAVE_THRESHOLD && !batteryIsCharging && !prefs.getEnergySavingOverride()) {
-            if (BuildConfig.DEBUG) {
-                ExLog.i(this, "POWER-LEVELS", "in power saving mode");
-            }
-            updateInterval = UPDATE_INTERVAL_IN_MILLIS_POWERSAVE_MODE;
-            prefs.setEnergySavingEnabledAutomatically(true);
-        } else {
-            if (BuildConfig.DEBUG) {
-                ExLog.i(this, "POWER-LEVELS", "in default power mode");
-            }
-        }
-        prefs.setMessageResendIntervalInMillis(updateInterval);
-    }
-
-    /**
-     * Get battery charging level
-     *
-     * @return battery charging level in interval [0,1]
-     */
     
     @TargetApi(Build.VERSION_CODES.LOLLIPOP_MR1)
-    private float getBatteryPercentage() {
-        IntentFilter ifilter = new IntentFilter(Intent.ACTION_BATTERY_CHANGED);
-        Intent batteryStatus = this.registerReceiver(null, ifilter);
-
-        int level = batteryStatus.getIntExtra(BatteryManager.EXTRA_LEVEL, -1);
-        int scale = batteryStatus.getIntExtra(BatteryManager.EXTRA_SCALE, -1);
-
-        float batteryPct = level / (float) scale;
-
-        if (BuildConfig.DEBUG) {
-            ExLog.i(this, TAG, "Battery: " + (batteryPct * 100) + "%");
-        }
-
-        return batteryPct;
-    }
-
-=======
->>>>>>> 988192cb
     @Override
     public IBinder onBind(Intent intent) {
         return trackingBinder;
