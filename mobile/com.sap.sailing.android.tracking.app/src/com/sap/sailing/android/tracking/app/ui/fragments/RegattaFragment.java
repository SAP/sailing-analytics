--- conflicted
+++ resolved
@@ -35,7 +35,6 @@
 
 public class RegattaFragment extends BaseFragment implements OnClickListener {
 
-<<<<<<< HEAD
     private final String TAG = RegattaFragment.class.toString();
 
     private final int CAMERA_REQUEST_CODE = 3118;
@@ -185,7 +184,7 @@
     /**
      * Ask user if he wants to take a new picture or select an existing one.
      */
-    private void showChooseExistingPictureOrTakeNewPhotoAlert() {
+    public void showChooseExistingPictureOrTakeNewPhotoAlert() {
         AlertDialog dialog = new AlertDialog.Builder(getActivity()).setTitle(R.string.add_photo_select)
                 .setMessage(R.string.do_you_want_to_choose_existing_img_or_take_a_new_one)
                 .setIcon(android.R.drawable.ic_dialog_alert)
@@ -397,387 +396,5 @@
             running = false;
         }
     }
-=======
-	private final String TAG = RegattaFragment.class.toString();
-
-	private final int CAMERA_REQUEST_CODE = 3118;
-	private final int SELECT_PHOTO_REQUEST_CODE = 1693;
-	private final int IMAGE_MAX_SIZE = 2000;
-	
-	private final String CAMERA_TEMP_FILE = "cameraTempFile";
-	
-	private boolean showingThankYouNote;
-
-	private TimerRunnable timer;
-
-	@Override
-	public View onCreateView(LayoutInflater inflater, ViewGroup container,
-			Bundle savedInstanceState) {
-		super.onCreateView(inflater, container, savedInstanceState);
-
-		View view = inflater.inflate(R.layout.fragment_regatta, container, false);
-
-		Button startTrackingButton = (Button) view.findViewById(R.id.start_tracking);
-		startTrackingButton.setOnClickListener(this);
-		
-		Button showLeaderboardButton = (Button) view.findViewById(R.id.show_leaderboards_button);
-		showLeaderboardButton.setOnClickListener(this);
-
-		Button changePhotoButton = (Button) view.findViewById(R.id.change_photo_button);
-		changePhotoButton.setOnClickListener(this);
-
-		ImageButton addPhotoButton = (ImageButton) view.findViewById(R.id.add_photo_button);
-		addPhotoButton.setOnClickListener(this);
-
-		TextView addPhotoText = (TextView) view.findViewById(R.id.add_photo_text);
-		addPhotoText.setOnClickListener(this);
-
-		return view;
-	}
-
-	private void checkAndSwitchToThankYouScreenIfRegattaOver() {
-		RegattaActivity regattaActivity = (RegattaActivity) getActivity();
-		long regattaEnd = regattaActivity.event.endMillis;
-
-		if (System.currentTimeMillis() > regattaEnd) {
-			switchToThankYouScreen();
-		}
-	}
-	
-	/**
-	 * If the regatta started, don't display the countdown any more.
-	 */
-	private void checkAndHideCountdownIfRegattaIsInProgress() {
-		TextView textView = (TextView)getActivity().findViewById(R.id.regatta_starts_in);
-		
-		RegattaActivity regattaActivity = (RegattaActivity) getActivity();
-		long regattaStart = regattaActivity.event.startMillis;
-		
-		LinearLayout threeBoxesLayout = (LinearLayout) getActivity()
-				.findViewById(R.id.three_boxes_regatta_starts);
-		
-		if (System.currentTimeMillis() > regattaStart)
-		{
-			textView.setText(getString(R.string.regatta_in_progress));
-			threeBoxesLayout.setVisibility(View.INVISIBLE);	
-		}
-		else
-		{
-			textView.setText(getString(R.string.regatta_starts_in));
-			threeBoxesLayout.setVisibility(View.VISIBLE);
-		}
-	}
-
-	public boolean isShowingBigCheckoutButton() {
-		return showingThankYouNote;
-	}
-	
-	@SuppressWarnings("deprecation")
-	@SuppressLint("NewApi")
-	private void switchToThankYouScreen() {
-		showingThankYouNote = true;
-
-		RelativeLayout startsInLayout = (RelativeLayout) getActivity()
-				.findViewById(R.id.start_date_layout);
-		startsInLayout.setVisibility(View.INVISIBLE);
-
-		Button startTrackingButton = (Button) getActivity().findViewById(R.id.start_tracking);
-		
-		if (android.os.Build.VERSION.SDK_INT < android.os.Build.VERSION_CODES.JELLY_BEAN) {
-			startTrackingButton.setBackgroundDrawable(getResources().getDrawable(
-					R.drawable.rounded_btn_yellow));
-		} else {
-			startTrackingButton.setBackground(getResources().getDrawable(
-					R.drawable.rounded_btn_yellow));
-		}
-		
-		startTrackingButton.setText(getActivity().getString(R.string.close));
-
-		TextView bottomAnnouncement = (TextView) getActivity().findViewById(R.id.bottom_announcement);
-		bottomAnnouncement.setVisibility(View.INVISIBLE);
-
-		RelativeLayout thankYouLayout = (RelativeLayout) getActivity().findViewById(R.id.thank_you_layout);
-		thankYouLayout.setVisibility(View.VISIBLE);
-	}
-
-	@Override
-	public void onResume() {
-		super.onResume();
-		timer = new TimerRunnable();
-		timer.start();
-		checkAndSwitchToThankYouScreenIfRegattaOver();
-		checkAndHideCountdownIfRegattaIsInProgress();
-	}
-
-	@Override
-	public void onPause() {
-		super.onPause();
-		timer.stop();
-	}
-
-	@Override
-	public void onClick(View view) {
-		switch (view.getId()) {
-		case R.id.show_leaderboards_button:
-			startLeaderboardActivity();
-			break;
-		case R.id.start_tracking:
-			if (showingThankYouNote) {
-				RegattaActivity regattaActivity = (RegattaActivity) getActivity();
-				regattaActivity.checkout();
-			} else {
-				startTrackingActivity();
-			}
-			break;
-		case R.id.add_photo_button:
-			showChooseExistingPictureOrTakeNewPhotoAlert();
-			break;
-		case R.id.add_photo_text:
-			showChooseExistingPictureOrTakeNewPhotoAlert();
-			break;
-		case R.id.change_photo_button:
-			showChooseExistingPictureOrTakeNewPhotoAlert();
-			break;
-		default:
-			break;
-		}
-	}
-
-	public void setChangePhotoButtonHidden(boolean hidden) {
-		LinearLayout changePhotoLayout = (LinearLayout) getActivity()
-				.findViewById(R.id.change_photo);
-		if (hidden) {
-			changePhotoLayout.setVisibility(View.INVISIBLE);
-		} else {
-			changePhotoLayout.setVisibility(View.VISIBLE);
-		}
-	}
-
-	/**
-	 * Ask user if he wants to take a new picture or select an existing one.
-	 */
-	public void showChooseExistingPictureOrTakeNewPhotoAlert() {
-		AlertDialog dialog = new AlertDialog.Builder(getActivity())
-				.setTitle(R.string.add_photo_select)
-				.setMessage(
-						R.string.do_you_want_to_choose_existing_img_or_take_a_new_one)
-				.setIcon(android.R.drawable.ic_dialog_alert)
-				.setPositiveButton(R.string.existing_image,
-						new DialogInterface.OnClickListener() {
-							public void onClick(DialogInterface dialog,
-									int whichButton) {
-								pickExistingImage();
-							}
-						})
-				.setNegativeButton(R.string.take_photo,
-						new DialogInterface.OnClickListener() {
-							@Override
-							public void onClick(DialogInterface dialog,
-									int which) {
-								showTakePhotoActivity();
-							}
-						}).create();
-
-		dialog.show();
-	}
-
-	private void pickExistingImage() {
-		Intent photoPickerIntent = new Intent(Intent.ACTION_PICK);
-		photoPickerIntent.setType("image/*");
-		startActivityForResult(photoPickerIntent, SELECT_PHOTO_REQUEST_CODE);
-	}
-
-	private void showTakePhotoActivity() {
-		Intent cameraIntent = new Intent(MediaStore.ACTION_IMAGE_CAPTURE);
-		File photoFile = ((RegattaActivity)getActivity()).getImageFile(CAMERA_TEMP_FILE);
-		cameraIntent.putExtra(MediaStore.EXTRA_OUTPUT, Uri.fromFile(photoFile));
-		startActivityForResult(cameraIntent, CAMERA_REQUEST_CODE);
-	}
-
-	@Override
-	public void onActivityResult(int requestCode, int resultCode, Intent data) {
-		if (resultCode == Activity.RESULT_OK) {
-			RegattaActivity activity = (RegattaActivity) getActivity();
-
-			if (requestCode == CAMERA_REQUEST_CODE) {
-				File photoFile = ((RegattaActivity)getActivity()).getImageFile(CAMERA_TEMP_FILE);
-				Bitmap photo;
-				try {
-					photo = decodeUri(Uri.fromFile(photoFile));
-					activity.updateLeaderboardPictureChosenByUser(photo);
-				} catch (FileNotFoundException e) {
-					if (BuildConfig.DEBUG)
-					{
-						ExLog.i(getActivity(), TAG, "update photo, file not found: " + photoFile);
-					}
-				} catch (IOException e) {
-					if (BuildConfig.DEBUG)
-					{
-						ExLog.i(getActivity(), TAG, "update photo, io exception: " + e.getMessage());
-					}
-				} finally {
-					((RegattaActivity)getActivity()).deleteFile(CAMERA_TEMP_FILE);
-				}
-			} else if (requestCode == SELECT_PHOTO_REQUEST_CODE) {
-				Uri selectedImage = data.getData();
-				
-				try {
-					Bitmap photo = decodeUri(selectedImage);
-					activity.updateLeaderboardPictureChosenByUser(photo);
-				} catch (FileNotFoundException e) {
-					ExLog.e(getActivity(), TAG,
-							"File not found exception after picking image from gallery");
-				} catch (IOException e) {
-					if (BuildConfig.DEBUG)
-					{
-						ExLog.i(getActivity(), TAG, "update photo, io exception: " + e.getMessage());
-					}
-				}
-			}
-		}
-
-		super.onActivityResult(requestCode, resultCode, data);
-	}
-	
-	/**
-	 * Decode image with maximum size 
-	 * @param uri
-	 * @return
-	 * @throws IOException
-	 */
-	private Bitmap decodeUri(Uri uri) throws IOException{
-	    Bitmap bitmap = null;
-
-	    BitmapFactory.Options options = new BitmapFactory.Options();
-	    options.inJustDecodeBounds = true;
-
-	    InputStream fis = getActivity().getContentResolver().openInputStream(uri);
-	    BitmapFactory.decodeStream(fis, null, options);
-	    fis.close();
-
-	    int scale = 1;
-	    if (options.outHeight > IMAGE_MAX_SIZE || options.outWidth > IMAGE_MAX_SIZE) {
-	        scale = (int)Math.pow(2, (int) Math.ceil(Math.log(IMAGE_MAX_SIZE / 
-	           (double) Math.max(options.outHeight, options.outWidth)) / Math.log(0.5)));
-	    }
-
-	    BitmapFactory.Options options2 = new BitmapFactory.Options();
-	    options2.inSampleSize = scale;
-	    fis = getActivity().getContentResolver().openInputStream(uri);
-	    bitmap = BitmapFactory.decodeStream(fis, null, options2);
-	    fis.close();
-
-	    return bitmap;
-	}
-	
-	private void startLeaderboardActivity() {
-		RegattaActivity activity = (RegattaActivity)getActivity();
-		
-		Intent intent = new Intent(getActivity(), LeaderboardWebViewActivity.class);
-		intent.putExtra(LeaderboardWebViewActivity.LEADERBOARD_EXTRA_SERVER_URL, activity.event.server);
-		intent.putExtra(LeaderboardWebViewActivity.LEADERBOARD_EXTRA_EVENT_ID, activity.event.id);
-		intent.putExtra(LeaderboardWebViewActivity.LEADERBOARD_EXTRA_LEADERBOARD_NAME, activity.leaderboard.name);
-		
-		getActivity().startActivity(intent);
-	}
-
-	private void startTrackingActivity() {
-		RegattaActivity regattaActivity = (RegattaActivity) getActivity();
-		Intent intent = new Intent(getActivity(), TrackingActivity.class);
-		String checkinDigest = regattaActivity.event.checkinDigest;
-		intent.putExtra(getString(R.string.tracking_activity_checkin_digest_parameter), checkinDigest);
-		getActivity().startActivity(intent);
-	}
-
-	private void timerFired() {
-		RegattaActivity regattaActivity = (RegattaActivity) getActivity();
-		if (regattaActivity != null)
-		{
-			updateCountdownTimer(regattaActivity.event.startMillis);
-		}
-	}
-
-	private void updateCountdownTimer(long startTime) {
-		long diff = startTime - System.currentTimeMillis();
-		if (diff < 0) // start of event is in the past
-		{
-			setCountdownTime(0, 0, 0);
-		} else {
-			int days = (int) TimeUnit.MILLISECONDS.toDays(diff);
-			int hours = (int) TimeUnit.MILLISECONDS.toHours(diff) - (days * 24);
-			int minutes = (int) TimeUnit.MILLISECONDS.toMinutes(diff)
-					- (hours * 60) - (days * 24 * 60);
-
-			setCountdownTime(days, hours, minutes);
-		}
-	}
-
-	private void setCountdownTime(int days, int hours, int minutes) {
-		TextView daysTextView = (TextView) getActivity().findViewById(R.id.starts_in_days);
-		TextView hoursTextView = (TextView) getActivity().findViewById(R.id.starts_in_hours);
-		TextView minutesTextView = (TextView) getActivity().findViewById(R.id.starts_in_minutes);
-
-		TextView daysTextViewLabel = (TextView) getActivity().findViewById(R.id.starts_in_days_label);
-		TextView hoursTextViewLabel = (TextView) getActivity().findViewById(R.id.starts_in_hours_label);
-		TextView minutesTextViewLabel = (TextView) getActivity().findViewById(R.id.starts_in_minutes_label);
-
-		daysTextView.setText(String.format("%02d", days));
-		hoursTextView.setText(String.format("%02d", hours));
-		minutesTextView.setText(String.format("%02d", minutes));
-
-		if (days == 1) {
-			daysTextViewLabel.setText(R.string.day);
-		} else {
-			daysTextViewLabel.setText(R.string.days);
-		}
-
-		if (hours == 1) {
-			hoursTextViewLabel.setText(R.string.hour);
-		} else {
-			hoursTextViewLabel.setText(R.string.hours);
-		}
-
-		if (minutes == 1) {
-			minutesTextViewLabel.setText(R.string.minute);
-		} else {
-			minutesTextViewLabel.setText(R.string.minutes);
-		}
-	}
-
-	private class TimerRunnable implements Runnable {
-
-		public Thread t;
-		public volatile boolean running = true;
-
-		public void start() {
-			running = true;
-			if (t == null) {
-				t = new Thread(this);
-				t.start();
-			}
-		}
-
-		@Override
-		public void run() {
-			while (running) {
-				getActivity().runOnUiThread(new Runnable() {
-					@Override
-					public void run() {
-						timerFired();
-					}
-				});
-				try {
-					Thread.sleep(1000);
-				} catch (InterruptedException e) {
-					e.printStackTrace();
-				}
-			}
-		}
-
-		public void stop() {
-			running = false;
-		}
-	}
->>>>>>> 0b46130e
 
 }