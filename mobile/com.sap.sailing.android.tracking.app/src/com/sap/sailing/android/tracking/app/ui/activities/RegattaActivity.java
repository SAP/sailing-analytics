package com.sap.sailing.android.tracking.app.ui.activities;

import java.io.File;
import java.io.FileNotFoundException;
import java.io.FileOutputStream;
import java.io.IOException;
import java.io.InputStream;
import java.net.HttpURLConnection;
import java.net.MalformedURLException;
import java.net.URL;
import java.util.Locale;

import org.json.JSONException;
import org.json.JSONObject;

import android.app.AlertDialog;
import android.app.ProgressDialog;
import android.content.DialogInterface;
import android.content.Intent;
import android.graphics.Bitmap;
import android.graphics.BitmapFactory;
import android.graphics.drawable.ColorDrawable;
import android.os.AsyncTask;
import android.os.Bundle;
import android.os.Environment;
import android.support.v7.widget.Toolbar;
import android.util.Log;
import android.view.Menu;
import android.view.MenuInflater;
import android.view.MenuItem;
import android.view.View;
import android.view.ViewTreeObserver;
import android.widget.ImageView;
import android.widget.LinearLayout;
import android.widget.TextView;
import android.widget.Toast;

import com.sap.sailing.android.shared.data.BaseCheckinData;
import com.sap.sailing.android.shared.data.CheckinUrlInfo;
import com.sap.sailing.android.shared.data.LeaderboardInfo;
import com.sap.sailing.android.shared.data.http.HttpGetRequest;
import com.sap.sailing.android.shared.logging.ExLog;
import com.sap.sailing.android.shared.ui.activities.AbstractRegattaActivity;
import com.sap.sailing.android.shared.util.BitmapHelper;
import com.sap.sailing.android.shared.util.NetworkHelper;
import com.sap.sailing.android.shared.util.NetworkHelper.NetworkHelperError;
import com.sap.sailing.android.shared.util.NetworkHelper.NetworkHelperFailureListener;
import com.sap.sailing.android.shared.util.NetworkHelper.NetworkHelperSuccessListener;
import com.sap.sailing.android.tracking.app.BuildConfig;
import com.sap.sailing.android.tracking.app.R;
import com.sap.sailing.android.tracking.app.ui.fragments.RegattaFragment;
import com.sap.sailing.android.tracking.app.upload.UploadResponseHandler;
import com.sap.sailing.android.tracking.app.upload.UploadResult;
import com.sap.sailing.android.tracking.app.upload.UploadTeamImageTask;
import com.sap.sailing.android.tracking.app.utils.AboutHelper;
import com.sap.sailing.android.tracking.app.utils.AppPreferences;
import com.sap.sailing.android.tracking.app.utils.CheckinManager;
import com.sap.sailing.android.tracking.app.utils.CheckoutHelper;
import com.sap.sailing.android.tracking.app.utils.DatabaseHelper;
import com.sap.sailing.android.tracking.app.valueobjects.CheckinData;
import com.sap.sailing.android.tracking.app.valueobjects.CompetitorCheckinData;
import com.sap.sailing.android.tracking.app.valueobjects.CompetitorInfo;
import com.sap.sailing.android.tracking.app.valueobjects.EventInfo;

public class RegattaActivity extends AbstractRegattaActivity
        implements RegattaFragment.FragmentWatcher, UploadResponseHandler {

    private final static String TAG = RegattaActivity.class.getName();
    private final static String LEADERBOARD_IMAGE_FILENAME_PREFIX = "leaderboardImage_";
    private final static String FLAG_IMAGE_FILENAME_PREFIX = "flagImage_";

    public EventInfo event;
    public CompetitorInfo competitor;
    public LeaderboardInfo leaderboard;
    public CheckinUrlInfo checkinUrl;

    private boolean hasPicture;
    private String checkinDigest;
    private CheckinManager manager;
    private AppPreferences prefs;
    private File pictureFile;

    @Override
    protected void onCreate(Bundle savedInstanceState) {
        super.onCreate(savedInstanceState);

        prefs = new AppPreferences(this);
        Intent intent = getIntent();

        event = new EventInfo();
        competitor = new CompetitorInfo();
        leaderboard = new LeaderboardInfo();

        checkinDigest = intent.getStringExtra(getString(R.string.checkin_digest));

        checkinUrl = DatabaseHelper.getInstance().getCheckinUrl(this, checkinDigest);
        manager = new CheckinManager(checkinUrl.urlString, this, false);

        competitor = DatabaseHelper.getInstance().getCompetitor(this, checkinDigest);
        event = DatabaseHelper.getInstance().getEventInfo(this, checkinDigest);
        leaderboard = DatabaseHelper.getInstance().getLeaderboard(this, checkinDigest);

        setContentView(R.layout.fragment_container);
        Toolbar toolbar = (Toolbar) findViewById(R.id.toolbar);
        if (toolbar != null) {
            setSupportActionBar(toolbar);
        }
        if (getSupportActionBar() != null) {
            getSupportActionBar().setDisplayHomeAsUpEnabled(true);
            getSupportActionBar().setHomeButtonEnabled(true);
            toolbar.setNavigationIcon(R.drawable.sap_logo_64dp);
            int sidePadding = (int) getResources().getDimension(R.dimen.toolbar_left_padding);
            toolbar.setPadding(sidePadding, 0, 0, 0);
            getSupportActionBar().setTitle(leaderboard.name);
            getSupportActionBar().setSubtitle(event.name);
            ColorDrawable backgroundDrawable = new ColorDrawable(getResources().getColor(R.color.toolbar_background));
            getSupportActionBar().setBackgroundDrawable(backgroundDrawable);
        }
        RegattaFragment regattaFragment = new RegattaFragment();
        regattaFragment.setFragmentWatcher(this);
        replaceFragment(R.id.content_frame, regattaFragment);
    }

    @Override
    public void onStart() {
        super.onStart();
        if (prefs.getTrackerIsTracking()) {
            String checkinDigest = prefs.getTrackerIsTrackingCheckinDigest();
            startTrackingActivity(checkinDigest);
        }
    }

    @Override
    public boolean onCreateOptionsMenu(Menu menu) {
        MenuInflater inflater = getMenuInflater();
        inflater.inflate(R.menu.options_menu_with_checkout, menu);
        return true;
    }

    @Override
    public boolean onPrepareOptionsMenu(Menu menu) {
        MenuItem teamPhotoItem = menu.findItem(R.id.options_menu_add_team_image);
        if (hasPicture) {
            teamPhotoItem.setTitle(getString(R.string.options_replace_team_photo));
        } else {
            teamPhotoItem.setTitle(getString(R.string.options_add_team_photo));
        }
        return super.onPrepareOptionsMenu(menu);
    }

    @Override
    public boolean onOptionsItemSelected(MenuItem item) {
        switch (item.getItemId()) {
            case R.id.options_menu_settings:
                ExLog.i(this, TAG, "Clicked SETTINGS.");
                startActivity(new Intent(this, SettingsActivity.class));
                return true;
            case R.id.options_menu_checkout:
                ExLog.i(this, TAG, "Clicked CHECKOUT.");
                displayCheckoutConfirmationDialog();
                return true;
            case R.id.options_menu_add_team_image:
                ExLog.i(this, TAG, "Clicked ADD TEAM IMAGE");
                getRegattaFragment().showChooseExistingPictureOrTakeNewPhotoAlert();
                return true;
            case R.id.options_menu_refresh:
                manager.callServerAndGenerateCheckinData();
                return true;
            case R.id.options_menu_info:
                AboutHelper.showInfoActivity(this);
                return true;
            default:
                return super.onOptionsItemSelected(item);
        }
    }

    private RegattaFragment getRegattaFragment() {
        return (RegattaFragment) getSupportFragmentManager().findFragmentById(R.id.content_frame);
    }

    private void userImageUpdated() {
        runOnUiThread(new Runnable() {
            @Override
            public void run() {
                hasPicture = true;
                LinearLayout addTeamPhotoTextView = (LinearLayout) findViewById(R.id.add_photo);
                addTeamPhotoTextView.setVisibility(View.INVISIBLE);

                getRegattaFragment().setChangePhotoButtonHidden(false);
            }
        });
    }

    @Override
    protected void onResume() {
        RegattaFragment regattaFragment = getRegattaFragment();
        if (regattaFragment != null) {
            regattaFragment.setFragmentWatcher(this);
        }
        super.onResume();
    }

    private void setUpView() {
        TextView competitorNameTextView = (TextView) findViewById(R.id.competitor_name);
        competitorNameTextView.setText(competitor.name);

        TextView sailIdTextView = (TextView) findViewById(R.id.sail_id);
        sailIdTextView.setText(competitor.sailId);

        getRegattaFragment().setChangePhotoButtonHidden(true);

        final ImageView imageView = (ImageView) findViewById(R.id.userImage);
        imageView.getViewTreeObserver().addOnPreDrawListener(new ViewTreeObserver.OnPreDrawListener() {
            @Override
            public boolean onPreDraw() {
                imageView.getViewTreeObserver().removeOnPreDrawListener(this);
                int measuredWidth = imageView.getMeasuredWidth();
                int measuredHeight = imageView.getMeasuredHeight();
                setTeamImage(imageView, measuredWidth, measuredHeight);
                return true;
            }
        });

        final ImageView flagImageView = (ImageView) findViewById(R.id.flag_image);
        flagImageView.getViewTreeObserver().addOnPreDrawListener(new ViewTreeObserver.OnPreDrawListener() {
            @Override
            public boolean onPreDraw() {
                flagImageView.getViewTreeObserver().removeOnPreDrawListener(this);
                int measuredWidth = flagImageView.getMeasuredWidth();
                int measuredHeight = flagImageView.getMeasuredHeight();
                setFlagImage(flagImageView, measuredWidth, measuredHeight);
                return true;
            }
        });
    }

    private void setTeamImage(ImageView imageView, int width, int height) {
        String fileName = getTeamImageFileName(leaderboard.name, competitor.name);
        Bitmap storedImage = getStoredImage(fileName, width, height);
        if (storedImage == null) {
            askServerAboutTeamImageUrl(imageView);
        } else {
            imageView.setImageBitmap(storedImage);
            userImageUpdated();
        }
    }

    private void setFlagImage(ImageView imageView, int width, int height) {
        String flagFileName = getFlagImageFileName(competitor.countryCode.toLowerCase(Locale.getDefault()));
        Bitmap storedFlagImage = getStoredImage(flagFileName, width, height);
        if (storedFlagImage == null) {
            String urlStr = String.format("%s/gwt/images/flags/%s.png", event.server,
                    competitor.countryCode.toLowerCase(Locale.getDefault()));
            new DownloadFlagImageTask(imageView, competitor.countryCode).execute(urlStr);
        } else {
            imageView.setImageBitmap(storedFlagImage);
        }
    }

    private URL getTeamImageApiUrl(String competitorId) throws MalformedURLException {
        URL url = new URL(checkinUrl.urlString);
        StringBuilder sb = new StringBuilder();

        sb.append(url.getProtocol());
        sb.append("://");
        sb.append(url.getHost());
        sb.append(":");
        //get given port by check-in url or standard http(s) protocol port by defaultPort
        sb.append((url.getPort() == -1) ? url.getDefaultPort() : url.getPort());
        sb.append(prefs.getServerCompetiorTeamPath(competitorId));

        return new URL(sb.toString());
    }

    public void askServerAboutTeamImageUrl(final ImageView imageView) {
        try {
            HttpGetRequest getCompetitorTeamRequest = new HttpGetRequest(getTeamImageApiUrl(competitor.id), this);
            NetworkHelper.getInstance(this).executeHttpJsonRequestAsync(getCompetitorTeamRequest, new NetworkHelperSuccessListener() {
                @Override
                public void performAction(JSONObject response) {
                    try {
                        String teamImageUri = response.getString("imageUri");
                        if (teamImageUri != null) {
                            new DownloadLeaderboardImageTask(imageView).executeOnExecutor(AsyncTask.THREAD_POOL_EXECUTOR, teamImageUri);
                        }
                    } catch (JSONException e) {
                        ExLog.e(getApplicationContext(), TAG, "Error: Failed to get teamImageURL: " + e.getMessage());
                    }
                }
            }, new NetworkHelperFailureListener() {
                @Override
                public void performAction(NetworkHelperError e) {
                    ExLog.e(getApplicationContext(), TAG,
                            "Error: Failed to get teamImageURL: " + e.getMessage());
                }
            });

        } catch (MalformedURLException e) {
            ExLog.e(this, TAG,
                    "Error: Failed to perform checking due to a MalformedURLException: " + e.getMessage());
        }
    }

    /**
     * @param bitmap
     */
    public void updateLeaderboardPictureChosenByUser(final Bitmap bitmap) {
        storeImageAndSendToServer(bitmap, getTeamImageFileName(leaderboard.name, competitor.name), true);
        runOnUiThread(new Runnable() {
            @Override
            public void run() {
                ImageView imageView = (ImageView) findViewById(R.id.userImage);
                imageView.setImageBitmap(bitmap);
            }
        });
        userImageUpdated();
    }

    /**
     * Store image for quicker retrieval later and trigger upload to server.
     *
     * @param image
     */
    private void storeImageAndSendToServer(Bitmap image, String fileName, boolean sendToServer) {
        pictureFile = getImageFile(fileName);
        if (pictureFile == null) {
            Log.d(TAG, "Error creating media file, check storage permissions: ");// e.getMessage());
            return;
        }
        try {
            FileOutputStream fos = new FileOutputStream(pictureFile);
            image.compress(Bitmap.CompressFormat.PNG, 100, fos);
            fos.close();
            if (sendToServer) {
                sendTeamImageToServer(pictureFile);
            }
        } catch (FileNotFoundException e) {
            Log.d(TAG, "File not found: " + e.getMessage());
        } catch (IOException e) {
            Log.d(TAG, "Error accessing file: " + e.getMessage());
        }
    }

    /**
     * Get stored image if there's one saved.
     *
     * @return
     */
    private Bitmap getStoredImage(String fileName, int width, int height) {
        File pictureFile = getImageFile(fileName);
        if (pictureFile == null || !pictureFile.exists()) {
            return null;
        }
        Bitmap.Config preferredConfig = Bitmap.Config.ARGB_8888;
        return BitmapHelper.decodeSampleBitmapFromFile(pictureFile.getAbsolutePath(), width, height, preferredConfig);
    }

    /**
     * Silently send the team image to the server.
     *
     * @param imageFile
     */
    private void sendTeamImageToServer(File imageFile) {
        if (BuildConfig.DEBUG) {
            ExLog.i(this, TAG, "Sending imageFile to server: " + imageFile);
        }
        final String uploadURLStr = event.server
                + prefs.getServerUploadTeamImagePath().replace("{competitor_id}", competitor.id);
        new UploadTeamImageTask(this, imageFile, this).execute(uploadURLStr);
    }

    /**
     * Get Path for cached leaderbaord image.
     *
     * @return
     */
    public File getImageFile(String fileName) {
        File mediaStorageDir = getMediaStorageDir();

        File mediaFile;
        String mImageName = "MI_" + fileName + ".png";
        mediaFile = new File(mediaStorageDir.getPath() + File.separator + mImageName);
        return mediaFile;
    }

    public boolean deleteImageFile(String fileName) {
        File mediaStorageDir = getMediaStorageDir();

        File mediaFile;
        String mImageName = "MI_" + fileName + ".png";
        mediaFile = new File(mediaStorageDir.getPath() + File.separator + mImageName);

        return mediaFile.delete();
    }

    public File getMediaStorageDir() {
        File mediaStorageDir;

        if (Environment.MEDIA_MOUNTED.equals(Environment.getExternalStorageState())) {
            mediaStorageDir = getExternalFilesDir(null);
        } else {
            mediaStorageDir = getApplicationContext().getCacheDir();
        }

        if (mediaStorageDir != null && !mediaStorageDir.exists()) {
            if (!mediaStorageDir.mkdirs()) {
                return null;
            }
        }

        return mediaStorageDir;
    }

    @Override
    public void onCheckinDataAvailable(BaseCheckinData checkinData) {
        if (checkinData != null) {
            CheckinData data = (CheckinData) checkinData;
            try {
                if (data instanceof CompetitorCheckinData) {
                    CompetitorCheckinData competitorCheckinData = (CompetitorCheckinData) data;
                    DatabaseHelper.getInstance().deleteRegattaFromDatabase(this, checkinDigest);
                    DatabaseHelper.getInstance().storeCompetitorCheckinRow(this, competitorCheckinData.getEvent(), competitorCheckinData.getCompetitor(),
                        competitorCheckinData.getLeaderboard(), competitorCheckinData.getCheckinUrl());
                    competitor = DatabaseHelper.getInstance().getCompetitor(this, checkinDigest);
                    event = DatabaseHelper.getInstance().getEventInfo(this, checkinDigest);
                    leaderboard = DatabaseHelper.getInstance().getLeaderboard(this, checkinDigest);
                    checkinUrl = DatabaseHelper.getInstance().getCheckinUrl(this, checkinDigest);
                    RegattaFragment regattaFragment = new RegattaFragment();
                    regattaFragment.setFragmentWatcher(this);
                    replaceFragment(R.id.content_frame, regattaFragment);
                }
            } catch (DatabaseHelper.GeneralDatabaseHelperException e) {
                ExLog.e(this, TAG, "Batch insert failed: " + e.getMessage());
                displayDatabaseError();
            }
        }
    }

    @Override
    public void onViewCreated() {
        setUpView();
    }

    private String getTeamImageFileName(String leaderboardName, String competitorName) {
        return LEADERBOARD_IMAGE_FILENAME_PREFIX + leaderboardName + "_" + competitorName;
    }

    private String getFlagImageFileName(String countryCode) {
        return FLAG_IMAGE_FILENAME_PREFIX + countryCode;
    }

    private void displayCheckoutConfirmationDialog() {
        AlertDialog.Builder builder = new AlertDialog.Builder(this);
        builder.setTitle(R.string.warning);
        builder.setMessage(R.string.checkout_warning_message);
        builder.setPositiveButton(R.string.yes, new DialogInterface.OnClickListener() {
            @Override
            public void onClick(DialogInterface dialog, int which) {
                checkout();
            }
        });
        builder.setNegativeButton(R.string.no, null);
        builder.show();
    }

    /**
     * Check out from regatta;
     */
    public void checkout() {
<<<<<<< HEAD
        final String checkoutURLStr = event.server
                + prefs.getServerCheckoutPath().replace("{leaderboard-name}", Uri.encode(leaderboard.name));

        showProgressDialog(R.string.please_wait, R.string.checking_out);

        JSONObject checkoutData = new JSONObject();
        try {
            checkoutData.put("competitorId", competitor.id);
            checkoutData.put("deviceUuid", UniqueDeviceUuid.getUniqueId(this));
            checkoutData.put("toMillis", System.currentTimeMillis());
        } catch (JSONException e) {
            showErrorPopup(R.string.error, R.string.error_could_not_complete_operation_on_server_try_again);
            ExLog.e(this, TAG, "Error populating checkout-data: " + e.getMessage());
            return;
        }

        try {
            HttpJsonPostRequest request = new HttpJsonPostRequest(this, new URL(checkoutURLStr), checkoutData.toString());
            NetworkHelper.getInstance(this).executeHttpJsonRequestAsync(request,
                    new NetworkHelperSuccessListener() {

                        @Override
                        public void performAction(JSONObject response) {
                            DatabaseHelper.getInstance().deleteRegattaFromDatabase(RegattaActivity.this,
                                    event.checkinDigest);
                            deleteImageFile(getTeamImageFileName(leaderboard.name, competitor.name));
                            dismissProgressDialog();
                            finish();
                        }
                    }, new NetworkHelperFailureListener() {

                        @Override
                        public void performAction(NetworkHelperError e) {
                            dismissProgressDialog();
                            showErrorPopup(R.string.error,
                                    R.string.error_could_not_complete_operation_on_server_try_again);
                        }
                    });

        } catch (MalformedURLException e) {
            ExLog.w(this, TAG, "Error, can't check out, MalformedURLException: " + e.getMessage());
        }
=======
        CheckoutHelper checkoutHelper = new CheckoutHelper();
        checkoutHelper.checkoutCompetitor(this, leaderboard.name, event.server, competitor.id, new NetworkHelperSuccessListener() {
            @Override
            public void performAction(JSONObject response) {
                DatabaseHelper.getInstance().deleteRegattaFromDatabase(RegattaActivity.this, event.checkinDigest);
                deleteImageFile(getLeaderboardImageFileName(leaderboard.name));
                dismissProgressDialog();
                finish();
            }
        }, new NetworkHelperFailureListener() {
            @Override
            public void performAction(NetworkHelperError e) {
                dismissProgressDialog();
                showErrorPopup(R.string.error,
                    R.string.error_could_not_complete_operation_on_server_try_again);
            }
        });
>>>>>>> 4f8f60f0
    }

    @Override
    public void onBackPressed() {
        super.onBackPressed();
    }

    private void startTrackingActivity(String checkinDigest) {
        Intent intent = new Intent(this, TrackingActivity.class);
        intent.putExtra(getString(R.string.tracking_activity_checkin_digest_parameter), checkinDigest);
        startActivity(intent);
    }

    @Override
    protected int getOptionsMenuResId() {
        return R.menu.options_menu_with_checkout;
    }

    @Override
    public void onUploadTaskStarted() {
        hideRetryUploadLayout();
        showUploadProgressLayout();
    }

    @Override
    public void onUploadCancelled() {
        Toast.makeText(this, getString(R.string.error_sending_team_image_to_server), Toast.LENGTH_LONG).show();
    }

    @Override
    public void onUploadTaskFinished(UploadResult uploadResult) {
        hideUploadProgressLayout();
        if (uploadResult.resultCode != HttpURLConnection.HTTP_OK) {
            prefs.setFailedUpload(leaderboard.name);
            showRetryUploadLayout();
            Toast.makeText(this, uploadResult.resultCode + ": " + uploadResult.resultMessage, Toast.LENGTH_LONG).show();
        } else {
            prefs.removeFailedUpload(leaderboard.name);
        }
    }

    public void retryUpload(View view) {
        if (prefs.hasFailedUpload(leaderboard.name)) {
            pictureFile = getImageFile(getTeamImageFileName(leaderboard.name, competitor.name));
        }
        if (pictureFile != null) {
            sendTeamImageToServer(pictureFile);
        } else {
            hideRetryUploadLayout();
        }
    }

    public void showUploadProgressLayout() {
        LinearLayout layout = (LinearLayout) findViewById(R.id.upload_progress);
        if (layout != null) {
            layout.setVisibility(View.VISIBLE);
        }
    }

    public void hideUploadProgressLayout() {
        LinearLayout layout = (LinearLayout) findViewById(R.id.upload_progress);
        if (layout != null) {
            layout.setVisibility(View.GONE);
        }
    }

    public void showRetryUploadLayout() {
        LinearLayout layout = (LinearLayout) findViewById(R.id.retry_upload);
        if (layout != null) {
            layout.setVisibility(View.VISIBLE);
        }
    }

    public void hideRetryUploadLayout() {
        LinearLayout layout = (LinearLayout) findViewById(R.id.retry_upload);
        if (layout != null) {
            layout.setVisibility(View.GONE);
        }
    }

    private class DownloadLeaderboardImageTask extends AsyncTask<String, Void, File> {
        ImageView bmImage;
        String downloadUrl;
        ProgressDialog dialog;

        public DownloadLeaderboardImageTask(ImageView bmImage) {
            this.bmImage = bmImage;
        }

        @Override
        protected void onPreExecute() {
            super.onPreExecute();
            dialog = new ProgressDialog(bmImage.getContext(), R.style.Base_Theme_AppCompat_Dialog);
            dialog.setCancelable(false);
            dialog.setMessage(getString(R.string.download_team_image_message));
            dialog.show();
        }

        protected File doInBackground(String... urls) {
            downloadUrl = urls[0];
            File imageFile = null;
            InputStream in = null;
            FileOutputStream outputStream = null;
            try {
                in = new java.net.URL(downloadUrl).openStream();
                imageFile = getImageFile(getTeamImageFileName(leaderboard.name, competitor.name));
                if (!imageFile.exists()) {
                    imageFile.createNewFile();
                }
                outputStream = new FileOutputStream(imageFile);
                int read;
                byte[] bytes = new byte[1024];

                while ((read = in.read(bytes)) != -1) {
                    outputStream.write(bytes, 0, read);
                }
                outputStream.close();
                in.close();
            } catch (Exception e) {
                ExLog.e(RegattaActivity.this, TAG, "Failed to download image file " + imageFile);
            } finally {
                if (in != null) {
                    safeClose(in);
                }
                if (outputStream != null) {
                    safeClose(outputStream);
                }
            }
            return imageFile;
        }

        protected void onPostExecute(File result) {
            if (result != null && result.exists()) {
                bmImage.setImageBitmap(BitmapHelper.decodeSampleBitmapFromFile(result.getPath(), bmImage.getMeasuredWidth(), bmImage.getMeasuredHeight(), null));
                userImageUpdated();
            } else {
                ExLog.e(RegattaActivity.this, TAG, "Failed to download leaderboard image at url " + downloadUrl);
            }
            dialog.cancel();
        }
    }

    private class DownloadFlagImageTask extends AsyncTask<String, Void, Bitmap> {
        ImageView bmImage;
        String countryCode;
        String downloadUrl;

        public DownloadFlagImageTask(ImageView bmImage, String countryCode) {
            this.bmImage = bmImage;
            this.countryCode = countryCode;
        }

        protected Bitmap doInBackground(String... urls) {
            downloadUrl = urls[0];
            Bitmap mIcon11 = null;

            System.out.println("URL DISPLAY: " + downloadUrl);

            try {
                InputStream in = new java.net.URL(downloadUrl).openStream();
                mIcon11 = BitmapFactory.decodeStream(in);
            } catch (Exception e) {
                ExLog.e(RegattaActivity.this, TAG, "Failed to download flat image at url " + downloadUrl + ": " + e.getMessage());
            }
            return mIcon11;
        }

        protected void onPostExecute(Bitmap result) {
            System.out.println("RESULT: " + result);
            if (result != null) {
                bmImage.setImageBitmap(result);
                storeImageAndSendToServer(result, getFlagImageFileName(countryCode), false);
            } else {
                ExLog.e(RegattaActivity.this, TAG, "Failed to download flag image at url " + downloadUrl);
            }
        }
    }
}<|MERGE_RESOLUTION|>--- conflicted
+++ resolved
@@ -467,7 +467,6 @@
      * Check out from regatta;
      */
     public void checkout() {
-<<<<<<< HEAD
         final String checkoutURLStr = event.server
                 + prefs.getServerCheckoutPath().replace("{leaderboard-name}", Uri.encode(leaderboard.name));
 
@@ -510,25 +509,6 @@
         } catch (MalformedURLException e) {
             ExLog.w(this, TAG, "Error, can't check out, MalformedURLException: " + e.getMessage());
         }
-=======
-        CheckoutHelper checkoutHelper = new CheckoutHelper();
-        checkoutHelper.checkoutCompetitor(this, leaderboard.name, event.server, competitor.id, new NetworkHelperSuccessListener() {
-            @Override
-            public void performAction(JSONObject response) {
-                DatabaseHelper.getInstance().deleteRegattaFromDatabase(RegattaActivity.this, event.checkinDigest);
-                deleteImageFile(getLeaderboardImageFileName(leaderboard.name));
-                dismissProgressDialog();
-                finish();
-            }
-        }, new NetworkHelperFailureListener() {
-            @Override
-            public void performAction(NetworkHelperError e) {
-                dismissProgressDialog();
-                showErrorPopup(R.string.error,
-                    R.string.error_could_not_complete_operation_on_server_try_again);
-            }
-        });
->>>>>>> 4f8f60f0
     }
 
     @Override
