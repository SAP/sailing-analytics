package com.sap.sailing.android.tracking.app.ui.activities;

import android.content.Intent;
import android.os.Bundle;
import android.view.Menu;
import android.view.MenuInflater;
import android.view.MenuItem;

import com.sap.sailing.android.shared.logging.ExLog;
import com.sap.sailing.android.shared.ui.activities.AbstractBaseActivity;
<<<<<<< HEAD
=======
import com.sap.sailing.android.shared.ui.dialogs.AboutDialog;
>>>>>>> 18997d11
import com.sap.sailing.android.tracking.app.R;
import com.sap.sailing.android.tracking.app.utils.AppPreferences;

public class BaseActivity extends AbstractBaseActivity {
<<<<<<< HEAD
	
=======

>>>>>>> 18997d11
    private static final String TAG = BaseActivity.class.getName();
    protected AppPreferences prefs;

    @Override
    protected void onCreate(Bundle savedInstanceState) {
        super.onCreate(savedInstanceState);
        prefs = new AppPreferences(this);
    }

    @Override
    public boolean onCreateOptionsMenu(Menu menu) {
        MenuInflater inflater = getMenuInflater();
        inflater.inflate(R.menu.options_menu, menu);
        return true;
    }

    @Override
    public boolean onOptionsItemSelected(MenuItem item) {
        switch (item.getItemId()) {
        case R.id.options_menu_settings:
            ExLog.i(this, TAG, "Clicked SETTINGS.");
            startActivity(new Intent(this, SettingsActivity.class));
<<<<<<< HEAD
=======
            return true;
        case R.id.options_menu_info:
            ExLog.i(this, TAG, "Clicked INFO.");
            AboutDialog dialog = new AboutDialog(this);
            dialog.show();
            // startActivity(new Intent(this, SystemInformationActivity.class));
>>>>>>> 18997d11
            return true;
            // case R.id.options_menu_info:
            // ExLog.i(this, TAG, "Clicked INFO.");
            // startActivity(new Intent(this, SystemInformationActivity.class));
            // return true;
        default:
            return super.onOptionsItemSelected(item);
        }
    }

    @Override
    protected int getOptionsMenuResId() {
        return R.menu.options_menu;
    }
}<|MERGE_RESOLUTION|>--- conflicted
+++ resolved
@@ -8,19 +8,12 @@
 
 import com.sap.sailing.android.shared.logging.ExLog;
 import com.sap.sailing.android.shared.ui.activities.AbstractBaseActivity;
-<<<<<<< HEAD
-=======
 import com.sap.sailing.android.shared.ui.dialogs.AboutDialog;
->>>>>>> 18997d11
 import com.sap.sailing.android.tracking.app.R;
 import com.sap.sailing.android.tracking.app.utils.AppPreferences;
 
 public class BaseActivity extends AbstractBaseActivity {
-<<<<<<< HEAD
-	
-=======
 
->>>>>>> 18997d11
     private static final String TAG = BaseActivity.class.getName();
     protected AppPreferences prefs;
 
@@ -43,20 +36,13 @@
         case R.id.options_menu_settings:
             ExLog.i(this, TAG, "Clicked SETTINGS.");
             startActivity(new Intent(this, SettingsActivity.class));
-<<<<<<< HEAD
-=======
             return true;
         case R.id.options_menu_info:
             ExLog.i(this, TAG, "Clicked INFO.");
             AboutDialog dialog = new AboutDialog(this);
             dialog.show();
             // startActivity(new Intent(this, SystemInformationActivity.class));
->>>>>>> 18997d11
             return true;
-            // case R.id.options_menu_info:
-            // ExLog.i(this, TAG, "Clicked INFO.");
-            // startActivity(new Intent(this, SystemInformationActivity.class));
-            // return true;
         default:
             return super.onOptionsItemSelected(item);
         }
