--- conflicted
+++ resolved
@@ -6,23 +6,6 @@
 
     <uses-sdk
         android:minSdkVersion="14"
-<<<<<<< HEAD
-        android:targetSdkVersion="22" />
-
-    <permission
-        android:name="com.sap.sailing.android.tracking.app.permission.C2D_MESSAGE"
-        android:protectionLevel="signature" />
-
-    <!--<uses-permission android:name="android.permission.ACCESS_MOCK_LOCATION" />-->
-    <uses-permission android:name="android.permission.ACCESS_NETWORK_STATE" />
-    <uses-permission android:name="android.permission.ACCESS_FINE_LOCATION" />
-    <uses-permission android:name="android.permission.INTERNET" />
-    <uses-permission android:name="android.permission.WRITE_EXTERNAL_STORAGE" />
-    <uses-permission android:name="android.permission.READ_PHONE_STATE" />
-    <uses-permission android:name="com.google.android.c2dm.permission.RECEIVE" />
-    <uses-permission android:name="com.sap.sailing.android.tracking.app.permission.C2D_MESSAGE" />
-    <uses-permission android:name="android.permission.CAMERA" />
-=======
         android:targetSdkVersion="22"/>
 
     <permission
@@ -38,7 +21,6 @@
     <uses-permission android:name="com.google.android.c2dm.permission.RECEIVE"/>
     <uses-permission android:name="com.sap.sailing.android.tracking.app.permission.C2D_MESSAGE"/>
     <uses-permission android:name="android.permission.CAMERA"/>
->>>>>>> 125ff95d
 
     <application
         android:name="com.sap.sailing.android.shared.application.LoggableApplication"
@@ -46,11 +28,7 @@
         android:hardwareAccelerated="true"
         android:icon="@drawable/ic_launcher"
         android:label="@string/app_name"
-<<<<<<< HEAD
-        android:theme="@style/AppTheme" >
-=======
         android:theme="@style/AppTheme">
->>>>>>> 125ff95d
         <meta-data
             android:name="com.google.android.gms.version"
             android:value="@integer/google_play_services_version"/>
@@ -58,22 +36,6 @@
         <activity
             android:name=".ui.activities.StartActivity"
             android:label="@string/app_name"
-<<<<<<< HEAD
-            android:screenOrientation="unspecified" >
-            <intent-filter>
-                <action android:name="android.intent.action.MAIN" />
-
-                <category android:name="android.intent.category.LAUNCHER" />
-                <category android:name="android.intent.category.DEFAULT" />
-            </intent-filter>
-            <intent-filter>
-                <action android:name="android.intent.action.VIEW" />
-
-                <category android:name="android.intent.category.DEFAULT" />
-                <category android:name="android.intent.category.BROWSABLE" />
-
-                <data android:scheme="comsapsailingtracker" />
-=======
             android:screenOrientation="unspecified">
             <intent-filter>
                 <action android:name="android.intent.action.MAIN"/>
@@ -96,53 +58,27 @@
                     android:host="*"
                     android:scheme="http"
                     android:pathPattern=".*tracking/checkin.*"/>
->>>>>>> 125ff95d
             </intent-filter>
         </activity>
         <activity
             android:name=".ui.activities.LeaderboardWebViewActivity"
             android:label="@string/title_activity_webview"
-<<<<<<< HEAD
-            android:screenOrientation="unspecified" >
-            <meta-data
-                android:name="android.support.PARENT_ACTIVITY"
-                android:value=".ui.activities.LeaderboardWebViewActivity" />
-=======
             android:screenOrientation="unspecified">
             <meta-data
                 android:name="android.support.PARENT_ACTIVITY"
                 android:value=".ui.activities.LeaderboardWebViewActivity"/>
->>>>>>> 125ff95d
         </activity>
         <activity
             android:name=".ui.activities.RegattaActivity"
             android:label="@string/title_activity_regatta"
-<<<<<<< HEAD
-            android:screenOrientation="unspecified" >
-            <meta-data
-                android:name="android.support.PARENT_ACTIVITY"
-                android:value=".ui.activities.StartActivity" />
-=======
             android:screenOrientation="unspecified">
             <meta-data
                 android:name="android.support.PARENT_ACTIVITY"
                 android:value=".ui.activities.StartActivity"/>
->>>>>>> 125ff95d
         </activity>
         <activity
             android:name=".ui.activities.TrackingActivity"
             android:label="@string/title_activity_tracking"
-<<<<<<< HEAD
-            android:screenOrientation="unspecified" >
-            <meta-data
-                android:name="android.support.PARENT_ACTIVITY"
-                android:value=".ui.activities.StartActivity" />
-        </activity>
-        <activity
-            android:name=".ui.activities.SettingsActivity"
-            android:screenOrientation="unspecified" />
-        <activity android:name="net.hockeyapp.android.UpdateActivity" />
-=======
             android:screenOrientation="unspecified">
             <meta-data
                 android:name="android.support.PARENT_ACTIVITY"
@@ -152,20 +88,10 @@
             android:name=".ui.activities.SettingsActivity"
             android:screenOrientation="unspecified"/>
 
->>>>>>> 125ff95d
         <service
             android:name=".services.TrackingService"
             android:exported="false"
             android:icon="@drawable/icon"
-<<<<<<< HEAD
-            android:label="@string/tracking_service" />
-<!--         <service
-            android:name=".services.TransmittingService"
-            android:exported="false"
-            android:icon="@drawable/icon"
-            android:label="@string/transmitting_service" /> -->
-        
-=======
             android:label="@string/tracking_service"/>
         <!--         <service
                     android:name=".services.TransmittingService"
@@ -173,7 +99,6 @@
                     android:icon="@drawable/icon"
                     android:label="@string/transmitting_service" /> -->
 
->>>>>>> 125ff95d
         <service
             android:name="com.sap.sailing.android.shared.services.sending.MessageSendingService"
             android:exported="false">
@@ -183,8 +108,6 @@
             </intent-filter>
         </service>
         <!--<service android:name=".service.GcmIntentService" />-->
-<<<<<<< HEAD
-=======
 
         <receiver android:name="com.sap.sailing.android.shared.services.sending.ConnectivityChangedReceiver">
             <intent-filter>
@@ -196,7 +119,6 @@
             android:permission="com.google.android.c2dm.permission.SEND">
             <intent-filter>
                 <action android:name="com.google.android.c2dm.intent.RECEIVE"/>
->>>>>>> 125ff95d
 
                 <category android:name="com.sap.sailing.android.tracking.app"/>
             </intent-filter>
@@ -207,33 +129,11 @@
                 <action android:name="android.intent.action.ACTION_POWER_DISCONNECTED"/>
             </intent-filter>
         </receiver>
-<<<<<<< HEAD
-        <receiver
-            android:name=".receiver.GcmBroadcastReceiver"
-            android:permission="com.google.android.c2dm.permission.SEND" >
-            <intent-filter>
-                <action android:name="com.google.android.c2dm.intent.RECEIVE" />
-
-                <category android:name="com.sap.sailing.android.tracking.app" />
-            </intent-filter>
-        </receiver>
-        <receiver android:name=".receiver.PowerConnectionReceiver" >
-            <intent-filter>
-                <action android:name="android.intent.action.ACTION_POWER_CONNECTED" />
-                <action android:name="android.intent.action.ACTION_POWER_DISCONNECTED" />
-            </intent-filter>
-        </receiver>
-=======
->>>>>>> 125ff95d
 
         <provider
             android:name="com.sap.sailing.android.tracking.app.provider.AnalyticsProvider"
             android:authorities="com.sap.sailing.android.tracking.app.provider.db"
-<<<<<<< HEAD
-            android:exported="false" />
-=======
             android:exported="false"/>
->>>>>>> 125ff95d
     </application>
 
 </manifest>