<?xml version="1.0" encoding="utf-8"?>
<manifest xmlns:android="http://schemas.android.com/apk/res/android"
          package="com.sap.sailing.android.tracking.app"
          android:versionCode="13"
          android:versionName="1.11">

    <uses-sdk
        android:minSdkVersion="16"
        android:targetSdkVersion="22"/>

    <permission
        android:name="com.sap.sailing.android.tracking.app.permission.C2D_MESSAGE"
        android:protectionLevel="signature"/>

    <!--<uses-permission android:name="android.permission.ACCESS_MOCK_LOCATION" />-->
    <uses-permission android:name="android.permission.ACCESS_NETWORK_STATE"/>
    <uses-permission android:name="android.permission.ACCESS_FINE_LOCATION"/>
    <uses-permission android:name="android.permission.INTERNET"/>
    <uses-permission android:name="android.permission.WRITE_EXTERNAL_STORAGE"/>
    <uses-permission android:name="com.google.android.c2dm.permission.RECEIVE"/>
    <uses-permission android:name="com.sap.sailing.android.tracking.app.permission.C2D_MESSAGE"/>
    <uses-permission android:name="android.permission.CAMERA"/>

    <uses-feature
        android:name="android.hardware.location.gps"
        android:required="true" />

    <application
        android:name="com.sap.sailing.android.shared.application.LoggableApplication"
        android:allowBackup="true"
        android:hardwareAccelerated="true"
        android:icon="@mipmap/ic_launcher"
        android:label="@string/app_name"
        android:theme="@style/AppTheme">
        <meta-data
            android:name="com.google.android.gms.version"
            android:value="@integer/google_play_services_version"/>

        <activity
            android:name=".ui.activities.StartActivity"
            android:label="@string/app_name"
            android:launchMode="singleTask"
            android:theme="@style/launchScreenTheme"
            android:screenOrientation="portrait">
            <intent-filter>
                <action android:name="android.intent.action.MAIN"/>

                <category android:name="android.intent.category.LAUNCHER"/>
                <category android:name="android.intent.category.DEFAULT"/>
            </intent-filter>
<<<<<<< HEAD

            <intent-filter>
                <data android:scheme="comsapsailingtracker" />
                <action android:name="android.intent.action.VIEW" />
                <category android:name="android.intent.category.DEFAULT" />
                <category android:name="android.intent.category.BROWSABLE" />
            </intent-filter>

            <intent-filter>
=======

            <intent-filter>
                <data android:scheme="comsapsailingtracker" />
                <action android:name="android.intent.action.VIEW" />
                <category android:name="android.intent.category.DEFAULT" />
                <category android:name="android.intent.category.BROWSABLE" />
            </intent-filter>

            <intent-filter>
                <action android:name="android.intent.action.VIEW"/>
                <category android:name="android.intent.category.DEFAULT"/>
                <category android:name="android.intent.category.BROWSABLE"/>
                <data android:host="*" android:pathPattern="/tracking/checkin.*" android:scheme="http"/>
                <data android:host="*" android:pathPattern="/tracking/checkin.*" android:scheme="https"/>
            </intent-filter>

            <intent-filter>
>>>>>>> daac1a15
                <action android:name="android.intent.action.VIEW" />
                <category android:name="android.intent.category.DEFAULT" />
                <category android:name="android.intent.category.BROWSABLE" />
                <data android:scheme="https" android:host="d-labs.app.link" />
                <data android:scheme="https" android:host="d-labs-alternate.app.link" />
            </intent-filter>

        </activity>
        <activity
            android:name=".ui.activities.LeaderboardWebViewActivity"
            android:label="@string/title_activity_leaderboard"
            android:screenOrientation="portrait">
            <meta-data
                android:name="android.support.PARENT_ACTIVITY"
                android:value=".ui.activities.LeaderboardWebViewActivity"/>
        </activity>
        <activity
            android:name=".ui.activities.RegattaActivity"
            android:label="@string/title_activity_regatta"
            android:screenOrientation="portrait">
            <meta-data
                android:name="android.support.PARENT_ACTIVITY"
                android:value=".ui.activities.StartActivity"/>
        </activity>
        <activity
            android:name=".ui.activities.BuoyActivity"
            android:screenOrientation="portrait">
            <meta-data
                android:name="android.support.PARENT_ACTIVITY"
                android:value=".ui.activities.StartActivity"/>
        </activity>
        <activity
            android:name=".ui.activities.TrackingActivity"
            android:label="@string/title_activity_tracking"
            android:screenOrientation="portrait">
            <meta-data
                android:name="android.support.PARENT_ACTIVITY"
                android:value=".ui.activities.StartActivity"/>
        </activity>
        <activity
            android:name=".ui.activities.SettingsActivity"
            android:screenOrientation="portrait"/>
        <activity
            android:name=".ui.activities.AboutActivity"
            android:screenOrientation="portrait"/>

        <service
            android:name=".services.TrackingService"
            android:exported="false"
            android:icon="@drawable/icon"
            android:label="@string/tracking_service"/>
        <!--         <service
                    android:name=".services.TransmittingService"
                    android:exported="false"
                    android:icon="@drawable/icon"
                    android:label="@string/transmitting_service" /> -->

        <service
            android:name="com.sap.sailing.android.shared.services.sending.MessageSendingService"
            android:exported="false">
            <intent-filter>
                <action android:name="com.sap.sailing.android.tracking.app.action.sendSavedIntents"/>
                <action android:name="com.sap.sailing.android.tracking.app.action.sendMessage"/>
            </intent-filter>
        </service>
        <!--<service android:name=".service.GcmIntentService" />-->

        <receiver android:name="com.sap.sailing.android.shared.services.sending.ConnectivityChangedReceiver">
            <intent-filter>
                <action android:name="android.net.conn.CONNECTIVITY_CHANGE"/>
            </intent-filter>
        </receiver>
        <receiver android:name=".receiver.PowerConnectionReceiver">
            <intent-filter>
                <action android:name="android.intent.action.ACTION_POWER_CONNECTED"/>
                <action android:name="android.intent.action.ACTION_POWER_DISCONNECTED"/>
            </intent-filter>
        </receiver>

        <provider
            android:name="com.sap.sailing.android.tracking.app.provider.AnalyticsProvider"
            android:authorities="com.sap.sailing.android.tracking.app.provider.db"
            android:exported="false"/>

        <meta-data android:name="io.branch.sdk.BranchKey" android:value="key_live_hcw9UuPC67XuavXlixn9ZhepFBkRkS8m" />

    </application>

</manifest><|MERGE_RESOLUTION|>--- conflicted
+++ resolved
@@ -48,17 +48,6 @@
                 <category android:name="android.intent.category.LAUNCHER"/>
                 <category android:name="android.intent.category.DEFAULT"/>
             </intent-filter>
-<<<<<<< HEAD
-
-            <intent-filter>
-                <data android:scheme="comsapsailingtracker" />
-                <action android:name="android.intent.action.VIEW" />
-                <category android:name="android.intent.category.DEFAULT" />
-                <category android:name="android.intent.category.BROWSABLE" />
-            </intent-filter>
-
-            <intent-filter>
-=======
 
             <intent-filter>
                 <data android:scheme="comsapsailingtracker" />
@@ -76,7 +65,6 @@
             </intent-filter>
 
             <intent-filter>
->>>>>>> daac1a15
                 <action android:name="android.intent.action.VIEW" />
                 <category android:name="android.intent.category.DEFAULT" />
                 <category android:name="android.intent.category.BROWSABLE" />
