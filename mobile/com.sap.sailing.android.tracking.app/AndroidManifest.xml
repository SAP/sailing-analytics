<?xml version="1.0" encoding="utf-8"?>
<manifest xmlns:android="http://schemas.android.com/apk/res/android"
          package="com.sap.sailing.android.tracking.app"
          android:versionCode="1"
          android:versionName="1 - Altitude">

    <uses-sdk
        android:minSdkVersion="14"
<<<<<<< HEAD
        android:targetSdkVersion="22" />

    <permission
        android:name="com.sap.sailing.android.tracking.app.permission.C2D_MESSAGE"
        android:protectionLevel="signature" />

    <!--<uses-permission android:name="android.permission.ACCESS_MOCK_LOCATION" />-->
    <uses-permission android:name="android.permission.ACCESS_NETWORK_STATE" />
    <uses-permission android:name="android.permission.ACCESS_FINE_LOCATION" />
    <uses-permission android:name="android.permission.INTERNET" />
    <uses-permission android:name="android.permission.WRITE_EXTERNAL_STORAGE" />
    <uses-permission android:name="android.permission.READ_PHONE_STATE" />
    <uses-permission android:name="com.google.android.c2dm.permission.RECEIVE" />
    <uses-permission android:name="com.sap.sailing.android.tracking.app.permission.C2D_MESSAGE" />
    <uses-permission android:name="android.permission.CAMERA" />
=======
        android:targetSdkVersion="22"/>

    <permission
        android:name="com.sap.sailing.android.tracking.app.permission.C2D_MESSAGE"
        android:protectionLevel="signature"/>

    <!--<uses-permission android:name="android.permission.ACCESS_MOCK_LOCATION" />-->
    <uses-permission android:name="android.permission.ACCESS_NETWORK_STATE"/>
    <uses-permission android:name="android.permission.ACCESS_FINE_LOCATION"/>
    <uses-permission android:name="android.permission.INTERNET"/>
    <uses-permission android:name="android.permission.WRITE_EXTERNAL_STORAGE"/>
    <uses-permission android:name="android.permission.READ_PHONE_STATE"/>
    <uses-permission android:name="com.google.android.c2dm.permission.RECEIVE"/>
    <uses-permission android:name="com.sap.sailing.android.tracking.app.permission.C2D_MESSAGE"/>
    <uses-permission android:name="android.permission.CAMERA"/>
>>>>>>> 18997d11

    <application
        android:name="com.sap.sailing.android.shared.application.LoggableApplication"
        android:allowBackup="true"
        android:hardwareAccelerated="true"
        android:icon="@drawable/ic_launcher"
        android:label="@string/app_name"
<<<<<<< HEAD
        android:theme="@style/AppTheme" >
=======
        android:theme="@style/AppTheme">
>>>>>>> 18997d11
        <meta-data
            android:name="com.google.android.gms.version"
            android:value="@integer/google_play_services_version"/>

        <activity
            android:name=".ui.activities.StartActivity"
            android:label="@string/app_name"
<<<<<<< HEAD
            android:screenOrientation="unspecified" >
            <intent-filter>
                <action android:name="android.intent.action.MAIN" />

                <category android:name="android.intent.category.LAUNCHER" />
                <category android:name="android.intent.category.DEFAULT" />
            </intent-filter>
            <intent-filter>
                <action android:name="android.intent.action.VIEW" />

                <category android:name="android.intent.category.DEFAULT" />
                <category android:name="android.intent.category.BROWSABLE" />

                <data android:host="*"
                      android:scheme="http"
                      android:pathPattern=".*tracking/checkin.*"/>

                <data android:host="*"
=======
            android:screenOrientation="unspecified">
            <intent-filter>
                <action android:name="android.intent.action.MAIN"/>

                <category android:name="android.intent.category.LAUNCHER"/>
                <category android:name="android.intent.category.DEFAULT"/>
            </intent-filter>
            <intent-filter>
                <action android:name="android.intent.action.VIEW"/>

                <category android:name="android.intent.category.DEFAULT"/>
                <category android:name="android.intent.category.BROWSABLE"/>

                <data
                    android:host="*"
                    android:scheme="http"
                    android:pathPattern=".*tracking/checkin.*"/>

                <data
                    android:host="*"
>>>>>>> 18997d11
                    android:scheme="http"
                    android:pathPattern=".*tracking/checkin.*"/>
            </intent-filter>
        </activity>
        <activity
            android:name=".ui.activities.LeaderboardWebViewActivity"
            android:label="@string/title_activity_webview"
<<<<<<< HEAD
            android:screenOrientation="unspecified" >
            <meta-data
                android:name="android.support.PARENT_ACTIVITY"
                android:value=".ui.activities.LeaderboardWebViewActivity" />
=======
            android:screenOrientation="unspecified">
            <meta-data
                android:name="android.support.PARENT_ACTIVITY"
                android:value=".ui.activities.LeaderboardWebViewActivity"/>
>>>>>>> 18997d11
        </activity>
        <activity
            android:name=".ui.activities.RegattaActivity"
            android:label="@string/title_activity_regatta"
<<<<<<< HEAD
            android:screenOrientation="unspecified" >
            <meta-data
                android:name="android.support.PARENT_ACTIVITY"
                android:value=".ui.activities.StartActivity" />
=======
            android:screenOrientation="unspecified">
            <meta-data
                android:name="android.support.PARENT_ACTIVITY"
                android:value=".ui.activities.StartActivity"/>
>>>>>>> 18997d11
        </activity>
        <activity
            android:name=".ui.activities.TrackingActivity"
            android:label="@string/title_activity_tracking"
<<<<<<< HEAD
            android:screenOrientation="unspecified" >
            <meta-data
                android:name="android.support.PARENT_ACTIVITY"
                android:value=".ui.activities.StartActivity" />
        </activity>
        <activity
            android:name=".ui.activities.SettingsActivity"
            android:screenOrientation="unspecified" />
=======
            android:screenOrientation="unspecified">
            <meta-data
                android:name="android.support.PARENT_ACTIVITY"
                android:value=".ui.activities.StartActivity"/>
        </activity>
        <activity
            android:name=".ui.activities.SettingsActivity"
            android:screenOrientation="unspecified"/>

>>>>>>> 18997d11
        <service
            android:name=".services.TrackingService"
            android:exported="false"
            android:icon="@drawable/icon"
<<<<<<< HEAD
            android:label="@string/tracking_service" />
<!--         <service
            android:name=".services.TransmittingService"
            android:exported="false"
            android:icon="@drawable/icon"
            android:label="@string/transmitting_service" /> -->
        
=======
            android:label="@string/tracking_service"/>
        <!--         <service
                    android:name=".services.TransmittingService"
                    android:exported="false"
                    android:icon="@drawable/icon"
                    android:label="@string/transmitting_service" /> -->

>>>>>>> 18997d11
        <service
            android:name="com.sap.sailing.android.shared.services.sending.MessageSendingService"
            android:exported="false">
            <intent-filter>
                <action android:name="com.sap.sailing.android.tracking.app.action.sendSavedIntents"/>
                <action android:name="com.sap.sailing.android.tracking.app.action.sendMessage"/>
            </intent-filter>
        </service>
        <!--<service android:name=".service.GcmIntentService" />-->
<<<<<<< HEAD
=======

        <receiver android:name="com.sap.sailing.android.shared.services.sending.ConnectivityChangedReceiver">
            <intent-filter>
                <action android:name="android.net.conn.CONNECTIVITY_CHANGE"/>
            </intent-filter>
        </receiver>
        <receiver
            android:name=".receiver.GcmBroadcastReceiver"
            android:permission="com.google.android.c2dm.permission.SEND">
            <intent-filter>
                <action android:name="com.google.android.c2dm.intent.RECEIVE"/>
>>>>>>> 18997d11

                <category android:name="com.sap.sailing.android.tracking.app"/>
            </intent-filter>
        </receiver>
        <receiver android:name=".receiver.PowerConnectionReceiver">
            <intent-filter>
                <action android:name="android.intent.action.ACTION_POWER_CONNECTED"/>
                <action android:name="android.intent.action.ACTION_POWER_DISCONNECTED"/>
            </intent-filter>
        </receiver>
<<<<<<< HEAD
        <receiver
            android:name=".receiver.GcmBroadcastReceiver"
            android:permission="com.google.android.c2dm.permission.SEND" >
            <intent-filter>
                <action android:name="com.google.android.c2dm.intent.RECEIVE" />

                <category android:name="com.sap.sailing.android.tracking.app" />
            </intent-filter>
        </receiver>
        <receiver android:name=".receiver.PowerConnectionReceiver" >
            <intent-filter>
                <action android:name="android.intent.action.ACTION_POWER_CONNECTED" />
                <action android:name="android.intent.action.ACTION_POWER_DISCONNECTED" />
            </intent-filter>
        </receiver>
=======
>>>>>>> 18997d11

        <provider
            android:name="com.sap.sailing.android.tracking.app.provider.AnalyticsProvider"
            android:authorities="com.sap.sailing.android.tracking.app.provider.db"
<<<<<<< HEAD
            android:exported="false" />
=======
            android:exported="false"/>
>>>>>>> 18997d11
    </application>

</manifest><|MERGE_RESOLUTION|>--- conflicted
+++ resolved
@@ -6,23 +6,6 @@
 
     <uses-sdk
         android:minSdkVersion="14"
-<<<<<<< HEAD
-        android:targetSdkVersion="22" />
-
-    <permission
-        android:name="com.sap.sailing.android.tracking.app.permission.C2D_MESSAGE"
-        android:protectionLevel="signature" />
-
-    <!--<uses-permission android:name="android.permission.ACCESS_MOCK_LOCATION" />-->
-    <uses-permission android:name="android.permission.ACCESS_NETWORK_STATE" />
-    <uses-permission android:name="android.permission.ACCESS_FINE_LOCATION" />
-    <uses-permission android:name="android.permission.INTERNET" />
-    <uses-permission android:name="android.permission.WRITE_EXTERNAL_STORAGE" />
-    <uses-permission android:name="android.permission.READ_PHONE_STATE" />
-    <uses-permission android:name="com.google.android.c2dm.permission.RECEIVE" />
-    <uses-permission android:name="com.sap.sailing.android.tracking.app.permission.C2D_MESSAGE" />
-    <uses-permission android:name="android.permission.CAMERA" />
-=======
         android:targetSdkVersion="22"/>
 
     <permission
@@ -38,7 +21,6 @@
     <uses-permission android:name="com.google.android.c2dm.permission.RECEIVE"/>
     <uses-permission android:name="com.sap.sailing.android.tracking.app.permission.C2D_MESSAGE"/>
     <uses-permission android:name="android.permission.CAMERA"/>
->>>>>>> 18997d11
 
     <application
         android:name="com.sap.sailing.android.shared.application.LoggableApplication"
@@ -46,11 +28,7 @@
         android:hardwareAccelerated="true"
         android:icon="@drawable/ic_launcher"
         android:label="@string/app_name"
-<<<<<<< HEAD
-        android:theme="@style/AppTheme" >
-=======
         android:theme="@style/AppTheme">
->>>>>>> 18997d11
         <meta-data
             android:name="com.google.android.gms.version"
             android:value="@integer/google_play_services_version"/>
@@ -58,26 +36,6 @@
         <activity
             android:name=".ui.activities.StartActivity"
             android:label="@string/app_name"
-<<<<<<< HEAD
-            android:screenOrientation="unspecified" >
-            <intent-filter>
-                <action android:name="android.intent.action.MAIN" />
-
-                <category android:name="android.intent.category.LAUNCHER" />
-                <category android:name="android.intent.category.DEFAULT" />
-            </intent-filter>
-            <intent-filter>
-                <action android:name="android.intent.action.VIEW" />
-
-                <category android:name="android.intent.category.DEFAULT" />
-                <category android:name="android.intent.category.BROWSABLE" />
-
-                <data android:host="*"
-                      android:scheme="http"
-                      android:pathPattern=".*tracking/checkin.*"/>
-
-                <data android:host="*"
-=======
             android:screenOrientation="unspecified">
             <intent-filter>
                 <action android:name="android.intent.action.MAIN"/>
@@ -98,7 +56,6 @@
 
                 <data
                     android:host="*"
->>>>>>> 18997d11
                     android:scheme="http"
                     android:pathPattern=".*tracking/checkin.*"/>
             </intent-filter>
@@ -106,46 +63,22 @@
         <activity
             android:name=".ui.activities.LeaderboardWebViewActivity"
             android:label="@string/title_activity_webview"
-<<<<<<< HEAD
-            android:screenOrientation="unspecified" >
-            <meta-data
-                android:name="android.support.PARENT_ACTIVITY"
-                android:value=".ui.activities.LeaderboardWebViewActivity" />
-=======
             android:screenOrientation="unspecified">
             <meta-data
                 android:name="android.support.PARENT_ACTIVITY"
                 android:value=".ui.activities.LeaderboardWebViewActivity"/>
->>>>>>> 18997d11
         </activity>
         <activity
             android:name=".ui.activities.RegattaActivity"
             android:label="@string/title_activity_regatta"
-<<<<<<< HEAD
-            android:screenOrientation="unspecified" >
-            <meta-data
-                android:name="android.support.PARENT_ACTIVITY"
-                android:value=".ui.activities.StartActivity" />
-=======
             android:screenOrientation="unspecified">
             <meta-data
                 android:name="android.support.PARENT_ACTIVITY"
                 android:value=".ui.activities.StartActivity"/>
->>>>>>> 18997d11
         </activity>
         <activity
             android:name=".ui.activities.TrackingActivity"
             android:label="@string/title_activity_tracking"
-<<<<<<< HEAD
-            android:screenOrientation="unspecified" >
-            <meta-data
-                android:name="android.support.PARENT_ACTIVITY"
-                android:value=".ui.activities.StartActivity" />
-        </activity>
-        <activity
-            android:name=".ui.activities.SettingsActivity"
-            android:screenOrientation="unspecified" />
-=======
             android:screenOrientation="unspecified">
             <meta-data
                 android:name="android.support.PARENT_ACTIVITY"
@@ -155,20 +88,10 @@
             android:name=".ui.activities.SettingsActivity"
             android:screenOrientation="unspecified"/>
 
->>>>>>> 18997d11
         <service
             android:name=".services.TrackingService"
             android:exported="false"
             android:icon="@drawable/icon"
-<<<<<<< HEAD
-            android:label="@string/tracking_service" />
-<!--         <service
-            android:name=".services.TransmittingService"
-            android:exported="false"
-            android:icon="@drawable/icon"
-            android:label="@string/transmitting_service" /> -->
-        
-=======
             android:label="@string/tracking_service"/>
         <!--         <service
                     android:name=".services.TransmittingService"
@@ -176,7 +99,6 @@
                     android:icon="@drawable/icon"
                     android:label="@string/transmitting_service" /> -->
 
->>>>>>> 18997d11
         <service
             android:name="com.sap.sailing.android.shared.services.sending.MessageSendingService"
             android:exported="false">
@@ -186,8 +108,6 @@
             </intent-filter>
         </service>
         <!--<service android:name=".service.GcmIntentService" />-->
-<<<<<<< HEAD
-=======
 
         <receiver android:name="com.sap.sailing.android.shared.services.sending.ConnectivityChangedReceiver">
             <intent-filter>
@@ -199,7 +119,6 @@
             android:permission="com.google.android.c2dm.permission.SEND">
             <intent-filter>
                 <action android:name="com.google.android.c2dm.intent.RECEIVE"/>
->>>>>>> 18997d11
 
                 <category android:name="com.sap.sailing.android.tracking.app"/>
             </intent-filter>
@@ -210,33 +129,11 @@
                 <action android:name="android.intent.action.ACTION_POWER_DISCONNECTED"/>
             </intent-filter>
         </receiver>
-<<<<<<< HEAD
-        <receiver
-            android:name=".receiver.GcmBroadcastReceiver"
-            android:permission="com.google.android.c2dm.permission.SEND" >
-            <intent-filter>
-                <action android:name="com.google.android.c2dm.intent.RECEIVE" />
-
-                <category android:name="com.sap.sailing.android.tracking.app" />
-            </intent-filter>
-        </receiver>
-        <receiver android:name=".receiver.PowerConnectionReceiver" >
-            <intent-filter>
-                <action android:name="android.intent.action.ACTION_POWER_CONNECTED" />
-                <action android:name="android.intent.action.ACTION_POWER_DISCONNECTED" />
-            </intent-filter>
-        </receiver>
-=======
->>>>>>> 18997d11
 
         <provider
             android:name="com.sap.sailing.android.tracking.app.provider.AnalyticsProvider"
             android:authorities="com.sap.sailing.android.tracking.app.provider.db"
-<<<<<<< HEAD
-            android:exported="false" />
-=======
             android:exported="false"/>
->>>>>>> 18997d11
     </application>
 
 </manifest>