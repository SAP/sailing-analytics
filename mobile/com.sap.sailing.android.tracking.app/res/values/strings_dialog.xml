--- conflicted
+++ resolved
@@ -6,10 +6,6 @@
     <string name="confirm_data_you_are_signed_in_as_sail_id">You are signing in as {sail_id}</string>
     <string name="confirm_data_is_correct">OK</string>
     <string name="decline_data_is_incorrect">That\'s not me!</string>
-<<<<<<< HEAD
     <string name="confirm_delete_checkin">Do you really want to delete this checkin?</string>
-=======
-    <string name="download_team_image_message">Downloading team image.</string>
-
->>>>>>> af9e6003
+    <string name="download_team_image_message">Downloading team image...</string>
 </resources>