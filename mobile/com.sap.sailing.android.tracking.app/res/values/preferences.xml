--- conflicted
+++ resolved
@@ -2,18 +2,6 @@
 <resources xmlns:tools="http://schemas.android.com/tools" tools:ignore="MissingTranslation">
     <string name="preference_device_identifier_key">deviceIdentifier</string>
     <string name="preference_device_identifier_default"></string>
-<<<<<<< HEAD
-    
-    <!-- override default values of android.shared -->
-    <string name="app_folder">tracking</string>
-    
-    <string name="preference_server_url_key">http://95.85.58.11:8000</string>
-    <string name="preference_server_url_default">http://95.85.58.11:8000</string>
-    
-    <string name="preference_energy_saving_enabled_key">preferenceEnergySavingEnabled</string>
-    <string name="preference_heading_with_declination_subtracted_key">preferenceHeadingWithDeclinationSubtracted</string>
-    
-=======
 
     <!-- override default values of android.shared -->
     <string name="app_folder">tracking</string>
@@ -24,18 +12,13 @@
     <string name="preference_energy_saving_enabled_key">preferenceEnergySavingEnabled</string>
     <string name="preference_heading_with_declination_subtracted_key">preferenceHeadingWithDeclinationSubtracted</string>
 
->>>>>>> 18997d11
     <string name="settings_category_energy_saving">Battery Saving</string>
     <string name="energy_saving_enabled">Save Energy</string>
     <string name="preference_energy_saving_is_enabled">On</string>
     <string name="preference_energy_saving_is_disabled">Off</string>
     <string name="prefrence_energy_saving_summary_is_enabled">GPS Updates are being sent to server every 30 seconds.</string>
     <string name="prefrence_energy_saving_summary_is_disabled">GPS Updates are being sent to server every 3 seconds.</string>
-<<<<<<< HEAD
-    
-=======
 
->>>>>>> 18997d11
     <string name="preference_gps_fix_interval_ms_key">gpsFixInterval</string>
     <string name="preference_gps_fix_interval_ms_default">500</string>
     <string name="preference_gps_fix_fastest_interval_ms_key">gpsFixFastestInterval</string>
