<manifest xmlns:android="http://schemas.android.com/apk/res/android"
    package="com.sap.sailing.android.shared"
    android:versionCode="1"
    android:versionName="1.0">

<<<<<<< HEAD
    <uses-sdk android:minSdkVersion="13" android:targetSdkVersion="21" />
=======
    <uses-sdk android:minSdkVersion="14" android:targetSdkVersion="19" />
>>>>>>> 33e0957a

</manifest>
<|MERGE_RESOLUTION|>--- conflicted
+++ resolved
@@ -3,10 +3,6 @@
     android:versionCode="1"
     android:versionName="1.0">
 
-<<<<<<< HEAD
-    <uses-sdk android:minSdkVersion="13" android:targetSdkVersion="21" />
-=======
-    <uses-sdk android:minSdkVersion="14" android:targetSdkVersion="19" />
->>>>>>> 33e0957a
+    <uses-sdk android:minSdkVersion="14" android:targetSdkVersion="21" />
 
-</manifest>
+</manifest>