--- conflicted
+++ resolved
@@ -1,11 +1,4 @@
 <manifest xmlns:android="http://schemas.android.com/apk/res/android"
-<<<<<<< HEAD
-    package="com.sap.sailing.android.shared"
-    android:versionCode="1"
-    android:versionName="1.0">
-
-    <uses-sdk android:minSdkVersion="14" android:targetSdkVersion="21" />
-=======
           package="com.sap.sailing.android.shared"
           android:versionCode="1"
           android:versionName="1.0">
@@ -13,6 +6,5 @@
     <uses-sdk
         android:minSdkVersion="14"
         android:targetSdkVersion="21"/>
->>>>>>> 18997d11
 
 </manifest>