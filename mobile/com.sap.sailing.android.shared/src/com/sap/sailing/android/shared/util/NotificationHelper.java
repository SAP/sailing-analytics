--- conflicted
+++ resolved
@@ -31,19 +31,6 @@
         return getNotification(context, channelId, customTitle, content, null);
     }
 
-<<<<<<< HEAD
-    public static Notification getNotification(Context context, CharSequence customTitle, String content,
-            PendingIntent intent) {
-        return getNotification(context, customTitle, content, intent, Notification.COLOR_DEFAULT);
-    }
-
-    public static Notification getNotification(Context context, CharSequence customTitle, String content,
-            PendingIntent intent, int color) {
-        NotificationCompat.Builder builder = new NotificationCompat.Builder(context).setContentText(content)
-                .setContentTitle(customTitle).setLargeIcon(largeIcon).setSmallIcon(smallIcon).setOngoing(true)
-                .setColor(color).setPriority(Notification.PRIORITY_HIGH);
-=======
-
     public static Notification getNotification(Context context, String channelId, CharSequence customTitle, String content, PendingIntent intent) {
         return getNotification(context, channelId, customTitle, content, intent, NotificationCompat.COLOR_DEFAULT);
     }
@@ -57,7 +44,6 @@
             .setOngoing(true)
             .setColor(color)
             .setPriority(Notification.PRIORITY_HIGH);
->>>>>>> 4cc2ca77
 
         if (intent != null) {
             builder.setContentIntent(intent);
