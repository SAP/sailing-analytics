/**
 * 
 */
package com.sap.sailing.android.shared.services.sending;

import android.content.BroadcastReceiver;
import android.content.ComponentName;
import android.content.Context;
import android.content.Intent;
import android.content.pm.PackageManager;
import android.net.ConnectivityManager;
import android.net.NetworkInfo;
import com.sap.sailing.android.shared.logging.ExLog;

/**
 * Informs {@link MessageSendingService} whenever connectivity is restored, so that it can start sending
 * messages again.
 * 
 * Register in manifest:
 * <pre>{@code
 * <receiver android:name="com.sap.sailing.android.shared.services.sending.ConnectivityChangedReceiver" >
 *   <intent-filter>
 *     <action android:name="android.net.conn.CONNECTIVITY_CHANGE" />
 *   </intent-filter>
 * </receiver>
 * }</pre>
 */
public class ConnectivityChangedReceiver extends BroadcastReceiver {
    
    private final static String TAG = ConnectivityChangedReceiver.class.getName();

    /* (non-Javadoc)
     * @see android.content.BroadcastReceiver#onReceive(android.content.Context, android.content.Intent)
     */
    @Override
    public void onReceive(Context context, Intent intent) {
        ConnectivityManager cService = (ConnectivityManager)
                context.getSystemService(Context.CONNECTIVITY_SERVICE);
        NetworkInfo networkInfo = cService.getActiveNetworkInfo();
<<<<<<< HEAD
        if (networkInfo == null || !networkInfo.isConnected())
            return;
        context.startService(MessageSendingService.createSendDelayedIntent(context));

        disable(context);
=======
        if (networkInfo != null && networkInfo.isConnected()) { 
            context.startService(MessageSendingService.createSendDelayedIntent(context));
            disable(context);
        }
>>>>>>> 5694d330
    }

    /**
     * disables the Connectivity Changed Receiver as there is currently connectivity
     * @param context the context to work on
     */
    public static void disable(Context context) {
        ComponentName receiver = new ComponentName(context, ConnectivityChangedReceiver.class);
        PackageManager packageManager = context.getPackageManager();
        packageManager.setComponentEnabledSetting(receiver, PackageManager.COMPONENT_ENABLED_STATE_DISABLED, PackageManager.DONT_KILL_APP);
        ExLog.w(context, TAG, "Regained connectivity. ConnectivityChangedReceiver disabled");
    }

    /**
     * enables the Connectivity Changed Receiver to listen on connectivity changes as there is currently no connectivity
     * @param context the context to work on
     */
    public static void enable(Context context) {
        ComponentName receiver = new ComponentName(context, ConnectivityChangedReceiver.class);
        PackageManager packageManager = context.getPackageManager();
        packageManager.setComponentEnabledSetting(receiver, PackageManager.COMPONENT_ENABLED_STATE_ENABLED, PackageManager.DONT_KILL_APP);
        ExLog.w(context, TAG, "Connectivity lost. ConnectivityChangedReceiver enabled");
    }

}<|MERGE_RESOLUTION|>--- conflicted
+++ resolved
@@ -37,18 +37,10 @@
         ConnectivityManager cService = (ConnectivityManager)
                 context.getSystemService(Context.CONNECTIVITY_SERVICE);
         NetworkInfo networkInfo = cService.getActiveNetworkInfo();
-<<<<<<< HEAD
-        if (networkInfo == null || !networkInfo.isConnected())
-            return;
-        context.startService(MessageSendingService.createSendDelayedIntent(context));
-
-        disable(context);
-=======
         if (networkInfo != null && networkInfo.isConnected()) { 
             context.startService(MessageSendingService.createSendDelayedIntent(context));
             disable(context);
         }
->>>>>>> 5694d330
     }
 
     /**
