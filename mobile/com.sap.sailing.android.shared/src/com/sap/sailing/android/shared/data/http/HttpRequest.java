package com.sap.sailing.android.shared.data.http;

import java.io.BufferedInputStream;
import java.io.ByteArrayInputStream;
import java.io.ByteArrayOutputStream;
import java.io.FileNotFoundException;
import java.io.IOException;
import java.io.InputStream;
import java.io.OutputStream;
import java.net.HttpURLConnection;
import java.net.URL;

import org.apache.http.HttpStatus;

import android.content.Context;

import com.sap.sailing.android.shared.logging.ExLog;

public abstract class HttpRequest {

    private final static String TAG = HttpRequest.class.getName();

    private final static int lowestOkCode = HttpStatus.SC_OK;
    private final static int lowestRedirectCode = HttpStatus.SC_MULTIPLE_CHOICES;

    private static void validateHttpResponseCode(HttpURLConnection connection) throws IOException {
        int statusCode = connection.getResponseCode();
        if (statusCode != -1) {
            if (statusCode >= lowestOkCode && statusCode < lowestRedirectCode) {
                return;
            }
            throw new IOException(String.format("Request response had error code %d.", statusCode));
        }
        throw new IOException(String.format("Request response had no valid status."));
    }

    public interface HttpRequestProgressListener {
        void onHttpProgress(float progress);
    }

    private final HttpRequestProgressListener listener;
    private final URL url;
    private final Context context;
    private boolean isCancelled;

    public HttpRequest(URL url, Context context) {
        this(url, null, context);
    }

    public HttpRequest(URL url, HttpRequestProgressListener listener, Context context) {
        this.url = url;
        this.listener = listener;
        this.isCancelled = false;
        this.context = context;
    }
<<<<<<< HEAD
    
=======

    public String getUrlAsString() {
        return url == null ? null : url.toString();
    }

>>>>>>> 125ff95d
    public boolean isCancelled() {
        return isCancelled;
    }

    public void cancel() {
        this.isCancelled = true;
    }

    /**
     * Returns a copied {@link InputStream} of the server's response.
     * You must close this stream when done.
     */
    public InputStream execute() throws IOException {
        ExLog.i(context, TAG, String.format("(Request %d) Executing HTTP request on %s.", this.hashCode(), url));

        HttpURLConnection connection = (HttpURLConnection) url.openConnection();

        connection.setConnectTimeout(5000);
        connection.setReadTimeout(15000);
        connection.setRequestProperty("connection", "close");

        BufferedInputStream responseInputStream = null;
        try {
            try {
                responseInputStream = doRequest(connection);
            } catch (FileNotFoundException fnfe) {
                // 404 errors...
                throw new FileNotFoundException(String.format(
                        "(Request %d) %s\nHTTP response code: %d.\nHTTP response body: %s.", this.hashCode(),
                        fnfe.getMessage(), connection.getResponseCode(), connection.getResponseMessage()));
            }

            validateHttpResponseCode(connection);

            InputStream copiedResponseInputStream = readAndCopyResponse(connection, responseInputStream);
            
            if (copiedResponseInputStream != null) {
                ExLog.i(context, TAG, String.format("(Request %d) HTTP request executed.", this.hashCode()));
            } else {
                ExLog.i(context, TAG, String.format("(Request %d) HTTP request aborted.", this.hashCode()));
            }
            
            connection.disconnect();
            return copiedResponseInputStream;
        } catch (IOException e) {
            ExLog.i(context, TAG, String.format("(Request %d) HTTP request failed.", this.hashCode()));
            throw e;
        } finally {
            if (responseInputStream != null) {
                responseInputStream.close();
            }
        }
    }

    protected InputStream readAndCopyResponse(HttpURLConnection connection, BufferedInputStream inputStream)
            throws IOException {
        ByteArrayOutputStream outputStream = new ByteArrayOutputStream();
        if (!readResponse(connection, inputStream, outputStream)) {
            return null;
        }
        return new ByteArrayInputStream(outputStream.toByteArray());
    }

    protected boolean readResponse(HttpURLConnection connection, BufferedInputStream inputStream,
            OutputStream outputStream) throws IOException {
        int fileLength = connection.getContentLength();
        byte data[] = new byte[4096];
        long total = 0;
        int count;
        while ((count = inputStream.read(data)) != -1) {
            if (isCancelled()) {
                return false;
            }
            total += count;
            // publishing the progress....
            if (fileLength > 0 && listener != null) {
                listener.onHttpProgress(total / (float) fileLength);
            }
            outputStream.write(data, 0, count);
        }
        return true;
    }

    protected abstract BufferedInputStream doRequest(HttpURLConnection connection) throws IOException;

}<|MERGE_RESOLUTION|>--- conflicted
+++ resolved
@@ -53,15 +53,11 @@
         this.isCancelled = false;
         this.context = context;
     }
-<<<<<<< HEAD
-    
-=======
 
     public String getUrlAsString() {
         return url == null ? null : url.toString();
     }
 
->>>>>>> 125ff95d
     public boolean isCancelled() {
         return isCancelled;
     }
