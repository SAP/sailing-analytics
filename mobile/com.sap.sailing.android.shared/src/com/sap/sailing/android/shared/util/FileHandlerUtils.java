package com.sap.sailing.android.shared.util;

import java.io.BufferedReader;
import java.io.File;
import java.io.IOException;
import java.io.InputStream;
import java.io.InputStreamReader;

import android.content.Context;
import android.os.Environment;

import com.sap.sailing.android.shared.R;
import com.sap.sailing.android.shared.logging.ExLog;

public class FileHandlerUtils {

    private final static String TAG = FileHandlerUtils.class.getName();

    public static String convertStreamToString(InputStream inputStream, Context context) {
        /*
         * To convert the InputStream to String we use the BufferedReader.readLine() method. We iterate until the
         * BufferedReader return null which means there's no more data to read. Each line will appended to a
         * StringBuilder and returned as String.
         */
        BufferedReader reader = new BufferedReader(new InputStreamReader(inputStream));
        StringBuilder stringBuilder = new StringBuilder();

        String line = null;
        try {
            while ((line = reader.readLine()) != null) {
                stringBuilder.append(line + "\n");
            }
        } catch (IOException e) {
            ExLog.e(context, TAG,
                "In Method convertStreamToString while converting stream to string: " + e.getMessage());
        } finally {
            try {
                inputStream.close();
            } catch (IOException e) {
                ExLog.e(context, TAG,
                    "In Method convertStreamToString while closing the input stream: " + e.getMessage());
            }
        }
        return stringBuilder.toString();
    }

    public static File getExternalApplicationFolder(Context context) {
        String appFolder = context.getResources().getString(R.string.app_folder);
        File dir = new File(Environment.getExternalStorageDirectory() + File.separator + appFolder);
        dir.mkdirs();
        return dir;
    }
<<<<<<< HEAD
    
    public static File getExternalFileFolder(Context context) {
        return new File(context.getExternalFilesDir(null).getPath() + "/");
    }
    
    public static File getExternalCacheFolder(Context context) {
        return new File(context.getExternalCacheDir().getPath() + "/");
    }
    
    
=======

    public static File getExternalFileFolder(Context context) {
        return new File(context.getExternalFilesDir(null).getPath() + "/");
    }

    public static File getExternalCacheFolder(Context context) {
        return new File(context.getExternalCacheDir().getPath() + "/");
    }

>>>>>>> 18997d11
}<|MERGE_RESOLUTION|>--- conflicted
+++ resolved
@@ -50,18 +50,6 @@
         dir.mkdirs();
         return dir;
     }
-<<<<<<< HEAD
-    
-    public static File getExternalFileFolder(Context context) {
-        return new File(context.getExternalFilesDir(null).getPath() + "/");
-    }
-    
-    public static File getExternalCacheFolder(Context context) {
-        return new File(context.getExternalCacheDir().getPath() + "/");
-    }
-    
-    
-=======
 
     public static File getExternalFileFolder(Context context) {
         return new File(context.getExternalFilesDir(null).getPath() + "/");
@@ -71,5 +59,4 @@
         return new File(context.getExternalCacheDir().getPath() + "/");
     }
 
->>>>>>> 18997d11
 }