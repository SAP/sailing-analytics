--- conflicted
+++ resolved
@@ -74,15 +74,9 @@
     private boolean isHandlerSet;
     
     private Set<Serializable> suppressedMessageIds = new HashSet<Serializable>();
-<<<<<<< HEAD
-    
+
     private APIConnectivityListener apiConnectivityListener;
-    
-=======
-
-    private APIConnectivityListener apiConnectivityListener;
-
->>>>>>> 125ff95d
+
     public void registerMessageForSuppression(Serializable messageId) {
         suppressedMessageIds.add(messageId);
     }
@@ -293,21 +287,12 @@
 
     @Override
     public void onMessageSent(Intent intent, boolean success, InputStream inputStream) {
-<<<<<<< HEAD
-    	ExLog.i(this, "MS", "on message sent");
-        int resendMillis = PrefUtils.getInt(this, R.string.preference_messageResendIntervalMillis_key,
-                R.integer.preference_messageResendIntervalMillis_default);
-        if (!success) {
-        	ExLog.i(this, "MS", "success");
-        	reportApiConnectivity(APIConnectivity.transmissionError);
-=======
         ExLog.i(this, "MS", "on message sent");
         int resendMillis = PrefUtils.getInt(this, R.string.preference_messageResendIntervalMillis_key,
                 R.integer.preference_messageResendIntervalMillis_default);
         if (!success) {
             ExLog.i(this, "MS", "success");
             reportApiConnectivity(APIConnectivity.transmissionError);
->>>>>>> 125ff95d
             ExLog.w(this, TAG, "Error while posting intent to server. Will persist intent...");
             try {
                 persistenceManager.persistIntent(intent);
@@ -322,13 +307,8 @@
             reportUnsentGPSFixesCount();
             serviceLogger.onMessageSentFailed();
         } else {
-<<<<<<< HEAD
-        	ExLog.i(this, "MS", "!success");
-        	reportApiConnectivity(APIConnectivity.transmissionSuccess);
-=======
             ExLog.i(this, "MS", "!success");
             reportApiConnectivity(APIConnectivity.transmissionSuccess);
->>>>>>> 125ff95d
             ExLog.i(this, TAG, "Message successfully sent.");
             if (persistenceManager.areIntentsDelayed()) {
                 try {
@@ -355,11 +335,7 @@
                 callback.processResponse(this, inputStream, raceId);
             }
             ExLog.i(this, "MS", "report");
-<<<<<<< HEAD
-            reportUnsentGPSFixesCount()	;
-=======
             reportUnsentGPSFixesCount();
->>>>>>> 125ff95d
         }
     }
 
@@ -394,10 +370,10 @@
 				URLEncoder.encode(fleetName, charsetName), uuid);
         return url;
     }
-    
+
     /**
      * Register listener for API-connectivity
-     * 
+     *
      * @param listener
      *            class that wants to be notified of api-connectivity changes
      */
@@ -440,7 +416,7 @@
 
     /**
      * Report API connectivity to listening activity
-     * 
+     *
      * @param apiConnectivity
      */
     private void reportApiConnectivity(APIConnectivity apiConnectivity) {
@@ -451,6 +427,8 @@
 
     /**
      * Report the number of currently unsent GPS-fixes
+     *
+     * @param unsentGPSFixesCount
      */
     private void reportUnsentGPSFixesCount() {
         if (apiConnectivityListener != null) {
@@ -467,69 +445,4 @@
                                 .replace("+", "%20"), URLEncoder.encode(raceName, charsetName.replace("+", "%20")));// ,
         return url;
     }
-
-    /**
-     * Register listener for API-connectivity
-     *
-     * @param listener
-     *            class that wants to be notified of api-connectivity changes
-     */
-    public void registerAPIConnectivityListener(APIConnectivityListener listener) {
-        apiConnectivityListener = listener;
-    }
-
-    /**
-     * Unregister listener for API-connectivity
-     */
-    public void unregisterAPIConnectivityListener() {
-        apiConnectivityListener = null;
-    }
-
-    /**
-     * Enum for reporting of network connectivity.
-     */
-    public enum APIConnectivity {
-        notReachable(0), transmissionSuccess(1), transmissionError(2), noAttempt(4);
-
-        private final int apiConnectivity;
-
-        APIConnectivity(int connectivity) {
-            this.apiConnectivity = connectivity;
-        }
-
-        public int toInt() {
-            return this.apiConnectivity;
-        }
-    }
-
-    /**
-     * Listener interface for reporting of connectivity and number of unsent GPS-fixes.
-     */
-    public interface APIConnectivityListener {
-        public void apiConnectivityUpdated(APIConnectivity apiConnectivity);
-
-        public void setUnsentGPSFixesCount(int count);
-    }
-
-    /**
-     * Report API connectivity to listening activity
-     *
-     * @param apiConnectivity
-     */
-    private void reportApiConnectivity(APIConnectivity apiConnectivity) {
-        if (apiConnectivityListener != null) {
-            apiConnectivityListener.apiConnectivityUpdated(apiConnectivity);
-        }
-    }
-
-    /**
-     * Report the number of currently unsent GPS-fixes
-     *
-     * @param unsentGPSFixesCount
-     */
-    private void reportUnsentGPSFixesCount() {
-        if (apiConnectivityListener != null) {
-            apiConnectivityListener.setUnsentGPSFixesCount(getDelayedIntentsCount());
-        }
-    }
 }