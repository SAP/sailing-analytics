package com.sap.sailing.android.shared.ui.activities;

import android.os.Bundle;

import android.support.v7.app.ActionBarActivity;
import com.sap.sailing.android.shared.logging.ExLog;
import com.sap.sailing.android.shared.logging.LifecycleLogger;

<<<<<<< HEAD
public abstract class LoggableActivity extends BaseActivity {
=======
public abstract class LoggableActivity extends ActionBarActivity {
>>>>>>> 125ff95d
    private static final String TAG = LoggableActivity.class.getName();

    private LifecycleLogger lifeLogger;

    public LoggableActivity() {
        this.lifeLogger = new LifecycleLogger();
    }

    @Override
    protected void onCreate(Bundle savedInstanceState) {
        super.onCreate(savedInstanceState);
        lifeLogger.onCreate(this);
    }

    @Override
    protected void onStart() {
        super.onStart();
        lifeLogger.onStart(this);
    }

    @Override
    protected void onResume() {
        super.onResume();
        lifeLogger.onResume(this);
    }

    @Override
    protected void onPause() {
        super.onPause();
        lifeLogger.onPause(this);
    }

    @Override
    protected void onStop() {
        super.onStop();
        lifeLogger.onStop(this);
    }

    @Override
    protected void onDestroy() {
        super.onDestroy();
        lifeLogger.onDestroy(this);
    }
    
    @Override
    public void onBackPressed() {
        super.onBackPressed();
        ExLog.i(this, TAG, String.format("Back pressed on activity %s", this.getClass().getSimpleName()));
    }
}<|MERGE_RESOLUTION|>--- conflicted
+++ resolved
@@ -6,11 +6,7 @@
 import com.sap.sailing.android.shared.logging.ExLog;
 import com.sap.sailing.android.shared.logging.LifecycleLogger;
 
-<<<<<<< HEAD
-public abstract class LoggableActivity extends BaseActivity {
-=======
 public abstract class LoggableActivity extends ActionBarActivity {
->>>>>>> 125ff95d
     private static final String TAG = LoggableActivity.class.getName();
 
     private LifecycleLogger lifeLogger;
