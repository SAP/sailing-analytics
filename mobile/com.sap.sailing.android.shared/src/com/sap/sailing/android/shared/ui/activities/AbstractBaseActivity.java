package com.sap.sailing.android.shared.ui.activities;

import android.app.ProgressDialog;
import android.content.DialogInterface;
import android.support.v4.app.Fragment;
import android.support.v4.app.FragmentManager;
import android.support.v4.app.FragmentTransaction;
import android.support.v7.app.AlertDialog;

import com.sap.sailing.android.shared.R;
import com.sap.sailing.android.shared.logging.ExLog;

public abstract class AbstractBaseActivity extends SendingServiceAwareActivity {

    private static final String TAG = AbstractBaseActivity.class.getName();

    /**
     * An object used to synchronize access to the {@link #progressDialog} field to avoid concurrency
     * issues during re-assigning a new dialog.
     */
    private final Object progressDialogMonitor = new Object();
    
    private ProgressDialog progressDialog;

    public void replaceFragment(int view, Fragment fragment) {
        ExLog.i(this, TAG, "Set new Fragment: " + fragment.toString());

        FragmentManager manager = getSupportFragmentManager();
        FragmentTransaction transaction = manager.beginTransaction();
        transaction.replace(view, fragment);
        transaction.commit();
    }

    public void showProgressDialog(String title, String message) {
        synchronized (progressDialogMonitor) {
            if (progressDialog == null || !progressDialog.isShowing()) {
                progressDialog = new ProgressDialog(this);
                progressDialog.setTitle(title);
                progressDialog.setMessage(message);
                progressDialog.show();
            }
        }
    }

    public void showProgressDialog(int string1Id, int string2Id) {
        showProgressDialog(getString(string1Id), getString(string2Id));
    }

    public void dismissProgressDialog() {
        synchronized (progressDialogMonitor) {
            if (progressDialog != null && progressDialog.isShowing()) {
                progressDialog.dismiss();
            }
        }
    }

    public void showErrorPopup(String title, String message) {
<<<<<<< HEAD
        new AlertDialog.Builder(this, R.style.AppTheme_AlertDialog)
=======
        new AlertDialog.Builder(this)
>>>>>>> e1a40588
            .setTitle(title)
            .setMessage(message)
            .setPositiveButton(android.R.string.ok, new DialogInterface.OnClickListener() {
                    public void onClick(DialogInterface dialog, int whichButton) {
                        dialog.dismiss();
                    }
            }).show();
    }

    public void showErrorPopup(int title, int message) {
        showErrorPopup(getString(title), getString(message));
    }
}<|MERGE_RESOLUTION|>--- conflicted
+++ resolved
@@ -7,7 +7,6 @@
 import android.support.v4.app.FragmentTransaction;
 import android.support.v7.app.AlertDialog;
 
-import com.sap.sailing.android.shared.R;
 import com.sap.sailing.android.shared.logging.ExLog;
 
 public abstract class AbstractBaseActivity extends SendingServiceAwareActivity {
@@ -55,11 +54,7 @@
     }
 
     public void showErrorPopup(String title, String message) {
-<<<<<<< HEAD
-        new AlertDialog.Builder(this, R.style.AppTheme_AlertDialog)
-=======
         new AlertDialog.Builder(this)
->>>>>>> e1a40588
             .setTitle(title)
             .setMessage(message)
             .setPositiveButton(android.R.string.ok, new DialogInterface.OnClickListener() {
