<?xml version="1.0" encoding="utf-8"?>
<resources>
    <dimen name="Welter.PaddingLeft">7dip</dimen>
    <dimen name="Welter.TitleBarSize">27dip</dimen>
    <dimen name="Welter.DividerHeight">1dip</dimen>

    <dimen name="Welter.TitleTextSize">15dip</dimen>
    <dimen name="Welter.RegularTextSize">16dip</dimen>
    <dimen name="Welter.BigTitleTextSize">23dip</dimen>
    <dimen name="Welter.VeryBigTitleTextSize">32dip</dimen>
    <dimen name="Welter.ExtraBigTitleTextSize">50dip</dimen>
    <dimen name="Welter.LabelTextSize">19dip</dimen>
    <dimen name="Welter.MenuButtonTextSize">13dip</dimen>
    <dimen name="Welter.DefaultTextSize">11dip</dimen>
    <dimen name="Welter.ProgressTextSize">14dip</dimen>

    <dimen name="Welter.LabelWidth">87dip</dimen>

    <dimen name="tab_space_top">4dp</dimen>
    <dimen name="tab_space">0dp</dimen>
    <dimen name="tab_space_plus1">3dp</dimen>
    <dimen name="tab_space_bottom_line">36sp</dimen>
<<<<<<< HEAD
    <dimen name="tab_space_unselected_top">6sp</dimen> 
    <!-- Default screen margins, per the Android Design guidelines. -->
    <dimen name="activity_horizontal_margin">16dp</dimen>
    
=======
    <dimen name="tab_space_unselected_top">6sp</dimen>
    <!-- Default screen margins, per the Android Design guidelines. -->
    <dimen name="activity_horizontal_margin">16dp</dimen>

>>>>>>> 18997d11
</resources><|MERGE_RESOLUTION|>--- conflicted
+++ resolved
@@ -20,15 +20,8 @@
     <dimen name="tab_space">0dp</dimen>
     <dimen name="tab_space_plus1">3dp</dimen>
     <dimen name="tab_space_bottom_line">36sp</dimen>
-<<<<<<< HEAD
-    <dimen name="tab_space_unselected_top">6sp</dimen> 
-    <!-- Default screen margins, per the Android Design guidelines. -->
-    <dimen name="activity_horizontal_margin">16dp</dimen>
-    
-=======
     <dimen name="tab_space_unselected_top">6sp</dimen>
     <!-- Default screen margins, per the Android Design guidelines. -->
     <dimen name="activity_horizontal_margin">16dp</dimen>
 
->>>>>>> 18997d11
 </resources>