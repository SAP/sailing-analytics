--- conflicted
+++ resolved
@@ -103,11 +103,7 @@
 		<dependency>
 			<groupId>io.branch.sdk.android</groupId>
 			<artifactId>library</artifactId>
-<<<<<<< HEAD
-			<version>2.19.0</version>
-=======
 			<version>2.19.2</version>
->>>>>>> daac1a15
 			<type>aar</type>
 			<exclusions>
 				<exclusion>
