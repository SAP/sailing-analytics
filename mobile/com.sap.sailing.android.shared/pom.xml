--- conflicted
+++ resolved
@@ -77,7 +77,6 @@
             <type>aar</type>
         </dependency>
 
-		<!-- needed on remote repository -->
         <dependency>
             <groupId>android</groupId>
             <artifactId>android</artifactId>
@@ -93,11 +92,7 @@
                 <artifactId>android-maven-plugin</artifactId>
                 <configuration>
                     <sdk>
-<<<<<<< HEAD
                         <platform>21</platform>
-=======
-                        <platform>19</platform>
->>>>>>> 33e0957a
                     </sdk>
                 </configuration>
             </plugin>
