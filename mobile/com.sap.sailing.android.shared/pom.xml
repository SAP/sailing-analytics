--- conflicted
+++ resolved
@@ -96,11 +96,7 @@
         <dependency>
     		<groupId>de.psdev.licensesdialog</groupId>
     		<artifactId>licensesdialog</artifactId>
-<<<<<<< HEAD
-    		<version>1.7.0</version>
-=======
     		<version>1.8.0</version>
->>>>>>> cf25ce90
     		<type>aar</type>
 		</dependency>
     </dependencies>
