<?xml version="1.0" encoding="UTF-8"?>
<project xmlns="http://maven.apache.org/POM/4.0.0" xmlns:xsi="http://www.w3.org/2001/XMLSchema-instance"
	xsi:schemaLocation="http://maven.apache.org/POM/4.0.0 http://maven.apache.org/maven-v4_0_0.xsd">
	<modelVersion>4.0.0</modelVersion>

	<parent>
		<groupId>com.sap.sailing</groupId>
		<artifactId>mobile</artifactId>
		<version>1.0.0-SNAPSHOT</version>
	</parent>

	<groupId>com.sap.sailing</groupId>
	<artifactId>com.sap.sailing.android.buoy.positioning.app</artifactId>
	<packaging>apk</packaging>

	<properties>
		<!-- If you change this name, change in app too! -->
		<additional-deployment-version-file>com.sap.sailing.android.buoy.positioning.app.version
		</additional-deployment-version-file>
		<!-- passed by buildAndUpdateProduct.sh (parsed from AndroidManifest.xml) -->
		<app-version>${buoy.positioning-app-version}</app-version>
	</properties>

	<dependencies>
		<dependency>
			<groupId>${android.api.groupId}</groupId>
			<artifactId>android</artifactId>
		</dependency>

		<dependency>
			<groupId>${project.groupId}</groupId>
			<artifactId>com.sap.sailing.android.shared</artifactId>
			<version>${project.version}</version>
			<type>aar</type>
		</dependency>
		<dependency>
			<groupId>junit</groupId>
			<artifactId>junit</artifactId>
			<version>4.8.2</version>
			<scope>test</scope>
		</dependency>
		<dependency>
			<groupId>org.mockito</groupId>
			<artifactId>mockito-core</artifactId>
			<version>1.10.16</version>
			<scope>test</scope>
		</dependency>

	</dependencies>
	<build>
		<finalName>${project.artifactId}</finalName>
		<sourceDirectory>src</sourceDirectory>
		<plugins>
			<plugin>
				<groupId>com.simpligility.maven.plugins</groupId>
				<artifactId>android-maven-plugin</artifactId>
				<executions>
					<execution>
						<id>alignApk</id>
						<phase>install</phase>
						<goals>
							<goal>zipalign</goal>
						</goals>
					</execution>
				</executions>
			</plugin>
			<plugin>
				<groupId>org.codehaus.mojo</groupId>
				<artifactId>build-helper-maven-plugin</artifactId>
				<executions>
					<execution>
						<id>add-test-source</id>
						<phase>generate-test-sources</phase>
						<goals>
							<goal>add-test-source</goal>
						</goals>
						<configuration>
							<sources>
								<source>${project.basedir}/tests-jvm/src</source>
							</sources>
						</configuration>
					</execution>
				</executions>
			</plugin>
		</plugins>
	</build>

<<<<<<< HEAD
        <dependency>
            <groupId>com.android.support</groupId>
            <artifactId>appcompat-v7</artifactId>
            <version>22.2.0</version>
            <type>aar</type>
        </dependency>

        <dependency>
            <groupId>com.google.android.gms</groupId>
            <artifactId>play-services</artifactId>
            <version>7.5.0</version>
            <type>aar</type>
        </dependency>

        <dependency>
            <groupId>com.sap.sailing</groupId>
            <artifactId>com.sap.sailing.android.shared</artifactId>
            <version>1.0.0-SNAPSHOT</version>
            <type>apklib</type>
        </dependency>

        <dependency>
            <groupId>de.psdev.licensesdialog</groupId>
            <artifactId>licensesdialog</artifactId>
            <version>1.7.0</version>
            <type>aar</type>
        </dependency>

    </dependencies>

    <build>
        <finalName>${project.artifactId}</finalName>
        <sourceDirectory>src</sourceDirectory>
        <plugins>
=======
    <profiles>
      <profile>
        <id>non-leandi</id>
        <activation>
          <property>
            <name>!ldi.releaseBuild</name>
          </property>
        </activation>
        <build>
          <plugins>
>>>>>>> 2a2c8e04
            <plugin>
                <!-- If not running on Lean DI we do the signing by ourselves with our own keystore. -->
                <groupId>org.apache.maven.plugins</groupId>
                <artifactId>maven-jarsigner-plugin</artifactId>
            </plugin>
            <plugin>
                <!-- Needed for copying the *.apk to com.sap.sailing.www project. -->
                <groupId>org.apache.maven.plugins</groupId>
                <artifactId>maven-dependency-plugin</artifactId>
            </plugin>
            <plugin>
                <!-- Needed for creation of *.version files for the *.apk in com.sap.sailing.www project. -->
                <groupId>org.apache.maven.plugins</groupId>
                <artifactId>maven-antrun-plugin</artifactId>
            </plugin>
            <plugin>
                <!-- Needed to clean the app in com.sap.sailing.www project. -->
                <artifactId>maven-clean-plugin</artifactId>
            </plugin>
          </plugins>
        </build>
      </profile>
      
      <profile>
        <id>leandi-no-realsign</id>
        <activation>
            <property>
                <!-- When running on Lean DI but it's not a release build, we do signing on our own. -->
                <name>ldi.releaseType</name>
                <value>milestone</value>
            </property>
        </activation>
        <build>
          <plugins>
            <plugin>
                <groupId>org.apache.maven.plugins</groupId>
                <artifactId>maven-jarsigner-plugin</artifactId>
            </plugin>
          </plugins>
        </build>
      </profile>
      
      <profile>
        <id>leandi-realsign</id>
        <activation>
            <property>
                <!-- When running on Lean DI and it's a release build, we do SAP signing. -->
                <name>ldi.releaseType</name>
                <value>customer</value>
            </property>
        </activation>
        <build>
          <plugins>
            <plugin>
                <groupId>com.sap.prd.codesign</groupId>
                <artifactId>com.sap.prd.codesign.maven-jarsigner-plugin</artifactId>
            </plugin>
            <!-- <plugin>
                <groupId>org.apache.maven.plugins</groupId>
                <artifactId>maven-antrun-plugin</artifactId>
            </plugin>
            <plugin>
                <groupId>org.codehaus.mojo</groupId>
                <artifactId>build-helper-maven-plugin</artifactId>
            </plugin> -->
          </plugins>
        </build>
      </profile>
    </profiles>
</project><|MERGE_RESOLUTION|>--- conflicted
+++ resolved
@@ -85,42 +85,6 @@
 		</plugins>
 	</build>
 
-<<<<<<< HEAD
-        <dependency>
-            <groupId>com.android.support</groupId>
-            <artifactId>appcompat-v7</artifactId>
-            <version>22.2.0</version>
-            <type>aar</type>
-        </dependency>
-
-        <dependency>
-            <groupId>com.google.android.gms</groupId>
-            <artifactId>play-services</artifactId>
-            <version>7.5.0</version>
-            <type>aar</type>
-        </dependency>
-
-        <dependency>
-            <groupId>com.sap.sailing</groupId>
-            <artifactId>com.sap.sailing.android.shared</artifactId>
-            <version>1.0.0-SNAPSHOT</version>
-            <type>apklib</type>
-        </dependency>
-
-        <dependency>
-            <groupId>de.psdev.licensesdialog</groupId>
-            <artifactId>licensesdialog</artifactId>
-            <version>1.7.0</version>
-            <type>aar</type>
-        </dependency>
-
-    </dependencies>
-
-    <build>
-        <finalName>${project.artifactId}</finalName>
-        <sourceDirectory>src</sourceDirectory>
-        <plugins>
-=======
     <profiles>
       <profile>
         <id>non-leandi</id>
@@ -131,7 +95,6 @@
         </activation>
         <build>
           <plugins>
->>>>>>> 2a2c8e04
             <plugin>
                 <!-- If not running on Lean DI we do the signing by ourselves with our own keystore. -->
                 <groupId>org.apache.maven.plugins</groupId>
