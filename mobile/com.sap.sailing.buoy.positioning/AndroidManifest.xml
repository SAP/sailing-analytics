<?xml version="1.0" encoding="utf-8"?>
<manifest package="com.sap.sailing.android.buoy.positioning.app"
          xmlns:android="http://schemas.android.com/apk/res/android"
          android:versionCode="13"
          android:versionName="1.11">

    <uses-sdk
        android:minSdkVersion="16"
        android:targetSdkVersion="22"/>

    <!-- <uses-permission android:name="android.permission.ACCESS_MOCK_LOCATION" /> -->
    <uses-permission android:name="android.permission.ACCESS_NETWORK_STATE"/>
    <uses-permission android:name="android.permission.ACCESS_FINE_LOCATION"/>
    <uses-permission android:name="android.permission.INTERNET"/>
    <uses-permission android:name="android.permission.WRITE_EXTERNAL_STORAGE"/>
    <uses-permission android:name="com.google.android.providers.gsf.permission.READ_GSERVICES"/>
    <uses-permission android:name="com.google.android.c2dm.permission.RECEIVE"/>
    <uses-permission android:name="android.permission.READ_EXTERNAL_STORAGE"/>

    <uses-feature
        android:glEsVersion="0x00020000"
        android:required="true"/>

    <uses-feature
        android:name="android.hardware.location.gps"
        android:required="true"/>

    <application
        android:name="com.sap.sailing.android.shared.application.LoggableApplication"
        android:allowBackup="true"
        android:hardwareAccelerated="true"
        android:icon="@mipmap/ic_launcher"
        android:label="@string/app_name"
        android:theme="@style/AppTheme">
        <meta-data
            android:name="com.google.android.gms.version"
            android:value="@integer/google_play_services_version"/>
        <meta-data
            android:name="com.google.android.maps.v2.API_KEY"
            android:value="AIzaSyAaN0_MXwZExwsxBzoQ7JPwVYaSRkU7qdk"/>

        <activity
            android:name=".ui.activities.StartActivity"
            android:label="@string/app_name"
            android:launchMode="singleTask">
            <intent-filter>
                <action android:name="android.intent.action.MAIN"/>

                <category android:name="android.intent.category.LAUNCHER"/>
                <category android:name="android.intent.category.DEFAULT"/>
            </intent-filter>
<<<<<<< HEAD

            <intent-filter>
                <data android:scheme="comsapsailingbuoypositioning" />
                <action android:name="android.intent.action.VIEW" />
                <category android:name="android.intent.category.DEFAULT" />
                <category android:name="android.intent.category.BROWSABLE" />
=======

            <intent-filter>
                <data android:scheme="comsapsailingbuoypositioning" />
                <action android:name="android.intent.action.VIEW" />
                <category android:name="android.intent.category.DEFAULT" />
                <category android:name="android.intent.category.BROWSABLE" />
            </intent-filter>

            <intent-filter>
                <action android:name="android.intent.action.VIEW"/>
                <category android:name="android.intent.category.DEFAULT"/>
                <category android:name="android.intent.category.BROWSABLE"/>
                <data android:host="*" android:pathPattern="/buoy-tender/checkin.*" android:scheme="http"/>
                <data android:host="*" android:pathPattern="/buoy-tender/checkin.*" android:scheme="https"/>
>>>>>>> daac1a15
            </intent-filter>

            <intent-filter>
                <action android:name="android.intent.action.VIEW" />
                <category android:name="android.intent.category.DEFAULT" />
                <category android:name="android.intent.category.BROWSABLE" />
                <data android:scheme="https" android:host="a0by.app.link" />
                <data android:scheme="https" android:host="a0by-alternate.app.link" />
            </intent-filter>
        </activity>
        <activity
            android:name=".ui.activities.RegattaActivity"
            android:configChanges="layoutDirection|screenSize|orientation"/>
        <activity
            android:name=".ui.activities.PositioningActivity"/>
        <activity
            android:name=".ui.activities.SettingActivity"
            android:configChanges="layoutDirection|screenSize|orientation"/>
        <activity
            android:name=".ui.activities.AboutActivity"
            android:configChanges="layoutDirection|screenSize|orientation"/>

        <service
            android:name="com.sap.sailing.android.shared.services.sending.MessageSendingService"
            android:exported="false">
            <intent-filter>
                <action android:name="com.sap.sailing.android.tracking.app.action.sendSavedIntents"/>
                <action android:name="com.sap.sailing.android.tracking.app.action.sendMessage"/>
            </intent-filter>
        </service>
        <service
            android:name=".service.MarkerService"
            android:exported="false"/>

        <receiver android:name="com.sap.sailing.android.shared.services.sending.ConnectivityChangedReceiver">
            <intent-filter>
                <action android:name="android.net.conn.CONNECTIVITY_CHANGE"/>
            </intent-filter>
        </receiver>

        <provider
            android:name=".provider.AnalyticsProvider"
            android:authorities="com.sap.sailing.android.buoy.positioning.app.provider.db"
            android:exported="false"/>

        <meta-data android:name="io.branch.sdk.BranchKey" android:value="key_live_jlwXLVWLSF02yReHSLbH3leitFbvlnQp" />

    </application>
</manifest><|MERGE_RESOLUTION|>--- conflicted
+++ resolved
@@ -49,14 +49,6 @@
                 <category android:name="android.intent.category.LAUNCHER"/>
                 <category android:name="android.intent.category.DEFAULT"/>
             </intent-filter>
-<<<<<<< HEAD
-
-            <intent-filter>
-                <data android:scheme="comsapsailingbuoypositioning" />
-                <action android:name="android.intent.action.VIEW" />
-                <category android:name="android.intent.category.DEFAULT" />
-                <category android:name="android.intent.category.BROWSABLE" />
-=======
 
             <intent-filter>
                 <data android:scheme="comsapsailingbuoypositioning" />
@@ -71,7 +63,6 @@
                 <category android:name="android.intent.category.BROWSABLE"/>
                 <data android:host="*" android:pathPattern="/buoy-tender/checkin.*" android:scheme="http"/>
                 <data android:host="*" android:pathPattern="/buoy-tender/checkin.*" android:scheme="https"/>
->>>>>>> daac1a15
             </intent-filter>
 
             <intent-filter>
