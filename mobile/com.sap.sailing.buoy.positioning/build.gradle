--- conflicted
+++ resolved
@@ -82,19 +82,12 @@
     testCompile "org.mockito:mockito-core:${rootProject.ext.mockito}"
 
     /* UI testing with espresso */
-<<<<<<< HEAD
+
     androidTestCompile "com.android.support:support-annotations:${rootProject.ext.support}"
     androidTestCompile "com.android.support.test:runner:${rootProject.ext.test}"
     androidTestCompile "com.android.support.test:rules:${rootProject.ext.test}"
     androidTestCompile "com.android.support.test.espresso:espresso-core:${rootProject.ext.espresso}"
     androidTestCompile ("com.android.support.test.espresso:espresso-contrib:${rootProject.ext.espresso}") {
-=======
-    androidTestCompile "com.android.support:support-annotations:22.2.0"
-    androidTestCompile "com.android.support.test:runner:0.2"
-    androidTestCompile "com.android.support.test:rules:0.2"
-    androidTestCompile "com.android.support.test.espresso:espresso-core:2.1"
-    androidTestCompile ("com.android.support.test.espresso:espresso-contrib:2.1") {
->>>>>>> 35f05227
         exclude group: "com.android.support", module: "appcompat"
         exclude group: "com.android.support", module: "support-v4"
         exclude module: "recyclerview-v7"
