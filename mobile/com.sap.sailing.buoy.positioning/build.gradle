--- conflicted
+++ resolved
@@ -69,17 +69,10 @@
 
 dependencies {
     /* support libraries */
-<<<<<<< HEAD
-    compile "com.android.support:appcompat-v7:22.2.0"
-
-    /* Google Play Services */
-    compile "com.google.android.gms:play-services-location:7.5.0"
-=======
     compile "com.android.support:appcompat-v7:${rootProject.ext.support}"
 
     /* Google Play Services */
     compile "com.google.android.gms:play-services-location:${rootProject.ext.play_services}"
->>>>>>> 44752010
 
     /* local dependencies */
     compile project(":mobile:com.sap.sailing.android.shared")
