--- conflicted
+++ resolved
@@ -25,13 +25,9 @@
     <string name="server">Polling Einstellungen</string>
     <string name="server_sync_settings">Abfrage Intervall (Sekunden)</string>
 
-<<<<<<< HEAD
     <string name="options_menu_checkout">Abmelden</string>
-=======
-    <string name="options_menu_checkout">Checkout</string>
     <string name="checkout_warning_message">Möchten Sie sich wirklich ausloggen? Sie müssen sich erneut mit dem QR code einloggen, um ihre Bojen zu sehen!</string>
 
     <string name="no_marks_message">Kein Bojen</string>
->>>>>>> 8fd9f1b6
 
 </resources>