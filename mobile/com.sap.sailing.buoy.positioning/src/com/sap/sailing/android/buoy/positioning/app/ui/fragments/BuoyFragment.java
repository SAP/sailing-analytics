package com.sap.sailing.android.buoy.positioning.app.ui.fragments;

import android.content.BroadcastReceiver;
import android.content.Context;
import android.content.Intent;
import android.content.IntentFilter;
import android.location.Location;
import android.location.LocationListener;
import android.location.LocationManager;
import android.os.Bundle;
import android.support.v4.content.LocalBroadcastManager;
import android.util.Log;
import android.view.LayoutInflater;
import android.view.View;
import android.view.View.OnClickListener;
import android.view.ViewGroup;
import android.widget.Toast;
import com.google.android.gms.maps.CameraUpdateFactory;
import com.google.android.gms.maps.GoogleMap;
import com.google.android.gms.maps.MapFragment;
import com.google.android.gms.maps.model.LatLng;
import com.google.android.gms.maps.model.MarkerOptions;
import com.sap.sailing.android.buoy.positioning.app.R;
import com.sap.sailing.android.buoy.positioning.app.ui.activities.PositioningActivity;
import com.sap.sailing.android.buoy.positioning.app.util.DatabaseHelper.GeneralDatabaseHelperException;
import com.sap.sailing.android.buoy.positioning.app.util.PingHelper;
import com.sap.sailing.android.buoy.positioning.app.util.PingServerReplyCallback;
import com.sap.sailing.android.buoy.positioning.app.valueobjects.MarkInfo;
import com.sap.sailing.android.buoy.positioning.app.valueobjects.MarkPingInfo;
import com.sap.sailing.android.shared.data.LeaderboardInfo;
import com.sap.sailing.android.shared.logging.ExLog;
import com.sap.sailing.android.shared.ui.customviews.OpenSansButton;
import com.sap.sailing.android.shared.ui.customviews.OpenSansTextView;
import com.sap.sailing.android.shared.ui.customviews.SignalQualityIndicatorView;
import com.sap.sailing.android.shared.util.ViewHolder;
import com.sap.sailing.android.ui.fragments.BaseFragment;

import java.text.DecimalFormat;

public class BuoyFragment extends BaseFragment implements LocationListener {
    private static final String TAG = BuoyFragment.class.getName();
    private static final int GPS_MIN_DISTANCE = 1;
    private static final int GPS_MIN_TIME = 1000;
    private OpenSansTextView markHeaderTextView;
    private OpenSansTextView latitudeTextView;
    private OpenSansTextView longitudeTextView;
    private OpenSansTextView accuracyTextView;
    private OpenSansButton setPositionButton;
    private OpenSansButton resetPositionButton;
    private MapFragment mapFragment;
    private Location lastKnownLocation;
    private LatLng savedPosition;
    private LocationManager locationManager;
    private pingListener pingListener;
    private SignalQualityIndicatorView signalQualityIndicatorView;
    private boolean initialLocationUpdate;
    private IntentReceiver mReceiver;
    private PositioningActivity positioningActivity;
<<<<<<< HEAD
=======
    private LocalBroadcastManager mBroadcastManager;
>>>>>>> f7ec122d

    @Override
    public View onCreateView(LayoutInflater inflater, ViewGroup container, Bundle savedInstanceState) {
        super.onCreateView(inflater, container, savedInstanceState);
        View layout = inflater.inflate(R.layout.fragment_buoy_postion_detail, container, false);

        markHeaderTextView = ViewHolder.get(layout, R.id.mark_header);
        latitudeTextView = ViewHolder.get(layout, R.id.marker_gps_latitude);
        longitudeTextView = ViewHolder.get(layout, R.id.marker_gps_longitude);
        accuracyTextView = ViewHolder.get(layout, R.id.marker_gps_accuracy);
        ClickListener clickListener = new ClickListener();

        setPositionButton = ViewHolder.get(layout, R.id.marker_set_position_button);
        setPositionButton.setVisibility(View.GONE);
        setPositionButton.setOnClickListener(clickListener);

        resetPositionButton = ViewHolder.get(layout, R.id.marker_reset_position_button);
        resetPositionButton.setOnClickListener(clickListener);
        resetPositionButton.setVisibility(View.GONE);

        signalQualityIndicatorView = ViewHolder.get(layout, R.id.signal_quality_indicator);
        signalQualityIndicatorView.setSignalQuality(GPSQuality.noSignal.toInt());

        mReceiver = new IntentReceiver();
        mBroadcastManager = LocalBroadcastManager.getInstance(inflater.getContext());
        return layout;
    }

    @Override
    public void onResume() {
        super.onResume();
        positioningActivity = (PositioningActivity) getActivity();
        mapFragment = (MapFragment) positioningActivity.getFragmentManager().findFragmentById(R.id.map);
        mapFragment.getMap().setMapType(GoogleMap.MAP_TYPE_SATELLITE);
        initialLocationUpdate = true;
        initLocationProvider();
        MarkInfo mark = positioningActivity.getMarkInfo();
        signalQualityIndicatorView.setSignalQuality(GPSQuality.noSignal.toInt());
        if (mark != null) {
            setUpTextUI(lastKnownLocation);
            GoogleMap map = mapFragment.getMap();
            configureMap(map);
            updateMap();
            if (savedPosition != null) {
                initialLocationUpdate = false;
                map.animateCamera(CameraUpdateFactory.newLatLngZoom(savedPosition, 15));
            }
        }
        initMarkerReceiver();
    }

    private void initMarkerReceiver() {
<<<<<<< HEAD
        mReceiver = new IntentReceiver();
        IntentFilter filter = new IntentFilter();
        filter.addAction(getString(R.string.database_changed));
        LocalBroadcastManager.getInstance(positioningActivity.getApplicationContext()).registerReceiver(mReceiver, filter);
=======
        IntentFilter filter = new IntentFilter();
        filter.addAction(getString(R.string.database_changed));
        filter.addAction(getString(R.string.ping_reached_server));
        mBroadcastManager.registerReceiver(mReceiver, filter);
>>>>>>> f7ec122d
    }

    @Override
    public void onPause() {
        super.onPause();
        // Unsubscribe location updates for power saving
        locationManager.removeUpdates(this);
<<<<<<< HEAD
        LocalBroadcastManager.getInstance(positioningActivity.getApplicationContext()).unregisterReceiver(mReceiver);
=======
        mBroadcastManager.unregisterReceiver(mReceiver);
>>>>>>> f7ec122d
    }

    public void setUpTextUI(Location location) {
        MarkInfo mark = positioningActivity.getMarkInfo();
        markHeaderTextView.setText(mark.getName());
        String longitudeText = "";
        String latitudeText = "";
        String accuracyText = "";
        DecimalFormat latlngFormatter = new DecimalFormat("#.######");
        DecimalFormat accuracyFormatter = new DecimalFormat("#.##");
        String accuracyString = getString(R.string.buoy_detail_accuracy_ca);
        if (location != null) {
            latitudeText += latlngFormatter.format(location.getLatitude());
            longitudeText += latlngFormatter.format(location.getLongitude());
            accuracyText += String.format(accuracyString, accuracyFormatter.format(location.getAccuracy()));
        } else {
            latitudeText += "n/a";
            longitudeText += "n/a";
            accuracyText += "n/a";
        }
        MarkPingInfo markPing = positioningActivity.getMarkPing();
        if (markPing != null) {
            double savedLatitude = Double.parseDouble(markPing.getLatitude());
            double savedLongitude = Double.parseDouble(markPing.getLongitude());
            savedPosition = new LatLng(savedLatitude, savedLongitude);
            latitudeText += " (" + latlngFormatter.format(savedLatitude) + ")";
            longitudeText += " (" + latlngFormatter.format(savedLongitude) + ")";
            accuracyText += " (" + String.format(accuracyString, accuracyFormatter.format(markPing.getAccuracy()))
                    + ")";
        }
        
          ExLog.w(getActivity(), getTag(), "Setting latitude to: "+latitudeText);
          ExLog.w(getActivity(), getTag(), "Setting longitude to: "+longitudeText);
          ExLog.w(getActivity(), getTag(), "Setting accuracy to: "+accuracyText);
        
        latitudeTextView.setText(latitudeText);
        longitudeTextView.setText(longitudeText);
        accuracyTextView.setText(accuracyText);
    }

    @Override
    public void onLocationChanged(Location location) {
        if (getActivity() instanceof PositioningActivity) {
            lastKnownLocation = location;
            reportGPSQuality(lastKnownLocation.getAccuracy());
            setPositionButton.setVisibility(View.VISIBLE);
            setUpTextUI(lastKnownLocation);
            updateMap();
        }

        if (initialLocationUpdate) {
            LatLng lastKnownLatLng = new LatLng(lastKnownLocation.getLatitude(), lastKnownLocation.getLongitude());
            GoogleMap map = mapFragment.getMap();
            configureMap(map);
            map.animateCamera(CameraUpdateFactory.newLatLngZoom(lastKnownLatLng, 15));
            initialLocationUpdate = false;
        }

    }

    private void configureMap(GoogleMap map) {
        map.setMyLocationEnabled(true);
        map.getUiSettings().setZoomControlsEnabled(true);
        map.setPadding(0, 50, 0, 0);
    }

    @Override
    public void onStatusChanged(String provider, int status, Bundle extras) {
        if (getActivity() instanceof PositioningActivity) {
            initLocationProvider();
        }
    }

    @Override
    public void onProviderEnabled(String provider) {
        if (getActivity() instanceof PositioningActivity) {
            initLocationProvider();
        }
    }

    @Override
    public void onProviderDisabled(String provider) {
        if (getActivity() instanceof PositioningActivity) {
            initLocationProvider();
        }
    }

    private void initLocationProvider() {
        locationManager = (LocationManager) getActivity().getSystemService(Context.LOCATION_SERVICE);
        locationManager.removeUpdates(this);
        locationManager.requestLocationUpdates(LocationManager.GPS_PROVIDER, GPS_MIN_TIME, GPS_MIN_DISTANCE, this);
        
        Location initialLocation = locationManager.getLastKnownLocation(LocationManager.GPS_PROVIDER);
        
        if (initialLocation != null) {
            onLocationChanged(initialLocation);
        }
    }

    public void updateMap() {
        GoogleMap map = mapFragment.getMap();
        map.clear();

        if (savedPosition != null) {
            MarkerOptions savedLocactionOptions = new MarkerOptions();
            savedLocactionOptions.position(savedPosition);
            savedLocactionOptions.visible(true);
            map.addMarker(savedLocactionOptions);
        }

    }

    public void reportGPSQuality(float gpsAccuracy) {
        GPSQuality quality = GPSQuality.noSignal;

        if (gpsAccuracy > 48) {
            quality = GPSQuality.poor;
        } else if (gpsAccuracy > 10) {
            quality = GPSQuality.good;
        } else if (gpsAccuracy <= 10) {
            quality = GPSQuality.great;
        }
        signalQualityIndicatorView.setSignalQuality(quality.toInt());

    }

    public void handleSuccessfulResponse(){
        Toast.makeText(getActivity(), getString(R.string.position_set), Toast.LENGTH_SHORT).show();
    }

    public void setPingListener(pingListener listener) {
        pingListener = listener;
    }

    public enum GPSQuality {
        noSignal(0), poor(2), good(3), great(4);

        private final int gpsQuality;

        GPSQuality(int quality) {
            this.gpsQuality = quality;
        }

        public int toInt() {
            return this.gpsQuality;
        }
    }

    public interface pingListener {
        public void updatePing();
    }

    private class ClickListener implements OnClickListener {
        @Override
        public void onClick(View v) {
            int id = v.getId();
            if (id == R.id.marker_set_position_button) {
                PingHelper helper = new PingHelper();
                try {
                    if (lastKnownLocation != null) {
                        MarkInfo mark = positioningActivity.getMarkInfo();
                        LeaderboardInfo leaderBoard = positioningActivity.getLeaderBoard();
                        helper.storePingInDatabase(getActivity(), lastKnownLocation, mark);
                        helper.sendPingToServer(getActivity(), lastKnownLocation, leaderBoard, mark, PingServerReplyCallback.class);
                        ((PositioningActivity) getActivity()).updatePing();
                        savedPosition = new LatLng(lastKnownLocation.getLatitude(), lastKnownLocation.getLongitude());
                        pingListener.updatePing();
                        setUpTextUI(lastKnownLocation);
                        updateMap();
                        //Toast.makeText(getActivity(), getString(R.string.position_set), Toast.LENGTH_SHORT).show();
                    } else {
                        Toast.makeText(getActivity(), "Location is not available yet", Toast.LENGTH_LONG).show();
                    }
                } catch (GeneralDatabaseHelperException e) {
                    e.printStackTrace();
                }
            } else if (id == R.id.marker_reset_position_button) {
                // Reset position
            }
        }
    }

    // Broadcast receiver to update ui on data changed
    private class IntentReceiver extends BroadcastReceiver {
        @Override
        public void onReceive(Context context, Intent intent) {
            String action = intent.getAction();
            Log.d(TAG, "Action: " + action);
            if(action.equals(getString(R.string.database_changed))) {
                positioningActivity.loadDataFromDatabase();
                setUpTextUI(lastKnownLocation);
                updateMap();
            }
            if (action.equals(getString(R.string.ping_reached_server))){
                Log.d(TAG, "Response reached Buoy Fragment");
                handleSuccessfulResponse();
            }
        }
    }
}<|MERGE_RESOLUTION|>--- conflicted
+++ resolved
@@ -56,10 +56,7 @@
     private boolean initialLocationUpdate;
     private IntentReceiver mReceiver;
     private PositioningActivity positioningActivity;
-<<<<<<< HEAD
-=======
     private LocalBroadcastManager mBroadcastManager;
->>>>>>> f7ec122d
 
     @Override
     public View onCreateView(LayoutInflater inflater, ViewGroup container, Bundle savedInstanceState) {
@@ -112,17 +109,10 @@
     }
 
     private void initMarkerReceiver() {
-<<<<<<< HEAD
-        mReceiver = new IntentReceiver();
-        IntentFilter filter = new IntentFilter();
-        filter.addAction(getString(R.string.database_changed));
-        LocalBroadcastManager.getInstance(positioningActivity.getApplicationContext()).registerReceiver(mReceiver, filter);
-=======
         IntentFilter filter = new IntentFilter();
         filter.addAction(getString(R.string.database_changed));
         filter.addAction(getString(R.string.ping_reached_server));
         mBroadcastManager.registerReceiver(mReceiver, filter);
->>>>>>> f7ec122d
     }
 
     @Override
@@ -130,11 +120,7 @@
         super.onPause();
         // Unsubscribe location updates for power saving
         locationManager.removeUpdates(this);
-<<<<<<< HEAD
-        LocalBroadcastManager.getInstance(positioningActivity.getApplicationContext()).unregisterReceiver(mReceiver);
-=======
         mBroadcastManager.unregisterReceiver(mReceiver);
->>>>>>> f7ec122d
     }
 
     public void setUpTextUI(Location location) {
