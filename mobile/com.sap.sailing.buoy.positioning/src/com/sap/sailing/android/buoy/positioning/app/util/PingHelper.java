package com.sap.sailing.android.buoy.positioning.app.util;

import java.util.Date;
import java.util.UUID;

import org.json.JSONException;
import org.json.JSONObject;

import android.content.Context;
import android.location.Location;

import com.sap.sailing.android.buoy.positioning.app.util.DatabaseHelper.GeneralDatabaseHelperException;
import com.sap.sailing.android.buoy.positioning.app.valueobjects.MarkInfo;
import com.sap.sailing.android.buoy.positioning.app.valueobjects.MarkPingInfo;
import com.sap.sailing.android.shared.data.LeaderboardInfo;
import com.sap.sailing.android.shared.logging.ExLog;
import com.sap.sailing.android.shared.services.sending.MessageSendingService;
import com.sap.sailing.android.shared.services.sending.ServerReplyCallback;
import com.sap.sailing.domain.common.tracking.impl.FlatSmartphoneUuidAndGPSFixMovingJsonSerializer;

public class PingHelper {
    private static String TAG = PingHelper.class.getName();

    public void sendPingToServer(final Context context, Location location, LeaderboardInfo leaderBoard, MarkInfo mark, Class<? extends ServerReplyCallback> callback) {
        AppPreferences prefs = new AppPreferences(context);
        try {
            JSONObject fixJson = new JSONObject();

<<<<<<< HEAD
            fixJson.put("timestamp", new Date().getTime());
            fixJson.put("longitude", location.getLongitude());
            fixJson.put("latitude", location.getLatitude());
=======
            fixJson.put(FlatSmartphoneUuidAndGPSFixMovingJsonSerializer.TIME_MILLIS, new Date().getTime());
            fixJson.put(FlatSmartphoneUuidAndGPSFixMovingJsonSerializer.LON_DEG, location.getLongitude());
            fixJson.put(FlatSmartphoneUuidAndGPSFixMovingJsonSerializer.LAT_DEG, location.getLatitude());
>>>>>>> cf25ce90

            String postUrlStr = leaderBoard.serverUrl + prefs.getServerMarkPingPath(leaderBoard.name, mark.getId());

            context.startService(MessageSendingService.createMessageIntent(context, postUrlStr, null,
                    UUID.randomUUID(), fixJson.toString(), callback));

        } catch (JSONException ex) {
            ExLog.i(context, TAG, "Error while building ping json " + ex.getMessage());
        }
    }

    public Boolean storePingInDatabase(Context context, Location location, MarkInfo mark) {
        MarkPingInfo pingInfo = new MarkPingInfo();
        pingInfo.setMarkId(mark.getId());
        pingInfo.setLatitude("" + location.getLatitude());
        pingInfo.setLongitude("" + location.getLongitude());
        pingInfo.setAccuracy(location.getAccuracy());
        pingInfo.setTimestamp((int) location.getTime());
        try {
            DatabaseHelper.getInstance().storeMarkPing(context, pingInfo);
        } catch (GeneralDatabaseHelperException e) {
            return false;
        }
        return true;
    }
}<|MERGE_RESOLUTION|>--- conflicted
+++ resolved
@@ -26,15 +26,9 @@
         try {
             JSONObject fixJson = new JSONObject();
 
-<<<<<<< HEAD
-            fixJson.put("timestamp", new Date().getTime());
-            fixJson.put("longitude", location.getLongitude());
-            fixJson.put("latitude", location.getLatitude());
-=======
             fixJson.put(FlatSmartphoneUuidAndGPSFixMovingJsonSerializer.TIME_MILLIS, new Date().getTime());
             fixJson.put(FlatSmartphoneUuidAndGPSFixMovingJsonSerializer.LON_DEG, location.getLongitude());
             fixJson.put(FlatSmartphoneUuidAndGPSFixMovingJsonSerializer.LAT_DEG, location.getLatitude());
->>>>>>> cf25ce90
 
             String postUrlStr = leaderBoard.serverUrl + prefs.getServerMarkPingPath(leaderBoard.name, mark.getId());
 
