package com.sap.sailing.android.buoy.positioning.app.util;

<<<<<<< HEAD
=======
import java.io.UnsupportedEncodingException;
import java.net.MalformedURLException;
import java.net.URL;
import java.net.URLEncoder;
import java.security.MessageDigest;
import java.security.NoSuchAlgorithmException;
import java.util.ArrayList;
import java.util.List;
import java.util.UUID;

import org.json.JSONArray;
import org.json.JSONException;
import org.json.JSONObject;
import org.json.simple.parser.ParseException;

import android.content.Context;
import android.content.DialogInterface;
import android.net.Uri;
import android.support.v7.app.AlertDialog;
import android.util.Log;
import android.widget.Toast;

>>>>>>> 37b3dd43
import com.sap.sailing.android.buoy.positioning.app.R;
import com.sap.sailing.android.buoy.positioning.app.valueobjects.CheckinData;
import com.sap.sailing.android.buoy.positioning.app.valueobjects.MarkInfo;
import com.sap.sailing.android.buoy.positioning.app.valueobjects.MarkPingInfo;
<<<<<<< HEAD
=======
import com.sap.sailing.android.shared.data.BaseCheckinData;
import com.sap.sailing.android.shared.data.http.HttpGetRequest;
import com.sap.sailing.android.shared.logging.ExLog;
import com.sap.sailing.android.shared.ui.activities.CheckinDataActivity;
import com.sap.sailing.android.shared.util.JsonHelper;
import com.sap.sailing.android.shared.util.NetworkHelper;
import com.sap.sailing.android.shared.util.NetworkHelper.NetworkHelperSuccessListener;
import com.sap.sailing.android.shared.util.UniqueDeviceUuid;
import com.sap.sailing.domain.base.SharedDomainFactory;
import com.sap.sailing.domain.base.impl.SharedDomainFactoryImpl;
import com.sap.sailing.domain.common.racelog.tracking.DeviceMappingConstants;
import com.sap.sailing.domain.common.tracking.GPSFix;
import com.sap.sailing.domain.racelogtracking.DeviceIdentifier;
import com.sap.sailing.domain.racelogtracking.impl.SmartphoneUUIDIdentifierImpl;
import com.sap.sailing.server.gateway.deserialization.JsonDeserializationException;
import com.sap.sailing.server.gateway.deserialization.coursedata.impl.MarkDeserializer;
import com.sap.sailing.server.gateway.deserialization.impl.FlatGPSFixJsonDeserializer;
import com.sap.sailing.server.gateway.serialization.coursedata.impl.MarkJsonSerializer;
import com.sap.sailing.server.gateway.serialization.impl.FlatGPSFixJsonSerializer;
import com.sap.sailing.server.gateway.serialization.impl.MarkJsonSerializerWithPosition;
>>>>>>> 37b3dd43

public class CheckinManager {
    private final static String TAG = CheckinManager.class.getName();
    private BaseCheckinData checkinData;
    private final CheckinDataActivity activity;
    private final Context mContext;
    private final AppPreferences prefs;
    private String url;
    private DataChangedListner dataChangedListner;
    private final SharedDomainFactory sharedDomainFactory;

    public CheckinManager(String url, Context context) {
        this(url, context, /* context is not necessarily a CheckinDataActivity */ null);
    }

    private CheckinManager(String url, Context context, CheckinDataActivity activity) {
        sharedDomainFactory = new SharedDomainFactoryImpl(/* race log resolver not needed in this app */ null);
        this.url = url;
        mContext = context;
        prefs = new AppPreferences(context);
        this.activity = activity;
    }

    public CheckinManager(String url, CheckinDataActivity activity) {
        this(url, activity, activity);
    }
    
    public SharedDomainFactory getSharedDomainFactory() {
        return sharedDomainFactory;
    }

    public void callServerAndGenerateCheckinData() {
        Uri uri = Uri.parse(url);
        String scheme = uri.getScheme();
        final URLData urlData = extractRequestParametersFromUri(uri, scheme);
        if (urlData == null) {
            setCheckinData(null);
            return;
        }
        if (activity != null) {
            activity.showProgressDialog(R.string.please_wait, R.string.getting_marks);
        }
        try {
            HttpGetRequest getLeaderboardRequest = new HttpGetRequest(new URL(urlData.getLeaderboardUrl), mContext);
            getLeaderBoardFromServer(urlData, getLeaderboardRequest);
        } catch (MalformedURLException e) {
            ExLog.e(mContext, TAG,
                    "Error: Failed to perform checking due to a MalformedURLException: " + e.getMessage());
        }
    }

    private URLData extractRequestParametersFromUri(Uri uri, String scheme) {
        assert uri != null;
        URLData urlData = new URLData();
        urlData.uriStr = uri.toString();
        urlData.server = scheme + "://" + uri.getHost();
        urlData.port = uri.getPort();
        urlData.hostWithPort = urlData.server + (urlData.port == -1 ? "" : (":" + urlData.port));
        String leaderboardNameFromQR = "";
        try {
            leaderboardNameFromQR = URLEncoder.encode(
                    uri.getQueryParameter(DeviceMappingConstants.URL_LEADERBOARD_NAME), "UTF-8");
        } catch (UnsupportedEncodingException e) {
            ExLog.e(mContext, TAG, "Failed to encode leaderboard name: " + e.getMessage());
        } catch (NullPointerException e) {
            ExLog.e(mContext, TAG, "Invalid Barcode (no leaderboard-name set): " + e.getMessage());
            Toast.makeText(mContext, mContext.getString(R.string.error_invalid_qr_code), Toast.LENGTH_LONG).show();
            urlData = null;
        }
        if (urlData != null) {
            urlData.leaderboardName = leaderboardNameFromQR;

            urlData.deviceUuid = new SmartphoneUUIDIdentifierImpl(UUID.fromString(UniqueDeviceUuid
                    .getUniqueId(mContext)));

            urlData.getLeaderboardUrl = urlData.hostWithPort + prefs.getServerLeaderboardPath(urlData.leaderboardName);
        }
        return urlData;
    }

    private void getLeaderBoardFromServer(final URLData urlData, HttpGetRequest getLeaderboardRequest) {
        NetworkHelper.getInstance(mContext).executeHttpJsonRequestAsync(getLeaderboardRequest,
                new NetworkHelper.NetworkHelperSuccessListener() {
                    @Override
                    public void performAction(JSONObject response) {
                        final String leaderboardName;
                        try {
                            leaderboardName = response.getString("name");
                            urlData.getMarkUrl = urlData.hostWithPort + prefs.getServerMarkPath(leaderboardName);
                        } catch (JSONException e) {
                            ExLog.e(mContext, TAG, "Error getting data from call on URL: " + urlData.getLeaderboardUrl
                                    + ", Error: " + e.getMessage());
                            if (activity != null) {
                                activity.dismissProgressDialog();
                                displayAPIErrorRecommendRetry();
                            }
                            return;
                        }

                        HttpGetRequest getMarksRequest;
                        try {
                            getMarksRequest = new HttpGetRequest(new URL(urlData.getMarkUrl), mContext);
                            getMarksFromServer(leaderboardName, getMarksRequest, urlData);
                        } catch (MalformedURLException e1) {
                            ExLog.e(mContext, TAG, "Error: Failed to perform checking due to a MalformedURLException: " + e1.getMessage());
                        }
                    }
                }, new NetworkHelper.NetworkHelperFailureListener() {
                    @Override
                    public void performAction(NetworkHelper.NetworkHelperError e) {
                        ExLog.e(mContext, TAG, "Failed to get event from API: " + e.getMessage());
                        if (activity != null) {
                            activity.dismissProgressDialog();
                            displayAPIErrorRecommendRetry();
                        }
                    }
                });
    }

    private void getMarksFromServer(final String leaderboardName, HttpGetRequest getMarksRequest, final URLData urlData) {
        NetworkHelper.getInstance(mContext).executeHttpJsonRequestAsync(getMarksRequest,
                new NetworkHelperSuccessListener() {

                    @Override
                    public void performAction(JSONObject response) {
                        try {
                            JSONArray markArray = response.getJSONArray("marks");
                            String checkinDigest = generateCheckinDigest(urlData.uriStr);
                            List<MarkInfo> marks = new ArrayList<>();
                            List<MarkPingInfo> pings = new ArrayList<>();
                            for (int i = 0; i < markArray.length(); i++) {
                                JSONObject jsonMark = (JSONObject) markArray.get(i);
                                org.json.simple.JSONObject simpleMark;
                                simpleMark = JsonHelper.convertToSimple(jsonMark);
                                MarkDeserializer markDeserializer = new MarkDeserializer(getSharedDomainFactory());
                                MarkInfo mark = MarkInfo.create(markDeserializer.deserialize(simpleMark), jsonMark.getString(MarkJsonSerializer.FIELD_CLASS), checkinDigest);
                                if (jsonMark.has(MarkJsonSerializerWithPosition.FIELD_POSITION)) {
                                    if (!jsonMark.get(MarkJsonSerializerWithPosition.FIELD_POSITION).equals(null)) {
                                        JSONObject positionJson = jsonMark.getJSONObject(MarkJsonSerializerWithPosition.FIELD_POSITION);
                                        FlatGPSFixJsonDeserializer deserializer = new FlatGPSFixJsonDeserializer();
                                        org.json.simple.JSONObject simplePosition;
                                        simplePosition = JsonHelper.convertToSimple(positionJson);
                                        GPSFix gpsFix = deserializer.deserialize(simplePosition);
                                        MarkPingInfo ping = new MarkPingInfo(mark.getId(), gpsFix, positionJson.getDouble(FlatGPSFixJsonSerializer.FIELD_ACCURACY));
                                        pings.add(ping);
                                    }
                                }
                                marks.add(mark);
                            }
                            urlData.marks = marks;
                            urlData.pings = pings;
                            saveCheckinDataAndNotifyListeners(urlData, leaderboardName);

                        } catch (JSONException | ParseException | JsonDeserializationException e) {
                            ExLog.e(mContext, TAG, "Error getting data from call on URL: " + urlData.getMarkUrl
                                    + ", Error: " + e.getMessage());
                            if (activity != null) {
                                activity.dismissProgressDialog();
                                displayAPIErrorRecommendRetry();
                            }
                            return;
                        }

                    }
                }, new NetworkHelper.NetworkHelperFailureListener() {

                    @Override
                    public void performAction(NetworkHelper.NetworkHelperError e) {
                        ExLog.e(mContext, TAG, "Failed to get marks from API: " + e.getMessage());
                        if (activity != null) {
                            activity.dismissProgressDialog();
                            displayAPIErrorRecommendRetry();
                        }
                    }
                });
    }

    private void saveCheckinDataAndNotifyListeners(URLData urlData, String leaderboardName) {
        CheckinData data = new CheckinData();
        data.serverWithPort = urlData.hostWithPort;
        data.leaderboardName = leaderboardName;
        data.marks = urlData.marks;
        data.pings = urlData.pings;
        data.deviceUid = urlData.deviceUuid.getStringRepresentation();
        data.uriString = urlData.uriStr;
        try {
            data.setCheckinDigestFromString(urlData.uriStr);
            if (activity != null) {
                activity.dismissProgressDialog();
            }
            setCheckinData(data);
        } catch (UnsupportedEncodingException e) {
            ExLog.e(mContext, TAG,
                    "Failed to get generate digest of qr-code string (" + urlData.uriStr + "). " + e.getMessage());
            if (activity != null) {
                activity.dismissProgressDialog();
                displayAPIErrorRecommendRetry();
            }
        } catch (NoSuchAlgorithmException e) {
            ExLog.e(mContext, TAG,
                    "Failed to get generate digest of qr-code string (" + urlData.uriStr + "). " + e.getMessage());
            if (activity != null) {
                activity.dismissProgressDialog();
                displayAPIErrorRecommendRetry();
            }
        }
    }

    public void setCheckinData(BaseCheckinData data) {
        checkinData = data;
        if (activity != null) {
            activity.onCheckinDataAvailable(getCheckinData());
        } else if (dataChangedListner != null){
            dataChangedListner.handleData(data);
        }
    }

    public interface DataChangedListner{
        void handleData(BaseCheckinData data);
    }

    public void setDataChangedListner(DataChangedListner listner){
        dataChangedListner = listner;
    }

    public BaseCheckinData getCheckinData() {
        return checkinData;
    }

    /**
     * Shows a pop-up-dialog that informs the user than an API-call has failed and recommends a retry.
     */
    private void displayAPIErrorRecommendRetry() {
        AlertDialog.Builder builder = new AlertDialog.Builder(mContext, R.style.AppTheme_AlertDialog);
        builder.setMessage(mContext.getString(R.string.notify_user_api_call_failed));
        builder.setCancelable(true);
        builder.setPositiveButton(android.R.string.ok, new DialogInterface.OnClickListener() {

            @Override
            public void onClick(DialogInterface dialog, int which) {
                dialog.cancel();
            }

        });
        builder.show();
        setCheckinData(null);
    }

    private String generateCheckinDigest(String url) {
        String checkinDigest = "";
        try {
            MessageDigest md = MessageDigest.getInstance("SHA-256");
            md.update(url.getBytes("UTF-8"));
            byte[] digest = md.digest();
            StringBuffer buf = new StringBuffer();
            for (byte byt : digest) {
                buf.append(Integer.toString((byt & 0xff) + 0x100, 16).substring(1));
                checkinDigest = buf.toString();
            }
        } catch (UnsupportedEncodingException e) {
            Log.e(TAG, "Exception trying to generate check-in digest", e);
        } catch (NoSuchAlgorithmException e) {
            Log.e(TAG, "Exception trying to generate check-in digest", e);
        }
        return checkinDigest;
    }

    private class URLData {
        public String uriStr;
        public String server;
        public int port;
        public String hostWithPort;
        public List<MarkInfo> marks;
        public List<MarkPingInfo> pings;
        public String leaderboardName;
        public DeviceIdentifier deviceUuid;
        public String getMarkUrl;
        public String getLeaderboardUrl;

        public URLData() {

        }
    }
}<|MERGE_RESOLUTION|>--- conflicted
+++ resolved
@@ -1,7 +1,5 @@
 package com.sap.sailing.android.buoy.positioning.app.util;
 
-<<<<<<< HEAD
-=======
 import java.io.UnsupportedEncodingException;
 import java.net.MalformedURLException;
 import java.net.URL;
@@ -24,13 +22,10 @@
 import android.util.Log;
 import android.widget.Toast;
 
->>>>>>> 37b3dd43
 import com.sap.sailing.android.buoy.positioning.app.R;
 import com.sap.sailing.android.buoy.positioning.app.valueobjects.CheckinData;
 import com.sap.sailing.android.buoy.positioning.app.valueobjects.MarkInfo;
 import com.sap.sailing.android.buoy.positioning.app.valueobjects.MarkPingInfo;
-<<<<<<< HEAD
-=======
 import com.sap.sailing.android.shared.data.BaseCheckinData;
 import com.sap.sailing.android.shared.data.http.HttpGetRequest;
 import com.sap.sailing.android.shared.logging.ExLog;
@@ -51,7 +46,6 @@
 import com.sap.sailing.server.gateway.serialization.coursedata.impl.MarkJsonSerializer;
 import com.sap.sailing.server.gateway.serialization.impl.FlatGPSFixJsonSerializer;
 import com.sap.sailing.server.gateway.serialization.impl.MarkJsonSerializerWithPosition;
->>>>>>> 37b3dd43
 
 public class CheckinManager {
     private final static String TAG = CheckinManager.class.getName();
@@ -113,7 +107,7 @@
         String leaderboardNameFromQR = "";
         try {
             leaderboardNameFromQR = URLEncoder.encode(
-                    uri.getQueryParameter(DeviceMappingConstants.URL_LEADERBOARD_NAME), "UTF-8");
+                    uri.getQueryParameter(DeviceMappingConstants.URL_LEADERBOARD_NAME), "UTF-8").replace("+", "%20");
         } catch (UnsupportedEncodingException e) {
             ExLog.e(mContext, TAG, "Failed to encode leaderboard name: " + e.getMessage());
         } catch (NullPointerException e) {
