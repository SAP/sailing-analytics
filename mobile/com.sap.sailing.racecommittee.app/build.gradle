apply plugin: "com.android.application"
apply from: "../git.gradle"

def packageName="com.sap.sailing.racecommittee.app"
def verCode=7

android {
    buildToolsVersion rootProject.ext.buildTools
    compileSdkVersion rootProject.ext.compileSdk

    defaultConfig {
        applicationId packageName
        minSdkVersion rootProject.ext.minSdk
        targetSdkVersion rootProject.ext.targetSdk
        versionCode verCode
        versionName "$verCode - Laser"
        useJack false // not working on Windows yet

<<<<<<< HEAD
//        /* UI testing with espresso */
=======
        /* UI testing with espresso */
>>>>>>> cf25ce90
//        testInstrumentationRunner "android.support.test.runner.AndroidJUnitRunner"
    }

    sourceSets {
        main {
            manifest.srcFile "AndroidManifest.xml"
            java.srcDirs = ["src"]
            res.srcDirs = ["res"]
            assets.srcDirs = ["assets"]
        }

        androidTest {
            java.srcDirs = ["tests-ui/src"]
            res.srcDirs = ["tests-ui/res"]
            assets.srcDirs = ["tests-ui/assets"]
        }

        test {
            java.srcDirs = ["tests-jvm/src"]
        }
    }

    signingConfigs {
        stg_debug {
            keyAlias "stg_debug"
            keyPassword "stg_debug"
            storeFile file("../android-keystore/STG-debug.jks")
            storePassword "stg_debug"
        }
    }

    buildTypes {
        debug {
            versionNameSuffix ".debug"
            signingConfig signingConfigs.stg_debug

            minifyEnabled false
            proguardFiles getDefaultProguardFile("proguard-android.txt"), "proguard-project.txt", "../proguard-mobile.txt"
        }

        release {
            minifyEnabled false
            proguardFiles getDefaultProguardFile("proguard-android.txt"), "proguard-project.txt", "../proguard-mobile.txt"
        }
    }

    packagingOptions {
        exclude "LICENSE.txt"
        exclude ".readme"
        exclude "pom.properties"
        exclude "pom.xml"
    }
}

dependencies {
    compile "com.h6ah4i.android.widget.advrecyclerview:advrecyclerview:0.6.2"

    /* support libraries */
    compile "com.android.support:appcompat-v7:${rootProject.ext.support}"
    compile "com.android.support:recyclerview-v7:${rootProject.ext.support}"
    compile "com.android.support:support-v13:${rootProject.ext.support}"

    /* Google Play Services */
    compile "com.google.android.gms:play-services-location:${rootProject.ext.play_services}"

    /* licence dialog */
<<<<<<< HEAD
    compile("de.psdev.licensesdialog:licensesdialog:${rootProject.ext.license_dialog}")
=======
    compile('de.psdev.licensesdialog:licensesdialog:1.8.0')
>>>>>>> cf25ce90

    /* local dependencies */
    compile project(":mobile:com.sap.sailing.android.shared")
	compile project(":java:com.sap.sse.common")

    /* all local jar-libs */
    compile fileTree(dir: "libs", include: ["*.jar"])

    /* JVM tests */
    testCompile "junit:junit:${rootProject.ext.junit}"
    testCompile "org.mockito:mockito-core:${rootProject.ext.mockito}"

<<<<<<< HEAD
//    /* UI testing with espresso */
//    androidTestCompile "com.android.support:support-annotations:${rootProject.ext.support}"
//    androidTestCompile "com.android.support.test:runner:${rootProject.ext.test}"
//    androidTestCompile "com.android.support.test:rules:${rootProject.ext.test}"
//    androidTestCompile "com.android.support.test.espresso:espresso-core:${rootProject.ext.espresso}"
//    androidTestCompile ("com.android.support.test.espresso:espresso-contrib:${rootProject.ext.espresso}") {
//        exclude group: "com.android.support", module: "appcompat"
//        exclude group: "com.android.support", module: "support-v4"
//        exclude module: "recyclerview-v7"
//    }
=======
    /* UI testing with espresso
    androidTestCompile "com.android.support:support-annotations:${rootProject.ext.support}"
    androidTestCompile "com.android.support.test:runner:${rootProject.ext.test}"
    androidTestCompile "com.android.support.test:rules:${rootProject.ext.test}"
    androidTestCompile "com.android.support.test.espresso:espresso-core:${rootProject.ext.espresso}"
    androidTestCompile ("com.android.support.test.espresso:espresso-contrib:${rootProject.ext.espresso}") {
        exclude group: "com.android.support", module: "appcompat"
        exclude group: "com.android.support", module: "support-v4"
        exclude module: "recyclerview-v7"
    }*/
>>>>>>> cf25ce90
}

// Custom tasks

/**
 * Deletes apk and version from www apps directory
 */
clean.doLast {
    ant.delete() {
        fileset(dir: file("../../java/com.sap.sailing.www/apps"), includes: "$packageName*")
    }
}

/**
 * Copies apk into www apps directory and create version file
 */
build.doLast {
    // Copy APK file
    copy {
        from ("build/outputs/apk") {
            include "**/*debug.apk"
        }
        into "../../java/com.sap.sailing.www/apps"
        rename { String fileName -> fileName.replace("-debug", "") }
    }

    // Create version file
    def versionFile = file("../../java/com.sap.sailing.www/apps/$packageName." + "version")
    versionFile.text = "$packageName" + ".apk=$verCode"
}<|MERGE_RESOLUTION|>--- conflicted
+++ resolved
@@ -16,11 +16,7 @@
         versionName "$verCode - Laser"
         useJack false // not working on Windows yet
 
-<<<<<<< HEAD
-//        /* UI testing with espresso */
-=======
         /* UI testing with espresso */
->>>>>>> cf25ce90
 //        testInstrumentationRunner "android.support.test.runner.AndroidJUnitRunner"
     }
 
@@ -87,11 +83,7 @@
     compile "com.google.android.gms:play-services-location:${rootProject.ext.play_services}"
 
     /* licence dialog */
-<<<<<<< HEAD
     compile("de.psdev.licensesdialog:licensesdialog:${rootProject.ext.license_dialog}")
-=======
-    compile('de.psdev.licensesdialog:licensesdialog:1.8.0')
->>>>>>> cf25ce90
 
     /* local dependencies */
     compile project(":mobile:com.sap.sailing.android.shared")
@@ -104,7 +96,6 @@
     testCompile "junit:junit:${rootProject.ext.junit}"
     testCompile "org.mockito:mockito-core:${rootProject.ext.mockito}"
 
-<<<<<<< HEAD
 //    /* UI testing with espresso */
 //    androidTestCompile "com.android.support:support-annotations:${rootProject.ext.support}"
 //    androidTestCompile "com.android.support.test:runner:${rootProject.ext.test}"
@@ -115,18 +106,6 @@
 //        exclude group: "com.android.support", module: "support-v4"
 //        exclude module: "recyclerview-v7"
 //    }
-=======
-    /* UI testing with espresso
-    androidTestCompile "com.android.support:support-annotations:${rootProject.ext.support}"
-    androidTestCompile "com.android.support.test:runner:${rootProject.ext.test}"
-    androidTestCompile "com.android.support.test:rules:${rootProject.ext.test}"
-    androidTestCompile "com.android.support.test.espresso:espresso-core:${rootProject.ext.espresso}"
-    androidTestCompile ("com.android.support.test.espresso:espresso-contrib:${rootProject.ext.espresso}") {
-        exclude group: "com.android.support", module: "appcompat"
-        exclude group: "com.android.support", module: "support-v4"
-        exclude module: "recyclerview-v7"
-    }*/
->>>>>>> cf25ce90
 }
 
 // Custom tasks
