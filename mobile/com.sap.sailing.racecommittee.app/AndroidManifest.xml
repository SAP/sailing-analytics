<?xml version="1.0" encoding="utf-8"?>
<manifest package="com.sap.sailing.racecommittee.app"
          xmlns:android="http://schemas.android.com/apk/res/android"
          android:versionCode="7"
          android:versionName="7 - Laser">

    <uses-sdk
        android:minSdkVersion="14"
        android:targetSdkVersion="22"/>

    <permission
        android:name="com.sap.sailing.racecommittee.app.MAPS_RECEIVE"
        android:protectionLevel="signature"/>

    <uses-permission android:name="android.permission.ACCESS_FINE_LOCATION"/>
    <uses-permission android:name="android.permission.ACCESS_NETWORK_STATE"/>
    <!--<uses-permission android:name="android.permission.CAMERA"/>-->
    <uses-permission android:name="android.permission.INTERNET"/>
    <!--<uses-permission android:name="android.permission.RECORD_AUDIO"/>-->
    <uses-permission android:name="android.permission.VIBRATE"/>
    <uses-permission android:name="android.permission.WRITE_EXTERNAL_STORAGE"/>
    <uses-permission android:name="com.google.android.providers.gsf.permission.READ_GSERVICES"/>
    <uses-permission android:name="com.sap.sailing.racecommittee.app.MAPS_RECEIVE"/>

    <uses-feature
        android:glEsVersion="0x00020000"
        android:required="true"/>
    <uses-feature
        android:name="android.hardware.camera"
        android:required="false"/>

    <application
        android:name=".RaceApplication"
        android:allowBackup="true"
        android:hardwareAccelerated="true"
        android:icon="@mipmap/ic_launcher"
        android:label="@string/app_name"
        android:supportsRtl="false"
        android:theme="@style/AppTheme.Light">
        <meta-data
            android:name="com.google.android.gms.version"
            android:value="@integer/google_play_services_version"/>
        <meta-data
            android:name="com.google.android.maps.v2.API_KEY"
            android:value="AIzaSyDH-Dwy5yFlyBa2-VUgiZ3qGGUO8M_0MPY"/>

        <activity
            android:name=".ui.activities.LoginActivity">
            <intent-filter>
                <action android:name="android.intent.action.MAIN"/>

                <category android:name="android.intent.category.LAUNCHER"/>
            </intent-filter>
        </activity>
        <activity android:name=".ui.activities.RacingActivity"/>
<<<<<<< HEAD
=======
        <activity android:name=".ui.activities.PasswordActivity"/>
>>>>>>> fd589d46
        <activity android:name=".ui.activities.PreferenceActivity">
            <intent-filter>
                <action android:name="android.intent.action.MANAGE_NETWORK_USAGE"/>

                <category android:name="android.intent.category.DEFAULT"/>
            </intent-filter>
        </activity>
        <activity android:name=".ui.activities.SystemInformationActivity"/>

        <service
            android:name=".services.RaceStateService"
            android:enabled="true"
            android:exported="false">
            <intent-filter>
                <action android:name="com.sap.sailing.racecommittee.app.action.startProcedureSpecificAction"/>
            </intent-filter>
        </service>
        <service
            android:name="com.sap.sailing.android.shared.services.sending.MessageSendingService"
            android:exported="false">
            <intent-filter>
                <action android:name="com.sap.sailing.racecommittee.app.action.sendSavedIntents"/>
                <action android:name="com.sap.sailing.racecommittee.app.action.sendMessage"/>
            </intent-filter>

            <meta-data
                android:name="com.sap.sailing.android.shared.services.sending.messageRestorer"
                android:value="com.sap.sailing.racecommittee.app.services.sending.EventRestorer"/>
        </service>

        <receiver android:name="com.sap.sailing.android.shared.services.sending.ConnectivityChangedReceiver">
            <intent-filter>
                <action android:name="android.net.conn.CONNECTIVITY_CHANGE"/>
            </intent-filter>
        </receiver>
    </application>
</manifest><|MERGE_RESOLUTION|>--- conflicted
+++ resolved
@@ -53,10 +53,7 @@
             </intent-filter>
         </activity>
         <activity android:name=".ui.activities.RacingActivity"/>
-<<<<<<< HEAD
-=======
         <activity android:name=".ui.activities.PasswordActivity"/>
->>>>>>> fd589d46
         <activity android:name=".ui.activities.PreferenceActivity">
             <intent-filter>
                 <action android:name="android.intent.action.MANAGE_NETWORK_USAGE"/>
