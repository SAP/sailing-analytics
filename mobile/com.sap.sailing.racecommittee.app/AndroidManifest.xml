<?xml version="1.0" encoding="utf-8"?>
<<<<<<< HEAD
<manifest package="com.sap.sailing.racecommittee.app"
          xmlns:android="http://schemas.android.com/apk/res/android"
          android:versionCode="13"
          android:versionName="1.5">
=======
<manifest xmlns:android="http://schemas.android.com/apk/res/android"
    package="com.sap.sailing.racecommittee.app"
    android:versionCode="7"
    android:versionName="7 - Laser">
>>>>>>> dd60bf1f

    <uses-sdk
        android:minSdkVersion="14"
        android:targetSdkVersion="22" />

    <permission
        android:name="com.sap.sailing.racecommittee.app.MAPS_RECEIVE"
        android:protectionLevel="signature" />

    <uses-permission android:name="android.permission.ACCESS_FINE_LOCATION" />
    <uses-permission android:name="android.permission.ACCESS_NETWORK_STATE" />
    <!--<uses-permission android:name="android.permission.CAMERA"/>-->
    <uses-permission android:name="android.permission.INTERNET" />
    <!--<uses-permission android:name="android.permission.RECORD_AUDIO"/>-->
    <uses-permission android:name="android.permission.VIBRATE" />
    <uses-permission android:name="android.permission.WRITE_EXTERNAL_STORAGE" />
    <uses-permission android:name="com.google.android.providers.gsf.permission.READ_GSERVICES" />
    <!--<uses-permission android:name="com.sap.sailing.racecommittee.app.MAPS_RECEIVE" />-->

    <uses-feature
        android:glEsVersion="0x00020000"
        android:required="true" />
    <uses-feature
        android:name="android.hardware.camera"
        android:required="false" />

    <application
        android:name=".RaceApplication"
        android:allowBackup="true"
        android:hardwareAccelerated="true"
        android:icon="@mipmap/ic_launcher"
        android:label="@string/app_name"
        android:supportsRtl="false"
        android:theme="@style/AppTheme.Light">
        <meta-data
            android:name="com.google.android.gms.version"
            android:value="@integer/google_play_services_version" />
        <meta-data
            android:name="com.google.android.maps.v2.API_KEY"
            android:value="AIzaSyDH-Dwy5yFlyBa2-VUgiZ3qGGUO8M_0MPY" />

        <activity android:name=".ui.activities.LoginActivity">
            <intent-filter>
                <action android:name="android.intent.action.MAIN" />

                <category android:name="android.intent.category.LAUNCHER" />
            </intent-filter>
            <intent-filter>
                <action android:name="android.intent.action.VIEW"/>

                <category android:name="android.intent.category.DEFAULT"/>
                <category android:name="android.intent.category.BROWSABLE"/>

                <data
                    android:host="*"
                    android:scheme="http"
                    android:pathPattern="/apps/com.sap.sailing.racecommittee.app.apk"/>

                <data
                    android:host="*"
                    android:scheme="https"
                    android:pathPattern="apps/com.sap.sailing.racecommittee.app.apk"/>
            </intent-filter>
        </activity>
        <activity android:name=".ui.activities.RacingActivity" />
        <activity android:name=".ui.activities.PasswordActivity" />
        <activity
            android:name=".ui.activities.PreferenceActivity"
            android:theme="@style/PreferenceTheme">
            <intent-filter>
                <action android:name="android.intent.action.MANAGE_NETWORK_USAGE" />

                <category android:name="android.intent.category.DEFAULT" />
            </intent-filter>
        </activity>
        <activity android:name=".ui.activities.SystemInformationActivity" />

        <service
            android:name=".services.RaceStateService"
            android:enabled="true"
            android:exported="false">
            <intent-filter>
                <action android:name="com.sap.sailing.racecommittee.app.action.startProcedureSpecificAction" />
            </intent-filter>
        </service>
        <service
            android:name="com.sap.sailing.android.shared.services.sending.MessageSendingService"
            android:exported="false">
            <intent-filter>
                <action android:name="com.sap.sailing.racecommittee.app.action.sendSavedIntents" />
                <action android:name="com.sap.sailing.racecommittee.app.action.sendMessage" />
            </intent-filter>

            <meta-data
                android:name="com.sap.sailing.android.shared.services.sending.messageRestorer"
                android:value="com.sap.sailing.racecommittee.app.services.sending.EventRestorer" />
        </service>

        <receiver android:name="com.sap.sailing.android.shared.services.sending.ConnectivityChangedReceiver">
            <intent-filter>
                <action android:name="android.net.conn.CONNECTIVITY_CHANGE" />
            </intent-filter>
        </receiver>
    </application>
</manifest><|MERGE_RESOLUTION|>--- conflicted
+++ resolved
@@ -1,15 +1,8 @@
 <?xml version="1.0" encoding="utf-8"?>
-<<<<<<< HEAD
-<manifest package="com.sap.sailing.racecommittee.app"
-          xmlns:android="http://schemas.android.com/apk/res/android"
+<manifest xmlns:android="http://schemas.android.com/apk/res/android"
+    package="com.sap.sailing.racecommittee.app"
           android:versionCode="13"
           android:versionName="1.5">
-=======
-<manifest xmlns:android="http://schemas.android.com/apk/res/android"
-    package="com.sap.sailing.racecommittee.app"
-    android:versionCode="7"
-    android:versionName="7 - Laser">
->>>>>>> dd60bf1f
 
     <uses-sdk
         android:minSdkVersion="14"
