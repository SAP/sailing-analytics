--- conflicted
+++ resolved
@@ -63,25 +63,6 @@
             <scope>test</scope>
         </dependency>
         <dependency>
-<<<<<<< HEAD
-            <groupId>com.mobeta.android.dslv</groupId>
-            <artifactId>drag-sort-listview</artifactId>
-            <version>0.6.1</version>
-            <type>apklib</type>
-            <exclusions>
-                    <exclusion>
-                    <groupId>com.google.android</groupId>
-                    <artifactId>support-v4</artifactId>
-                </exclusion>
-            </exclusions>
-        </dependency>
-
-        <dependency>
-          <groupId>com.sap.sailing</groupId>
-          <artifactId>com.sap.sailing.android.shared</artifactId>
-          <version>1.0.0</version>
-          <type>apklib</type>
-=======
             <groupId>org.mockito</groupId>
             <artifactId>mockito-core</artifactId>
             <version>1.10.16</version>
@@ -93,7 +74,6 @@
             <artifactId>licensesdialog</artifactId>
             <version>1.8.0</version>
             <type>aar</type>
->>>>>>> bda7a900
         </dependency>
     </dependencies>
 
