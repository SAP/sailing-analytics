<?xml version="1.0" encoding="utf-8"?>
<RelativeLayout xmlns:android="http://schemas.android.com/apk/res/android"
<<<<<<< HEAD
    xmlns:app="http://schemas.android.com/apk/res-auto"
=======
>>>>>>> 54689fc2
    xmlns:tools="http://schemas.android.com/tools"
    android:layout_width="match_parent"
    android:layout_height="match_parent">

    <com.sap.sailing.racecommittee.app.ui.layouts.TimePanelHeaderLayout
        android:id="@+id/race_content_header"
        android:layout_width="match_parent"
        android:layout_height="match_parent"
        android:background="?attr/sap_gray">

        <LinearLayout
            android:layout_width="match_parent"
<<<<<<< HEAD
            android:layout_height="match_parent"
            android:orientation="horizontal">
=======
            android:layout_height="wrap_content"
            android:layout_marginLeft="@dimen/side_padding"
            android:layout_marginRight="@dimen/side_padding"
            android:layout_marginTop="@dimen/header_margin_top"
            android:gravity="center"
            android:maxLines="1"
            android:textColor="?attr/white"
            android:textSize="@dimen/panel_button_header_size"
            tools:text="@string/time" />

        <ImageView
            android:id="@+id/time_marker"
            android:layout_width="match_parent"
            android:layout_height="@dimen/thin_line"
            android:layout_alignParentBottom="true"
            android:src="?attr/marker" />

        <RelativeLayout
            android:layout_width="wrap_content"
            android:layout_height="wrap_content"
            android:layout_above="@id/time_marker"
            android:layout_centerHorizontal="true"
            android:layout_marginBottom="@dimen/side_padding"
            android:baselineAligned="false">
>>>>>>> 54689fc2

            <RelativeLayout
                android:id="@+id/time_layer"
                android:layout_width="0dp"
                android:layout_height="match_parent"
                android:layout_weight="25">

                <TextView
                    android:id="@+id/timer_text"
                    android:layout_width="match_parent"
                    android:layout_height="wrap_content"
                    android:layout_marginLeft="@dimen/side_padding"
                    android:layout_marginRight="@dimen/side_padding"
                    android:layout_marginTop="@dimen/header_margin_top"
                    android:gravity="center"
                    android:singleLine="true"
                    android:textColor="?attr/white"
<<<<<<< HEAD
                    android:textSize="@dimen/panel_button_header_size"
                    tools:text="@string/time" />

                <ImageView
                    android:id="@+id/time_marker"
                    android:layout_width="match_parent"
                    android:layout_height="@dimen/thin_line"
                    android:layout_alignParentBottom="true"
                    android:src="?attr/marker" />
=======
                    android:textSize="@dimen/panel_button_caption_size"
                    tools:text="@string/time_start" />
>>>>>>> 54689fc2

                <RelativeLayout
                    android:layout_width="wrap_content"
                    android:layout_height="wrap_content"
<<<<<<< HEAD
                    android:layout_above="@id/time_marker"
                    android:layout_centerHorizontal="true"
                    android:layout_marginBottom="@dimen/side_padding"
                    android:baselineAligned="false">


                    <RelativeLayout
                        android:id="@+id/start_time_container"
                        android:layout_width="wrap_content"
                        android:layout_height="wrap_content"
                        android:layout_centerVertical="true">

                        <TextView
                            android:id="@+id/time_start"
                            android:layout_width="wrap_content"
                            android:layout_height="wrap_content"
                            android:layout_centerVertical="true"
                            android:layout_toRightOf="@+id/linked_locked_area"
                            android:textColor="?attr/white"
                            android:textSize="@dimen/panel_button_caption_size"
                            tools:text="@string/time_start" />

                        <LinearLayout
                            android:id="@+id/linked_locked_area"
                            android:layout_width="wrap_content"
                            android:layout_height="wrap_content"
                            android:layout_centerVertical="true"
                            android:layout_marginRight="6dp"
                            android:orientation="horizontal">

                            <ImageView
                                android:id="@+id/time_start_lock"
                                android:layout_width="@dimen/side_button_lockSize"
                                android:layout_height="@dimen/side_button_lockSize"
                                android:src="?attr/lock_outline"
                                android:visibility="gone"
                                tools:visibility="visible" />

                            <ImageView
                                android:id="@+id/linked_race"
                                android:layout_width="@dimen/side_button_lockSize"
                                android:layout_height="@dimen/side_button_lockSize"
                                android:layout_gravity="center_vertical"
                                android:src="?attr/link_24dp"
                                android:visibility="gone"
                                tools:visibility="visible" />
                        </LinearLayout>
                    </RelativeLayout>

                    <RelativeLayout
                        android:layout_width="wrap_content"
                        android:layout_height="wrap_content"
                        android:layout_centerVertical="true"
                        android:layout_marginLeft="@dimen/side_padding"
                        android:layout_toRightOf="@+id/start_time_container">

                        <TextView
                            android:id="@+id/current_time"
                            android:layout_width="wrap_content"
                            android:layout_height="wrap_content"
                            android:layout_centerInParent="true"
                            android:layout_centerVertical="true"
                            android:drawableLeft="?attr/access_time_18dp"
                            android:drawablePadding="6dp"
                            android:gravity="center"
                            android:textColor="?attr/white"
                            android:textSize="@dimen/panel_button_caption_size"
                            android:visibility="invisible"
                            tools:text="@string/time"
                            tools:visibility="visible" />

                    </RelativeLayout>
                </RelativeLayout>
            </RelativeLayout>

            <com.sap.sailing.racecommittee.app.ui.views.PanelButton
                android:id="@+id/button_competitor"
                android:layout_width="0dp"
                android:layout_height="match_parent"
                android:layout_weight="10"
                android:visibility="gone"
                app:buttonAdditionalImage="@drawable/ic_warning_yellow_24dp"
                app:buttonCaption="@string/competitor_list"
                app:buttonImage="?attr/competitor_list"
                app:buttonType="typeImage"
                app:captionPosition="bottom"
                app:imageSize="48dp"
                app:linePosition="left"
                tools:visibility="visible" />
        </LinearLayout>
=======
                    android:layout_centerVertical="true"
                    android:layout_marginRight="6dp"
                    android:orientation="horizontal">

                    <ImageView
                        android:id="@+id/time_start_lock"
                        android:layout_width="@dimen/side_button_lockSize"
                        android:layout_height="@dimen/side_button_lockSize"
                        android:src="?attr/lock_outline"
                        android:visibility="gone"
                        tools:visibility="visible" />

                    <ImageView
                        android:id="@+id/linked_race"
                        android:layout_width="@dimen/side_button_lockSize"
                        android:layout_height="@dimen/side_button_lockSize"
                        android:layout_gravity="center_vertical"
                        android:src="?attr/link_24dp"
                        android:visibility="gone"
                        tools:visibility="visible" />
                </LinearLayout>
            </RelativeLayout>

            <TextView
                android:id="@+id/current_time"
                android:layout_width="wrap_content"
                android:layout_height="wrap_content"
                android:layout_marginLeft="@dimen/side_padding"
                android:layout_toRightOf="@+id/start_time_container"
                android:drawableLeft="?attr/access_time_18dp"
                android:drawablePadding="6dp"
                android:textColor="?attr/white"
                android:textSize="@dimen/panel_button_caption_size"
                android:visibility="invisible"
                tools:text="@string/time"
                tools:visibility="visible" />

            <TextView
                android:id="@+id/first_vessel_duration"
                android:layout_width="wrap_content"
                android:layout_height="wrap_content"
                android:layout_marginLeft="@dimen/side_padding"
                android:layout_toRightOf="@id/current_time"
                android:drawableLeft="?attr/flag_18dp"
                android:drawablePadding="6dp"
                android:textColor="?attr/white"
                android:textSize="@dimen/panel_button_caption_size"
                android:visibility="gone"
                tools:text="0h 23m 14s"
                tools:visibility="visible" />
        </RelativeLayout>
>>>>>>> 54689fc2
    </com.sap.sailing.racecommittee.app.ui.layouts.TimePanelHeaderLayout>
</RelativeLayout><|MERGE_RESOLUTION|>--- conflicted
+++ resolved
@@ -1,9 +1,6 @@
 <?xml version="1.0" encoding="utf-8"?>
 <RelativeLayout xmlns:android="http://schemas.android.com/apk/res/android"
-<<<<<<< HEAD
     xmlns:app="http://schemas.android.com/apk/res-auto"
-=======
->>>>>>> 54689fc2
     xmlns:tools="http://schemas.android.com/tools"
     android:layout_width="match_parent"
     android:layout_height="match_parent">
@@ -16,35 +13,8 @@
 
         <LinearLayout
             android:layout_width="match_parent"
-<<<<<<< HEAD
             android:layout_height="match_parent"
             android:orientation="horizontal">
-=======
-            android:layout_height="wrap_content"
-            android:layout_marginLeft="@dimen/side_padding"
-            android:layout_marginRight="@dimen/side_padding"
-            android:layout_marginTop="@dimen/header_margin_top"
-            android:gravity="center"
-            android:maxLines="1"
-            android:textColor="?attr/white"
-            android:textSize="@dimen/panel_button_header_size"
-            tools:text="@string/time" />
-
-        <ImageView
-            android:id="@+id/time_marker"
-            android:layout_width="match_parent"
-            android:layout_height="@dimen/thin_line"
-            android:layout_alignParentBottom="true"
-            android:src="?attr/marker" />
-
-        <RelativeLayout
-            android:layout_width="wrap_content"
-            android:layout_height="wrap_content"
-            android:layout_above="@id/time_marker"
-            android:layout_centerHorizontal="true"
-            android:layout_marginBottom="@dimen/side_padding"
-            android:baselineAligned="false">
->>>>>>> 54689fc2
 
             <RelativeLayout
                 android:id="@+id/time_layer"
@@ -62,7 +32,6 @@
                     android:gravity="center"
                     android:singleLine="true"
                     android:textColor="?attr/white"
-<<<<<<< HEAD
                     android:textSize="@dimen/panel_button_header_size"
                     tools:text="@string/time" />
 
@@ -72,15 +41,10 @@
                     android:layout_height="@dimen/thin_line"
                     android:layout_alignParentBottom="true"
                     android:src="?attr/marker" />
-=======
-                    android:textSize="@dimen/panel_button_caption_size"
-                    tools:text="@string/time_start" />
->>>>>>> 54689fc2
 
                 <RelativeLayout
                     android:layout_width="wrap_content"
                     android:layout_height="wrap_content"
-<<<<<<< HEAD
                     android:layout_above="@id/time_marker"
                     android:layout_centerHorizontal="true"
                     android:layout_marginBottom="@dimen/side_padding"
@@ -90,8 +54,7 @@
                     <RelativeLayout
                         android:id="@+id/start_time_container"
                         android:layout_width="wrap_content"
-                        android:layout_height="wrap_content"
-                        android:layout_centerVertical="true">
+                        android:layout_height="wrap_content">
 
                         <TextView
                             android:id="@+id/time_start"
@@ -133,7 +96,6 @@
                     <RelativeLayout
                         android:layout_width="wrap_content"
                         android:layout_height="wrap_content"
-                        android:layout_centerVertical="true"
                         android:layout_marginLeft="@dimen/side_padding"
                         android:layout_toRightOf="@+id/start_time_container">
 
@@ -151,8 +113,22 @@
                             android:visibility="invisible"
                             tools:text="@string/time"
                             tools:visibility="visible" />
+                    </RelativeLayout>
 
-                    </RelativeLayout>
+                    <TextView
+                        android:id="@+id/first_vessel_duration"
+                        android:layout_width="wrap_content"
+                        android:layout_height="wrap_content"
+                        android:layout_below="@id/start_time_container"
+                        android:layout_centerHorizontal="true"
+                        android:layout_marginLeft="@dimen/side_padding"
+                        android:drawableLeft="?attr/flag_18dp"
+                        android:drawablePadding="6dp"
+                        android:textColor="?attr/white"
+                        android:textSize="@dimen/panel_button_caption_size"
+                        android:visibility="gone"
+                        tools:text="0h 23m 14s"
+                        tools:visibility="visible" />
                 </RelativeLayout>
             </RelativeLayout>
 
@@ -171,58 +147,5 @@
                 app:linePosition="left"
                 tools:visibility="visible" />
         </LinearLayout>
-=======
-                    android:layout_centerVertical="true"
-                    android:layout_marginRight="6dp"
-                    android:orientation="horizontal">
-
-                    <ImageView
-                        android:id="@+id/time_start_lock"
-                        android:layout_width="@dimen/side_button_lockSize"
-                        android:layout_height="@dimen/side_button_lockSize"
-                        android:src="?attr/lock_outline"
-                        android:visibility="gone"
-                        tools:visibility="visible" />
-
-                    <ImageView
-                        android:id="@+id/linked_race"
-                        android:layout_width="@dimen/side_button_lockSize"
-                        android:layout_height="@dimen/side_button_lockSize"
-                        android:layout_gravity="center_vertical"
-                        android:src="?attr/link_24dp"
-                        android:visibility="gone"
-                        tools:visibility="visible" />
-                </LinearLayout>
-            </RelativeLayout>
-
-            <TextView
-                android:id="@+id/current_time"
-                android:layout_width="wrap_content"
-                android:layout_height="wrap_content"
-                android:layout_marginLeft="@dimen/side_padding"
-                android:layout_toRightOf="@+id/start_time_container"
-                android:drawableLeft="?attr/access_time_18dp"
-                android:drawablePadding="6dp"
-                android:textColor="?attr/white"
-                android:textSize="@dimen/panel_button_caption_size"
-                android:visibility="invisible"
-                tools:text="@string/time"
-                tools:visibility="visible" />
-
-            <TextView
-                android:id="@+id/first_vessel_duration"
-                android:layout_width="wrap_content"
-                android:layout_height="wrap_content"
-                android:layout_marginLeft="@dimen/side_padding"
-                android:layout_toRightOf="@id/current_time"
-                android:drawableLeft="?attr/flag_18dp"
-                android:drawablePadding="6dp"
-                android:textColor="?attr/white"
-                android:textSize="@dimen/panel_button_caption_size"
-                android:visibility="gone"
-                tools:text="0h 23m 14s"
-                tools:visibility="visible" />
-        </RelativeLayout>
->>>>>>> 54689fc2
     </com.sap.sailing.racecommittee.app.ui.layouts.TimePanelHeaderLayout>
 </RelativeLayout>