<?xml version="1.0" encoding="utf-8"?>
<LinearLayout android:layout_width="match_parent"
    android:layout_height="match_parent"
    android:orientation="vertical"
    xmlns:android="http://schemas.android.com/apk/res/android">

<<<<<<< HEAD
    <include
        android:id="@+id/content_header"
        android:layout_width="match_parent"
        android:layout_height="0dp"
        android:layout_weight="1"
        layout="@layout/race_content_header" />

=======
>>>>>>> e982fac5
    <LinearLayout
        android:layout_width="match_parent"
        android:layout_height="0dp"
        android:layout_weight="3"
        android:background="@color/sap_gray_black_30"
        android:orientation="vertical">

        <LinearLayout
            android:layout_width="match_parent"
            android:layout_height="80dp"
            android:layout_weight="0.2"
            android:orientation="vertical">

            <TextView
                android:id="@+id/textFinishedRace"
                android:layout_width="match_parent"
                android:layout_height="match_parent"
                android:ems="10"
                android:gravity="center_vertical|center_horizontal"
                android:text="@string/race_finished_template"
                android:textSize="16pt"
                android:textStyle="bold" />

        </LinearLayout>

        <LinearLayout
            android:layout_width="match_parent"
            android:layout_height="80dp"
            android:layout_weight="0.2"
            android:orientation="vertical">

            <TextView
                android:id="@+id/textFinishedRaceStarted"
                android:layout_width="match_parent"
                android:layout_height="match_parent"
                android:ems="10"
                android:gravity="center_vertical|center_horizontal"
                android:text="@string/empty"
                android:textSize="14pt" />
        </LinearLayout>

        <LinearLayout
            android:layout_width="match_parent"
            android:layout_height="80dp"
            android:layout_weight="0.2"
            android:orientation="vertical">

            <TextView
                android:id="@+id/textFirstBoatFinished"
                android:layout_width="match_parent"
                android:layout_height="match_parent"
                android:ems="10"
                android:gravity="center_vertical|center_horizontal"
                android:text="@string/empty"
                android:textSize="14pt" />
        </LinearLayout>

        <LinearLayout
            android:layout_width="match_parent"
            android:layout_height="80dp"
            android:layout_weight="0.2"
            android:orientation="vertical">

            <TextView
                android:id="@+id/textFinishedRaceEnded"
                android:layout_width="match_parent"
                android:layout_height="match_parent"
                android:ems="10"
                android:gravity="center_vertical|center_horizontal"
                android:text="@string/empty"
                android:textSize="14pt" />
        </LinearLayout>

        <LinearLayout
            android:layout_width="match_parent"
            android:layout_height="80dp"
            android:layout_weight="0.2"
            android:orientation="vertical">

            <TextView
                android:id="@+id/textTimeLimit"
                android:layout_width="match_parent"
                android:layout_height="match_parent"
                android:ems="10"
                android:gravity="center_vertical|center_horizontal"
                android:text="@string/empty"
                android:textSize="14pt" />
        </LinearLayout>

        <LinearLayout
            android:layout_width="match_parent"
            android:layout_height="80dp"
            android:layout_weight="0.2"
            android:orientation="vertical">

            <TextView
                android:id="@+id/textProtestStartTime"
                android:layout_width="match_parent"
                android:layout_height="match_parent"
                android:ems="10"
                android:gravity="center_vertical|center_horizontal"
                android:text="@string/empty"
                android:textSize="14pt" />
        </LinearLayout>

        <LinearLayout
            android:layout_width="match_parent"
            android:layout_height="80dp"
            android:layout_weight="0.2"
            android:orientation="horizontal">

            <Button
                android:id="@+id/buttonPositioning"
                android:layout_width="match_parent"
                android:layout_height="match_parent"
                android:layout_weight="0.2"
                android:ems="10"
                android:text="@string/confirm_positionings"
                android:textSize="14pt"
                android:visibility="gone" />

            <ImageButton
                android:id="@+id/buttonCamera"
                android:layout_width="match_parent"
                android:layout_height="match_parent"
                android:layout_weight="0.8"
                android:contentDescription="@string/snap"
                android:ems="10"
                android:src="@drawable/ic_menu_camera"
                android:text="@string/snap"
                android:textSize="14pt" />
        </LinearLayout>
    </LinearLayout>
</LinearLayout><|MERGE_RESOLUTION|>--- conflicted
+++ resolved
@@ -4,16 +4,6 @@
     android:orientation="vertical"
     xmlns:android="http://schemas.android.com/apk/res/android">
 
-<<<<<<< HEAD
-    <include
-        android:id="@+id/content_header"
-        android:layout_width="match_parent"
-        android:layout_height="0dp"
-        android:layout_weight="1"
-        layout="@layout/race_content_header" />
-
-=======
->>>>>>> e982fac5
     <LinearLayout
         android:layout_width="match_parent"
         android:layout_height="0dp"
