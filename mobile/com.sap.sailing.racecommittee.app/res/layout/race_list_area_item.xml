--- conflicted
+++ resolved
@@ -111,9 +111,6 @@
             <LinearLayout
                     android:layout_width="wrap_content"
                     android:layout_height="wrap_content"
-<<<<<<< HEAD
-                    android:src="@drawable/arrow_down_small" />
-=======
                     android:orientation="horizontal">
 
                 <ImageView
@@ -122,7 +119,6 @@
                         android:layout_width="wrap_content"
                         android:layout_height="wrap_content"
                         android:src="@drawable/ic_expand_less_grey600_18dp"/>
->>>>>>> 69cea739
 
                 <TextView
                         android:id="@+id/flag_timer"
