<?xml version="1.0" encoding="utf-8"?>
<RelativeLayout xmlns:android="http://schemas.android.com/apk/res/android"
    xmlns:tools="http://schemas.android.com/tools"
    android:layout_width="match_parent"
<<<<<<< HEAD
    android:layout_height="match_parent">
=======
    android:layout_height="match_parent"
    xmlns:app="http://schemas.android.com/apk/res-auto">
>>>>>>> 26ff2a53

    <RelativeLayout
        android:id="@+id/gate_button_layout"
        android:layout_width="match_parent"
        android:layout_height="wrap_content"
        android:layout_alignParentBottom="true"
        android:layout_gravity="center_vertical"
        android:background="?attr/sap_gray_black_30">

        <Button
            android:id="@+id/set_gate_time"
            style="?attr/buttonSolidNormal"
            android:layout_width="wrap_content"
            android:layout_height="wrap_content"
            android:layout_centerInParent="true"
            android:layout_margin="@dimen/default_margin_twice"
            android:text="@string/gate_start_set" />
    </RelativeLayout>

    <RelativeLayout
        android:layout_width="match_parent"
        android:layout_height="match_parent"
        android:layout_above="@id/gate_button_layout"
        android:background="?attr/sap_gray_black_30">

        <LinearLayout
            android:layout_width="wrap_content"
            android:layout_height="wrap_content"
            android:layout_centerInParent="true"
            android:orientation="horizontal">

            <LinearLayout
                android:layout_width="wrap_content"
                android:layout_height="wrap_content"
                android:orientation="horizontal">

                <LinearLayout
                    android:layout_width="wrap_content"
                    android:layout_height="wrap_content"
                    android:layout_gravity="center_vertical"
                    android:orientation="vertical">

                    <TextView
                        android:layout_width="wrap_content"
                        android:layout_height="wrap_content"
                        android:layout_gravity="center_horizontal"
                        android:gravity="center_horizontal"
                        android:text="@string/time_launch"
                        android:textAppearance="?attr/textSmall" />

                    <NumberPicker
                        android:id="@+id/time_launch"
                        android:layout_width="wrap_content"
                        android:layout_height="wrap_content"
                        android:layout_gravity="center_horizontal"
                        android:layout_marginBottom="@dimen/default_margin_twice"
                        android:layout_marginTop="@dimen/default_margin_twice"
                        android:scaleX="@integer/picker_scale"
                        android:scaleY="@integer/picker_scale" />
                </LinearLayout>
            </LinearLayout>

            <LinearLayout
                android:id="@+id/addition_golf_time"
                android:layout_width="wrap_content"
                android:layout_height="wrap_content"
                android:orientation="horizontal"
                android:visibility="gone"
                tools:visibility="visible">

                <LinearLayout
                    android:id="@+id/linearLayout"
                    android:layout_width="wrap_content"
                    android:layout_height="wrap_content"
                    android:layout_gravity="center_vertical"
                    android:orientation="vertical">

                    <TextView
                        android:layout_width="wrap_content"
                        android:layout_height="wrap_content"
                        android:layout_gravity="center_horizontal"
                        android:gravity="center_horizontal"
                        android:text="@string/time_golf"
                        android:textAppearance="?attr/textSmall" />

                    <LinearLayout
                        android:layout_width="wrap_content"
                        android:layout_height="wrap_content"
                        android:orientation="horizontal">

                        <TextView
                            android:layout_width="wrap_content"
                            android:layout_height="wrap_content"
                            android:layout_gravity="center_vertical"
                            android:layout_marginLeft="@dimen/default_margin"
                            android:layout_marginRight="@dimen/default_margin_twice"
                            android:text="+"
                            android:textAppearance="?attr/textXLarge" />

                        <NumberPicker
                            android:id="@+id/time_golf"
                            android:layout_width="wrap_content"
                            android:layout_height="wrap_content"
                            android:layout_marginBottom="@dimen/default_margin_twice"
                            android:layout_marginTop="@dimen/default_margin_twice"
                            android:scaleX="@integer/picker_scale"
                            android:scaleY="@integer/picker_scale" />

                        <TextView
                            android:layout_width="wrap_content"
                            android:layout_height="wrap_content"
                            android:layout_gravity="center_vertical"
                            android:layout_marginLeft="@dimen/default_margin_twice"
                            android:text="="
                            android:textAppearance="?attr/textXLarge" />
                    </LinearLayout>
                </LinearLayout>

                <RelativeLayout
                    android:layout_width="wrap_content"
                    android:layout_height="match_parent">

                    <TextView
                        android:id="@+id/time"
                        android:layout_width="wrap_content"
                        android:layout_height="wrap_content"
                        android:gravity="center_horizontal"
                        android:text="@string/time_total"
                        android:textAppearance="?attr/textSmall" />

                    <RelativeLayout
                        android:layout_width="wrap_content"
                        android:layout_height="match_parent"
                        android:layout_below="@id/time"
                        android:layout_centerInParent="true">

                        <TextView
                            android:id="@+id/total_time_text"
                            android:layout_width="wrap_content"
                            android:layout_height="wrap_content"
                            android:layout_centerInParent="true"
                            android:textAppearance="?attr/textXLarge"
                            tools:text="12" />
                    </RelativeLayout>
                </RelativeLayout>
            </LinearLayout>
        </LinearLayout>
    </RelativeLayout>
</RelativeLayout><|MERGE_RESOLUTION|>--- conflicted
+++ resolved
@@ -2,12 +2,8 @@
 <RelativeLayout xmlns:android="http://schemas.android.com/apk/res/android"
     xmlns:tools="http://schemas.android.com/tools"
     android:layout_width="match_parent"
-<<<<<<< HEAD
-    android:layout_height="match_parent">
-=======
     android:layout_height="match_parent"
     xmlns:app="http://schemas.android.com/apk/res-auto">
->>>>>>> 26ff2a53
 
     <RelativeLayout
         android:id="@+id/gate_button_layout"
