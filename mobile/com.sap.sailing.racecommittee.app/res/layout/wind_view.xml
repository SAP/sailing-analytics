<?xml version="1.0" encoding="utf-8"?>
<RelativeLayout xmlns:android="http://schemas.android.com/apk/res/android"
    xmlns:tools="http://schemas.android.com/tools"
    android:id="@+id/windFragment"
    android:layout_width="match_parent"
    android:layout_height="match_parent"
    android:descendantFocusability="beforeDescendants"
    android:focusableInTouchMode="true"
    android:orientation="vertical">

    <RelativeLayout
        android:id="@+id/header"
        android:layout_width="match_parent"
        android:layout_height="@dimen/selector_header_height"
        android:background="@color/sap_gray">

        <TextView
            android:id="@+id/wind_sensor"
            android:layout_width="wrap_content"
            android:layout_height="wrap_content"
            android:layout_alignParentEnd="true"
            android:layout_alignParentRight="true"
            android:layout_centerVertical="true"
            android:layout_marginEnd="@dimen/default_margin"
            android:layout_marginRight="@dimen/default_margin"
            android:text="@string/wind_off"
<<<<<<< HEAD
            android:textAppearance="?android:attr/textAppearanceLarge" />
=======
            android:textSize="@dimen/textSize_26"/>
>>>>>>> e982fac5

        <ImageView
            android:id="@+id/wind_off"
            android:layout_width="wrap_content"
            android:layout_height="wrap_content"
            android:layout_centerVertical="true"
            android:layout_marginEnd="@dimen/default_margin_half"
            android:layout_marginRight="@dimen/default_margin_half"
            android:layout_toLeftOf="@id/wind_sensor"
            android:layout_toStartOf="@id/wind_sensor"
            android:src="@drawable/wind_off" />

        <ImageView
            android:id="@+id/wind_on"
            android:layout_width="wrap_content"
            android:layout_height="wrap_content"
            android:layout_centerVertical="true"
            android:layout_marginEnd="@dimen/default_margin_half"
            android:layout_marginRight="@dimen/default_margin_half"
            android:layout_toLeftOf="@id/wind_sensor"
            android:layout_toStartOf="@id/wind_sensor"
            android:src="@drawable/wind_on"
            android:visibility="invisible" />

        <LinearLayout
            android:id="@+id/header_text"
            android:layout_width="wrap_content"
            android:layout_height="wrap_content"
            android:layout_alignParentLeft="true"
            android:layout_alignParentStart="true"
            android:layout_centerVertical="true"
            android:layout_marginLeft="@dimen/default_margin"
            android:layout_marginStart="@dimen/default_margin"
            android:layout_toLeftOf="@id/wind_off"
            android:layout_toStartOf="@id/wind_off"
            android:orientation="horizontal">

            <ImageView
                android:id="@+id/header_back"
                android:layout_width="wrap_content"
                android:layout_height="wrap_content"
                android:layout_gravity="center"
                android:src="@drawable/ic_chevron_left_white_24dp" />

            <TextView
                android:layout_width="wrap_content"
                android:layout_height="wrap_content"
                android:layout_gravity="center_vertical"
                android:text="@string/wind"
<<<<<<< HEAD
                android:textAppearance="?android:attr/textAppearanceLarge"
=======
                android:textSize="@dimen/textSize_26"
>>>>>>> e982fac5
                android:textColor="@color/white" />
        </LinearLayout>
    </RelativeLayout>

<<<<<<< HEAD
    <RelativeLayout
        android:layout_width="match_parent"
        android:layout_height="match_parent"
        android:layout_below="@id/header"
        android:background="@color/sap_gray_black_30">

        <RelativeLayout
            android:layout_width="wrap_content"
            android:layout_height="wrap_content"
=======
    <LinearLayout
        android:layout_width="match_parent"
        android:layout_height="match_parent"
        android:layout_below="@id/header"
        android:orientation="vertical"
        android:background="@color/sap_gray_black_30">

        <ViewStub android:id="@+id/race_header"
            android:layout="@layout/race_content_header"
            android:layout_height="0dp"
            android:layout_weight="1"
            android:layout_width="match_parent" />

        <RelativeLayout
            android:layout_width="wrap_content"
            android:layout_height="0dp"
            android:layout_weight="3"
>>>>>>> e982fac5
            android:layout_centerInParent="true"
            android:layout_margin="@dimen/default_margin"
            android:orientation="vertical">

            <Button
                android:id="@+id/set_data"
                android:layout_width="wrap_content"
                android:layout_height="wrap_content"
                android:layout_alignParentBottom="true"
                android:layout_centerHorizontal="true"
                android:layout_gravity="center_horizontal"
                android:layout_margin="@dimen/default_margin_half"
                android:background="@color/sap_blue_1"
<<<<<<< HEAD
=======
                android:enabled="false"
>>>>>>> e982fac5
                android:padding="@dimen/default_padding_half"
                android:text="@string/wind_set_data"
                android:textAllCaps="true"
                android:textAppearance="?android:attr/textAppearanceLarge" />

            <Button
                android:id="@+id/set_position"
                android:layout_width="wrap_content"
                android:layout_height="wrap_content"
                android:layout_alignParentBottom="true"
                android:layout_centerHorizontal="true"
                android:layout_gravity="center_horizontal"
                android:layout_margin="@dimen/default_margin_half"
                android:background="@color/sap_blue_1"
                android:padding="@dimen/default_padding_half"
                android:text="@string/wind_set_position"
                android:textAllCaps="true"
                android:textAppearance="?android:attr/textAppearanceLarge"
                android:visibility="invisible" />

            <LinearLayout
                android:layout_width="wrap_content"
                android:layout_height="match_parent"
                android:layout_above="@id/set_data"
                android:orientation="horizontal">

                <LinearLayout
                    android:id="@+id/layout_direction"
                    android:layout_width="wrap_content"
                    android:layout_height="wrap_content"
                    android:orientation="vertical">

                    <TextView
                        android:layout_width="wrap_content"
                        android:layout_height="wrap_content"
                        android:layout_gravity="center_horizontal"
                        android:layout_margin="@dimen/default_margin"
<<<<<<< HEAD
                        android:text="@string/wind_from" />
=======
                        android:text="@string/wind_from"
                        android:textSize="@dimen/textSize_22"/>
>>>>>>> e982fac5

                    <com.sap.sailing.racecommittee.app.ui.views.CompassView
                        android:id="@+id/compassView"
                        android:layout_width="wrap_content"
                        android:layout_height="wrap_content" />
                </LinearLayout>

                <RelativeLayout
                    android:id="@+id/layout_speed"
                    android:layout_width="wrap_content"
                    android:layout_height="match_parent"
                    android:layout_marginEnd="@dimen/default_margin"
                    android:layout_marginLeft="@dimen/default_margin"
                    android:layout_marginRight="@dimen/default_margin"
                    android:layout_marginStart="@dimen/default_margin"
                    android:orientation="vertical">

                    <TextView
                        android:layout_width="wrap_content"
                        android:layout_height="wrap_content"
                        android:layout_gravity="center_horizontal"
                        android:layout_margin="@dimen/default_margin"
<<<<<<< HEAD
                        android:text="@string/wind_speed" />
=======
                        android:text="@string/wind_speed"
                        android:textSize="@dimen/textSize_22"/>
>>>>>>> e982fac5

                    <NumberPicker
                        android:id="@+id/wind_speed"
                        android:layout_width="wrap_content"
                        android:layout_height="wrap_content"
                        android:layout_centerInParent="true" />

                </RelativeLayout>

                <RelativeLayout
                    android:id="@+id/layout_map"
                    android:layout_width="wrap_content"
                    android:layout_height="match_parent">

                    <TextView
                        android:id="@+id/position_header"
                        android:layout_width="wrap_content"
                        android:layout_height="wrap_content"
                        android:layout_centerHorizontal="true"
                        android:layout_margin="@dimen/default_margin"
                        android:text="@string/wind_position"
<<<<<<< HEAD
=======
                        android:textSize="@dimen/textSize_22"
>>>>>>> e982fac5
                        android:visibility="visible" />

                    <RelativeLayout
                        android:layout_width="wrap_content"
                        android:layout_height="wrap_content"
                        android:layout_below="@id/position_header">

                        <fragment
                            android:id="@+id/windMap"
                            android:name="com.sap.sailing.racecommittee.app.ui.fragments.maps.WindMap"
                            android:layout_width="match_parent"
                            android:layout_height="match_parent"
                            tools:layout="@layout/welcome" />

                        <RelativeLayout
                            android:id="@+id/address"
                            android:layout_width="match_parent"
                            android:layout_height="wrap_content"
                            android:layout_margin="@dimen/default_margin"
                            android:background="@color/white"
                            android:orientation="horizontal"
                            android:visibility="gone">

                            <ImageButton
                                android:id="@+id/address_search"
                                android:layout_width="wrap_content"
                                android:layout_height="wrap_content"
                                android:layout_alignParentEnd="true"
                                android:layout_alignParentRight="true"
                                android:layout_centerVertical="true"
                                android:background="@android:color/transparent"
                                android:padding="@dimen/default_padding_half"
                                android:src="@drawable/ic_search_black_24dp" />

                            <EditText
                                android:id="@+id/address_input"
                                android:layout_width="match_parent"
                                android:layout_height="wrap_content"
                                android:layout_marginLeft="@dimen/default_margin_half"
                                android:layout_marginStart="@dimen/default_margin_half"
                                android:layout_toLeftOf="@id/address_search"
                                android:layout_toStartOf="@id/address_search"
                                android:hint="@string/wind_address_hint"
                                android:padding="@dimen/default_padding_half"
                                android:singleLine="true"
                                android:textAppearance="?android:attr/textAppearanceLarge"
                                android:textColor="@color/black"
                                android:textColorHint="@color/sap_light_gray" />
                        </RelativeLayout>

                        <RelativeLayout
                            android:id="@+id/dark_layer"
                            android:layout_width="match_parent"
                            android:layout_height="match_parent">

                            <View
                                android:layout_width="match_parent"
                                android:layout_height="match_parent"
                                android:background="@color/black_transparent" />

                            <Button
                                android:id="@+id/enter_position"
                                android:layout_width="wrap_content"
                                android:layout_height="wrap_content"
                                android:layout_centerInParent="true"
                                android:background="@drawable/white_border"
                                android:padding="@dimen/default_padding"
                                android:text="@string/wind_enter_position"
                                android:textAllCaps="true"
                                android:textAppearance="?android:attr/textAppearanceLarge"
                                android:textColor="@color/white" />
                        </RelativeLayout>
                    </RelativeLayout>
                </RelativeLayout>
            </LinearLayout>
        </RelativeLayout>
<<<<<<< HEAD
    </RelativeLayout>
=======
    </LinearLayout>
>>>>>>> e982fac5
</RelativeLayout><|MERGE_RESOLUTION|>--- conflicted
+++ resolved
@@ -24,11 +24,7 @@
             android:layout_marginEnd="@dimen/default_margin"
             android:layout_marginRight="@dimen/default_margin"
             android:text="@string/wind_off"
-<<<<<<< HEAD
-            android:textAppearance="?android:attr/textAppearanceLarge" />
-=======
             android:textSize="@dimen/textSize_26"/>
->>>>>>> e982fac5
 
         <ImageView
             android:id="@+id/wind_off"
@@ -78,26 +74,11 @@
                 android:layout_height="wrap_content"
                 android:layout_gravity="center_vertical"
                 android:text="@string/wind"
-<<<<<<< HEAD
-                android:textAppearance="?android:attr/textAppearanceLarge"
-=======
                 android:textSize="@dimen/textSize_26"
->>>>>>> e982fac5
                 android:textColor="@color/white" />
         </LinearLayout>
     </RelativeLayout>
 
-<<<<<<< HEAD
-    <RelativeLayout
-        android:layout_width="match_parent"
-        android:layout_height="match_parent"
-        android:layout_below="@id/header"
-        android:background="@color/sap_gray_black_30">
-
-        <RelativeLayout
-            android:layout_width="wrap_content"
-            android:layout_height="wrap_content"
-=======
     <LinearLayout
         android:layout_width="match_parent"
         android:layout_height="match_parent"
@@ -115,7 +96,6 @@
             android:layout_width="wrap_content"
             android:layout_height="0dp"
             android:layout_weight="3"
->>>>>>> e982fac5
             android:layout_centerInParent="true"
             android:layout_margin="@dimen/default_margin"
             android:orientation="vertical">
@@ -129,10 +109,7 @@
                 android:layout_gravity="center_horizontal"
                 android:layout_margin="@dimen/default_margin_half"
                 android:background="@color/sap_blue_1"
-<<<<<<< HEAD
-=======
                 android:enabled="false"
->>>>>>> e982fac5
                 android:padding="@dimen/default_padding_half"
                 android:text="@string/wind_set_data"
                 android:textAllCaps="true"
@@ -170,12 +147,8 @@
                         android:layout_height="wrap_content"
                         android:layout_gravity="center_horizontal"
                         android:layout_margin="@dimen/default_margin"
-<<<<<<< HEAD
-                        android:text="@string/wind_from" />
-=======
                         android:text="@string/wind_from"
                         android:textSize="@dimen/textSize_22"/>
->>>>>>> e982fac5
 
                     <com.sap.sailing.racecommittee.app.ui.views.CompassView
                         android:id="@+id/compassView"
@@ -198,12 +171,8 @@
                         android:layout_height="wrap_content"
                         android:layout_gravity="center_horizontal"
                         android:layout_margin="@dimen/default_margin"
-<<<<<<< HEAD
-                        android:text="@string/wind_speed" />
-=======
                         android:text="@string/wind_speed"
                         android:textSize="@dimen/textSize_22"/>
->>>>>>> e982fac5
 
                     <NumberPicker
                         android:id="@+id/wind_speed"
@@ -225,10 +194,7 @@
                         android:layout_centerHorizontal="true"
                         android:layout_margin="@dimen/default_margin"
                         android:text="@string/wind_position"
-<<<<<<< HEAD
-=======
                         android:textSize="@dimen/textSize_22"
->>>>>>> e982fac5
                         android:visibility="visible" />
 
                     <RelativeLayout
@@ -305,9 +271,5 @@
                 </RelativeLayout>
             </LinearLayout>
         </RelativeLayout>
-<<<<<<< HEAD
-    </RelativeLayout>
-=======
     </LinearLayout>
->>>>>>> e982fac5
 </RelativeLayout>