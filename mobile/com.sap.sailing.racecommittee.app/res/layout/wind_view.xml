<?xml version="1.0" encoding="utf-8"?>
<RelativeLayout xmlns:android="http://schemas.android.com/apk/res/android"
    xmlns:tools="http://schemas.android.com/tools"
    android:id="@+id/windFragment"
    android:layout_width="match_parent"
    android:layout_height="match_parent"
    android:descendantFocusability="beforeDescendants"
    android:focusableInTouchMode="true"
    android:orientation="vertical">

    <RelativeLayout
        android:id="@+id/header"
        android:layout_width="match_parent"
        android:layout_height="@dimen/selector_header_height"
<<<<<<< HEAD
        android:background="@color/sap_gray">
=======
        android:background="?sap_gray">
>>>>>>> 147b94ff

        <TextView
            android:id="@+id/wind_sensor"
            android:layout_width="wrap_content"
            android:layout_height="wrap_content"
            android:layout_alignParentEnd="true"
            android:layout_alignParentRight="true"
            android:layout_centerVertical="true"
            android:layout_marginEnd="@dimen/default_margin"
            android:layout_marginRight="@dimen/default_margin"
            android:text="@string/wind_off"
<<<<<<< HEAD
            android:textSize="@dimen/textSize_26"/>
=======
            android:textSize="@dimen/textSize_26" />
>>>>>>> 147b94ff

        <ImageView
            android:id="@+id/wind_off"
            android:layout_width="wrap_content"
            android:layout_height="wrap_content"
            android:layout_centerVertical="true"
            android:layout_marginEnd="@dimen/default_margin_half"
            android:layout_marginRight="@dimen/default_margin_half"
            android:layout_toLeftOf="@id/wind_sensor"
            android:layout_toStartOf="@id/wind_sensor"
            android:src="@drawable/wind_off" />

        <ImageView
            android:id="@+id/wind_on"
            android:layout_width="wrap_content"
            android:layout_height="wrap_content"
            android:layout_centerVertical="true"
            android:layout_marginEnd="@dimen/default_margin_half"
            android:layout_marginRight="@dimen/default_margin_half"
            android:layout_toLeftOf="@id/wind_sensor"
            android:layout_toStartOf="@id/wind_sensor"
            android:src="@drawable/wind_on"
            android:visibility="invisible" />

        <LinearLayout
            android:id="@+id/header_text"
            android:layout_width="wrap_content"
            android:layout_height="wrap_content"
            android:layout_alignParentLeft="true"
            android:layout_alignParentStart="true"
            android:layout_centerVertical="true"
            android:layout_marginLeft="@dimen/default_margin"
            android:layout_marginStart="@dimen/default_margin"
            android:layout_toLeftOf="@id/wind_off"
            android:layout_toStartOf="@id/wind_off"
            android:orientation="horizontal">

            <ImageView
                android:id="@+id/header_back"
                android:layout_width="wrap_content"
                android:layout_height="wrap_content"
                android:layout_gravity="center"
                android:src="@drawable/ic_chevron_left_white_24dp" />

            <TextView
                android:layout_width="wrap_content"
                android:layout_height="wrap_content"
                android:layout_gravity="center_vertical"
                android:text="@string/wind"
<<<<<<< HEAD
                android:textSize="@dimen/textSize_26"
                android:textColor="@color/white" />
        </LinearLayout>
    </RelativeLayout>

    <LinearLayout
        android:layout_width="match_parent"
        android:layout_height="match_parent"
        android:layout_below="@id/header"
        android:orientation="vertical"
        android:background="@color/sap_gray_black_30">

        <ViewStub android:id="@+id/race_header"
            android:layout="@layout/race_content_header"
            android:layout_height="0dp"
            android:layout_weight="1"
            android:layout_width="match_parent" />

        <RelativeLayout
            android:layout_width="wrap_content"
            android:layout_height="0dp"
            android:layout_weight="3"
            android:layout_centerInParent="true"
            android:layout_margin="@dimen/default_margin"
            android:orientation="vertical">

            <Button
                android:id="@+id/set_data"
                android:layout_width="wrap_content"
                android:layout_height="wrap_content"
                android:layout_alignParentBottom="true"
                android:layout_centerHorizontal="true"
                android:layout_gravity="center_horizontal"
                android:layout_margin="@dimen/default_margin_half"
                android:background="@color/sap_blue_1"
                android:enabled="false"
                android:padding="@dimen/default_padding_half"
                android:text="@string/wind_set_data"
                android:textAllCaps="true"
                android:textAppearance="?android:attr/textAppearanceLarge" />

            <Button
                android:id="@+id/set_position"
                android:layout_width="wrap_content"
                android:layout_height="wrap_content"
                android:layout_alignParentBottom="true"
                android:layout_centerHorizontal="true"
                android:layout_gravity="center_horizontal"
                android:layout_margin="@dimen/default_margin_half"
                android:background="@color/sap_blue_1"
                android:padding="@dimen/default_padding_half"
                android:text="@string/wind_set_position"
                android:textAllCaps="true"
                android:textAppearance="?android:attr/textAppearanceLarge"
                android:visibility="invisible" />

            <LinearLayout
                android:layout_width="wrap_content"
                android:layout_height="match_parent"
                android:layout_above="@id/set_data"
                android:orientation="horizontal">

                <LinearLayout
                    android:id="@+id/layout_direction"
                    android:layout_width="wrap_content"
                    android:layout_height="wrap_content"
                    android:orientation="vertical">

                    <TextView
                        android:layout_width="wrap_content"
                        android:layout_height="wrap_content"
                        android:layout_gravity="center_horizontal"
                        android:layout_margin="@dimen/default_margin"
                        android:text="@string/wind_from"
                        android:textSize="@dimen/textSize_22"/>

                    <com.sap.sailing.racecommittee.app.ui.views.CompassView
                        android:id="@+id/compassView"
                        android:layout_width="wrap_content"
                        android:layout_height="wrap_content" />
                </LinearLayout>

                <RelativeLayout
                    android:id="@+id/layout_speed"
                    android:layout_width="wrap_content"
                    android:layout_height="match_parent"
                    android:layout_marginEnd="@dimen/default_margin"
                    android:layout_marginLeft="@dimen/default_margin"
                    android:layout_marginRight="@dimen/default_margin"
                    android:layout_marginStart="@dimen/default_margin"
                    android:orientation="vertical">

                    <TextView
                        android:layout_width="wrap_content"
                        android:layout_height="wrap_content"
                        android:layout_gravity="center_horizontal"
                        android:layout_margin="@dimen/default_margin"
                        android:text="@string/wind_speed"
                        android:textSize="@dimen/textSize_22"/>

                    <NumberPicker
                        android:id="@+id/wind_speed"
                        android:layout_width="wrap_content"
                        android:layout_height="wrap_content"
                        android:layout_centerInParent="true" />

                </RelativeLayout>

                <RelativeLayout
                    android:id="@+id/layout_map"
                    android:layout_width="wrap_content"
                    android:layout_height="match_parent">

                    <TextView
                        android:id="@+id/position_header"
                        android:layout_width="wrap_content"
                        android:layout_height="wrap_content"
                        android:layout_centerHorizontal="true"
                        android:layout_margin="@dimen/default_margin"
                        android:text="@string/wind_position"
                        android:textSize="@dimen/textSize_22"
                        android:visibility="visible" />

                    <RelativeLayout
                        android:layout_width="wrap_content"
                        android:layout_height="wrap_content"
                        android:layout_below="@id/position_header">

                        <fragment
                            android:id="@+id/windMap"
                            android:name="com.sap.sailing.racecommittee.app.ui.fragments.maps.WindMap"
                            android:layout_width="match_parent"
                            android:layout_height="match_parent"
                            tools:layout="@layout/welcome" />

                        <RelativeLayout
                            android:id="@+id/address"
                            android:layout_width="match_parent"
                            android:layout_height="wrap_content"
                            android:layout_margin="@dimen/default_margin"
                            android:background="@color/white"
                            android:orientation="horizontal"
                            android:visibility="gone">

                            <ImageButton
                                android:id="@+id/address_search"
                                android:layout_width="wrap_content"
                                android:layout_height="wrap_content"
                                android:layout_alignParentEnd="true"
                                android:layout_alignParentRight="true"
                                android:layout_centerVertical="true"
                                android:background="@android:color/transparent"
                                android:padding="@dimen/default_padding_half"
                                android:src="@drawable/ic_search_black_24dp" />

                            <EditText
                                android:id="@+id/address_input"
                                android:layout_width="match_parent"
                                android:layout_height="wrap_content"
                                android:layout_marginLeft="@dimen/default_margin_half"
                                android:layout_marginStart="@dimen/default_margin_half"
                                android:layout_toLeftOf="@id/address_search"
                                android:layout_toStartOf="@id/address_search"
                                android:hint="@string/wind_address_hint"
                                android:padding="@dimen/default_padding_half"
                                android:singleLine="true"
                                android:textAppearance="?android:attr/textAppearanceLarge"
                                android:textColor="@color/black"
                                android:textColorHint="@color/sap_light_gray" />
                        </RelativeLayout>

                        <RelativeLayout
                            android:id="@+id/dark_layer"
                            android:layout_width="match_parent"
                            android:layout_height="match_parent">

                            <View
                                android:layout_width="match_parent"
                                android:layout_height="match_parent"
                                android:background="@color/black_transparent" />

                            <Button
                                android:id="@+id/enter_position"
                                android:layout_width="wrap_content"
                                android:layout_height="wrap_content"
                                android:layout_centerInParent="true"
                                android:background="@drawable/white_border"
                                android:padding="@dimen/default_padding"
                                android:text="@string/wind_enter_position"
                                android:textAllCaps="true"
                                android:textAppearance="?android:attr/textAppearanceLarge"
                                android:textColor="@color/white" />
                        </RelativeLayout>
                    </RelativeLayout>
                </RelativeLayout>
            </LinearLayout>
        </RelativeLayout>
    </LinearLayout>
=======
                android:textAppearance="?textNormal"/>
        </LinearLayout>
    </RelativeLayout>

    <RelativeLayout
        android:layout_below="@id/header"
        android:layout_width="wrap_content"
        android:layout_height="match_parent"
        android:orientation="vertical"
        android:background="?sap_gray_black_30"
        android:paddingLeft="@dimen/default_padding"
        android:paddingRight="@dimen/default_padding">

        <Button
            android:id="@+id/set_data"
            android:layout_width="wrap_content"
            android:layout_height="wrap_content"
            android:layout_alignParentBottom="true"
            android:layout_centerHorizontal="true"
            android:layout_gravity="center_horizontal"
            android:layout_margin="@dimen/default_margin_half"
            android:enabled="false"
            android:padding="@dimen/default_padding_half"
            android:text="@string/wind_set_data"
            style="?attr/buttonSolidNormal" />

        <Button
            android:id="@+id/set_position"
            android:layout_width="wrap_content"
            android:layout_height="wrap_content"
            android:layout_alignParentBottom="true"
            android:layout_centerHorizontal="true"
            android:layout_gravity="center_horizontal"
            android:layout_margin="@dimen/default_margin_half"
            android:padding="@dimen/default_padding_half"
            android:text="@string/wind_set_position"
            android:visibility="invisible"
            style="?attr/buttonSolidNormal" />

        <LinearLayout
            android:layout_width="wrap_content"
            android:layout_height="match_parent"
            android:layout_above="@id/set_data"
            android:orientation="horizontal">

            <RelativeLayout
                android:id="@+id/layout_direction"
                android:layout_width="wrap_content"
                android:layout_height="match_parent"
                android:orientation="vertical">

                <TextView
                    android:layout_width="wrap_content"
                    android:layout_height="wrap_content"
                    android:layout_centerHorizontal="true"
                    android:layout_margin="@dimen/default_margin"
                    android:text="@string/wind_from"
                    android:textSize="@dimen/textSize_22" />

                <com.sap.sailing.racecommittee.app.ui.views.CompassView
                    android:id="@+id/compassView"
                    android:layout_width="wrap_content"
                    android:layout_height="wrap_content"
                    android:layout_centerInParent="true" />
            </RelativeLayout>

            <RelativeLayout
                android:id="@+id/layout_speed"
                android:layout_width="wrap_content"
                android:layout_height="match_parent"
                android:layout_marginEnd="@dimen/default_margin"
                android:layout_marginLeft="@dimen/default_margin"
                android:layout_marginRight="@dimen/default_margin"
                android:layout_marginStart="@dimen/default_margin"
                android:orientation="vertical">

                <TextView
                    android:layout_width="wrap_content"
                    android:layout_height="wrap_content"
                    android:layout_gravity="center_horizontal"
                    android:layout_margin="@dimen/default_margin"
                    android:text="@string/wind_speed"
                    android:textSize="@dimen/textSize_22" />

                <NumberPicker
                    android:id="@+id/wind_speed"
                    android:layout_width="wrap_content"
                    android:layout_height="wrap_content"
                    android:layout_centerInParent="true" />

            </RelativeLayout>

            <RelativeLayout
                android:id="@+id/layout_map"
                android:layout_width="wrap_content"
                android:layout_height="match_parent">

                <TextView
                    android:id="@+id/position_header"
                    android:layout_width="wrap_content"
                    android:layout_height="wrap_content"
                    android:layout_centerHorizontal="true"
                    android:layout_margin="@dimen/default_margin"
                    android:text="@string/wind_position"
                    android:textSize="@dimen/textSize_22"
                    android:visibility="visible" />

                <RelativeLayout
                    android:layout_width="wrap_content"
                    android:layout_height="wrap_content"
                    android:layout_below="@id/position_header">

                    <fragment
                        android:id="@+id/windMap"
                        android:name="com.sap.sailing.racecommittee.app.ui.fragments.maps.WindMap"
                        android:layout_width="match_parent"
                        android:layout_height="match_parent"
                        tools:layout="@layout/welcome" />

                    <RelativeLayout
                        android:id="@+id/address"
                        android:layout_width="match_parent"
                        android:layout_height="wrap_content"
                        android:layout_margin="@dimen/default_margin"
                        android:background="?white"
                        android:orientation="horizontal"
                        android:visibility="gone">

                        <ImageButton
                            android:id="@+id/address_search"
                            android:layout_width="wrap_content"
                            android:layout_height="wrap_content"
                            android:layout_alignParentEnd="true"
                            android:layout_alignParentRight="true"
                            android:layout_centerVertical="true"
                            android:background="@android:color/transparent"
                            android:padding="@dimen/default_padding_half"
                            android:src="@drawable/ic_search_black_24dp" />

                        <EditText
                            android:id="@+id/address_input"
                            android:layout_width="match_parent"
                            android:layout_height="wrap_content"
                            android:layout_marginLeft="@dimen/default_margin_half"
                            android:layout_marginStart="@dimen/default_margin_half"
                            android:layout_toLeftOf="@id/address_search"
                            android:layout_toStartOf="@id/address_search"
                            android:hint="@string/wind_address_hint"
                            android:padding="@dimen/default_padding_half"
                            android:singleLine="true"
                            android:textAppearance="?android:attr/textAppearanceLarge"
                            android:textColor="?black"
                            android:textColorHint="?sap_light_gray" />
                    </RelativeLayout>

                    <RelativeLayout
                        android:id="@+id/dark_layer"
                        android:layout_width="match_parent"
                        android:layout_height="match_parent">

                        <View
                            android:layout_width="match_parent"
                            android:layout_height="match_parent"
                            android:background="@color/constant_black_transparent" />

                        <Button
                            android:id="@+id/enter_position"
                            android:layout_width="wrap_content"
                            android:layout_height="wrap_content"
                            android:layout_centerInParent="true"
                            android:background="@drawable/border_white"
                            android:padding="@dimen/default_padding"
                            android:text="@string/wind_enter_position"
                            android:textAllCaps="true"
                            android:textAppearance="?android:attr/textAppearanceLarge"
                            android:textColor="?white" />
                    </RelativeLayout>
                </RelativeLayout>
            </RelativeLayout>
        </LinearLayout>
    </RelativeLayout>
>>>>>>> 147b94ff
</RelativeLayout><|MERGE_RESOLUTION|>--- conflicted
+++ resolved
@@ -12,11 +12,7 @@
         android:id="@+id/header"
         android:layout_width="match_parent"
         android:layout_height="@dimen/selector_header_height"
-<<<<<<< HEAD
-        android:background="@color/sap_gray">
-=======
         android:background="?sap_gray">
->>>>>>> 147b94ff
 
         <TextView
             android:id="@+id/wind_sensor"
@@ -28,11 +24,7 @@
             android:layout_marginEnd="@dimen/default_margin"
             android:layout_marginRight="@dimen/default_margin"
             android:text="@string/wind_off"
-<<<<<<< HEAD
-            android:textSize="@dimen/textSize_26"/>
-=======
             android:textSize="@dimen/textSize_26" />
->>>>>>> 147b94ff
 
         <ImageView
             android:id="@+id/wind_off"
@@ -82,206 +74,6 @@
                 android:layout_height="wrap_content"
                 android:layout_gravity="center_vertical"
                 android:text="@string/wind"
-<<<<<<< HEAD
-                android:textSize="@dimen/textSize_26"
-                android:textColor="@color/white" />
-        </LinearLayout>
-    </RelativeLayout>
-
-    <LinearLayout
-        android:layout_width="match_parent"
-        android:layout_height="match_parent"
-        android:layout_below="@id/header"
-        android:orientation="vertical"
-        android:background="@color/sap_gray_black_30">
-
-        <ViewStub android:id="@+id/race_header"
-            android:layout="@layout/race_content_header"
-            android:layout_height="0dp"
-            android:layout_weight="1"
-            android:layout_width="match_parent" />
-
-        <RelativeLayout
-            android:layout_width="wrap_content"
-            android:layout_height="0dp"
-            android:layout_weight="3"
-            android:layout_centerInParent="true"
-            android:layout_margin="@dimen/default_margin"
-            android:orientation="vertical">
-
-            <Button
-                android:id="@+id/set_data"
-                android:layout_width="wrap_content"
-                android:layout_height="wrap_content"
-                android:layout_alignParentBottom="true"
-                android:layout_centerHorizontal="true"
-                android:layout_gravity="center_horizontal"
-                android:layout_margin="@dimen/default_margin_half"
-                android:background="@color/sap_blue_1"
-                android:enabled="false"
-                android:padding="@dimen/default_padding_half"
-                android:text="@string/wind_set_data"
-                android:textAllCaps="true"
-                android:textAppearance="?android:attr/textAppearanceLarge" />
-
-            <Button
-                android:id="@+id/set_position"
-                android:layout_width="wrap_content"
-                android:layout_height="wrap_content"
-                android:layout_alignParentBottom="true"
-                android:layout_centerHorizontal="true"
-                android:layout_gravity="center_horizontal"
-                android:layout_margin="@dimen/default_margin_half"
-                android:background="@color/sap_blue_1"
-                android:padding="@dimen/default_padding_half"
-                android:text="@string/wind_set_position"
-                android:textAllCaps="true"
-                android:textAppearance="?android:attr/textAppearanceLarge"
-                android:visibility="invisible" />
-
-            <LinearLayout
-                android:layout_width="wrap_content"
-                android:layout_height="match_parent"
-                android:layout_above="@id/set_data"
-                android:orientation="horizontal">
-
-                <LinearLayout
-                    android:id="@+id/layout_direction"
-                    android:layout_width="wrap_content"
-                    android:layout_height="wrap_content"
-                    android:orientation="vertical">
-
-                    <TextView
-                        android:layout_width="wrap_content"
-                        android:layout_height="wrap_content"
-                        android:layout_gravity="center_horizontal"
-                        android:layout_margin="@dimen/default_margin"
-                        android:text="@string/wind_from"
-                        android:textSize="@dimen/textSize_22"/>
-
-                    <com.sap.sailing.racecommittee.app.ui.views.CompassView
-                        android:id="@+id/compassView"
-                        android:layout_width="wrap_content"
-                        android:layout_height="wrap_content" />
-                </LinearLayout>
-
-                <RelativeLayout
-                    android:id="@+id/layout_speed"
-                    android:layout_width="wrap_content"
-                    android:layout_height="match_parent"
-                    android:layout_marginEnd="@dimen/default_margin"
-                    android:layout_marginLeft="@dimen/default_margin"
-                    android:layout_marginRight="@dimen/default_margin"
-                    android:layout_marginStart="@dimen/default_margin"
-                    android:orientation="vertical">
-
-                    <TextView
-                        android:layout_width="wrap_content"
-                        android:layout_height="wrap_content"
-                        android:layout_gravity="center_horizontal"
-                        android:layout_margin="@dimen/default_margin"
-                        android:text="@string/wind_speed"
-                        android:textSize="@dimen/textSize_22"/>
-
-                    <NumberPicker
-                        android:id="@+id/wind_speed"
-                        android:layout_width="wrap_content"
-                        android:layout_height="wrap_content"
-                        android:layout_centerInParent="true" />
-
-                </RelativeLayout>
-
-                <RelativeLayout
-                    android:id="@+id/layout_map"
-                    android:layout_width="wrap_content"
-                    android:layout_height="match_parent">
-
-                    <TextView
-                        android:id="@+id/position_header"
-                        android:layout_width="wrap_content"
-                        android:layout_height="wrap_content"
-                        android:layout_centerHorizontal="true"
-                        android:layout_margin="@dimen/default_margin"
-                        android:text="@string/wind_position"
-                        android:textSize="@dimen/textSize_22"
-                        android:visibility="visible" />
-
-                    <RelativeLayout
-                        android:layout_width="wrap_content"
-                        android:layout_height="wrap_content"
-                        android:layout_below="@id/position_header">
-
-                        <fragment
-                            android:id="@+id/windMap"
-                            android:name="com.sap.sailing.racecommittee.app.ui.fragments.maps.WindMap"
-                            android:layout_width="match_parent"
-                            android:layout_height="match_parent"
-                            tools:layout="@layout/welcome" />
-
-                        <RelativeLayout
-                            android:id="@+id/address"
-                            android:layout_width="match_parent"
-                            android:layout_height="wrap_content"
-                            android:layout_margin="@dimen/default_margin"
-                            android:background="@color/white"
-                            android:orientation="horizontal"
-                            android:visibility="gone">
-
-                            <ImageButton
-                                android:id="@+id/address_search"
-                                android:layout_width="wrap_content"
-                                android:layout_height="wrap_content"
-                                android:layout_alignParentEnd="true"
-                                android:layout_alignParentRight="true"
-                                android:layout_centerVertical="true"
-                                android:background="@android:color/transparent"
-                                android:padding="@dimen/default_padding_half"
-                                android:src="@drawable/ic_search_black_24dp" />
-
-                            <EditText
-                                android:id="@+id/address_input"
-                                android:layout_width="match_parent"
-                                android:layout_height="wrap_content"
-                                android:layout_marginLeft="@dimen/default_margin_half"
-                                android:layout_marginStart="@dimen/default_margin_half"
-                                android:layout_toLeftOf="@id/address_search"
-                                android:layout_toStartOf="@id/address_search"
-                                android:hint="@string/wind_address_hint"
-                                android:padding="@dimen/default_padding_half"
-                                android:singleLine="true"
-                                android:textAppearance="?android:attr/textAppearanceLarge"
-                                android:textColor="@color/black"
-                                android:textColorHint="@color/sap_light_gray" />
-                        </RelativeLayout>
-
-                        <RelativeLayout
-                            android:id="@+id/dark_layer"
-                            android:layout_width="match_parent"
-                            android:layout_height="match_parent">
-
-                            <View
-                                android:layout_width="match_parent"
-                                android:layout_height="match_parent"
-                                android:background="@color/black_transparent" />
-
-                            <Button
-                                android:id="@+id/enter_position"
-                                android:layout_width="wrap_content"
-                                android:layout_height="wrap_content"
-                                android:layout_centerInParent="true"
-                                android:background="@drawable/white_border"
-                                android:padding="@dimen/default_padding"
-                                android:text="@string/wind_enter_position"
-                                android:textAllCaps="true"
-                                android:textAppearance="?android:attr/textAppearanceLarge"
-                                android:textColor="@color/white" />
-                        </RelativeLayout>
-                    </RelativeLayout>
-                </RelativeLayout>
-            </LinearLayout>
-        </RelativeLayout>
-    </LinearLayout>
-=======
                 android:textAppearance="?textNormal"/>
         </LinearLayout>
     </RelativeLayout>
@@ -463,5 +255,4 @@
             </RelativeLayout>
         </LinearLayout>
     </RelativeLayout>
->>>>>>> 147b94ff
 </RelativeLayout>