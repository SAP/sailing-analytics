<?xml version="1.0" encoding="utf-8"?>
<LinearLayout xmlns:android="http://schemas.android.com/apk/res/android"
    android:layout_width="match_parent"
    android:layout_height="match_parent"
    android:orientation="vertical">

    <TextView
        android:id="@+id/txt_listHeader"
        android:layout_width="match_parent"
        android:layout_height="36dp"
        android:gravity="center"
<<<<<<< HEAD
        android:textColor="@color/black"
=======
        android:textColor="?black"
>>>>>>> 147b94ff
        android:textIsSelectable="false"
        android:textSize="22sp"
        android:visibility="gone" />

    <ListView
        android:id="@id/android:list"
        android:layout_width="match_parent"
        android:layout_height="0dp"
        android:layout_weight="1"
        android:divider="@null"
<<<<<<< HEAD
        android:drawSelectorOnTop="true" />
=======
        android:drawSelectorOnTop="true"/>
>>>>>>> 147b94ff

</LinearLayout><|MERGE_RESOLUTION|>--- conflicted
+++ resolved
@@ -1,33 +1,25 @@
-<?xml version="1.0" encoding="utf-8"?>
-<LinearLayout xmlns:android="http://schemas.android.com/apk/res/android"
-    android:layout_width="match_parent"
-    android:layout_height="match_parent"
-    android:orientation="vertical">
-
-    <TextView
-        android:id="@+id/txt_listHeader"
-        android:layout_width="match_parent"
-        android:layout_height="36dp"
-        android:gravity="center"
-<<<<<<< HEAD
-        android:textColor="@color/black"
-=======
-        android:textColor="?black"
->>>>>>> 147b94ff
-        android:textIsSelectable="false"
-        android:textSize="22sp"
-        android:visibility="gone" />
-
-    <ListView
-        android:id="@id/android:list"
-        android:layout_width="match_parent"
-        android:layout_height="0dp"
-        android:layout_weight="1"
-        android:divider="@null"
-<<<<<<< HEAD
-        android:drawSelectorOnTop="true" />
-=======
-        android:drawSelectorOnTop="true"/>
->>>>>>> 147b94ff
-
+<?xml version="1.0" encoding="utf-8"?>
+<LinearLayout xmlns:android="http://schemas.android.com/apk/res/android"
+    android:layout_width="match_parent"
+    android:layout_height="match_parent"
+    android:orientation="vertical">
+
+    <TextView
+        android:id="@+id/txt_listHeader"
+        android:layout_width="match_parent"
+        android:layout_height="36dp"
+        android:gravity="center"
+        android:textColor="?black"
+        android:textIsSelectable="false"
+        android:textSize="22sp"
+        android:visibility="gone" />
+
+    <ListView
+        android:id="@id/android:list"
+        android:layout_width="match_parent"
+        android:layout_height="0dp"
+        android:layout_weight="1"
+        android:divider="@null"
+        android:drawSelectorOnTop="true"/>
+
 </LinearLayout>