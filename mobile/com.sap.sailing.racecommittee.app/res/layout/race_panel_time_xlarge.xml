--- conflicted
+++ resolved
@@ -1,19 +1,13 @@
 <?xml version="1.0" encoding="utf-8"?>
-<<<<<<< HEAD
 <RelativeLayout xmlns:android="http://schemas.android.com/apk/res/android"
     xmlns:app="http://schemas.android.com/apk/res-auto"
-=======
-<com.sap.sailing.racecommittee.app.ui.layouts.TimePanelHeaderLayout xmlns:android="http://schemas.android.com/apk/res/android"
->>>>>>> 54689fc2
     xmlns:tools="http://schemas.android.com/tools"
-    android:id="@+id/race_content_header"
     android:layout_width="match_parent"
     android:layout_height="match_parent">
 
     <com.sap.sailing.racecommittee.app.ui.layouts.TimePanelHeaderLayout
         android:id="@+id/race_content_header"
         android:layout_width="match_parent"
-<<<<<<< HEAD
         android:layout_height="match_parent"
         android:background="?attr/sap_gray">
 
@@ -26,61 +20,16 @@
                 android:layout_width="0dp"
                 android:layout_height="match_parent"
                 android:layout_weight="3">
-=======
-        android:layout_height="wrap_content"
-        android:layout_marginTop="@dimen/default_margin"
-        android:gravity="center"
-        android:textColor="?attr/white"
-        android:textSize="@dimen/textSize_40"
-        tools:text="@string/time" />
-
-    <ImageView
-        android:id="@+id/time_marker"
-        android:layout_width="match_parent"
-        android:layout_height="@dimen/thin_line"
-        android:layout_alignParentBottom="true"
-        android:src="?attr/marker" />
-
-    <RelativeLayout
-        android:layout_width="wrap_content"
-        android:layout_height="wrap_content"
-        android:layout_above="@id/time_marker"
-        android:layout_centerHorizontal="true"
-        android:layout_marginBottom="@dimen/side_padding"
-        android:baselineAligned="false">
-
-
-        <RelativeLayout
-            android:id="@+id/start_time_container"
-            android:layout_width="wrap_content"
-            android:layout_height="wrap_content"
-            android:layout_centerVertical="true">
-
-            <TextView
-                android:id="@+id/time_start"
-                android:layout_width="wrap_content"
-                android:layout_height="wrap_content"
-                android:layout_centerVertical="true"
-                android:layout_toRightOf="@+id/linked_locked_area"
-                android:textAppearance="?attr/textSmall"
-                tools:text="@string/time_start" />
->>>>>>> 54689fc2
 
                 <TextView
                     android:id="@+id/timer_text"
                     android:layout_width="match_parent"
                     android:layout_height="wrap_content"
-<<<<<<< HEAD
                     android:layout_marginTop="@dimen/default_margin"
                     android:gravity="center"
                     android:textColor="?attr/white"
                     android:textSize="@dimen/textSize_40"
                     tools:text="@string/time" />
-=======
-                    android:src="?attr/lock_outline"
-                    android:visibility="gone"
-                    tools:visibility="visible" />
->>>>>>> 54689fc2
 
                 <ImageView
                     android:id="@+id/time_marker"
@@ -92,7 +41,6 @@
                 <RelativeLayout
                     android:layout_width="wrap_content"
                     android:layout_height="wrap_content"
-<<<<<<< HEAD
                     android:layout_above="@id/time_marker"
                     android:layout_centerHorizontal="true"
                     android:layout_marginBottom="@dimen/side_padding"
@@ -101,8 +49,7 @@
                     <RelativeLayout
                         android:id="@+id/start_time_container"
                         android:layout_width="wrap_content"
-                        android:layout_height="wrap_content"
-                        android:layout_centerVertical="true">
+                        android:layout_height="wrap_content">
 
                         <TextView
                             android:id="@+id/time_start"
@@ -143,7 +90,6 @@
                     <RelativeLayout
                         android:layout_width="wrap_content"
                         android:layout_height="wrap_content"
-                        android:layout_centerVertical="true"
                         android:layout_marginLeft="@dimen/side_padding"
                         android:layout_toRightOf="@+id/start_time_container">
 
@@ -160,43 +106,24 @@
                             android:visibility="invisible"
                             tools:text="@string/time"
                             tools:visibility="visible" />
+
                     </RelativeLayout>
+
+                    <TextView
+                        android:id="@+id/first_vessel_duration"
+                        android:layout_width="wrap_content"
+                        android:layout_height="wrap_content"
+                        android:layout_below="@id/start_time_container"
+                        android:layout_centerHorizontal="true"
+                        android:layout_marginLeft="@dimen/side_padding"
+                        android:drawableLeft="?attr/flag_24dp"
+                        android:drawablePadding="6dp"
+                        android:textAppearance="?attr/textSmall"
+                        android:visibility="gone"
+                        tools:text="0h 23m 14s"
+                        tools:visibility="visible" />
                 </RelativeLayout>
             </RelativeLayout>
-=======
-                    android:layout_gravity="center_vertical"
-                    android:src="?attr/link_24dp"
-                    android:visibility="gone"
-                    tools:visibility="visible" />
-            </LinearLayout>
-        </RelativeLayout>
-
-        <TextView
-            android:id="@+id/current_time"
-            android:layout_width="wrap_content"
-            android:layout_height="wrap_content"
-            android:layout_marginLeft="@dimen/side_padding"
-            android:layout_toRightOf="@+id/start_time_container"
-            android:drawableLeft="?attr/access_time_24dp"
-            android:drawablePadding="6dp"
-            android:textAppearance="?attr/textSmall"
-            android:visibility="invisible"
-            tools:text="@string/time"
-            tools:visibility="visible" />
-
-        <TextView
-            android:id="@+id/first_vessel_duration"
-            android:layout_width="wrap_content"
-            android:layout_height="wrap_content"
-            android:layout_marginLeft="@dimen/side_padding"
-            android:layout_toRightOf="@id/current_time"
-            android:drawableLeft="?attr/flag_24dp"
-            android:drawablePadding="6dp"
-            android:textAppearance="?attr/textSmall"
-            android:visibility="gone"
-            tools:text="0h 23m 14s"
-            tools:visibility="visible" />
->>>>>>> 54689fc2
 
             <com.sap.sailing.racecommittee.app.ui.views.PanelButton
                 android:id="@+id/button_competitor"
