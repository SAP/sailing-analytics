--- conflicted
+++ resolved
@@ -423,15 +423,12 @@
 
     <string name="data_reload_title">Daten wurden extern verändert</string>
     <string name="data_reload_message">Daten müssen neu geladen werden. Eventueller Datenverlust ist möglich.</string>
-<<<<<<< HEAD
     <string name="preference_allow_dependent_races_header">Relative Startzeit</string>
     <string name="preference_allow_dependent_races_description">Aktiviert relative Startzeiten zwischen Rennen</string>
     <string name="preference_dependent_races_offset_header">Standard Offset der relativen Startzeit (Minuten)</string>
-=======
     <string name="error_finished_time">Die ausgewählte Zielzeit liegt vor der Zeit, der ersten Schiffeinfahrt. Bitte überprüfe die Uhrzeit.</string>
     <string name="error_finishing_time">Die ausgewählte Zeit is vor dem Rennstart. Bitte überprüfe die Uhrzeit.</string>
     <string name="error_time_in_future">Die ausgewählte Zeit liegt in der Zukunft. Bitte überprüfe die Uhrzeit.</string>
     <string name="error_wrong_race_state">Der RaceState hat nicht den korrekten Status (benötigt: %1$s - aktuell: %2$s)</string>
 
->>>>>>> d2b24fa5
 </resources>