<?xml version="1.0" encoding="utf-8"?>
<resources xmlns:tools="http://schemas.android.com/tools">

    <string-array name="empty_array" tools:ignore="UnusedResources"/>
    <string name="empty"></string>

    <string name="intent_update_ui" translatable="false">com.sap.sailing.racecommittee.intent.update-ui</string>
    <string name="intent_update_ui_data" translatable="false">com.sap.sailing.racecommittee.intent.update-ui.data</string>
    <string name="intent_uncheck_all" translatable="false">com.sap.sailing.racecommittee.intent.uncheck-all</string>
    <string name="url_google_geocoder">http://maps.googleapis.com/maps/api/geocode/json?address=</string>
    <string name="urlpart_google_geocoder_sensor">\?sensor=true</string>
    <string name="running_on_course">(on course %s)</string>
    <string name="course_design_number_waypoints">Course has %s waypoints</string>
    <string name="service_info" translatable="false">SAP Sailing Race Manager Service</string>
    <string name="service_text_no_races">Waiting for races to monitor&#8230;</string>
    <string name="service_text_num_races">Currently monitoring %d races.</string>
    <string name="app_name" translatable="false">SAP Sailing Race Manager</string>
    <string name="set_time">Start</string>
    <string name="reset_time">Restart</string>
    <string name="choose">Choose</string>
    <string name="current_time">Current time</string>
    <string name="race_finished_template">%s is finished</string>
    <string name="race_first_boat_finished">First boat finished at:</string>
    <string name="race_first_finisher">First finisher at %1$s</string>
    <string name="race_first_finisher_and_time_limit">First finisher at %1$s, Race finishing limit is at %2$s</string>
    <string name="race_time_limit">Race finishing limit is at %s</string>
    <string name="choose_startmode">Choose the start mode for this race</string>
    <string name="choose_abort_mode">Select the flags you want to display</string>
    <string name="choose_abort_flag_mode">Select the aborting flag mode</string>
    <string name="flags_up">UP</string>
    <string name="flags_down">DOWN</string>
    <string name="ap_or_november">Choose the aborting flag</string>
    <string name="choose_start_mode_flag">Choose a start mode flag</string>
    <string name="abort_starting_phase">Abort the starting phase</string>
    <string name="abort_running_race">Abort the race</string>
    <string name="choose_xray_flag_up">Display Individual Recall</string>
    <string name="choose_xray_flag_down">Remove Individual Recall</string>
    <string name="choose_first_substitute_flag">General Recall</string>
    <string name="confirm_general_recall">Execute General Recall?</string>
    <string name="confirm">Confirm</string>
    <string name="abort">Cancel</string>
    <string name="choose_blue_flag">Begin finish phase</string>
    <string name="flag_ap">AP</string>
    <string name="flag_november">November</string>
    <string name="flag_jury">Jury</string>
    <string name="label_login_events">Regatta</string>
    <string name="label_login_course_area">Area</string>
    <string name="label_login_position">Position</string>
    <string name="login_type_officer_on_start_vessel">Login as race officer on the selected course\'s start vessel.</string>
    <string name="login_type_officer_on_finish_vessel">Login as race officer on the selected course\'s finish vessel.</string>
    <string name="login_type_shore_control">Login as shore control.</string>
    <string name="login_type_viewer">Login as view-only (demo mode) user.</string>
    <string name="racelist_unscheduled">Not yet scheduled</string>
    <string name="racelist_prescheduled">Pre-scheduled for %s</string>
    <string name="racelist_scheduled">Scheduled for %s</string>
    <string name="racelist_startphase">Start at %s in progress</string>
    <string name="racelist_running">Running since %s</string>
    <string name="racelist_finishing">Finishing</string>
    <string name="racelist_finished">Finished</string>
    <string name="racelist_unknown">Unknown</string>
    <string name="currentlyLoading">Currently loading &#8230;</string>
    <string name="racingview_header">Races on course area \'%s\'</string>
    <string name="running_on_unknown">(click to set course)</string>
    <string name="updateIndicator">Update indicator</string>
    <string name="reset_race">Reset race</string>
    <string name="postpone">Postpone</string>
    <string name="race_running_since_template">%1$s runs since %2$s</string>
    <string name="race_reset_confirmation_header">You are about to reset the race</string>
    <string name="race_reset_confirmation_warning">Resetting the race removes all its saved data permanently. All information regarding the race state has to be entered again. Only the entered course information are kept. We strongly recommend to not reset the race.</string>
    <string name="race_reset_confirmation_title">Reset this Race?</string>
    <string name="race_reset_reset_button">Reset anyway</string>
    <string name="race_finished_start_time">Race started at:</string>
    <string name="race_finished_end_time">Race finished at:</string>
    <string name="race_startphase_countdown_mode_remove">%1$s until %2$s is removed</string>
    <string name="race_startphase_countdown_mode_display">%1$s until %2$s is displayed</string>
    <string name="race_startphase_countdown_start">%1$s until %2$s starts&quot;</string>
    <string name="set_pathfinder">Pathfinder</string>
    <string name="set_pathfinder_title">Choose the pathfinder</string>
    <string name="protest_dialog_title">Protest start time</string>
    <string name="finished_dialog_title">Set the time when the race finished</string>
    <string name="protest_start_time">Protest start time: %s</string>
    <string name="no_pathfinder_selected">No Pathfinder selected</string>
    <string name="set_line_opening_time">Gate Launch</string>
    <string name="no_line_opening_time_selected">No time selected</string>
    <string name="set_gate_line_opening_time_title">Set the Gate Launch time</string>
    <string name="choose_line_open_min">min</string>
    <string name="previous_course">Previous course</string>
    <string name="make_new_course">Create a course</string>
    <string name="course_design_assets">Course design assets</string>
    <string name="course_design_dialog_title">Set up a course design</string>
    <string name="pick_a_rounding_direction">Pick a rounding direction</string>
    <string name="select_penalty_reason">Select penalty reason</string>

    <string-array name="rounding_directions">
        <item>Port</item>
        <item>Starboard</item>
        <item>Gate</item>
        <item>Line</item>
        <item>Offset</item>
    </string-array>

    <string name="publish">Publish</string>
    <string name="unpublish">Unpublish</string>
    <string name="take_previous">Use previous course</string>
    <string name="take_previous_short">Use this</string>
    <string name="markImage">Mark image</string>
    <string name="cancel">Cancel</string>
    <string name="retry">Retry</string>
    <string name="yes">Yes</string>
    <string name="no">No</string>
    <string name="tracking_list_01">Competitor List</string>
    <string name="tracking_list_02">Tracking List</string>
    <string name="availableFinishingCompetitors">Competitors</string>
    <string name="choose_blue_flag_finishing">Finish race</string>
    <string name="drag_handle_description">Drag handle</string>
    <string name="options_menu_settings">Settings</string>
    <string name="results_capturing_title">Race Results</string>
    <string name="results_capturing_view_subject">Mail subject</string>
    <string name="results_capturing_view_body">Mail body</string>
    <string name="results_capturing_view_send">Send results</string>
    <string name="results_capturing_view_add_photo">Add photo</string>
    <string name="results_capturing_view_list_header">Attached photos</string>
    <string name="results_capturing_view_list_empty">No photos yet</string>
    <string name="results_mail_subject">[Race Committee - %1$s] %2$s</string>
    <string name="results_mail_body">Results for race \'%s\' are attached.\n\n</string>
    <string name="results_mail_body_boat_class">Boat Class: %s\n</string>
    <string name="results_mail_body_race_group">Race Group: %s\n</string>
    <string name="results_mail_body_start">Start Time: %s\n</string>
    <string name="results_mail_body_finish">Finish Time: %s\n</string>

    <!-- WIND FRAGMENT -->
    <string name="wind_direction_degrees">Wind direction from (degrees)</string>
    <string name="enter_wind_direction">Direction (from)</string>
    <string name="enter_wind_speed">Speed (kts)</string>
    <string name="enter_wind_gps">Wind Measuring Position</string>
    <string name="check_all_data">3. Check all data</string>
    <string name="in_degrees">in degrees</string>
    <string name="in_knots">in knots</string>
    <string name="wind_speed_direction_not_a_valid_number">The wind speed or direction is not a valid number. Please correct the value.</string>
    <string name="wind_location_or_fields_not_valid">The entered location, wind speed or direction is empty. Please correct the values.</string>
    <string name="waiting_for_gps">Waiting for GPS Signal&#8230;</string>
    <string name="manual_entry">Manual Position Entry</string>
    <string name="found_gps_position">GPS Based Position</string>
    <string name="set_position_manually">Add Position Manually</string>
    <string name="searchPosition">Location search &#8230;</string>
    <string name="no_location_found">Could not find a location based on your query.</string>
    <string name="store_position">Use this position</string>
    <string name="store_wind">Store wind</string>

    <!-- SETTINGS -->
    <string name="settings_activity_title">Settings</string>
    <string name="settings_category_general">Other</string>
    <string name="settings_general_manageareas_header">Managed Course Areas</string>
    <string name="settings_general_language_header">Select Language</string>
    <string name="settings_general_language_description">Select the language. You might need to restart the app to have changes applied.</string>
    <string name="override_default_start_procedure_type_select_header">Default start procedure type when overriden</string>
    <string name="override_default_start_procedure_type_select_description">Races will use selected start procedure type as a default. For this option to be active override checkbox has to be enabled.</string>
    <string name="settings_please_reload">Please execute action \'Reload\' to apply changes.</string>
    <string name="settings_advanced_service_header">Webservice URL</string>
    <string name="settings_advanced_mail_header">Results mail recipient</string>
    <string name="settings_category_polling">Polling</string>
    <string name="settings_polling_active_header">Activate Polling</string>
    <string name="settings_polling_active_description">When active the server will be polled for changes.</string>
    <string name="settings_polling_interval_header">Polling Interval (seconds)</string>
    <string name="settings_category_developer">Developer Options</string>
    <string name="compass_view_compass">Compass</string>
    <string name="compass_view_needle">Needle</string>
    <string name="racing_course_area_missing">Course area could not be loaded. Please go back to the login page.</string>
    <string name="racing_load_success">Successfully loaded %d races.</string>
    <string name="generic_load_failure">There was an error loading the requested data:\n\n\"%s\"\n\nDo you want to retry?</string>
    <string name="set_course_layout">Set the course layout</string>
    <string name="loading_failure">Load failure</string>
    <string name="wind_unknown">(click to set wind)</string>
    <string name="wind_info">%2$s / %1$s kts</string>
    <string name="login">Login</string>
    <string name="please_select_a_login_type">Please select a login type.</string>
    <string name="race_list_filter_show_all">Show all</string>
    <string name="race_list_filter_show_active">Show active</string>
    <string name="race_reset_time_schedule_race">Schedule race</string>
    <string name="race_reset_time_startmode_starttime">Select start mode and start time</string>
    <string name="today">Today</string>
    <string name="tomorrow">Tomorrow</string>
    <string name="start">Set start time</string>
    <string name="nationality">Nationality</string>
    <string name="number">Number</string>
    <string name="set_tracking_list">Set tracking list</string>
    <string name="confirm_tracking_list">Confirm tracking list</string>
    <string name="snap">Snap</string>
    <string name="logout_dialog_title">@string/logout</string>
    <string name="logout_dialog_message">Do you want to sign out and sign in as a new user? All your races will still be monitored.</string>
    <string name="change_dialog_title">Change Regatta</string>
    <string name="change_dialog_message">Do you want to change a regatta and/or the area? Currently monitored races will be disconnected.</string>
    <string name="logout">Sign out</string>
    <string name="loading_configuration">Loading configuration&#8230;</string>
    <string name="loading_configuration_failed">There was an error loading the configuration.</string>
    <string name="loading_configuration_not_found">There was no remote configuration found for this device.</string>
    <string name="loading_configuration_succeded">Remote configuration applied.</string>
    <string name="gate_launch_stops_after">Gate Launch stops after %dmin</string>
    <string name="settings_category_regatta_defaults">Regatta Configuration (default)</string>
    <string name="settings_category_regattas">Regatta Configuration (specific)</string>
    <string name="settings_category_course_designer">Course Designer Configuration</string>
    <string name="override_default_course_designer_type_select_header">Course Designer type</string>
    <string name="settings_course_designer_by_name_course_names_header">Course Names</string>
    <string name="preference_racing_procedure_rrs26_startmode_flags_header">Startmode Flags</string>
    <string name="preference_racing_procedure_classflag_header">Class Flag</string>
    <string name="preference_racing_procedure_hasxray_header">Individual Recall</string>
    <string name="preference_racing_procedure_hasxray_description">Activate this option to enable individual recall</string>
    <string name="preference_racing_procedure_resultentryenabled_header">Result Entry</string>
    <string name="preference_racing_procedure_resultentryenabled_description">Activate this option to enable entering of results while and after finishing the race</string>
    <string name="preference_racing_procedure_gatestart_haspathfinder_description">Activate this option to enable choosing the Pathfinder</string>
    <string name="preference_racing_procedure_gatestart_haspathfinder_header">Pathfinder</string>
    <string name="preference_racing_procedure_gatestart_hasadditionalgolfdowntime_description">Activate this option to enable choosing the additional Golf-Down time</string>
    <string name="preference_racing_procedure_gatestart_hasadditionalgolfdowntime_header">Additional Golf-down time</string>
    <string name="device_identifier">Device Name</string>
    <string name="synchronize_connection_settings_header">Synchronize with server</string>
    <string name="synchronize_connection_settings_description">When creating a configuration on the server, click here to synchronize your app and connection settings via QRCode.</string>
    <string name="update_app_header">Force update</string>
    <string name="update_app_description">Force an update from the server. It\'s a better idea to use the synchronize option.</string>
    <string name="preference_wakelock_header">Stay screen on</string>
    <string name="preference_wakelock_summary">Force the screen to stay awake. Caution: Uses more battery.</string>
    <string name="preference_offline_header">Offline Mode</string>
    <string name="preference_offline_summary">Disables the connection to a server and uses static data</string>
    <string name="preference_theme_header">Theme</string>
    <string name="preference_allow_demo_header">Allow login as Viewer</string>
    <string name="preference_allow_demo_summary">If set, you are allowed to login as Viewer. No race changes will be send back to the server.</string>
    <string name="options_menu_info">Expert Information</string>
    <string name="options_menu_refresh">Refresh Data</string>
    <string name="auto_update_install">Install</string>
    <string name="auto_update_install_anyway">Install anyway</string>
    <string name="gate_launch">Gate Launch</string>
    <string name="golf_down">Golf Down</string>
    <string name="preference_regatta_specific_title">Regatta Configuration - %1$s</string>
    <string name="preference_regatta_specific_save_title">Save %1$s configuration</string>
    <string name="preference_regatta_specific_save_description">This will save the shown configuration for all races of %1$s.</string>
    <string name="auto_update">Auto-Update</string>
    <string name="auto_update_checking_version">Checking for version information on server&#8230;</string>
    <string name="auto_update_downloading_version">Trying to download auto-update info from %1$s</string>
    <string name="auto_update_version_file_url_invalid">The version file link was not valid.</string>
    <string name="auto_update_click_install">Click \'Install\' to perform the update to version %1$d.</string>
    <string name="auto_update_force_install">You already have installed the version offered by the server (version %1$d).</string>
    <string name="auto_update_with_store">Your current version is installed from %1$s. The download from the server can\'t be installed without uninstalling the current app.</string>
    <string name="auto_update_already_up_to_date">You are already up to date!</string>
    <string name="auto_update_downloading_apk">Downloading APK from server&#8230;</string>
    <string name="auto_update_apk_link_invalid">The download link was not valid.</string>
    <string name="auto_update_apk_file_error">The download file couldn\'t be created.</string>
    <string name="auto_update_error">Error while trying to auto-update.</string>
    <string name="auto_update_completed">Auto-Update completed</string>
    <string name="auto_update_completed_text">The automatic update has been completed. You should now re-synchronize your connection settings with the server.</string>
    <string name="auto_update_completed_take_me_there">Take me there</string>
    <string name="wind_gps_is_disabled">Your GPS seems to be disabled, do you want to enable it?</string>
    <string name="rrs26_start_mode_changed_to">Start mode flag changed to %1$s</string>
    <string name="preference_there_are_no_regattas">There are no regattas loaded.</string>
    <string name="configure_regatta">Configure regatta %1$s</string>
    <string name="race_start_in_5_minutes">5 Minutes</string>
    <string name="race_start_in_4_minutes">4 Minutes</string>
    <string name="race_start_in_2_minutes">2 Minutes</string>
    <string name="race_start_in_1_minute">1 Minute</string>
    <string name="race_start_time_in">-%s</string>
    <string name="race_start_time_ago">%s</string>
    <string name="race_set_time">Set Time</string>
    <string name="race_reset_course">Reset course</string>
    <string name="no_course_active">No course active</string>
    <string name="toggle_group_race_mode">Group Race?</string>
    <string name="toggle_group_race_mode_off">No Group Racing</string>
    <string name="toggle_group_race_mode_on">Group Racing</string>
    <string name="the_selected_time_is_before_the_race_start_">The selected time is before the race start.</string>

    <string name="confirm_start_time">Confirm Start Time</string>
    <string name="confirm_start_mode">Confirm Start Mode</string>

    <string name="start_procedure_change">Change Start Procedure</string>
    <string name="start_procedure_confirm">Confirm Start Procedure</string>
    <string name="start_procedure_line_start">Line Start</string>
    <string name="start_procedure_gate_start">Gate Start</string>
    <string name="start_procedure_ess">ESS</string>
    <string name="start_procedure_simplified">Simplified</string>
    <string name="nav_drawer_open">Open Navigation Drawer</string>
    <string name="nav_drawer_close">Close Navigation Drawer</string>

    <string name="available_races">Available Races</string>

    <string name="race_started">Started %s</string>
    <string name="race_finished">Finished %s</string>
    <string name="race_start">Start %s</string>
    <string name="race_unscheduled">Unscheduled</string>

    <string name="race_show_all">show all</string>
    <string name="race_show_less">show less</string>

    <string name="races_current">CURRENT RACES</string>
    <string name="races_all">ALL RACES</string>

    <string name="welcome">WELCOME</string>
    <string name="change">Change</string>

    <string name="start_procedure">Procedure</string>
    <string name="start_procedure_more">More</string>
    <string name="start_mode">Mode</string>
    <string name="course">Course</string>
    <string name="wind">Wind</string>
    <string name="loading_events_succeded">Events loaded.</string>

    <string name="login_text">Welcome to\nSAP Sailing Race Manager</string>
    <string name="login_sub_text">Please select a regatta</string>
    <string name="login_onboarding_text">Onboarding</string>
    <string name="sign_up">Sign Me Up</string>
    <string name="wind_display">dd</string>
    <string name="flags_abandon">Abandon</string>
    <string name="flags_recall">Recall</string>
    <string name="flags_course">Course</string>
    <string name="flags_more">Finish</string>
    <string name="flags_postpone">Postpone</string>
    <string name="flags_dependent_races">of dependent races</string>
    <string name="race_select">Select a Race</string>

    <string name="gate_start_pathfinder">Pathfinder</string>
    <string name="gate_start_nationality">Nation</string>
    <string name="gate_start_number">No.</string>
    <string name="gate_start_set_pathfinder">Set Pathfinder</string>
    <string name="gate_start_timing">Timing</string>
    <string name="gate_start_set">Set Gate Time</string>

    <string name="time_launch">Gate Launch\n(Minutes)</string>
    <string name="time_golf">Golf\n(Minutes)</string>
    <string name="time_total">Total\n(Minutes)</string>

    <string name="wind_from">Coming from</string>
    <string name="wind_speed">Speed</string>
    <string name="wind_position">Position</string>
    <string name="wind_set_data">Set Wind Data</string>
    <string name="wind_set_data_multi">Set Wind Data (Multi)</string>
    <string name="wind_off">No Wind Sensors</string>
    <string name="wind_on">Wind Sensors active</string>
    <string name="wind_set_position">Set Position</string>
    <string name="wind_enter_position">Set Your Position</string>
    <string name="wind_kn">kts</string>
    <string name="wind_address_hint">Enter Address</string>
    <string name="wind_sensor"><![CDATA[at %1$s / from %2$.0f° / %3$.1f kts]]></string>
    <string name="wind_panel"><![CDATA[From %1$.0f°\nwith %2$.1f kts]]></string>
    <string name="wind_no_data">No Data</string>

    <string name="time_up">Up in #TIME#</string>
    <string name="time_down">Down in #TIME#</string>
    <string name="time_start">Start %s</string>
    <string name="time_finish">Finish N/A</string>
    <string name="time">#TIME#</string>
    <string name="set_signal">Set Signal</string>
    <string name="flag_ap_desc">Postpone upcoming races</string>
    <string name="flag_ap_alpha_desc">Postpone, no more racing today</string>
    <string name="flag_ap_hotel_desc">Postpone, more information ashore</string>
    <string name="flag_ap_alpha"><![CDATA[AP & Alpha]]></string>
    <string name="flag_ap_hotel"><![CDATA[AP & Hotel]]></string>
    <string name="flag_xray">Xray</string>
    <string name="flag_xray_desc">Individual Recall</string>
    <string name="flag_first_subst">1st Sub</string>
    <string name="flag_first_subst_desc">General Recall</string>
    <string name="flag_blue">Blue</string>
    <string name="flag_blue_desc">Begin Finish Phase</string>
    <string name="flag_november_desc">Abandon all started races</string>
    <string name="flag_november_alpha"><![CDATA[November & Alpha]]></string>
    <string name="flag_november_hotel"><![CDATA[November & Hotel]]></string>
    <string name="flag_november_alpha_desc">Abandon, no more racing today</string>
    <string name="flag_november_hotel_desc">Abandon, more information ashore</string>
    <string name="race_reset_confirm">Reset Race</string>
    <string name="race_reset_cancel">No Thanks</string>
    <string name="race_reset_message">Do you really want to reset this race including all settings and actions that have be made? This can not be undone.</string>
    <string name="race_begin_finish_header">Begin Finish</string>
    <string name="race_end_finish_header">End Finish\n(Begin Finish: %s)</string>
    <string name="race_begin_finish_current">Current Time</string>
    <string name="race_begin_finish_custom">Custom Time</string>
    <string name="race_setup_confirm">Confirm Setup</string>

    <string name="race_summary_title">Race Summary</string>
    <string name="race_summary_start">Race Start</string>
    <string name="race_summary_finish_begin">Begin Finish</string>
    <string name="race_summary_finish_end">End Finish</string>
    <string name="race_summary_finish_duration">Finish Duration</string>
    <string name="race_summary_wind_direction">Average Wind Direction</string>
    <string name="race_summary_wind_direction_value">from %.0f°</string>
    <string name="race_summary_wind_speed">Average Wind Speed</string>
    <string name="race_summary_wind_speed_value" translatable="false">%.1f kts</string>
    <string name="race_summary_individual_recalls">Individual Recalls</string>
    <string name="race_summary_time" translatable="false">%s min</string>
    <string name="record_voice">Record Voice</string>
    <string name="finishing_started">First vessel in finish at %s</string>
    <string name="finishing_started_since">(%s)</string>
    <string name="finishing_done">Down now</string>

    <string name="finished_recording">Recording</string>
    <string name="finished_replay">Replay Voice</string>
    <string name="finished_list">Finish List</string>
    <string name="finished_photos">Take Photos</string>
    <string name="finished_tracking">Tracking</string>
    <string name="finished_edit">Edit List</string>
    <string name="finished_publishing">Publishing</string>
    <string name="finished_submit">Submit</string>
    <string name="finished_duration">#TIME# min</string>

    <string name="finished_text_01">Please evaluate and submit this race summary.</string>
    <string name="finished_text_02">Your evaluation has been published. Changes need to be re-submitted to be in effect.</string>

    <string name="protest_time">Protest Time</string>
    <string name="degrees">Degrees</string>

    <string name="no_camera">No Camera App found</string>
    <string name="delete_file_title">Delete file</string>
    <string name="delete_file">This will delete the picture</string>
    <string name="start_time">Start Time</string>
    <string name="start_time_value">At %1$s in %2$s</string>

    <!--Extracted locales -->
    <string name="selected_course_area_lost">The selected course area was lost.</string>
    <string name="no_fitting_race_group_found">No fitting race group found.</string>
    <string name="loading_of_course_area_succeeded">Loading of CourseData succeeded.</string>
    <string name="scores">Scores</string>
    <string name="no_text">No text.</string>
    <string name="error_picture_callback">Error writing image file.</string>
    <string name="competitor_load_error">Competitors: %s</string>
    <string name="error_announced_finish_time">The given finish time is earlier than the first finisher time. Please recheck the time.</string>
    <string name="error_time_before_finish">The selected time is before the race start.</string>
    <string name="error_set_wind">Set the wind information, please!</string>
    <string name="use_previous_course_dialog_title">Use previous course design</string>
    <string name="use_previous_course_dialog_message">Use previously published course design?</string>
    <string name="please_enter_valid_number">Please enter a valid number</string>
    <string name="please_enter_valid_pathfinder">Please enter a valid pathfinder</string>
    <string name="error_scanning_qr">Error scanning QRCode (%s)</string>
    <string name="error_scanning_qr_malformed">Malformed url</string>
    <string name="marks_w_placeholder">Marks: %s</string>
    <string name="error_no_course_to_copy">No course available to copy</string>
    <string name="error_missing_second_mark">The selected passing instructions require two buoys. Please select the second buoy.</string>
    <string name="error_missing_passing_instructions">A waypoint has no passing instructions. Please select the passing instruction by clicking long on the waypoint.</string>
    <string name="error_no_way_point">The course design has to have at least one waypoint.</string>
    <string name="start_w_placeholder">Start %s</string>
    <string name="events_waiting_to_be_sent"><![CDATA[Currently %1$d events waiting to be sent.\nLast successful sent was at: %2$s.]]></string>
    <string name="no_event_to_be_sent">Currently no event waiting to be sent.</string>
    <string name="never">never</string>
    <string name="connected_to_wp">Connected to: %1$s\n%2$s\nBoundService:%3$s</string>
    <string name="theme_changed_title">Theme Change</string>
    <string name="theme_changed_message">Changes to the theme will take action after an app restart.</string>
    <string name="url_refresh_title">Server URL Changed</string>
    <string name="url_refresh_message">Please logout from the current event to load the data from the new server.</string>
    <string name="until_xray_removed">XRAY will be removed in %s</string>
    <string name="send_photos">Send Photos</string>
    <string name="error_wrong_degree_value_title">Error</string>
    <string name="error_wrong_degree_value_message">Please provide a value between 0 and 360</string>

    <string name="author_type_officer_start">Race Officer on Start Vessel</string>
    <string name="author_type_officer_finish">Race Officer on Finish Vessel</string>
    <string name="author_type_shore_control">Shore Control</string>
    <string name="author_viewer">Viewer</string>
    <string name="yesterday">Yesterday</string>
    <string name="change_proceed">Proceed</string>
    <string name="change_cancel">Cancel</string>
    <string name="change_message">According to the racing rules this data is not changeable in the current\nrace state. You may proceed nevertheless to correct wrong inputs.</string>
    <string name="change_title">Warning</string>
    <string name="send_mail">Send mail…</string>
    <string name="data_reload_title">Data has changed externally</string>
    <string name="data_reload_message">Data have to be reloaded. Possible data loss is possible.</string>
    <string name="preference_allow_dependent_races_header">Relative Start Time (Minutes)</string>
    <string name="preference_allow_dependent_races_description">Enable Relative Start Time between Races</string>
    <string name="preference_dependent_races_offset_header">Default Relative Start Time Offset</string>
    <string name="error_finished_time">The given finish time is earlier than the first finisher time. Please recheck the time.</string>
    <string name="error_finishing_time">The selected time is before the race start.</string>
    <string name="error_time_in_future">The given time is in future. Please recheck the time.</string>
    <string name="error_wrong_race_state">The RaceState isn\'t in the correct state (needed: %1$s - current: %2$s)</string>
    <string name="wind_map_button_show">Wind Map</string>
    <string name="wind_map_button_hide">Hide</string>
    <string name="wind_latitude">Latitude:</string>
    <string name="wind_longitude">Longitude:</string>
    <string name="wind_accuracy">Accuracy:</string>
    <string name="dependent_races_absolute">Absolute Start Time</string>
    <string name="dependent_races_relative">Relative Start Time</string>
    <string name="dependent_races_prompt">Please select the race</string>
    <string name="minutes_after">Minutes after</string>
    <string name="minutes_after_long">%1$.0f Min after %2$s</string>
    <string name="wind_accuracy_ago">ago</string>
    <string name="gate_time_schedule_long">%1$d + %2$d = %3$d Minutes</string>
    <string name="gate_time_schedule_short">%d Minutes</string>
    <string name="not_available">n/a</string>
    <string name="latitude_value" translatable="false">%.5f</string>
    <string name="longitude_value" translatable="false">%.5f</string>
    <string name="accuracy_value" translatable="false"><![CDATA[~ %.0fm]]></string>
    <string name="accuracy_timestamp">(since %s)</string>
    <string name="time_ago" translatable="false">%1$dh %2$02d\' %3$02d\"</string>
    <string name="prev_course">Previous Course</string>
    <string name="layout_course">Course Layout</string>
    <string name="wind_degree">°</string>
    <string name="add_waypoint">Press plus to add waypoint</string>
    <string name="unpublished_course">Unpublished course design</string>
    <string name="reset_state_1">New</string>
    <string name="reset_state_2">Reset</string>
    <string name="reset_message_1">Do you want to clear the list?</string>
    <string name="reset_message_2">Do you want to reset to the last state?</string>
    <string name="geo_coords" translatable="false">%1$d° %2$d′ %3$.3f″</string>
    <string name="onboarding_scan">Scan QR Code</string>
    <string name="onboarding_input">Manual Input</string>
    <string name="race_group">Group Racing</string>
    <string name="wind_select_race">Select Race</string>
    <string name="added_to_result_list">Added \'%1$s\' to result list at position %2$s</string>
    <string name="get_started">Getting Started</string>
    <string name="position">Position</string>
<<<<<<< HEAD
    <string name="server_deeplink_message">Server successfully changed to %1$s.</string>
=======
>>>>>>> dd60bf1f
    <string name="penalty">Penalty</string>
    <string name="score">Score</string>
    <string name="finishing_time">Finishing Time</string>
    <string name="comment">Comment</string>
    <string name="get_started_url">https://www.sapsailing.com/gwt/Home.html?locale=en#SolutionsPlace:navigationTab=RaceCommitteeApp</string>
    <string name="user_unauthorized">Request failed. User is unauthorized.</string>
    <string name="server_url">Server</string>
    <string name="username">Username</string>
    <string name="password">Password</string>
    <string name="wrong_credentials">Username or password invalid</string>
    <string name="unexpected_error">An unexpected error occurred</string>
    <string name="sending_exception_title">Warning</string>
    <string name="sending_exception_message">You probably don\'t have the permission to send data to the server. Do you want to change your login credentials?</string>

    <string name="preference_heading_with_declination_subtracted_is_enabled">On</string>
    <string name="preference_heading_with_declination_subtracted_is_disabled">Off</string>
    <string name="preference_heading_with_declination_subtracted_summary_is_enabled">Magnetic</string>
    <string name="preference_heading_with_declination_subtracted_summary_is_disabled">North-based</string>
    <string name="preference_heading_with_declination_subtracted_enabled">Heading</string>
    <string name="finishing_date">Finishing Date</string>
    <string name="date_short" translatable="false">yyyy-MM-dd</string>
    <string-array name="sort_by_values">
        <item>by Sail Id</item>
        <item>by Name</item>
    </string-array>

    <string name="preference_non_public_events_header">Show Non Public Events</string>
    <string name="preference_non_public_events_summary">Load all events including the no public one.</string>
<<<<<<< HEAD

    <string name="abort_title">Abort Races</string>
    <string name="abort_hint">Which running races do you want to abort?</string>
    <string name="abort_dismiss">Dismiss</string>
=======
    <string name="reload_config">Reload Configuration from Server</string>
>>>>>>> dd60bf1f
</resources><|MERGE_RESOLUTION|>--- conflicted
+++ resolved
@@ -499,10 +499,7 @@
     <string name="added_to_result_list">Added \'%1$s\' to result list at position %2$s</string>
     <string name="get_started">Getting Started</string>
     <string name="position">Position</string>
-<<<<<<< HEAD
     <string name="server_deeplink_message">Server successfully changed to %1$s.</string>
-=======
->>>>>>> dd60bf1f
     <string name="penalty">Penalty</string>
     <string name="score">Score</string>
     <string name="finishing_time">Finishing Time</string>
@@ -531,12 +528,9 @@
 
     <string name="preference_non_public_events_header">Show Non Public Events</string>
     <string name="preference_non_public_events_summary">Load all events including the no public one.</string>
-<<<<<<< HEAD
+    <string name="reload_config">Reload Configuration from Server</string>
 
     <string name="abort_title">Abort Races</string>
     <string name="abort_hint">Which running races do you want to abort?</string>
     <string name="abort_dismiss">Dismiss</string>
-=======
-    <string name="reload_config">Reload Configuration from Server</string>
->>>>>>> dd60bf1f
 </resources>