--- conflicted
+++ resolved
@@ -530,12 +530,9 @@
 
     <string name="preference_non_public_events_header">Show Non Public Events</string>
     <string name="preference_non_public_events_summary">Load all events including the no public one.</string>
-<<<<<<< HEAD
     <string name="race_factor">Factor</string>
-=======
-
     <string name="abort_title">Abort Races</string>
     <string name="abort_hint">Which running races do you want to abort?</string>
     <string name="abort_dismiss">Dismiss</string>
->>>>>>> 68702f37
+
 </resources>