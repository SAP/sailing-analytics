--- conflicted
+++ resolved
@@ -498,11 +498,8 @@
     <string name="wind_select_race">Select Race</string>
     <string name="added_to_result_list">Added \'%1$s\' to result list at position %2$s</string>
     <string name="get_started">Getting Started</string>
-<<<<<<< HEAD
-    <string name="get_started_url">http://www.sapsailing.com/gwt/Home.html?locale=en#SolutionsPlace:navigationTab=RaceCommitteeApp</string>
-    <string name="server_deeplink_message">Server successful changed to %1$s.</string>
-=======
     <string name="position">Position</string>
+    <string name="server_deeplink_message">Server successfully changed to %1$s.</string>
     <string name="penalty">Penalty</string>
     <string name="score">Score</string>
     <string name="finishing_time">Finishing Time</string>
@@ -516,7 +513,6 @@
     <string name="unexpected_error">An unexpected error occurred</string>
     <string name="sending_exception_title">Warning</string>
     <string name="sending_exception_message">You probably don\'t have the permission to send data to the server. Do you want to change your login credentials?</string>
->>>>>>> 26ff2a53
 
     <string name="preference_heading_with_declination_subtracted_is_enabled">On</string>
     <string name="preference_heading_with_declination_subtracted_is_disabled">Off</string>
