<?xml version="1.0" encoding="utf-8"?>
<resources xmlns:tools="http://schemas.android.com/tools">

    <string-array name="empty_array" tools:ignore="UnusedResources"/>
    <string name="empty"></string>

    <string name="intent_update_ui" translatable="false">com.sap.sailing.racecommittee.intent.update-ui</string>
    <string name="intent_update_ui_data" translatable="false">com.sap.sailing.racecommittee.intent.update-ui.data</string>
    <string name="intent_uncheck_all" translatable="false">com.sap.sailing.racecommittee.intent.uncheck-all</string>
    <string name="url_google_geocoder">http://maps.googleapis.com/maps/api/geocode/json?address=</string>
    <string name="urlpart_google_geocoder_sensor">\?sensor=true</string>
    <string name="running_on_course">(on course %s)</string>
    <string name="course_design_number_waypoints">Course has %s waypoints</string>
    <string name="service_info">SAP Race Committee Service</string>
    <string name="service_text_no_races">Waiting for races to monitor&#8230;</string>
    <string name="service_text_num_races">Currently monitoring %d races.</string>
    <string name="app_name">SAP Race Committee Cockpit</string>
    <string name="set_time">Start</string>
    <string name="reset_time">Restart</string>
    <string name="choose">Choose</string>
    <string name="current_time">Current time</string>
    <string name="race_finished_template">%s is finished</string>
    <string name="race_first_boat_finished">First boat finished at:</string>
    <string name="race_first_finisher">First finisher at %1$s</string>
    <string name="race_first_finisher_and_time_limit">First finisher at %1$s, Race finishing limit is at %2$s</string>
    <string name="race_time_limit">Race finishing limit is at %s</string>
    <string name="choose_startmode">Choose the start mode for this race</string>
    <string name="choose_abort_mode">Select the flags you want to display</string>
    <string name="choose_abort_flag_mode">Select the aborting flag mode</string>
    <string name="flags_up">UP</string>
    <string name="flags_down">DOWN</string>
    <string name="ap_or_november">Choose the aborting flag</string>
    <string name="choose_start_mode_flag">Choose a start mode flag</string>
    <string name="abort_starting_phase">Abort the starting phase</string>
    <string name="abort_running_race">Abort the race</string>
    <string name="choose_xray_flag_up">Display Individual Recall</string>
    <string name="choose_xray_flag_down">Remove Individual Recall</string>
    <string name="choose_first_substitute_flag">General Recall</string>
    <string name="confirm_general_recall">Execute General Recall?</string>
    <string name="confirm">Confirm</string>
    <string name="abort">Cancel</string>
    <string name="choose_blue_flag">Begin finish phase</string>
    <string name="flag_ap">AP</string>
    <string name="flag_november">November</string>
    <string name="flag_jury">Jury</string>
    <string name="label_login_events">Regatta</string>
    <string name="label_login_course_area">Area</string>
    <string name="label_login_position">Position</string>
    <string name="login_type_officer_on_start_vessel">Login as race officer on the selected course\'s start vessel.</string>
    <string name="login_type_officer_on_finish_vessel">Login as race officer on the selected course\'s finish vessel.</string>
    <string name="login_type_shore_control">Login as shore control.</string>
    <string name="login_type_viewer">Login as view-only (demo mode) user.</string>
    <string name="racelist_unscheduled">Not yet scheduled</string>
    <string name="racelist_scheduled">Scheduled for %s</string>
    <string name="racelist_startphase">Start at %s in progress</string>
    <string name="racelist_running">Running since %s</string>
    <string name="racelist_finishing">Finishing</string>
    <string name="racelist_finished">Finished</string>
    <string name="racelist_unknown">Unknown</string>
    <string name="currentlyLoading">Currently loading &#8230;</string>
    <string name="racingview_header">Races on course area \'%s\'</string>
    <string name="running_on_unknown">(click to set course)</string>
    <string name="updateIndicator">Update indicator</string>
    <string name="reset_race">Reset race</string>
    <string name="postpone">Postpone</string>
    <string name="race_running_since_template">%1$s runs since %2$s</string>
    <string name="race_reset_confirmation_header">You are about to reset the race</string>
    <string name="race_reset_confirmation_warning">Resetting the race removes all its saved data permanently. All information regarding the race state has to be entered again. Only the entered course information are kept. We strongly recommend to not reset the race.</string>
    <string name="race_reset_confirmation_title">Reset this Race?</string>
    <string name="race_reset_reset_button">Reset anyway</string>
    <string name="race_finished_start_time">Race started at:</string>
    <string name="race_finished_end_time">Race finished at:</string>
    <string name="race_startphase_countdown_mode_remove">%1$s until %2$s is removed</string>
    <string name="race_startphase_countdown_mode_display">%1$s until %2$s is displayed</string>
    <string name="race_startphase_countdown_start">%1$s until %2$s starts&quot;</string>
    <string name="set_pathfinder">Pathfinder</string>
    <string name="set_pathfinder_title">Choose the pathfinder</string>
    <string name="protest_dialog_title">Set the protest start time</string>
    <string name="finished_dialog_title">Set the time when the race finished</string>
    <string name="protest_start_time">Protest start time: %s</string>
    <string name="no_pathfinder_selected">No Pathfinder selected</string>
    <string name="set_line_opening_time">Gate Launch</string>
    <string name="no_line_opening_time_selected">No time selected</string>
    <string name="set_gate_line_opening_time_title">Set the Gate Launch time</string>
    <string name="choose_line_open_min">min</string>
    <string name="previous_course">Previous course</string>
    <string name="make_new_course">Create a course</string>
    <string name="course_design_assets">Course design assets</string>
    <string name="course_design_dialog_title">Set up a course design</string>
    <string name="pick_a_rounding_direction">Pick a rounding direction</string>
    <string name="select_penalty_reason">Select penalty reason</string>

    <string-array name="rounding_directions">
        <item>Port</item>
        <item>Starboard</item>
        <item>Gate</item>
        <item>Line</item>
        <item>Offset</item>
    </string-array>

    <string name="publish">Publish</string>
    <string name="unpublish">Unpublish</string>
    <string name="take_previous">Use previous course</string>
    <string name="markImage">Mark image</string>
    <string name="cancel">Cancel</string>
    <string name="retry">Retry</string>
    <string name="yes">Yes</string>
    <string name="no">No</string>
    <string name="positionings">Positioning</string>
    <string name="availableFinishingCompetitors">Competitors</string>
    <string name="choose_blue_flag_finishing">Finish race</string>
    <string name="drag_handle_description">Drag handle</string>
    <string name="options_menu_settings">Settings</string>
    <string name="results_capturing_title">Race Results</string>
    <string name="results_capturing_view_subject">Mail subject</string>
    <string name="results_capturing_view_body">Mail body</string>
    <string name="results_capturing_view_send">Send results</string>
    <string name="results_capturing_view_add_photo">Add photo</string>
    <string name="results_capturing_view_list_header">Attached photos</string>
    <string name="results_capturing_view_list_empty">No photos yet</string>
    <string name="results_mail_subject">[Race Committee - %1$s] %2$s</string>
    <string name="results_mail_body">Results for race \'%s\' are attached.\n\n</string>
    <string name="results_mail_body_boat_class">Boat Class: %s\n</string>
    <string name="results_mail_body_race_group">Race Group: %s\n</string>
    <string name="results_mail_body_start">Start Time: %s\n</string>
    <string name="results_mail_body_finish">Finish Time: %s\n</string>

    <!-- WIND FRAGMENT -->
    <string name="wind_direction_degrees">Wind direction from (degrees)</string>
    <string name="enter_wind_direction">Direction (from)</string>
    <string name="enter_wind_speed">Speed (kts)</string>
    <string name="enter_wind_gps">Wind Measuring Position</string>
    <string name="check_all_data">3. Check all data</string>
    <string name="in_degrees">in degrees</string>
    <string name="in_knots">in knots</string>
    <string name="wind_speed_direction_not_a_valid_number">The wind speed or direction is not a valid number. Please correct the value.</string>
    <string name="wind_location_or_fields_not_valid">The entered location, wind speed or direction is empty. Please correct the values.</string>
    <string name="waiting_for_gps">Waiting for GPS Signal&#8230;</string>
    <string name="manual_entry">Manual Position Entry</string>
    <string name="found_gps_position">GPS Based Position</string>
    <string name="set_position_manually">Add Position Manually</string>
    <string name="searchPosition">Location search &#8230;</string>
    <string name="no_location_found">Could not find a location based on your query.</string>
    <string name="store_position">Use this position</string>
    <string name="store_wind">Store wind</string>

    <!-- SETTINGS -->
    <string name="settings_activity_title">Settings</string>
    <string name="settings_category_general">Other</string>
    <string name="settings_general_manageareas_header">Managed Course Areas</string>
    <string name="settings_general_language_header">Select Language</string>
    <string name="settings_general_language_description">Select the language. You might need to restart the app to have changes applied.</string>
    <string name="override_default_start_procedure_type_select_header">Default start procedure type when overriden</string>
    <string name="override_default_start_procedure_type_select_description">Races will use selected start procedure type as a default. For this option to be active override checkbox has to be enabled.</string>
    <string name="settings_please_reload">Please execute action \'Reload\' to apply changes.</string>
    <string name="settings_advanced_service_header">Webservice URL</string>
    <string name="settings_advanced_mail_header">Positioning mail recipient</string>
    <string name="settings_category_polling">Polling</string>
    <string name="settings_polling_active_header">Activate Polling</string>
    <string name="settings_polling_active_description">When active the server will be polled for changes.</string>
    <string name="settings_polling_interval_header">Polling Interval (seconds)</string>
    <string name="settings_category_developer">Developer Options</string>
    <string name="compass_view_compass">Compass</string>
    <string name="compass_view_needle">Needle</string>
    <string name="racing_course_area_missing">Course area could not be loaded. Please go back to the login page.</string>
    <string name="racing_load_success">Successfully loaded %d races.</string>
    <string name="generic_load_failure">There was an error loading the requested data:\n\n\"%s\"\n\nDo you want to retry?</string>
    <string name="set_course_layout">Set the course layout</string>
    <string name="loading_failure">Load failure</string>
    <string name="wind_unknown">(click to set wind)</string>
    <string name="wind_info">%2$s / %1$s kn</string>
    <string name="login">Login</string>
    <string name="please_select_a_login_type">Please select a login type.</string>
    <string name="race_list_filter_show_all">Show all</string>
    <string name="race_list_filter_show_active">Show active</string>
    <string name="race_reset_time_schedule_race">Schedule race</string>
    <string name="race_reset_time_startmode_starttime">Select start mode and start time</string>
    <string name="today">Today</string>
    <string name="tomorrow">Tomorrow</string>
    <string name="start">Set start time</string>
    <string name="nationality">Nationality</string>
    <string name="number">Number</string>
    <string name="set_positionings">Set positionings</string>
    <string name="confirm_positionings">Confirm positionings</string>
    <string name="snap">Snap</string>
    <string name="logout_dialog_title">Are you sure want to logout?</string>
    <string name="logout_dialog_message">Logging out stops automatic monitoring for all races.</string>
    <string name="logout">Logout</string>
    <string name="loading_configuration">Loading configuration&#8230;</string>
    <string name="loading_configuration_failed">There was an error loading the configuration.</string>
    <string name="loading_configuration_not_found">There was no remote configuration found for this device.</string>
    <string name="loading_configuration_succeded">Remote configuration applied.</string>
    <string name="gate_launch_stops_after">Gate Launch stops after %dmin</string>
    <string name="settings_category_regatta_defaults">Regatta Configuration (default)</string>
    <string name="settings_category_regattas">Regatta Configuration (specific)</string>
    <string name="settings_category_course_designer">Course Designer Configuration</string>
    <string name="override_default_course_designer_type_select_header">Course Designer type</string>
    <string name="settings_course_designer_by_name_course_names_header">Course Names</string>
    <string name="preference_racing_procedure_rrs26_startmode_flags_header">Startmode Flags</string>
    <string name="preference_racing_procedure_classflag_header">Class Flag</string>
    <string name="preference_racing_procedure_hasxray_header">Individual Recall</string>
    <string name="preference_racing_procedure_hasxray_description">Activate this option to enable individual recall</string>
    <string name="preference_racing_procedure_gatestart_haspathfinder_description">Activate this option to enable choosing the Pathfinder</string>
    <string name="preference_racing_procedure_gatestart_haspathfinder_header">Pathfinder</string>
    <string name="preference_racing_procedure_gatestart_hasadditionalgolfdowntime_description">Activate this option to enable choosing the additional Golf-Down time</string>
    <string name="preference_racing_procedure_gatestart_hasadditionalgolfdowntime_header">Additional Golf-down time</string>
    <string name="device_identifier">Device identifier</string>
    <string name="synchronize_connection_settings_header">Synchronize with server</string>
    <string name="synchronize_connection_settings_description">When creating a configuration on the server, click here to synchronize your app and connection settings via QRCode.</string>
    <string name="update_app_header">Force update</string>
    <string name="update_app_description">Force an update from the server. It\'s a better idea to use the synchronize option.</string>
    <string name="preference_wakelock_header">Stay screen on</string>
    <string name="preference_wakelock_summary">Force the screen to stay awake. Caution: Uses more battery.</string>
    <string name="preference_offline_header">Offline Mode</string>
    <string name="preference_offline_summary">Disables the connection to a server and uses static data</string>
    <string name="preference_theme_header">Theme</string>
    <string name="preference_allow_demo_header">Allow login as Viewer</string>
    <string name="preference_allow_demo_summary">If set, you are allowed to login as Viewer. No race changes will be send back to the server.</string>
    <string name="options_menu_info">Expert Information</string>
    <string name="auto_update_install">Install</string>
    <string name="auto_update_install_anyway">Install anyway</string>
    <string name="gate_launch">Gate Launch</string>
    <string name="golf_down">Golf Down</string>
    <string name="preference_regatta_specific_title">Regatta Configuration - %1$s</string>
    <string name="preference_regatta_specific_save_title">Save %1$s configuration</string>
    <string name="preference_regatta_specific_save_description">This will save the shown configuration for all races of %1$s.</string>
    <string name="auto_update">Auto-Update</string>
    <string name="auto_update_checking_version">Checking for version information on server&#8230;</string>
    <string name="auto_update_downloading_version">Trying to download auto-update info from %1$s</string>
    <string name="auto_update_version_file_url_invalid">The version file link was not valid.</string>
    <string name="auto_update_click_install">Click \'Install\' to perform the update to version %1$d.</string>
    <string name="auto_update_force_install">You already have installed the version offered by the server (version %1$d).</string>
    <string name="auto_update_already_up_to_date">You are already up to date!</string>
    <string name="auto_update_downloading_apk">Downloading APK from server&#8230;</string>
    <string name="auto_update_apk_link_invalid">The download link was not valid.</string>
    <string name="auto_update_apk_file_error">The download file couldn\'t be created.</string>
    <string name="auto_update_error">Error while trying to auto-update.</string>
    <string name="auto_update_completed">Auto-Update completed</string>
    <string name="auto_update_completed_text">The automatic update has been completed. You should now re-synchronize your connection settings with the server.</string>
    <string name="auto_update_completed_take_me_there">Take me there</string>
    <string name="wind_gps_is_disabled">Your GPS seems to be disabled, do you want to enable it?</string>
    <string name="rrs26_start_mode_changed_to">Start mode flag changed to %1$s</string>
    <string name="preference_there_are_no_regattas">There are no regattas loaded.</string>
    <string name="configure_regatta">Configure regatta %1$s</string>
    <string name="race_start_in_5_minutes">5 Minutes</string>
    <string name="race_start_in_4_minutes">4 Minutes</string>
    <string name="race_start_in_2_minutes">2 Minutes</string>
    <string name="race_start_in_1_minute">1 Minute</string>
    <string name="race_start_time_in">-%s</string>
    <string name="race_start_time_ago">%s</string>
    <string name="race_set_time">Set Time</string>
    <string name="race_reset_course">Reset course</string>
    <string name="no_course_active">No course active</string>
    <string name="toggle_group_race_mode">Group Race?</string>
    <string name="toggle_group_race_mode_off">No Group Racing</string>
    <string name="toggle_group_race_mode_on">Group Racing</string>
    <string name="the_selected_time_is_before_the_race_start_">The selected time is before the race start.</string>

    <string name="confirm_start_time">Confirm Start Time</string>
    <string name="confirm_start_mode">Confirm Start Mode</string>

    <string name="start_procedure_change">Change Start Procedure</string>
    <string name="start_procedure_confirm">Confirm Start Procedure</string>
    <string name="start_procedure_line_start">Line Start</string>
    <string name="start_procedure_gate_start">Gate Start</string>
    <string name="start_procedure_ess">ESS</string>
    <string name="start_procedure_simplified">Simplified</string>
    <string name="nav_drawer_open">Open Navigation Drawer</string>
    <string name="nav_drawer_close">Close Navigation Drawer</string>

    <string name="available_races">Available Races</string>

    <string name="race_started">Started %s</string>
    <string name="race_finished">Finished %s</string>
    <string name="race_start">Start %s</string>
    <string name="race_unscheduled">Unscheduled</string>

    <string name="race_show_all">show all</string>
    <string name="race_show_less">show less</string>

    <string name="races_current">CURRENT RACES</string>
    <string name="races_all">ALL RACES</string>

    <string name="welcome">WELCOME</string>
    <string name="change">CHANGE</string>

    <string name="start_procedure">Procedure</string>
    <string name="start_mode">Mode</string>
    <string name="course">Course</string>
    <string name="wind">Wind</string>
    <string name="loading_events_succeded">Events loaded.</string>

    <string name="login_text">Welcome to SAP Sailing\nRace Committee App</string>
    <string name="login_sub_text">Please select a regatta</string>
    <string name="sign_up">Sign Me Up</string>
    <string name="wind_display">dd</string>
    <string name="flags_abandon">Abandon</string>
    <string name="flags_recall">Recall</string>
    <string name="flags_course">Course</string>
    <string name="flags_more">Finish</string>
    <string name="flags_postpone">Postpone</string>
    <string name="race_select">Select a Race</string>

    <string name="gate_start_pathfinder">Gate Start Pathfinder</string>
    <string name="gate_start_nationality">Nationality</string>
    <string name="gate_start_number">Number</string>
    <string name="gate_start_set_pathfinder">Set Pathfinder</string>
    <string name="gate_start_timing">Gate Start Timing</string>
    <string name="gate_start_set">Set Gate Time</string>

    <string name="time_launch">Gate Launch\n(Minutes)</string>
    <string name="time_golf">Golf\n(Minutes)</string>
    <string name="time_total">Total\n(Minutes)</string>

    <string name="wind_from">Coming from</string>
    <string name="wind_speed">Speed</string>
    <string name="wind_position">Measuring Position</string>
    <string name="wind_set_data">Set Wind Data</string>
    <string name="wind_off">No Wind Sensors</string>
    <string name="wind_on">Wind Sensors active</string>
    <string name="wind_set_position">Set Position</string>
    <string name="wind_enter_position">Set Your Position</string>
    <string name="wind_kn">kn</string>
    <string name="wind_address_hint">Enter Address</string>
    <string name="wind_sensor"><![CDATA[at %1$s / from %2$.0f° / %3$.1f kn]]></string>
    <string name="wind_panel"><![CDATA[from %1$.0f°\n%2$.1f kn]]></string>
    <string name="wind_no_data">No Data</string>

    <string name="time_up">Up in #TIME#</string>
    <string name="time_down">Down in #TIME#</string>
    <string name="time_start">Start %s</string>
    <string name="time_finish">Finish N/A</string>
    <string name="time">#TIME#</string>
    <string name="set_signal">Set Signal</string>
    <string name="flag_ap_desc">Postpone upcoming races</string>
    <string name="flag_ap_alpha_desc">Postpone, no more racing today</string>
    <string name="flag_ap_hotel_desc">Postpone, more information ashore</string>
    <string name="flag_ap_alpha"><![CDATA[AP & Alpha]]></string>
    <string name="flag_ap_hotel"><![CDATA[AP & Hotel]]></string>
    <string name="flag_xray">Xray</string>
    <string name="flag_xray_desc">Individual Recall</string>
    <string name="flag_first_subst">1st Sub</string>
    <string name="flag_first_subst_desc">General Recall</string>
    <string name="flag_blue">Blue</string>
    <string name="flag_blue_desc">Begin Finish Phase</string>
    <string name="flag_november_desc">Abandon all started races</string>
    <string name="flag_november_alpha"><![CDATA[November & Alpha]]></string>
    <string name="flag_november_hotel"><![CDATA[November & Hotel]]></string>
    <string name="flag_november_alpha_desc">Abandon, no more racing today</string>
    <string name="flag_november_hotel_desc">Abandon, more information ashore</string>
    <string name="race_reset_confirm">Reset Race</string>
    <string name="race_reset_cancel">No Thanks</string>
    <string name="race_reset_message">Do you really want to reset this race including all settings and actions that have be made? This can not be undone.</string>
    <string name="race_begin_finish_header">Begin Finish</string>
    <string name="race_end_finish_header">End Finish (Begin Finish: %s)</string>
    <string name="race_begin_finish_current">Use Current Time</string>
    <string name="race_begin_finish_custom">Use Custom Time</string>
    <string name="race_setup_confirm">Confirm Setup</string>

    <string name="race_summary_title">Race Summary</string>
    <string name="race_summary_start">Race Start</string>
    <string name="race_summary_finish_begin">Begin Finish</string>
    <string name="race_summary_finish_end">End Finish</string>
    <string name="race_summary_finish_duration">Finish Duration</string>
    <string name="race_summary_wind_direction">Average Wind Direction</string>
    <string name="race_summary_wind_direction_value">from %.0f°</string>
    <string name="race_summary_wind_speed">Average Wind Speed</string>
    <string name="race_summary_wind_speed_value" translatable="false">%.1f kts</string>
    <string name="race_summary_individual_recalls">Individual Recalls</string>
    <string name="race_summary_time" translatable="false">%s min</string>
    <string name="record_voice">Record Voice</string>
    <string name="finishing_started">First vessel in finish at %s</string>
    <string name="finishing_started_since">(%s)</string>
    <string name="finishing_done">Down now</string>

    <string name="finished_recording">Recording</string>
    <string name="finished_replay">Replay Voice</string>
    <string name="finished_list">Finish List</string>
    <string name="finished_photos">Take Photos</string>
    <string name="finished_tracking">Tracking</string>
    <string name="finished_edit">Edit List</string>
    <string name="finished_publishing">Publishing</string>
    <string name="finished_submit">Submit</string>
    <string name="finished_duration">#TIME# min</string>

    <string name="finished_text_01">Please evaluate and submit this race summary.</string>
    <string name="finished_text_02">Your evaluation has been published. Changes need to be re-submitted to be in effect.</string>

    <string name="protest_time">Protest Time</string>
    <string name="degrees">Degrees</string>

    <string name="no_camera">No Camera App found</string>
    <string name="delete_file_title">Delete file</string>
    <string name="delete_file">This will delete the picture</string>
    <string name="start_time">Start Time</string>
    <string name="start_time_value">At %1$s in %2$s</string>

    <!--Extracted locales -->
    <string name="selected_course_area_lost">The selected course area was lost.</string>
    <string name="no_fitting_race_group_found">No fitting race group found.</string>
    <string name="loading_of_course_area_succeeded">Loading of CourseData succeeded.</string>
    <string name="scores">Scores</string>
    <string name="no_text">No text.</string>
    <string name="error_picture_callback">Error writing image file.</string>
    <string name="competitor_load_error">Competitors: %s</string>
    <string name="error_announced_finish_time">The given finish time is earlier than the first finisher time. Please recheck the time.</string>
    <string name="error_time_before_finish">The selected time is before the race start.</string>
    <string name="error_set_wind">Set the wind information, please!</string>
    <string name="use_previous_course_dialog_title">Use previous course design</string>
    <string name="use_previous_course_dialog_message">Use previously published course design?</string>
    <string name="please_enter_valid_number">Please enter a valid number</string>
    <string name="please_enter_valid_pathfinder">Please enter a valid pathfinder</string>
    <string name="error_scanning_qr">Error scanning QRCode(%s)</string>
    <string name="error_scanning_qr_malformed">Error scanning QRCode(malformed url)</string>
    <string name="marks_w_placeholder">Marks: %s</string>
    <string name="error_no_course_to_copy">No course available to copy</string>
    <string name="error_missing_second_mark">The selected passing instructions require two buoys. Please select the second buoy.</string>
    <string name="error_missing_passing_instructions">A waypoint has no passing instructions. Please select the passing instruction by clicking long on the waypoint.</string>
    <string name="error_no_way_point">The course design has to have at least one waypoint.</string>
    <string name="start_w_placeholder">Start %s</string>
    <string name="events_waiting_to_be_sent"><![CDATA[Currently %1$d events waiting to be sent.\nLast successful sent was at: %2$s.]]></string>
    <string name="no_event_to_be_sent">Currently no event waiting to be sent.</string>
    <string name="never">never</string>
    <string name="connected_to_wp">Connected to: %1$s\n%2$s\nBoundService:%3$s</string>
    <string name="theme_changed_title">Theme Change</string>
    <string name="theme_changed_message">Changes to the theme will take action after an app restart.</string>
    <string name="url_refresh_title">Server URL Changed</string>
    <string name="url_refresh_message">Please logout from the current event to load the data from the new server.</string>
    <string name="until_xray_removed">XRAY will be removed in %s</string>
    <string name="send_photos">Send Photos</string>
    <string name="error_wrong_degree_value_title">Error</string>
    <string name="error_wrong_degree_value_message">Please provide a value between 0 and 360</string>

    <string name="author_type_officer_start">Race Officer on Start Vessel</string>
    <string name="author_type_officer_finish">Race Officer on Finish Vessel</string>
    <string name="author_type_shore_control">Shore Control</string>
    <string name="author_viewer">Viewer</string>
    <string name="yesterday">Yesterday</string>
    <string name="change_proceed">Proceed anyway</string>
    <string name="change_cancel">Cancel</string>
    <string name="change_message">According to the racing rules this data is not changeable in the current\nrace state. You may proceed nevertheless to correct wrong inputs.</string>
    <string name="change_title">Warning</string>
    <string name="send_mail">Send mail…</string>
    <string name="data_reload_title">Data has changed externally</string>
    <string name="data_reload_message">Data have to be reloaded. Possible data loss is possible.</string>
    <string name="preference_allow_dependent_races_header">Relative Start Time (Minutes)</string>
    <string name="preference_allow_dependent_races_description">Enable Relative Start Time between Races</string>
    <string name="preference_dependent_races_offset_header">Default Relative Start Time Offset</string>
    <string name="error_finished_time">The given finish time is earlier than the first finisher time. Please recheck the time.</string>
    <string name="error_finishing_time">The selected time is before the race start.</string>
    <string name="error_time_in_future">The given time is in future. Please recheck the time.</string>
    <string name="error_wrong_race_state">The RaceState isn\'t in the correct state (needed: %1$s - current: %2$s)</string>
<<<<<<< HEAD
    <string name="dependent_races_absolute">Absolute Start Time</string>
    <string name="dependent_races_relative">Relative Start Time</string>
    <string name="dependent_races_prompt">Please select the race</string>
    <string name="minutes_after">Minutes after</string>
    <string name="minutes_after_long">%1$.0f Minutes after %2$s</string>
=======
    <string name="wind_map_button_show">Wind Map</string>
    <string name="wind_map_button_hide">Hide</string>
    <string name="wind_latitude">Latitude</string>
    <string name="wind_longitude">Longitude</string>
    <string name="wind_accuracy">Accuracy</string>
    <string name="wind_accuracy_ago">ago</string>
>>>>>>> 498838a6

</resources><|MERGE_RESOLUTION|>--- conflicted
+++ resolved
@@ -450,19 +450,16 @@
     <string name="error_finishing_time">The selected time is before the race start.</string>
     <string name="error_time_in_future">The given time is in future. Please recheck the time.</string>
     <string name="error_wrong_race_state">The RaceState isn\'t in the correct state (needed: %1$s - current: %2$s)</string>
-<<<<<<< HEAD
+    <string name="wind_map_button_show">Wind Map</string>
+    <string name="wind_map_button_hide">Hide</string>
+    <string name="wind_latitude">Latitude</string>
+    <string name="wind_longitude">Longitude</string>
+    <string name="wind_accuracy">Accuracy</string>
     <string name="dependent_races_absolute">Absolute Start Time</string>
     <string name="dependent_races_relative">Relative Start Time</string>
     <string name="dependent_races_prompt">Please select the race</string>
     <string name="minutes_after">Minutes after</string>
     <string name="minutes_after_long">%1$.0f Minutes after %2$s</string>
-=======
-    <string name="wind_map_button_show">Wind Map</string>
-    <string name="wind_map_button_hide">Hide</string>
-    <string name="wind_latitude">Latitude</string>
-    <string name="wind_longitude">Longitude</string>
-    <string name="wind_accuracy">Accuracy</string>
     <string name="wind_accuracy_ago">ago</string>
->>>>>>> 498838a6
 
 </resources>