--- conflicted
+++ resolved
@@ -1,326 +1,247 @@
-<?xml version="1.0" encoding="utf-8"?>
-<resources xmlns:tools="http://schemas.android.com/tools">
-
-    <string-array name="empty_array" tools:ignore="UnusedResources" />
-
-    <string name="running_on_course">(on course %s)</string>
-    <string name="course_design_number_waypoints">Course has %s waypoints</string>
-    <string name="service_info">SAP Race Committee Service</string>
-    <string name="service_text_no_races">Waiting for races to monitor&#8230;</string>
-    <string name="service_text_num_races">Currently monitoring %d races.</string>
-    <string name="app_name">SAP Race Committee Cockpit</string>
-    <string name="set_time">Start</string>
-    <string name="reset_time">Restart</string>
-    <string name="choose">Choose</string>
-    <string name="current_time">Current time</string>
-    <string name="race_finished_template">%s is finished</string>
-    <string name="race_first_boat_finished">First boat finished at:</string>
-    <string name="race_first_finisher">First finisher at %1$s</string>
-    <string name="race_first_finisher_and_time_limit">First finisher at %1$s, Race finishing limit is at %2$s</string>
-    <string name="race_time_limit">Race finishing limit is at %s</string>
-    <string name="choose_startmode">Choose the start mode for this race</string>
-    <string name="choose_abort_mode">Select the flags you want to display</string>
-    <string name="choose_abort_flag_mode">Select the aborting flag mode</string>
-    <string name="flags_up">UP</string>
-    <string name="flags_down">DOWN</string>
-    <string name="ap_or_november">Choose the aborting flag</string>
-    <string name="choose_start_mode_flag">Choose a start mode flag</string>
-    <string name="abort_starting_phase">Abort the starting phase</string>
-    <string name="abort_running_race">Abort the race</string>
-    <string name="choose_xray_flag_up">Display Individual Recall</string>
-    <string name="choose_xray_flag_down">Remove Individual Recall</string>
-    <string name="choose_first_substitute_flag">General Recall</string>
-    <string name="confirm_general_recall">Execute General Recall?</string>
-    <string name="confirm">Confirm</string>
-    <string name="abort">Cancel</string>
-    <string name="choose_blue_flag">Begin finish phase</string>
-    <string name="flag_ap">AP Flag</string>
-    <string name="flag_november">November</string>
-    <string name="flag_jury">Jury</string>
-    <string name="label_login_events">Select an event:</string>
-    <string name="label_login_course_area">Select a course area:</string>
-    <string name="login_type_officer_on_start_vessel">Login as race officer on the selected course\'s start vessel.</string>
-    <string name="login_type_officer_on_finish_vessel">Login as race officer on the selected course\'s finish vessel.</string>
-    <string name="login_type_shore_control">Login as shore control.</string>
-    <string name="login_type_viewer">Login as view-only (demo mode) user.</string>
-    <string name="racelist_unscheduled">Not yet scheduled</string>
-    <string name="racelist_scheduled">Scheduled for %s</string>
-    <string name="racelist_startphase">Start at %s in progress</string>
-    <string name="racelist_running">Running since %s</string>
-    <string name="racelist_finishing">Finishing</string>
-    <string name="racelist_finished">Finished</string>
-    <string name="racelist_unknown">Unknown</string>
-    <string name="currentlyLoading">Currently loading &#8230;</string>
-    <string name="racingview_header">Races on course area \'%s\'</string>
-    <string name="running_on_unknown">(click to set course)</string>
-    <string name="updateIndicator">Update indicator</string>
-    <string name="reset_race">Reset race</string>
-    <string name="postpone">Postpone</string>
-    <string name="race_running_since_template">%1$s runs since %2$s</string>
-    <string name="race_reset_confirmation_header">You are about to reset the race</string>
-    <string name="race_reset_confirmation_warning">Resetting the race removes all its saved data permanently. All information regarding the race state has to be entered again. Only the entered course information are kept. We strongly recommend to not reset the race.</string>
-    <string name="race_reset_confirmation_title">Reset race</string>
-    <string name="race_reset_reset_button">Reset anyway</string>
-    <string name="race_finished_start_time">Race started at:</string>
-    <string name="race_finished_end_time">Race finished at:</string>
-    <string name="race_startphase_countdown_mode_remove">%1$s until %2$s is removed</string>
-    <string name="race_startphase_countdown_mode_display">%1$s until %2$s is displayed</string>
-    <string name="race_startphase_countdown_start">%1$s until %2$s starts&quot;</string>
-    <string name="set_pathfinder">Pathfinder</string>
-    <string name="set_pathfinder_title">Choose the pathfinder</string>
-    <string name="protest_dialog_title">Set the protest start time</string>
-    <string name="finished_dialog_title">Set the time when the race finished</string>
-    <string name="protest_start_time">Protest start time: %s</string>
-    <string name="no_pathfinder_selected">No Pathfinder selected</string>
-    <string name="set_line_opening_time">Gate Launch</string>
-    <string name="no_line_opening_time_selected">No time selected</string>
-    <string name="set_gate_line_opening_time_title">Set the Gate Launch time</string>
-    <string name="choose_line_open_min">min</string>
-    <string name="previous_course">Previous course</string>
-    <string name="make_new_course">Create a course</string>
-    <string name="course_design_assets">Course design assets</string>
-    <string name="course_design_dialog_title">Set up a course design</string>
-    <string name="pick_a_rounding_direction">Pick a rounding direction</string>
-    <string name="select_penalty_reason">Select penalty reason</string>
-
-    <string-array name="rounding_directions">
-        <item>Port</item>
-        <item>Starboard</item>
-        <item>Gate</item>
-        <item>Line</item>
-        <item>Offset</item>
-    </string-array>
-
-    <string name="publish">Publish</string>
-    <string name="unpublish">Unpublish</string>
-    <string name="take_previous">Use previous course</string>
-    <string name="markImage">Mark image</string>
-    <string name="cancel">Cancel</string>
-    <string name="retry">Retry</string>
-    <string name="yes">Yes</string>
-    <string name="no">No</string>
-    <string name="positionings">Positioning</string>
-    <string name="availableFinishingCompetitors">Competitors</string>
-    <string name="choose_blue_flag_finishing">Finish race</string>
-    <string name="drag_handle_description">Drag handle</string>
-    <string name="options_menu_reload">Reload</string>
-    <string name="options_menu_settings">Settings</string>
-    <string name="results_capturing_title">Race Results</string>
-    <string name="results_capturing_view_subject">Mail subject</string>
-    <string name="results_capturing_view_body">Mail body</string>
-    <string name="results_capturing_view_send">Send results</string>
-    <string name="results_capturing_view_add_photo">Add photo</string>
-    <string name="results_capturing_view_list_header">Attached photos</string>
-    <string name="results_capturing_view_list_empty">No photos yet</string>
-    <string name="results_mail_subject">[Race Committee] %s</string>
-    <string name="results_mail_body">Results for race %s are attached.</string>
-    <string name="wind_direction_degrees">Wind direction from (degrees)</string>
-    <string name="wind_speed_knots">Wind speed (knots)</string>
-    <string name="enter_wind_direction">1. Enter the wind direction</string>
-    <string name="enter_wind_speed">2. Enter the wind speed</string>
-    <string name="check_all_data">3. Check all data</string>
-    <string name="in_degrees">in degrees</string>
-    <string name="in_knots">in knots</string>
-    <string name="wind_speed_direction_not_a_valid_number">The wind speed or direction is not a valid number. Please correct the value.</string>
-    <string name="wind_location_or_fields_not_valid">The entered location, wind speed or direction is empty. Please correct the values.</string>
-    <string name="waiting_for_gps">Waiting for GPS Signal&#8230;</string>
-    <string name="store_wind">Store wind</string>
-
-    <!-- SETTINGS -->
-    <string name="settings_activity_title">Settings</string>
-    <string name="settings_category_general">Other</string>
-    <string name="settings_general_manageareas_header">Managed Course Areas</string>
-    <string name="settings_general_language_header">Select Language</string>
-    <string name="settings_general_language_description">Select the language. You might need to restart the app to have changes applied.</string>
-    <string name="override_default_start_procedure_type_select_header">Default start procedure type when overriden</string>
-    <string name="override_default_start_procedure_type_select_description">Races will use selected start procedure type as a default. For this option to be active override checkbox has to be enabled.</string>
-    <string name="settings_please_reload">Please execute action \'Reload\' to apply changes.</string>
-    <string name="settings_advanced_service_header">Webservice URL</string>
-    <string name="settings_advanced_mail_header">Positioning mail recipient</string>
-    <string name="settings_category_polling">Polling</string>
-    <string name="settings_polling_active_header">Activate Polling</string>
-    <string name="settings_polling_active_description">When active the server will be polled for changes.</string>
-    <string name="settings_polling_interval_header">Polling Interval (seconds)</string>
-    <string name="compass_view_compass">Compass</string>
-    <string name="compass_view_needle">Needle</string>
-    <string name="racing_course_area_missing">Course area could not be loaded. Please go back to the login page.</string>
-    <string name="racing_load_success">Successfully loaded %d races.</string>
-    <string name="generic_load_failure">There was an error loading the requested data:\n\n\"%s\"\n\nDo you want to retry?</string>
-    <string name="set_course_layout">Set the course layout</string>
-<<<<<<< HEAD
-    <string name="loading_failure">Load failure</string>
-    <string name="wind_unknown">(click to set wind)</string>
-    <string name="wind_info">(%1$s kn, %2$s)</string>
-    <string name="login">Login</string>
-    <string name="please_select_a_login_type">Please select a login type.</string>
-    <string name="race_list_filter_show_all">Show all</string>
-    <string name="race_list_filter_show_active">Show active</string>
-    <string name="race_reset_time_schedule_race">Schedule race</string>
-    <string name="race_reset_time_startmode_starttime">Select start mode and start time</string>
-    <string name="today">Today</string>
-    <string name="start">Set start time</string>
-    <string name="nationality">Nationality</string>
-    <string name="number">Number</string>
-    <string name="set_positionings">Set positionings</string>
-    <string name="confirm_positionings">Confirm positionings</string>
-    <string name="snap">Snap</string>
-    <string name="logout_dialog_title">Are you sure want to logout?</string>
-    <string name="logout_dialog_message">Logging out stops automatic monitoring for all races.</string>
-    <string name="logout">Logout</string>
-    <string name="loading_configuration">Loading configuration&#8230;</string>
-    <string name="loading_configuration_failed">There was an error loading the configuration.</string>
-    <string name="loading_configuration_not_found">There was no remote configuration found for this device.</string>
-    <string name="loading_configuration_succeded">Remote configuration applied.</string>
-    <string name="gate_launch_stops_after">Gate Launch stops after %dmin</string>
-    <string name="settings_category_regatta_defaults">Regatta Configuration (default)</string>
-    <string name="settings_category_regattas">Regatta Configuration (specific)</string>
-    <string name="settings_category_course_designer">Course Designer Configuration</string>
-    <string name="override_default_course_designer_type_select_header">Course Designer type</string>
-    <string name="settings_course_designer_by_name_course_names_header">Course Names</string>
-    <string name="preference_racing_procedure_rrs26_startmode_flags_header">Startmode Flags</string>
-    <string name="preference_racing_procedure_classflag_header">Class Flag</string>
-    <string name="preference_racing_procedure_hasxray_header">Individual Recall</string>
-    <string name="preference_racing_procedure_hasxray_description">Activate this option to enable individual recall</string>
-    <string name="preference_racing_procedure_gatestart_haspathfinder_description">Activate this option to enable choosing the Pathfinder</string>
-    <string name="preference_racing_procedure_gatestart_haspathfinder_header">Pathfinder</string>
-    <string name="preference_racing_procedure_gatestart_hasadditionalgolfdowntime_description">Activate this option to enable choosing the additional Golf-Down time</string>
-    <string name="preference_racing_procedure_gatestart_hasadditionalgolfdowntime_header">Additional Golf-down time</string>
-    <string name="device_identifier">Device identifier</string>
-    <string name="synchronize_connection_settings_header">Synchronize with server</string>
-    <string name="synchronize_connection_settings_description">When creating a configuration on the server, click here to synchronize your app and connection settings via QRCode.</string>
-    <string name="update_app_header">Force update</string>
-    <string name="update_app_description">Force an update from the server. It\'s a better idea to use the synchronize option.</string>
-    <string name="options_menu_info">Expert Information</string>
-    <string name="auto_update_install">Install</string>
-    <string name="auto_update_install_anyway">Install anyway</string>
-    <string name="gate_launch">Gate Launch</string>
-    <string name="golf_down">Golf Down</string>
-    <string name="preference_regatta_specific_title">Regatta Configuration - %1$s</string>
-    <string name="preference_regatta_specific_save_title">Save %1$s configuration</string>
-    <string name="preference_regatta_specific_save_description">This will save the shown configuration for all races of %1$s.</string>
-    <string name="auto_update">Auto-Update</string>
-    <string name="auto_update_checking_version">Checking for version information on server&#8230;</string>
-    <string name="auto_update_downloading_version">Trying to download auto-update info from %1$s</string>
-    <string name="auto_update_version_file_url_invalid">The version file link was not valid.</string>
-    <string name="auto_update_click_install">Click \'Install\' to perform the update to version %1$d.</string>
-    <string name="auto_update_force_install">You already have installed the version offered by the server (version %1$d).</string>
-    <string name="auto_update_already_up_to_date">You are already up to date!</string>
-    <string name="auto_update_downloading_apk">Downloading APK from server&#8230;</string>
-    <string name="auto_update_apk_link_invalid">The download link was not valid.</string>
-    <string name="auto_update_apk_file_error">The download file couldn\'t be created.</string>
-    <string name="auto_update_error">Error while trying to auto-update.</string>
-    <string name="auto_update_completed">Auto-Update completed</string>
-    <string name="auto_update_completed_text">The automatic update has been completed. You should now re-synchronize your connection settings with the server.</string>
-    <string name="auto_update_completed_take_me_there">Take me there</string>
-    <string name="wind_gps_is_disabled">Your GPS seems to be disabled, do you want to enable it?</string>
-    <string name="rrs26_start_mode_changed_to">Start mode flag changed to %1$s</string>
-    <string name="preference_there_are_no_regattas">There are no regattas loaded.</string>
-    <string name="configure_regatta">Configure regatta %1$s</string>
-    <string name="race_start_in_5_minutes">5 Minutes</string>
-    <string name="race_start_in_4_minutes">4 Minutes</string>
-    <string name="race_start_in_2_minutes">2 Minutes</string>
-    <string name="race_start_in_1_minute">1 Minute</string>
-    <string name="race_reset_course">Reset course</string>
-    <string name="no_course_active">No course active</string>
-    <string name="toggle_group_race_mode">Group Race?</string>
-    <string name="toggle_group_race_mode_off">No Group Racing</string>
-    <string name="toggle_group_race_mode_on">Group Racing</string>
-    <string name="welcome">WELCOME</string>
-    <string name="change">CHANGE</string>
-=======
-    
-    <string name="loading_failure">Load failure</string>
-	<string name="wind_unknown">(click to set wind)</string>
-	<string name="wind_info">(%1$s kn, %2$s)</string>
-	<string name="login">Login</string>
-	<string name="please_select_a_login_type">Please select a login type.</string>
-	
-	<string name="race_list_filter_show_all">Show all</string>
-	<string name="race_list_filter_show_active">Show active</string>
-	
-	<string name="race_reset_time_schedule_race">Schedule race</string>
-	<string name="race_reset_time_startmode_starttime">Select start mode and start time</string>
-	<string name="today">Today</string>
-	<string name="start">Set start time</string>
-	
-	<string name="nationality">Nationality</string>
-	<string name="number">Number</string>
-	<string name="set_positionings">Set positionings</string>
-	<string name="confirm_positionings">Confirm positionings</string>
-	<string name="snap">Snap</string>
-	
-	<string name="logout_dialog_title">Are you sure want to logout?</string>
-	<string name="logout_dialog_message">Logging out stops automatic monitoring for all races.</string>
-	<string name="logout">Logout</string>
-	
-	<string name="loading_configuration">Loading configuration&#8230;</string>
-	<string name="loading_configuration_failed">There was an error loading the configuration.</string>
-	<string name="loading_configuration_not_found">There was no remote configuration found for this device.</string>
-	<string name="loading_configuration_succeded">Remote configuration applied.</string>
-	
-	<string name="gate_launch_stops_after">Gate Launch stops after %dmin</string>
-	
-	<string name="settings_category_regatta_defaults">Regatta Configuration (default)</string>
-	<string name="settings_category_regattas">Regatta Configuration (specific)</string>
-	<string name="settings_category_course_designer">Course Designer Configuration</string>
-	<string name="override_default_course_designer_type_select_header">Course Designer type</string>
-	
-	<string name="settings_course_designer_by_name_course_names_header">Course Names</string>
-	
-	<string name="preference_racing_procedure_rrs26_startmode_flags_header">Startmode Flags</string>
-	<string name="preference_racing_procedure_classflag_header">Class Flag</string>
-	<string name="preference_racing_procedure_hasxray_header">Individual Recall</string>
-	<string name="preference_racing_procedure_hasxray_description">Activate this option to enable individual recall</string>
-	<string name="preference_racing_procedure_gatestart_haspathfinder_description">Activate this option to enable choosing the Pathfinder</string>
-	<string name="preference_racing_procedure_gatestart_haspathfinder_header">Pathfinder</string>
-	<string name="preference_racing_procedure_gatestart_hasadditionalgolfdowntime_description">Activate this option to enable choosing the additional Golf-Down time</string>
-	<string name="preference_racing_procedure_gatestart_hasadditionalgolfdowntime_header">Additional Golf-down time</string>
-	<string name="device_identifier">Device identifier</string>
-	<string name="synchronize_connection_settings_header">Synchronize with server</string>
-	<string name="synchronize_connection_settings_description">When creating a configuration on the server, click here to synchronize your app and connection settings via QRCode.</string>
-	<string name="update_app_header">Force update</string>
-	<string name="update_app_description">Force an update from the server. It\'s a better idea to use the synchronize option.</string>
-	<string name="preference_wakelock_header">Stay screen on</string>
-	<string name="preference_wakelock_summary">Force the screen to stay awake. Caution: Uses more battery.</string>
-	
-	<string name="options_menu_info">Expert Information</string>
-	
-	<string name="auto_update_install">Install</string>
-	<string name="auto_update_install_anyway">Install anyway</string>
-	<string name="gate_launch">Gate Launch</string>
-	<string name="golf_down">Golf Down</string>
-	
-	<string name="preference_regatta_specific_title">Regatta Configuration - %1$s</string>
-	<string name="preference_regatta_specific_save_title">Save %1$s configuration</string>
-	<string name="preference_regatta_specific_save_description">This will save the shown configuration for all races of %1$s.</string>
-	<string name="auto_update">Auto-Update</string>
-	<string name="auto_update_checking_version">Checking for version information on server&#8230;</string>
-	<string name="auto_update_downloading_version">Trying to download auto-update info from %1$s</string>
-	<string name="auto_update_version_file_url_invalid">The version file link was not valid.</string>
-	<string name="auto_update_click_install">Click \'Install\' to perform the update to version %1$d.</string>
-	<string name="auto_update_force_install">You already have installed the version offered by the server (version %1$d).</string>
-	<string name="auto_update_already_up_to_date">You are already up to date!</string>
-	<string name="auto_update_downloading_apk">Downloading APK from server&#8230;</string>
-	<string name="auto_update_apk_link_invalid">The download link was not valid.</string>
-	<string name="auto_update_apk_file_error">The download file couldn\'t be created.</string>
-	<string name="auto_update_error">Error while trying to auto-update.</string>
-	<string name="auto_update_completed">Auto-Update completed</string>
-	<string name="auto_update_completed_text">The automatic update has been completed. You should now re-synchronize your connection settings with the server.</string>
-	<string name="auto_update_completed_take_me_there">Take me there</string>
-	<string name="wind_gps_is_disabled">Your GPS seems to be disabled, do you want to enable it?</string>
-	<string name="rrs26_start_mode_changed_to">Start mode flag changed to %1$s</string>
-	<string name="preference_there_are_no_regattas">There are no regattas loaded.</string>
-	<string name="configure_regatta">Configure regatta %1$s</string>
-
-	<string name="race_start_in_5_minutes">5 Minutes</string>
-	<string name="race_start_in_4_minutes">4 Minutes</string>
-	<string name="race_start_in_2_minutes">2 Minutes</string>
-	<string name="race_start_in_1_minute">1 Minute</string>
-	<string name="race_reset_course">Reset course</string>
-	
-	<string name="no_course_active">No course active</string>
-	<string name="toggle_group_race_mode">Group Race?</string>
-	<string name="toggle_group_race_mode_off">No Group Racing</string>
-	<string name="toggle_group_race_mode_on">Group Racing</string>
->>>>>>> e738dad1
+<?xml version="1.0" encoding="utf-8"?>
+<resources xmlns:tools="http://schemas.android.com/tools">
+
+    <string-array name="empty_array" tools:ignore="UnusedResources" />
+
+    <string name="running_on_course">(on course %s)</string>
+    <string name="course_design_number_waypoints">Course has %s waypoints</string>
+    <string name="service_info">SAP Race Committee Service</string>
+    <string name="service_text_no_races">Waiting for races to monitor&#8230;</string>
+    <string name="service_text_num_races">Currently monitoring %d races.</string>
+    <string name="app_name">SAP Race Committee Cockpit</string>
+    <string name="set_time">Start</string>
+    <string name="reset_time">Restart</string>
+    <string name="choose">Choose</string>
+    <string name="current_time">Current time</string>
+    <string name="race_finished_template">%s is finished</string>
+    <string name="race_first_boat_finished">First boat finished at:</string>
+    <string name="race_first_finisher">First finisher at %1$s</string>
+    <string name="race_first_finisher_and_time_limit">First finisher at %1$s, Race finishing limit is at %2$s</string>
+    <string name="race_time_limit">Race finishing limit is at %s</string>
+    <string name="choose_startmode">Choose the start mode for this race</string>
+    <string name="choose_abort_mode">Select the flags you want to display</string>
+    <string name="choose_abort_flag_mode">Select the aborting flag mode</string>
+    <string name="flags_up">UP</string>
+    <string name="flags_down">DOWN</string>
+    <string name="ap_or_november">Choose the aborting flag</string>
+    <string name="choose_start_mode_flag">Choose a start mode flag</string>
+    <string name="abort_starting_phase">Abort the starting phase</string>
+    <string name="abort_running_race">Abort the race</string>
+    <string name="choose_xray_flag_up">Display Individual Recall</string>
+    <string name="choose_xray_flag_down">Remove Individual Recall</string>
+    <string name="choose_first_substitute_flag">General Recall</string>
+    <string name="confirm_general_recall">Execute General Recall?</string>
+    <string name="confirm">Confirm</string>
+    <string name="abort">Cancel</string>
+    <string name="choose_blue_flag">Begin finish phase</string>
+    <string name="flag_ap">AP Flag</string>
+    <string name="flag_november">November</string>
+    <string name="flag_jury">Jury</string>
+    <string name="label_login_events">Select an event:</string>
+    <string name="label_login_course_area">Select a course area:</string>
+    <string name="login_type_officer_on_start_vessel">Login as race officer on the selected course\'s start vessel.</string>
+    <string name="login_type_officer_on_finish_vessel">Login as race officer on the selected course\'s finish vessel.</string>
+    <string name="login_type_shore_control">Login as shore control.</string>
+    <string name="login_type_viewer">Login as view-only (demo mode) user.</string>
+    <string name="racelist_unscheduled">Not yet scheduled</string>
+    <string name="racelist_scheduled">Scheduled for %s</string>
+    <string name="racelist_startphase">Start at %s in progress</string>
+    <string name="racelist_running">Running since %s</string>
+    <string name="racelist_finishing">Finishing</string>
+    <string name="racelist_finished">Finished</string>
+    <string name="racelist_unknown">Unknown</string>
+    <string name="currentlyLoading">Currently loading &#8230;</string>
+    <string name="racingview_header">Races on course area \'%s\'</string>
+    <string name="running_on_unknown">(click to set course)</string>
+    <string name="updateIndicator">Update indicator</string>
+    <string name="reset_race">Reset race</string>
+    <string name="postpone">Postpone</string>
+    <string name="race_running_since_template">%1$s runs since %2$s</string>
+    <string name="race_reset_confirmation_header">You are about to reset the race</string>
+    <string name="race_reset_confirmation_warning">Resetting the race removes all its saved data permanently. All information regarding the race state has to be entered again. Only the entered course information are kept. We strongly recommend to not reset the race.</string>
+    <string name="race_reset_confirmation_title">Reset race</string>
+    <string name="race_reset_reset_button">Reset anyway</string>
+    <string name="race_finished_start_time">Race started at:</string>
+    <string name="race_finished_end_time">Race finished at:</string>
+    <string name="race_startphase_countdown_mode_remove">%1$s until %2$s is removed</string>
+    <string name="race_startphase_countdown_mode_display">%1$s until %2$s is displayed</string>
+    <string name="race_startphase_countdown_start">%1$s until %2$s starts&quot;</string>
+    <string name="set_pathfinder">Pathfinder</string>
+    <string name="set_pathfinder_title">Choose the pathfinder</string>
+    <string name="protest_dialog_title">Set the protest start time</string>
+    <string name="finished_dialog_title">Set the time when the race finished</string>
+    <string name="protest_start_time">Protest start time: %s</string>
+    <string name="no_pathfinder_selected">No Pathfinder selected</string>
+    <string name="set_line_opening_time">Gate Launch</string>
+    <string name="no_line_opening_time_selected">No time selected</string>
+    <string name="set_gate_line_opening_time_title">Set the Gate Launch time</string>
+    <string name="choose_line_open_min">min</string>
+    <string name="previous_course">Previous course</string>
+    <string name="make_new_course">Create a course</string>
+    <string name="course_design_assets">Course design assets</string>
+    <string name="course_design_dialog_title">Set up a course design</string>
+    <string name="pick_a_rounding_direction">Pick a rounding direction</string>
+    <string name="select_penalty_reason">Select penalty reason</string>
+
+    <string-array name="rounding_directions">
+        <item>Port</item>
+        <item>Starboard</item>
+        <item>Gate</item>
+        <item>Line</item>
+        <item>Offset</item>
+    </string-array>
+
+    <string name="publish">Publish</string>
+    <string name="unpublish">Unpublish</string>
+    <string name="take_previous">Use previous course</string>
+    <string name="markImage">Mark image</string>
+    <string name="cancel">Cancel</string>
+    <string name="retry">Retry</string>
+    <string name="yes">Yes</string>
+    <string name="no">No</string>
+    <string name="positionings">Positioning</string>
+    <string name="availableFinishingCompetitors">Competitors</string>
+    <string name="choose_blue_flag_finishing">Finish race</string>
+    <string name="drag_handle_description">Drag handle</string>
+    <string name="options_menu_reload">Reload</string>
+    <string name="options_menu_settings">Settings</string>
+    <string name="results_capturing_title">Race Results</string>
+    <string name="results_capturing_view_subject">Mail subject</string>
+    <string name="results_capturing_view_body">Mail body</string>
+    <string name="results_capturing_view_send">Send results</string>
+    <string name="results_capturing_view_add_photo">Add photo</string>
+    <string name="results_capturing_view_list_header">Attached photos</string>
+    <string name="results_capturing_view_list_empty">No photos yet</string>
+    <string name="results_mail_subject">[Race Committee] %s</string>
+    <string name="results_mail_body">Results for race %s are attached.</string>
+    <string name="wind_direction_degrees">Wind direction from (degrees)</string>
+    <string name="wind_speed_knots">Wind speed (knots)</string>
+    <string name="enter_wind_direction">1. Enter the wind direction</string>
+    <string name="enter_wind_speed">2. Enter the wind speed</string>
+    <string name="check_all_data">3. Check all data</string>
+    <string name="in_degrees">in degrees</string>
+    <string name="in_knots">in knots</string>
+    <string name="wind_speed_direction_not_a_valid_number">The wind speed or direction is not a valid number. Please correct the value.</string>
+    <string name="wind_location_or_fields_not_valid">The entered location, wind speed or direction is empty. Please correct the values.</string>
+    <string name="waiting_for_gps">Waiting for GPS Signal&#8230;</string>
+    <string name="store_wind">Store wind</string>
+
+    <!-- SETTINGS -->
+    <string name="settings_activity_title">Settings</string>
+    <string name="settings_category_general">Other</string>
+    <string name="settings_general_manageareas_header">Managed Course Areas</string>
+    <string name="settings_general_language_header">Select Language</string>
+    <string name="settings_general_language_description">Select the language. You might need to restart the app to have changes applied.</string>
+    <string name="override_default_start_procedure_type_select_header">Default start procedure type when overriden</string>
+    <string name="override_default_start_procedure_type_select_description">Races will use selected start procedure type as a default. For this option to be active override checkbox has to be enabled.</string>
+    <string name="settings_please_reload">Please execute action \'Reload\' to apply changes.</string>
+    <string name="settings_advanced_service_header">Webservice URL</string>
+    <string name="settings_advanced_mail_header">Positioning mail recipient</string>
+    <string name="settings_category_polling">Polling</string>
+    <string name="settings_polling_active_header">Activate Polling</string>
+    <string name="settings_polling_active_description">When active the server will be polled for changes.</string>
+    <string name="settings_polling_interval_header">Polling Interval (seconds)</string>
+    <string name="compass_view_compass">Compass</string>
+    <string name="compass_view_needle">Needle</string>
+    <string name="racing_course_area_missing">Course area could not be loaded. Please go back to the login page.</string>
+    <string name="racing_load_success">Successfully loaded %d races.</string>
+    <string name="generic_load_failure">There was an error loading the requested data:\n\n\"%s\"\n\nDo you want to retry?</string>
+    <string name="set_course_layout">Set the course layout</string>
+
+    <string name="loading_failure">Load failure</string>
+	<string name="wind_unknown">(click to set wind)</string>
+	<string name="wind_info">(%1$s kn, %2$s)</string>
+	<string name="login">Login</string>
+	<string name="please_select_a_login_type">Please select a login type.</string>
+	
+	<string name="race_list_filter_show_all">Show all</string>
+	<string name="race_list_filter_show_active">Show active</string>
+	
+	<string name="race_reset_time_schedule_race">Schedule race</string>
+	<string name="race_reset_time_startmode_starttime">Select start mode and start time</string>
+	<string name="today">Today</string>
+	<string name="start">Set start time</string>
+	
+	<string name="nationality">Nationality</string>
+	<string name="number">Number</string>
+	<string name="set_positionings">Set positionings</string>
+	<string name="confirm_positionings">Confirm positionings</string>
+	<string name="snap">Snap</string>
+	
+	<string name="logout_dialog_title">Are you sure want to logout?</string>
+	<string name="logout_dialog_message">Logging out stops automatic monitoring for all races.</string>
+	<string name="logout">Logout</string>
+	
+	<string name="loading_configuration">Loading configuration&#8230;</string>
+	<string name="loading_configuration_failed">There was an error loading the configuration.</string>
+	<string name="loading_configuration_not_found">There was no remote configuration found for this device.</string>
+	<string name="loading_configuration_succeded">Remote configuration applied.</string>
+	
+	<string name="gate_launch_stops_after">Gate Launch stops after %dmin</string>
+	
+	<string name="settings_category_regatta_defaults">Regatta Configuration (default)</string>
+	<string name="settings_category_regattas">Regatta Configuration (specific)</string>
+	<string name="settings_category_course_designer">Course Designer Configuration</string>
+	<string name="override_default_course_designer_type_select_header">Course Designer type</string>
+	
+	<string name="settings_course_designer_by_name_course_names_header">Course Names</string>
+	
+	<string name="preference_racing_procedure_rrs26_startmode_flags_header">Startmode Flags</string>
+	<string name="preference_racing_procedure_classflag_header">Class Flag</string>
+	<string name="preference_racing_procedure_hasxray_header">Individual Recall</string>
+	<string name="preference_racing_procedure_hasxray_description">Activate this option to enable individual recall</string>
+	<string name="preference_racing_procedure_gatestart_haspathfinder_description">Activate this option to enable choosing the Pathfinder</string>
+	<string name="preference_racing_procedure_gatestart_haspathfinder_header">Pathfinder</string>
+	<string name="preference_racing_procedure_gatestart_hasadditionalgolfdowntime_description">Activate this option to enable choosing the additional Golf-Down time</string>
+	<string name="preference_racing_procedure_gatestart_hasadditionalgolfdowntime_header">Additional Golf-down time</string>
+	<string name="device_identifier">Device identifier</string>
+	<string name="synchronize_connection_settings_header">Synchronize with server</string>
+	<string name="synchronize_connection_settings_description">When creating a configuration on the server, click here to synchronize your app and connection settings via QRCode.</string>
+	<string name="update_app_header">Force update</string>
+	<string name="update_app_description">Force an update from the server. It\'s a better idea to use the synchronize option.</string>
+	<string name="preference_wakelock_header">Stay screen on</string>
+	<string name="preference_wakelock_summary">Force the screen to stay awake. Caution: Uses more battery.</string>
+	
+	<string name="options_menu_info">Expert Information</string>
+	
+	<string name="auto_update_install">Install</string>
+	<string name="auto_update_install_anyway">Install anyway</string>
+	<string name="gate_launch">Gate Launch</string>
+	<string name="golf_down">Golf Down</string>
+	
+	<string name="preference_regatta_specific_title">Regatta Configuration - %1$s</string>
+	<string name="preference_regatta_specific_save_title">Save %1$s configuration</string>
+	<string name="preference_regatta_specific_save_description">This will save the shown configuration for all races of %1$s.</string>
+	<string name="auto_update">Auto-Update</string>
+	<string name="auto_update_checking_version">Checking for version information on server&#8230;</string>
+	<string name="auto_update_downloading_version">Trying to download auto-update info from %1$s</string>
+	<string name="auto_update_version_file_url_invalid">The version file link was not valid.</string>
+	<string name="auto_update_click_install">Click \'Install\' to perform the update to version %1$d.</string>
+	<string name="auto_update_force_install">You already have installed the version offered by the server (version %1$d).</string>
+	<string name="auto_update_already_up_to_date">You are already up to date!</string>
+	<string name="auto_update_downloading_apk">Downloading APK from server&#8230;</string>
+	<string name="auto_update_apk_link_invalid">The download link was not valid.</string>
+	<string name="auto_update_apk_file_error">The download file couldn\'t be created.</string>
+	<string name="auto_update_error">Error while trying to auto-update.</string>
+	<string name="auto_update_completed">Auto-Update completed</string>
+	<string name="auto_update_completed_text">The automatic update has been completed. You should now re-synchronize your connection settings with the server.</string>
+	<string name="auto_update_completed_take_me_there">Take me there</string>
+	<string name="wind_gps_is_disabled">Your GPS seems to be disabled, do you want to enable it?</string>
+	<string name="rrs26_start_mode_changed_to">Start mode flag changed to %1$s</string>
+	<string name="preference_there_are_no_regattas">There are no regattas loaded.</string>
+	<string name="configure_regatta">Configure regatta %1$s</string>
+
+	<string name="race_start_in_5_minutes">5 Minutes</string>
+	<string name="race_start_in_4_minutes">4 Minutes</string>
+	<string name="race_start_in_2_minutes">2 Minutes</string>
+	<string name="race_start_in_1_minute">1 Minute</string>
+	<string name="race_reset_course">Reset course</string>
+	
+	<string name="no_course_active">No course active</string>
+	<string name="toggle_group_race_mode">Group Race?</string>
+	<string name="toggle_group_race_mode_off">No Group Racing</string>
+	<string name="toggle_group_race_mode_on">Group Racing</string>
+	
+	<string name="welcome">WELCOME</string>
+    <string name="change">CHANGE</string>
 </resources>