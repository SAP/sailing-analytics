<?xml version="1.0" encoding="utf-8"?>
<resources>

    <!-- Base application theme -->
    <style name="AppTheme.Dark" parent="AppTheme.Dark.Base"/>

    <style name="AppTheme.Dark.Base" parent="AppTheme.Dark.Custom">
        <item name="windowActionModeOverlay">true</item>
        <item name="android:actionOverflowButtonStyle">@style/OverFlow</item>
        <item name="android:tabWidgetStyle">@style/AppTheme.Dark.TabWidget</item>

        <item name="colorPrimary">@color/dark_colorPrimary</item>
        <item name="colorPrimaryDark">@color/dark_colorPrimaryDark</item>
        <item name="colorAccent">@color/dark_colorAccent</item>
        <item name="drawerArrowStyle">@style/AppTheme.Dark.Widget.DrawerArrowStyle</item>
        <item name="editText">@style/AppTheme.Dark.EditText</item>

        <!-- custom attributes because of custom themes -->
        <!-- colors -->
        <item name="black">@color/dark_black</item>
        <item name="sap_blue_1">@color/constant_sap_blue_1</item>
        <item name="sap_gray">@color/dark_sap_gray</item>
        <item name="sap_gray_black_20">@color/dark_sap_gray_black_20</item>
        <item name="sap_gray_black_30">@color/dark_sap_gray_black_30</item>
        <item name="sap_gray_black_40">@color/dark_sap_gray_black_40</item>
        <item name="sap_gray_white_10">@color/dark_sap_gray_white_10</item>
        <item name="sap_gray_white_20">@color/dark_sap_gray_white_20</item>
        <item name="sap_light_gray">@color/dark_sap_light_gray</item>
        <item name="sap_red_1">@color/constant_sap_red_1</item>
        <item name="sap_yellow_1">@color/constant_sap_yellow_1</item>
        <item name="white">@color/dark_white</item>
        <item name="white_invert">@color/constant_black</item>

        <!-- styles -->
        <item name="button">@style/AppTheme.Dark.Button</item>
        <item name="buttonSolidXSmall">@style/AppTheme.Dark.Button.XSmall</item>
        <item name="buttonSolidSmall">@style/AppTheme.Dark.Button.Small</item>
        <item name="buttonSolidNormal">@style/AppTheme.Dark.Button.Normal</item>
        <item name="round">@style/AppTheme.Dark.Round</item>
<<<<<<< HEAD
=======
        <item name="round_transparent">@style/AppTheme.Dark.RoundTransparent</item>
>>>>>>> fd589d46
        <item name="text">@style/AppTheme.Dark.Text</item>
        <item name="textXXSmall">@style/AppTheme.Dark.Text.XXSmall</item>
        <item name="textXSmall">@style/AppTheme.Dark.Text.XSmall</item>
        <item name="textSmall">@style/AppTheme.Dark.Text.Small</item>
        <item name="textNormal">@style/AppTheme.Dark.Text.Normal</item>
        <item name="textLarge">@style/AppTheme.Dark.Text.Large</item>
        <item name="textXLarge">@style/AppTheme.Dark.Text.XLarge</item>

        <item name="textHeader">@style/AppTheme.Dark.Text.Header</item>
        <item name="textPanelCaption">@style/AppTheme.Dark.Text.PanelCaption</item>
        <item name="textPanelHeader">@style/AppTheme.Dark.Text.PanelHeader</item>
        <item name="floatLabel">@style/AppTheme.Dark.Text.FloatLabel</item>

        <!-- drawable -->
        <item name="add">@drawable/ic_add_dark</item>
        <item name="access_time_18dp">@drawable/ic_access_time_white_18dp</item>
        <item name="access_time_24dp">@drawable/ic_access_time_white_24dp</item>
        <item name="access_time_36dp">@drawable/ic_access_time_white_36dp</item>
        <item name="arrow_down">@drawable/arrow_down_dark</item>
        <item name="arrow_down_large">@drawable/arrow_down_large_dark</item>
        <item name="arrow_down_normal">@drawable/arrow_down_normal_dark</item>
        <item name="arrow_drop_down_24dp">@drawable/ic_arrow_drop_down_grey_600_24dp</item>
        <item name="arrow_up">@drawable/arrow_up_dark</item>
        <item name="arrow_up_large">@drawable/arrow_up_large_dark</item>
        <item name="arrow_up_normal">@drawable/arrow_up_normal_dark</item>
        <item name="button_filled_bordered">@drawable/button_filled_bordered_dark</item>
        <item name="button_next">@drawable/button_next_dark</item>
        <item name="button_prev">@drawable/button_prev_dark</item>
        <item name="check_18dp">@drawable/ic_check_white_18dp</item>
        <item name="chevron_left_24dp">@drawable/ic_chevron_left_white_24dp</item>
        <item name="create">@drawable/ic_create_dark</item>
        <item name="compass_back">@drawable/compass_back_dark</item>
        <item name="compass_needle">@drawable/compass_needle_dark</item>
        <item name="course_triangle_48dp">@drawable/course_triangle_48dp_dark</item>
        <item name="course_triangle_64dp">@drawable/course_triangle_64dp_dark</item>
        <item name="course_updown_48dp">@drawable/course_updown_48dp_dark</item>
        <item name="course_updown_64dp">@drawable/course_updown_64dp_dark</item>
        <item name="dns">@drawable/ic_dns_white</item>
        <item name="hearing">@drawable/ic_hearing_white</item>
        <item name="link_24dp">@drawable/ic_link_white_24dp</item>
        <item name="lock_outline">@drawable/ic_lock_outline_white</item>
        <item name="keyboard_control_36dp">@drawable/ic_keyboard_control_white_36dp</item>
        <item name="marker">@drawable/marker_dark</item>
        <item name="marker_race">@drawable/marker_race_dark</item>
        <item name="mic_48dp">@drawable/ic_mic_white_48dp</item>
        <item name="photo_camera">@drawable/ic_photo_camera_white</item>
        <item name="play_arrow_36dp">@drawable/ic_play_arrow_white_36dp</item>
        <item name="search_24dp_invert">@drawable/ic_search_black_24dp</item>
        <item name="spinner_background">@drawable/spinner_background_dark</item>
        <item name="swipe_idle">@drawable/swipe_idle_dark</item>
        <item name="swipe_left">@drawable/swipe_left_dark</item>
        <item name="swipe_right">@drawable/swipe_right_dark</item>
        <item name="tab_widget">@drawable/tabwidget_dark</item>
        <item name="value_next">@drawable/value_next_dark</item>
        <item name="value_prev">@drawable/value_prev_dark</item>
        <item name="wind_off">@drawable/wind_off_dark</item>
        <item name="wind_on">@drawable/wind_on_dark</item>

        <item name="flag_ap_alpha_96dp">@drawable/flag_ap_alpha_96dp_dark</item>
        <item name="flag_ap_hotel_96dp">@drawable/flag_ap_hotel_96dp_dark</item>
        <item name="flag_november_alpha_96dp">@drawable/flag_november_alpha_96dp_dark</item>
        <item name="flag_november_hotel_96dp">@drawable/flag_november_hotel_96dp_dark</item>
    </style>

    <style name="AppTheme.Dark.Custom" parent="Theme.AppCompat.NoActionBar">
        <item name="chevron_left">@drawable/ic_chevron_left_white_24dp</item>
        <item name="chevron_right">@drawable/ic_chevron_right_white_24dp</item>

        <item name="flag_first_blue">@drawable/flag_first_blue_32dp_dark</item>

        <item name="flags_abandon">@drawable/flags_abandon_64dp_dark</item>
        <item name="flags_course">@drawable/flags_course_64dp_dark</item>
        <item name="flags_more">@drawable/flags_more_64dp_dark</item>
        <item name="flags_postpone">@drawable/flags_postpone_64dp_dark</item>
        <item name="flags_recall">@drawable/flags_recall_64dp_dark</item>
    </style>

    <style name="AppTheme.Dark.Widget.DrawerArrowStyle" parent="Widget.AppCompat.DrawerArrowToggle">
        <item name="spinBars">false</item>
    </style>

    <style name="AppTheme.Dark.Round">
        <item name="android:background">@drawable/round_button</item>
        <item name="android:padding">@dimen/logout_padding</item>
    </style>

<<<<<<< HEAD
=======
    <style name="AppTheme.Dark.RoundTransparent">
        <item name="android:background">@drawable/round_button_transparent</item>
        <item name="android:padding">@dimen/logout_padding</item>
    </style>

>>>>>>> fd589d46
    <!-- custom styles -->
    <style name="AppTheme.Dark.EditText" parent="android:Widget.EditText">
        <item name="android:background">@drawable/edit_text_dark</item>
        <item name="android:textColor">?white</item>
        <item name="android:textColorHint">?sap_light_gray</item>
    </style>

    <style name="AppTheme.Dark.Button">
        <item name="android:textColor">@color/constant_black</item>
        <item name="android:background">@drawable/button_dark</item>
        <item name="android:textAllCaps">true</item>
    </style>

    <style name="AppTheme.Dark.Button.Default">
        <item name="android:textStyle">bold</item>
        <item name="android:paddingTop">@dimen/default_padding_half</item>
        <item name="android:paddingRight">@dimen/default_padding</item>
        <item name="android:paddingBottom">@dimen/default_padding_half</item>
        <item name="android:paddingLeft">@dimen/default_padding</item>
    </style>

    <style name="AppTheme.Dark.Button.XSmall" parent="AppTheme.Dark.Button.Default">
        <item name="android:textSize">@dimen/textSize_18</item>
    </style>

    <style name="AppTheme.Dark.Button.Small" parent="AppTheme.Dark.Button.Default">
        <item name="android:textSize">@dimen/textSize_22</item>
    </style>

    <style name="AppTheme.Dark.Button.Normal" parent="AppTheme.Dark.Button.Default">
        <item name="android:textSize">@dimen/textSize_26</item>
    </style>

    <style name="AppTheme.Dark.Text">
        <item name="android:textColor">?white</item>
    </style>

    <style name="AppTheme.Dark.Text.FloatLabel">
        <item name="android:textSize">@dimen/textSize_18</item>
    </style>

    <style name="AppTheme.Dark.Text.XXSmall">
        <item name="android:textSize">@dimen/textSize_14</item>
    </style>

    <style name="AppTheme.Dark.Text.XSmall">
        <item name="android:textSize">@dimen/textSize_18</item>
    </style>

    <style name="AppTheme.Dark.Text.Small">
        <item name="android:textSize">@dimen/textSize_22</item>
    </style>

    <style name="AppTheme.Dark.Text.Normal">
        <item name="android:textSize">@dimen/textSize_26</item>
    </style>

    <style name="AppTheme.Dark.Text.Large">
        <item name="android:textSize">@dimen/textSize_32</item>
    </style>

    <style name="AppTheme.Dark.Text.XLarge">
        <item name="android:textSize">@dimen/textSize_40</item>
    </style>

    <style name="AppTheme.Dark.Text.Header" parent="AppTheme.Dark.Text.Normal">
        <item name="android:textSize">@dimen/textSize_20</item>
    </style>

    <style name="AppTheme.Dark.Text.PanelHeader">
        <item name="android:textColor">?sap_light_gray</item>
        <item name="android:textSize">@dimen/panel_button_header_size</item>
        <item name="android:textAllCaps">true</item>
    </style>

    <style name="AppTheme.Dark.Text.PanelCaption">
        <item name="android:textSize">@dimen/panel_button_caption_size</item>
    </style>

    <style name="AppTheme.Dark.TabWidget" parent="@android:style/Widget.TabWidget">
        <item name="android:textAppearance">@style/AppTheme.Light.TabWidgetText</item>
    </style>

    <style name="AppTheme.Dark.TabWidgetText" parent="@android:style/TextAppearance.Widget.TabWidget">
        <item name="android:textSize">@dimen/textSize_32</item>
        <item name="android:textColor">?white</item>
    </style>

</resources><|MERGE_RESOLUTION|>--- conflicted
+++ resolved
@@ -37,10 +37,7 @@
         <item name="buttonSolidSmall">@style/AppTheme.Dark.Button.Small</item>
         <item name="buttonSolidNormal">@style/AppTheme.Dark.Button.Normal</item>
         <item name="round">@style/AppTheme.Dark.Round</item>
-<<<<<<< HEAD
-=======
         <item name="round_transparent">@style/AppTheme.Dark.RoundTransparent</item>
->>>>>>> fd589d46
         <item name="text">@style/AppTheme.Dark.Text</item>
         <item name="textXXSmall">@style/AppTheme.Dark.Text.XXSmall</item>
         <item name="textXSmall">@style/AppTheme.Dark.Text.XSmall</item>
@@ -127,14 +124,11 @@
         <item name="android:padding">@dimen/logout_padding</item>
     </style>
 
-<<<<<<< HEAD
-=======
     <style name="AppTheme.Dark.RoundTransparent">
         <item name="android:background">@drawable/round_button_transparent</item>
         <item name="android:padding">@dimen/logout_padding</item>
     </style>
 
->>>>>>> fd589d46
     <!-- custom styles -->
     <style name="AppTheme.Dark.EditText" parent="android:Widget.EditText">
         <item name="android:background">@drawable/edit_text_dark</item>
