<?xml version="1.0" encoding="utf-8"?>
<resources>

    <!-- custom colors -->
    <attr name="black" format="color" />
    <attr name="sap_blue_1" format="color" />
    <attr name="sap_gray" format="color" />
    <attr name="sap_gray_black_20" format="color" />
    <attr name="sap_gray_black_30" format="color" />
    <attr name="sap_gray_black_40" format="color" />
    <attr name="sap_gray_white_10" format="color" />
    <attr name="sap_gray_white_20" format="color" />
    <attr name="sap_light_gray" format="color" />
    <attr name="sap_red_1" format="color" />
    <attr name="sap_yellow_1" format="color" />
    <attr name="white" format="color" />
    <attr name="white_invert" format="color" />

    <!-- custom references (e.g. styles) -->
    <attr name="button" format="reference" />
    <attr name="buttonSolidXSmall" format="reference" />
    <attr name="buttonSolidSmall" format="reference" />
    <attr name="buttonSolidNormal" format="reference" />
    <attr name="checkedItemBackground" format="reference" />
    <attr name="round" format="reference" />
    <attr name="round_transparent" format="reference" />
    <attr name="text" format="reference" />
    <attr name="textXXSmall" format="reference" />
    <attr name="textXSmall" format="reference" />
    <attr name="textSmall" format="reference" />
    <attr name="textNormal" format="reference" />
    <attr name="textLarge" format="reference" />
    <attr name="textXLarge" format="reference" />

    <attr name="textHeader" format="reference" />

    <attr name="textPanelHeader" format="reference" />
    <attr name="textPanelCaption" format="reference" />
    <attr name="editText" format="reference" />
    <attr name="floatLabel" format="reference" />

    <attr name="factor_background" format="reference" />

    <!-- drawable -->
    <attr name="add" format="reference" />
    <attr name="access_time_18dp" format="reference" />
    <attr name="access_time_24dp" format="reference" />
    <attr name="access_time_36dp" format="reference" />
    <attr name="arrow_down" format="reference" />
    <attr name="arrow_down_large" format="reference" />
    <attr name="arrow_down_normal" format="reference" />
    <attr name="arrow_drop_down_24dp" format="reference" />
    <attr name="arrow_up" format="reference" />
    <attr name="arrow_up_large" format="reference" />
    <attr name="arrow_up_normal" format="reference" />
    <attr name="button_filled_bordered" format="reference" />
    <attr name="button_next" format="reference" />
    <attr name="button_prev" format="reference" />
    <attr name="check_18dp" format="reference" />
<<<<<<< HEAD
    <attr name="check_24dp_invert" format="reference" />
    <attr name="chevron_left" format="reference" />
    <attr name="chevron_left_24dp" format="reference" />
    <attr name="chevron_right" format="reference" />
    <attr name="clear_24dp" format="reference" />
    <attr name="create" format="reference" />
    <attr name="compass_back" format="reference" />
    <attr name="compass_needle" format="reference" />
    <attr name="competitor_list" format="reference" />
=======
    <attr name="chevron_left" format="reference" />
    <attr name="chevron_left_24dp" format="reference" />
    <attr name="chevron_right" format="reference" />
    <attr name="create" format="reference" />
    <attr name="compass_back" format="reference" />
    <attr name="compass_needle" format="reference" />
>>>>>>> 54689fc2
    <attr name="course_triangle_48dp" format="reference" />
    <attr name="course_triangle_64dp" format="reference" />
    <attr name="course_updown_48dp" format="reference" />
    <attr name="course_updown_64dp" format="reference" />
    <attr name="dns" format="reference" />
<<<<<<< HEAD
    <attr name="hearing" format="reference" />
    <attr name="link_24dp" format="reference" />
    <attr name="list_24dp" format="reference" />
    <attr name="list_both_24dp" format="reference" />
    <attr name="list_single_24dp" format="reference" />
=======
    <attr name="flag_18dp" format="reference" />
    <attr name="flag_24dp" format="reference" />
    <attr name="hearing" format="reference" />
    <attr name="link_24dp" format="reference" />
>>>>>>> 54689fc2
    <attr name="lock_outline" format="reference" />
    <attr name="keyboard_control_36dp" format="reference" />
    <attr name="marker" format="reference" />
    <attr name="marker_race" format="reference" />
    <attr name="mic_48dp" format="reference" />
    <attr name="photo_camera" format="reference" />
    <attr name="play_arrow_36dp" format="reference" />
<<<<<<< HEAD
    <attr name="search_24dp" format="reference" />
    <attr name="search_24dp_invert" format="reference" />
    <attr name="sortby_24dp" format="reference" />
=======
    <attr name="search_24dp_invert" format="reference" />
>>>>>>> 54689fc2
    <attr name="spinner_background" format="reference" />
    <attr name="swipe_idle" format="reference" />
    <attr name="swipe_left" format="reference" />
    <attr name="swipe_right" format="reference" />
    <attr name="tab_widget" format="reference" />
    <attr name="value_next" format="reference" />
    <attr name="value_prev" format="reference" />
    <attr name="wind_on" format="reference" />
    <attr name="wind_off" format="reference" />

    <!-- flag drawables -->
    <attr name="flag_blue_first" format="reference" />
    <attr name="flag_blue_last" format="reference" />

    <attr name="flag_ap_alpha_96dp" format="reference" />
    <attr name="flag_ap_hotel_96dp" format="reference" />
    <attr name="flag_november_alpha_96dp" format="reference" />
    <attr name="flag_november_hotel_96dp" format="reference" />

    <attr name="flags_abandon" format="reference" />
    <attr name="flags_blue_first" format="reference" />
    <attr name="flags_blue_last" format="reference" />
    <attr name="flags_course" format="reference" />
    <attr name="flags_postpone" format="reference" />
    <attr name="flags_recall" format="reference" />

</resources><|MERGE_RESOLUTION|>--- conflicted
+++ resolved
@@ -57,7 +57,6 @@
     <attr name="button_next" format="reference" />
     <attr name="button_prev" format="reference" />
     <attr name="check_18dp" format="reference" />
-<<<<<<< HEAD
     <attr name="check_24dp_invert" format="reference" />
     <attr name="chevron_left" format="reference" />
     <attr name="chevron_left_24dp" format="reference" />
@@ -67,31 +66,18 @@
     <attr name="compass_back" format="reference" />
     <attr name="compass_needle" format="reference" />
     <attr name="competitor_list" format="reference" />
-=======
-    <attr name="chevron_left" format="reference" />
-    <attr name="chevron_left_24dp" format="reference" />
-    <attr name="chevron_right" format="reference" />
-    <attr name="create" format="reference" />
-    <attr name="compass_back" format="reference" />
-    <attr name="compass_needle" format="reference" />
->>>>>>> 54689fc2
     <attr name="course_triangle_48dp" format="reference" />
     <attr name="course_triangle_64dp" format="reference" />
     <attr name="course_updown_48dp" format="reference" />
     <attr name="course_updown_64dp" format="reference" />
     <attr name="dns" format="reference" />
-<<<<<<< HEAD
+    <attr name="flag_18dp" format="reference" />
+    <attr name="flag_24dp" format="reference" />
     <attr name="hearing" format="reference" />
     <attr name="link_24dp" format="reference" />
     <attr name="list_24dp" format="reference" />
     <attr name="list_both_24dp" format="reference" />
     <attr name="list_single_24dp" format="reference" />
-=======
-    <attr name="flag_18dp" format="reference" />
-    <attr name="flag_24dp" format="reference" />
-    <attr name="hearing" format="reference" />
-    <attr name="link_24dp" format="reference" />
->>>>>>> 54689fc2
     <attr name="lock_outline" format="reference" />
     <attr name="keyboard_control_36dp" format="reference" />
     <attr name="marker" format="reference" />
@@ -99,13 +85,9 @@
     <attr name="mic_48dp" format="reference" />
     <attr name="photo_camera" format="reference" />
     <attr name="play_arrow_36dp" format="reference" />
-<<<<<<< HEAD
     <attr name="search_24dp" format="reference" />
     <attr name="search_24dp_invert" format="reference" />
     <attr name="sortby_24dp" format="reference" />
-=======
-    <attr name="search_24dp_invert" format="reference" />
->>>>>>> 54689fc2
     <attr name="spinner_background" format="reference" />
     <attr name="swipe_idle" format="reference" />
     <attr name="swipe_left" format="reference" />
