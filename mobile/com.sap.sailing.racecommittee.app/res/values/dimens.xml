--- conflicted
+++ resolved
@@ -21,11 +21,8 @@
     <dimen name="thin_line">1dp</dimen>
     <dimen name="thick_line">2dp</dimen>
     <dimen name="obesity_line">3dp</dimen>
-<<<<<<< HEAD
-=======
 
     <dimen name="float_label_padding">9dp</dimen>
->>>>>>> fd589d46
 
     <dimen name="textSize_14">12sp</dimen> <!-- XXSmall -->
     <dimen name="textSize_18">14sp</dimen> <!-- XSmall -->
@@ -69,21 +66,12 @@
     <dimen name="wind_hide_button_right_margin">76dp</dimen>
     <dimen name="wind_hide_button_top_margin">20dp</dimen>
     <dimen name="wind_input_width">60dp</dimen>
-<<<<<<< HEAD
 
     <dimen name="panel_button_caption_size">14sp</dimen>
     <dimen name="panel_button_header_size">16sp</dimen>
     <dimen name="panel_lock_padding">2dp</dimen>
     <dimen name="flags">64dp</dimen>
 
-=======
-
-    <dimen name="panel_button_caption_size">14sp</dimen>
-    <dimen name="panel_button_header_size">16sp</dimen>
-    <dimen name="panel_lock_padding">2dp</dimen>
-    <dimen name="flags">64dp</dimen>
-
->>>>>>> fd589d46
     <!-- custom dimens (float, integer) -->
     <item name="picker_scale" format="float" type="integer">1</item>
     <item name="flag_size" format="integer" type="integer">32</item>
