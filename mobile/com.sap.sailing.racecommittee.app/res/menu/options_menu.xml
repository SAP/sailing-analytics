--- conflicted
+++ resolved
@@ -1,6 +1,5 @@
 <?xml version="1.0" encoding="utf-8"?>
 <menu xmlns:android="http://schemas.android.com/apk/res/android"
-<<<<<<< HEAD
     xmlns:app="http://schemas.android.com/apk/res-auto" >
 
     <item
@@ -22,19 +21,4 @@
         android:id="@+id/options_menu_info"
         android:icon="@drawable/ic_menu_info_details"
         android:title="@string/options_menu_info"/>
-=======
-    xmlns:app="http://schemas.android.com/apk/res-auto">
-    <item android:id="@+id/options_menu_reload"
-          android:icon="@drawable/ic_menu_info_details"
-          android:title="@string/options_menu_reload"
-          app:showAsAction="" />
-    <item android:id="@+id/options_menu_settings"
-          android:icon="@drawable/settings_grey"
-          android:title="@string/options_menu_settings"
-          app:showAsAction="" />
-    <item android:id="@+id/options_menu_info"
-          android:icon="@drawable/ic_menu_info_details"
-          android:title="@string/options_menu_info"
-          app:showAsAction="" />
->>>>>>> 125ff95d
 </menu>