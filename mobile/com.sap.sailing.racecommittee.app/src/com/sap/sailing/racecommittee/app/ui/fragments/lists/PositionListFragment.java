package com.sap.sailing.racecommittee.app.ui.fragments.lists;

import android.os.Bundle;
import android.view.LayoutInflater;
import android.view.View;
import android.view.ViewGroup;
import android.widget.ListAdapter;
import android.widget.ListView;

import com.sap.sailing.android.shared.logging.ExLog;
import com.sap.sailing.domain.abstractlog.impl.LogEventAuthorImpl;
import com.sap.sailing.racecommittee.app.AppConstants;
import com.sap.sailing.racecommittee.app.AppPreferences;
import com.sap.sailing.racecommittee.app.R;
import com.sap.sailing.racecommittee.app.domain.LoginType;
import com.sap.sailing.racecommittee.app.ui.adapters.checked.CheckedItem;
import com.sap.sailing.racecommittee.app.ui.adapters.checked.CheckedItemAdapter;
import com.sap.sailing.racecommittee.app.ui.fragments.lists.selection.PositionSelectedListenerHost;

import java.util.ArrayList;
import java.util.List;

public class PositionListFragment extends LoggableListFragment {

    private static final int PRIORITY_OFFICER_VESSEL = 1;
    private static final int PRIORITY_SHORE_CONTROL = 2;
    private static final int PRIORITY_VIEWER = 3;

    private LogEventAuthorImpl author;
    private AppPreferences preferences;
    private final List<LoginTypeItem> values = new ArrayList<>();

    private PositionSelectedListenerHost host;

    public static PositionListFragment newInstance(int priority) {
        final PositionListFragment positionListFragment = new PositionListFragment();
        final Bundle args = new Bundle();
        args.putInt(AppConstants.EXTRA_PRIORITY, priority);
        positionListFragment.setArguments(args);
        return positionListFragment;
    }

    @Override
    public View onCreateView(LayoutInflater inflater, ViewGroup container, Bundle savedInstanceState) {
        View view = inflater.inflate(R.layout.list_fragment, container, false);

        preferences = AppPreferences.on(getActivity());

        values.clear();
        values.add(new LoginTypeItem(PRIORITY_OFFICER_VESSEL, getString(R.string.login_type_officer_on_vessel),
<<<<<<< HEAD
                AppConstants.AUTHOR_TYPE_OFFICER_VESSEL, LoginType.OFFICER));
        values.add(new LoginTypeItem(PRIORITY_SHORE_CONTROL, getString(R.string.login_type_shore_control),
                AppConstants.AUTHOR_TYPE_SHORE_CONTROL, LoginType.OFFICER));
=======
                AppConstants.AUTHOR_TYPE_OFFICER_VESSEL /* TODO bug 5456: use user name instead */, LoginType.OFFICER));
        values.add(new LoginTypeItem(PRIORITY_SHORE_CONTROL, getString(R.string.login_type_shore_control),
                AppConstants.AUTHOR_TYPE_SHORE_CONTROL /* TODO bug 5456: use user name instead */, LoginType.OFFICER));
>>>>>>> e40b4575
        // TODO define configuration to activate super user
        // values.add(new LoginTypeItem(0, getString(R.string.login_type_superuser), AppConstants.AUTHOR_TYPE_SUPERUSER,
        // LoginType.OFFICER));
        if (preferences.isDemoAllowed()) {
            values.add(new LoginTypeItem(PRIORITY_VIEWER, getString(R.string.login_type_viewer), AppConstants.AUTHOR_TYPE_VIEWER,
                    LoginType.VIEWER));
        }

        final List<CheckedItem> items = new ArrayList<>();
        for (LoginTypeItem loginType : values) {
            CheckedItem item = new CheckedItem();
            item.setText(loginType.label);
            items.add(item);
        }

        final CheckedItemAdapter adapter = new CheckedItemAdapter(getActivity(), items);
        setListAdapter(adapter);

        host = (PositionSelectedListenerHost) getActivity();

        final Bundle args = getArguments();
        if (args != null) {
            final int priority = args.getInt(AppConstants.EXTRA_PRIORITY);
            for (int i = 0; i < values.size(); i++) {
                final LoginTypeItem item = values.get(i);
                if (item.priority == priority) {
                    positionSelected(i, adapter);
                    break;
                }
            }
        }
        return view;
    }

    @Override
    public void onListItemClick(ListView listView, View view, int position, long id) {
        ListAdapter adapter = listView.getAdapter();
        positionSelected(position, adapter);
    }

    private void positionSelected(int position, ListAdapter adapter) {
        if (adapter instanceof CheckedItemAdapter) {
            CheckedItemAdapter checkedItemAdapter = (CheckedItemAdapter) adapter;
            checkedItemAdapter.setCheckedPosition(position);
            checkedItemAdapter.notifyDataSetChanged();
        }
        LoginTypeItem item = values.get(position);
        LoginType selectedLoginType = item.type;
        author = new LogEventAuthorImpl(item.name, item.priority);
        preferences.setSendingActive(item.type == LoginType.OFFICER);
        preferences.setAuthor(author);
        ExLog.i(getActivity(), PositionListFragment.class.getName(),
                "Logging in as: " + selectedLoginType + "->" + author);
        if (host != null) {
            host.onPositionSelected(selectedLoginType);
        }
    }

    public LogEventAuthorImpl getAuthor() {
        return author;
    }

    private static class LoginTypeItem {

        private final int priority;
        private final String label;
        private final String name;
        private final LoginType type;

        LoginTypeItem(int priority, String label, String name, LoginType type) {
            this.priority = priority;
            this.label = label;
            this.name = name;
            this.type = type;
        }
    }
}<|MERGE_RESOLUTION|>--- conflicted
+++ resolved
@@ -48,15 +48,9 @@
 
         values.clear();
         values.add(new LoginTypeItem(PRIORITY_OFFICER_VESSEL, getString(R.string.login_type_officer_on_vessel),
-<<<<<<< HEAD
-                AppConstants.AUTHOR_TYPE_OFFICER_VESSEL, LoginType.OFFICER));
-        values.add(new LoginTypeItem(PRIORITY_SHORE_CONTROL, getString(R.string.login_type_shore_control),
-                AppConstants.AUTHOR_TYPE_SHORE_CONTROL, LoginType.OFFICER));
-=======
                 AppConstants.AUTHOR_TYPE_OFFICER_VESSEL /* TODO bug 5456: use user name instead */, LoginType.OFFICER));
         values.add(new LoginTypeItem(PRIORITY_SHORE_CONTROL, getString(R.string.login_type_shore_control),
                 AppConstants.AUTHOR_TYPE_SHORE_CONTROL /* TODO bug 5456: use user name instead */, LoginType.OFFICER));
->>>>>>> e40b4575
         // TODO define configuration to activate super user
         // values.add(new LoginTypeItem(0, getString(R.string.login_type_superuser), AppConstants.AUTHOR_TYPE_SUPERUSER,
         // LoginType.OFFICER));
