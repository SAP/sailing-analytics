package com.sap.sailing.racecommittee.app.services.sending;

import java.io.Serializable;
import java.io.UnsupportedEncodingException;

import android.content.Context;
import android.content.Intent;

import com.sap.sailing.android.shared.logging.ExLog;
import com.sap.sailing.android.shared.services.sending.MessageSendingService;
import com.sap.sailing.android.shared.services.sending.ServerReplyCallback;
import com.sap.sailing.racecommittee.app.domain.ManagedRace;

public class EventSendingServiceUtil {
    
    private static final String TAG = EventSendingServiceUtil.class.getName();
    
    /**
     * Creates an intent that contains the event to be sent and the race id which shall be sent to the back end. See
     * constants in <code>AddEntryToRaceLogJsonPostServlet</code> for URL construction rules.
     * 
     * @param context
     *            the context of the app
     * @param race
     *            the race for which the event was created
     * @param serializedEventAsUrlEncodedJson
     *            the event serialized to JSON
     * @param callbackClass
     *            the class of the callback which should process the server reply
     * @return the intent that shall be sent to the EventSendingService
     */
    public static Intent createEventIntent(Context context, ManagedRace race, Serializable eventId, String serializedEventAsJson,
<<<<<<< HEAD
            Class<? extends ServerReplyCallback> callbackClass) {
        String url = MessageSendingService.getRaceLogEventSendAndReceiveUrl(context,
=======
            Class<? extends ServerReplyCallback> callbackClass) throws UnsupportedEncodingException {
        String url = MessageSendingService.getRaceLogEventSendAndReceiveUrl(context, 
>>>>>>> 33e0957a
                race.getRaceGroup().getName(), race.getName(), race.getFleet().getName());
        return MessageSendingService.createMessageIntent(context, url, race.getId(), eventId, serializedEventAsJson, callbackClass);
    }
}<|MERGE_RESOLUTION|>--- conflicted
+++ resolved
@@ -30,13 +30,8 @@
      * @return the intent that shall be sent to the EventSendingService
      */
     public static Intent createEventIntent(Context context, ManagedRace race, Serializable eventId, String serializedEventAsJson,
-<<<<<<< HEAD
-            Class<? extends ServerReplyCallback> callbackClass) {
+            Class<? extends ServerReplyCallback> callbackClass) throws UnsupportedEncodingException {
         String url = MessageSendingService.getRaceLogEventSendAndReceiveUrl(context,
-=======
-            Class<? extends ServerReplyCallback> callbackClass) throws UnsupportedEncodingException {
-        String url = MessageSendingService.getRaceLogEventSendAndReceiveUrl(context, 
->>>>>>> 33e0957a
                 race.getRaceGroup().getName(), race.getName(), race.getFleet().getName());
         return MessageSendingService.createMessageIntent(context, url, race.getId(), eventId, serializedEventAsJson, callbackClass);
     }
