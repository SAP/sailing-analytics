--- conflicted
+++ resolved
@@ -1,46 +1,42 @@
-package com.sap.sailing.racecommittee.app;
-
-
-import com.sap.sailing.racecommittee.app.ui.fragments.raceinfo.SetStartTimeRaceFragment;
-
-public class AppConstants {
-
-    public static final boolean IS_DATA_OFFLINE = false;
-    public static final boolean ENABLE_LIFECYCLE_LOGGING = false;
-
-    // Intent extra fields
-    public final static String COURSE_AREA_UUID_KEY = "courseUuid";
-    public final static String RACE_ID_KEY = "raceUuid";
-    public final static String SERVICE_UNIQUE_ID = "serviceUID";
-    public final static String RACING_EVENT_TIME = "racingEventTime";
-    public final static String STARTPROCEDURE_SPECIFIC_EVENT_ID = "startProcedureSpecificEventId";
-<<<<<<< HEAD
-    public final static String EXTRAS_SERIALIZED_EVENT = "json";
-=======
-    public final static String EXTRAS_JSON_SERIALIZED_EVENT = "json";
->>>>>>> 51699ddd
-    public final static String EXTRAS_EVENT_SENDER_RESPONSE_HANDLER_CALLBACK = "responseHandlerCallback";
-    public final static String EXTRAS_URL = "url";
-    public final static String EXTRAS_CALLBACK_CLASS = "callbackClass";
-    public final static String OPTIONAL_EXTRAS  = "optionalExtra";
-    public final static String FLAG_KEY = "raceFlag";
-    public final static String EXTRAS_WIND_FIX = "windfix";
-    
-    public final static String INTENT_ACTION_REGISTER_RACE = "com.sap.sailing.racecommittee.app.action.registerRace";
-    public final static String INTENT_ACTION_CLEAR_RACES = "com.sap.sailing.racecommittee.app.action.clearRaces";
-    public final static String INTENT_ACTION_SEND_SAVED_INTENTS = "com.sap.sailing.racecommittee.app.action.sendSavedIntents";
-    public final static String INTENT_ACTION_SEND_EVENT = "com.sap.sailing.racecommittee.app.action.sendEvent";
-    public final static String INTENT_ACTION_ALARM_ACTION = "com.sap.sailing.racecommittee.app.action.alarmAction";
-    public final static String INTENT_ACTION_START_PROCEDURE_SPECIFIC_ACTION = "com.sap.sailing.racecommittee.app.action.startProcedureSpecificAction";
-
-    public final static String ApplicationFolder = "/racecommittee";
-
-    // Login activity
-    public final static String EventIdTag = "EventId";
-
-    public static final String RESET_TIME_FRAGMENT_IS_RESET = SetStartTimeRaceFragment.class.getName() + ".isReset";
-
-    public static final int DefaultStartTimeMinuteOffset = 10;
-    
-    public static final int EventResendInterval = 1000 * 30; //30 seconds
-}
+package com.sap.sailing.racecommittee.app;
+
+
+import com.sap.sailing.racecommittee.app.ui.fragments.raceinfo.SetStartTimeRaceFragment;
+
+public class AppConstants {
+
+    public static final boolean IS_DATA_OFFLINE = false;
+    public static final boolean ENABLE_LIFECYCLE_LOGGING = false;
+
+    // Intent extra fields
+    public final static String COURSE_AREA_UUID_KEY = "courseUuid";
+    public final static String RACE_ID_KEY = "raceUuid";
+    public final static String SERVICE_UNIQUE_ID = "serviceUID";
+    public final static String RACING_EVENT_TIME = "racingEventTime";
+    public final static String STARTPROCEDURE_SPECIFIC_EVENT_ID = "startProcedureSpecificEventId";
+    public final static String EXTRAS_JSON_SERIALIZED_EVENT = "json";
+    public final static String EXTRAS_EVENT_SENDER_RESPONSE_HANDLER_CALLBACK = "responseHandlerCallback";
+    public final static String EXTRAS_URL = "url";
+    public final static String EXTRAS_CALLBACK_CLASS = "callbackClass";
+    public final static String OPTIONAL_EXTRAS  = "optionalExtra";
+    public final static String FLAG_KEY = "raceFlag";
+    public final static String EXTRAS_WIND_FIX = "windfix";
+    
+    public final static String INTENT_ACTION_REGISTER_RACE = "com.sap.sailing.racecommittee.app.action.registerRace";
+    public final static String INTENT_ACTION_CLEAR_RACES = "com.sap.sailing.racecommittee.app.action.clearRaces";
+    public final static String INTENT_ACTION_SEND_SAVED_INTENTS = "com.sap.sailing.racecommittee.app.action.sendSavedIntents";
+    public final static String INTENT_ACTION_SEND_EVENT = "com.sap.sailing.racecommittee.app.action.sendEvent";
+    public final static String INTENT_ACTION_ALARM_ACTION = "com.sap.sailing.racecommittee.app.action.alarmAction";
+    public final static String INTENT_ACTION_START_PROCEDURE_SPECIFIC_ACTION = "com.sap.sailing.racecommittee.app.action.startProcedureSpecificAction";
+
+    public final static String ApplicationFolder = "/racecommittee";
+
+    // Login activity
+    public final static String EventIdTag = "EventId";
+
+    public static final String RESET_TIME_FRAGMENT_IS_RESET = SetStartTimeRaceFragment.class.getName() + ".isReset";
+
+    public static final int DefaultStartTimeMinuteOffset = 10;
+    
+    public static final int EventResendInterval = 1000 * 30; //30 seconds
+}