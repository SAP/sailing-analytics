--- conflicted
+++ resolved
@@ -4,11 +4,8 @@
 
 import com.sap.sailing.domain.base.Boat;
 import com.sap.sailing.domain.base.Competitor;
-<<<<<<< HEAD
 import com.sap.sailing.domain.base.CompetitorWithBoat;
-=======
 import com.sap.sse.common.Util;
->>>>>>> 5fb3a831
 import com.sap.sse.common.util.NaturalComparator;
 
 public class CompetitorSailIdComparator implements Comparator<Competitor> {
@@ -23,39 +20,24 @@
     public int compare(Competitor leftCompetitor, Competitor rightCompetitor) {
         if (leftCompetitor != null && leftCompetitor instanceof CompetitorWithBoat &&
             rightCompetitor != null && rightCompetitor instanceof CompetitorWithBoat) {
-            Boat leftBoat = ((CompetitorWithBoat) leftCompetitor).getBoat();
-            Boat rightBoat = ((CompetitorWithBoat) rightCompetitor).getBoat();
+            Boat left = ((CompetitorWithBoat) leftCompetitor).getBoat();
+            Boat right = ((CompetitorWithBoat) rightCompetitor).getBoat();
             
-            // if left is null, right will be greater
-            if (leftBoat == null || leftBoat.getSailID() == null) {
-                return -1;
-            }
-
             // if right is null, left will be greater
-            if (rightBoat == null || rightBoat.getSailID() == null) {
+            if (right == null || right.getSailID() == null) {
                 return 1;
             }
 
-            return comparator.compare(leftBoat.getSailID(), rightBoat.getSailID());
+            String leftBoat = "";
+            for (String lh : Util.splitAlongWhitespaceRespectingDoubleQuotedPhrases(left.getSailID())) {
+                leftBoat = lh;
+            }
+            String rightBoat = "";
+            for (String rh : Util.splitAlongWhitespaceRespectingDoubleQuotedPhrases(right.getSailID())) {
+                rightBoat = rh;
+            }
+            return comparator.compare(leftBoat, rightBoat);
         }
-<<<<<<< HEAD
         return 0;
-=======
-
-        // if right is null, left will be greater
-        if (right == null || right.getBoat() == null || right.getBoat().getSailID() == null) {
-            return 1;
-        }
-
-        String leftBoat = "";
-        for (String lh : Util.splitAlongWhitespaceRespectingDoubleQuotedPhrases(left.getBoat().getSailID())) {
-            leftBoat = lh;
-        }
-        String rightBoat = "";
-        for (String rh : Util.splitAlongWhitespaceRespectingDoubleQuotedPhrases(right.getBoat().getSailID())) {
-            rightBoat = rh;
-        }
-        return comparator.compare(leftBoat, rightBoat);
->>>>>>> 5fb3a831
     }
 }