package com.sap.sailing.racecommittee.app.ui.activities;

import android.content.DialogInterface;
import android.content.DialogInterface.OnClickListener;
import android.content.Intent;
import android.os.Bundle;
import android.support.v7.app.AlertDialog;

import com.sap.sailing.android.shared.logging.ExLog;
<<<<<<< HEAD
=======
import android.support.v7.app.ActionBar;
>>>>>>> 5090542d
import com.sap.sailing.racecommittee.app.AppConstants;
import com.sap.sailing.racecommittee.app.R;
import com.sap.sailing.racecommittee.app.services.RaceStateService;

public abstract class SessionActivity extends BaseActivity {

    private static final String TAG = BaseActivity.class.getName();

    @Override
    public void onCreate(Bundle savedInstanceState) {
        super.onCreate(savedInstanceState);

        if (getSupportActionBar() != null) {
            getSupportActionBar().setDisplayHomeAsUpEnabled(true);
        }
    }

    @Override
    public void onResume() {
        super.onResume();
        ExLog.i(this, TAG, String.format("Logging in from activity %s", this.getClass().getSimpleName()));
    }

    @Override
    protected boolean onHomeClicked() {
        return logoutSession();
    }

    @Override
    protected boolean onReset() {
        return logoutSession();
    }

    public boolean logoutSession() {
        ExLog.i(this, TAG, String.format("Logging out from activity %s", this.getClass().getSimpleName()));
        AlertDialog dialog = new AlertDialog.Builder(this, R.style.AppTheme_AlertDialog)
            .setTitle(getString(R.string.logout_dialog_title))
            .setMessage(getString(R.string.logout_dialog_message))
            .setPositiveButton(getString(R.string.logout), new OnClickListener() {
                @Override
                public void onClick(DialogInterface dialog, int which) {
                    doLogout();
                }
            }).setNegativeButton(getString(R.string.cancel), new OnClickListener() {
                @Override
                public void onClick(DialogInterface dialog, int which) {
                        /* nothing here */
                }
            }).create();
        dialog.show();
        return true;
    }

    private void doLogout() {
        ExLog.i(this, TAG, "Do logout now!");
        preferences.isSetUp(false);
        unloadAllRaces();
        fadeActivity(LoginActivity.class, true);
    }

    private void unloadAllRaces() {
        ExLog.i(this, TAG, "Issuing intent action clear races");
        Intent intent = new Intent(this, RaceStateService.class);
        intent.setAction(AppConstants.INTENT_ACTION_CLEAR_RACES);
        this.startService(intent);
    }
}<|MERGE_RESOLUTION|>--- conflicted
+++ resolved
@@ -7,10 +7,7 @@
 import android.support.v7.app.AlertDialog;
 
 import com.sap.sailing.android.shared.logging.ExLog;
-<<<<<<< HEAD
-=======
 import android.support.v7.app.ActionBar;
->>>>>>> 5090542d
 import com.sap.sailing.racecommittee.app.AppConstants;
 import com.sap.sailing.racecommittee.app.R;
 import com.sap.sailing.racecommittee.app.services.RaceStateService;
@@ -22,9 +19,10 @@
     @Override
     public void onCreate(Bundle savedInstanceState) {
         super.onCreate(savedInstanceState);
-
-        if (getSupportActionBar() != null) {
-            getSupportActionBar().setDisplayHomeAsUpEnabled(true);
+        
+        ActionBar actionBar = getSupportActionBar();
+        if (actionBar != null) {
+            actionBar.setDisplayHomeAsUpEnabled(true);
         }
     }
 
