package com.sap.sailing.racecommittee.app.ui.activities;

import android.content.DialogInterface;
import android.content.DialogInterface.OnClickListener;
import android.content.Intent;
import android.os.Bundle;
import android.support.v7.app.ActionBar;
import android.support.v7.app.AlertDialog;
import com.sap.sailing.android.shared.logging.ExLog;
import com.sap.sailing.racecommittee.app.AppConstants;
import com.sap.sailing.racecommittee.app.R;
import com.sap.sailing.racecommittee.app.services.RaceStateService;

public abstract class SessionActivity extends BaseActivity {

    private static final String TAG = BaseActivity.class.getName();

    @Override
    public void onCreate(Bundle savedInstanceState) {
        super.onCreate(savedInstanceState);
        
        ActionBar actionBar = getSupportActionBar();
        if (actionBar != null) {
            actionBar.setDisplayHomeAsUpEnabled(true);
        }
    }

    @Override
    public void onResume() {
        super.onResume();
        ExLog.i(this, TAG, String.format("Logging in from activity %s", this.getClass().getSimpleName()));
    }

    @Override
    protected boolean onHomeClicked() {
        return logoutSession();
    }

    @Override
    protected boolean onReset() {
        return logoutSession(); // only will call super.onReset() after user confirmation
    }

    public boolean logoutSession() {
        ExLog.i(this, TAG, String.format("Logging out from activity %s", this.getClass().getSimpleName()));
        AlertDialog dialog = new AlertDialog.Builder(this, R.style.AppTheme_AlertDialog)
            .setTitle(getString(R.string.logout_dialog_title))
            .setMessage(getString(R.string.logout_dialog_message))
            .setPositiveButton(getString(R.string.logout), new OnClickListener() {
                @Override
                public void onClick(DialogInterface dialog, int which) {
                    doLogout();
                }
            }).setNegativeButton(getString(R.string.cancel), new OnClickListener() {
                @Override
                public void onClick(DialogInterface dialog, int which) {
                        /* nothing here */
                }
            }).create();
        dialog.show();
        return true;
    }


    public void forceLogout() {
        ExLog.w(this, TAG, String.format("Forcing Logout from activity %s", this.getClass().getSimpleName()));
        AlertDialog.Builder builder = new AlertDialog.Builder(this, R.style.AppTheme_AlertDialog);
        builder.setTitle(this.getString(R.string.data_reload_title));
        builder.setMessage(this.getString(R.string.data_reload_message));
        builder.setPositiveButton(android.R.string.ok, new DialogInterface.OnClickListener() {
            @Override
            public void onClick(DialogInterface dialog, int which) {
                doLogout();
            }
        });
        builder.setCancelable(false);
        builder.show();
    }

    private void doLogout() {
        ExLog.i(this, TAG, "Do logout now!");
<<<<<<< HEAD
        preferences.isSetUp(false); //FIXME: Is that flag really needed or just data redundancy?
        super.onReset(); // resets the data manager and fades the activity
=======
        unloadAllRaces();
        fadeActivity(LoginActivity.class, true);
>>>>>>> ac39d971
    }

}<|MERGE_RESOLUTION|>--- conflicted
+++ resolved
@@ -79,13 +79,7 @@
 
     private void doLogout() {
         ExLog.i(this, TAG, "Do logout now!");
-<<<<<<< HEAD
-        preferences.isSetUp(false); //FIXME: Is that flag really needed or just data redundancy?
         super.onReset(); // resets the data manager and fades the activity
-=======
-        unloadAllRaces();
-        fadeActivity(LoginActivity.class, true);
->>>>>>> ac39d971
     }
 
 }