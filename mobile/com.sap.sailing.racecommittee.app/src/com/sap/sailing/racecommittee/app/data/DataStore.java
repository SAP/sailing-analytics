--- conflicted
+++ resolved
@@ -1,87 +1,52 @@
-package com.sap.sailing.racecommittee.app.data;
-
-import com.sap.sailing.domain.base.*;
-import com.sap.sailing.domain.base.racegroup.RaceGroup;
-import com.sap.sailing.racecommittee.app.domain.ManagedRace;
-
-import java.io.Serializable;
-import java.util.Collection;
-import java.util.Set;
-<<<<<<< HEAD
-
-import com.sap.sailing.domain.abstractlog.race.SimpleRaceLogIdentifier;
-import com.sap.sailing.domain.base.CourseArea;
-import com.sap.sailing.domain.base.CourseBase;
-import com.sap.sailing.domain.base.EventBase;
-import com.sap.sailing.domain.base.Mark;
-import com.sap.sailing.domain.base.SharedDomainFactory;
-import com.sap.sailing.domain.base.racegroup.RaceGroup;
-import com.sap.sailing.racecommittee.app.domain.ManagedRace;
-=======
-import java.util.UUID;
->>>>>>> 32f44fc6
-
-public interface DataStore {
-    
-    void reset();
-    
-<<<<<<< HEAD
-    public SharedDomainFactory getDomainFactory();
-
-    public Collection<EventBase> getEvents();
-    public EventBase getEvent(Serializable id);
-    public boolean hasEvent(Serializable id);
-    public void addEvent(EventBase event);
-
-    public Collection<CourseArea> getCourseAreas(EventBase event);
-    public CourseArea getCourseArea(Serializable id);
-    public boolean hasCourseArea(Serializable id);
-    public void addCourseArea(EventBase event, CourseArea courseArea);
-
-    public Collection<ManagedRace> getRaces();
-    public void addRace(ManagedRace race);
-    public ManagedRace getRace(String id);
-    public ManagedRace getRace(SimpleRaceLogIdentifier id);
-    public boolean hasRace(String id);
-    public boolean hasRace(SimpleRaceLogIdentifier id);
-
-    public Collection<Mark> getMarks();
-    public Mark getMark(Serializable id);
-    public boolean hasMark(Serializable id);
-    public void addMark(Mark mark);
-=======
-    SharedDomainFactory getDomainFactory();
-
-    Collection<EventBase> getEvents();
-    EventBase getEvent(Serializable id);
-    boolean hasEvent(Serializable id);
-    void addEvent(EventBase event);
-
-    Collection<CourseArea> getCourseAreas(EventBase event);
-    CourseArea getCourseArea(Serializable id);
-    boolean hasCourseArea(Serializable id);
-    void addCourseArea(EventBase event, CourseArea courseArea);
-
-    Collection<ManagedRace> getRaces();
-    void addRace(ManagedRace race);
-    ManagedRace getRace(Serializable id);
-    boolean hasRace(Serializable id);
-
-    Collection<Mark> getMarks();
-    Mark getMark(Serializable id);
-    boolean hasMark(Serializable id);
-    void addMark(Mark mark);
->>>>>>> 32f44fc6
-    
-    CourseBase getLastPublishedCourseDesign();
-    void setLastPublishedCourseDesign(CourseBase courseData);
-
-    Set<RaceGroup> getRaceGroups();
-    RaceGroup getRaceGroup(String name);
-
-    Serializable getEventUUID();
-    void setEventUUID(Serializable uuid);
-
-    UUID getCourseUUID();
-    void setCourseUUID(UUID uuid);
-}
+package com.sap.sailing.racecommittee.app.data;
+
+import com.sap.sailing.domain.base.*;
+import com.sap.sailing.domain.base.racegroup.RaceGroup;
+import com.sap.sailing.racecommittee.app.domain.ManagedRace;
+
+import java.io.Serializable;
+import java.util.Collection;
+import java.util.Set;
+import java.util.UUID;
+import com.sap.sailing.domain.abstractlog.race.SimpleRaceLogIdentifier;
+
+public interface DataStore {
+    
+    void reset();
+    
+    SharedDomainFactory getDomainFactory();
+
+    Collection<EventBase> getEvents();
+    EventBase getEvent(Serializable id);
+    boolean hasEvent(Serializable id);
+    void addEvent(EventBase event);
+
+    Collection<CourseArea> getCourseAreas(EventBase event);
+    CourseArea getCourseArea(Serializable id);
+    boolean hasCourseArea(Serializable id);
+    void addCourseArea(EventBase event, CourseArea courseArea);
+
+    Collection<ManagedRace> getRaces();
+    void addRace(ManagedRace race);
+    public ManagedRace getRace(String id);
+    public ManagedRace getRace(SimpleRaceLogIdentifier id);
+    public boolean hasRace(String id);
+    public boolean hasRace(SimpleRaceLogIdentifier id);
+
+    Collection<Mark> getMarks();
+    Mark getMark(Serializable id);
+    boolean hasMark(Serializable id);
+    void addMark(Mark mark);
+    
+    CourseBase getLastPublishedCourseDesign();
+    void setLastPublishedCourseDesign(CourseBase courseData);
+
+    Set<RaceGroup> getRaceGroups();
+    RaceGroup getRaceGroup(String name);
+
+    Serializable getEventUUID();
+    void setEventUUID(Serializable uuid);
+
+    UUID getCourseUUID();
+    void setCourseUUID(UUID uuid);
+}