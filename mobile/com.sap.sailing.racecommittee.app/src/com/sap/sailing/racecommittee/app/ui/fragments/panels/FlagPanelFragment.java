package com.sap.sailing.racecommittee.app.ui.fragments.panels;

import android.content.BroadcastReceiver;
import android.content.Context;
import android.content.DialogInterface;
import android.content.Intent;
import android.content.IntentFilter;
import android.os.Bundle;
import android.support.v4.content.LocalBroadcastManager;
import android.view.LayoutInflater;
import android.view.View;
import android.view.ViewGroup;
import android.widget.TextView;

import com.sap.sailing.android.shared.logging.ExLog;
import com.sap.sailing.android.shared.util.ViewHelper;
import com.sap.sailing.domain.abstractlog.race.state.ReadonlyRaceState;
import com.sap.sailing.domain.abstractlog.race.state.impl.BaseRaceStateChangedListener;
import com.sap.sailing.domain.common.racelog.Flags;
import com.sap.sailing.racecommittee.app.AppConstants;
import com.sap.sailing.racecommittee.app.R;
import com.sap.sailing.racecommittee.app.ui.fragments.raceinfo.AbortFlagsFragment;
import com.sap.sailing.racecommittee.app.ui.fragments.raceinfo.EmptyFragment;
import com.sap.sailing.racecommittee.app.ui.fragments.raceinfo.MoreFlagsFragment;
import com.sap.sailing.racecommittee.app.ui.fragments.raceinfo.RecallFlagsFragment;
import com.sap.sailing.racecommittee.app.utils.TimeUtils;
import com.sap.sse.common.TimePoint;

public class FlagPanelFragment extends BasePanelFragment {

    private RaceStateChangedListener mStateListener;
    private IntentReceiver mReceiver;

    // Abandon Toggle
    private View mAbandonFlags;
    private View mAbandonLock;
    private View mAbandonLayer;

    // Recall Toggle
    private View mRecallFlags;
    private View mRecallLock;
    private View mRecallLayer;

    // Postpone Toggle
    private View mPostponeFlags;
    private View mPostponeLock;
    private View mPostponeLayer;

    // Course Toggle
    private View mCourseFlags;
    private View mCourseLock;

    // Blue First
    private View mBlueFirstFlag;
    private View mBlueFirstLock;

    // Blue Last
    private View mBlueLastFlag;
    private View mBlueLastLock;
    private TextView mBlueLastText;

    public FlagPanelFragment() {
        mReceiver = new IntentReceiver();
    }

    public static FlagPanelFragment newInstance(Bundle args) {
        FlagPanelFragment fragment = new FlagPanelFragment();
        fragment.setArguments(args);
        return fragment;
    }

    @Override
    public View onCreateView(LayoutInflater inflater, ViewGroup container, Bundle savedInstanceState) {
        View layout = inflater.inflate(R.layout.race_panel_flags, container, false);

        mAbandonFlags = ViewHelper.get(layout, R.id.abandon_flags);
        if (mAbandonFlags != null) {
            mAbandonFlags.setOnClickListener(new AbandonFlagsClick());
        }
        mAbandonLock = ViewHelper.get(layout, R.id.abandon_flags_lock);
        mAbandonLayer = ViewHelper.get(layout, R.id.abandon_flags_layer);

        mRecallFlags = ViewHelper.get(layout, R.id.recall_flags);
        if (mRecallFlags != null) {
            mRecallFlags.setOnClickListener(new RecallFlagsClick());
        }
        mRecallLock = ViewHelper.get(layout, R.id.recall_flags_lock);
        mRecallLayer = ViewHelper.get(layout, R.id.recall_flags_layer);

        mPostponeFlags = ViewHelper.get(layout, R.id.postpone_flags);
        if (mPostponeFlags != null) {
            mPostponeFlags.setOnClickListener(new PostponeFlagsClick());
        }
        mPostponeLock = ViewHelper.get(layout, R.id.postpone_flags_lock);
        mPostponeLayer = ViewHelper.get(layout, R.id.postpone_flags_layer);

        mCourseFlags = ViewHelper.get(layout, R.id.course_flags);
        if (mCourseFlags != null) {
            mCourseFlags.setOnClickListener(new CourseFlagsClick());
        }
        mCourseLock = ViewHelper.get(layout, R.id.course_flags_lock);

        mBlueFirstFlag = ViewHelper.get(layout, R.id.blue_first_flags);
        if (mBlueFirstFlag != null) {
            mBlueFirstFlag.setOnClickListener(new BlueFirstFlagClick());
        }
        mBlueFirstLock = ViewHelper.get(layout, R.id.blue_first_flags_lock);

        mBlueLastFlag = ViewHelper.get(layout, R.id.blue_last_flags);
        if (mBlueLastFlag != null) {
            mBlueLastFlag.setOnClickListener(new BlueLastFlagClick());
        }
        mBlueLastLock = ViewHelper.get(layout, R.id.blue_last_flags_lock);
        mBlueLastText = ViewHelper.get(layout, R.id.blue_last_flags_text);

        return layout;
    }

    @Override
    public void onResume() {
        super.onResume();

        checkStatus();

        mStateListener = new RaceStateChangedListener();

        getRaceState().addChangedListener(mStateListener);

        IntentFilter filter = new IntentFilter();
        filter.addAction(AppConstants.INTENT_ACTION_TOGGLE);
        filter.addAction(AppConstants.INTENT_ACTION_CLEAR_TOGGLE);
        LocalBroadcastManager.getInstance(getActivity()).registerReceiver(mReceiver, filter);

        sendIntent(AppConstants.INTENT_ACTION_CLEAR_TOGGLE);
    }

    @Override
    public void onPause() {
        super.onPause();

        getRaceState().removeChangedListener(mStateListener);
        LocalBroadcastManager.getInstance(getActivity()).unregisterReceiver(mReceiver);
    }

    private void checkStatus() {
        changeVisibility(mPostponeLock, mPostponeLayer, View.GONE);
        changeVisibility(mAbandonLock, mAbandonLayer, View.GONE);
        changeVisibility(mRecallLock, null, View.GONE);
        changeVisibility(mCourseLock, null, View.GONE);
        changeVisibility(mBlueFirstLock, null, View.GONE);
        changeVisibility(mBlueLastLock, null, View.GONE);

        switch (getRace().getStatus()) {
            case UNSCHEDULED:
                changeVisibility(mPostponeFlags, null, View.VISIBLE);
                changeVisibility(mAbandonFlags, null, View.VISIBLE);
                changeVisibility(mRecallFlags, null, View.VISIBLE);
                changeVisibility(mCourseFlags, null, View.GONE);
                changeVisibility(mBlueFirstFlag, null, View.VISIBLE);
                changeVisibility(mBlueLastFlag, null, View.GONE);

                uncheckMarker(mCourseFlags);
                break;

            case PRESCHEDULED:
                changeVisibility(mPostponeFlags, null, View.VISIBLE);
                changeVisibility(mAbandonFlags, null, View.GONE);
                changeVisibility(mRecallFlags, null, View.GONE);
                changeVisibility(mCourseFlags, null, View.GONE);
                changeVisibility(mBlueFirstFlag, null, View.GONE);
                changeVisibility(mBlueLastFlag, null, View.GONE);

                uncheckMarker(mAbandonFlags);
                uncheckMarker(mCourseFlags);
                uncheckMarker(mBlueFirstFlag);
                uncheckMarker(mBlueLastFlag);
                break;

            case SCHEDULED:
            case STARTPHASE:
                changeVisibility(mPostponeFlags, null, View.VISIBLE);
                changeVisibility(mAbandonFlags, null, View.GONE);
                changeVisibility(mRecallFlags, null, View.GONE);
                changeVisibility(mCourseFlags, null, View.GONE);
                changeVisibility(mBlueFirstFlag, null, View.GONE);
                changeVisibility(mBlueLastFlag, null, View.GONE);

                uncheckMarker(mAbandonFlags);
                uncheckMarker(mRecallFlags);
                uncheckMarker(mBlueFirstFlag);
                uncheckMarker(mBlueLastFlag);
                break;

            case RUNNING:
                changeVisibility(mPostponeLock, mPostponeLayer, View.VISIBLE);

                changeVisibility(mPostponeFlags, null, View.VISIBLE);
                changeVisibility(mAbandonFlags, null, View.VISIBLE);
                changeVisibility(mRecallFlags, null, View.VISIBLE);
                changeVisibility(mCourseFlags, null, View.GONE);
                changeVisibility(mBlueFirstFlag, null, View.VISIBLE);
                changeVisibility(mBlueLastFlag, null, View.GONE);

                uncheckMarker(mCourseFlags);
                break;

            case FINISHING:
                changeVisibility(mPostponeLock, mPostponeLayer, View.VISIBLE);

                changeVisibility(mPostponeFlags, null, View.VISIBLE);
                changeVisibility(mAbandonFlags, null, View.VISIBLE);
                changeVisibility(mRecallFlags, null, View.GONE);
                changeVisibility(mCourseFlags, null, View.GONE);
                changeVisibility(mBlueFirstFlag, null, View.GONE);
<<<<<<< HEAD
                changeVisibility(mBlueLastFlag, null, View.VISIBLE);
=======
                changeVisibility(mBlueLastFlag, null, preferences.showRaceResults() ? View.VISIBLE : View.GONE);
>>>>>>> 5fb1eed3

                uncheckMarker(mRecallFlags);
                uncheckMarker(mCourseFlags);
                uncheckMarker(mBlueFirstFlag);
                uncheckMarker(mBlueLastFlag);
                break;

            case FINISHED:
                changeVisibility(mPostponeLock, mPostponeLayer, View.VISIBLE);

                changeVisibility(mPostponeFlags, null, View.GONE);
                changeVisibility(mAbandonFlags, null, View.GONE);
                changeVisibility(mRecallFlags, null, View.GONE);
                changeVisibility(mCourseFlags, null, View.GONE);
                changeVisibility(mBlueFirstFlag, null, View.GONE);
                changeVisibility(mBlueLastFlag, null, View.GONE);

                uncheckMarker(mCourseFlags);
                break;

            default:
                changeVisibility(mPostponeFlags, mPostponeLayer, View.GONE);
                changeVisibility(mAbandonFlags, null, View.GONE);
                changeVisibility(mRecallFlags, null, View.GONE);
                changeVisibility(mCourseFlags, null, View.GONE);
                changeVisibility(mBlueFirstFlag, null, View.GONE);
                changeVisibility(mBlueLastFlag, null, View.GONE);

                uncheckMarker(mPostponeFlags);
                uncheckMarker(mAbandonFlags);
                uncheckMarker(mRecallFlags);
                uncheckMarker(mCourseFlags);
                uncheckMarker(mBlueFirstFlag);
                uncheckMarker(mBlueLastFlag);
                break;
        }
    }

    private void uncheckMarker(View view) {
        if (isAdded() && view != null) {
            if (!view.equals(mAbandonFlags)) {
                setMarkerLevel(mAbandonFlags, R.id.abandon_flags_marker, LEVEL_NORMAL);
            }

            if (!view.equals(mRecallFlags)) {
                setMarkerLevel(mRecallFlags, R.id.recall_flags_marker, LEVEL_NORMAL);
            }

            if (!view.equals(mPostponeFlags)) {
                setMarkerLevel(mPostponeFlags, R.id.postpone_flags_marker, LEVEL_NORMAL);
            }

            if (!view.equals(mCourseFlags)) {
                setMarkerLevel(mCourseFlags, R.id.course_flags_marker, LEVEL_NORMAL);
            }

            if (!view.equals(mBlueFirstFlag)) {
                setMarkerLevel(mBlueFirstFlag, R.id.first_blue_flags_marker, LEVEL_NORMAL);
            }

            if (!view.equals(mBlueLastFlag)) {
                setMarkerLevel(mBlueLastFlag, R.id.blue_down_flags_marker, LEVEL_NORMAL);
            }
        }
    }

    @Override
    public void notifyTick(TimePoint now) {
        super.notifyTick(now);

        if (getRace() != null && getRaceState() != null) {
            switch (getRaceState().getStatus()) {
                case RUNNING:
                    TimePoint start = getRaceState().getStartTime();
                    if (start != null) {
                        long diff = now.minus(start.asMillis()).asMillis();
                        if (diff >= 60000) {
                            changeVisibility(mRecallLock, mRecallLayer, View.VISIBLE);
                        } else {
                            changeVisibility(mRecallLock, mRecallLayer, View.GONE);
                        }
                    } else {
                        changeVisibility(mRecallLock, mRecallLayer, View.GONE);
                    }
                    break;

                case FINISHING:
                    mBlueLastText.setText(TimeUtils.formatDurationSince(now.minus(getRaceState().getFinishingTime().asMillis()).asMillis()));
                    changeVisibility(mRecallLock, mRecallLayer, View.VISIBLE);
                    break;

                case FINISHED:
                    changeVisibility(mRecallLock, mRecallLayer, View.VISIBLE);
                    break;

                default:
                    // nothing
            }
        }
    }

    private class RaceStateChangedListener extends BaseRaceStateChangedListener {
        @Override
        public void onStatusChanged(ReadonlyRaceState state) {
            super.onStatusChanged(state);

            checkStatus();
        }
    }

    private class AbandonFlagsClick implements View.OnClickListener, DialogInterface.OnClickListener {

        private final String TAG = AbandonFlagsClick.class.getName();
        private final View container = mAbandonFlags;
        private final int markerId = R.id.abandon_flags_marker;

        public void onClick(View v) {
            if (mAbandonLock != null) {
                if (mAbandonLock.getVisibility() == View.VISIBLE && isNormal(container, markerId)) {
                    showChangeDialog(this);
                } else {
                    toggleFragment();
                }
            }
        }

        @Override
        public void onClick(DialogInterface dialog, int which) {
            toggleFragment();
        }

        private void toggleFragment() {
            sendIntent(AppConstants.INTENT_ACTION_TOGGLE, AppConstants.INTENT_ACTION_EXTRA, AppConstants.INTENT_ACTION_TOGGLE_ABANDON);
            switch (toggleMarker(container, markerId)) {
                case LEVEL_NORMAL:
                    sendIntent(AppConstants.INTENT_ACTION_SHOW_MAIN_CONTENT);
                    break;

                case LEVEL_TOGGLED:
                    replaceFragment(AbortFlagsFragment.newInstance(Flags.NOVEMBER, getString(R.string.flags_abandon)));
                    break;

                default:
                    ExLog.i(getActivity(), TAG, "Unknown return value");
            }
            disableToggle(container, markerId);
        }
    }

    private class RecallFlagsClick implements View.OnClickListener, DialogInterface.OnClickListener {

        private final String TAG = RecallFlagsClick.class.getName();
        private final View container = mRecallFlags;
        private final int markerId = R.id.recall_flags_marker;

        public void onClick(View v) {
            if (mRecallLock != null) {
                if (mRecallLock.getVisibility() == View.VISIBLE && isNormal(container, markerId)) {
                    showChangeDialog(this);
                } else {
                    toggleFragment();
                }
            }
        }

        @Override
        public void onClick(DialogInterface dialog, int which) {
            toggleFragment();
        }

        private void toggleFragment() {
            sendIntent(AppConstants.INTENT_ACTION_TOGGLE, AppConstants.INTENT_ACTION_EXTRA, AppConstants.INTENT_ACTION_TOGGLE_RECALL);
            switch (toggleMarker(container, markerId)) {
                case LEVEL_NORMAL:
                    sendIntent(AppConstants.INTENT_ACTION_SHOW_MAIN_CONTENT);
                    break;

                case LEVEL_TOGGLED:
                    replaceFragment(RecallFlagsFragment.newInstance(getString(R.string.flags_recall)));
                    break;

                default:
                    ExLog.i(getActivity(), TAG, "Unknown return value");
            }
            disableToggle(container, markerId);
        }
    }

    private class PostponeFlagsClick implements View.OnClickListener, DialogInterface.OnClickListener {

        private final String TAG = PostponeFlagsClick.class.getName();
        private final View container = mPostponeFlags;
        private final int markerId = R.id.postpone_flags_marker;

        public void onClick(View v) {
            if (mPostponeLock != null) {
                if (mPostponeLock.getVisibility() == View.VISIBLE && isNormal(container, markerId)) {
                    showChangeDialog(this);
                } else {
                    toggleFragment();
                }
            }
        }

        @Override
        public void onClick(DialogInterface dialog, int which) {
            toggleFragment();
        }

        private void toggleFragment() {
            sendIntent(AppConstants.INTENT_ACTION_TOGGLE, AppConstants.INTENT_ACTION_EXTRA, AppConstants.INTENT_ACTION_TOGGLE_POSTPONE);
            switch (toggleMarker(container, markerId)) {
                case LEVEL_NORMAL:
                    sendIntent(AppConstants.INTENT_ACTION_SHOW_MAIN_CONTENT);
                    break;

                case LEVEL_TOGGLED:
                    replaceFragment(AbortFlagsFragment.newInstance(Flags.AP, getString(R.string.flags_postpone)));
                    break;

                default:
                    ExLog.i(getActivity(), TAG, "Unknown return value");
            }
            disableToggle(container, markerId);
        }
    }

    private class CourseFlagsClick implements View.OnClickListener, DialogInterface.OnClickListener {

        private final String TAG = CourseFlagsClick.class.getName();
        private final View container = mCourseFlags;
        private final int markerId = R.id.course_flags_marker;

        public void onClick(View v) {
            if (mCourseLock != null) {
                if (mCourseLock.getVisibility() == View.VISIBLE && isNormal(container, markerId)) {
                    showChangeDialog(this);
                } else {
                    toggleFragment();
                }
            }
        }

        @Override
        public void onClick(DialogInterface dialog, int which) {
            toggleFragment();
        }

        private void toggleFragment() {
            sendIntent(AppConstants.INTENT_ACTION_TOGGLE, AppConstants.INTENT_ACTION_EXTRA, AppConstants.INTENT_ACTION_TOGGLE_COURSE);
            switch (toggleMarker(container, markerId)) {
                case LEVEL_NORMAL:
                    sendIntent(AppConstants.INTENT_ACTION_SHOW_MAIN_CONTENT);
                    break;

                case LEVEL_TOGGLED:
                    replaceFragment(EmptyFragment.newInstance());
                    break;

                default:
                    ExLog.i(getActivity(), TAG, "Unknown return value");
            }
            disableToggle(container, markerId);
        }
    }

    private class BlueFirstFlagClick implements View.OnClickListener, DialogInterface.OnClickListener {

        private final String TAG = BlueFirstFlagClick.class.getName();
        private final View container = mBlueFirstFlag;
        private final int markerId = R.id.first_blue_flags_marker;

        @Override
        public void onClick(View v) {
            if (mBlueFirstLock != null) {
                if (mBlueFirstLock.getVisibility() == View.VISIBLE && isNormal(container, markerId)) {
                    showChangeDialog(this);
                } else {
                    toggleFragment();
                }
            }
        }

        @Override
        public void onClick(DialogInterface dialog, int which) {
            toggleFragment();
        }

        private void toggleFragment() {
            sendIntent(AppConstants.INTENT_ACTION_TOGGLE, AppConstants.INTENT_ACTION_EXTRA, AppConstants.INTENT_ACTION_TOGGLE_BLUE_FIRST);
            switch (toggleMarker(container, markerId)) {
                case LEVEL_NORMAL:
                    sendIntent(AppConstants.INTENT_ACTION_SHOW_MAIN_CONTENT);
                    break;

                case LEVEL_TOGGLED:
                    replaceFragment(MoreFlagsFragment.FinishTimeFragment.newInstance(0));
                    break;

                default:
                    ExLog.i(getActivity(), TAG, "Unknown return value");
            }
            disableToggle(container, markerId);
        }
    }

    private class BlueLastFlagClick implements View.OnClickListener, DialogInterface.OnClickListener {

        private final String TAG = BlueLastFlagClick.class.getName();
        private final View container = mBlueLastFlag;
        private final int markerId = R.id.blue_down_flags_marker;

        @Override
        public void onClick(DialogInterface dialog, int which) {
            if (mBlueLastLock != null) {
                if (mBlueLastLock.getVisibility() == View.VISIBLE && isNormal(container, markerId)) {
                    showChangeDialog(this);
                } else {
                    toggleFragment();
                }
            }
        }

        @Override
        public void onClick(View v) {
            toggleFragment();
        }

        private void toggleFragment() {
            sendIntent(AppConstants.INTENT_ACTION_TOGGLE, AppConstants.INTENT_ACTION_EXTRA, AppConstants.INTENT_ACTION_TOGGLE_BLUE_LAST);
            switch (toggleMarker(container, markerId)) {
                case LEVEL_NORMAL:
                    sendIntent(AppConstants.INTENT_ACTION_SHOW_MAIN_CONTENT);
                    break;

                case LEVEL_TOGGLED:
                    replaceFragment(MoreFlagsFragment.FinishTimeFragment.newInstance(1));
                    break;

                default:
                    ExLog.i(getActivity(), TAG, "Unknown return value");
            }
            disableToggle(container, markerId);
        }
    }

    private class IntentReceiver extends BroadcastReceiver {

        @Override
        public void onReceive(Context context, Intent intent) {
            String action = intent.getAction();
            if (AppConstants.INTENT_ACTION_CLEAR_TOGGLE.equals(action)) {
                uncheckMarker(new View(context));
            }
            if (AppConstants.INTENT_ACTION_TOGGLE.equals(action)) {
                if (intent.getExtras() != null) {
                    String data = intent.getExtras().getString(AppConstants.INTENT_ACTION_EXTRA);
                    if (AppConstants.INTENT_ACTION_TOGGLE_ABANDON.equals(data)) {
                        uncheckMarker(mAbandonFlags);
                    } else if (AppConstants.INTENT_ACTION_TOGGLE_RECALL.equals(data)) {
                        uncheckMarker(mRecallFlags);
                    } else if (AppConstants.INTENT_ACTION_TOGGLE_POSTPONE.equals(data)) {
                        uncheckMarker(mPostponeFlags);
                    } else if (AppConstants.INTENT_ACTION_TOGGLE_COURSE.equals(data)) {
                        uncheckMarker(mCourseFlags);
                    } else if (AppConstants.INTENT_ACTION_TOGGLE_BLUE_FIRST.equals(data)) {
                        uncheckMarker(mBlueFirstFlag);
                    } else if (AppConstants.INTENT_ACTION_TOGGLE_BLUE_LAST.equals(data)) {
                        uncheckMarker(mBlueLastFlag);
                    } else {
                        uncheckMarker(new View(context));
                    }
                }
            }
        }
    }
}<|MERGE_RESOLUTION|>--- conflicted
+++ resolved
@@ -212,11 +212,7 @@
                 changeVisibility(mRecallFlags, null, View.GONE);
                 changeVisibility(mCourseFlags, null, View.GONE);
                 changeVisibility(mBlueFirstFlag, null, View.GONE);
-<<<<<<< HEAD
-                changeVisibility(mBlueLastFlag, null, View.VISIBLE);
-=======
                 changeVisibility(mBlueLastFlag, null, preferences.showRaceResults() ? View.VISIBLE : View.GONE);
->>>>>>> 5fb1eed3
 
                 uncheckMarker(mRecallFlags);
                 uncheckMarker(mCourseFlags);
