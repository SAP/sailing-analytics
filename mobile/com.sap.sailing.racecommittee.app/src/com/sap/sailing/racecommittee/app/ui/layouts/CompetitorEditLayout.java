--- conflicted
+++ resolved
@@ -223,15 +223,9 @@
         if (mComment != null) {
             comment = mComment.getText().toString();
         }
-<<<<<<< HEAD
         CompetitorResult result = new CompetitorResultImpl(mCompetitor.getCompetitorId(), mCompetitor.getName(),
                 mCompetitor.getShortName(), mCompetitor.getBoatName(), mCompetitor.getBoatSailId(), oneBaseRank,
                 maxPointsReason, score, finishingTime, comment, MergeState.OK);
-=======
-        CompetitorResult result = new CompetitorResultImpl(mCompetitor.getCompetitorId(),
-                mCompetitor.getCompetitorDisplayName(), oneBaseRank, maxPointsReason, score, finishingTime, comment,
-                MergeState.OK);
->>>>>>> 4899fcc1
         return new CompetitorResultWithIdImpl(mCompetitor.getId(), mCompetitor.getBoat(), result);
     }
 
