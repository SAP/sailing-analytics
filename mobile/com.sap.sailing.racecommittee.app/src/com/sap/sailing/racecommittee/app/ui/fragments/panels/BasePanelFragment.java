--- conflicted
+++ resolved
@@ -23,6 +23,7 @@
 import com.sap.sailing.racecommittee.app.utils.ThemeHelper;
 
 public abstract class BasePanelFragment extends RaceFragment {
+
     /**
      * Marker level is unknown, due to an error
      */
@@ -48,11 +49,7 @@
     protected int toggleMarker(View view, @IdRes int resId) {
         int retValue = LEVEL_UNKNOWN;
 
-<<<<<<< HEAD
         final ImageView image = view.findViewById(resId);
-=======
-        ImageView image = view.findViewById(resId);
->>>>>>> 62c59a8e
         if (image != null) {
             Drawable drawable = image.getDrawable();
             if (drawable != null) {
@@ -76,11 +73,7 @@
         int retValue = LEVEL_UNKNOWN;
 
         if (isAdded()) {
-<<<<<<< HEAD
             final ImageView image = view.findViewById(resId);
-=======
-            ImageView image = view.findViewById(resId);
->>>>>>> 62c59a8e
             if (image != null) {
                 Drawable drawable = image.getDrawable();
                 if (drawable != null) {
@@ -116,28 +109,16 @@
         int retValue = LEVEL_UNKNOWN;
 
         if (view != null && isAdded()) {
-<<<<<<< HEAD
             final ImageView image = view.findViewById(resId);
-=======
-            ImageView image = view.findViewById(resId);
->>>>>>> 62c59a8e
             if (image != null) {
                 final Drawable drawable = image.getDrawable();
                 if (drawable != null) {
                     drawable.setLevel(level);
                     retValue = drawable.getLevel();
-<<<<<<< HEAD
-                    final FragmentActivity activity = requireActivity();
-                    if (retValue == LEVEL_TOGGLED) {
-                        view.setBackgroundColor(ThemeHelper.getColor(activity, R.attr.sap_gray_black_20));
-                    } else {
-                        view.setBackgroundColor(ThemeHelper.getColor(activity, R.attr.sap_gray));
-=======
                     if (retValue == LEVEL_TOGGLED) {
                         view.setBackgroundColor(ThemeHelper.getColor(requireContext(), R.attr.sap_gray_black_20));
                     } else {
                         view.setBackgroundColor(ThemeHelper.getColor(requireContext(), R.attr.sap_gray));
->>>>>>> 62c59a8e
                     }
                 }
             }
@@ -172,11 +153,7 @@
 
     protected void resetFragment(boolean isLocked, @IdRes int idRes, Class<? extends BaseFragment> cls) {
         if (isLocked && getFragmentManager() != null) {
-<<<<<<< HEAD
-            final Fragment fragment = getFragmentManager().findFragmentById(idRes);
-=======
-            Fragment fragment = requireFragmentManager().findFragmentById(idRes);
->>>>>>> 62c59a8e
+            final Fragment fragment = requireFragmentManager().findFragmentById(idRes);
             if (fragment != null) {
                 if (TextUtils.equals(cls.getCanonicalName(), fragment.getClass().getCanonicalName())) {
                     sendIntent(AppConstants.ACTION_SHOW_MAIN_CONTENT);
@@ -190,36 +167,15 @@
     }
 
     protected void replaceFragment(RaceFragment fragment, @IdRes int idRes) {
-<<<<<<< HEAD
-        final FragmentActivity activity = requireActivity();
-
-        Bundle args = getRecentArguments();
-=======
         final Bundle args = getRecentArguments();
->>>>>>> 62c59a8e
         if (fragment.getArguments() != null) {
             args.putAll(fragment.getArguments());
         }
         fragment.setArguments(args);
-<<<<<<< HEAD
-        FragmentManager manager = getFragmentManager();
-        if (Build.VERSION.SDK_INT >= Build.VERSION_CODES.JELLY_BEAN_MR1) {
-            if (getParentFragment() != null) {
-                manager = activity.getSupportFragmentManager();
-            }
-        }
-        if (manager == null) {
-            return;
-        }
-        FragmentTransaction transaction = manager.beginTransaction();
-        if (idRes != R.id.race_content) {
-            Fragment frag = manager.findFragmentById(R.id.race_content);
-=======
         final FragmentManager fragmentManager = requireFragmentManager();
         final FragmentTransaction transaction = fragmentManager.beginTransaction();
         if (idRes == R.id.race_edit) {
             Fragment frag = fragmentManager.findFragmentById(R.id.race_content);
->>>>>>> 62c59a8e
             if (frag != null) {
                 transaction.remove(frag);
             }
@@ -245,10 +201,6 @@
         handler.postDelayed(() -> {
             container.setClickable(true);
             setMarkerLevel(container, resId, getMarkerLevel(container, resId));
-<<<<<<< HEAD
-        }, delay);
-=======
         }, 200L);
->>>>>>> 62c59a8e
     }
 }