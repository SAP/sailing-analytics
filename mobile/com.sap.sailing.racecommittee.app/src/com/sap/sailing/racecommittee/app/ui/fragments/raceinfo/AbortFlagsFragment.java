package com.sap.sailing.racecommittee.app.ui.fragments.raceinfo;

import android.app.Activity;
import android.content.Intent;
import android.os.Bundle;
import android.support.v7.app.AlertDialog;
import android.support.v7.widget.LinearLayoutManager;
import android.support.v7.widget.RecyclerView;
import android.util.DisplayMetrics;
import android.util.TypedValue;
import android.view.LayoutInflater;
import android.view.View;
import android.view.ViewGroup;
import android.view.Window;
import android.view.WindowManager;
import android.widget.ListView;

import com.sap.sailing.android.shared.logging.ExLog;
import com.sap.sailing.android.shared.util.BroadcastManager;
import com.sap.sailing.android.shared.util.ViewHelper;
import com.sap.sailing.domain.abstractlog.race.SimpleRaceLogIdentifier;
import com.sap.sailing.domain.abstractlog.race.state.RaceState;
import com.sap.sailing.domain.common.racelog.Flags;
import com.sap.sailing.domain.common.racelog.RaceLogRaceStatus;
import com.sap.sailing.racecommittee.app.AppConstants;
import com.sap.sailing.racecommittee.app.R;
import com.sap.sailing.racecommittee.app.data.OnlineDataManager;
import com.sap.sailing.racecommittee.app.data.ReadonlyDataManager;
import com.sap.sailing.racecommittee.app.domain.ManagedRace;
import com.sap.sailing.racecommittee.app.logging.LogEvent;
import com.sap.sailing.racecommittee.app.ui.activities.RacingActivity;
import com.sap.sailing.racecommittee.app.ui.adapters.AbortFlagsAdapter;
import com.sap.sailing.racecommittee.app.ui.adapters.AbortFlagsAdapter.AbortFlagItemClick;
import com.sap.sailing.racecommittee.app.ui.adapters.AbortNovemberAdapter;
import com.sap.sailing.racecommittee.app.ui.fragments.RaceFragment;
import com.sap.sailing.racecommittee.app.ui.fragments.RaceListFragment;
import com.sap.sailing.racecommittee.app.ui.layouts.HeaderLayout;
import com.sap.sailing.racecommittee.app.utils.RaceHelper;
import com.sap.sse.common.Duration;
import com.sap.sse.common.TimePoint;
import com.sap.sse.common.impl.MillisecondsTimePoint;

import java.util.HashSet;
import java.util.LinkedHashMap;
import java.util.List;
import java.util.Set;

public class AbortFlagsFragment extends RaceFragment implements AbortFlagItemClick {

    private final static String HEADER_TEXT = "headerText";

    public static AbortFlagsFragment newInstance(Flags flag, String headerText) {
        if (flag != Flags.AP && flag != Flags.NOVEMBER) {
            throw new IllegalArgumentException(
                    "The abort fragment can only be instantiated with AP or NOVEMBER, but was " + flag.name());
        }

        AbortFlagsFragment fragment = new AbortFlagsFragment();
        Bundle args = new Bundle();
        args.putString(AppConstants.KEY_RACE_FLAG, flag.name());
        args.putString(HEADER_TEXT, headerText);
        fragment.setArguments(args);
        return fragment;
    }


    @Override
    public View onCreateView(LayoutInflater inflater, ViewGroup container, Bundle savedInstanceState) {
        View layout = inflater.inflate(R.layout.flag_list, container, false);

        Flags flag = Flags.NONE;
        if (getArguments() != null) {
            flag = Flags.valueOf(getArguments().getString(AppConstants.KEY_RACE_FLAG, Flags.NONE.name()));
        }

        ListView listView = ViewHelper.get(layout, R.id.listView);
        if (listView != null) {
<<<<<<< HEAD
            Flags flag = getFlag();
=======
>>>>>>> 62c59a8e
            listView.setAdapter(new AbortFlagsAdapter(requireContext(), this, flag));
        }

        HeaderLayout header = ViewHelper.get(layout, R.id.header);
        if (header != null && getArguments() != null) {
            header.setHeaderText(getArguments().getString(HEADER_TEXT, getString(R.string.not_available)));
<<<<<<< HEAD
            header.setHeaderOnClickListener(v -> sendIntent(AppConstants.INTENT_ACTION_SHOW_MAIN_CONTENT));
=======
            header.setHeaderOnClickListener(v -> {
                sendIntent(AppConstants.ACTION_CLEAR_TOGGLE);
                sendIntent(AppConstants.ACTION_SHOW_MAIN_CONTENT);
            });
>>>>>>> 62c59a8e
        }

        return layout;
    }

    public Flags getFlag() {
        return Flags.valueOf(getArguments().getString(AppConstants.FLAG_KEY));
    }

    @Override
    public void onClick(Flags flag) {
        TimePoint now = MillisecondsTimePoint.now();
        RaceState state = getRaceState();
<<<<<<< HEAD
        Flags mainFlag = getFlag();
=======
        Flags mainFlag = Flags.NONE;
        if (getArguments() != null) {
            mainFlag = Flags.valueOf(getArguments().getString(AppConstants.KEY_RACE_FLAG, Flags.NONE.name()));
        }
>>>>>>> 62c59a8e
        switch (mainFlag) {
            case AP:
                logFlag(flag);
                state.setAborted(now, /* postponed */ true, flag);
                if (flag != Flags.NONE) {
                    setProtestTime();
                }
                state.setAdvancePass(now);
                break;

            case NOVEMBER:
                logFlag(flag);
                abortRunningRaces(now, flag);
                break;

            default:
                logFlag(flag);
                state.setAdvancePass(now);
                break;
        }
    }

    private void logFlag(Flags flag) {
        switch (flag) {
            case ALPHA:
                ExLog.i(getActivity(), LogEvent.RACE_CHOOSE_ABORT_ALPHA, getRace().getId());
                break;

            case HOTEL:
                ExLog.i(getActivity(), LogEvent.RACE_CHOOSE_ABORT_HOTEL, getRace().getId());
                break;

            default:
                ExLog.i(getActivity(), LogEvent.RACE_CHOOSE_ABORT_NONE, getRace().getId());
                break;
        }
    }

    private void setProtestTime() {
        RaceListFragment.showProtest(getActivity(), getRace());
    }

<<<<<<< HEAD
    private static abstract class ActionWithNowTimePoint implements Runnable {
=======
    @Override
    public void onResume() {
        super.onResume();
        sendIntent(AppConstants.ACTION_TIME_HIDE);
    }

    @Override
    public void onPause() {
        super.onPause();
        sendIntent(AppConstants.ACTION_TIME_SHOW);
    }

    private abstract static class ActionWithNowTimePoint implements Runnable {
>>>>>>> 62c59a8e
        private final TimePoint now;

        public ActionWithNowTimePoint(TimePoint now) {
            super();
            this.now = now;
        }

        protected TimePoint getNow() {
            return now;
        }
    }

    private class AbortAction extends ActionWithNowTimePoint {
        private final ManagedRace raceToAbort;
        private final Flags flag;

        public AbortAction(ManagedRace raceToAbort, TimePoint now, Flags flag) {
            super(now);
            this.raceToAbort = raceToAbort;
            this.flag = flag;
        }

        protected ManagedRace getRaceToAbort() {
            return raceToAbort;
        }

        @Override
        public void run() {
            abortRace(getNow(), raceToAbort.getState(), flag);
        }
    }

    private class AbortAndRenewRelativeStartTime extends AbortAction {
        private final Duration startTimeDiff;
        private final SimpleRaceLogIdentifier dependentOn;

        public AbortAndRenewRelativeStartTime(ManagedRace raceToAbort, TimePoint now, Flags flag,
                                              Duration startTimeDiff, SimpleRaceLogIdentifier dependentOn) {
            super(raceToAbort, now, flag);
            this.startTimeDiff = startTimeDiff;
            this.dependentOn = dependentOn;
        }

        @Override
        public void run() {
            super.run();
            final ReadonlyDataManager dataManager = OnlineDataManager.create(getActivity());
            getRaceToAbort().getState().forceNewDependentStartTime(getNow(), startTimeDiff, dependentOn,
                    dataManager.getDataStore().getCourseAreaId());
        }
    }

    private class MaterializeAbsoluteStartTime extends ActionWithNowTimePoint {
        private final ManagedRace onRace;
        private final TimePoint absoluteStartTime;

        public MaterializeAbsoluteStartTime(TimePoint now, ManagedRace onRace, TimePoint absoluteStartTime) {
            super(now);
            this.onRace = onRace;
            this.absoluteStartTime = absoluteStartTime;
        }

        @Override
        public void run() {
            final ReadonlyDataManager dataManager = OnlineDataManager.create(getActivity());
            onRace.getState().forceNewStartTime(getNow(), absoluteStartTime, dataManager.getDataStore().getCourseAreaId());
        }
    }

    private void abortRunningRaces(final TimePoint now, final Flags flag) {
        final RacingActivity activity = (RacingActivity) requireActivity();
        final LinkedHashMap<String, ManagedRace> races = activity.getRunningRaces();
        AlertDialog.Builder builder = new AlertDialog.Builder(activity);
        View layout = LayoutInflater.from(builder.getContext()).inflate(R.layout.race_november_dialog, null);
        RecyclerView recyclerView = layout.findViewById(R.id.abort_list);
        recyclerView.setLayoutManager(new LinearLayoutManager(activity));
        final AbortNovemberAdapter adapter = new AbortNovemberAdapter(races, getRace());
        recyclerView.setAdapter(adapter);
        builder.setTitle(R.string.abort_title);
        builder.setView(layout);
        builder.setPositiveButton(android.R.string.ok, (dialog, which) -> {
            // We assume that adapter.getSelected() returns the races in an order such that races occurring at
            // lesser
            // indices may depend (directly or transitively) on races with greater indices, but not the other way
            // around.
            final List<ManagedRace> racesToAbort = adapter.getSelected();
            final Set<ActionWithNowTimePoint> actions = new HashSet<>();
            for (final ManagedRace raceToAbort : racesToAbort) { // raceToAbort is "R" from bug 3148 comment #2
                final List<ManagedRace> dependentRaces = activity.getRacesWithStartTimeImmediatelyDependingOn(
                        raceToAbort,
<<<<<<< HEAD
                        new RaceLogRaceStatus[] { RaceLogRaceStatus.STARTPHASE, RaceLogRaceStatus.RUNNING,
                                RaceLogRaceStatus.FINISHING, RaceLogRaceStatus.FINISHED }); // Q
=======
                        new RaceLogRaceStatus[]{RaceLogRaceStatus.STARTPHASE, RaceLogRaceStatus.RUNNING,
                                RaceLogRaceStatus.FINISHING, RaceLogRaceStatus.FINISHED}); // Q
>>>>>>> 62c59a8e
                final Iterable<SimpleRaceLogIdentifier> dependingOnRaces = raceToAbort.getState()
                        .getStartTimeFinderResult().getDependingOnRaces();
                final SimpleRaceLogIdentifier immediatelyDependsOnRace = dependingOnRaces.iterator().hasNext()
                        ? dependingOnRaces.iterator().next()
                        : null; // P
                // create abort command for raceToAbort; if it has a relative start time and immediately depends on
                // another race that is also to be aborted
                // renew the relative start time in the new pass; if it has a relative start time and immediately
                // depends on another race that is *not*
                // to be aborted, only abort but leave without start time definition.
                if (immediatelyDependsOnRace != null) {
                    final ManagedRace raceStateOfRaceThatTheRaceToBeAbortedImmediatelyDependsUpon = getManagedRace(
                            racesToAbort, immediatelyDependsOnRace);
                    if (raceStateOfRaceThatTheRaceToBeAbortedImmediatelyDependsUpon != null) {
                        // the race on which raceToAbort depends immediately also is to be aborted
                        final Duration startTimeDiff = raceToAbort.getState().getStartTimeFinderResult()
                                .getStartTimeDiff();
                        actions.add(new AbortAndRenewRelativeStartTime(raceToAbort, now, flag, startTimeDiff,
                                immediatelyDependsOnRace));
                    } else {
                        // the race on which raceToAbort depends immediately is NOT to be aborted
                        actions.add(new AbortAction(raceToAbort, now, flag));
                    }
                } else {
                    actions.add(new AbortAction(raceToAbort, now, flag));
                }
                for (final ManagedRace dependentRace : dependentRaces) { // dependentRace is "Q" from bug 3148
<<<<<<< HEAD
                                                                         // comment #2
=======
                    // comment #2
>>>>>>> 62c59a8e
                    final RaceState raceStateOfDependentRace = dependentRace.getState();
                    if (!racesToAbort.contains(dependentRace)) {
                        // materialize an absolute start time for dependentRace
                        actions.add(new MaterializeAbsoluteStartTime(now, dependentRace,
                                raceStateOfDependentRace.getStartTimeFinderResult().getStartTime()));
                    }
                }
            }
            if (!racesToAbort.isEmpty() && flag != Flags.NONE) {
                setProtestTime();
            }
            for (final ActionWithNowTimePoint action : actions) {
                action.run();
            }
            if (!racesToAbort.contains(getRace())) {
                BroadcastManager.getInstance(getActivity())
<<<<<<< HEAD
                        .addIntent(new Intent(AppConstants.INTENT_ACTION_SHOW_MAIN_CONTENT));
=======
                        .addIntent(new Intent(AppConstants.ACTION_CLEAR_TOGGLE));
                BroadcastManager.getInstance(getActivity())
                        .addIntent(new Intent(AppConstants.ACTION_SHOW_MAIN_CONTENT));
>>>>>>> 62c59a8e
            }
        });
        builder.setNegativeButton(R.string.abort_dismiss, null);
        AlertDialog dialog = builder.create();
        dialog.show();
        final Window window = dialog.getWindow();
        if (window != null) {
            WindowManager.LayoutParams lp = new WindowManager.LayoutParams();
            lp.copyFrom(window.getAttributes());
            int maxItemHeight = (int) getItemHeight(activity) * races.size()
                    + getResources().getDimensionPixelSize(R.dimen.abort_dialog_height);
            lp.height = Math.min(maxItemHeight, (int) getMaxScreenHeight(activity));
            window.setAttributes(lp);
        }
    }

    private ManagedRace getManagedRace(final Iterable<ManagedRace> managedRaces,
                                       final SimpleRaceLogIdentifier raceLogIdentifier) {
        for (final ManagedRace managedRace : managedRaces) {
            if (RaceHelper.getSimpleRaceLogIdentifier(managedRace).equals(raceLogIdentifier)) {
                return managedRace;
            }
        }
        return null;
    }

    private void abortRace(TimePoint now, RaceState raceState, Flags flag) {
        raceState.setAborted(now, /* postponed */ false, flag);
        raceState.setAdvancePass(now);
    }

    private float getItemHeight(Activity activity) {
        TypedValue value = new android.util.TypedValue();
        activity.getTheme().resolveAttribute(android.R.attr.listPreferredItemHeight, value, true);
        TypedValue.coerceToString(value.type, value.data);
        DisplayMetrics metrics = new android.util.DisplayMetrics();
        activity.getWindowManager().getDefaultDisplay().getMetrics(metrics);
        return value.getDimension(metrics);
    }

    private float getMaxScreenHeight(Activity activity) {
        DisplayMetrics metrics = new DisplayMetrics();
        activity.getWindowManager().getDefaultDisplay().getMetrics(metrics);
        return metrics.heightPixels * 0.85f;
    }
}<|MERGE_RESOLUTION|>--- conflicted
+++ resolved
@@ -63,57 +63,39 @@
         return fragment;
     }
 
-
     @Override
     public View onCreateView(LayoutInflater inflater, ViewGroup container, Bundle savedInstanceState) {
         View layout = inflater.inflate(R.layout.flag_list, container, false);
 
-        Flags flag = Flags.NONE;
-        if (getArguments() != null) {
-            flag = Flags.valueOf(getArguments().getString(AppConstants.KEY_RACE_FLAG, Flags.NONE.name()));
-        }
-
         ListView listView = ViewHelper.get(layout, R.id.listView);
         if (listView != null) {
-<<<<<<< HEAD
             Flags flag = getFlag();
-=======
->>>>>>> 62c59a8e
             listView.setAdapter(new AbortFlagsAdapter(requireContext(), this, flag));
         }
 
         HeaderLayout header = ViewHelper.get(layout, R.id.header);
-        if (header != null && getArguments() != null) {
-            header.setHeaderText(getArguments().getString(HEADER_TEXT, getString(R.string.not_available)));
-<<<<<<< HEAD
-            header.setHeaderOnClickListener(v -> sendIntent(AppConstants.INTENT_ACTION_SHOW_MAIN_CONTENT));
-=======
-            header.setHeaderOnClickListener(v -> {
-                sendIntent(AppConstants.ACTION_CLEAR_TOGGLE);
-                sendIntent(AppConstants.ACTION_SHOW_MAIN_CONTENT);
-            });
->>>>>>> 62c59a8e
+        if (header != null) {
+            if (getArguments() != null) {
+                header.setHeaderText(getArguments().getString(HEADER_TEXT, getString(R.string.not_available)));
+            }
+            header.setHeaderOnClickListener(v -> sendIntent(AppConstants.ACTION_SHOW_MAIN_CONTENT));
         }
 
         return layout;
     }
 
     public Flags getFlag() {
-        return Flags.valueOf(getArguments().getString(AppConstants.FLAG_KEY));
+        if (getArguments() != null) {
+            return Flags.valueOf(getArguments().getString(AppConstants.KEY_RACE_FLAG));
+        }
+        return Flags.NONE;
     }
 
     @Override
     public void onClick(Flags flag) {
         TimePoint now = MillisecondsTimePoint.now();
         RaceState state = getRaceState();
-<<<<<<< HEAD
         Flags mainFlag = getFlag();
-=======
-        Flags mainFlag = Flags.NONE;
-        if (getArguments() != null) {
-            mainFlag = Flags.valueOf(getArguments().getString(AppConstants.KEY_RACE_FLAG, Flags.NONE.name()));
-        }
->>>>>>> 62c59a8e
         switch (mainFlag) {
             case AP:
                 logFlag(flag);
@@ -156,23 +138,7 @@
         RaceListFragment.showProtest(getActivity(), getRace());
     }
 
-<<<<<<< HEAD
     private static abstract class ActionWithNowTimePoint implements Runnable {
-=======
-    @Override
-    public void onResume() {
-        super.onResume();
-        sendIntent(AppConstants.ACTION_TIME_HIDE);
-    }
-
-    @Override
-    public void onPause() {
-        super.onPause();
-        sendIntent(AppConstants.ACTION_TIME_SHOW);
-    }
-
-    private abstract static class ActionWithNowTimePoint implements Runnable {
->>>>>>> 62c59a8e
         private final TimePoint now;
 
         public ActionWithNowTimePoint(TimePoint now) {
@@ -263,13 +229,8 @@
             for (final ManagedRace raceToAbort : racesToAbort) { // raceToAbort is "R" from bug 3148 comment #2
                 final List<ManagedRace> dependentRaces = activity.getRacesWithStartTimeImmediatelyDependingOn(
                         raceToAbort,
-<<<<<<< HEAD
                         new RaceLogRaceStatus[] { RaceLogRaceStatus.STARTPHASE, RaceLogRaceStatus.RUNNING,
                                 RaceLogRaceStatus.FINISHING, RaceLogRaceStatus.FINISHED }); // Q
-=======
-                        new RaceLogRaceStatus[]{RaceLogRaceStatus.STARTPHASE, RaceLogRaceStatus.RUNNING,
-                                RaceLogRaceStatus.FINISHING, RaceLogRaceStatus.FINISHED}); // Q
->>>>>>> 62c59a8e
                 final Iterable<SimpleRaceLogIdentifier> dependingOnRaces = raceToAbort.getState()
                         .getStartTimeFinderResult().getDependingOnRaces();
                 final SimpleRaceLogIdentifier immediatelyDependsOnRace = dependingOnRaces.iterator().hasNext()
@@ -297,11 +258,7 @@
                     actions.add(new AbortAction(raceToAbort, now, flag));
                 }
                 for (final ManagedRace dependentRace : dependentRaces) { // dependentRace is "Q" from bug 3148
-<<<<<<< HEAD
                                                                          // comment #2
-=======
-                    // comment #2
->>>>>>> 62c59a8e
                     final RaceState raceStateOfDependentRace = dependentRace.getState();
                     if (!racesToAbort.contains(dependentRace)) {
                         // materialize an absolute start time for dependentRace
@@ -318,13 +275,7 @@
             }
             if (!racesToAbort.contains(getRace())) {
                 BroadcastManager.getInstance(getActivity())
-<<<<<<< HEAD
-                        .addIntent(new Intent(AppConstants.INTENT_ACTION_SHOW_MAIN_CONTENT));
-=======
-                        .addIntent(new Intent(AppConstants.ACTION_CLEAR_TOGGLE));
-                BroadcastManager.getInstance(getActivity())
                         .addIntent(new Intent(AppConstants.ACTION_SHOW_MAIN_CONTENT));
->>>>>>> 62c59a8e
             }
         });
         builder.setNegativeButton(R.string.abort_dismiss, null);
