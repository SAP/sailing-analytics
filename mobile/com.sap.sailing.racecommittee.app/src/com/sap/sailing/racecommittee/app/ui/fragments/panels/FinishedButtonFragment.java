--- conflicted
+++ resolved
@@ -1,18 +1,5 @@
 package com.sap.sailing.racecommittee.app.ui.fragments.panels;
 
-<<<<<<< HEAD
-import com.sap.sailing.android.shared.logging.ExLog;
-import com.sap.sailing.android.shared.util.ViewHelper;
-import com.sap.sailing.domain.abstractlog.race.CompetitorResults;
-import com.sap.sailing.racecommittee.app.AppConstants;
-import com.sap.sailing.racecommittee.app.R;
-import com.sap.sailing.racecommittee.app.ui.NavigationEvents;
-import com.sap.sailing.racecommittee.app.ui.fragments.raceinfo.PenaltyFragment;
-import com.sap.sailing.racecommittee.app.ui.fragments.raceinfo.PhotoListFragment;
-import com.sap.sailing.racecommittee.app.ui.fragments.raceinfo.TrackingListFragment;
-
-=======
->>>>>>> 62c59a8e
 import android.annotation.TargetApi;
 import android.content.Context;
 import android.content.pm.PackageManager;
@@ -25,19 +12,17 @@
 import android.widget.ImageView;
 import android.widget.RelativeLayout;
 
-<<<<<<< HEAD
-public class FinishedButtonFragment extends BasePanelFragment implements NavigationEvents.NavigationListener {
-=======
 import com.sap.sailing.android.shared.logging.ExLog;
 import com.sap.sailing.android.shared.util.ViewHelper;
 import com.sap.sailing.domain.abstractlog.race.CompetitorResults;
 import com.sap.sailing.racecommittee.app.AppConstants;
 import com.sap.sailing.racecommittee.app.R;
+import com.sap.sailing.racecommittee.app.ui.NavigationEvents;
+import com.sap.sailing.racecommittee.app.ui.fragments.raceinfo.PenaltyFragment;
 import com.sap.sailing.racecommittee.app.ui.fragments.raceinfo.PhotoListFragment;
 import com.sap.sailing.racecommittee.app.ui.fragments.raceinfo.TrackingListFragment;
 
-public class FinishedButtonFragment extends BasePanelFragment {
->>>>>>> 62c59a8e
+public class FinishedButtonFragment extends BasePanelFragment implements NavigationEvents.NavigationListener {
 
     private final static String TAG = FinishedButtonFragment.class.getName();
 
@@ -50,7 +35,6 @@
     private ImageView mWarning;
 
     public FinishedButtonFragment() {
-
     }
 
     public static FinishedButtonFragment newInstance(Bundle args) {
@@ -104,16 +88,6 @@
     public void onResume() {
         super.onResume();
 
-<<<<<<< HEAD
-=======
-        IntentFilter filter = new IntentFilter();
-        filter.addAction(AppConstants.ACTION_TOGGLE);
-        filter.addAction(AppConstants.ACTION_CLEAR_TOGGLE);
-        LocalBroadcastManager.getInstance(requireContext()).registerReceiver(mReceiver, filter);
-
-        sendIntent(AppConstants.ACTION_CLEAR_TOGGLE);
-
->>>>>>> 62c59a8e
         if (!preferences.getRacingProcedureIsResultEntryEnabled(getRaceState().getRacingProcedure().getType())) {
             mList.setVisibility(View.GONE);
         } else {
@@ -145,14 +119,10 @@
                     PhotoListFragment.class);
             setMarkerLevel(mPhoto, R.id.photo_marker, LEVEL_NORMAL);
 
-<<<<<<< HEAD
             resetFragment(null, getFrameId(requireActivity(), R.id.race_edit, R.id.race_content, false),
                     TrackingListFragment.class);
             setMarkerLevel(mList, R.id.list_marker, LEVEL_NORMAL);
         }
-=======
-        LocalBroadcastManager.getInstance(requireContext()).unregisterReceiver(mReceiver);
->>>>>>> 62c59a8e
     }
 
     private void updateMarker(View view, boolean checked) {
@@ -163,25 +133,12 @@
                 setMarkerLevel(mRecord, R.id.record_marker, level);
             }
 
-<<<<<<< HEAD
             if (mPhoto.equals(view)) {
                 setMarkerLevel(mPhoto, R.id.photo_marker, level);
             }
 
             if (mList.equals(view)) {
                 setMarkerLevel(mList, R.id.list_marker, level);
-=======
-            if (!view.equals(mPhoto)) {
-                resetFragment(null, getFrameId(requireActivity(), R.id.race_edit, R.id.race_content, false),
-                        PhotoListFragment.class);
-                setMarkerLevel(mPhoto, R.id.photo_marker, LEVEL_NORMAL);
-            }
-
-            if (!view.equals(mList)) {
-                resetFragment(null, getFrameId(requireActivity(), R.id.race_edit, R.id.race_content, false),
-                        TrackingListFragment.class);
-                setMarkerLevel(mList, R.id.list_marker, LEVEL_NORMAL);
->>>>>>> 62c59a8e
             }
         }
     }
@@ -221,16 +178,9 @@
         @Override
         public void onClick(View v) {
             if (mRecordLock == null || mRecordLock.getVisibility() == View.GONE) {
-<<<<<<< HEAD
-                switch (toggleMarker(v, R.id.record_marker)) {
-                    case LEVEL_NORMAL:
-                        sendIntent(AppConstants.INTENT_ACTION_SHOW_SUMMARY_CONTENT);
-=======
-                sendIntent(AppConstants.ACTION_TOGGLE, AppConstants.EXTRA_DEFAULT, AppConstants.ACTION_TOGGLE_REPLAY);
                 switch (toggleMarker(v, R.id.record_marker)) {
                     case LEVEL_NORMAL:
                         sendIntent(AppConstants.ACTION_SHOW_SUMMARY_CONTENT);
->>>>>>> 62c59a8e
                         break;
 
                     case LEVEL_TOGGLED:
@@ -250,16 +200,9 @@
         @Override
         public void onClick(View v) {
             if (mPhotoLock == null || mPhotoLock.getVisibility() == View.GONE) {
-<<<<<<< HEAD
-                switch (toggleMarker(v, R.id.photo_marker)) {
-                    case LEVEL_NORMAL:
-                        sendIntent(AppConstants.INTENT_ACTION_SHOW_SUMMARY_CONTENT);
-=======
-                sendIntent(AppConstants.ACTION_TOGGLE, AppConstants.EXTRA_DEFAULT, AppConstants.ACTION_TOGGLE_PHOTOS);
                 switch (toggleMarker(v, R.id.photo_marker)) {
                     case LEVEL_NORMAL:
                         sendIntent(AppConstants.ACTION_SHOW_SUMMARY_CONTENT);
->>>>>>> 62c59a8e
                         break;
 
                     case LEVEL_TOGGLED:
@@ -280,16 +223,9 @@
         @Override
         public void onClick(View v) {
             if (mListLock == null || mListLock.getVisibility() == View.GONE) {
-<<<<<<< HEAD
-                switch (toggleMarker(v, R.id.list_marker)) {
-                    case LEVEL_NORMAL:
-                        sendIntent(AppConstants.INTENT_ACTION_SHOW_SUMMARY_CONTENT);
-=======
-                sendIntent(AppConstants.ACTION_TOGGLE, AppConstants.EXTRA_DEFAULT, AppConstants.ACTION_TOGGLE_LIST);
                 switch (toggleMarker(v, R.id.list_marker)) {
                     case LEVEL_NORMAL:
                         sendIntent(AppConstants.ACTION_SHOW_SUMMARY_CONTENT);
->>>>>>> 62c59a8e
                         break;
 
                     case LEVEL_TOGGLED:
@@ -300,40 +236,8 @@
                     default:
                         ExLog.i(getActivity(), TAG, "Unknown return value");
                         break;
-<<<<<<< HEAD
-=======
                 }
             }
         }
     }
-
-    private class IntentReceiver extends BroadcastReceiver {
-
-        @Override
-        public void onReceive(Context context, Intent intent) {
-            String action = intent.getAction();
-            if (AppConstants.ACTION_TOGGLE.equals(action)) {
-                if (intent.getExtras() != null) {
-                    String data = intent.getStringExtra(AppConstants.EXTRA_DEFAULT);
-                    switch (data) {
-                        case AppConstants.ACTION_TOGGLE_REPLAY:
-                            uncheckMarker(mRecord);
-                            break;
-                        case AppConstants.ACTION_TOGGLE_PHOTOS:
-                            uncheckMarker(mPhoto);
-                            break;
-                        case AppConstants.ACTION_TOGGLE_LIST:
-                            uncheckMarker(mList);
-                            break;
-                        default:
-                            uncheckMarker(new View(context));
-                            break;
-                    }
->>>>>>> 62c59a8e
-                }
-            } else if (AppConstants.ACTION_CLEAR_TOGGLE.equals(action)) {
-                uncheckMarker(new View(context));
-            }
-        }
-    }
 }