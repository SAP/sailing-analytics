<<<<<<< HEAD
package com.sap.sailing.racecommittee.app.data;

import java.io.Serializable;
import java.util.ArrayList;
import java.util.Arrays;
import java.util.Calendar;
import java.util.Collection;
import java.util.Collections;
import java.util.Date;
import java.util.List;
import java.util.UUID;
import java.util.concurrent.Callable;

import android.app.LoaderManager.LoaderCallbacks;
import android.content.Context;

import com.sap.sailing.domain.abstractlog.AbstractLogEventAuthor;
import com.sap.sailing.domain.abstractlog.race.RaceLog;
import com.sap.sailing.domain.abstractlog.race.RaceLogEventFactory;
import com.sap.sailing.domain.abstractlog.race.impl.RaceLogEventFactoryImpl;
import com.sap.sailing.domain.abstractlog.race.impl.RaceLogImpl;
import com.sap.sailing.domain.abstractlog.race.state.impl.RaceStateImpl;
import com.sap.sailing.domain.base.Competitor;
import com.sap.sailing.domain.base.CourseArea;
import com.sap.sailing.domain.base.CourseBase;
import com.sap.sailing.domain.base.EventBase;
import com.sap.sailing.domain.base.LeaderboardGroupBase;
import com.sap.sailing.domain.base.Mark;
import com.sap.sailing.domain.base.SharedDomainFactory;
import com.sap.sailing.domain.base.configuration.ConfigurationLoader;
import com.sap.sailing.domain.base.configuration.DeviceConfiguration;
import com.sap.sailing.domain.base.configuration.DeviceConfigurationIdentifier;
import com.sap.sailing.domain.base.configuration.RegattaConfiguration;
import com.sap.sailing.domain.base.configuration.impl.EmptyRegattaConfiguration;
import com.sap.sailing.domain.base.impl.BoatClassImpl;
import com.sap.sailing.domain.base.impl.CompetitorImpl;
import com.sap.sailing.domain.base.impl.CourseAreaImpl;
import com.sap.sailing.domain.base.impl.FleetImpl;
import com.sap.sailing.domain.base.impl.MarkImpl;
import com.sap.sailing.domain.base.impl.StrippedEventImpl;
import com.sap.sailing.domain.base.racegroup.RaceGroup;
import com.sap.sailing.domain.base.racegroup.SeriesWithRows;
import com.sap.sailing.domain.base.racegroup.impl.RaceGroupImpl;
import com.sap.sailing.domain.base.racegroup.impl.SeriesWithRowsImpl;
import com.sap.sailing.domain.common.Color;
import com.sap.sailing.domain.common.racelog.RaceLogRaceStatus;
import com.sap.sailing.racecommittee.app.AppPreferences;
import com.sap.sailing.racecommittee.app.data.clients.LoadClient;
import com.sap.sailing.racecommittee.app.data.loaders.DataLoaderResult;
import com.sap.sailing.racecommittee.app.data.loaders.ImmediateDataLoaderCallbacks;
import com.sap.sailing.racecommittee.app.domain.CoursePosition;
import com.sap.sailing.racecommittee.app.domain.ManagedRace;
import com.sap.sailing.racecommittee.app.domain.configuration.impl.PreferencesRegattaConfigurationLoader;
import com.sap.sailing.racecommittee.app.domain.impl.ManagedRaceIdentifierImpl;
import com.sap.sailing.racecommittee.app.domain.impl.ManagedRaceImpl;
import com.sap.sailing.racecommittee.app.ui.fragments.lists.PositionListFragment;
import com.sap.sse.common.TimePoint;
import com.sap.sse.common.impl.MillisecondsTimePoint;

public class OfflineDataManager extends DataManager {

    private static boolean isInitialized = false;
    private final Context context;

    protected OfflineDataManager(Context context, DataStore dataStore, SharedDomainFactory domainFactory) {
        super(context, dataStore, domainFactory);
        this.context = context;
        if (!isInitialized) {
            isInitialized = true;
            fillDataStore(dataStore);
        }
    }

    private void fillDataStore(DataStore dataStore) {
        Calendar cal = Calendar.getInstance();
        cal.set(2012, 12, 1);
        final TimePoint startDate = new MillisecondsTimePoint(cal.getTimeInMillis());
        cal.set(2012, 12, 5);
        final TimePoint endDate = new MillisecondsTimePoint(cal.getTimeInMillis());

        dataStore.addEvent(new StrippedEventImpl("Extreme Sailing Series 2012 (Cardiff)", startDate, endDate, "Cardiff", true, UUID.randomUUID(), Collections.<LeaderboardGroupBase>emptySet()));
        dataStore.addEvent(new StrippedEventImpl("Extreme Sailing Series 2012 (Nice)", startDate, endDate, "Nice", true, UUID.randomUUID(), Collections.<LeaderboardGroupBase>emptySet()));
        dataStore.addEvent(new StrippedEventImpl("Extreme Sailing Series 2012 (Rio)", startDate, endDate, "Rio", true, UUID.randomUUID(), Collections.<LeaderboardGroupBase>emptySet()));
        EventBase newEvent = new StrippedEventImpl("Extreme Sailing Series 2013 (Muscat)", startDate, endDate, "Muscat", true, UUID.randomUUID(), Collections.<LeaderboardGroupBase>emptySet());
        newEvent.getVenue().addCourseArea(new CourseAreaImpl("Offshore", UUID.randomUUID()));
        newEvent.getVenue().addCourseArea(new CourseAreaImpl("Stadium", UUID.randomUUID()));
        dataStore.addEvent(newEvent);

        SeriesWithRows qualifying = new SeriesWithRowsImpl("Qualifying", false, null);
        SeriesWithRows medal = new SeriesWithRowsImpl("Medal", true, null);
        RaceGroup raceGroup = new RaceGroupImpl("ESS", new BoatClassImpl("X40", false), null, Arrays.asList(qualifying,
                medal), new EmptyRegattaConfiguration());

        List<Competitor> competitors = new ArrayList<Competitor>();
        competitors.add(new CompetitorImpl(UUID.randomUUID(), "SAP Extreme Sailing Team", Color.BLUE, null, null));
        competitors.add(new CompetitorImpl(UUID.randomUUID(), "The Wave Muscat", Color.LIGHT_GRAY, null, null));
        competitors.add(new CompetitorImpl(UUID.randomUUID(), "Red Bull Extreme Sailing Team", Color.RED, null, null));
        competitors.add(new CompetitorImpl(UUID.randomUUID(), "Team Korea", Color.GREEN, null, null));
        competitors.add(new CompetitorImpl(UUID.randomUUID(), "Realteam", Color.BLACK, null, null));

        RaceLogEventFactory factory = new RaceLogEventFactoryImpl();
        RaceLog log = new RaceLogImpl(UUID.randomUUID());
        final AbstractLogEventAuthor author = AppPreferences.on(context).getAuthor();
        ConfigurationLoader<RegattaConfiguration> configuration = PreferencesRegattaConfigurationLoader.loadFromPreferences(preferences);
        
        log.add(factory.createStartTimeEvent(new MillisecondsTimePoint(new Date().getTime() - 2000), author,
                1, new MillisecondsTimePoint(new Date().getTime() - 1000)));

        log.add(factory.createRaceStatusEvent(new MillisecondsTimePoint(new Date().getTime()),
                AppPreferences.on(context).getAuthor(),
                1, RaceLogRaceStatus.FINISHING));

        ManagedRace q1 = new ManagedRaceImpl(
                new ManagedRaceIdentifierImpl("A.B", new FleetImpl("A"), qualifying, raceGroup),
                RaceStateImpl.create(log, AppPreferences.on(context).getAuthor(), configuration));

        log = new RaceLogImpl(UUID.randomUUID());
        /*
         * log.add(factory.createStartTimeEvent( new MillisecondsTimePoint(new Date()), 1, RaceLogRaceStatus.SCHEDULED,
         * new MillisecondsTimePoint(new Date().getTime() + 100000)));
         */

        ManagedRace q2 = new ManagedRaceImpl(
                new ManagedRaceIdentifierImpl("B", new FleetImpl("A.A"), qualifying, raceGroup), 
                RaceStateImpl.create(log, AppPreferences.on(context).getAuthor(), configuration));

        log = new RaceLogImpl(UUID.randomUUID());
        /*
         * log.add(factory.createRaceStatusEvent( new MillisecondsTimePoint(new Date()), 5,
         * RaceLogRaceStatus.FINISHED));
         */
        ManagedRace q3 = new ManagedRaceImpl(
                new ManagedRaceIdentifierImpl("Q3", new FleetImpl("Default"), qualifying, raceGroup), 
                RaceStateImpl.create(log, AppPreferences.on(context).getAuthor(), configuration));
        /*
         * ManagedRace m1 = new ManagedRaceImpl( new ManagedRaceIdentifierImpl( "M1", new FleetImpl("Default"), medal,
         * raceGroup), null);
         */
        dataStore.addRace(q1);
        dataStore.addRace(q2);
        dataStore.addRace(q3);
        // dataStore.addRace(m1);

        Mark m1 = new MarkImpl("Red");
        Mark m2 = new MarkImpl("Green");
        Mark m3 = new MarkImpl("White");

        dataStore.addMark(m1);
        dataStore.addMark(m2);
        dataStore.addMark(m3);
    }

    @Override
    public LoaderCallbacks<DataLoaderResult<Collection<EventBase>>> createEventsLoader(
            LoadClient<Collection<EventBase>> callback) {
        return new ImmediateDataLoaderCallbacks<Collection<EventBase>>(context, callback,
                new Callable<Collection<EventBase>>() {
                    @Override
                    public Collection<EventBase> call() throws Exception {
                        return dataStore.getEvents();
                    }
                });
    }

    @Override
    public LoaderCallbacks<DataLoaderResult<Collection<CourseArea>>> createCourseAreasLoader(
            final Serializable parentEventId, LoadClient<Collection<CourseArea>> callback) {
        return new ImmediateDataLoaderCallbacks<Collection<CourseArea>>(context, callback,
                new Callable<Collection<CourseArea>>() {
                    @Override
                    public Collection<CourseArea> call() throws Exception {
                        return dataStore.getCourseAreas(dataStore.getEvent(parentEventId));
                    }
                });
    }

	@Override
	public LoaderCallbacks<DataLoaderResult<Collection<CourseArea>>> createCourseAreasLoader(
			final EventBase parentEvent, LoadClient<Collection<CourseArea>> callback) {
		// TODO Auto-generated method stub
		return new ImmediateDataLoaderCallbacks<Collection<CourseArea>>(context, callback,
                new Callable<Collection<CourseArea>>() {
                    @Override
                    public Collection<CourseArea> call() throws Exception {
                            return dataStore.getCourseAreas(parentEvent);
                    }
                });
	}
    
    @Override
    public LoaderCallbacks<DataLoaderResult<Collection<ManagedRace>>> createRacesLoader(Serializable courseAreaId,
            LoadClient<Collection<ManagedRace>> callback) {
        return new ImmediateDataLoaderCallbacks<Collection<ManagedRace>>(context, callback,
                new Callable<Collection<ManagedRace>>() {
                    @Override
                    public Collection<ManagedRace> call() throws Exception {
                        return dataStore.getRaces();
                    }
                });
    }

    @Override
    public LoaderCallbacks<DataLoaderResult<Collection<Mark>>> createMarksLoader(ManagedRace managedRace,
            LoadClient<Collection<Mark>> callback) {
        return new ImmediateDataLoaderCallbacks<Collection<Mark>>(context, callback, new Callable<Collection<Mark>>() {
            @Override
            public Collection<Mark> call() throws Exception {
                return dataStore.getMarks();
            }
        });
    }

    @Override
    public LoaderCallbacks<DataLoaderResult<CourseBase>> createCourseLoader(final ManagedRace managedRace,
            LoadClient<CourseBase> callback) {
        return new ImmediateDataLoaderCallbacks<CourseBase>(context, callback, new Callable<CourseBase>() {
            @Override
            public CourseBase call() throws Exception {
                return managedRace.getCourseOnServer();
            }
        });
    }

    @Override
    public LoaderCallbacks<DataLoaderResult<Collection<Competitor>>> createCompetitorsLoader(
            final ManagedRace managedRace, LoadClient<Collection<Competitor>> callback) {
        return new ImmediateDataLoaderCallbacks<Collection<Competitor>>(context, callback,
                new Callable<Collection<Competitor>>() {
                    @Override
                    public Collection<Competitor> call() throws Exception {
                        return managedRace.getCompetitors();
                    }
                });
    }

    @Override
    public LoaderCallbacks<DataLoaderResult<DeviceConfiguration>> createConfigurationLoader(DeviceConfigurationIdentifier identifier,
            LoadClient<DeviceConfiguration> callback) {
        return new ImmediateDataLoaderCallbacks<DeviceConfiguration>(context, callback, new Callable<DeviceConfiguration>() {
            @Override
            public DeviceConfiguration call() throws Exception {
                throw new IllegalStateException("No remote configuration in offline mode.");
            }
        });
    }

    @Override
    public LoaderCallbacks<DataLoaderResult<Collection<CoursePosition>>> createPositionLoader(
            PositionListFragment positionListFragment) {
        // TODO Auto-generated method stub
        return null;
    }

}
=======
package com.sap.sailing.racecommittee.app.data;

import java.io.Serializable;
import java.util.ArrayList;
import java.util.Arrays;
import java.util.Calendar;
import java.util.Collection;
import java.util.Collections;
import java.util.Date;
import java.util.List;
import java.util.UUID;
import java.util.concurrent.Callable;

import android.app.LoaderManager.LoaderCallbacks;
import android.content.Context;

import com.sap.sailing.domain.abstractlog.AbstractLogEventAuthor;
import com.sap.sailing.domain.abstractlog.race.RaceLog;
import com.sap.sailing.domain.abstractlog.race.RaceLogEventFactory;
import com.sap.sailing.domain.abstractlog.race.impl.RaceLogEventFactoryImpl;
import com.sap.sailing.domain.abstractlog.race.impl.RaceLogImpl;
import com.sap.sailing.domain.abstractlog.race.state.impl.RaceStateImpl;
import com.sap.sailing.domain.base.Competitor;
import com.sap.sailing.domain.base.CourseArea;
import com.sap.sailing.domain.base.CourseBase;
import com.sap.sailing.domain.base.EventBase;
import com.sap.sailing.domain.base.LeaderboardGroupBase;
import com.sap.sailing.domain.base.Mark;
import com.sap.sailing.domain.base.SharedDomainFactory;
import com.sap.sailing.domain.base.configuration.ConfigurationLoader;
import com.sap.sailing.domain.base.configuration.DeviceConfiguration;
import com.sap.sailing.domain.base.configuration.DeviceConfigurationIdentifier;
import com.sap.sailing.domain.base.configuration.RegattaConfiguration;
import com.sap.sailing.domain.base.configuration.impl.EmptyRegattaConfiguration;
import com.sap.sailing.domain.base.impl.BoatClassImpl;
import com.sap.sailing.domain.base.impl.CompetitorImpl;
import com.sap.sailing.domain.base.impl.CourseAreaImpl;
import com.sap.sailing.domain.base.impl.FleetImpl;
import com.sap.sailing.domain.base.impl.MarkImpl;
import com.sap.sailing.domain.base.impl.StrippedEventImpl;
import com.sap.sailing.domain.base.racegroup.RaceGroup;
import com.sap.sailing.domain.base.racegroup.SeriesWithRows;
import com.sap.sailing.domain.base.racegroup.impl.RaceGroupImpl;
import com.sap.sailing.domain.base.racegroup.impl.SeriesWithRowsImpl;
import com.sap.sailing.domain.common.racelog.RaceLogRaceStatus;
import com.sap.sailing.racecommittee.app.AppPreferences;
import com.sap.sailing.racecommittee.app.data.clients.LoadClient;
import com.sap.sailing.racecommittee.app.data.loaders.DataLoaderResult;
import com.sap.sailing.racecommittee.app.data.loaders.ImmediateDataLoaderCallbacks;
import com.sap.sailing.racecommittee.app.domain.ManagedRace;
import com.sap.sailing.racecommittee.app.domain.configuration.impl.PreferencesRegattaConfigurationLoader;
import com.sap.sailing.racecommittee.app.domain.impl.ManagedRaceIdentifierImpl;
import com.sap.sailing.racecommittee.app.domain.impl.ManagedRaceImpl;
import com.sap.sse.common.Color;
import com.sap.sse.common.TimePoint;
import com.sap.sse.common.impl.MillisecondsTimePoint;

public class OfflineDataManager extends DataManager {

    private static boolean isInitialized = false;
    private final Context context;

    protected OfflineDataManager(Context context, DataStore dataStore, SharedDomainFactory domainFactory) {
        super(context, dataStore, domainFactory);
        this.context = context;
        if (!isInitialized) {
            isInitialized = true;
            fillDataStore(dataStore);
        }
    }

    private void fillDataStore(DataStore dataStore) {
        Calendar cal = Calendar.getInstance();
        cal.set(2012, 12, 1);
        final TimePoint startDate = new MillisecondsTimePoint(cal.getTimeInMillis());
        cal.set(2012, 12, 5);
        final TimePoint endDate = new MillisecondsTimePoint(cal.getTimeInMillis());

        dataStore.addEvent(new StrippedEventImpl("Extreme Sailing Series 2012 (Cardiff)", startDate, endDate, "Cardiff", true, UUID.randomUUID(), Collections.<LeaderboardGroupBase>emptySet()));
        dataStore.addEvent(new StrippedEventImpl("Extreme Sailing Series 2012 (Nice)", startDate, endDate, "Nice", true, UUID.randomUUID(), Collections.<LeaderboardGroupBase>emptySet()));
        dataStore.addEvent(new StrippedEventImpl("Extreme Sailing Series 2012 (Rio)", startDate, endDate, "Rio", true, UUID.randomUUID(), Collections.<LeaderboardGroupBase>emptySet()));
        EventBase newEvent = new StrippedEventImpl("Extreme Sailing Series 2013 (Muscat)", startDate, endDate, "Muscat", true, UUID.randomUUID(), Collections.<LeaderboardGroupBase>emptySet());
        newEvent.getVenue().addCourseArea(new CourseAreaImpl("Offshore", UUID.randomUUID()));
        newEvent.getVenue().addCourseArea(new CourseAreaImpl("Stadium", UUID.randomUUID()));
        dataStore.addEvent(newEvent);

        SeriesWithRows qualifying = new SeriesWithRowsImpl("Qualifying", false, null);
        SeriesWithRows medal = new SeriesWithRowsImpl("Medal", true, null);
        RaceGroup raceGroup = new RaceGroupImpl("ESS", new BoatClassImpl("X40", false), null, Arrays.asList(qualifying,
                medal), new EmptyRegattaConfiguration());

        List<Competitor> competitors = new ArrayList<Competitor>();
        competitors.add(new CompetitorImpl(UUID.randomUUID(), "SAP Extreme Sailing Team", Color.BLUE, null, null));
        competitors.add(new CompetitorImpl(UUID.randomUUID(), "The Wave Muscat", Color.LIGHT_GRAY, null, null));
        competitors.add(new CompetitorImpl(UUID.randomUUID(), "Red Bull Extreme Sailing Team", Color.RED, null, null));
        competitors.add(new CompetitorImpl(UUID.randomUUID(), "Team Korea", Color.GREEN, null, null));
        competitors.add(new CompetitorImpl(UUID.randomUUID(), "Realteam", Color.BLACK, null, null));

        RaceLogEventFactory factory = new RaceLogEventFactoryImpl();
        RaceLog log = new RaceLogImpl(UUID.randomUUID());
        final AbstractLogEventAuthor author = AppPreferences.on(context).getAuthor();
        ConfigurationLoader<RegattaConfiguration> configuration = PreferencesRegattaConfigurationLoader.loadFromPreferences(preferences);
        
        log.add(factory.createStartTimeEvent(new MillisecondsTimePoint(new Date().getTime() - 2000), author,
                1, new MillisecondsTimePoint(new Date().getTime() - 1000)));

        log.add(factory.createRaceStatusEvent(new MillisecondsTimePoint(new Date().getTime()),
                AppPreferences.on(context).getAuthor(),
                1, RaceLogRaceStatus.FINISHING));

        ManagedRace q1 = new ManagedRaceImpl(
                new ManagedRaceIdentifierImpl("A.B", new FleetImpl("A"), qualifying, raceGroup),
                RaceStateImpl.create(log, AppPreferences.on(context).getAuthor(), configuration));

        log = new RaceLogImpl(UUID.randomUUID());
        /*
         * log.add(factory.createStartTimeEvent( new MillisecondsTimePoint(new Date()), 1, RaceLogRaceStatus.SCHEDULED,
         * new MillisecondsTimePoint(new Date().getTime() + 100000)));
         */

        ManagedRace q2 = new ManagedRaceImpl(
                new ManagedRaceIdentifierImpl("B", new FleetImpl("A.A"), qualifying, raceGroup), 
                RaceStateImpl.create(log, AppPreferences.on(context).getAuthor(), configuration));

        log = new RaceLogImpl(UUID.randomUUID());
        /*
         * log.add(factory.createRaceStatusEvent( new MillisecondsTimePoint(new Date()), 5,
         * RaceLogRaceStatus.FINISHED));
         */
        ManagedRace q3 = new ManagedRaceImpl(
                new ManagedRaceIdentifierImpl("Q3", new FleetImpl("Default"), qualifying, raceGroup), 
                RaceStateImpl.create(log, AppPreferences.on(context).getAuthor(), configuration));
        /*
         * ManagedRace m1 = new ManagedRaceImpl( new ManagedRaceIdentifierImpl( "M1", new FleetImpl("Default"), medal,
         * raceGroup), null);
         */
        dataStore.addRace(q1);
        dataStore.addRace(q2);
        dataStore.addRace(q3);
        // dataStore.addRace(m1);

        Mark m1 = new MarkImpl("Red");
        Mark m2 = new MarkImpl("Green");
        Mark m3 = new MarkImpl("White");

        dataStore.addMark(m1);
        dataStore.addMark(m2);
        dataStore.addMark(m3);
    }

    @Override
    public LoaderCallbacks<DataLoaderResult<Collection<EventBase>>> createEventsLoader(
            LoadClient<Collection<EventBase>> callback) {
        return new ImmediateDataLoaderCallbacks<Collection<EventBase>>(context, callback,
                new Callable<Collection<EventBase>>() {
                    @Override
                    public Collection<EventBase> call() throws Exception {
                        return dataStore.getEvents();
                    }
                });
    }

    @Override
    public LoaderCallbacks<DataLoaderResult<Collection<CourseArea>>> createCourseAreasLoader(
            final Serializable parentEventId, LoadClient<Collection<CourseArea>> callback) {
        return new ImmediateDataLoaderCallbacks<Collection<CourseArea>>(context, callback,
                new Callable<Collection<CourseArea>>() {
                    @Override
                    public Collection<CourseArea> call() throws Exception {
                        return dataStore.getCourseAreas(dataStore.getEvent(parentEventId));
                    }
                });
    }

    @Override
    public LoaderCallbacks<DataLoaderResult<Collection<ManagedRace>>> createRacesLoader(Serializable courseAreaId,
            LoadClient<Collection<ManagedRace>> callback) {
        return new ImmediateDataLoaderCallbacks<Collection<ManagedRace>>(context, callback,
                new Callable<Collection<ManagedRace>>() {
                    @Override
                    public Collection<ManagedRace> call() throws Exception {
                        return dataStore.getRaces();
                    }
                });
    }

    @Override
    public LoaderCallbacks<DataLoaderResult<Collection<Mark>>> createMarksLoader(ManagedRace managedRace,
            LoadClient<Collection<Mark>> callback) {
        return new ImmediateDataLoaderCallbacks<Collection<Mark>>(context, callback, new Callable<Collection<Mark>>() {
            @Override
            public Collection<Mark> call() throws Exception {
                return dataStore.getMarks();
            }
        });
    }

    @Override
    public LoaderCallbacks<DataLoaderResult<CourseBase>> createCourseLoader(final ManagedRace managedRace,
            LoadClient<CourseBase> callback) {
        return new ImmediateDataLoaderCallbacks<CourseBase>(context, callback, new Callable<CourseBase>() {
            @Override
            public CourseBase call() throws Exception {
                return managedRace.getCourseOnServer();
            }
        });
    }

    @Override
    public LoaderCallbacks<DataLoaderResult<Collection<Competitor>>> createCompetitorsLoader(
            final ManagedRace managedRace, LoadClient<Collection<Competitor>> callback) {
        return new ImmediateDataLoaderCallbacks<Collection<Competitor>>(context, callback,
                new Callable<Collection<Competitor>>() {
                    @Override
                    public Collection<Competitor> call() throws Exception {
                        return managedRace.getCompetitors();
                    }
                });
    }

    @Override
    public LoaderCallbacks<DataLoaderResult<DeviceConfiguration>> createConfigurationLoader(DeviceConfigurationIdentifier identifier,
            LoadClient<DeviceConfiguration> callback) {
        return new ImmediateDataLoaderCallbacks<DeviceConfiguration>(context, callback, new Callable<DeviceConfiguration>() {
            @Override
            public DeviceConfiguration call() throws Exception {
                throw new IllegalStateException("No remote configuration in offline mode.");
            }
        });
    }

}
>>>>>>> 4acc43c2
<|MERGE_RESOLUTION|>--- conflicted
+++ resolved
@@ -1,259 +1,3 @@
-<<<<<<< HEAD
-package com.sap.sailing.racecommittee.app.data;
-
-import java.io.Serializable;
-import java.util.ArrayList;
-import java.util.Arrays;
-import java.util.Calendar;
-import java.util.Collection;
-import java.util.Collections;
-import java.util.Date;
-import java.util.List;
-import java.util.UUID;
-import java.util.concurrent.Callable;
-
-import android.app.LoaderManager.LoaderCallbacks;
-import android.content.Context;
-
-import com.sap.sailing.domain.abstractlog.AbstractLogEventAuthor;
-import com.sap.sailing.domain.abstractlog.race.RaceLog;
-import com.sap.sailing.domain.abstractlog.race.RaceLogEventFactory;
-import com.sap.sailing.domain.abstractlog.race.impl.RaceLogEventFactoryImpl;
-import com.sap.sailing.domain.abstractlog.race.impl.RaceLogImpl;
-import com.sap.sailing.domain.abstractlog.race.state.impl.RaceStateImpl;
-import com.sap.sailing.domain.base.Competitor;
-import com.sap.sailing.domain.base.CourseArea;
-import com.sap.sailing.domain.base.CourseBase;
-import com.sap.sailing.domain.base.EventBase;
-import com.sap.sailing.domain.base.LeaderboardGroupBase;
-import com.sap.sailing.domain.base.Mark;
-import com.sap.sailing.domain.base.SharedDomainFactory;
-import com.sap.sailing.domain.base.configuration.ConfigurationLoader;
-import com.sap.sailing.domain.base.configuration.DeviceConfiguration;
-import com.sap.sailing.domain.base.configuration.DeviceConfigurationIdentifier;
-import com.sap.sailing.domain.base.configuration.RegattaConfiguration;
-import com.sap.sailing.domain.base.configuration.impl.EmptyRegattaConfiguration;
-import com.sap.sailing.domain.base.impl.BoatClassImpl;
-import com.sap.sailing.domain.base.impl.CompetitorImpl;
-import com.sap.sailing.domain.base.impl.CourseAreaImpl;
-import com.sap.sailing.domain.base.impl.FleetImpl;
-import com.sap.sailing.domain.base.impl.MarkImpl;
-import com.sap.sailing.domain.base.impl.StrippedEventImpl;
-import com.sap.sailing.domain.base.racegroup.RaceGroup;
-import com.sap.sailing.domain.base.racegroup.SeriesWithRows;
-import com.sap.sailing.domain.base.racegroup.impl.RaceGroupImpl;
-import com.sap.sailing.domain.base.racegroup.impl.SeriesWithRowsImpl;
-import com.sap.sailing.domain.common.Color;
-import com.sap.sailing.domain.common.racelog.RaceLogRaceStatus;
-import com.sap.sailing.racecommittee.app.AppPreferences;
-import com.sap.sailing.racecommittee.app.data.clients.LoadClient;
-import com.sap.sailing.racecommittee.app.data.loaders.DataLoaderResult;
-import com.sap.sailing.racecommittee.app.data.loaders.ImmediateDataLoaderCallbacks;
-import com.sap.sailing.racecommittee.app.domain.CoursePosition;
-import com.sap.sailing.racecommittee.app.domain.ManagedRace;
-import com.sap.sailing.racecommittee.app.domain.configuration.impl.PreferencesRegattaConfigurationLoader;
-import com.sap.sailing.racecommittee.app.domain.impl.ManagedRaceIdentifierImpl;
-import com.sap.sailing.racecommittee.app.domain.impl.ManagedRaceImpl;
-import com.sap.sailing.racecommittee.app.ui.fragments.lists.PositionListFragment;
-import com.sap.sse.common.TimePoint;
-import com.sap.sse.common.impl.MillisecondsTimePoint;
-
-public class OfflineDataManager extends DataManager {
-
-    private static boolean isInitialized = false;
-    private final Context context;
-
-    protected OfflineDataManager(Context context, DataStore dataStore, SharedDomainFactory domainFactory) {
-        super(context, dataStore, domainFactory);
-        this.context = context;
-        if (!isInitialized) {
-            isInitialized = true;
-            fillDataStore(dataStore);
-        }
-    }
-
-    private void fillDataStore(DataStore dataStore) {
-        Calendar cal = Calendar.getInstance();
-        cal.set(2012, 12, 1);
-        final TimePoint startDate = new MillisecondsTimePoint(cal.getTimeInMillis());
-        cal.set(2012, 12, 5);
-        final TimePoint endDate = new MillisecondsTimePoint(cal.getTimeInMillis());
-
-        dataStore.addEvent(new StrippedEventImpl("Extreme Sailing Series 2012 (Cardiff)", startDate, endDate, "Cardiff", true, UUID.randomUUID(), Collections.<LeaderboardGroupBase>emptySet()));
-        dataStore.addEvent(new StrippedEventImpl("Extreme Sailing Series 2012 (Nice)", startDate, endDate, "Nice", true, UUID.randomUUID(), Collections.<LeaderboardGroupBase>emptySet()));
-        dataStore.addEvent(new StrippedEventImpl("Extreme Sailing Series 2012 (Rio)", startDate, endDate, "Rio", true, UUID.randomUUID(), Collections.<LeaderboardGroupBase>emptySet()));
-        EventBase newEvent = new StrippedEventImpl("Extreme Sailing Series 2013 (Muscat)", startDate, endDate, "Muscat", true, UUID.randomUUID(), Collections.<LeaderboardGroupBase>emptySet());
-        newEvent.getVenue().addCourseArea(new CourseAreaImpl("Offshore", UUID.randomUUID()));
-        newEvent.getVenue().addCourseArea(new CourseAreaImpl("Stadium", UUID.randomUUID()));
-        dataStore.addEvent(newEvent);
-
-        SeriesWithRows qualifying = new SeriesWithRowsImpl("Qualifying", false, null);
-        SeriesWithRows medal = new SeriesWithRowsImpl("Medal", true, null);
-        RaceGroup raceGroup = new RaceGroupImpl("ESS", new BoatClassImpl("X40", false), null, Arrays.asList(qualifying,
-                medal), new EmptyRegattaConfiguration());
-
-        List<Competitor> competitors = new ArrayList<Competitor>();
-        competitors.add(new CompetitorImpl(UUID.randomUUID(), "SAP Extreme Sailing Team", Color.BLUE, null, null));
-        competitors.add(new CompetitorImpl(UUID.randomUUID(), "The Wave Muscat", Color.LIGHT_GRAY, null, null));
-        competitors.add(new CompetitorImpl(UUID.randomUUID(), "Red Bull Extreme Sailing Team", Color.RED, null, null));
-        competitors.add(new CompetitorImpl(UUID.randomUUID(), "Team Korea", Color.GREEN, null, null));
-        competitors.add(new CompetitorImpl(UUID.randomUUID(), "Realteam", Color.BLACK, null, null));
-
-        RaceLogEventFactory factory = new RaceLogEventFactoryImpl();
-        RaceLog log = new RaceLogImpl(UUID.randomUUID());
-        final AbstractLogEventAuthor author = AppPreferences.on(context).getAuthor();
-        ConfigurationLoader<RegattaConfiguration> configuration = PreferencesRegattaConfigurationLoader.loadFromPreferences(preferences);
-        
-        log.add(factory.createStartTimeEvent(new MillisecondsTimePoint(new Date().getTime() - 2000), author,
-                1, new MillisecondsTimePoint(new Date().getTime() - 1000)));
-
-        log.add(factory.createRaceStatusEvent(new MillisecondsTimePoint(new Date().getTime()),
-                AppPreferences.on(context).getAuthor(),
-                1, RaceLogRaceStatus.FINISHING));
-
-        ManagedRace q1 = new ManagedRaceImpl(
-                new ManagedRaceIdentifierImpl("A.B", new FleetImpl("A"), qualifying, raceGroup),
-                RaceStateImpl.create(log, AppPreferences.on(context).getAuthor(), configuration));
-
-        log = new RaceLogImpl(UUID.randomUUID());
-        /*
-         * log.add(factory.createStartTimeEvent( new MillisecondsTimePoint(new Date()), 1, RaceLogRaceStatus.SCHEDULED,
-         * new MillisecondsTimePoint(new Date().getTime() + 100000)));
-         */
-
-        ManagedRace q2 = new ManagedRaceImpl(
-                new ManagedRaceIdentifierImpl("B", new FleetImpl("A.A"), qualifying, raceGroup), 
-                RaceStateImpl.create(log, AppPreferences.on(context).getAuthor(), configuration));
-
-        log = new RaceLogImpl(UUID.randomUUID());
-        /*
-         * log.add(factory.createRaceStatusEvent( new MillisecondsTimePoint(new Date()), 5,
-         * RaceLogRaceStatus.FINISHED));
-         */
-        ManagedRace q3 = new ManagedRaceImpl(
-                new ManagedRaceIdentifierImpl("Q3", new FleetImpl("Default"), qualifying, raceGroup), 
-                RaceStateImpl.create(log, AppPreferences.on(context).getAuthor(), configuration));
-        /*
-         * ManagedRace m1 = new ManagedRaceImpl( new ManagedRaceIdentifierImpl( "M1", new FleetImpl("Default"), medal,
-         * raceGroup), null);
-         */
-        dataStore.addRace(q1);
-        dataStore.addRace(q2);
-        dataStore.addRace(q3);
-        // dataStore.addRace(m1);
-
-        Mark m1 = new MarkImpl("Red");
-        Mark m2 = new MarkImpl("Green");
-        Mark m3 = new MarkImpl("White");
-
-        dataStore.addMark(m1);
-        dataStore.addMark(m2);
-        dataStore.addMark(m3);
-    }
-
-    @Override
-    public LoaderCallbacks<DataLoaderResult<Collection<EventBase>>> createEventsLoader(
-            LoadClient<Collection<EventBase>> callback) {
-        return new ImmediateDataLoaderCallbacks<Collection<EventBase>>(context, callback,
-                new Callable<Collection<EventBase>>() {
-                    @Override
-                    public Collection<EventBase> call() throws Exception {
-                        return dataStore.getEvents();
-                    }
-                });
-    }
-
-    @Override
-    public LoaderCallbacks<DataLoaderResult<Collection<CourseArea>>> createCourseAreasLoader(
-            final Serializable parentEventId, LoadClient<Collection<CourseArea>> callback) {
-        return new ImmediateDataLoaderCallbacks<Collection<CourseArea>>(context, callback,
-                new Callable<Collection<CourseArea>>() {
-                    @Override
-                    public Collection<CourseArea> call() throws Exception {
-                        return dataStore.getCourseAreas(dataStore.getEvent(parentEventId));
-                    }
-                });
-    }
-
-	@Override
-	public LoaderCallbacks<DataLoaderResult<Collection<CourseArea>>> createCourseAreasLoader(
-			final EventBase parentEvent, LoadClient<Collection<CourseArea>> callback) {
-		// TODO Auto-generated method stub
-		return new ImmediateDataLoaderCallbacks<Collection<CourseArea>>(context, callback,
-                new Callable<Collection<CourseArea>>() {
-                    @Override
-                    public Collection<CourseArea> call() throws Exception {
-                            return dataStore.getCourseAreas(parentEvent);
-                    }
-                });
-	}
-    
-    @Override
-    public LoaderCallbacks<DataLoaderResult<Collection<ManagedRace>>> createRacesLoader(Serializable courseAreaId,
-            LoadClient<Collection<ManagedRace>> callback) {
-        return new ImmediateDataLoaderCallbacks<Collection<ManagedRace>>(context, callback,
-                new Callable<Collection<ManagedRace>>() {
-                    @Override
-                    public Collection<ManagedRace> call() throws Exception {
-                        return dataStore.getRaces();
-                    }
-                });
-    }
-
-    @Override
-    public LoaderCallbacks<DataLoaderResult<Collection<Mark>>> createMarksLoader(ManagedRace managedRace,
-            LoadClient<Collection<Mark>> callback) {
-        return new ImmediateDataLoaderCallbacks<Collection<Mark>>(context, callback, new Callable<Collection<Mark>>() {
-            @Override
-            public Collection<Mark> call() throws Exception {
-                return dataStore.getMarks();
-            }
-        });
-    }
-
-    @Override
-    public LoaderCallbacks<DataLoaderResult<CourseBase>> createCourseLoader(final ManagedRace managedRace,
-            LoadClient<CourseBase> callback) {
-        return new ImmediateDataLoaderCallbacks<CourseBase>(context, callback, new Callable<CourseBase>() {
-            @Override
-            public CourseBase call() throws Exception {
-                return managedRace.getCourseOnServer();
-            }
-        });
-    }
-
-    @Override
-    public LoaderCallbacks<DataLoaderResult<Collection<Competitor>>> createCompetitorsLoader(
-            final ManagedRace managedRace, LoadClient<Collection<Competitor>> callback) {
-        return new ImmediateDataLoaderCallbacks<Collection<Competitor>>(context, callback,
-                new Callable<Collection<Competitor>>() {
-                    @Override
-                    public Collection<Competitor> call() throws Exception {
-                        return managedRace.getCompetitors();
-                    }
-                });
-    }
-
-    @Override
-    public LoaderCallbacks<DataLoaderResult<DeviceConfiguration>> createConfigurationLoader(DeviceConfigurationIdentifier identifier,
-            LoadClient<DeviceConfiguration> callback) {
-        return new ImmediateDataLoaderCallbacks<DeviceConfiguration>(context, callback, new Callable<DeviceConfiguration>() {
-            @Override
-            public DeviceConfiguration call() throws Exception {
-                throw new IllegalStateException("No remote configuration in offline mode.");
-            }
-        });
-    }
-
-    @Override
-    public LoaderCallbacks<DataLoaderResult<Collection<CoursePosition>>> createPositionLoader(
-            PositionListFragment positionListFragment) {
-        // TODO Auto-generated method stub
-        return null;
-    }
-
-}
-=======
 package com.sap.sailing.racecommittee.app.data;
 
 import java.io.Serializable;
@@ -303,10 +47,12 @@
 import com.sap.sailing.racecommittee.app.data.clients.LoadClient;
 import com.sap.sailing.racecommittee.app.data.loaders.DataLoaderResult;
 import com.sap.sailing.racecommittee.app.data.loaders.ImmediateDataLoaderCallbacks;
+import com.sap.sailing.racecommittee.app.domain.CoursePosition;
 import com.sap.sailing.racecommittee.app.domain.ManagedRace;
 import com.sap.sailing.racecommittee.app.domain.configuration.impl.PreferencesRegattaConfigurationLoader;
 import com.sap.sailing.racecommittee.app.domain.impl.ManagedRaceIdentifierImpl;
 import com.sap.sailing.racecommittee.app.domain.impl.ManagedRaceImpl;
+import com.sap.sailing.racecommittee.app.ui.fragments.lists.PositionListFragment;
 import com.sap.sse.common.Color;
 import com.sap.sse.common.TimePoint;
 import com.sap.sse.common.impl.MillisecondsTimePoint;
@@ -428,6 +174,19 @@
                 });
     }
 
+	@Override
+	public LoaderCallbacks<DataLoaderResult<Collection<CourseArea>>> createCourseAreasLoader(
+			final EventBase parentEvent, LoadClient<Collection<CourseArea>> callback) {
+		// TODO Auto-generated method stub
+		return new ImmediateDataLoaderCallbacks<Collection<CourseArea>>(context, callback,
+                new Callable<Collection<CourseArea>>() {
+                    @Override
+                    public Collection<CourseArea> call() throws Exception {
+                            return dataStore.getCourseAreas(parentEvent);
+                    }
+                });
+	}
+    
     @Override
     public LoaderCallbacks<DataLoaderResult<Collection<ManagedRace>>> createRacesLoader(Serializable courseAreaId,
             LoadClient<Collection<ManagedRace>> callback) {
@@ -485,5 +244,11 @@
         });
     }
 
-}
->>>>>>> 4acc43c2
+    @Override
+    public LoaderCallbacks<DataLoaderResult<Collection<CoursePosition>>> createPositionLoader(
+            PositionListFragment positionListFragment) {
+        // TODO Auto-generated method stub
+        return null;
+    }
+
+}