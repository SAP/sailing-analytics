package com.sap.sailing.racecommittee.app.services.sending;

<<<<<<< HEAD
import java.io.InputStream;
import java.io.InputStreamReader;
import java.net.URI;
import java.util.ArrayList;
import java.util.List;

import org.json.simple.JSONArray;
import org.json.simple.JSONObject;
import org.json.simple.parser.JSONParser;
=======
import java.io.Serializable;
import java.net.URL;
>>>>>>> a1e7703a

import android.content.Intent;
import android.os.AsyncTask;
import android.os.Bundle;

import com.sap.sailing.domain.base.SharedDomainFactory;
import com.sap.sailing.domain.common.impl.Util.Triple;
import com.sap.sailing.domain.racelog.RaceLogEvent;
import com.sap.sailing.racecommittee.app.AppConstants;
import com.sap.sailing.racecommittee.app.data.http.HttpJsonPostRequest;
import com.sap.sailing.racecommittee.app.data.http.HttpRequest;
import com.sap.sailing.racecommittee.app.domain.impl.DomainFactoryImpl;
import com.sap.sailing.racecommittee.app.logging.ExLog;
import com.sap.sailing.server.gateway.deserialization.racelog.impl.RaceLogEventDeserializer;

public class EventSenderTask extends AsyncTask<Intent, Void, Triple<Intent, Boolean, Iterable<RaceLogEvent>>> {
    
    private static String TAG = EventSenderTask.class.getName();

    public interface EventSendingListener {
        public void onResult(Intent intent, boolean success, Iterable<RaceLogEvent> eventsToAddToRaceLog);
    }

    private EventSendingListener listener;

    public EventSenderTask(EventSendingListener listener) {
        this.listener = listener;
    }

    @Override
    protected Triple<Intent, Boolean, Iterable<RaceLogEvent>> doInBackground(Intent... params) {
        Triple<Intent, Boolean, Iterable<RaceLogEvent>> result;
        Intent intent = params[0];
        if (intent == null) {
            return new Triple<Intent, Boolean, Iterable<RaceLogEvent>>(intent, false, null);
        }
        Bundle extras = intent.getExtras();
        String serializedEventAsJson = extras.getString(AppConstants.EXTRAS_JSON_SERIALIZED_EVENT);
        String url = extras.getString(AppConstants.EXTRAS_URL);
        if (serializedEventAsJson == null || url == null) {
            return new Triple<Intent, Boolean, Iterable<RaceLogEvent>>(intent, false, null);
        }
        final List<RaceLogEvent> eventsToAdd = new ArrayList<RaceLogEvent>();
        try {
<<<<<<< HEAD
            ExLog.i(TAG, "Posting event: " + serializedEventAsJson);
            HttpRequest post = new HttpJsonPostRequest(URI.create(url), serializedEventAsJson);
            SharedDomainFactory domainFactory = DomainFactoryImpl.INSTANCE;
            try {
                // TODO read JSON-serialized race log events that need to be merged into the local race log because they were added on the server in the interim
                final InputStream inputStream = post.execute();
                JSONParser parser = new JSONParser();
                JSONArray eventsToAddAsJson = (JSONArray) parser.parse(new InputStreamReader(inputStream));
                for (Object o : eventsToAddAsJson) {
                    RaceLogEvent eventToAdd = RaceLogEventDeserializer.create(domainFactory).deserialize((JSONObject) o);
                    eventsToAdd.add(eventToAdd);
                }
                inputStream.close();
            } finally {
                post.disconnect();
            }
            ExLog.i(TAG, "Post successful for the following event: " + serializedEventAsJson);
            result = new Triple<Intent, Boolean, Iterable<RaceLogEvent>>(intent, true, eventsToAdd);
=======
            ExLog.i(TAG, "Posting event: " + serializedEvent);
            HttpRequest post = new HttpJsonPostRequest(new URL(url), serializedEvent.toString());
            post.execute().close();
            ExLog.i(TAG, "Post successful for the following event: " + serializedEvent);
>>>>>>> a1e7703a
        } catch (Exception e) {
            ExLog.e(TAG, String.format("Post not successful, exception occured: %s", e.toString()));
            result = new Triple<Intent, Boolean, Iterable<RaceLogEvent>>(intent, false, eventsToAdd);
        }
        return result;
    }

    @Override
    protected void onPostExecute(Triple<Intent, Boolean, Iterable<RaceLogEvent>> resultTriple) {
        super.onPostExecute(resultTriple);
        listener.onResult(resultTriple.getA(), resultTriple.getB(), resultTriple.getC());
    }

}
<|MERGE_RESOLUTION|>--- conflicted
+++ resolved
@@ -1,99 +1,86 @@
-package com.sap.sailing.racecommittee.app.services.sending;
-
-<<<<<<< HEAD
-import java.io.InputStream;
-import java.io.InputStreamReader;
-import java.net.URI;
-import java.util.ArrayList;
-import java.util.List;
-
-import org.json.simple.JSONArray;
-import org.json.simple.JSONObject;
-import org.json.simple.parser.JSONParser;
-=======
-import java.io.Serializable;
-import java.net.URL;
->>>>>>> a1e7703a
-
-import android.content.Intent;
-import android.os.AsyncTask;
-import android.os.Bundle;
-
-import com.sap.sailing.domain.base.SharedDomainFactory;
-import com.sap.sailing.domain.common.impl.Util.Triple;
-import com.sap.sailing.domain.racelog.RaceLogEvent;
-import com.sap.sailing.racecommittee.app.AppConstants;
-import com.sap.sailing.racecommittee.app.data.http.HttpJsonPostRequest;
-import com.sap.sailing.racecommittee.app.data.http.HttpRequest;
-import com.sap.sailing.racecommittee.app.domain.impl.DomainFactoryImpl;
-import com.sap.sailing.racecommittee.app.logging.ExLog;
-import com.sap.sailing.server.gateway.deserialization.racelog.impl.RaceLogEventDeserializer;
-
-public class EventSenderTask extends AsyncTask<Intent, Void, Triple<Intent, Boolean, Iterable<RaceLogEvent>>> {
-    
-    private static String TAG = EventSenderTask.class.getName();
-
-    public interface EventSendingListener {
-        public void onResult(Intent intent, boolean success, Iterable<RaceLogEvent> eventsToAddToRaceLog);
-    }
-
-    private EventSendingListener listener;
-
-    public EventSenderTask(EventSendingListener listener) {
-        this.listener = listener;
-    }
-
-    @Override
-    protected Triple<Intent, Boolean, Iterable<RaceLogEvent>> doInBackground(Intent... params) {
-        Triple<Intent, Boolean, Iterable<RaceLogEvent>> result;
-        Intent intent = params[0];
-        if (intent == null) {
-            return new Triple<Intent, Boolean, Iterable<RaceLogEvent>>(intent, false, null);
-        }
-        Bundle extras = intent.getExtras();
-        String serializedEventAsJson = extras.getString(AppConstants.EXTRAS_JSON_SERIALIZED_EVENT);
-        String url = extras.getString(AppConstants.EXTRAS_URL);
-        if (serializedEventAsJson == null || url == null) {
-            return new Triple<Intent, Boolean, Iterable<RaceLogEvent>>(intent, false, null);
-        }
-        final List<RaceLogEvent> eventsToAdd = new ArrayList<RaceLogEvent>();
-        try {
-<<<<<<< HEAD
-            ExLog.i(TAG, "Posting event: " + serializedEventAsJson);
-            HttpRequest post = new HttpJsonPostRequest(URI.create(url), serializedEventAsJson);
-            SharedDomainFactory domainFactory = DomainFactoryImpl.INSTANCE;
-            try {
-                // TODO read JSON-serialized race log events that need to be merged into the local race log because they were added on the server in the interim
-                final InputStream inputStream = post.execute();
-                JSONParser parser = new JSONParser();
-                JSONArray eventsToAddAsJson = (JSONArray) parser.parse(new InputStreamReader(inputStream));
-                for (Object o : eventsToAddAsJson) {
-                    RaceLogEvent eventToAdd = RaceLogEventDeserializer.create(domainFactory).deserialize((JSONObject) o);
-                    eventsToAdd.add(eventToAdd);
-                }
-                inputStream.close();
-            } finally {
-                post.disconnect();
-            }
-            ExLog.i(TAG, "Post successful for the following event: " + serializedEventAsJson);
-            result = new Triple<Intent, Boolean, Iterable<RaceLogEvent>>(intent, true, eventsToAdd);
-=======
-            ExLog.i(TAG, "Posting event: " + serializedEvent);
-            HttpRequest post = new HttpJsonPostRequest(new URL(url), serializedEvent.toString());
-            post.execute().close();
-            ExLog.i(TAG, "Post successful for the following event: " + serializedEvent);
->>>>>>> a1e7703a
-        } catch (Exception e) {
-            ExLog.e(TAG, String.format("Post not successful, exception occured: %s", e.toString()));
-            result = new Triple<Intent, Boolean, Iterable<RaceLogEvent>>(intent, false, eventsToAdd);
-        }
-        return result;
-    }
-
-    @Override
-    protected void onPostExecute(Triple<Intent, Boolean, Iterable<RaceLogEvent>> resultTriple) {
-        super.onPostExecute(resultTriple);
-        listener.onResult(resultTriple.getA(), resultTriple.getB(), resultTriple.getC());
-    }
-
-}
+package com.sap.sailing.racecommittee.app.services.sending;
+
+import java.io.InputStreamReader;
+import java.net.URL;
+import java.util.ArrayList;
+import java.util.List;
+
+import org.json.simple.JSONArray;
+import org.json.simple.JSONObject;
+import org.json.simple.parser.JSONParser;
+
+import android.content.Intent;
+import android.os.AsyncTask;
+import android.os.Bundle;
+
+import com.sap.sailing.domain.base.SharedDomainFactory;
+import com.sap.sailing.domain.common.impl.Util.Triple;
+import com.sap.sailing.domain.racelog.RaceLogEvent;
+import com.sap.sailing.racecommittee.app.AppConstants;
+import com.sap.sailing.racecommittee.app.data.http.HttpJsonPostRequest;
+import com.sap.sailing.racecommittee.app.data.http.HttpRequest;
+import com.sap.sailing.racecommittee.app.domain.impl.DomainFactoryImpl;
+import com.sap.sailing.racecommittee.app.logging.ExLog;
+import com.sap.sailing.server.gateway.deserialization.racelog.impl.RaceLogEventDeserializer;
+
+public class EventSenderTask extends AsyncTask<Intent, Void, Triple<Intent, Boolean, Iterable<RaceLogEvent>>> {
+    
+    private static String TAG = EventSenderTask.class.getName();
+
+    public interface EventSendingListener {
+        public void onResult(Intent intent, boolean success, Iterable<RaceLogEvent> eventsToAddToRaceLog);
+    }
+
+    private EventSendingListener listener;
+
+    public EventSenderTask(EventSendingListener listener) {
+        this.listener = listener;
+    }
+
+    @Override
+    protected Triple<Intent, Boolean, Iterable<RaceLogEvent>> doInBackground(Intent... params) {
+        Triple<Intent, Boolean, Iterable<RaceLogEvent>> result;
+        Intent intent = params[0];
+        if (intent == null) {
+            return new Triple<Intent, Boolean, Iterable<RaceLogEvent>>(intent, false, null);
+        }
+        Bundle extras = intent.getExtras();
+        String serializedEventAsJson = extras.getString(AppConstants.EXTRAS_JSON_SERIALIZED_EVENT);
+        String url = extras.getString(AppConstants.EXTRAS_URL);
+        if (serializedEventAsJson == null || url == null) {
+            return new Triple<Intent, Boolean, Iterable<RaceLogEvent>>(intent, false, null);
+        }
+        final List<RaceLogEvent> eventsToAdd = new ArrayList<RaceLogEvent>();
+        try {
+            ExLog.i(TAG, "Posting event: " + serializedEventAsJson);
+            HttpRequest post = new HttpJsonPostRequest(URI.create(url), serializedEventAsJson);
+            SharedDomainFactory domainFactory = DomainFactoryImpl.INSTANCE;
+            try {
+                // TODO read JSON-serialized race log events that need to be merged into the local race log because they were added on the server in the interim
+                final InputStream inputStream = post.execute();
+                JSONParser parser = new JSONParser();
+                JSONArray eventsToAddAsJson = (JSONArray) parser.parse(new InputStreamReader(inputStream));
+                for (Object o : eventsToAddAsJson) {
+                    RaceLogEvent eventToAdd = RaceLogEventDeserializer.create(domainFactory).deserialize((JSONObject) o);
+                    eventsToAdd.add(eventToAdd);
+                }
+                inputStream.close();
+            } finally {
+                post.disconnect();
+            }
+            ExLog.i(TAG, "Post successful for the following event: " + serializedEventAsJson);
+            result = new Triple<Intent, Boolean, Iterable<RaceLogEvent>>(intent, true, eventsToAdd);
+        } catch (Exception e) {
+            ExLog.e(TAG, String.format("Post not successful, exception occured: %s", e.toString()));
+            result = new Triple<Intent, Boolean, Iterable<RaceLogEvent>>(intent, false, eventsToAdd);
+        }
+        return result;
+    }
+
+    @Override
+    protected void onPostExecute(Triple<Intent, Boolean, Iterable<RaceLogEvent>> resultTriple) {
+        super.onPostExecute(resultTriple);
+        listener.onResult(resultTriple.getA(), resultTriple.getB(), resultTriple.getC());
+    }
+
+}