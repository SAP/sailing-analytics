package com.sap.sailing.racecommittee.app.ui.fragments.panels;

<<<<<<< HEAD
import java.io.Serializable;
import java.text.DecimalFormat;
import java.util.HashMap;
import java.util.Map;
=======
import android.content.BroadcastReceiver;
import android.content.Context;
import android.content.Intent;
import android.content.IntentFilter;
import android.os.Bundle;
import android.support.annotation.NonNull;
import android.support.v4.content.LocalBroadcastManager;
import android.view.LayoutInflater;
import android.view.View;
import android.view.ViewGroup;
>>>>>>> 62c59a8e

import com.sap.sailing.android.shared.logging.ExLog;
import com.sap.sailing.android.shared.util.ViewHelper;
import com.sap.sailing.domain.abstractlog.race.scoring.AdditionalScoringInformationType;
import com.sap.sailing.domain.abstractlog.race.state.ReadonlyRaceState;
import com.sap.sailing.domain.abstractlog.race.state.impl.BaseRaceStateChangedListener;
import com.sap.sailing.domain.abstractlog.race.state.racingprocedure.ReadonlyRacingProcedure;
import com.sap.sailing.domain.abstractlog.race.state.racingprocedure.ess.ESSRacingProcedure;
import com.sap.sailing.domain.abstractlog.race.state.racingprocedure.gate.GateStartRacingProcedure;
import com.sap.sailing.domain.abstractlog.race.state.racingprocedure.impl.BaseRacingProcedureChangedListener;
import com.sap.sailing.domain.abstractlog.race.state.racingprocedure.line.ConfigurableStartModeFlagRacingProcedure;
import com.sap.sailing.domain.common.Wind;
import com.sap.sailing.racecommittee.app.AppConstants;
import com.sap.sailing.racecommittee.app.R;
import com.sap.sailing.racecommittee.app.ui.NavigationEvents;
import com.sap.sailing.racecommittee.app.ui.fragments.raceinfo.BaseFragment;
import com.sap.sailing.racecommittee.app.ui.fragments.raceinfo.CourseFragment;
import com.sap.sailing.racecommittee.app.ui.fragments.raceinfo.GateStartPathFinderFragment;
import com.sap.sailing.racecommittee.app.ui.fragments.raceinfo.GateStartTimingFragment;
import com.sap.sailing.racecommittee.app.ui.fragments.raceinfo.RaceFactorFragment;
import com.sap.sailing.racecommittee.app.ui.fragments.raceinfo.StartModeFragment;
import com.sap.sailing.racecommittee.app.ui.fragments.raceinfo.StartProcedureFragment;
import com.sap.sailing.racecommittee.app.ui.fragments.raceinfo.WindFragment;
import com.sap.sailing.racecommittee.app.ui.utils.FlagsResources;
import com.sap.sailing.racecommittee.app.ui.views.PanelButton;
import com.sap.sailing.racecommittee.app.utils.RaceHelper;
import com.sap.sse.common.impl.MillisecondsTimePoint;

<<<<<<< HEAD
import android.content.BroadcastReceiver;
import android.content.Context;
import android.content.Intent;
import android.content.IntentFilter;
import android.os.Bundle;
import android.support.annotation.NonNull;
import android.support.v4.app.Fragment;
import android.support.v4.app.FragmentActivity;
import android.support.v4.content.LocalBroadcastManager;
import android.view.LayoutInflater;
import android.view.View;
import android.view.ViewGroup;
=======
import java.text.DecimalFormat;
>>>>>>> 62c59a8e

public class SetupPanelFragment extends BasePanelFragment implements NavigationEvents.NavigationListener {

    private final static String ARGS_PAGE = "page";

    private RaceStateChangedListener mStateListener;
    private RaceProcedureChangedListener mProcedureListener;
    private IntentReceiver mReceiver;

    private PanelButton mButtonProcedure;
    private PanelButton mButtonMode;
    private PanelButton mButtonPathfinder;
    private PanelButton mButtonTiming;
    private PanelButton mButtonRaceGroup;
    private PanelButton mButtonFactor;
    private PanelButton mButtonCourse;
    private PanelButton mButtonWind;

    private DecimalFormat mFactorFormat;

    private static final String STATE_CURRENT_FLAG = "state-current-flag";
    private Map<Integer, Boolean> flagStates = new HashMap<>();

    public SetupPanelFragment() {
        mReceiver = new IntentReceiver();
    }

    public static SetupPanelFragment newInstance(Bundle args, int page) {
        SetupPanelFragment fragment = new SetupPanelFragment();
        args.putInt(ARGS_PAGE, page);
        fragment.setArguments(args);
        return fragment;
    }

    @Override
    public View onCreateView(@NonNull LayoutInflater inflater, ViewGroup container, Bundle savedInstanceState) {
<<<<<<< HEAD
        View layout;
        if (getArguments()!=null && getArguments().getInt(ARGS_PAGE, 0) == 1) {
=======
        final int page = getArguments() != null ? getArguments().getInt(ARGS_PAGE) : 0;
        View layout;
        if (page == 1) {
>>>>>>> 62c59a8e
            layout = inflater.inflate(R.layout.race_panel_setup_hor_2, container, false);
        } else {
            layout = inflater.inflate(R.layout.race_panel_setup, container, false);
        }

        mStateListener = new RaceStateChangedListener();
        mProcedureListener = new RaceProcedureChangedListener();

        mButtonProcedure = ViewHelper.get(layout, R.id.button_procedure);
        if (mButtonProcedure != null) {
            mButtonProcedure.setListener(new StartProcedureListener());
        }

        mButtonMode = ViewHelper.get(layout, R.id.button_mode);
        if (mButtonMode != null) {
            mButtonMode.setListener(new ButtonModeListener());
        }

        mButtonPathfinder = ViewHelper.get(layout, R.id.button_pathfinder);
        if (mButtonPathfinder != null) {
            mButtonPathfinder.setListener(new ButtonPathfinderListener());
        }

        mButtonTiming = ViewHelper.get(layout, R.id.button_timing);
        if (mButtonTiming != null) {
            mButtonTiming.setListener(new ButtonTimingListener());
        }

        mButtonRaceGroup = ViewHelper.get(layout, R.id.button_race_group);
        if (mButtonRaceGroup != null) {
            mButtonRaceGroup.setListener(new ButtonRaceGroupListener());
        }

        mButtonFactor = ViewHelper.get(layout, R.id.button_factor);
        if (mButtonFactor != null) {
            mButtonFactor.setListener(new ButtonFactorListener());
        }

        mButtonCourse = ViewHelper.get(layout, R.id.button_course);
        if (mButtonCourse != null) {
            mButtonCourse.setListener(new ButtonCourseListener());
        }

        mButtonWind = ViewHelper.get(layout, R.id.button_wind);
        if (mButtonWind != null) {
            mButtonWind.setListener(new ButtonWindListener());
        }

        return layout;
    }

    @Override
    public void onResume() {
        super.onResume();

        refreshPanel();
        checkStatus();

        getRaceState().addChangedListener(mStateListener);
        getRaceState().getRacingProcedure().addChangedListener(mProcedureListener);

        IntentFilter filter = new IntentFilter();
<<<<<<< HEAD
        filter.addAction(AppConstants.INTENT_ACTION_UPDATE_SCREEN);
        LocalBroadcastManager.getInstance(requireContext()).registerReceiver(mReceiver, filter);
        View view = getView();
        if (view != null) {
            for (Integer id : flagStates.keySet()) {
                final View v = ViewHelper.get(view, id);
                if (v instanceof PanelButton) {
                    updateOneMarker((PanelButton) v, flagStates.get(id) == Boolean.TRUE);
                }
            }
        }

    }

    @Override
    public void onAttach(Context activity) {
        super.onAttach(activity);
        NavigationEvents.INSTANCE.subscribeFragmentAttachment(this);
    }

    @Override
    public void onDetach() {
        NavigationEvents.INSTANCE.unSubscribeFragmentAttachment(this);
        super.onDetach();
=======
        filter.addAction(AppConstants.ACTION_TOGGLE);
        filter.addAction(AppConstants.ACTION_CLEAR_TOGGLE);
        filter.addAction(AppConstants.ACTION_UPDATE_SCREEN);
        LocalBroadcastManager.getInstance(requireContext()).registerReceiver(mReceiver, filter);

        sendIntent(AppConstants.ACTION_CLEAR_TOGGLE);
>>>>>>> 62c59a8e
    }

    @Override
    public void onActivityCreated(Bundle savedInstanceState) {
        super.onActivityCreated(savedInstanceState);

<<<<<<< HEAD
        mFactorFormat = new DecimalFormat(requireActivity().getString(R.string.race_factor_format));
        if (savedInstanceState != null) {
            flagStates.putAll((Map<Integer, Boolean>) savedInstanceState.getSerializable(STATE_CURRENT_FLAG));
        }
=======
        mFactorFormat = new DecimalFormat(getString(R.string.race_factor_format));
>>>>>>> 62c59a8e
    }

    @Override
    public void onPause() {
        super.onPause();

        getRaceState().removeChangedListener(mStateListener);
        getRaceState().getRacingProcedure().removeChangedListener(mProcedureListener);

        LocalBroadcastManager.getInstance(requireContext()).unregisterReceiver(mReceiver);
    }

    private void refreshPanel() {
        if (getRaceState().getTypedRacingProcedure() != null) {
            if (mButtonProcedure != null) {
                mButtonProcedure.setPanelText(getRaceState().getTypedRacingProcedure().getType().toString());
            }

            if (mButtonMode != null) {
                mButtonMode.setVisibility(View.GONE);
            }
            if (mButtonPathfinder != null) {
                mButtonPathfinder.setVisibility(View.GONE);
            }
            if (mButtonTiming != null) {
                mButtonTiming.setVisibility(View.GONE);
            }
            if (mButtonRaceGroup != null) {
                mButtonRaceGroup.setVisibility(View.GONE);
            }

            if (getRaceState().getRacingProcedure() instanceof ConfigurableStartModeFlagRacingProcedure) {
                if (mButtonMode != null) {
                    ConfigurableStartModeFlagRacingProcedure typedProcedure = getRaceState().getTypedRacingProcedure();
                    mButtonMode.setPanelImage(FlagsResources.getFlagDrawable(getActivity(),
                            typedProcedure.getStartModeFlag().name(), getResources().getInteger(R.integer.flag_size)));
                    mButtonMode.setVisibility(View.VISIBLE);
                }
            }
            if (getRaceState().getRacingProcedure() instanceof GateStartRacingProcedure) {
                GateStartRacingProcedure typedProcedure = getRaceState().getTypedRacingProcedure();
                if (mButtonPathfinder != null) {
                    mButtonPathfinder.setPanelText(typedProcedure.getPathfinder());
                    mButtonPathfinder.setVisibility(View.VISIBLE);
                }
                if (mButtonTiming != null) {
                    mButtonTiming.setPanelText(
                            RaceHelper.getGateTiming(getActivity(), typedProcedure, getRace().getRaceGroup()));
                    mButtonTiming.setVisibility(View.VISIBLE);
                }
            }
            if (getRaceState().getRacingProcedure() instanceof ESSRacingProcedure) {
                if (mButtonRaceGroup != null) {
                    mButtonRaceGroup.setVisibility(View.VISIBLE);
                    mButtonRaceGroup.setPanelSwitch(getRaceState().isAdditionalScoringInformationEnabled(
                            AdditionalScoringInformationType.MAX_POINTS_DECREASE_MAX_SCORE));
                }
            }
        }

        if (mButtonFactor != null) {
            mButtonFactor.setVisibility(preferences.isRaceFactorChangeAllow() ? View.VISIBLE : View.GONE);
            if (getRace().getExplicitFactor() != null) {
                mButtonFactor.setPanelText(mFactorFormat.format(getRace().getExplicitFactor()));
            } else {
                mButtonFactor.setPanelText(null);
            }
        }

        if (mButtonCourse != null) {
            mButtonCourse.setPanelText(getCourseName());
        }

        Wind wind = getRaceState().getWindFix();
        if (mButtonWind != null && wind != null) {
            String sensorData = getString(R.string.wind_panel, wind.getFrom().getDegrees(), wind.getKnots());
            mButtonWind.setPanelText(sensorData);
        }
    }

    private void checkStatus() {
        switch (getRace().getStatus()) {
            case UNSCHEDULED:
            case PRESCHEDULED:
            case SCHEDULED:
                changeVisibility(mButtonProcedure, false);
                changeVisibility(mButtonMode, false);
                changeVisibility(mButtonPathfinder, false);
                changeVisibility(mButtonTiming, false);
                changeVisibility(mButtonRaceGroup, false);
                changeVisibility(mButtonCourse, false);
                changeVisibility(mButtonWind, false);
                break;

            case STARTPHASE:
                changeVisibility(mButtonProcedure, true);
                changeVisibility(mButtonMode, true);
                changeVisibility(mButtonPathfinder, true);
                changeVisibility(mButtonTiming, true);
                changeVisibility(mButtonRaceGroup, true);
                changeVisibility(mButtonCourse, false);
                changeVisibility(mButtonWind, false);
                break;

            case RUNNING:
                changeVisibility(mButtonProcedure, true);
                changeVisibility(mButtonMode, true);
                changeVisibility(mButtonPathfinder, true);
                changeVisibility(mButtonTiming, true);
                changeVisibility(mButtonRaceGroup, true);
                changeVisibility(mButtonCourse, false);
                changeVisibility(mButtonWind, false);

                uncheckMarker(mButtonProcedure);
                uncheckMarker(mButtonMode);
                uncheckMarker(mButtonPathfinder);
                uncheckMarker(mButtonTiming);
                break;

            case FINISHING:
                changeVisibility(mButtonProcedure, true);
                changeVisibility(mButtonMode, true);
                changeVisibility(mButtonPathfinder, true);
                changeVisibility(mButtonTiming, true);
                changeVisibility(mButtonRaceGroup, true);
                changeVisibility(mButtonCourse, true);
                changeVisibility(mButtonWind, false);

                uncheckMarker(mButtonProcedure);
                uncheckMarker(mButtonMode);
                uncheckMarker(mButtonPathfinder);
                uncheckMarker(mButtonTiming);
                uncheckMarker(mButtonCourse);
                break;

            case FINISHED:
                changeVisibility(mButtonProcedure, false);
                changeVisibility(mButtonMode, false);
                changeVisibility(mButtonPathfinder, false);
                changeVisibility(mButtonTiming, false);
                changeVisibility(mButtonRaceGroup, false);
                changeVisibility(mButtonCourse, false);
                changeVisibility(mButtonWind, false);

                uncheckMarker(mButtonProcedure);
                uncheckMarker(mButtonMode);
                uncheckMarker(mButtonPathfinder);
                uncheckMarker(mButtonTiming);
                uncheckMarker(mButtonCourse);
                uncheckMarker(mButtonWind);
                break;

            default:
                changeVisibility(mButtonProcedure, true);
                changeVisibility(mButtonMode, true);
                changeVisibility(mButtonPathfinder, true);
                changeVisibility(mButtonTiming, true);
                changeVisibility(mButtonRaceGroup, true);
                changeVisibility(mButtonCourse, true);
                changeVisibility(mButtonWind, true);

                uncheckMarker(mButtonProcedure);
                uncheckMarker(mButtonMode);
                uncheckMarker(mButtonProcedure);
                uncheckMarker(mButtonTiming);
                uncheckMarker(mButtonCourse);
                uncheckMarker(mButtonWind);
                break;
        }
    }

    private void changeVisibility(PanelButton view, boolean showLock) {
        if (view != null) {
            view.setLock(showLock);
        }
    }

    private void updateOneMarker(PanelButton view, boolean checked) {
        final int level = checked ? LEVEL_TOGGLED : LEVEL_NORMAL;
        if (isAdded()) {
            if (view != null) {
                flagStates.put(view.getId(), checked);
                view.setMarkerLevel(level);
            }
        }
    }

    private void uncheckMarker(PanelButton view) {
        if (isAdded()) {
            final FragmentActivity activity = requireActivity();
            if (mButtonProcedure != null && !mButtonProcedure.equals(view)) {
                resetFragment(mButtonProcedure.isLocked(),
<<<<<<< HEAD
                        getFrameId(activity, R.id.race_edit, R.id.race_content, false),
=======
                        getFrameId(requireActivity(), R.id.race_edit, R.id.race_content, false),
>>>>>>> 62c59a8e
                        StartProcedureFragment.class);
                mButtonProcedure.setMarkerLevel(PanelButton.LEVEL_NORMAL);
            }
            if (mButtonMode != null && !mButtonMode.equals(view)) {
                resetFragment(mButtonMode.isLocked(),
<<<<<<< HEAD
                        getFrameId(activity, R.id.race_edit, R.id.race_content, false), StartModeFragment.class);
=======
                        getFrameId(requireActivity(), R.id.race_edit, R.id.race_content, false), StartModeFragment.class);
>>>>>>> 62c59a8e
                mButtonMode.setMarkerLevel(PanelButton.LEVEL_NORMAL);
            }
            if (mButtonPathfinder != null && !mButtonPathfinder.equals(view)) {
                resetFragment(mButtonPathfinder.isLocked(),
<<<<<<< HEAD
                        getFrameId(activity, R.id.race_edit, R.id.race_content, false),
=======
                        getFrameId(requireActivity(), R.id.race_edit, R.id.race_content, false),
>>>>>>> 62c59a8e
                        GateStartPathFinderFragment.class);
                mButtonPathfinder.setMarkerLevel(PanelButton.LEVEL_NORMAL);
            }
            if (mButtonTiming != null && !mButtonTiming.equals(view)) {
                resetFragment(mButtonTiming.isLocked(),
<<<<<<< HEAD
                        getFrameId(activity, R.id.race_edit, R.id.race_content, false),
=======
                        getFrameId(requireActivity(), R.id.race_edit, R.id.race_content, false),
>>>>>>> 62c59a8e
                        GateStartTimingFragment.class);
                mButtonTiming.setMarkerLevel(PanelButton.LEVEL_NORMAL);
            }
            if (mButtonFactor != null && !mButtonFactor.equals(view)) {
                resetFragment(mButtonFactor.isLocked(),
<<<<<<< HEAD
                        getFrameId(activity, R.id.race_edit, R.id.race_content, false), RaceFactorFragment.class);
=======
                        getFrameId(requireActivity(), R.id.race_edit, R.id.race_content, false), RaceFactorFragment.class);
>>>>>>> 62c59a8e
                mButtonFactor.setMarkerLevel(PanelButton.LEVEL_NORMAL);
            }
            if (mButtonCourse != null && !mButtonCourse.equals(view)) {
                resetFragment(mButtonCourse.isLocked(),
<<<<<<< HEAD
                        getFrameId(activity, R.id.race_edit, R.id.race_content, false), CourseFragment.class);
=======
                        getFrameId(requireActivity(), R.id.race_edit, R.id.race_content, false), CourseFragment.class);
>>>>>>> 62c59a8e
                mButtonCourse.setMarkerLevel(PanelButton.LEVEL_NORMAL);
            }
            if (mButtonWind != null && !mButtonWind.equals(view)) {
                resetFragment(mButtonWind.isLocked(),
<<<<<<< HEAD
                        getFrameId(activity, R.id.race_edit, R.id.race_content, false), WindFragment.class);
=======
                        getFrameId(requireActivity(), R.id.race_edit, R.id.race_content, false), WindFragment.class);
>>>>>>> 62c59a8e
                mButtonWind.setMarkerLevel(PanelButton.LEVEL_NORMAL);
            }
        }
    }

    @Override
    public void onFragmentAttach(Fragment fragment) {
        if (fragment instanceof StartProcedureFragment) {
            uncheckMarker(mButtonProcedure);
        } else if (fragment instanceof StartModeFragment) {
            uncheckMarker(mButtonMode);
        } else if (fragment instanceof GateStartPathFinderFragment) {
            uncheckMarker(mButtonPathfinder);
        } else if (fragment instanceof GateStartTimingFragment) {
            uncheckMarker(mButtonTiming);
        } else if (fragment instanceof RaceFactorFragment) {
            uncheckMarker(mButtonFactor);
        } else if (fragment instanceof CourseFragment) {
            uncheckMarker(mButtonCourse);
        } else if (fragment instanceof WindFragment) {
            uncheckMarker(mButtonWind);
        }
    }

    @Override
    public void onFragmentDetach(Fragment fragment) {
        if (fragment instanceof StartProcedureFragment) {
            updateOneMarker(mButtonProcedure, false);
        } else if (fragment instanceof StartModeFragment) {
            updateOneMarker(mButtonMode, false);
        } else if (fragment instanceof GateStartPathFinderFragment) {
            updateOneMarker(mButtonPathfinder, false);
        } else if (fragment instanceof GateStartTimingFragment) {
            updateOneMarker(mButtonTiming, false);
        } else if (fragment instanceof RaceFactorFragment) {
            updateOneMarker(mButtonFactor, false);
        } else if (fragment instanceof CourseFragment) {
            updateOneMarker(mButtonCourse, false);
        } else if (fragment instanceof WindFragment) {
            updateOneMarker(mButtonWind, false);
        }
    }

    @Override
    public void onFragmentPause(Fragment fragment) {

    }

    @Override
    public void onFragmentResume(Fragment fragment) {

    }

    private class RaceStateChangedListener extends BaseRaceStateChangedListener {

        @Override
        public void onRacingProcedureChanged(ReadonlyRaceState state) {
            super.onRacingProcedureChanged(state);

            state.getRacingProcedure().addChangedListener(mProcedureListener);

            refreshPanel();
        }

        @Override
        public void onCourseDesignChanged(ReadonlyRaceState state) {
            super.onCourseDesignChanged(state);

            refreshPanel();
        }

        @Override
        public void onWindFixChanged(ReadonlyRaceState state) {
            super.onWindFixChanged(state);

            refreshPanel();
        }

        @Override
        public void onStatusChanged(ReadonlyRaceState state) {
            super.onStatusChanged(state);

            checkStatus();
        }
    }

    private class RaceProcedureChangedListener extends BaseRacingProcedureChangedListener {

        @Override
        public void onActiveFlagsChanged(ReadonlyRacingProcedure racingProcedure) {
            super.onActiveFlagsChanged(racingProcedure);

            refreshPanel();
        }
    }

    private class StartProcedureListener implements PanelButton.PanelButtonClick {

        private final String TAG = StartProcedureListener.class.getName();

        @Override
        public void onClick(PanelButton view) {
<<<<<<< HEAD
            int toggle = view.toggleMarker();
            flagStates.put(view.getId(), toggle == PanelButton.LEVEL_TOGGLED);
            switch (toggle) {
=======
            sendIntent(AppConstants.ACTION_TOGGLE, AppConstants.EXTRA_DEFAULT, AppConstants.ACTION_TOGGLE_PROCEDURE);
            switch (view.toggleMarker()) {
>>>>>>> 62c59a8e
                case PanelButton.LEVEL_NORMAL:
                    sendIntent(AppConstants.ACTION_SHOW_MAIN_CONTENT);
                    break;

                case PanelButton.LEVEL_TOGGLED:
                    replaceFragment(StartProcedureFragment.newInstance(BaseFragment.START_MODE_PLANNED));
                    break;

                default:
                    ExLog.i(getActivity(), TAG, "Unknown return value");
                    break;
            }
            view.disableToggle();
        }

        @Override
        public void onChangedSwitch(PanelButton view, boolean isChecked) {
            // no-op
        }
    }

    private class ButtonModeListener implements PanelButton.PanelButtonClick {

        private final String TAG = ButtonModeListener.class.getName();

        @Override
        public void onClick(PanelButton view) {
<<<<<<< HEAD
            int toggle = view.toggleMarker();
            flagStates.put(view.getId(), toggle == PanelButton.LEVEL_TOGGLED);
            switch (toggle) {
=======
            sendIntent(AppConstants.ACTION_TOGGLE, AppConstants.EXTRA_DEFAULT, AppConstants.ACTION_TOGGLE_PROCEDURE_MORE_MODE);
            switch (view.toggleMarker()) {
>>>>>>> 62c59a8e
                case PanelButton.LEVEL_NORMAL:
                    sendIntent(AppConstants.ACTION_SHOW_MAIN_CONTENT);
                    break;

                case PanelButton.LEVEL_TOGGLED:
                    replaceFragment(StartModeFragment.newInstance(StartModeFragment.START_MODE_PLANNED));
                    break;

                default:
                    ExLog.i(getActivity(), TAG, "Unknown return value");
            }
            view.disableToggle();
        }

        @Override
        public void onChangedSwitch(PanelButton view, boolean isChecked) {
            // no-op
        }
    }

    private class ButtonPathfinderListener implements PanelButton.PanelButtonClick {

        private final String TAG = ButtonPathfinderListener.class.getName();

        @Override
        public void onClick(PanelButton view) {
<<<<<<< HEAD
            int toggle = view.toggleMarker();
            flagStates.put(view.getId(), toggle == PanelButton.LEVEL_TOGGLED);
            switch (toggle) {
=======
            sendIntent(AppConstants.ACTION_TOGGLE, AppConstants.EXTRA_DEFAULT, AppConstants.ACTION_TOGGLE_PROCEDURE_MORE_PATHFINDER);
            switch (view.toggleMarker()) {
>>>>>>> 62c59a8e
                case PanelButton.LEVEL_NORMAL:
                    sendIntent(AppConstants.ACTION_SHOW_MAIN_CONTENT);
                    break;

                case PanelButton.LEVEL_TOGGLED:
                    replaceFragment(
                            GateStartPathFinderFragment.newInstance(GateStartPathFinderFragment.START_MODE_PLANNED));
                    break;

                default:
                    ExLog.i(getActivity(), TAG, "Unknown return value");
            }
            view.disableToggle();
        }

        @Override
        public void onChangedSwitch(PanelButton view, boolean isChecked) {
            // no-op
        }
    }

    private class ButtonTimingListener implements PanelButton.PanelButtonClick {

        private final String TAG = ButtonTimingListener.class.getName();

        @Override
        public void onClick(PanelButton view) {
<<<<<<< HEAD
            int toggle = view.toggleMarker();
            flagStates.put(view.getId(), toggle == PanelButton.LEVEL_TOGGLED);
            switch (toggle) {
=======
            sendIntent(AppConstants.ACTION_TOGGLE, AppConstants.EXTRA_DEFAULT, AppConstants.ACTION_TOGGLE_PROCEDURE_MORE_TIMING);
            switch (view.toggleMarker()) {
>>>>>>> 62c59a8e
                case PanelButton.LEVEL_NORMAL:
                    sendIntent(AppConstants.ACTION_SHOW_MAIN_CONTENT);
                    break;

                case PanelButton.LEVEL_TOGGLED:
                    replaceFragment(GateStartTimingFragment.newInstance(GateStartTimingFragment.START_MODE_PLANNED));
                    break;

                default:
                    ExLog.i(getActivity(), TAG, "Unknown return value");
            }
            view.disableToggle();
        }

        @Override
        public void onChangedSwitch(PanelButton view, boolean isChecked) {
            // no-op
        }
    }

    private class ButtonRaceGroupListener implements PanelButton.PanelButtonClick {

        @Override
        public void onClick(PanelButton view) {
            // no-op
        }

        @Override
        public void onChangedSwitch(PanelButton view, boolean isChecked) {
            getRaceState().setAdditionalScoringInformationEnabled(MillisecondsTimePoint.now(), /* enable */isChecked,
                    AdditionalScoringInformationType.MAX_POINTS_DECREASE_MAX_SCORE);
        }
    }

    private class ButtonFactorListener implements PanelButton.PanelButtonClick {
        private final String TAG = ButtonFactorListener.class.getName();

        @Override
        public void onClick(PanelButton view) {
<<<<<<< HEAD
            int toggle = view.toggleMarker();
            flagStates.put(view.getId(), toggle == PanelButton.LEVEL_TOGGLED);
            switch (toggle) {
=======
            sendIntent(AppConstants.ACTION_TOGGLE, AppConstants.EXTRA_DEFAULT, AppConstants.ACTION_TOGGLE_FACTOR);
            switch (view.toggleMarker()) {
>>>>>>> 62c59a8e
                case LEVEL_NORMAL:
                    sendIntent(AppConstants.ACTION_SHOW_MAIN_CONTENT);
                    break;

                case LEVEL_TOGGLED:
                    replaceFragment(RaceFactorFragment.newInstance(BaseFragment.START_MODE_PLANNED));
                    break;

                default:
                    ExLog.i(getActivity(), TAG, "Unknown return value");
            }
            view.disableToggle();
        }

        @Override
        public void onChangedSwitch(PanelButton view, boolean isChecked) {
            // no-op
        }
    }

    private class ButtonCourseListener implements PanelButton.PanelButtonClick {
        private final String TAG = ButtonCourseListener.class.getName();

        @Override
        public void onClick(PanelButton view) {
<<<<<<< HEAD
            int toggle = view.toggleMarker();
            flagStates.put(view.getId(), toggle == PanelButton.LEVEL_TOGGLED);
            switch (toggle) {
=======
            sendIntent(AppConstants.ACTION_TOGGLE, AppConstants.EXTRA_DEFAULT, AppConstants.ACTION_TOGGLE_COURSE);
            switch (view.toggleMarker()) {
>>>>>>> 62c59a8e
                case LEVEL_NORMAL:
                    sendIntent(AppConstants.ACTION_SHOW_MAIN_CONTENT);
                    break;

                case LEVEL_TOGGLED:
                    replaceFragment(CourseFragment.newInstance(BaseFragment.START_MODE_PLANNED, preferences));
                    break;

                default:
                    ExLog.i(getActivity(), TAG, "Unknown return value");
            }
            view.disableToggle();
        }

        @Override
        public void onChangedSwitch(PanelButton view, boolean isChecked) {
            // no-op
        }
    }

    private class ButtonWindListener implements PanelButton.PanelButtonClick {
        private final String TAG = ButtonWindListener.class.getName();

        @Override
        public void onClick(PanelButton view) {
<<<<<<< HEAD
            int toggle = view.toggleMarker();
            flagStates.put(view.getId(), toggle == PanelButton.LEVEL_TOGGLED);
            switch (toggle) {
=======
            sendIntent(AppConstants.ACTION_TOGGLE, AppConstants.EXTRA_DEFAULT, AppConstants.ACTION_TOGGLE_WIND);
            switch (view.toggleMarker()) {
>>>>>>> 62c59a8e
                case LEVEL_NORMAL:
                    sendIntent(AppConstants.ACTION_SHOW_MAIN_CONTENT);
                    break;

                case LEVEL_TOGGLED:
                    replaceFragment(WindFragment.newInstance(BaseFragment.START_MODE_PLANNED));
                    break;

                default:
                    ExLog.i(getActivity(), TAG, "Unknown return value");
            }
            view.disableToggle();
        }

        @Override
        public void onChangedSwitch(PanelButton view, boolean isChecked) {
            // no-op
        }
    }

    private class IntentReceiver extends BroadcastReceiver {

        @Override
        public void onReceive(Context context, Intent intent) {
            String action = intent.getAction();
<<<<<<< HEAD
=======
            if (AppConstants.ACTION_CLEAR_TOGGLE.equals(action)) {
                uncheckMarker(null);
            }

            if (AppConstants.ACTION_TOGGLE.equals(action)) {
                if (intent.getExtras() != null) {
                    String data = intent.getStringExtra(AppConstants.EXTRA_DEFAULT);
                    switch (data) {
                        case AppConstants.ACTION_TOGGLE_PROCEDURE:
                            uncheckMarker(mButtonProcedure);
                            break;
                        case AppConstants.ACTION_TOGGLE_PROCEDURE_MORE_MODE:
                            uncheckMarker(mButtonMode);
                            break;
                        case AppConstants.ACTION_TOGGLE_PROCEDURE_MORE_PATHFINDER:
                            uncheckMarker(mButtonPathfinder);
                            break;
                        case AppConstants.ACTION_TOGGLE_PROCEDURE_MORE_TIMING:
                            uncheckMarker(mButtonTiming);
                            break;
                        case AppConstants.ACTION_TOGGLE_FACTOR:
                            uncheckMarker(mButtonFactor);
                            break;
                        case AppConstants.ACTION_TOGGLE_COURSE:
                            uncheckMarker(mButtonCourse);
                            break;
                        case AppConstants.ACTION_TOGGLE_WIND:
                            uncheckMarker(mButtonWind);
                            break;
                        default:
                            uncheckMarker(null);
                            break;
                    }
                }
            }
>>>>>>> 62c59a8e

            if (AppConstants.ACTION_UPDATE_SCREEN.equals(action)) {
                refreshPanel();
            }
        }
    }

    @Override
    public void onSaveInstanceState(@NonNull Bundle outState) {
        super.onSaveInstanceState(outState);
        outState.putSerializable(STATE_CURRENT_FLAG, (Serializable) flagStates);
    }
}<|MERGE_RESOLUTION|>--- conflicted
+++ resolved
@@ -1,22 +1,16 @@
 package com.sap.sailing.racecommittee.app.ui.fragments.panels;
 
-<<<<<<< HEAD
-import java.io.Serializable;
-import java.text.DecimalFormat;
-import java.util.HashMap;
-import java.util.Map;
-=======
 import android.content.BroadcastReceiver;
 import android.content.Context;
 import android.content.Intent;
 import android.content.IntentFilter;
 import android.os.Bundle;
 import android.support.annotation.NonNull;
+import android.support.v4.app.Fragment;
 import android.support.v4.content.LocalBroadcastManager;
 import android.view.LayoutInflater;
 import android.view.View;
 import android.view.ViewGroup;
->>>>>>> 62c59a8e
 
 import com.sap.sailing.android.shared.logging.ExLog;
 import com.sap.sailing.android.shared.util.ViewHelper;
@@ -45,22 +39,10 @@
 import com.sap.sailing.racecommittee.app.utils.RaceHelper;
 import com.sap.sse.common.impl.MillisecondsTimePoint;
 
-<<<<<<< HEAD
-import android.content.BroadcastReceiver;
-import android.content.Context;
-import android.content.Intent;
-import android.content.IntentFilter;
-import android.os.Bundle;
-import android.support.annotation.NonNull;
-import android.support.v4.app.Fragment;
-import android.support.v4.app.FragmentActivity;
-import android.support.v4.content.LocalBroadcastManager;
-import android.view.LayoutInflater;
-import android.view.View;
-import android.view.ViewGroup;
-=======
+import java.io.Serializable;
 import java.text.DecimalFormat;
->>>>>>> 62c59a8e
+import java.util.HashMap;
+import java.util.Map;
 
 public class SetupPanelFragment extends BasePanelFragment implements NavigationEvents.NavigationListener {
 
@@ -97,14 +79,9 @@
 
     @Override
     public View onCreateView(@NonNull LayoutInflater inflater, ViewGroup container, Bundle savedInstanceState) {
-<<<<<<< HEAD
-        View layout;
-        if (getArguments()!=null && getArguments().getInt(ARGS_PAGE, 0) == 1) {
-=======
         final int page = getArguments() != null ? getArguments().getInt(ARGS_PAGE) : 0;
         View layout;
         if (page == 1) {
->>>>>>> 62c59a8e
             layout = inflater.inflate(R.layout.race_panel_setup_hor_2, container, false);
         } else {
             layout = inflater.inflate(R.layout.race_panel_setup, container, false);
@@ -167,8 +144,7 @@
         getRaceState().getRacingProcedure().addChangedListener(mProcedureListener);
 
         IntentFilter filter = new IntentFilter();
-<<<<<<< HEAD
-        filter.addAction(AppConstants.INTENT_ACTION_UPDATE_SCREEN);
+        filter.addAction(AppConstants.ACTION_UPDATE_SCREEN);
         LocalBroadcastManager.getInstance(requireContext()).registerReceiver(mReceiver, filter);
         View view = getView();
         if (view != null) {
@@ -192,28 +168,16 @@
     public void onDetach() {
         NavigationEvents.INSTANCE.unSubscribeFragmentAttachment(this);
         super.onDetach();
-=======
-        filter.addAction(AppConstants.ACTION_TOGGLE);
-        filter.addAction(AppConstants.ACTION_CLEAR_TOGGLE);
-        filter.addAction(AppConstants.ACTION_UPDATE_SCREEN);
-        LocalBroadcastManager.getInstance(requireContext()).registerReceiver(mReceiver, filter);
-
-        sendIntent(AppConstants.ACTION_CLEAR_TOGGLE);
->>>>>>> 62c59a8e
     }
 
     @Override
     public void onActivityCreated(Bundle savedInstanceState) {
         super.onActivityCreated(savedInstanceState);
 
-<<<<<<< HEAD
-        mFactorFormat = new DecimalFormat(requireActivity().getString(R.string.race_factor_format));
+        mFactorFormat = new DecimalFormat(getString(R.string.race_factor_format));
         if (savedInstanceState != null) {
             flagStates.putAll((Map<Integer, Boolean>) savedInstanceState.getSerializable(STATE_CURRENT_FLAG));
         }
-=======
-        mFactorFormat = new DecimalFormat(getString(R.string.race_factor_format));
->>>>>>> 62c59a8e
     }
 
     @Override
@@ -403,71 +367,42 @@
 
     private void uncheckMarker(PanelButton view) {
         if (isAdded()) {
-            final FragmentActivity activity = requireActivity();
             if (mButtonProcedure != null && !mButtonProcedure.equals(view)) {
                 resetFragment(mButtonProcedure.isLocked(),
-<<<<<<< HEAD
-                        getFrameId(activity, R.id.race_edit, R.id.race_content, false),
-=======
                         getFrameId(requireActivity(), R.id.race_edit, R.id.race_content, false),
->>>>>>> 62c59a8e
                         StartProcedureFragment.class);
                 mButtonProcedure.setMarkerLevel(PanelButton.LEVEL_NORMAL);
             }
             if (mButtonMode != null && !mButtonMode.equals(view)) {
                 resetFragment(mButtonMode.isLocked(),
-<<<<<<< HEAD
-                        getFrameId(activity, R.id.race_edit, R.id.race_content, false), StartModeFragment.class);
-=======
                         getFrameId(requireActivity(), R.id.race_edit, R.id.race_content, false), StartModeFragment.class);
->>>>>>> 62c59a8e
                 mButtonMode.setMarkerLevel(PanelButton.LEVEL_NORMAL);
             }
             if (mButtonPathfinder != null && !mButtonPathfinder.equals(view)) {
                 resetFragment(mButtonPathfinder.isLocked(),
-<<<<<<< HEAD
-                        getFrameId(activity, R.id.race_edit, R.id.race_content, false),
-=======
                         getFrameId(requireActivity(), R.id.race_edit, R.id.race_content, false),
->>>>>>> 62c59a8e
                         GateStartPathFinderFragment.class);
                 mButtonPathfinder.setMarkerLevel(PanelButton.LEVEL_NORMAL);
             }
             if (mButtonTiming != null && !mButtonTiming.equals(view)) {
                 resetFragment(mButtonTiming.isLocked(),
-<<<<<<< HEAD
-                        getFrameId(activity, R.id.race_edit, R.id.race_content, false),
-=======
                         getFrameId(requireActivity(), R.id.race_edit, R.id.race_content, false),
->>>>>>> 62c59a8e
                         GateStartTimingFragment.class);
                 mButtonTiming.setMarkerLevel(PanelButton.LEVEL_NORMAL);
             }
             if (mButtonFactor != null && !mButtonFactor.equals(view)) {
                 resetFragment(mButtonFactor.isLocked(),
-<<<<<<< HEAD
-                        getFrameId(activity, R.id.race_edit, R.id.race_content, false), RaceFactorFragment.class);
-=======
                         getFrameId(requireActivity(), R.id.race_edit, R.id.race_content, false), RaceFactorFragment.class);
->>>>>>> 62c59a8e
                 mButtonFactor.setMarkerLevel(PanelButton.LEVEL_NORMAL);
             }
             if (mButtonCourse != null && !mButtonCourse.equals(view)) {
                 resetFragment(mButtonCourse.isLocked(),
-<<<<<<< HEAD
-                        getFrameId(activity, R.id.race_edit, R.id.race_content, false), CourseFragment.class);
-=======
                         getFrameId(requireActivity(), R.id.race_edit, R.id.race_content, false), CourseFragment.class);
->>>>>>> 62c59a8e
                 mButtonCourse.setMarkerLevel(PanelButton.LEVEL_NORMAL);
             }
             if (mButtonWind != null && !mButtonWind.equals(view)) {
                 resetFragment(mButtonWind.isLocked(),
-<<<<<<< HEAD
-                        getFrameId(activity, R.id.race_edit, R.id.race_content, false), WindFragment.class);
-=======
                         getFrameId(requireActivity(), R.id.race_edit, R.id.race_content, false), WindFragment.class);
->>>>>>> 62c59a8e
                 mButtonWind.setMarkerLevel(PanelButton.LEVEL_NORMAL);
             }
         }
@@ -570,14 +505,9 @@
 
         @Override
         public void onClick(PanelButton view) {
-<<<<<<< HEAD
-            int toggle = view.toggleMarker();
+            final int toggle = view.toggleMarker();
             flagStates.put(view.getId(), toggle == PanelButton.LEVEL_TOGGLED);
             switch (toggle) {
-=======
-            sendIntent(AppConstants.ACTION_TOGGLE, AppConstants.EXTRA_DEFAULT, AppConstants.ACTION_TOGGLE_PROCEDURE);
-            switch (view.toggleMarker()) {
->>>>>>> 62c59a8e
                 case PanelButton.LEVEL_NORMAL:
                     sendIntent(AppConstants.ACTION_SHOW_MAIN_CONTENT);
                     break;
@@ -605,14 +535,9 @@
 
         @Override
         public void onClick(PanelButton view) {
-<<<<<<< HEAD
-            int toggle = view.toggleMarker();
+            final int toggle = view.toggleMarker();
             flagStates.put(view.getId(), toggle == PanelButton.LEVEL_TOGGLED);
             switch (toggle) {
-=======
-            sendIntent(AppConstants.ACTION_TOGGLE, AppConstants.EXTRA_DEFAULT, AppConstants.ACTION_TOGGLE_PROCEDURE_MORE_MODE);
-            switch (view.toggleMarker()) {
->>>>>>> 62c59a8e
                 case PanelButton.LEVEL_NORMAL:
                     sendIntent(AppConstants.ACTION_SHOW_MAIN_CONTENT);
                     break;
@@ -639,14 +564,9 @@
 
         @Override
         public void onClick(PanelButton view) {
-<<<<<<< HEAD
-            int toggle = view.toggleMarker();
+            final int toggle = view.toggleMarker();
             flagStates.put(view.getId(), toggle == PanelButton.LEVEL_TOGGLED);
             switch (toggle) {
-=======
-            sendIntent(AppConstants.ACTION_TOGGLE, AppConstants.EXTRA_DEFAULT, AppConstants.ACTION_TOGGLE_PROCEDURE_MORE_PATHFINDER);
-            switch (view.toggleMarker()) {
->>>>>>> 62c59a8e
                 case PanelButton.LEVEL_NORMAL:
                     sendIntent(AppConstants.ACTION_SHOW_MAIN_CONTENT);
                     break;
@@ -674,14 +594,9 @@
 
         @Override
         public void onClick(PanelButton view) {
-<<<<<<< HEAD
-            int toggle = view.toggleMarker();
+            final int toggle = view.toggleMarker();
             flagStates.put(view.getId(), toggle == PanelButton.LEVEL_TOGGLED);
             switch (toggle) {
-=======
-            sendIntent(AppConstants.ACTION_TOGGLE, AppConstants.EXTRA_DEFAULT, AppConstants.ACTION_TOGGLE_PROCEDURE_MORE_TIMING);
-            switch (view.toggleMarker()) {
->>>>>>> 62c59a8e
                 case PanelButton.LEVEL_NORMAL:
                     sendIntent(AppConstants.ACTION_SHOW_MAIN_CONTENT);
                     break;
@@ -721,14 +636,9 @@
 
         @Override
         public void onClick(PanelButton view) {
-<<<<<<< HEAD
-            int toggle = view.toggleMarker();
+            final int toggle = view.toggleMarker();
             flagStates.put(view.getId(), toggle == PanelButton.LEVEL_TOGGLED);
             switch (toggle) {
-=======
-            sendIntent(AppConstants.ACTION_TOGGLE, AppConstants.EXTRA_DEFAULT, AppConstants.ACTION_TOGGLE_FACTOR);
-            switch (view.toggleMarker()) {
->>>>>>> 62c59a8e
                 case LEVEL_NORMAL:
                     sendIntent(AppConstants.ACTION_SHOW_MAIN_CONTENT);
                     break;
@@ -754,14 +664,9 @@
 
         @Override
         public void onClick(PanelButton view) {
-<<<<<<< HEAD
-            int toggle = view.toggleMarker();
+            final int toggle = view.toggleMarker();
             flagStates.put(view.getId(), toggle == PanelButton.LEVEL_TOGGLED);
             switch (toggle) {
-=======
-            sendIntent(AppConstants.ACTION_TOGGLE, AppConstants.EXTRA_DEFAULT, AppConstants.ACTION_TOGGLE_COURSE);
-            switch (view.toggleMarker()) {
->>>>>>> 62c59a8e
                 case LEVEL_NORMAL:
                     sendIntent(AppConstants.ACTION_SHOW_MAIN_CONTENT);
                     break;
@@ -787,14 +692,9 @@
 
         @Override
         public void onClick(PanelButton view) {
-<<<<<<< HEAD
-            int toggle = view.toggleMarker();
+            final int toggle = view.toggleMarker();
             flagStates.put(view.getId(), toggle == PanelButton.LEVEL_TOGGLED);
             switch (toggle) {
-=======
-            sendIntent(AppConstants.ACTION_TOGGLE, AppConstants.EXTRA_DEFAULT, AppConstants.ACTION_TOGGLE_WIND);
-            switch (view.toggleMarker()) {
->>>>>>> 62c59a8e
                 case LEVEL_NORMAL:
                     sendIntent(AppConstants.ACTION_SHOW_MAIN_CONTENT);
                     break;
@@ -819,47 +719,7 @@
 
         @Override
         public void onReceive(Context context, Intent intent) {
-            String action = intent.getAction();
-<<<<<<< HEAD
-=======
-            if (AppConstants.ACTION_CLEAR_TOGGLE.equals(action)) {
-                uncheckMarker(null);
-            }
-
-            if (AppConstants.ACTION_TOGGLE.equals(action)) {
-                if (intent.getExtras() != null) {
-                    String data = intent.getStringExtra(AppConstants.EXTRA_DEFAULT);
-                    switch (data) {
-                        case AppConstants.ACTION_TOGGLE_PROCEDURE:
-                            uncheckMarker(mButtonProcedure);
-                            break;
-                        case AppConstants.ACTION_TOGGLE_PROCEDURE_MORE_MODE:
-                            uncheckMarker(mButtonMode);
-                            break;
-                        case AppConstants.ACTION_TOGGLE_PROCEDURE_MORE_PATHFINDER:
-                            uncheckMarker(mButtonPathfinder);
-                            break;
-                        case AppConstants.ACTION_TOGGLE_PROCEDURE_MORE_TIMING:
-                            uncheckMarker(mButtonTiming);
-                            break;
-                        case AppConstants.ACTION_TOGGLE_FACTOR:
-                            uncheckMarker(mButtonFactor);
-                            break;
-                        case AppConstants.ACTION_TOGGLE_COURSE:
-                            uncheckMarker(mButtonCourse);
-                            break;
-                        case AppConstants.ACTION_TOGGLE_WIND:
-                            uncheckMarker(mButtonWind);
-                            break;
-                        default:
-                            uncheckMarker(null);
-                            break;
-                    }
-                }
-            }
->>>>>>> 62c59a8e
-
-            if (AppConstants.ACTION_UPDATE_SCREEN.equals(action)) {
+            if (AppConstants.ACTION_UPDATE_SCREEN.equals(intent.getAction())) {
                 refreshPanel();
             }
         }
