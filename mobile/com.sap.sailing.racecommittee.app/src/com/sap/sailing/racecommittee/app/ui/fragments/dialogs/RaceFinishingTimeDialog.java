--- conflicted
+++ resolved
@@ -39,13 +39,8 @@
             if (startTime.before(finishingTime)) {
                 getRace().getState().setFinishingTime(finishingTime);
                 dismiss();
-<<<<<<< HEAD
             } else {
-                Toast.makeText(getActivity(), R.string.the_selected_time_is_before_the_race_start_, Toast.LENGTH_LONG).show();
-=======
-            }else{
-                Toast.makeText(getActivity(), getString(R.string.error_time_before_finish), Toast.LENGTH_LONG).show();
->>>>>>> 32f44fc6
+                Toast.makeText(getActivity(), getString(R.string.the_selected_time_is_before_the_race_start_), Toast.LENGTH_LONG).show();
             }
         }
     }
