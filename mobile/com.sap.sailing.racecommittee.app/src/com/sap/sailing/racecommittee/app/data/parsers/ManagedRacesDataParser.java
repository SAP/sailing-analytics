package com.sap.sailing.racecommittee.app.data.parsers;

import java.io.Reader;
import java.util.ArrayList;
import java.util.Collection;

import org.json.simple.JSONArray;
import org.json.simple.JSONObject;
import org.json.simple.JSONValue;

import android.content.Context;

import com.sap.sailing.domain.base.Fleet;
import com.sap.sailing.domain.base.SeriesBase;
import com.sap.sailing.domain.base.racegroup.RaceCell;
import com.sap.sailing.domain.base.racegroup.RaceGroup;
import com.sap.sailing.domain.base.racegroup.RaceRow;
import com.sap.sailing.domain.base.racegroup.SeriesWithRows;
import com.sap.sailing.domain.common.racelog.StartProcedureType;
import com.sap.sailing.domain.racelog.RaceLog;
import com.sap.sailing.racecommittee.app.AppPreferences;
import com.sap.sailing.racecommittee.app.domain.ManagedRace;
import com.sap.sailing.racecommittee.app.domain.impl.FleetIdentifierImpl;
import com.sap.sailing.racecommittee.app.domain.impl.ManagedRaceIdentifierImpl;
import com.sap.sailing.racecommittee.app.domain.impl.ManagedRaceImpl;
import com.sap.sailing.server.gateway.deserialization.JsonDeserializer;
import com.sap.sailing.server.gateway.deserialization.impl.Helpers;

public class ManagedRacesDataParser implements DataParser<Collection<ManagedRace>> {
    // private static final String TAG = ManagedRacesDataParser.class.getName();

    private JsonDeserializer<RaceGroup> deserializer;
<<<<<<< HEAD
    private final Context context;

    public ManagedRacesDataParser(Context context, JsonDeserializer<RaceGroup> deserializer) {
        this.context = context;
=======
    private Context context;

    public ManagedRacesDataParser(Context context, JsonDeserializer<RaceGroup> deserializer) {
>>>>>>> a1e7703a
        this.deserializer = deserializer;
        this.context = context;
    }

    public Collection<ManagedRace> parse(Reader reader) throws Exception {
        Object parsedResult = JSONValue.parse(reader);
        JSONArray jsonArray = Helpers.toJSONArraySafe(parsedResult);

        Collection<ManagedRace> managedRaces = new ArrayList<ManagedRace>();
        for (Object element : jsonArray) {
            JSONObject json = Helpers.toJSONObjectSafe(element);

            RaceGroup group = deserializer.deserialize(json);
            addManagedRaces(managedRaces, group);
        }

        return managedRaces;
    }

    private void addManagedRaces(Collection<ManagedRace> target, RaceGroup raceGroup) {
        for (SeriesWithRows series : raceGroup.getSeries()) {
            for (RaceRow raceRow : series.getRaceRows()) {
                Fleet fleet = raceRow.getFleet();
                for (RaceCell cell : raceRow.getCells()) {
                    ManagedRace race = createManagedRace(raceGroup, series, fleet, cell.getName(), cell.getRaceLog());
                    target.add(race);
                }
            }
        }
    }

    private ManagedRace createManagedRace(RaceGroup raceGroup, SeriesBase series, Fleet fleet, String name,
            RaceLog raceLog) {
<<<<<<< HEAD
        return new ManagedRaceImpl(context, new ManagedRaceIdentifierImpl(name,
                        new FleetIdentifierImpl(fleet, series, raceGroup)), StartProcedureType.RRS26, raceLog);
=======
        StartProcedureType startType = AppPreferences.getDefaultStartProcedureType(context);
        return new ManagedRaceImpl(new ManagedRaceIdentifierImpl(name,
                new FleetIdentifierImpl(fleet, series, raceGroup)), startType, raceLog);
>>>>>>> a1e7703a

    }

}
<|MERGE_RESOLUTION|>--- conflicted
+++ resolved
@@ -1,87 +1,76 @@
-package com.sap.sailing.racecommittee.app.data.parsers;
-
-import java.io.Reader;
-import java.util.ArrayList;
-import java.util.Collection;
-
-import org.json.simple.JSONArray;
-import org.json.simple.JSONObject;
-import org.json.simple.JSONValue;
-
-import android.content.Context;
-
-import com.sap.sailing.domain.base.Fleet;
-import com.sap.sailing.domain.base.SeriesBase;
-import com.sap.sailing.domain.base.racegroup.RaceCell;
-import com.sap.sailing.domain.base.racegroup.RaceGroup;
-import com.sap.sailing.domain.base.racegroup.RaceRow;
-import com.sap.sailing.domain.base.racegroup.SeriesWithRows;
-import com.sap.sailing.domain.common.racelog.StartProcedureType;
-import com.sap.sailing.domain.racelog.RaceLog;
-import com.sap.sailing.racecommittee.app.AppPreferences;
-import com.sap.sailing.racecommittee.app.domain.ManagedRace;
-import com.sap.sailing.racecommittee.app.domain.impl.FleetIdentifierImpl;
-import com.sap.sailing.racecommittee.app.domain.impl.ManagedRaceIdentifierImpl;
-import com.sap.sailing.racecommittee.app.domain.impl.ManagedRaceImpl;
-import com.sap.sailing.server.gateway.deserialization.JsonDeserializer;
-import com.sap.sailing.server.gateway.deserialization.impl.Helpers;
-
-public class ManagedRacesDataParser implements DataParser<Collection<ManagedRace>> {
-    // private static final String TAG = ManagedRacesDataParser.class.getName();
-
-    private JsonDeserializer<RaceGroup> deserializer;
-<<<<<<< HEAD
-    private final Context context;
-
-    public ManagedRacesDataParser(Context context, JsonDeserializer<RaceGroup> deserializer) {
-        this.context = context;
-=======
-    private Context context;
-
-    public ManagedRacesDataParser(Context context, JsonDeserializer<RaceGroup> deserializer) {
->>>>>>> a1e7703a
-        this.deserializer = deserializer;
-        this.context = context;
-    }
-
-    public Collection<ManagedRace> parse(Reader reader) throws Exception {
-        Object parsedResult = JSONValue.parse(reader);
-        JSONArray jsonArray = Helpers.toJSONArraySafe(parsedResult);
-
-        Collection<ManagedRace> managedRaces = new ArrayList<ManagedRace>();
-        for (Object element : jsonArray) {
-            JSONObject json = Helpers.toJSONObjectSafe(element);
-
-            RaceGroup group = deserializer.deserialize(json);
-            addManagedRaces(managedRaces, group);
-        }
-
-        return managedRaces;
-    }
-
-    private void addManagedRaces(Collection<ManagedRace> target, RaceGroup raceGroup) {
-        for (SeriesWithRows series : raceGroup.getSeries()) {
-            for (RaceRow raceRow : series.getRaceRows()) {
-                Fleet fleet = raceRow.getFleet();
-                for (RaceCell cell : raceRow.getCells()) {
-                    ManagedRace race = createManagedRace(raceGroup, series, fleet, cell.getName(), cell.getRaceLog());
-                    target.add(race);
-                }
-            }
-        }
-    }
-
-    private ManagedRace createManagedRace(RaceGroup raceGroup, SeriesBase series, Fleet fleet, String name,
-            RaceLog raceLog) {
-<<<<<<< HEAD
-        return new ManagedRaceImpl(context, new ManagedRaceIdentifierImpl(name,
-                        new FleetIdentifierImpl(fleet, series, raceGroup)), StartProcedureType.RRS26, raceLog);
-=======
-        StartProcedureType startType = AppPreferences.getDefaultStartProcedureType(context);
-        return new ManagedRaceImpl(new ManagedRaceIdentifierImpl(name,
-                new FleetIdentifierImpl(fleet, series, raceGroup)), startType, raceLog);
->>>>>>> a1e7703a
-
-    }
-
-}
+package com.sap.sailing.racecommittee.app.data.parsers;
+
+import java.io.Reader;
+import java.util.ArrayList;
+import java.util.Collection;
+
+import org.json.simple.JSONArray;
+import org.json.simple.JSONObject;
+import org.json.simple.JSONValue;
+
+import android.content.Context;
+
+import com.sap.sailing.domain.base.Fleet;
+import com.sap.sailing.domain.base.SeriesBase;
+import com.sap.sailing.domain.base.racegroup.RaceCell;
+import com.sap.sailing.domain.base.racegroup.RaceGroup;
+import com.sap.sailing.domain.base.racegroup.RaceRow;
+import com.sap.sailing.domain.base.racegroup.SeriesWithRows;
+import com.sap.sailing.domain.common.racelog.StartProcedureType;
+import com.sap.sailing.domain.racelog.RaceLog;
+import com.sap.sailing.racecommittee.app.AppPreferences;
+import com.sap.sailing.racecommittee.app.domain.ManagedRace;
+import com.sap.sailing.racecommittee.app.domain.impl.FleetIdentifierImpl;
+import com.sap.sailing.racecommittee.app.domain.impl.ManagedRaceIdentifierImpl;
+import com.sap.sailing.racecommittee.app.domain.impl.ManagedRaceImpl;
+import com.sap.sailing.server.gateway.deserialization.JsonDeserializer;
+import com.sap.sailing.server.gateway.deserialization.impl.Helpers;
+
+public class ManagedRacesDataParser implements DataParser<Collection<ManagedRace>> {
+    // private static final String TAG = ManagedRacesDataParser.class.getName();
+
+    private JsonDeserializer<RaceGroup> deserializer;
+    private final Context context;
+
+    public ManagedRacesDataParser(Context context, JsonDeserializer<RaceGroup> deserializer) {
+        this.context = context;
+        this.deserializer = deserializer;
+        this.context = context;
+    }
+
+    public Collection<ManagedRace> parse(Reader reader) throws Exception {
+        Object parsedResult = JSONValue.parse(reader);
+        JSONArray jsonArray = Helpers.toJSONArraySafe(parsedResult);
+
+        Collection<ManagedRace> managedRaces = new ArrayList<ManagedRace>();
+        for (Object element : jsonArray) {
+            JSONObject json = Helpers.toJSONObjectSafe(element);
+
+            RaceGroup group = deserializer.deserialize(json);
+            addManagedRaces(managedRaces, group);
+        }
+
+        return managedRaces;
+    }
+
+    private void addManagedRaces(Collection<ManagedRace> target, RaceGroup raceGroup) {
+        for (SeriesWithRows series : raceGroup.getSeries()) {
+            for (RaceRow raceRow : series.getRaceRows()) {
+                Fleet fleet = raceRow.getFleet();
+                for (RaceCell cell : raceRow.getCells()) {
+                    ManagedRace race = createManagedRace(raceGroup, series, fleet, cell.getName(), cell.getRaceLog());
+                    target.add(race);
+                }
+            }
+        }
+    }
+
+    private ManagedRace createManagedRace(RaceGroup raceGroup, SeriesBase series, Fleet fleet, String name,
+            RaceLog raceLog) {
+        StartProcedureType startType = AppPreferences.getDefaultStartProcedureType(context);
+        return new ManagedRaceImpl(new ManagedRaceIdentifierImpl(name,
+               new FleetIdentifierImpl(fleet, series, raceGroup)), startType, raceLog);
+
+    }
+
+}