--- conflicted
+++ resolved
@@ -1,138 +1,135 @@
-package com.sap.sailing.racecommittee.app.ui.activities;
-
-import java.io.Closeable;
-import java.io.IOException;
-
-import android.content.DialogInterface;
-import android.content.Intent;
-import android.os.Bundle;
-import android.support.v7.app.AlertDialog;
-import android.view.MenuItem;
-import android.view.WindowManager;
-
-import com.sap.sailing.android.shared.logging.ExLog;
-import com.sap.sailing.android.shared.util.AppUtils;
-import com.sap.sailing.racecommittee.app.AppPreferences;
-import com.sap.sailing.racecommittee.app.R;
-import com.sap.sailing.racecommittee.app.data.DataManager;
-<<<<<<< HEAD
-=======
-import com.sap.sailing.racecommittee.app.domain.BackPressListener;
->>>>>>> fd589d46
-import com.sap.sailing.racecommittee.app.utils.ThemeHelper;
-
-/**
- * Base activity for all race committee cockpit activities enabling basic menu functionality.
- */
-public class BaseActivity extends SendingServiceAwareActivity {
-    private static final String TAG = BaseActivity.class.getName();
-
-    protected AppPreferences preferences;
-    private BackPressListener mBackPressListener;
-
-    @Override
-    protected int getOptionsMenuResId() {
-        return R.menu.options_menu;
-    }
-
-    @Override
-    public void onCreate(Bundle savedInstanceState) {
-        super.onCreate(savedInstanceState);
-
-        AppUtils.lockOrientation(this);
-        ThemeHelper.setTheme(this);
-
-        this.preferences = AppPreferences.on(getApplicationContext());
-    }
-
-    @Override
-    public boolean onOptionsItemSelected(MenuItem item) {
-        switch (item.getItemId()) {
-            case R.id.options_menu_settings:
-                ExLog.i(this, TAG, "Clicked SETTINGS");
-                startActivity(new Intent(this, PreferenceActivity.class));
-                return true;
-
-            case R.id.options_menu_info:
-                ExLog.i(this, TAG, "Clicked INFO");
-                startActivity(new Intent(this, SystemInformationActivity.class));
-                return true;
-
-            case R.id.options_menu_logout:
-                ExLog.i(this, TAG, "Clicked LOGOUT");
-                AlertDialog dialog = new AlertDialog.Builder(this, R.style.AppTheme_AlertDialog)
-                        .setTitle(getString(R.string.logout_dialog_title))
-                        .setMessage(getString(R.string.logout_dialog_message))
-                        .setPositiveButton(android.R.string.ok, new DialogInterface.OnClickListener() {
-                            @Override
-                            public void onClick(DialogInterface dialog, int which) {
-                                preferences.setAccessToken(null);
-                                startActivity(new Intent(BaseActivity.this, PasswordActivity.class));
-                                finish();
-                            }
-                        })
-                        .setNegativeButton(android.R.string.cancel, null).create();
-                dialog.show();
-                return true;
-
-            default:
-                return super.onOptionsItemSelected(item);
-        }
-    }
-
-    @Override
-    public void onPause() {
-        super.onPause();
-        getWindow().clearFlags(WindowManager.LayoutParams.FLAG_KEEP_SCREEN_ON);
-    }
-
-    /**
-     * {@link #resetDataManager() Resets the data manager} (which all redefinitions must do) and then
-     * fades this activity.
-     */
-    protected boolean onReset() {
-        resetDataManager();
-        fadeActivity(LoginActivity.class, true);
-        return true;
-    }
-
-    protected void resetDataManager() {
-        DataManager dataManager = (DataManager) DataManager.create(this);
-        dataManager.resetAll();
-    }
-
-    @Override
-    public void onResume() {
-        super.onResume();
-
-        preferences = AppPreferences.on(this);
-        if (preferences.wakelockEnabled()) {
-            getWindow().addFlags(WindowManager.LayoutParams.FLAG_KEEP_SCREEN_ON);
-        }
-    }
-
-    public void safeClose(Closeable c) {
-        if (c != null) {
-            try {
-                c.close();
-            } catch (IOException e) {
-                ExLog.ex(this, TAG, e);
-            }
-        }
-    }
-
-    public void setBackPressListener(BackPressListener listener) {
-        mBackPressListener = listener;
-    }
-
-    @Override
-    public void onBackPressed() {
-        if (mBackPressListener != null) {
-            if (!mBackPressListener.handleBackPress()) {
-                super.onBackPressed();
-            }
-        } else {
-            super.onBackPressed();
-        }
-    }
-}
+package com.sap.sailing.racecommittee.app.ui.activities;
+
+import java.io.Closeable;
+import java.io.IOException;
+
+import android.content.DialogInterface;
+import android.content.Intent;
+import android.os.Bundle;
+import android.support.v7.app.AlertDialog;
+import android.view.MenuItem;
+import android.view.WindowManager;
+
+import com.sap.sailing.android.shared.logging.ExLog;
+import com.sap.sailing.android.shared.util.AppUtils;
+import com.sap.sailing.racecommittee.app.AppPreferences;
+import com.sap.sailing.racecommittee.app.R;
+import com.sap.sailing.racecommittee.app.data.DataManager;
+import com.sap.sailing.racecommittee.app.domain.BackPressListener;
+import com.sap.sailing.racecommittee.app.utils.ThemeHelper;
+
+/**
+ * Base activity for all race committee cockpit activities enabling basic menu functionality.
+ */
+public class BaseActivity extends SendingServiceAwareActivity {
+    private static final String TAG = BaseActivity.class.getName();
+
+    protected AppPreferences preferences;
+    private BackPressListener mBackPressListener;
+
+    @Override
+    protected int getOptionsMenuResId() {
+        return R.menu.options_menu;
+    }
+
+    @Override
+    public void onCreate(Bundle savedInstanceState) {
+        super.onCreate(savedInstanceState);
+
+        AppUtils.lockOrientation(this);
+        ThemeHelper.setTheme(this);
+
+        this.preferences = AppPreferences.on(getApplicationContext());
+    }
+
+    @Override
+    public boolean onOptionsItemSelected(MenuItem item) {
+        switch (item.getItemId()) {
+            case R.id.options_menu_settings:
+                ExLog.i(this, TAG, "Clicked SETTINGS");
+                startActivity(new Intent(this, PreferenceActivity.class));
+                return true;
+
+            case R.id.options_menu_info:
+                ExLog.i(this, TAG, "Clicked INFO");
+                startActivity(new Intent(this, SystemInformationActivity.class));
+                return true;
+
+            case R.id.options_menu_logout:
+                ExLog.i(this, TAG, "Clicked LOGOUT");
+                AlertDialog dialog = new AlertDialog.Builder(this, R.style.AppTheme_AlertDialog)
+                        .setTitle(getString(R.string.logout_dialog_title))
+                        .setMessage(getString(R.string.logout_dialog_message))
+                        .setPositiveButton(android.R.string.ok, new DialogInterface.OnClickListener() {
+                            @Override
+                            public void onClick(DialogInterface dialog, int which) {
+                                preferences.setAccessToken(null);
+                                startActivity(new Intent(BaseActivity.this, PasswordActivity.class));
+                                finish();
+                            }
+                        })
+                        .setNegativeButton(android.R.string.cancel, null).create();
+                dialog.show();
+                return true;
+
+            default:
+                return super.onOptionsItemSelected(item);
+        }
+    }
+
+    @Override
+    public void onPause() {
+        super.onPause();
+        getWindow().clearFlags(WindowManager.LayoutParams.FLAG_KEEP_SCREEN_ON);
+    }
+
+    /**
+     * {@link #resetDataManager() Resets the data manager} (which all redefinitions must do) and then
+     * fades this activity.
+     */
+    protected boolean onReset() {
+        resetDataManager();
+        fadeActivity(LoginActivity.class, true);
+        return true;
+    }
+
+    protected void resetDataManager() {
+        DataManager dataManager = (DataManager) DataManager.create(this);
+        dataManager.resetAll();
+    }
+
+    @Override
+    public void onResume() {
+        super.onResume();
+
+        preferences = AppPreferences.on(this);
+        if (preferences.wakelockEnabled()) {
+            getWindow().addFlags(WindowManager.LayoutParams.FLAG_KEEP_SCREEN_ON);
+        }
+    }
+
+    public void safeClose(Closeable c) {
+        if (c != null) {
+            try {
+                c.close();
+            } catch (IOException e) {
+                ExLog.ex(this, TAG, e);
+            }
+        }
+    }
+
+    public void setBackPressListener(BackPressListener listener) {
+        mBackPressListener = listener;
+    }
+
+    @Override
+    public void onBackPressed() {
+        if (mBackPressListener != null) {
+            if (!mBackPressListener.handleBackPress()) {
+                super.onBackPressed();
+            }
+        } else {
+            super.onBackPressed();
+        }
+    }
+}