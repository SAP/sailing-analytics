package com.sap.sailing.racecommittee.app.ui.fragments.raceinfo.startphase;

import android.os.Bundle;
import android.widget.ImageButton;
import com.sap.sailing.domain.abstractlog.race.state.racingprocedure.impl.BaseRacingProcedureChangedListener;
import com.sap.sailing.domain.abstractlog.race.state.racingprocedure.rrs26.RRS26ChangedListener;
import com.sap.sailing.domain.abstractlog.race.state.racingprocedure.rrs26.RRS26RacingProcedure;
import com.sap.sailing.domain.abstractlog.race.state.racingprocedure.rrs26.ReadonlyRRS26RacingProcedure;

public class RRS26StartphaseRaceFragment extends BaseStartphaseRaceFragment<RRS26RacingProcedure> {
    
    private ImageButton startModeButton;
    private final ChangeListener changeListener;
    
    public RRS26StartphaseRaceFragment() {
        this.changeListener = new ChangeListener();
    }

    @Override
    public void onActivityCreated(Bundle savedInstanceState) {
        super.onActivityCreated(savedInstanceState);
<<<<<<< HEAD

//        startModeButton = (ImageButton) getView().findViewById(R.id.race_startphase_rrs26_actions_startmode);
//        startModeButton.setOnClickListener(new OnClickListener() {
//            @Override
//            public void onClick(View v) {
//                RaceDialogFragment fragment = new RaceChooseStartModeDialog();
//                fragment.setArguments(getRecentArguments());
//                fragment.show(getFragmentManager(), "dialogStartMode");
//            }
//        });
//
//        raceStartIn5Minutes = (Button) getView().findViewById(R.id.raceStartIn5Minutes);
//        raceStartIn5Minutes.setVisibility(View.VISIBLE);
//        raceStartIn5Minutes.setOnClickListener(new OnClickListener() {
//            @Override
//            public void onClick(View v) {
//                final TimePoint now = MillisecondsTimePoint.now();
//                getRaceState().setAdvancePass(now);
//                getRaceState().setRacingProcedure(now, RacingProcedureType.RRS26);
//                getRaceState().forceNewStartTime(now, now.plus(5*60*1000));
//            }
//        });
//        raceStartIn2Minutes = (Button) getView().findViewById(R.id.raceStartIn1Minute);
//        raceStartIn2Minutes.setVisibility(View.VISIBLE);
//        raceStartIn2Minutes.setOnClickListener(new OnClickListener() {
//            @Override
//            public void onClick(View v) {
//                final TimePoint now = MillisecondsTimePoint.now();
//                getRaceState().setAdvancePass(now);
//                getRaceState().setRacingProcedure(now, RacingProcedureType.RRS26);
//                getRaceState().forceNewStartTime(now, now.plus(1*60*1000));
//            }
//        });
=======
>>>>>>> 147b94ff
    }
    
    @Override
    public void onStart() {
        super.onStart();

//        getRacingProcedure().addChangedListener(changeListener);
    }
    
    @Override
    public void onStop() {
        super.onStop();

//        getRacingProcedure().removeChangedListener(changeListener);
    }

    @Override
    protected void setupUi() {
        // TODO: Maybe check for something like getRacingProcedure().isStartmodeFlagUp()
        super.setupUi();
    }
    
    private class ChangeListener extends BaseRacingProcedureChangedListener implements RRS26ChangedListener {

        @Override
        public void onStartmodeChanged(ReadonlyRRS26RacingProcedure racingProcedure) {
            setupUi();
        }
        
    }

}<|MERGE_RESOLUTION|>--- conflicted
+++ resolved
@@ -19,42 +19,6 @@
     @Override
     public void onActivityCreated(Bundle savedInstanceState) {
         super.onActivityCreated(savedInstanceState);
-<<<<<<< HEAD
-
-//        startModeButton = (ImageButton) getView().findViewById(R.id.race_startphase_rrs26_actions_startmode);
-//        startModeButton.setOnClickListener(new OnClickListener() {
-//            @Override
-//            public void onClick(View v) {
-//                RaceDialogFragment fragment = new RaceChooseStartModeDialog();
-//                fragment.setArguments(getRecentArguments());
-//                fragment.show(getFragmentManager(), "dialogStartMode");
-//            }
-//        });
-//
-//        raceStartIn5Minutes = (Button) getView().findViewById(R.id.raceStartIn5Minutes);
-//        raceStartIn5Minutes.setVisibility(View.VISIBLE);
-//        raceStartIn5Minutes.setOnClickListener(new OnClickListener() {
-//            @Override
-//            public void onClick(View v) {
-//                final TimePoint now = MillisecondsTimePoint.now();
-//                getRaceState().setAdvancePass(now);
-//                getRaceState().setRacingProcedure(now, RacingProcedureType.RRS26);
-//                getRaceState().forceNewStartTime(now, now.plus(5*60*1000));
-//            }
-//        });
-//        raceStartIn2Minutes = (Button) getView().findViewById(R.id.raceStartIn1Minute);
-//        raceStartIn2Minutes.setVisibility(View.VISIBLE);
-//        raceStartIn2Minutes.setOnClickListener(new OnClickListener() {
-//            @Override
-//            public void onClick(View v) {
-//                final TimePoint now = MillisecondsTimePoint.now();
-//                getRaceState().setAdvancePass(now);
-//                getRaceState().setRacingProcedure(now, RacingProcedureType.RRS26);
-//                getRaceState().forceNewStartTime(now, now.plus(1*60*1000));
-//            }
-//        });
-=======
->>>>>>> 147b94ff
     }
     
     @Override
