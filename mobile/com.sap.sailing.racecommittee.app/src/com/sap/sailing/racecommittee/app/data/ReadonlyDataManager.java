--- conflicted
+++ resolved
@@ -1,179 +1,3 @@
-<<<<<<< HEAD
-package com.sap.sailing.racecommittee.app.data;
-
-import java.io.Serializable;
-import java.util.Collection;
-
-import com.sap.sailing.domain.base.Competitor;
-import com.sap.sailing.domain.base.CourseArea;
-import com.sap.sailing.domain.base.CourseBase;
-import com.sap.sailing.domain.base.EventBase;
-import com.sap.sailing.domain.base.Mark;
-import com.sap.sailing.domain.base.configuration.DeviceConfiguration;
-import com.sap.sailing.domain.base.configuration.DeviceConfigurationIdentifier;
-import com.sap.sailing.domain.base.impl.RaceColumnFactorImpl;
-import com.sap.sailing.racecommittee.app.data.clients.LoadClient;
-import com.sap.sailing.racecommittee.app.data.loaders.DataLoaderResult;
-import com.sap.sailing.racecommittee.app.domain.CoursePosition;
-import com.sap.sailing.racecommittee.app.domain.ManagedRace;
-import com.sap.sailing.racecommittee.app.ui.fragments.lists.PositionListFragment;
-
-import android.app.LoaderManager;
-import android.app.LoaderManager.LoaderCallbacks;
-
-/**
- * <p>
- * Interface for everything read related when working with data.
- * </p>
- * 
- * <p>
- * The result values of this interface's methods are meant to be used in conjunction with the Android's
- * {@link LoaderManager} facility. Everything that is loaded by this interface is stored and cached in the underlying
- * {@link DataStore}.
- * </p>
- * 
- * <p>
- * If there are cached results your {@link LoadClient}'s callback methods might be called twice (first cached results;
- * afterwards remote results). See {@link LoadClient} for restrictions that apply to your data handling code.
- * </p>
- */
-public interface ReadonlyDataManager {
-
-    /**
-     * Gets the underlying data store.
-     * 
-     * @return the {@link DataStore}.
-     */
-    DataStore getDataStore();
-
-    /**
-     * Creates a new {@link LoaderCallbacks} object for loading {@link EventBase}s.
-     * 
-     * @param callback
-     *            {@link LoadClient} implementing your data handling code.
-     * @return {@link LoaderCallbacks} to be used in
-     *         {@link LoaderManager#initLoader(int, android.os.Bundle, LoaderCallbacks)} or
-     *         {@link LoaderManager#restartLoader(int, android.os.Bundle, LoaderCallbacks)}.
-     */
-    LoaderCallbacks<DataLoaderResult<Collection<EventBase>>> createEventsLoader(LoadClient<Collection<EventBase>> callback);
-
-    /**
-     * Creates a new {@link LoaderCallbacks} object for loading {@link CourseArea}s.
-     * 
-     * @param callback
-     *            {@link LoadClient} implementing your data handling code.
-     * @return {@link LoaderCallbacks} to be used in
-     *         {@link LoaderManager#initLoader(int, android.os.Bundle, LoaderCallbacks)} or
-     *         {@link LoaderManager#restartLoader(int, android.os.Bundle, LoaderCallbacks)}.
-     */
-    LoaderCallbacks<DataLoaderResult<Collection<CourseArea>>> createCourseAreasLoader(Serializable parentEventId,
-        LoadClient<Collection<CourseArea>> callback);
-
-    LoaderCallbacks<DataLoaderResult<Collection<CourseArea>>> createCourseAreasLoader(EventBase parentEvent,
-        LoadClient<Collection<CourseArea>> callback);
-
-    /**
-     * Creates a new {@link LoaderCallbacks} object for loading racing referee positions.
-     * 
-     * @return {@link LoaderCallbacks} to be used in
-     *         {@link LoaderManager#initLoader(int, android.os.Bundle, LoaderCallbacks)} or
-     *         {@link LoaderManager#restartLoader(int, android.os.Bundle, LoaderCallbacks)}.
-     */
-    LoaderCallbacks<DataLoaderResult<Collection<CoursePosition>>> createPositionLoader(PositionListFragment positionListFragment);
-    
-    /**
-     * Creates a new {@link LoaderCallbacks} object for loading {@link ManagedRace}s of a specific {@link CourseArea}.
-     * 
-     * @param courseAreaId
-     *            the {@link CourseArea}'s Identifier.
-     * @param callback
-     *            {@link LoadClient} implementing your data handling code.
-     * @return {@link LoaderCallbacks} to be used in
-     *         {@link LoaderManager#initLoader(int, android.os.Bundle, LoaderCallbacks)} or
-     *         {@link LoaderManager#restartLoader(int, android.os.Bundle, LoaderCallbacks)}.
-     */
-    LoaderCallbacks<DataLoaderResult<Collection<ManagedRace>>> createRacesLoader(Serializable courseAreaId,
-        LoadClient<Collection<ManagedRace>> callback);
-
-    /**
-     * Creates a new {@link LoaderCallbacks} object for loading a race's {@link Mark}s.
-     * 
-     * @param managedRace
-     *            the {@link ManagedRace}.
-     * @param callback
-     *            {@link LoadClient} implementing your data handling code.
-     * @return {@link LoaderCallbacks} to be used in
-     *         {@link LoaderManager#initLoader(int, android.os.Bundle, LoaderCallbacks)} or
-     *         {@link LoaderManager#restartLoader(int, android.os.Bundle, LoaderCallbacks)}.
-     */
-    LoaderCallbacks<DataLoaderResult<Collection<Mark>>> createMarksLoader(ManagedRace managedRace, LoadClient<Collection<Mark>> callback);
-
-    /**
-     * Creates a new {@link LoaderCallbacks} object for loading a race's {@link CourseBase}.
-     * 
-     * @param managedRace
-     *            the {@link ManagedRace}.
-     * @param callback
-     *            {@link LoadClient} implementing your data handling code.
-     * @return {@link LoaderCallbacks} to be used in
-     *         {@link LoaderManager#initLoader(int, android.os.Bundle, LoaderCallbacks)} or
-     *         {@link LoaderManager#restartLoader(int, android.os.Bundle, LoaderCallbacks)}.
-     */
-    LoaderCallbacks<DataLoaderResult<CourseBase>> createCourseLoader(ManagedRace managedRace, LoadClient<CourseBase> callback);
-
-    /**
-     * Creates a new {@link LoaderCallbacks} object for loading {@link Competitor}s.
-     * 
-     * @param callback
-     *            {@link LoadClient} implementing your data handling code.
-     * @return {@link LoaderCallbacks} to be used in
-     *         {@link LoaderManager#initLoader(int, android.os.Bundle, LoaderCallbacks)} or
-     *         {@link LoaderManager#restartLoader(int, android.os.Bundle, LoaderCallbacks)}.
-     */
-    LoaderCallbacks<DataLoaderResult<Collection<Competitor>>> createCompetitorsLoader(ManagedRace managedRace,
-        LoadClient<Collection<Competitor>> callback);
-
-    /**
-     * Create a new {@link LoaderCallbacks} object for loading {@link Competitor}
-     *
-     * @param callback
-     *            {@link LoadClient} implementing your data handling code.
-     * @return {@link LoaderCallbacks} to be used in
-     *         {@link LoaderManager#initLoader(int, android.os.Bundle, LoaderCallbacks)} or
-     *         {@link LoaderManager#restartLoader(int, android.os.Bundle, LoaderCallbacks)}.
-     */
-    LoaderCallbacks<DataLoaderResult<Collection<Competitor>>> createStartOrderLoader(ManagedRace managedRace,
-        LoadClient<Collection<Competitor>> callback);
-
-    /**
-     * Creates a new {@link LoaderCallbacks} object for loading a client's configuration.
-     * 
-     * @param callback
-     *            {@link LoadClient} implementing your data handling code.
-     * @return {@link LoaderCallbacks} to be used in
-     *         {@link LoaderManager#initLoader(int, android.os.Bundle, LoaderCallbacks)} or
-     *         {@link LoaderManager#restartLoader(int, android.os.Bundle, LoaderCallbacks)}.
-     */
-    LoaderCallbacks<DataLoaderResult<DeviceConfiguration>> createConfigurationLoader(DeviceConfigurationIdentifier identifier,
-        LoadClient<DeviceConfiguration> callback);
-
-    String getMapUrl(String baseUrl, ManagedRace race, String eventId, boolean showWindCharts, boolean showStreamlets, boolean showSimulation,
-        boolean showMapControls);
-
-    /**
-     * Create a new {@link LoaderCallbacks} object for loading the race columns (e.g. factors)
-     *
-     * @param leaderboard
-     * @param race_column
-     * @param callback
-     *
-     * @return {@link LoaderCallbacks} to be used in
-     *         {@link LoaderManager#initLoader(int, android.os.Bundle, LoaderCallbacks)} or
-     *         {@link LoaderManager#restartLoader(int, android.os.Bundle, LoaderCallbacks)}.
-     */
-    LoaderCallbacks<DataLoaderResult<RaceColumnFactorImpl>> createRaceColumnFactorLoader(LoadClient<RaceColumnFactorImpl> callback);
-}
-=======
 package com.sap.sailing.racecommittee.app.data;
 
 import java.io.Serializable;
@@ -362,5 +186,4 @@
      *         {@link LoaderManager#restartLoader(int, android.os.Bundle, LoaderCallbacks)}.
      */
     LoaderCallbacks<DataLoaderResult<RaceColumnFactorImpl>> createRaceColumnFactorLoader(LoadClient<RaceColumnFactorImpl> callback);
-}
->>>>>>> 77ab1df5
+}