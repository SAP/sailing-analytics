package com.sap.sailing.racecommittee.app.utils;

import android.content.Context;
import android.content.Intent;
import android.support.v4.content.LocalBroadcastManager;
import android.util.Log;
import com.sap.sailing.android.shared.data.http.HttpGetRequest;
import com.sap.sailing.android.shared.util.NetworkHelper;
import com.sap.sailing.racecommittee.app.AppConstants;
import com.sap.sailing.racecommittee.app.AppPreferences;
import com.sap.sailing.racecommittee.app.data.DataManager;
import com.sap.sailing.racecommittee.app.data.DataStore;
import com.sap.sailing.racecommittee.app.data.OnlineDataManager;
import com.sap.sailing.racecommittee.app.data.ReadonlyDataManager;
import com.sap.sailing.racecommittee.app.domain.ManagedRace;
import com.sap.sailing.racecommittee.app.domain.impl.FleetIdentifierImpl;
import com.sap.sse.common.Util;
import org.json.JSONArray;
import org.json.JSONException;
import org.json.JSONObject;

import java.net.MalformedURLException;
import java.net.URL;
import java.util.ArrayList;
import java.util.List;

public class WindHelper {
    private static String TAG = WindHelper.class.getName();
<<<<<<< HEAD
    private final static String GWT_MAP_AND_WIND_CHART_HTML = "/gwt/EmbeddedMapAndWindChart.html";
=======
>>>>>>> 15c6c183

    public static void isTrackedRace(final Context context, final ManagedRace race){
        try {
            Util.Triple<String, String, String> triple = FleetIdentifierImpl.unescape(race.getId());
            String path = "/sailingserver/api/v1/events/"+ getEventId(context) + "/racestates";
            List<Util.Pair> params = new ArrayList<>();
            params.add(new Util.Pair("filterByLeaderboard", triple.getA()));
            URL serverUrl = UrlHelper.generateUrl(getBaseUrl(context), path, params);

            HttpGetRequest request = new HttpGetRequest(serverUrl, context);
            NetworkHelper.getInstance(context).executeHttpJsonRequestAsnchronously(request, new NetworkHelper.NetworkHelperSuccessListener() {
                @Override
                public void performAction(JSONObject response) {
                    LocalBroadcastManager manager = LocalBroadcastManager.getInstance(context);
                    Intent notifyTrackedIntent = new Intent();
                    notifyTrackedIntent.putExtra(AppConstants.INTENT_ACTION_IS_TRACKING_EXTRA, checkResponseForTracking(response, race));
                    notifyTrackedIntent.setAction(AppConstants.INTENT_ACTION_IS_TRACKING);
                    manager.sendBroadcast(notifyTrackedIntent);
                }
            }, new NetworkHelper.NetworkHelperFailureListener() {
                @Override
                public void performAction(NetworkHelper.NetworkHelperError e) {
                    Log.e(TAG, "Failed to contact server: " + e.getMessage());
                }
            });
        }
        catch (MalformedURLException e){
            Log.e(TAG, "Failed to generate url for server call: " + e.getMessage());
        }
    }

    private static String getBaseUrl(Context context){
        /* remove trailing slash on baseUrl if exists */
        String baseUrl = AppPreferences.on(context).getServerBaseURL();
        if( baseUrl != null && baseUrl.substring(baseUrl.length() - 1).equals("/")) {
            return baseUrl.substring(0, baseUrl.length() - 1);
        } else {
            return baseUrl;
        }
    }

    private static String getEventId(Context context){
        DataStore dataStore = DataManager.create(context).getDataStore();
        return "" + dataStore.getEventUUID();
    }

    private static boolean checkResponseForTracking(JSONObject response, ManagedRace race){
        boolean isTracked = false;
        Util.Triple<String, String, String> triple = FleetIdentifierImpl.unescape(race.getId());
        try {
            JSONArray raceStates = response.getJSONArray("raceStates");
            for(int index = 0; index < raceStates.length(); index++){
                JSONObject raceState = raceStates.getJSONObject(index);
                String leaderboardName = raceState.getString("leaderboardName");
                String fleetName = raceState.getString("fleetName");
                String raceName = raceState.getString("raceName");
                boolean matchingLeaderboardName = leaderboardName != null && leaderboardName.equals(triple.getA());
                boolean matchingFleetName = fleetName != null && fleetName.equals(triple.getC());
                boolean matchingRaceName = raceName != null && raceName.equals(race.getRaceName());
                if (matchingLeaderboardName && matchingFleetName && matchingRaceName){
                    if (!raceState.isNull("trackedRaceId")){
                        isTracked = true;
                        break;
                    }
                }
            }

        } catch (JSONException e) {
            Log.e(TAG, "Failed to parse contents of the server response: " + e.getMessage());
        }
        return isTracked;
    }

    public static String generateMapURL(Context context, ManagedRace race ,boolean showWindCharts, boolean showStreamlets, boolean showSimulation, boolean showMapControls){
        ReadonlyDataManager dataManager = OnlineDataManager.create(context);
        return dataManager.getMapUrl(AppPreferences.on(context).getServerBaseURL(), race, getEventId(context), showWindCharts, showStreamlets, showSimulation, showMapControls);
    }
}<|MERGE_RESOLUTION|>--- conflicted
+++ resolved
@@ -26,10 +26,6 @@
 
 public class WindHelper {
     private static String TAG = WindHelper.class.getName();
-<<<<<<< HEAD
-    private final static String GWT_MAP_AND_WIND_CHART_HTML = "/gwt/EmbeddedMapAndWindChart.html";
-=======
->>>>>>> 15c6c183
 
     public static void isTrackedRace(final Context context, final ManagedRace race){
         try {
