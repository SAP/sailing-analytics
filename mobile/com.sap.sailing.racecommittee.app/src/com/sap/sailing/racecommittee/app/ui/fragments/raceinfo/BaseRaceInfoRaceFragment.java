--- conflicted
+++ resolved
@@ -1,10 +1,7 @@
 package com.sap.sailing.racecommittee.app.ui.fragments.raceinfo;
 
 import android.app.Activity;
-<<<<<<< HEAD
-=======
 import android.app.Fragment;
->>>>>>> e982fac5
 import android.content.BroadcastReceiver;
 import android.content.Context;
 import android.content.Intent;
@@ -18,10 +15,7 @@
 import android.widget.ImageView;
 import android.widget.TextView;
 import com.sap.sailing.android.shared.logging.ExLog;
-<<<<<<< HEAD
-=======
 import com.sap.sailing.domain.abstractlog.race.state.RaceStateChangedListener;
->>>>>>> e982fac5
 import com.sap.sailing.domain.abstractlog.race.state.racingprocedure.FlagPoleState;
 import com.sap.sailing.domain.abstractlog.race.state.racingprocedure.RacingProcedure;
 import com.sap.sailing.domain.abstractlog.race.state.racingprocedure.ReadonlyRacingProcedure;
@@ -31,16 +25,9 @@
 import com.sap.sailing.domain.common.racelog.Flags;
 import com.sap.sailing.domain.common.racelog.RaceLogRaceStatus;
 import com.sap.sailing.racecommittee.app.R;
-<<<<<<< HEAD
-=======
 import com.sap.sailing.racecommittee.app.ui.adapters.unscheduled.StartProcedure;
->>>>>>> e982fac5
 import com.sap.sailing.racecommittee.app.ui.fragments.RaceFragment;
 import com.sap.sailing.racecommittee.app.ui.fragments.dialogs.RaceDialogFragment;
-import com.sap.sailing.racecommittee.app.ui.fragments.raceinfo.unscheduled.StartModeFragment;
-import com.sap.sailing.racecommittee.app.ui.fragments.raceinfo.unscheduled.StartProcedureFragment;
-import com.sap.sailing.racecommittee.app.ui.fragments.raceinfo.unscheduled.StartTimeFragment;
-import com.sap.sailing.racecommittee.app.ui.fragments.raceinfo.unscheduled.WindFragment;
 import com.sap.sailing.racecommittee.app.ui.utils.CourseDesignerChooser;
 import com.sap.sailing.racecommittee.app.ui.utils.FlagsResources;
 import com.sap.sailing.racecommittee.app.utils.TimeUtils;
@@ -67,18 +54,15 @@
     private View postponeFlags;
     private View courseFlags;
     private View moreFlags;
-<<<<<<< HEAD
-    private TextView startProcedureValue;
-=======
     private TextView courseValue;
     private TextView startProcedureValue;
     private ImageView courseIcon;
->>>>>>> e982fac5
     private ImageView startModeFlag;
     private UpdateUiReceiver mReceiver;
     private FlagPoleCache flagPoleCache;
 
-<<<<<<< HEAD
+    private RaceLogRaceStatus lastStatus = null;
+
     public BaseRaceInfoRaceFragment() {
         procedureListener = new ProcedureChangedListener();
         flagPoleCache = null;
@@ -113,6 +97,8 @@
                 course.setOnClickListener(new CourseClick());
             }
             courseLock = getView().findViewById(R.id.course_lock);
+            courseIcon = (ImageView) getView().findViewById(R.id.course_icon);
+            courseValue = (TextView) getView().findViewById(R.id.course_value);
 
             wind = getView().findViewById(R.id.wind);
             if (wind != null) {
@@ -149,82 +135,6 @@
         sendIntent(R.string.intent_update_ui);
     }
 
-=======
-    private RaceLogRaceStatus lastStatus = null;
-
-    public BaseRaceInfoRaceFragment() {
-        procedureListener = new ProcedureChangedListener();
-        flagPoleCache = null;
-    }
-
-    @Override
-    public void onActivityCreated(Bundle savedInstanceState) {
-        super.onActivityCreated(savedInstanceState);
-
-        if (getView() != null) {
-            raceHeader = getView().findViewById(R.id.race_content_header);
-            if (raceHeader != null) {
-                raceHeader.setOnClickListener(new RaceHeaderClick());
-            }
-
-            startProcedure = getView().findViewById(R.id.start_procedure);
-            if (startProcedure != null) {
-                startProcedure.setOnClickListener(new StartProcedureClick());
-            }
-            startProcedureLock = getView().findViewById(R.id.start_procedure_lock);
-            startProcedureValue = (TextView) getView().findViewById(R.id.start_procedure_value);
-
-            startMode = getView().findViewById(R.id.start_mode);
-            if (startMode != null) {
-                startMode.setOnClickListener(new StartModeClick());
-            }
-            startModeLock = getView().findViewById(R.id.start_mode_lock);
-            startModeFlag = (ImageView) getView().findViewById(R.id.start_mode_flag);
-
-            course = getView().findViewById(R.id.course);
-            if (course != null) {
-                course.setOnClickListener(new CourseClick());
-            }
-            courseLock = getView().findViewById(R.id.course_lock);
-            courseIcon = (ImageView) getView().findViewById(R.id.course_icon);
-            courseValue = (TextView) getView().findViewById(R.id.course_value);
-
-            wind = getView().findViewById(R.id.wind);
-            if (wind != null) {
-                wind.setOnClickListener(new WindClick());
-            }
-            windLock = getView().findViewById(R.id.wind_lock);
-
-            abandonFlags = getView().findViewById(R.id.abandon_flags);
-            if (abandonFlags != null) {
-                abandonFlags.setOnClickListener(new AbandonFlagsClick());
-            }
-
-            recallFlags = getView().findViewById(R.id.recall_flags);
-            if (recallFlags != null) {
-                recallFlags.setOnClickListener(new RecallFlagsClick());
-            }
-
-            postponeFlags = getView().findViewById(R.id.postpone_flags);
-            if (postponeFlags != null) {
-                postponeFlags.setOnClickListener(new PostponeFlagsClick());
-            }
-
-            courseFlags = getView().findViewById(R.id.course_flags);
-            if (courseFlags != null) {
-                courseFlags.setOnClickListener(new CourseFlagsClick());
-            }
-
-            moreFlags = getView().findViewById(R.id.more_flags);
-            if (moreFlags != null) {
-                moreFlags.setOnClickListener(new MoreFlagsClick());
-            }
-        }
-
-        sendIntent(R.string.intent_update_ui);
-    }
-
->>>>>>> e982fac5
     @Override
     public void onAttach(Activity activity) {
         super.onAttach(activity);
@@ -243,7 +153,6 @@
         filter.addAction(getString(R.string.intent_update_ui));
         filter.addAction(getString(R.string.intent_uncheck_all));
         LocalBroadcastManager.getInstance(getActivity()).registerReceiver(mReceiver, filter);
-<<<<<<< HEAD
     }
 
     @Override
@@ -255,19 +164,6 @@
         }
     }
 
-=======
-    }
-
-    @Override
-    public void onDetach() {
-        super.onDetach();
-
-        if (mReceiver != null) {
-            LocalBroadcastManager.getInstance(getActivity()).unregisterReceiver(mReceiver);
-        }
-    }
-
->>>>>>> e982fac5
     @Override
     public void onStart() {
         super.onStart();
@@ -286,8 +182,6 @@
     @Override
     public void notifyTick() {
         super.notifyTick();
-<<<<<<< HEAD
-=======
 
         if (!getRace().getStatus().equals(lastStatus)) {
             lastStatus = getRace().getStatus();
@@ -392,7 +286,6 @@
         if (view != null) {
             view.setVisibility(visibility);
         }
->>>>>>> e982fac5
     }
 
     protected ProcedureType getRacingProcedure() {
@@ -467,8 +360,6 @@
 
     private void updateUi() {
 
-<<<<<<< HEAD
-=======
         if (courseIcon != null) {
             courseIcon.setImageDrawable(getResources().getDrawable(R.drawable.course_updown_64dp));
         }
@@ -477,7 +368,6 @@
             courseValue.setText(getRaceState().getCourseDesign().getName());
         }
 
->>>>>>> e982fac5
         if (startProcedureValue != null) {
             startProcedureValue.setText(getRacingProcedure().getType().toString());
         }
@@ -498,42 +388,6 @@
     }
 
     private void uncheckMarker(View v) {
-<<<<<<< HEAD
-        if (!v.equals(startProcedure)) {
-            setMarkerLevel(startProcedure, R.id.start_procedure_marker, 0);
-        }
-
-        if (!v.equals(startMode)) {
-            setMarkerLevel(startMode, R.id.start_mode_marker, 0);
-        }
-
-        if (!v.equals(course)) {
-            setMarkerLevel(course, R.id.course_marker, 0);
-        }
-
-        if (!v.equals(wind)) {
-            setMarkerLevel(wind, R.id.wind_marker, 0);
-        }
-
-        if (!v.equals(abandonFlags)) {
-            setMarkerLevel(abandonFlags, R.id.abandon_flags_marker, 0);
-        }
-
-        if (!v.equals(recallFlags)) {
-            setMarkerLevel(recallFlags, R.id.recall_flags_marker, 0);
-        }
-
-        if (!v.equals(postponeFlags)) {
-            setMarkerLevel(postponeFlags, R.id.postpone_flags_marker, 0);
-        }
-
-        if (!v.equals(courseFlags)) {
-            setMarkerLevel(courseFlags, R.id.course_flags_marker, 0);
-        }
-
-        if (!v.equals(moreFlags)) {
-            setMarkerLevel(moreFlags, R.id.more_flags_marker, 0);
-=======
         if (v != null) {
             if (!v.equals(startProcedure)) {
                 resetFragment(startProcedureLock, StartProcedureFragment.class);
@@ -574,7 +428,6 @@
             if (!v.equals(moreFlags)) {
                 setMarkerLevel(moreFlags, R.id.more_flags_marker, 0);
             }
->>>>>>> e982fac5
         }
     }
 
@@ -591,8 +444,6 @@
         return retValue;
     }
 
-<<<<<<< HEAD
-=======
     private void resetFragment(View lockIcon, Class cls) {
         if (lockIcon != null && lockIcon.getVisibility() == View.VISIBLE) {
             Fragment fragment = getFragmentManager().findFragmentById(R.id.race_frame);
@@ -603,7 +454,6 @@
         }
     }
 
->>>>>>> e982fac5
     private int setMarkerLevel(View v, @IdRes int resId, int level) {
         int retValue = -1;
         ImageView view = (ImageView) v.findViewById(resId);
@@ -758,11 +608,7 @@
                         break;
 
                     case 1:
-<<<<<<< HEAD
-                        replaceFragment(EmptyFragment.newInstance());
-=======
                         replaceFragment(CourseFragment.newInstance(1));
->>>>>>> e982fac5
                         break;
 
                     default:
