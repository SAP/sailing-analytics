package com.sap.sailing.racecommittee.app.ui.fragments.raceinfo;

import java.util.List;

<<<<<<< HEAD
=======
import android.app.Activity;
>>>>>>> abcee077
import android.app.FragmentTransaction;
import android.content.Intent;
import android.os.Bundle;
import android.support.annotation.IdRes;
import android.widget.TextView;

import com.sap.sailing.android.shared.logging.ExLog;
import com.sap.sailing.android.shared.util.BroadcastManager;
import com.sap.sailing.domain.abstractlog.race.state.ReadonlyRaceState;
import com.sap.sailing.domain.abstractlog.race.state.impl.BaseRaceStateChangedListener;
import com.sap.sailing.domain.abstractlog.race.state.racingprocedure.FlagPoleState;
import com.sap.sailing.domain.abstractlog.race.state.racingprocedure.RacingProcedure;
import com.sap.sailing.domain.abstractlog.race.state.racingprocedure.ReadonlyRacingProcedure;
import com.sap.sailing.domain.abstractlog.race.state.racingprocedure.impl.BaseRacingProcedureChangedListener;
import com.sap.sailing.domain.common.racelog.FlagPole;
import com.sap.sailing.domain.common.racelog.Flags;
import com.sap.sailing.domain.common.racelog.RaceLogRaceStatus;
import com.sap.sailing.racecommittee.app.AppConstants;
import com.sap.sailing.racecommittee.app.R;
import com.sap.sailing.racecommittee.app.ui.activities.RacingActivity;
import com.sap.sailing.racecommittee.app.ui.fragments.RaceFragment;
import com.sap.sailing.racecommittee.app.ui.fragments.dialogs.RaceDialogFragment;
import com.sap.sailing.racecommittee.app.ui.fragments.panels.FlagPanelFragment;
import com.sap.sailing.racecommittee.app.ui.fragments.panels.SetupPanelFragment;
import com.sap.sailing.racecommittee.app.ui.fragments.panels.TimePanelFragment;
import com.sap.sailing.racecommittee.app.ui.utils.CourseDesignerChooser;
import com.sap.sailing.racecommittee.app.utils.TimeUtils;
import com.sap.sse.common.TimePoint;
import com.sap.sse.common.impl.MillisecondsTimePoint;

public abstract class BaseRaceInfoRaceFragment<ProcedureType extends RacingProcedure> extends RaceFragment {

    private final RaceStateChangedListener mRaceStateChangedListener;
    private final ProcedureChangedListener mProcedureListener;

    private FlagPoleCache mFlagPoleCache;

    public BaseRaceInfoRaceFragment() {
        mRaceStateChangedListener = new RaceStateChangedListener();
        mProcedureListener = new ProcedureChangedListener();

        mFlagPoleCache = null;
    }

    @Override
    public void onActivityCreated(Bundle savedInstanceState) {
        super.onActivityCreated(savedInstanceState);

        replaceFragment(SetupPanelFragment.newInstance(getArguments()), R.id.race_panel_left);
        replaceFragment(FlagPanelFragment.newInstance(getArguments()), R.id.race_panel_right);
        replaceFragment(TimePanelFragment.newInstance(getArguments()), R.id.race_panel_top);
    }

    @Override
    public void onStart() {
        super.onStart();

        setupUi();

        getRaceState().addChangedListener(mRaceStateChangedListener);
        getRacingProcedure().addChangedListener(mProcedureListener);
    }

    @Override
    public void onStop() {
        super.onStop();

        getRaceState().removeChangedListener(mRaceStateChangedListener);
        getRacingProcedure().removeChangedListener(mProcedureListener);
    }

    protected ProcedureType getRacingProcedure() {
        return getRaceState().getTypedRacingProcedure();
    }

    protected void showCourseDesignDialog() {
        RaceDialogFragment fragment = CourseDesignerChooser.choose(getRace());
        fragment.setArguments(getRecentArguments());
        fragment.show(getFragmentManager(), "courseDesignDialogFragment");
    }

    protected abstract void setupUi();

    protected boolean updateFlagChangesCountdown(TextView targetView) {
        if (mFlagPoleCache == null) {
            ExLog.i(getActivity(), BaseRaceInfoRaceFragment.class.getSimpleName(), "Refilling next-flag cache.");
            TimePoint now = MillisecondsTimePoint.now();
            TimePoint startTime = getRaceState().getStartTime();
            FlagPoleState flagState = getRaceState().getRacingProcedure().getActiveFlags(startTime, now);
            List<FlagPole> flagChanges = flagState.computeUpcomingChanges();
            if (!flagChanges.isEmpty()) {
                TimePoint changeAt = flagState.getNextStateValidFrom();
                FlagPole changePole = FlagPoleState.getMostInterestingFlagPole(flagChanges);

                renderFlagChangesCountdown(targetView, changeAt, changePole);
                mFlagPoleCache = new FlagPoleCache(changePole, changeAt);
                return true;
            } else {
                mFlagPoleCache = new FlagPoleCache();
            }
            return false;
        } else if (mFlagPoleCache.hasNextFlag) {
            TimePoint changeAt = mFlagPoleCache.timePoint;
            FlagPole changePole = mFlagPoleCache.flagPole;

            renderFlagChangesCountdown(targetView, changeAt, changePole);
            return true;
        }
        return false;
    }

    protected void onIndividualRecallChanged(boolean displayed) {
        // overwrite in derived fragments
    }

    private void renderFlagChangesCountdown(TextView targetView, TimePoint changeAt, FlagPole changePole) {
        long millisecondsTillChange = TimeUtils.timeUntil(changeAt);
        int formatTextResourceId = changePole.isDisplayed() ?
            R.string.race_startphase_countdown_mode_display :
            R.string.race_startphase_countdown_mode_remove;
        StringBuilder flagName = new StringBuilder();
        flagName.append(changePole.getUpperFlag().toString());
        if (changePole.getLowerFlag() != Flags.NONE) {
            flagName.append("|");
            flagName.append(changePole.getLowerFlag().toString());
        }
        targetView.setText(getString(formatTextResourceId, TimeUtils.formatDurationUntil(millisecondsTillChange), flagName));
    }

    protected void replaceFragment(RaceFragment fragment) {
        replaceFragment(fragment, R.id.race_frame);
    }

    protected void replaceFragment(RaceFragment fragment, @IdRes int id) {
        if (getView() != null && getView().findViewById(id) != null) {
            Bundle args = getRecentArguments();
            if (fragment.getArguments() != null) {
                args.putAll(fragment.getArguments());
            }
            fragment.setArguments(args);
            FragmentTransaction transaction = getFragmentManager().beginTransaction();
            transaction.replace(id, fragment);
            transaction.commit();
        }
    }

    private void showMainContent() {
        Intent intent = new Intent(AppConstants.INTENT_ACTION_SHOW_MAIN_CONTENT);
        BroadcastManager.getInstance(getActivity()).addIntent(intent);
    }

    private class FlagPoleCache {
        public final FlagPole flagPole;
        public final TimePoint timePoint;
        public final boolean hasNextFlag;

        public FlagPoleCache() {
            this(null, null, false);
        }

        public FlagPoleCache(FlagPole flagPole, TimePoint timePoint) {
            this(flagPole, timePoint, true);
        }

        private FlagPoleCache(FlagPole flagPole, TimePoint timePoint, boolean hasNextFlag) {
            this.flagPole = flagPole;
            this.timePoint = timePoint;
            this.hasNextFlag = hasNextFlag;
        }
    }

    private class RaceStateChangedListener extends BaseRaceStateChangedListener {

        @Override
        public void onStatusChanged(ReadonlyRaceState state) {
            super.onStatusChanged(state);

            switch (state.getStatus()) {
            case UNSCHEDULED:
            case FINISHED:
                RacingActivity activity = (RacingActivity) getActivity();
                if (activity != null) {
                    activity.onRaceItemClicked(getRace(), true);
                }
                break;

            default:
                showMainContent();
                break;
            }
        }

        @Override
        public void onCourseDesignChanged(ReadonlyRaceState state) {
            super.onCourseDesignChanged(state);

            showMainContent();
        }

        @Override
        public void onWindFixChanged(ReadonlyRaceState state) {
            super.onWindFixChanged(state);

            showMainContent();
        }

        @Override
        public void onRacingProcedureChanged(ReadonlyRaceState state) {
            super.onRacingProcedureChanged(state);

            showMainContent();
        }
    }

    private class ProcedureChangedListener extends BaseRacingProcedureChangedListener {

        @Override
        public void onActiveFlagsChanged(ReadonlyRacingProcedure racingProcedure) {
            super.onActiveFlagsChanged(racingProcedure);

            setupUi();
            mFlagPoleCache = null;

            if (getRaceState().getStatus() == RaceLogRaceStatus.SCHEDULED) {
                showMainContent();
            }
        }

        @Override
        public void onIndividualRecallDisplayed(ReadonlyRacingProcedure racingProcedure) {
            super.onIndividualRecallDisplayed(racingProcedure);

            onIndividualRecallChanged(true);

            showMainContent();
            sendIntent(AppConstants.INTENT_ACTION_CLEAR_TOGGLE);
        }

        @Override
        public void onIndividualRecallRemoved(ReadonlyRacingProcedure racingProcedure) {
            super.onIndividualRecallRemoved(racingProcedure);

            onIndividualRecallChanged(false);

            showMainContent();
            sendIntent(AppConstants.INTENT_ACTION_CLEAR_TOGGLE);
        }
    }
}<|MERGE_RESOLUTION|>--- conflicted
+++ resolved
@@ -2,10 +2,6 @@
 
 import java.util.List;
 
-<<<<<<< HEAD
-=======
-import android.app.Activity;
->>>>>>> abcee077
 import android.app.FragmentTransaction;
 import android.content.Intent;
 import android.os.Bundle;
@@ -184,17 +180,17 @@
             super.onStatusChanged(state);
 
             switch (state.getStatus()) {
-            case UNSCHEDULED:
-            case FINISHED:
-                RacingActivity activity = (RacingActivity) getActivity();
-                if (activity != null) {
-                    activity.onRaceItemClicked(getRace(), true);
-                }
-                break;
-
-            default:
-                showMainContent();
-                break;
+                case UNSCHEDULED:
+                case FINISHED:
+                    RacingActivity activity = (RacingActivity) getActivity();
+                    if (activity != null) {
+                        activity.onRaceItemClicked(getRace(), true);
+                    }
+                    break;
+
+                default:
+                    showMainContent();
+                    break;
             }
         }
 
