--- conflicted
+++ resolved
@@ -149,10 +149,6 @@
             onIndividualRecallChanged(true);
 
             showMainContent();
-<<<<<<< HEAD
-=======
-            sendIntent(AppConstants.ACTION_CLEAR_TOGGLE);
->>>>>>> 62c59a8e
         }
 
         @Override
@@ -162,10 +158,6 @@
             onIndividualRecallChanged(false);
 
             showMainContent();
-<<<<<<< HEAD
-=======
-            sendIntent(AppConstants.ACTION_CLEAR_TOGGLE);
->>>>>>> 62c59a8e
         }
     }
 }