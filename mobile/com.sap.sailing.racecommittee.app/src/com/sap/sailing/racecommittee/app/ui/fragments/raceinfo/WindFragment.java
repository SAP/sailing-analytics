--- conflicted
+++ resolved
@@ -253,10 +253,6 @@
         // disconnect googleApiClient and unregister position poller
         stopLocationUpdates();
         LocalBroadcastManager.getInstance(requireContext()).unregisterReceiver(mReceiver);
-<<<<<<< HEAD
-=======
-        sendIntent(AppConstants.ACTION_TIME_SHOW);
->>>>>>> 62c59a8e
     }
 
     @Override
@@ -271,21 +267,11 @@
         mManagedRaces = new ArrayList<>(raceFilter.getCurrentRaces());
         Collections.sort(mManagedRaces, new CurrentRaceComparator());
         mSelectedRaces = new ArrayList<>();
-<<<<<<< HEAD
-        // register receiver to be notified if race is tracked
-        IntentFilter filter = new IntentFilter(AppConstants.INTENT_ACTION_IS_TRACKING);
-        LocalBroadcastManager.getInstance(requireContext()).registerReceiver(mReceiver, filter);
-        // Contact server and ask if race is tracked and map is allowed to show.
-        WindHelper.isTrackedRace(requireActivity(), getRace());
-=======
-        sendIntent(AppConstants.ACTION_TIME_HIDE);
         // register receiver to be notified if race is tracked
         IntentFilter filter = new IntentFilter(AppConstants.ACTION_IS_TRACKING);
         LocalBroadcastManager.getInstance(requireContext()).registerReceiver(mReceiver, filter);
         // Contact server and ask if race is tracked and map is allowed to show.
-        WindHelper.isTrackedRace(getActivity(), getRace());
-        sendIntent(AppConstants.ACTION_TIME_HIDE);
->>>>>>> 62c59a8e
+        WindHelper.isTrackedRace(requireActivity(), getRace());
 
         startLocationUpdates();
     }
@@ -308,12 +294,7 @@
      */
     private void refreshUI(boolean timeOnly) {
         if (isAdded()) {
-<<<<<<< HEAD
-            final FragmentActivity activity = requireActivity();
-            int whiteColor = ThemeHelper.getColor(activity, R.attr.white);
-=======
             int whiteColor = ThemeHelper.getColor(requireContext(), R.attr.white);
->>>>>>> 62c59a8e
             int redColor = R.color.sap_red;
             if (!timeOnly) {
                 setTextAndColor(mLatitude, getString(R.string.not_available), redColor);
@@ -334,12 +315,12 @@
                     if (mAccuracy != null) {
                         mAccuracy.setAccuracy(mCurrentLocation.getAccuracy());
                     }
-                    setTextAndColor(mLatitude, GeoUtils.getInDMSFormat(activity, latitude), whiteColor);
-                    setTextAndColor(mLongitude, GeoUtils.getInDMSFormat(activity, longitude), whiteColor);
+                    setTextAndColor(mLatitude, GeoUtils.getInDMSFormat(getActivity(), latitude), whiteColor);
+                    setTextAndColor(mLongitude, GeoUtils.getInDMSFormat(getActivity(), longitude), whiteColor);
                 }
                 long timeDifference = System.currentTimeMillis() - mCurrentLocation.getTime();
                 setTextAndColor(mAccuracyTimestamp,
-                        getString(R.string.accuracy_timestamp, TimeUtils.formatTimeAgo(activity, timeDifference)),
+                        getString(R.string.accuracy_timestamp, TimeUtils.formatTimeAgo(getActivity(), timeDifference)),
                         whiteColor);
             }
         }
@@ -394,13 +375,8 @@
         if (mContentMapShow != null) {
             // disable functionality at first. will be enabled after contacting the server if race is tracked
             mContentMapShow.setEnabled(false);
-<<<<<<< HEAD
-            mContentMapShow.setOnClickListener(v -> loadRaceMap(/* showWindCharts */ true, /* showStreamlets */ false, /* showSimulation */ false,
-                    /* showMapControls */ true));
-=======
             mContentMapShow.setOnClickListener(v -> loadRaceMap(/* showWindCharts */  /* showStreamlets */  /* showSimulation */
                     /* showMapControls */));
->>>>>>> 62c59a8e
         }
     }
 
@@ -417,11 +393,7 @@
         }
 
         if (mWindSpeed != null && mCompassView != null) {
-<<<<<<< HEAD
-            initSpeedPicker(mWindSpeed, ThemeHelper.getColor(requireActivity(), R.attr.white));
-=======
             initSpeedPicker(mWindSpeed, ThemeHelper.getColor(requireContext(), R.attr.white));
->>>>>>> 62c59a8e
             mCompassView.setDirection((float) enteredWindBearingFrom);
             mWindSpeed.setValue(((int) ((enteredWindSpeed - MIN_KTS) * 2)));
         } else if (mWindInputDirection != null && mWindInputSpeed != null) {
@@ -433,13 +405,8 @@
     private void initSpeedPicker(NumberPicker picker, @ColorInt int textColor) {
         String[] numbers = generateNumbers();
         ViewHelper.disableSave(picker);
-<<<<<<< HEAD
-        ThemeHelper.setPickerColor(requireActivity(), picker, textColor,
-                ThemeHelper.getColor(requireActivity(), R.attr.sap_yellow_1));
-=======
         ThemeHelper.setPickerColor(getActivity(), picker, textColor,
                 ThemeHelper.getColor(requireContext(), R.attr.sap_yellow_1));
->>>>>>> 62c59a8e
         picker.setMaxValue(numbers.length - 1);
         picker.setMinValue(0);
         picker.setWrapSelectorWheel(false);
