package com.sap.sailing.racecommittee.app.services;

import java.util.ArrayList;
import java.util.HashMap;
import java.util.HashSet;
import java.util.List;
import java.util.Map;
import java.util.Map.Entry;
import java.util.Set;

import android.annotation.TargetApi;
import android.app.AlarmManager;
import android.app.NotificationManager;
import android.app.PendingIntent;
import android.app.Service;
import android.content.Context;
import android.content.Intent;
import android.graphics.BitmapFactory;
import android.os.Binder;
import android.os.Build;
import android.os.IBinder;
import android.support.annotation.NonNull;
import android.support.annotation.Nullable;
import android.support.v4.app.NotificationCompat;
import android.util.Pair;

import com.sap.sailing.android.shared.logging.ExLog;
import com.sap.sailing.domain.abstractlog.race.RaceLogEvent;
import com.sap.sailing.domain.abstractlog.race.RaceLogEventVisitor;
import com.sap.sailing.domain.abstractlog.race.impl.RaceLogChangedVisitor;
import com.sap.sailing.domain.abstractlog.race.state.RaceState;
import com.sap.sailing.domain.abstractlog.race.state.RaceStateEvent;
import com.sap.sailing.domain.abstractlog.race.state.RaceStateEventScheduler;
import com.sap.sailing.domain.abstractlog.race.state.impl.RaceStateEvents;
import com.sap.sailing.racecommittee.app.AppConstants;
import com.sap.sailing.racecommittee.app.R;
import com.sap.sailing.racecommittee.app.data.DataManager;
import com.sap.sailing.racecommittee.app.data.DataStore;
import com.sap.sailing.racecommittee.app.data.ReadonlyDataManager;
import com.sap.sailing.racecommittee.app.domain.ManagedRace;
<<<<<<< HEAD
import com.sap.sailing.racecommittee.app.domain.impl.RaceStateEventImplParcel;
import com.sap.sailing.racecommittee.app.services.polling.RaceLogPoller;
=======
import com.sap.sailing.racecommittee.app.services.polling.RaceLogPollingService;
>>>>>>> 67c38523
import com.sap.sailing.racecommittee.app.services.sending.RaceEventSender;
import com.sap.sailing.racecommittee.app.ui.activities.LoginActivity;
import com.sap.sailing.server.gateway.serialization.JsonSerializer;
import com.sap.sailing.server.gateway.serialization.impl.CompetitorJsonSerializer;
import com.sap.sailing.server.gateway.serialization.racelog.impl.RaceLogEventSerializer;

public class RaceStateService extends Service {

    private final static String TAG = RaceStateService.class.getName();

    /**
     * Binder for this {@link RaceStateService}.
     */
    public class RaceStateServiceBinder extends Binder {
        public RaceStateService getService() {
            return RaceStateService.this;
        }
    }

    private final static int NOTIFICATION_ID = 42;

    private final IBinder mBinder = new RaceStateServiceBinder();

    private AlarmManager alarmManager;

    private int alarmManagerRequestCode = 0;

    private ReadonlyDataManager dataManager;

    private Map<ManagedRace, RaceLogEventVisitor> registeredLogListeners;
    private Map<ManagedRace, RaceStateEventScheduler> registeredStateEventSchedulers;

    private Map<String, List<Pair<PendingIntent, RaceStateEvents>>> managedIntents;

    private NotificationManager notificationManager;
    private NotificationCompat.Builder notificationBuilder;

    @Override
    public void onCreate() {
        this.alarmManager = (AlarmManager) getSystemService(Context.ALARM_SERVICE);
        this.dataManager = DataManager.create(this);

        this.registeredLogListeners = new HashMap<>();
        this.registeredStateEventSchedulers = new HashMap<>();
        this.managedIntents = new HashMap<>();

        notificationManager = (NotificationManager) getSystemService(Context.NOTIFICATION_SERVICE);
        setupNotificationBuilder();

        super.onCreate();
        ExLog.i(this, TAG, "Started.");
    }

    private void setupNotificationBuilder() {
        Intent launcherIntent = new Intent(this, LoginActivity.class);
        launcherIntent.setAction(Intent.ACTION_MAIN);
        launcherIntent.addCategory(Intent.CATEGORY_LAUNCHER);
        PendingIntent contentIntent = PendingIntent.getActivity(this, 0, launcherIntent, 0);
        notificationBuilder = new NotificationCompat.Builder(this)
            .setSmallIcon(R.drawable.ic_boat_white_24dp)
            .setLargeIcon(BitmapFactory.decodeResource(getResources(), R.mipmap.ic_launcher))
            .setContentTitle(getText(R.string.service_info))
            .setContentText(getString(R.string.service_text_no_races))
            .setContentIntent(contentIntent)
            .setColor(getResources().getColor(R.color.constant_sap_blue_1))
            .setOngoing(true);
    }

    @Override
    public IBinder onBind(Intent intent) {
        return mBinder;
    }

    @Override
    public int onStartCommand(Intent intent, int flags, int startId) {
        if (intent == null) {
            ExLog.i(this, TAG, "Restarted.");
        } else {
            handleStartCommand(intent);
        }

        // We want this service to continue running until it is explicitly
        // stopped, therefore return sticky.
        return START_STICKY;
    }

    @Override
    public void onDestroy() {
        unregisterAllRaces();

        super.onDestroy();
    }

    private void unregisterAllRaces() {
        Intent intent = new Intent(this, RaceLogPollingService.class);
        intent.setAction(AppConstants.INTENT_ACTION_POLLING_STOP);
        startService(intent);

        for (Entry<ManagedRace, RaceLogEventVisitor> entry : registeredLogListeners.entrySet()) {
            entry.getKey().getState().getRaceLog().removeListener(entry.getValue());
        }
        registeredLogListeners.clear();

        for (Entry<ManagedRace, RaceStateEventScheduler> entry : registeredStateEventSchedulers.entrySet()) {
            entry.getKey().getState().setStateEventScheduler(null);
        }
        registeredStateEventSchedulers.clear();

        for (List<Pair<PendingIntent, RaceStateEvents>> intents : managedIntents.values()) {
            for (Pair<PendingIntent,RaceStateEvents> intentPair : intents) {
                alarmManager.cancel(intentPair.first);
            }
        }
        managedIntents.clear();

        ExLog.i(this, TAG, "All races unregistered.");
    }

    public void unregisterRace(ManagedRace race) {
        Intent intent = new Intent(this, RaceLogPollingService.class);
        intent.setAction(AppConstants.INTENT_ACTION_POLLING_RACE_REMOVE);
        intent.putExtra(AppConstants.INTENT_ACTION_EXTRA, race.getId());
        startService(intent);

        race.getState().getRaceLog().removeAllListeners();
        registeredLogListeners.remove(race);

        race.getState().setStateEventScheduler(null);
        registeredStateEventSchedulers.remove(race);

        List<Pair<PendingIntent, RaceStateEvents>> intents = managedIntents.get(race.getId());
        for (Pair<PendingIntent, RaceStateEvents> intentPair : intents) {
            alarmManager.cancel(intentPair.first);
        }
        managedIntents.remove(race.getId());

        ExLog.i(this, TAG, "Race " + race.getId() + " unregistered");
        updateNotification();
    }

    private void unregisterRace(@Nullable String raceId) {
        ManagedRace raceToUnregister = null;
        for (ManagedRace race: registeredStateEventSchedulers.keySet()) {
            if (race.getId().equals(raceId)) {
                raceToUnregister = race;
            }
        }

        if (raceToUnregister != null) {
            unregisterRace(raceToUnregister);
        }
    }

    private void handleStartCommand(Intent intent) {
        String action = intent.getAction();
        ExLog.i(this, TAG, String.format("Command action '%s' received.", action));

<<<<<<< HEAD
        int counter = intent.getIntExtra(Intent.EXTRA_ALARM_COUNT, -1);
        if (counter != -1) {
            ExLog.w(this, TAG, "AlarmManager sent " + counter + " intents.");
        }

        if (AppConstants.INTENT_ACTION_CLEAR_RACES.equals(action)) {
            handleClearRaces();
            return;
        }

        if (AppConstants.INTENT_ACTION_CLEANUP_RACES.equals(action)) {
            handleCleanupRaces();
            return;
        }

        if (AppConstants.INTENT_ACTION_REGISTER_RACE.equals(action)) {
            handleRegisterRace(intent);
            return;
        }

        if (AppConstants.INTENT_ACTION_UNREGISTER_RACE.equals(action)) {
            handleUnregisterRace(intent);
            return;
        }

        if (!serviceId.equals(intent.getSerializableExtra(EXTRAS_SERVICE_ID))) {
            ExLog.w(this, TAG, "Received event for different service version.");
            return;
        }

        String id = intent.getStringExtra(AppConstants.RACE_ID_KEY);
        ManagedRace race = dataManager.getDataStore().getRace(id);
        if (race == null) {
            ExLog.w(this, TAG, "No race for id " + id);
            return;
        }

        if (AppConstants.INTENT_ACTION_ALARM_ACTION.equals(action)) {
            RaceStateEventImplParcel parcel = intent.getExtras().getParcelable(AppConstants.EXTRAS_RACE_STATE_EVENT);
            if (parcel != null) {
                RaceStateEvent stateEvent = parcel.getRaceStateEvent();
                ExLog.i(this, TAG, String.format("Processing %s", stateEvent.toString()));
                race.getState().processStateEvent(stateEvent);
                clearAlarmByName(race, stateEvent.getEventName());
=======
        if (action != null) {
            switch (action) {
                case AppConstants.INTENT_ACTION_CLEAR_RACES:
                    handleClearRaces();
                    break;

                case AppConstants.INTENT_ACTION_CLEANUP_RACES:
                    handleCleanupRaces();
                    break;

                default:
                    String id = intent.getStringExtra(AppConstants.RACE_ID_KEY);
                    ManagedRace race = dataManager.getDataStore().getRace(id);
                    if (race == null) {
                        ExLog.w(this, TAG, "No race for id " + id);
                        return;
                    }

                    switch (action) {
                        case AppConstants.INTENT_ACTION_ALARM_ACTION:
                            RaceStateEvent stateEvent = (RaceStateEvent) intent.getExtras().getSerializable(AppConstants.EXTRAS_RACE_STATE_EVENT);
                            ExLog.i(this, TAG, String.format("Processing %s", stateEvent.toString()));
                            race.getState().processStateEvent(stateEvent);
                            clearAlarmByName(race, stateEvent.getEventName());
                            break;
                    }
>>>>>>> 67c38523
            }
        }
    }

    private void handleClearRaces() {
        unregisterAllRaces();
        DataStore dataStore = dataManager.getDataStore();
        dataStore.getRaces().clear();
        dataStore.setEventUUID(null);
        dataStore.setCourseUUID(null);
        ExLog.i(this, TAG, "handleClearRaces: Cleared all races.");
<<<<<<< HEAD
        stopForeground(true);
=======
>>>>>>> 67c38523
        stopSelf();
    }

    private class RemoveRaceAction implements Runnable {

        private final ManagedRace managedRace;

        public RemoveRaceAction(@NonNull ManagedRace race) {
            managedRace = race;
        }

        @Override
        public void run() {
            unregisterRace(managedRace);
        }
    }

    private void handleCleanupRaces() {
        Set<RemoveRaceAction> actions = new HashSet<>();
        for (String raceId : managedIntents.keySet()) {
            if (!inDataStore(raceId)) {
                for (ManagedRace race : registeredLogListeners.keySet()) {
                    if (race.getId().equals(raceId)) {
                        actions.add(new RemoveRaceAction(race));
                    }
                }
            }
        }
        for (RemoveRaceAction action : actions) {
            action.run();
        }
        updateNotification();
    }

    private boolean inDataStore(String raceId) {
        for (ManagedRace race : dataManager.getDataStore().getRaces()) {
            if (race.getId().equals(raceId)) {
                return true;
            }
        }
        return false;
    }

    private void updateNotification() {
        int numRaces = managedIntents.keySet().size();
        notificationManager.notify(NOTIFICATION_ID, notificationBuilder
                .setContentText(getString(R.string.service_text_num_races, numRaces))
                .build());
        startForeground(NOTIFICATION_ID, notificationBuilder.build());
    }

    public void registerRace(ManagedRace race) {
        ExLog.i(this, TAG, "Trying to register race " + race.getId());

        if (!managedIntents.containsKey(race.getId())) {
            RaceState state = race.getState();
            managedIntents.put(race.getId(), new ArrayList<Pair<PendingIntent, RaceStateEvents>>());

            // Register on event additions...
            JsonSerializer<RaceLogEvent> eventSerializer = RaceLogEventSerializer.create(new CompetitorJsonSerializer());
            RaceEventSender sender = new RaceEventSender(this, eventSerializer, race);
            RaceLogChangedVisitor logListener = new RaceLogChangedVisitor(sender);
            state.getRaceLog().addListener(logListener);

            // ... register on state changes...
            RaceStateEventScheduler stateEventScheduler = new RaceStateEventSchedulerOnService(this, race);
            state.setStateEventScheduler(stateEventScheduler);

            // ... and register for polling!
            Intent intent = new Intent(this, RaceLogPollingService.class);
            intent.setAction(AppConstants.INTENT_ACTION_POLLING_RACE_ADD);
            intent.putExtra(AppConstants.INTENT_ACTION_EXTRA, race.getId());
            startService(intent);

            registeredLogListeners.put(race, logListener);
            registeredStateEventSchedulers.put(race, stateEventScheduler);

            ExLog.i(this, TAG, "Race " + race.getId() + " registered.");
        } else {
            ExLog.w(this, TAG, "Race " + race.getId() + " was already registered. Cleaning up.");
            unregisterRace(race.getId());
            registerRace(race);
        }

        updateNotification();
    }

    private PendingIntent createAlarmPendingIntent(ManagedRace managedRace, RaceStateEvent event) {
        Intent intent = new Intent(this, RaceStateService.class);
        intent.setAction(AppConstants.INTENT_ACTION_ALARM_ACTION);
        intent.putExtra(AppConstants.RACE_ID_KEY, managedRace.getId());
        intent.putExtra(AppConstants.EXTRAS_RACE_STATE_EVENT, new RaceStateEventImplParcel(event));
        return PendingIntent.getService(this, alarmManagerRequestCode++, intent, PendingIntent.FLAG_UPDATE_CURRENT);
    }

    @TargetApi(Build.VERSION_CODES.KITKAT)
    /* package */ void setAlarm(ManagedRace race, RaceStateEvent event) {
        PendingIntent intent = createAlarmPendingIntent(race, event);
        managedIntents.get(race.getId()).add(Pair.create(intent, event.getEventName()));
        if (Build.VERSION.SDK_INT >= Build.VERSION_CODES.KITKAT) {
            alarmManager.setExact(AlarmManager.RTC_WAKEUP, event.getTimePoint().asMillis(), intent);
        } else {
            alarmManager.set(AlarmManager.RTC_WAKEUP, event.getTimePoint().asMillis(), intent);
        }
        ExLog.i(this, TAG, "The alarm " + event.getEventName() + " for race " + race.getId() + " will be fired at " + event.getTimePoint());
    }

    /* package */ void clearAlarmByName(ManagedRace race, RaceStateEvents stateEventName) {
        List<Pair<PendingIntent, RaceStateEvents>> intents = managedIntents.get(race.getId());
        Pair<PendingIntent, RaceStateEvents> toBeRemoved = null;
        for (Pair<PendingIntent, RaceStateEvents> intentPair : intents) {
            if (intentPair.second.equals(stateEventName)) {
                toBeRemoved = intentPair;
                break;
            }
        }
        if (toBeRemoved != null) {
            alarmManager.cancel(toBeRemoved.first);
            intents.remove(toBeRemoved);
            ExLog.i(this, TAG, String.format("Removed alarm for event named %s.", stateEventName));
        } else {
            ExLog.i(this, TAG, String.format("Unable to remove alarm for event named %s (not found).", stateEventName));
        }
    }

<<<<<<< HEAD
    public void clearAllAlarms(ManagedRace race) {
=======
    /* package */ void clearAllAlarms(ManagedRace race) {
>>>>>>> 67c38523
        List<Pair<PendingIntent, RaceStateEvents>> intents = managedIntents.get(race.getId());

        if (intents == null) {
            ExLog.w(this, TAG, "There are no intents for race " + race.getId());
            return;
        }

        for (Pair<PendingIntent, RaceStateEvents> intentPair : intents) {
            alarmManager.cancel(intentPair.first);
        }

        intents.clear();
        ExLog.w(this, TAG, "All intents cleared for race " + race.getId());
    }
}
<|MERGE_RESOLUTION|>--- conflicted
+++ resolved
@@ -1,436 +1,382 @@
-package com.sap.sailing.racecommittee.app.services;
-
-import java.util.ArrayList;
-import java.util.HashMap;
-import java.util.HashSet;
-import java.util.List;
-import java.util.Map;
-import java.util.Map.Entry;
-import java.util.Set;
-
-import android.annotation.TargetApi;
-import android.app.AlarmManager;
-import android.app.NotificationManager;
-import android.app.PendingIntent;
-import android.app.Service;
-import android.content.Context;
-import android.content.Intent;
-import android.graphics.BitmapFactory;
-import android.os.Binder;
-import android.os.Build;
-import android.os.IBinder;
-import android.support.annotation.NonNull;
-import android.support.annotation.Nullable;
-import android.support.v4.app.NotificationCompat;
-import android.util.Pair;
-
-import com.sap.sailing.android.shared.logging.ExLog;
-import com.sap.sailing.domain.abstractlog.race.RaceLogEvent;
-import com.sap.sailing.domain.abstractlog.race.RaceLogEventVisitor;
-import com.sap.sailing.domain.abstractlog.race.impl.RaceLogChangedVisitor;
-import com.sap.sailing.domain.abstractlog.race.state.RaceState;
-import com.sap.sailing.domain.abstractlog.race.state.RaceStateEvent;
-import com.sap.sailing.domain.abstractlog.race.state.RaceStateEventScheduler;
-import com.sap.sailing.domain.abstractlog.race.state.impl.RaceStateEvents;
-import com.sap.sailing.racecommittee.app.AppConstants;
-import com.sap.sailing.racecommittee.app.R;
-import com.sap.sailing.racecommittee.app.data.DataManager;
-import com.sap.sailing.racecommittee.app.data.DataStore;
-import com.sap.sailing.racecommittee.app.data.ReadonlyDataManager;
-import com.sap.sailing.racecommittee.app.domain.ManagedRace;
-<<<<<<< HEAD
-import com.sap.sailing.racecommittee.app.domain.impl.RaceStateEventImplParcel;
-import com.sap.sailing.racecommittee.app.services.polling.RaceLogPoller;
-=======
-import com.sap.sailing.racecommittee.app.services.polling.RaceLogPollingService;
->>>>>>> 67c38523
-import com.sap.sailing.racecommittee.app.services.sending.RaceEventSender;
-import com.sap.sailing.racecommittee.app.ui.activities.LoginActivity;
-import com.sap.sailing.server.gateway.serialization.JsonSerializer;
-import com.sap.sailing.server.gateway.serialization.impl.CompetitorJsonSerializer;
-import com.sap.sailing.server.gateway.serialization.racelog.impl.RaceLogEventSerializer;
-
-public class RaceStateService extends Service {
-
-    private final static String TAG = RaceStateService.class.getName();
-
-    /**
-     * Binder for this {@link RaceStateService}.
-     */
-    public class RaceStateServiceBinder extends Binder {
-        public RaceStateService getService() {
-            return RaceStateService.this;
-        }
-    }
-
-    private final static int NOTIFICATION_ID = 42;
-
-    private final IBinder mBinder = new RaceStateServiceBinder();
-
-    private AlarmManager alarmManager;
-
-    private int alarmManagerRequestCode = 0;
-
-    private ReadonlyDataManager dataManager;
-
-    private Map<ManagedRace, RaceLogEventVisitor> registeredLogListeners;
-    private Map<ManagedRace, RaceStateEventScheduler> registeredStateEventSchedulers;
-
-    private Map<String, List<Pair<PendingIntent, RaceStateEvents>>> managedIntents;
-
-    private NotificationManager notificationManager;
-    private NotificationCompat.Builder notificationBuilder;
-
-    @Override
-    public void onCreate() {
-        this.alarmManager = (AlarmManager) getSystemService(Context.ALARM_SERVICE);
-        this.dataManager = DataManager.create(this);
-
-        this.registeredLogListeners = new HashMap<>();
-        this.registeredStateEventSchedulers = new HashMap<>();
-        this.managedIntents = new HashMap<>();
-
-        notificationManager = (NotificationManager) getSystemService(Context.NOTIFICATION_SERVICE);
-        setupNotificationBuilder();
-
-        super.onCreate();
-        ExLog.i(this, TAG, "Started.");
-    }
-
-    private void setupNotificationBuilder() {
-        Intent launcherIntent = new Intent(this, LoginActivity.class);
-        launcherIntent.setAction(Intent.ACTION_MAIN);
-        launcherIntent.addCategory(Intent.CATEGORY_LAUNCHER);
-        PendingIntent contentIntent = PendingIntent.getActivity(this, 0, launcherIntent, 0);
-        notificationBuilder = new NotificationCompat.Builder(this)
-            .setSmallIcon(R.drawable.ic_boat_white_24dp)
-            .setLargeIcon(BitmapFactory.decodeResource(getResources(), R.mipmap.ic_launcher))
-            .setContentTitle(getText(R.string.service_info))
-            .setContentText(getString(R.string.service_text_no_races))
-            .setContentIntent(contentIntent)
-            .setColor(getResources().getColor(R.color.constant_sap_blue_1))
-            .setOngoing(true);
-    }
-
-    @Override
-    public IBinder onBind(Intent intent) {
-        return mBinder;
-    }
-
-    @Override
-    public int onStartCommand(Intent intent, int flags, int startId) {
-        if (intent == null) {
-            ExLog.i(this, TAG, "Restarted.");
-        } else {
-            handleStartCommand(intent);
-        }
-
-        // We want this service to continue running until it is explicitly
-        // stopped, therefore return sticky.
-        return START_STICKY;
-    }
-
-    @Override
-    public void onDestroy() {
-        unregisterAllRaces();
-
-        super.onDestroy();
-    }
-
-    private void unregisterAllRaces() {
-        Intent intent = new Intent(this, RaceLogPollingService.class);
-        intent.setAction(AppConstants.INTENT_ACTION_POLLING_STOP);
-        startService(intent);
-
-        for (Entry<ManagedRace, RaceLogEventVisitor> entry : registeredLogListeners.entrySet()) {
-            entry.getKey().getState().getRaceLog().removeListener(entry.getValue());
-        }
-        registeredLogListeners.clear();
-
-        for (Entry<ManagedRace, RaceStateEventScheduler> entry : registeredStateEventSchedulers.entrySet()) {
-            entry.getKey().getState().setStateEventScheduler(null);
-        }
-        registeredStateEventSchedulers.clear();
-
-        for (List<Pair<PendingIntent, RaceStateEvents>> intents : managedIntents.values()) {
-            for (Pair<PendingIntent,RaceStateEvents> intentPair : intents) {
-                alarmManager.cancel(intentPair.first);
-            }
-        }
-        managedIntents.clear();
-
-        ExLog.i(this, TAG, "All races unregistered.");
-    }
-
-    public void unregisterRace(ManagedRace race) {
-        Intent intent = new Intent(this, RaceLogPollingService.class);
-        intent.setAction(AppConstants.INTENT_ACTION_POLLING_RACE_REMOVE);
-        intent.putExtra(AppConstants.INTENT_ACTION_EXTRA, race.getId());
-        startService(intent);
-
-        race.getState().getRaceLog().removeAllListeners();
-        registeredLogListeners.remove(race);
-
-        race.getState().setStateEventScheduler(null);
-        registeredStateEventSchedulers.remove(race);
-
-        List<Pair<PendingIntent, RaceStateEvents>> intents = managedIntents.get(race.getId());
-        for (Pair<PendingIntent, RaceStateEvents> intentPair : intents) {
-            alarmManager.cancel(intentPair.first);
-        }
-        managedIntents.remove(race.getId());
-
-        ExLog.i(this, TAG, "Race " + race.getId() + " unregistered");
-        updateNotification();
-    }
-
-    private void unregisterRace(@Nullable String raceId) {
-        ManagedRace raceToUnregister = null;
-        for (ManagedRace race: registeredStateEventSchedulers.keySet()) {
-            if (race.getId().equals(raceId)) {
-                raceToUnregister = race;
-            }
-        }
-
-        if (raceToUnregister != null) {
-            unregisterRace(raceToUnregister);
-        }
-    }
-
-    private void handleStartCommand(Intent intent) {
-        String action = intent.getAction();
-        ExLog.i(this, TAG, String.format("Command action '%s' received.", action));
-
-<<<<<<< HEAD
-        int counter = intent.getIntExtra(Intent.EXTRA_ALARM_COUNT, -1);
-        if (counter != -1) {
-            ExLog.w(this, TAG, "AlarmManager sent " + counter + " intents.");
-        }
-
-        if (AppConstants.INTENT_ACTION_CLEAR_RACES.equals(action)) {
-            handleClearRaces();
-            return;
-        }
-
-        if (AppConstants.INTENT_ACTION_CLEANUP_RACES.equals(action)) {
-            handleCleanupRaces();
-            return;
-        }
-
-        if (AppConstants.INTENT_ACTION_REGISTER_RACE.equals(action)) {
-            handleRegisterRace(intent);
-            return;
-        }
-
-        if (AppConstants.INTENT_ACTION_UNREGISTER_RACE.equals(action)) {
-            handleUnregisterRace(intent);
-            return;
-        }
-
-        if (!serviceId.equals(intent.getSerializableExtra(EXTRAS_SERVICE_ID))) {
-            ExLog.w(this, TAG, "Received event for different service version.");
-            return;
-        }
-
-        String id = intent.getStringExtra(AppConstants.RACE_ID_KEY);
-        ManagedRace race = dataManager.getDataStore().getRace(id);
-        if (race == null) {
-            ExLog.w(this, TAG, "No race for id " + id);
-            return;
-        }
-
-        if (AppConstants.INTENT_ACTION_ALARM_ACTION.equals(action)) {
-            RaceStateEventImplParcel parcel = intent.getExtras().getParcelable(AppConstants.EXTRAS_RACE_STATE_EVENT);
-            if (parcel != null) {
-                RaceStateEvent stateEvent = parcel.getRaceStateEvent();
-                ExLog.i(this, TAG, String.format("Processing %s", stateEvent.toString()));
-                race.getState().processStateEvent(stateEvent);
-                clearAlarmByName(race, stateEvent.getEventName());
-=======
-        if (action != null) {
-            switch (action) {
-                case AppConstants.INTENT_ACTION_CLEAR_RACES:
-                    handleClearRaces();
-                    break;
-
-                case AppConstants.INTENT_ACTION_CLEANUP_RACES:
-                    handleCleanupRaces();
-                    break;
-
-                default:
-                    String id = intent.getStringExtra(AppConstants.RACE_ID_KEY);
-                    ManagedRace race = dataManager.getDataStore().getRace(id);
-                    if (race == null) {
-                        ExLog.w(this, TAG, "No race for id " + id);
-                        return;
-                    }
-
-                    switch (action) {
-                        case AppConstants.INTENT_ACTION_ALARM_ACTION:
-                            RaceStateEvent stateEvent = (RaceStateEvent) intent.getExtras().getSerializable(AppConstants.EXTRAS_RACE_STATE_EVENT);
-                            ExLog.i(this, TAG, String.format("Processing %s", stateEvent.toString()));
-                            race.getState().processStateEvent(stateEvent);
-                            clearAlarmByName(race, stateEvent.getEventName());
-                            break;
-                    }
->>>>>>> 67c38523
-            }
-        }
-    }
-
-    private void handleClearRaces() {
-        unregisterAllRaces();
-        DataStore dataStore = dataManager.getDataStore();
-        dataStore.getRaces().clear();
-        dataStore.setEventUUID(null);
-        dataStore.setCourseUUID(null);
-        ExLog.i(this, TAG, "handleClearRaces: Cleared all races.");
-<<<<<<< HEAD
-        stopForeground(true);
-=======
->>>>>>> 67c38523
-        stopSelf();
-    }
-
-    private class RemoveRaceAction implements Runnable {
-
-        private final ManagedRace managedRace;
-
-        public RemoveRaceAction(@NonNull ManagedRace race) {
-            managedRace = race;
-        }
-
-        @Override
-        public void run() {
-            unregisterRace(managedRace);
-        }
-    }
-
-    private void handleCleanupRaces() {
-        Set<RemoveRaceAction> actions = new HashSet<>();
-        for (String raceId : managedIntents.keySet()) {
-            if (!inDataStore(raceId)) {
-                for (ManagedRace race : registeredLogListeners.keySet()) {
-                    if (race.getId().equals(raceId)) {
-                        actions.add(new RemoveRaceAction(race));
-                    }
-                }
-            }
-        }
-        for (RemoveRaceAction action : actions) {
-            action.run();
-        }
-        updateNotification();
-    }
-
-    private boolean inDataStore(String raceId) {
-        for (ManagedRace race : dataManager.getDataStore().getRaces()) {
-            if (race.getId().equals(raceId)) {
-                return true;
-            }
-        }
-        return false;
-    }
-
-    private void updateNotification() {
-        int numRaces = managedIntents.keySet().size();
-        notificationManager.notify(NOTIFICATION_ID, notificationBuilder
-                .setContentText(getString(R.string.service_text_num_races, numRaces))
-                .build());
-        startForeground(NOTIFICATION_ID, notificationBuilder.build());
-    }
-
-    public void registerRace(ManagedRace race) {
-        ExLog.i(this, TAG, "Trying to register race " + race.getId());
-
-        if (!managedIntents.containsKey(race.getId())) {
-            RaceState state = race.getState();
-            managedIntents.put(race.getId(), new ArrayList<Pair<PendingIntent, RaceStateEvents>>());
-
-            // Register on event additions...
-            JsonSerializer<RaceLogEvent> eventSerializer = RaceLogEventSerializer.create(new CompetitorJsonSerializer());
-            RaceEventSender sender = new RaceEventSender(this, eventSerializer, race);
-            RaceLogChangedVisitor logListener = new RaceLogChangedVisitor(sender);
-            state.getRaceLog().addListener(logListener);
-
-            // ... register on state changes...
-            RaceStateEventScheduler stateEventScheduler = new RaceStateEventSchedulerOnService(this, race);
-            state.setStateEventScheduler(stateEventScheduler);
-
-            // ... and register for polling!
-            Intent intent = new Intent(this, RaceLogPollingService.class);
-            intent.setAction(AppConstants.INTENT_ACTION_POLLING_RACE_ADD);
-            intent.putExtra(AppConstants.INTENT_ACTION_EXTRA, race.getId());
-            startService(intent);
-
-            registeredLogListeners.put(race, logListener);
-            registeredStateEventSchedulers.put(race, stateEventScheduler);
-
-            ExLog.i(this, TAG, "Race " + race.getId() + " registered.");
-        } else {
-            ExLog.w(this, TAG, "Race " + race.getId() + " was already registered. Cleaning up.");
-            unregisterRace(race.getId());
-            registerRace(race);
-        }
-
-        updateNotification();
-    }
-
-    private PendingIntent createAlarmPendingIntent(ManagedRace managedRace, RaceStateEvent event) {
-        Intent intent = new Intent(this, RaceStateService.class);
-        intent.setAction(AppConstants.INTENT_ACTION_ALARM_ACTION);
-        intent.putExtra(AppConstants.RACE_ID_KEY, managedRace.getId());
-        intent.putExtra(AppConstants.EXTRAS_RACE_STATE_EVENT, new RaceStateEventImplParcel(event));
-        return PendingIntent.getService(this, alarmManagerRequestCode++, intent, PendingIntent.FLAG_UPDATE_CURRENT);
-    }
-
-    @TargetApi(Build.VERSION_CODES.KITKAT)
-    /* package */ void setAlarm(ManagedRace race, RaceStateEvent event) {
-        PendingIntent intent = createAlarmPendingIntent(race, event);
-        managedIntents.get(race.getId()).add(Pair.create(intent, event.getEventName()));
-        if (Build.VERSION.SDK_INT >= Build.VERSION_CODES.KITKAT) {
-            alarmManager.setExact(AlarmManager.RTC_WAKEUP, event.getTimePoint().asMillis(), intent);
-        } else {
-            alarmManager.set(AlarmManager.RTC_WAKEUP, event.getTimePoint().asMillis(), intent);
-        }
-        ExLog.i(this, TAG, "The alarm " + event.getEventName() + " for race " + race.getId() + " will be fired at " + event.getTimePoint());
-    }
-
-    /* package */ void clearAlarmByName(ManagedRace race, RaceStateEvents stateEventName) {
-        List<Pair<PendingIntent, RaceStateEvents>> intents = managedIntents.get(race.getId());
-        Pair<PendingIntent, RaceStateEvents> toBeRemoved = null;
-        for (Pair<PendingIntent, RaceStateEvents> intentPair : intents) {
-            if (intentPair.second.equals(stateEventName)) {
-                toBeRemoved = intentPair;
-                break;
-            }
-        }
-        if (toBeRemoved != null) {
-            alarmManager.cancel(toBeRemoved.first);
-            intents.remove(toBeRemoved);
-            ExLog.i(this, TAG, String.format("Removed alarm for event named %s.", stateEventName));
-        } else {
-            ExLog.i(this, TAG, String.format("Unable to remove alarm for event named %s (not found).", stateEventName));
-        }
-    }
-
-<<<<<<< HEAD
-    public void clearAllAlarms(ManagedRace race) {
-=======
-    /* package */ void clearAllAlarms(ManagedRace race) {
->>>>>>> 67c38523
-        List<Pair<PendingIntent, RaceStateEvents>> intents = managedIntents.get(race.getId());
-
-        if (intents == null) {
-            ExLog.w(this, TAG, "There are no intents for race " + race.getId());
-            return;
-        }
-
-        for (Pair<PendingIntent, RaceStateEvents> intentPair : intents) {
-            alarmManager.cancel(intentPair.first);
-        }
-
-        intents.clear();
-        ExLog.w(this, TAG, "All intents cleared for race " + race.getId());
-    }
-}
+package com.sap.sailing.racecommittee.app.services;
+
+import java.util.ArrayList;
+import java.util.HashMap;
+import java.util.HashSet;
+import java.util.List;
+import java.util.Map;
+import java.util.Map.Entry;
+import java.util.Set;
+
+import android.annotation.TargetApi;
+import android.app.AlarmManager;
+import android.app.NotificationManager;
+import android.app.PendingIntent;
+import android.app.Service;
+import android.content.Context;
+import android.content.Intent;
+import android.graphics.BitmapFactory;
+import android.os.Binder;
+import android.os.Build;
+import android.os.IBinder;
+import android.support.annotation.NonNull;
+import android.support.annotation.Nullable;
+import android.support.v4.app.NotificationCompat;
+import android.util.Pair;
+
+import com.sap.sailing.android.shared.logging.ExLog;
+import com.sap.sailing.domain.abstractlog.race.RaceLogEvent;
+import com.sap.sailing.domain.abstractlog.race.RaceLogEventVisitor;
+import com.sap.sailing.domain.abstractlog.race.impl.RaceLogChangedVisitor;
+import com.sap.sailing.domain.abstractlog.race.state.RaceState;
+import com.sap.sailing.domain.abstractlog.race.state.RaceStateEvent;
+import com.sap.sailing.domain.abstractlog.race.state.RaceStateEventScheduler;
+import com.sap.sailing.domain.abstractlog.race.state.impl.RaceStateEvents;
+import com.sap.sailing.racecommittee.app.AppConstants;
+import com.sap.sailing.racecommittee.app.R;
+import com.sap.sailing.racecommittee.app.data.DataManager;
+import com.sap.sailing.racecommittee.app.data.DataStore;
+import com.sap.sailing.racecommittee.app.data.ReadonlyDataManager;
+import com.sap.sailing.racecommittee.app.domain.ManagedRace;
+import com.sap.sailing.racecommittee.app.domain.impl.RaceStateEventImplParcel;
+import com.sap.sailing.racecommittee.app.services.polling.RaceLogPollingService;
+import com.sap.sailing.racecommittee.app.services.sending.RaceEventSender;
+import com.sap.sailing.racecommittee.app.ui.activities.LoginActivity;
+import com.sap.sailing.server.gateway.serialization.JsonSerializer;
+import com.sap.sailing.server.gateway.serialization.impl.CompetitorJsonSerializer;
+import com.sap.sailing.server.gateway.serialization.racelog.impl.RaceLogEventSerializer;
+
+public class RaceStateService extends Service {
+
+    private final static String TAG = RaceStateService.class.getName();
+
+    /**
+     * Binder for this {@link RaceStateService}.
+     */
+    public class RaceStateServiceBinder extends Binder {
+        public RaceStateService getService() {
+            return RaceStateService.this;
+        }
+    }
+
+    private final static int NOTIFICATION_ID = 42;
+
+    private final IBinder mBinder = new RaceStateServiceBinder();
+
+    private AlarmManager alarmManager;
+
+    private int alarmManagerRequestCode = 0;
+
+    private ReadonlyDataManager dataManager;
+
+    private Map<ManagedRace, RaceLogEventVisitor> registeredLogListeners;
+    private Map<ManagedRace, RaceStateEventScheduler> registeredStateEventSchedulers;
+
+    private Map<String, List<Pair<PendingIntent, RaceStateEvents>>> managedIntents;
+
+    private NotificationManager notificationManager;
+    private NotificationCompat.Builder notificationBuilder;
+
+    @Override
+    public void onCreate() {
+        this.alarmManager = (AlarmManager) getSystemService(Context.ALARM_SERVICE);
+        this.dataManager = DataManager.create(this);
+
+        this.registeredLogListeners = new HashMap<>();
+        this.registeredStateEventSchedulers = new HashMap<>();
+        this.managedIntents = new HashMap<>();
+
+        notificationManager = (NotificationManager) getSystemService(Context.NOTIFICATION_SERVICE);
+        setupNotificationBuilder();
+
+        super.onCreate();
+        ExLog.i(this, TAG, "Started.");
+    }
+
+    private void setupNotificationBuilder() {
+        Intent launcherIntent = new Intent(this, LoginActivity.class);
+        launcherIntent.setAction(Intent.ACTION_MAIN);
+        launcherIntent.addCategory(Intent.CATEGORY_LAUNCHER);
+        PendingIntent contentIntent = PendingIntent.getActivity(this, 0, launcherIntent, 0);
+        notificationBuilder = new NotificationCompat.Builder(this)
+            .setSmallIcon(R.drawable.ic_boat_white_24dp)
+            .setLargeIcon(BitmapFactory.decodeResource(getResources(), R.mipmap.ic_launcher))
+            .setContentTitle(getText(R.string.service_info))
+            .setContentText(getString(R.string.service_text_no_races))
+            .setContentIntent(contentIntent)
+            .setColor(getResources().getColor(R.color.constant_sap_blue_1))
+            .setOngoing(true);
+    }
+
+    @Override
+    public IBinder onBind(Intent intent) {
+        return mBinder;
+    }
+
+    @Override
+    public int onStartCommand(Intent intent, int flags, int startId) {
+        if (intent == null) {
+            ExLog.i(this, TAG, "Restarted.");
+        } else {
+            handleStartCommand(intent);
+        }
+
+        // We want this service to continue running until it is explicitly
+        // stopped, therefore return sticky.
+        return START_STICKY;
+    }
+
+    @Override
+    public void onDestroy() {
+        unregisterAllRaces();
+
+        super.onDestroy();
+    }
+
+    private void unregisterAllRaces() {
+        Intent intent = new Intent(this, RaceLogPollingService.class);
+        intent.setAction(AppConstants.INTENT_ACTION_POLLING_STOP);
+        startService(intent);
+
+        for (Entry<ManagedRace, RaceLogEventVisitor> entry : registeredLogListeners.entrySet()) {
+            entry.getKey().getState().getRaceLog().removeListener(entry.getValue());
+        }
+        registeredLogListeners.clear();
+
+        for (Entry<ManagedRace, RaceStateEventScheduler> entry : registeredStateEventSchedulers.entrySet()) {
+            entry.getKey().getState().setStateEventScheduler(null);
+        }
+        registeredStateEventSchedulers.clear();
+
+        for (List<Pair<PendingIntent, RaceStateEvents>> intents : managedIntents.values()) {
+            for (Pair<PendingIntent,RaceStateEvents> intentPair : intents) {
+                alarmManager.cancel(intentPair.first);
+            }
+        }
+        managedIntents.clear();
+
+        ExLog.i(this, TAG, "All races unregistered.");
+    }
+
+    public void unregisterRace(ManagedRace race) {
+        Intent intent = new Intent(this, RaceLogPollingService.class);
+        intent.setAction(AppConstants.INTENT_ACTION_POLLING_RACE_REMOVE);
+        intent.putExtra(AppConstants.INTENT_ACTION_EXTRA, race.getId());
+        startService(intent);
+
+        race.getState().getRaceLog().removeAllListeners();
+        registeredLogListeners.remove(race);
+
+        race.getState().setStateEventScheduler(null);
+        registeredStateEventSchedulers.remove(race);
+
+        List<Pair<PendingIntent, RaceStateEvents>> intents = managedIntents.get(race.getId());
+        for (Pair<PendingIntent, RaceStateEvents> intentPair : intents) {
+            alarmManager.cancel(intentPair.first);
+        }
+        managedIntents.remove(race.getId());
+
+        ExLog.i(this, TAG, "Race " + race.getId() + " unregistered");
+        updateNotification();
+    }
+
+    private void unregisterRace(@Nullable String raceId) {
+        ManagedRace raceToUnregister = null;
+        for (ManagedRace race: registeredStateEventSchedulers.keySet()) {
+            if (race.getId().equals(raceId)) {
+                raceToUnregister = race;
+            }
+        }
+
+        if (raceToUnregister != null) {
+            unregisterRace(raceToUnregister);
+        }
+    }
+
+    private void handleStartCommand(Intent intent) {
+        String action = intent.getAction();
+        ExLog.i(this, TAG, String.format("Command action '%s' received.", action));
+
+        if (action != null) {
+            switch (action) {
+                case AppConstants.INTENT_ACTION_CLEAR_RACES:
+                    handleClearRaces();
+                    break;
+
+                case AppConstants.INTENT_ACTION_CLEANUP_RACES:
+                    handleCleanupRaces();
+                    break;
+
+                default:
+                    if (intent.getIntExtra(Intent.EXTRA_ALARM_COUNT, -1) != -1) {
+                        ExLog.w(this, TAG, "Unexpected ALARM_COUNT extra found.");
+                        return;
+                    }
+
+                    String id = intent.getStringExtra(AppConstants.RACE_ID_KEY);
+                    ManagedRace race = dataManager.getDataStore().getRace(id);
+                    if (race == null) {
+                        ExLog.w(this, TAG, "No race for id " + id);
+                        return;
+                    }
+
+                    switch (action) {
+                        case AppConstants.INTENT_ACTION_ALARM_ACTION:
+                            RaceStateEventImplParcel stateEvent = intent.getParcelableExtra(AppConstants.EXTRAS_RACE_STATE_EVENT);
+                            ExLog.i(this, TAG, String.format("Processing %s", stateEvent.toString()));
+                            race.getState().processStateEvent(stateEvent.getRaceStateEvent());
+                            clearAlarmByName(race, stateEvent.getEventName());
+                            break;
+                    }
+            }
+        }
+    }
+
+    private void handleClearRaces() {
+        unregisterAllRaces();
+        DataStore dataStore = dataManager.getDataStore();
+        dataStore.getRaces().clear();
+        dataStore.setEventUUID(null);
+        dataStore.setCourseUUID(null);
+        ExLog.i(this, TAG, "handleClearRaces: Cleared all races.");
+        stopSelf();
+    }
+
+    private class RemoveRaceAction implements Runnable {
+
+        private final ManagedRace managedRace;
+
+        /* package */ RemoveRaceAction(@NonNull ManagedRace race) {
+            managedRace = race;
+        }
+
+        @Override
+        public void run() {
+            unregisterRace(managedRace);
+        }
+    }
+
+    private void handleCleanupRaces() {
+        Set<RemoveRaceAction> actions = new HashSet<>();
+        for (String raceId : managedIntents.keySet()) {
+            if (!inDataStore(raceId)) {
+                for (ManagedRace race : registeredLogListeners.keySet()) {
+                    if (race.getId().equals(raceId)) {
+                        actions.add(new RemoveRaceAction(race));
+                    }
+                }
+            }
+        }
+        for (RemoveRaceAction action : actions) {
+            action.run();
+        }
+        updateNotification();
+    }
+
+    private boolean inDataStore(String raceId) {
+        for (ManagedRace race : dataManager.getDataStore().getRaces()) {
+            if (race.getId().equals(raceId)) {
+                return true;
+            }
+        }
+        return false;
+    }
+
+    private void updateNotification() {
+        int numRaces = managedIntents.keySet().size();
+        notificationManager.notify(NOTIFICATION_ID, notificationBuilder
+                .setContentText(getString(R.string.service_text_num_races, numRaces))
+                .build());
+        startForeground(NOTIFICATION_ID, notificationBuilder.build());
+    }
+
+    public void registerRace(ManagedRace race) {
+        ExLog.i(this, TAG, "Trying to register race " + race.getId());
+
+        if (!managedIntents.containsKey(race.getId())) {
+            RaceState state = race.getState();
+            managedIntents.put(race.getId(), new ArrayList<Pair<PendingIntent, RaceStateEvents>>());
+
+            // Register on event additions...
+            JsonSerializer<RaceLogEvent> eventSerializer = RaceLogEventSerializer.create(new CompetitorJsonSerializer());
+            RaceEventSender sender = new RaceEventSender(this, eventSerializer, race);
+            RaceLogChangedVisitor logListener = new RaceLogChangedVisitor(sender);
+            state.getRaceLog().addListener(logListener);
+
+            // ... register on state changes...
+            RaceStateEventScheduler stateEventScheduler = new RaceStateEventSchedulerOnService(this, race);
+            state.setStateEventScheduler(stateEventScheduler);
+
+            // ... and register for polling!
+            Intent intent = new Intent(this, RaceLogPollingService.class);
+            intent.setAction(AppConstants.INTENT_ACTION_POLLING_RACE_ADD);
+            intent.putExtra(AppConstants.INTENT_ACTION_EXTRA, race.getId());
+            startService(intent);
+
+            registeredLogListeners.put(race, logListener);
+            registeredStateEventSchedulers.put(race, stateEventScheduler);
+
+            ExLog.i(this, TAG, "Race " + race.getId() + " registered.");
+        } else {
+            ExLog.w(this, TAG, "Race " + race.getId() + " was already registered. Cleaning up.");
+            unregisterRace(race.getId());
+            registerRace(race);
+        }
+
+        updateNotification();
+    }
+
+    private PendingIntent createAlarmPendingIntent(ManagedRace managedRace, RaceStateEvent event) {
+        Intent intent = new Intent(this, RaceStateService.class);
+        intent.setAction(AppConstants.INTENT_ACTION_ALARM_ACTION);
+        intent.putExtra(AppConstants.RACE_ID_KEY, managedRace.getId());
+        intent.putExtra(AppConstants.EXTRAS_RACE_STATE_EVENT, new RaceStateEventImplParcel(event));
+        return PendingIntent.getService(this, alarmManagerRequestCode++, intent, PendingIntent.FLAG_UPDATE_CURRENT);
+    }
+
+    @TargetApi(Build.VERSION_CODES.KITKAT)
+    /* package */ void setAlarm(ManagedRace race, RaceStateEvent event) {
+        PendingIntent intent = createAlarmPendingIntent(race, event);
+        managedIntents.get(race.getId()).add(Pair.create(intent, event.getEventName()));
+        if (Build.VERSION.SDK_INT >= Build.VERSION_CODES.KITKAT) {
+            alarmManager.setExact(AlarmManager.RTC_WAKEUP, event.getTimePoint().asMillis(), intent);
+        } else {
+            alarmManager.set(AlarmManager.RTC_WAKEUP, event.getTimePoint().asMillis(), intent);
+        }
+        ExLog.i(this, TAG, "The alarm " + event.getEventName() + " will be fired at " + event.getTimePoint());
+    }
+
+    /* package */ void clearAlarmByName(ManagedRace race, RaceStateEvents stateEventName) {
+        List<Pair<PendingIntent, RaceStateEvents>> intents = managedIntents.get(race.getId());
+        Pair<PendingIntent, RaceStateEvents> toBeRemoved = null;
+        for (Pair<PendingIntent, RaceStateEvents> intentPair : intents) {
+            if (intentPair.second.equals(stateEventName)) {
+                toBeRemoved = intentPair;
+                break;
+            }
+        }
+        if (toBeRemoved != null) {
+            alarmManager.cancel(toBeRemoved.first);
+            intents.remove(toBeRemoved);
+            ExLog.i(this, TAG, String.format("Removed alarm for event named %s.", stateEventName));
+        } else {
+            ExLog.i(this, TAG, String.format("Unable to remove alarm for event named %s (not found).", stateEventName));
+        }
+    }
+
+    /* package */ void clearAllAlarms(ManagedRace race) {
+        List<Pair<PendingIntent, RaceStateEvents>> intents = managedIntents.get(race.getId());
+
+        if (intents == null) {
+            ExLog.w(this, TAG, "There are no intents for race " + race.getId());
+            return;
+        }
+
+        for (Pair<PendingIntent, RaceStateEvents> intentPair : intents) {
+            alarmManager.cancel(intentPair.first);
+        }
+
+        intents.clear();
+        ExLog.w(this, TAG, "All intents cleared for race " + race.getId());
+    }
+}