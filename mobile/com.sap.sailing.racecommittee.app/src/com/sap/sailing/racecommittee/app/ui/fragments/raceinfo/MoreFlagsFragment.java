package com.sap.sailing.racecommittee.app.ui.fragments.raceinfo;

import android.app.DatePickerDialog;
import android.os.Bundle;
import android.support.v4.app.Fragment;
import android.text.TextUtils;
import android.text.format.DateUtils;
import android.view.LayoutInflater;
import android.view.View;
import android.view.ViewGroup;
import android.widget.Button;
import android.widget.DatePicker;
import android.widget.ImageView;
import android.widget.ListView;
import android.widget.NumberPicker;
import android.widget.TextView;
import android.widget.TimePicker;
import android.widget.Toast;

import com.sap.sailing.android.shared.util.AppUtils;
import com.sap.sailing.android.shared.util.ViewHelper;
import com.sap.sailing.domain.base.EventBase;
import com.sap.sailing.domain.common.racelog.Flags;
import com.sap.sailing.domain.common.racelog.RaceLogRaceStatus;
import com.sap.sailing.racecommittee.app.AppConstants;
import com.sap.sailing.racecommittee.app.R;
import com.sap.sailing.racecommittee.app.data.DataManager;
import com.sap.sailing.racecommittee.app.data.DataStore;
import com.sap.sailing.racecommittee.app.domain.impl.Result;
import com.sap.sailing.racecommittee.app.ui.adapters.MoreFlagsAdapter;
import com.sap.sailing.racecommittee.app.ui.adapters.MoreFlagsAdapter.MoreFlag;
import com.sap.sailing.racecommittee.app.ui.adapters.MoreFlagsAdapter.MoreFlagItemClick;
import com.sap.sailing.racecommittee.app.ui.fragments.dialogs.DatePickerFragment;
import com.sap.sailing.racecommittee.app.ui.utils.FlagsResources;
import com.sap.sailing.racecommittee.app.utils.TickListener;
import com.sap.sailing.racecommittee.app.utils.TimeUtils;
import com.sap.sse.common.TimePoint;
import com.sap.sse.common.impl.MillisecondsTimePoint;

import java.io.Serializable;
import java.util.Calendar;

public class MoreFlagsFragment extends BaseFragment implements MoreFlagItemClick {

    private MoreFlagsAdapter mAdapter;

    public MoreFlagsFragment() {}

    public static MoreFlagsFragment newInstance() {
        MoreFlagsFragment fragment = new MoreFlagsFragment();
        Bundle args = new Bundle();
        fragment.setArguments(args);
        return fragment;
    }

    @Override
    public void onCreate(Bundle savedInstanceState) {
        super.onCreate(savedInstanceState);
        sendIntent(AppConstants.ACTION_TIME_HIDE);
    }

    @Override
    public View onCreateView(LayoutInflater inflater, ViewGroup container, Bundle savedInstanceState) {
        View view = inflater.inflate(R.layout.flag_list, container, false);

        ListView listView = view.findViewById(R.id.listView);
        if (listView != null) {
            mAdapter = new MoreFlagsAdapter(requireContext(), this);
            listView.setAdapter(mAdapter);
        }

        return view;
    }

    @Override
    public void onDestroy() {
        super.onDestroy();
        sendIntent(AppConstants.ACTION_TIME_SHOW);
    }

    @Override
    public void onClick(MoreFlag flag) {
        mAdapter.notifyDataSetChanged();
        Toast.makeText(getActivity(), flag.file_name, Toast.LENGTH_SHORT).show();
    }

    @Override
    public void showMore(MoreFlag flag) {
        if (flag.flag == Flags.BLUE) {
            replaceFragment(FinishTimeFragment.newInstance(0),
                    getFrameId(requireActivity(), R.id.race_edit, R.id.race_content, true));
        }
    }

    public static class FinishTimeFragment extends BaseFragment
            implements View.OnClickListener, DatePickerDialog.OnDateSetListener {

        private EventBase mEvent;

        private Button mDateButton;
        private TimePicker mTimePicker;
        private NumberPicker mSecondPicker;
        private TextView mCurrentTime;

        public FinishTimeFragment() {}

        public static FinishTimeFragment newInstance(int startMode) {
            FinishTimeFragment fragment = new FinishTimeFragment();
            Bundle args = new Bundle();
            args.putInt(START_MODE, startMode);
            fragment.setArguments(args);
            return fragment;
        }

        public int getStartMode() {
            return getArguments().getInt(START_MODE);
        }

        @Override
        public void onCreate(Bundle savedInstanceState) {
            super.onCreate(savedInstanceState);
            final DataStore dataStore = DataManager.create(requireContext()).getDataStore();
            final Calendar calendar = Calendar.getInstance();
            calendar.set(Calendar.MILLISECOND, 0);
            final Serializable id = dataStore.getEventUUID();
            if (id != null) {
                mEvent = dataStore.getEvent(id);
                if (calendar.before(mEvent.getStartDate().asDate())) {
                    //Today is before the start date of the event
                    calendar.setTime(mEvent.getStartDate().asDate());
                } else if (calendar.after(mEvent.getEndDate().asDate())) {
                    //Today is after the end date of the event
                    calendar.setTime(mEvent.getEndDate().asDate());
                }
            }
        }

        @Override
        public void onAttachFragment(Fragment childFragment) {
            if (childFragment instanceof DatePickerFragment) {
                DatePickerFragment fragment = (DatePickerFragment) childFragment;
                fragment.setOnDateSetListener(this);
            }
        }

        @Override
        public View onCreateView(LayoutInflater inflater, ViewGroup container, Bundle savedInstanceState) {
            View layout = inflater.inflate(R.layout.race_finish_config, container, false);

            final Calendar calendar = Calendar.getInstance();
            mDateButton = layout.findViewById(R.id.date_button);
            if (mDateButton != null) {
                mDateButton.setOnClickListener(this);
            }
            updateDateButton(calendar);

            mTimePicker = ViewHelper.get(layout, R.id.time_picker);
            mSecondPicker = ViewHelper.get(layout, R.id.second_picker);
            TimeUtils.initTimePickerWithSeconds(getActivity(), calendar, mTimePicker, mSecondPicker);

            mCurrentTime = ViewHelper.get(layout, R.id.current_time);

            View finishCurrent = ViewHelper.get(layout, R.id.finish_current);
            if (finishCurrent != null) {
                finishCurrent.setOnClickListener(this);
            }

            View finishCustom = ViewHelper.get(layout, R.id.finish_custom);
            if (finishCustom != null) {
                finishCustom.setOnClickListener(this);
            }

            return layout;
        }

        @Override
        public void onActivityCreated(Bundle savedInstanceState) {
            super.onActivityCreated(savedInstanceState);

            final View view = getView();
            if (view != null) {
                View header = ViewHelper.get(view, R.id.header_text);
                if (header != null) {
                    header.setOnClickListener(this);
                }

                View back = ViewHelper.get(view, R.id.header_back);
                if (back != null) {
                    back.setVisibility(View.VISIBLE);
                }

                final Bundle args = getArguments();
                if (args != null) {
                    switch (args.getInt(START_MODE, 0)) {
                        case 0: // Race-State: Running -> Start Finishing
                            if (AppUtils.with(getActivity()).isLandscape()) {
                                if (header != null) {
                                    header.setOnClickListener(null);
                                }

                                if (back != null) {
                                    back.setVisibility(View.GONE);
                                }
                            }
                            break;

                        case 1: // Race-State: Finishing -> End Finishing
                            ImageView flag = ViewHelper.get(getView(), R.id.header_flag);
                            if (flag != null) {
                                flag.setImageDrawable(FlagsResources.getFlagDrawable(getActivity(), Flags.BLUE.name(),
                                        getResources().getInteger(R.integer.flag_size)));
                            }

                            TextView headline = ViewHelper.get(getView(), R.id.header_headline);
                            if (headline != null) {
                                headline.setText(getString(R.string.race_end_finish_header,
                                        TimeUtils.formatTime(getRaceState().getFinishingTime())));
                            }
                            break;

                        default:
                            break;
                    }
                }
            }
        }

        @Override
<<<<<<< HEAD
=======
        public void onResume() {
            super.onResume();

            sendIntent(AppConstants.ACTION_TIME_HIDE);
        }

        @Override
        public void onPause() {
            super.onPause();

            sendIntent(AppConstants.ACTION_TIME_SHOW);
        }

        @Override
>>>>>>> 62c59a8e
        public void onClick(View view) {
            switch (view.getId()) {
                case R.id.finish_current:
                    setFinishTime(MillisecondsTimePoint.now());
                    break;

                case R.id.date_button: {
                    final Object tag = mDateButton.getTag();
                    final Calendar time = tag instanceof Calendar ? (Calendar) tag : Calendar.getInstance();
                    TimeUtils.showDatePickerDialog(requireFragmentManager(), time, mEvent);
                    break;
                }
                case R.id.finish_custom: {
                    final Object tag = mDateButton.getTag();
                    final Calendar calendar;
                    if (tag instanceof Calendar) {
                        calendar = (Calendar) tag;
                    } else {
                        calendar = Calendar.getInstance();
                        calendar.clear(Calendar.MILLISECOND);
                    }
                    final int year = calendar.get(Calendar.YEAR);
                    final int month = calendar.get(Calendar.MONTH);
                    final int dayOfMonth = calendar.get(Calendar.DAY_OF_MONTH);
                    setFinishTime(TimeUtils.getTime(year, month, dayOfMonth, mTimePicker, mSecondPicker));
                    break;
                }
                default:
<<<<<<< HEAD
                    sendIntent(AppConstants.INTENT_ACTION_SHOW_MAIN_CONTENT);
=======
                    sendIntent(AppConstants.ACTION_CLEAR_TOGGLE);
                    sendIntent(AppConstants.ACTION_SHOW_MAIN_CONTENT);
>>>>>>> 62c59a8e
                    break;
            }
        }

        @Override
        public TickListener getCurrentTimeTickListener() {
            return this::onCurrentTimeTick;
        }

        private void onCurrentTimeTick(TimePoint now) {
            if (mCurrentTime != null) {
                mCurrentTime.setText(TimeUtils.formatTime(now));
            }
        }

        @Override
        public void onDateSet(DatePicker view, int year, int month, int dayOfMonth) {
            final Calendar calendar = Calendar.getInstance();
            calendar.clear();
            calendar.set(year, month, dayOfMonth);
            updateDateButton(calendar);
        }

        private void updateDateButton(final Calendar calendar) {
            if (mDateButton != null) {
                final long millis = calendar.getTimeInMillis();
                CharSequence text = DateUtils.formatDateTime(requireContext(), millis, DateUtils.FORMAT_ABBREV_ALL);
                if (DateUtils.isToday(millis)) {
                    text = TextUtils.concat(getText(R.string.today), ", ", text);
                }
                mDateButton.setText(text);
                mDateButton.setTag(calendar);
            }
        }

        private void setFinishTime(TimePoint finishTime) {
            Result result = new Result();
            final Bundle args = getArguments();
            // Race-State: Running -> Start Finishing
            if (args != null && args.getInt(START_MODE, 0) == 1) { // Race-State: Finishing -> End Finishing
                if (RaceLogRaceStatus.FINISHING.equals(getRace().getStatus())) {
                    result = getRace().setFinishedTime(finishTime);
                } else {
                    result.setError(R.string.error_wrong_race_state, RaceLogRaceStatus.FINISHING.name(),
                            getRace().getStatus().name());
                }
            } else {
                if (RaceLogRaceStatus.RUNNING.equals(getRace().getStatus())) {
                    result = getRace().setFinishingTime(finishTime);
                } else {
                    result.setError(R.string.error_wrong_race_state, RaceLogRaceStatus.RUNNING.name(),
                            getRace().getStatus().name());
                }
            }

            if (result.hasError()) {
                Toast.makeText(getActivity(), result.getMessage(requireContext()), Toast.LENGTH_LONG).show();
            }
        }
    }
}<|MERGE_RESOLUTION|>--- conflicted
+++ resolved
@@ -226,23 +226,6 @@
         }
 
         @Override
-<<<<<<< HEAD
-=======
-        public void onResume() {
-            super.onResume();
-
-            sendIntent(AppConstants.ACTION_TIME_HIDE);
-        }
-
-        @Override
-        public void onPause() {
-            super.onPause();
-
-            sendIntent(AppConstants.ACTION_TIME_SHOW);
-        }
-
-        @Override
->>>>>>> 62c59a8e
         public void onClick(View view) {
             switch (view.getId()) {
                 case R.id.finish_current:
@@ -271,12 +254,7 @@
                     break;
                 }
                 default:
-<<<<<<< HEAD
-                    sendIntent(AppConstants.INTENT_ACTION_SHOW_MAIN_CONTENT);
-=======
-                    sendIntent(AppConstants.ACTION_CLEAR_TOGGLE);
                     sendIntent(AppConstants.ACTION_SHOW_MAIN_CONTENT);
->>>>>>> 62c59a8e
                     break;
             }
         }
