package com.sap.sailing.racecommittee.app.ui.fragments.raceinfo;

import android.annotation.TargetApi;
import android.graphics.drawable.Drawable;
import android.os.Build;
import android.os.Bundle;
import android.text.TextUtils;
import android.view.LayoutInflater;
import android.view.View;
import android.view.ViewGroup;
import android.widget.ImageView;
import android.widget.TextView;
<<<<<<< HEAD
import android.widget.Toast;
=======

import com.sap.sailing.android.shared.logging.ExLog;
>>>>>>> 0a263a0b
import com.sap.sailing.android.shared.util.ViewHolder;
import com.sap.sailing.domain.abstractlog.race.state.racingprocedure.rrs26.RRS26RacingProcedure;
import com.sap.sailing.domain.common.Wind;
import com.sap.sailing.domain.common.racelog.Flags;
import com.sap.sailing.domain.common.racelog.RacingProcedureType;
import com.sap.sailing.racecommittee.app.R;
import com.sap.sailing.racecommittee.app.ui.activities.RacingActivity;
import com.sap.sailing.racecommittee.app.ui.fragments.RaceFragment;
import com.sap.sailing.racecommittee.app.ui.utils.FlagsResources;
import com.sap.sailing.racecommittee.app.utils.BitmapHelper;
import com.sap.sailing.racecommittee.app.utils.TickSingleton;
import com.sap.sse.common.TimePoint;
import com.sap.sse.common.impl.MillisecondsTimePoint;

import java.text.SimpleDateFormat;
import java.util.Calendar;

public class MainScheduleFragment extends BaseFragment implements View.OnClickListener {

    public static final String START_TIME = "startTime";
    private static final String TAG = MainScheduleFragment.class.getName();

    private TextView mStartTimeTextView;
    private String mStartTimeString;
    private TimePoint mStartTime;
    private TextView mWindValue;
    private RacingProcedureType mRacingProcedureType;

    private TextView mStartProcedureValue;
    private View mStartModeView;
    private TextView mStartModeTextView;
    private ImageView mStartModeImageView;
    private TextView mCourseTextView;
    private ImageView mCourseImageView;
    private SimpleDateFormat mDateFormat;
    private Calendar mCalendar;

    public MainScheduleFragment() {
        mCalendar = Calendar.getInstance();
    }

    public static MainScheduleFragment newInstance() {
        MainScheduleFragment fragment = new MainScheduleFragment();
        return fragment;
    }

    @Override
    public View onCreateView(LayoutInflater inflater, ViewGroup container, Bundle savedInstanceState) {
        View layout = inflater.inflate(R.layout.race_schedule, container, false);

        mDateFormat = new SimpleDateFormat("HH:mm:ss", getResources().getConfiguration().locale);

        View startTime = ViewHolder.get(layout, R.id.start_time);
        if (startTime != null) {
            startTime.setOnClickListener(this);
        }
        mStartTimeTextView = ViewHolder.get(layout, R.id.start_time_value);

        View startProcedure = ViewHolder.get(layout, R.id.start_procedure);
        if (startProcedure != null) {
            startProcedure.setOnClickListener(this);
        }

        mStartProcedureValue = ViewHolder.get(layout, R.id.start_procedure_value);

        mStartModeView = ViewHolder.get(layout, R.id.start_mode);
        if (mStartModeView != null) {
            mStartModeView.setOnClickListener(this);
        }
        mStartModeTextView = ViewHolder.get(layout, R.id.start_mode_value);
        mStartModeImageView = ViewHolder.get(layout, R.id.start_mode_flag);

        View course = ViewHolder.get(layout, R.id.start_course);
        if (course != null) {
            course.setOnClickListener(this);
        }
        mCourseImageView = ViewHolder.get(layout, R.id.start_course_symbol);
        mCourseTextView = ViewHolder.get(layout, R.id.start_course_value);

        View start = ViewHolder.get(layout, R.id.start_race);
        if (start != null) {
            start.setOnClickListener(this);
        }

        View wind = ViewHolder.get(layout, R.id.wind);
        if (wind != null) {
            wind.setOnClickListener(this);
        }
        mWindValue = ViewHolder.get(layout, R.id.wind_value);

        return layout;
    }

    @TargetApi(Build.VERSION_CODES.LOLLIPOP)
    @Override
    public void onResume() {
        super.onResume();

        TickSingleton.INSTANCE.registerListener(this);

        if (getRace() != null && getRaceState() != null) {
            initStartTime();

            initStartMode();

            initCourse();
        }
    }

    private void initCourse() {
        if (mCourseTextView != null && getRaceState().getCourseDesign() != null) {

            String courseName = getCourseName();
            mCourseTextView.setText(courseName);
            if (mCourseImageView != null && !TextUtils.isEmpty(courseName)) {

                int resId = (courseName.toLowerCase().startsWith("i")) ? R.attr.course_updown_48dp : R.attr.course_triangle_48dp;
                Drawable drawable = BitmapHelper.getAttrDrawable(getActivity(), resId);
                if (drawable != null) {
                    mCourseImageView.setImageDrawable(drawable);
                }
                mCourseImageView.setVisibility(View.GONE);
            }
        }
    }

    private void initStartMode() {
        mRacingProcedureType = getRaceState().getRacingProcedure().getType();
        if (mRacingProcedureType != null) {
            if (mRacingProcedureType.equals(RacingProcedureType.RRS26)) {
                mStartModeView.setVisibility(View.VISIBLE);
                RRS26RacingProcedure procedure = getRaceState().getTypedRacingProcedure();
                Flags flag = procedure.getStartModeFlag();
                if (mStartModeTextView != null) {
                    mStartModeTextView.setText(flag.name());
                }
                if (mStartModeImageView != null) {
                    mStartModeImageView.setImageDrawable(FlagsResources.getFlagDrawable(getActivity(), flag.name(), 48));
                }
            } else {
                mStartModeView.setVisibility(View.GONE);
            }
            if (mStartProcedureValue != null) {

                mStartProcedureValue.setText(mRacingProcedureType.toString());
            }
        }
    }

    private void initStartTime() {
        TimePoint timePoint = (TimePoint) getArguments().getSerializable(START_TIME);
        RacingActivity activity = (RacingActivity) getActivity();
        if (timePoint == null && activity != null) {
            timePoint = activity.getStartTime();
        }
        if (timePoint != null) {
            if (activity != null) {
                activity.setStartTime(timePoint);
            }
            mStartTime = timePoint;
            mStartTimeString = mDateFormat.format(timePoint.asDate());
        }
    }

    @Override
    public void onPause() {
        super.onPause();

        TickSingleton.INSTANCE.unregisterListener(this);
    }

    @Override
    public void onClick(View v) {
        switch (v.getId()) {
        case R.id.start_course:
            openFragment(CourseFragment.newInstance(0, getRace()));
            break;
<<<<<<< HEAD

        case R.id.start_mode:
            openFragment(StartModeFragment.newInstance(0));
            break;

        case R.id.start_procedure:
            openFragment(StartProcedureFragment.newInstance(0));
            break;

        case R.id.start_race:
            RRS26RacingProcedure procedure = null;
            Flags flag = null;
            if (getRaceState().getRacingProcedure().getType().equals(RacingProcedureType.RRS26)) {
                procedure = getRaceState().getTypedRacingProcedure();
                flag = procedure.getStartModeFlag();
            }
            TimePoint now = MillisecondsTimePoint.now();
            getRaceState().setAdvancePass(now);
            getRaceState().setRacingProcedure(now, mRacingProcedureType);
            getRaceState().forceNewStartTime(now, mProtestTime);
            if (procedure != null) {
                procedure.setStartModeFlag(MillisecondsTimePoint.now(), flag);
            }
            openFragment(RaceInfoRaceFragment.newInstance());
            break;

        case R.id.start_time:
            openFragment(StartTimeFragment.newInstance(getArguments().getSerializable(START_TIME)));
            break;

        case R.id.wind:
            openFragment(WindFragment.newInstance(0));
            break;

        default:
            Toast.makeText(getActivity(), "Clicked on " + v, Toast.LENGTH_SHORT).show();
=======

        case R.id.start_mode:
            openFragment(StartModeFragment.newInstance(0));
            break;

        case R.id.start_procedure:
            openFragment(StartProcedureFragment.newInstance(0));
            break;

        case R.id.start_race:
            startRace();
            break;

        case R.id.start_time:
            openFragment(StartTimeFragment.newInstance(getArguments().getSerializable(START_TIME)));
            break;

        case R.id.wind:
            openFragment(WindFragment.newInstance(0));
            break;

        default:
            ExLog.i(getActivity(), TAG, "Clicked on " + v);
        }
    }

    private void startRace() {
        RRS26RacingProcedure procedure = null;
        Flags flag = null;
        if (getRaceState().getRacingProcedure().getType().equals(RacingProcedureType.RRS26)) {
            procedure = getRaceState().getTypedRacingProcedure();
            flag = procedure.getStartModeFlag();
        }
        TimePoint now = MillisecondsTimePoint.now();
        getRaceState().setAdvancePass(now);
        getRaceState().setRacingProcedure(now, mRacingProcedureType);
        getRaceState().forceNewStartTime(now, mStartTime);
        if (procedure != null) {
            procedure.setStartModeFlag(MillisecondsTimePoint.now(), flag);
>>>>>>> 0a263a0b
        }
        openFragment(RaceInfoRaceFragment.newInstance());
    }

    @Override
    public void notifyTick(TimePoint now) {
        super.notifyTick(now);

<<<<<<< HEAD
        if (mStartTime != null && !TextUtils.isEmpty(mStartTimeString)) {
            String startTimeValue = getString(R.string.start_time_value).replace("#TIME#", mStartTimeString)
                .replace("#COUNTDOWN#", calcCountdown(now));
            mStartTime.setText(startTimeValue);
=======
        if (mStartTimeTextView != null && !TextUtils.isEmpty(mStartTimeString)) {
            String startTimeValue = getString(R.string.start_time_value).replace("#TIME#", mStartTimeString)
                .replace("#COUNTDOWN#", calcCountdown(now));
            mStartTimeTextView.setText(startTimeValue);
>>>>>>> 0a263a0b
        }

        if (mWindValue != null && getRace() != null && getRaceState() != null && getRaceState().getWindFix() != null) {
            String sensorData = getString(R.string.wind_sensor);
            Wind wind = getRaceState().getWindFix();
            sensorData = sensorData.replace("#AT#", mDateFormat.format(wind.getTimePoint().asDate()));
            sensorData = sensorData.replace("#FROM#", String.format("%.0f", wind.getFrom().getDegrees()));
            sensorData = sensorData.replace("#SPEED#", String.format("%.1f", wind.getKnots()));
            mWindValue.setText(sensorData);
        }
    }

    private String calcCountdown(TimePoint timePoint) {
        Calendar now = (Calendar) mCalendar.clone();
        now.setTime(timePoint.asDate());

        RacingActivity activity = (RacingActivity) getActivity();
        Calendar startTime = (Calendar) mCalendar.clone();
        startTime.setTime(activity.getStartTime().asDate());

        return calcDuration(floorTime(now), floorTime(startTime));
    }

    private void openFragment(RaceFragment fragment) {
        if (fragment.getArguments() != null) {
            fragment.getArguments().putAll(getRecentArguments());
        } else {
            fragment.setArguments(getRecentArguments());
        }
        if (mStartTime != null) {
            fragment.getArguments().putSerializable(START_TIME, mStartTime);
        }
        getFragmentManager().beginTransaction().replace(R.id.racing_view_container, fragment).commitAllowingStateLoss();
    }
}<|MERGE_RESOLUTION|>--- conflicted
+++ resolved
@@ -10,12 +10,7 @@
 import android.view.ViewGroup;
 import android.widget.ImageView;
 import android.widget.TextView;
-<<<<<<< HEAD
-import android.widget.Toast;
-=======
-
 import com.sap.sailing.android.shared.logging.ExLog;
->>>>>>> 0a263a0b
 import com.sap.sailing.android.shared.util.ViewHolder;
 import com.sap.sailing.domain.abstractlog.race.state.racingprocedure.rrs26.RRS26RacingProcedure;
 import com.sap.sailing.domain.common.Wind;
@@ -193,44 +188,6 @@
         case R.id.start_course:
             openFragment(CourseFragment.newInstance(0, getRace()));
             break;
-<<<<<<< HEAD
-
-        case R.id.start_mode:
-            openFragment(StartModeFragment.newInstance(0));
-            break;
-
-        case R.id.start_procedure:
-            openFragment(StartProcedureFragment.newInstance(0));
-            break;
-
-        case R.id.start_race:
-            RRS26RacingProcedure procedure = null;
-            Flags flag = null;
-            if (getRaceState().getRacingProcedure().getType().equals(RacingProcedureType.RRS26)) {
-                procedure = getRaceState().getTypedRacingProcedure();
-                flag = procedure.getStartModeFlag();
-            }
-            TimePoint now = MillisecondsTimePoint.now();
-            getRaceState().setAdvancePass(now);
-            getRaceState().setRacingProcedure(now, mRacingProcedureType);
-            getRaceState().forceNewStartTime(now, mProtestTime);
-            if (procedure != null) {
-                procedure.setStartModeFlag(MillisecondsTimePoint.now(), flag);
-            }
-            openFragment(RaceInfoRaceFragment.newInstance());
-            break;
-
-        case R.id.start_time:
-            openFragment(StartTimeFragment.newInstance(getArguments().getSerializable(START_TIME)));
-            break;
-
-        case R.id.wind:
-            openFragment(WindFragment.newInstance(0));
-            break;
-
-        default:
-            Toast.makeText(getActivity(), "Clicked on " + v, Toast.LENGTH_SHORT).show();
-=======
 
         case R.id.start_mode:
             openFragment(StartModeFragment.newInstance(0));
@@ -270,7 +227,6 @@
         getRaceState().forceNewStartTime(now, mStartTime);
         if (procedure != null) {
             procedure.setStartModeFlag(MillisecondsTimePoint.now(), flag);
->>>>>>> 0a263a0b
         }
         openFragment(RaceInfoRaceFragment.newInstance());
     }
@@ -279,17 +235,10 @@
     public void notifyTick(TimePoint now) {
         super.notifyTick(now);
 
-<<<<<<< HEAD
-        if (mStartTime != null && !TextUtils.isEmpty(mStartTimeString)) {
-            String startTimeValue = getString(R.string.start_time_value).replace("#TIME#", mStartTimeString)
-                .replace("#COUNTDOWN#", calcCountdown(now));
-            mStartTime.setText(startTimeValue);
-=======
         if (mStartTimeTextView != null && !TextUtils.isEmpty(mStartTimeString)) {
             String startTimeValue = getString(R.string.start_time_value).replace("#TIME#", mStartTimeString)
                 .replace("#COUNTDOWN#", calcCountdown(now));
             mStartTimeTextView.setText(startTimeValue);
->>>>>>> 0a263a0b
         }
 
         if (mWindValue != null && getRace() != null && getRaceState() != null && getRaceState().getWindFix() != null) {
