package com.sap.sailing.racecommittee.app.ui.fragments.chooser;

import android.content.Context;

import com.sap.sailing.android.shared.logging.ExLog;
import com.sap.sailing.domain.common.racelog.RacingProcedureType;
import com.sap.sailing.racecommittee.app.domain.ManagedRace;
import com.sap.sailing.racecommittee.app.ui.fragments.RaceFragment;
import com.sap.sailing.racecommittee.app.ui.fragments.raceinfo.ErrorRaceFragment;
<<<<<<< HEAD
import com.sap.sailing.racecommittee.app.ui.fragments.raceinfo.unscheduled.StartTimeFragment;
=======
import com.sap.sailing.racecommittee.app.ui.fragments.raceinfo.StartTimeFragment;
>>>>>>> e982fac5

public abstract class RaceInfoFragmentChooser {
    private static final String TAG = RaceInfoFragmentChooser.class.getName();
    
    public static RaceInfoFragmentChooser on(RacingProcedureType racingProcedureType) {
        return new BasicRaceInfoFragmentChooser();

//        switch (racingProcedureType) {
//            case RRS26:
//                return new RRS26RaceInfoFragmentChooser();
//            case GateStart:
//                return new GateStartRaceInfoFragmentChooser();
//            case ESS:
//                return new ESSRaceInfoFragmentChooser();
//            case BASIC:
//                return new BasicRaceInfoFragmentChooser();
//            default:
//                throw new UnsupportedOperationException(racingProcedureType.toString());
//        }
    }
    
    protected abstract Class<? extends RaceFragment> getStartphaseFragment();
    protected abstract Class<? extends RaceFragment> getRunningFragment();
    protected abstract Class<? extends RaceFragment> getFinishingFragment();
    protected abstract Class<? extends RaceFragment> getFinishedFragment();

    public RaceFragment choose(Context context, ManagedRace managedRace) {
        switch (managedRace.getStatus()) {
            case UNSCHEDULED:
                return createInfoFragment(StartTimeFragment.newInstance(1), managedRace);
            case SCHEDULED:
            case STARTPHASE:
                return createInfoFragment(context, getStartphaseFragment(), managedRace);
            case RUNNING:
                return createInfoFragment(context, getRunningFragment(), managedRace);
            case FINISHING:
                return createInfoFragment(context, getFinishingFragment(), managedRace);
            case FINISHED:
                return createInfoFragment(context, getFinishedFragment(), managedRace);
            default:
                return createInfoFragment(context, ErrorRaceFragment.class, managedRace);
        }
    }

    protected RaceFragment createInfoFragment(Context context, Class<? extends RaceFragment> fragmentClass, ManagedRace managedRace) {
        try {
            RaceFragment fragment = fragmentClass.newInstance();
            return createInfoFragment(fragment, managedRace);
        } catch (Exception e) {
            ExLog.e(context, TAG, String.format("Exception while instantiating race info fragment:\n%s", e.toString()));
            return new ErrorRaceFragment();
        }
    }

    protected RaceFragment createInfoFragment(RaceFragment fragment, ManagedRace managedRace) {
        fragment.setArguments(RaceFragment.createArguments(managedRace));
        return fragment;
    }

    public RaceFragment getStartFragment(Context context, ManagedRace managedRace) {
        return createInfoFragment(context, getStartphaseFragment(), managedRace);
    }
}
<|MERGE_RESOLUTION|>--- conflicted
+++ resolved
@@ -1,77 +1,73 @@
-package com.sap.sailing.racecommittee.app.ui.fragments.chooser;
-
-import android.content.Context;
-
-import com.sap.sailing.android.shared.logging.ExLog;
-import com.sap.sailing.domain.common.racelog.RacingProcedureType;
-import com.sap.sailing.racecommittee.app.domain.ManagedRace;
-import com.sap.sailing.racecommittee.app.ui.fragments.RaceFragment;
-import com.sap.sailing.racecommittee.app.ui.fragments.raceinfo.ErrorRaceFragment;
-<<<<<<< HEAD
-import com.sap.sailing.racecommittee.app.ui.fragments.raceinfo.unscheduled.StartTimeFragment;
-=======
-import com.sap.sailing.racecommittee.app.ui.fragments.raceinfo.StartTimeFragment;
->>>>>>> e982fac5
-
-public abstract class RaceInfoFragmentChooser {
-    private static final String TAG = RaceInfoFragmentChooser.class.getName();
-    
-    public static RaceInfoFragmentChooser on(RacingProcedureType racingProcedureType) {
-        return new BasicRaceInfoFragmentChooser();
-
-//        switch (racingProcedureType) {
-//            case RRS26:
-//                return new RRS26RaceInfoFragmentChooser();
-//            case GateStart:
-//                return new GateStartRaceInfoFragmentChooser();
-//            case ESS:
-//                return new ESSRaceInfoFragmentChooser();
-//            case BASIC:
-//                return new BasicRaceInfoFragmentChooser();
-//            default:
-//                throw new UnsupportedOperationException(racingProcedureType.toString());
-//        }
-    }
-    
-    protected abstract Class<? extends RaceFragment> getStartphaseFragment();
-    protected abstract Class<? extends RaceFragment> getRunningFragment();
-    protected abstract Class<? extends RaceFragment> getFinishingFragment();
-    protected abstract Class<? extends RaceFragment> getFinishedFragment();
-
-    public RaceFragment choose(Context context, ManagedRace managedRace) {
-        switch (managedRace.getStatus()) {
-            case UNSCHEDULED:
-                return createInfoFragment(StartTimeFragment.newInstance(1), managedRace);
-            case SCHEDULED:
-            case STARTPHASE:
-                return createInfoFragment(context, getStartphaseFragment(), managedRace);
-            case RUNNING:
-                return createInfoFragment(context, getRunningFragment(), managedRace);
-            case FINISHING:
-                return createInfoFragment(context, getFinishingFragment(), managedRace);
-            case FINISHED:
-                return createInfoFragment(context, getFinishedFragment(), managedRace);
-            default:
-                return createInfoFragment(context, ErrorRaceFragment.class, managedRace);
-        }
-    }
-
-    protected RaceFragment createInfoFragment(Context context, Class<? extends RaceFragment> fragmentClass, ManagedRace managedRace) {
-        try {
-            RaceFragment fragment = fragmentClass.newInstance();
-            return createInfoFragment(fragment, managedRace);
-        } catch (Exception e) {
-            ExLog.e(context, TAG, String.format("Exception while instantiating race info fragment:\n%s", e.toString()));
-            return new ErrorRaceFragment();
-        }
-    }
-
-    protected RaceFragment createInfoFragment(RaceFragment fragment, ManagedRace managedRace) {
-        fragment.setArguments(RaceFragment.createArguments(managedRace));
-        return fragment;
-    }
-
-    public RaceFragment getStartFragment(Context context, ManagedRace managedRace) {
-        return createInfoFragment(context, getStartphaseFragment(), managedRace);
-    }
-}
+package com.sap.sailing.racecommittee.app.ui.fragments.chooser;
+
+import android.content.Context;
+
+import com.sap.sailing.android.shared.logging.ExLog;
+import com.sap.sailing.domain.common.racelog.RacingProcedureType;
+import com.sap.sailing.racecommittee.app.domain.ManagedRace;
+import com.sap.sailing.racecommittee.app.ui.fragments.RaceFragment;
+import com.sap.sailing.racecommittee.app.ui.fragments.raceinfo.ErrorRaceFragment;
+import com.sap.sailing.racecommittee.app.ui.fragments.raceinfo.StartTimeFragment;
+
+public abstract class RaceInfoFragmentChooser {
+    private static final String TAG = RaceInfoFragmentChooser.class.getName();
+    
+    public static RaceInfoFragmentChooser on(RacingProcedureType racingProcedureType) {
+        return new BasicRaceInfoFragmentChooser();
+
+//        switch (racingProcedureType) {
+//            case RRS26:
+//                return new RRS26RaceInfoFragmentChooser();
+//            case GateStart:
+//                return new GateStartRaceInfoFragmentChooser();
+//            case ESS:
+//                return new ESSRaceInfoFragmentChooser();
+//            case BASIC:
+//                return new BasicRaceInfoFragmentChooser();
+//            default:
+//                throw new UnsupportedOperationException(racingProcedureType.toString());
+//        }
+    }
+    
+    protected abstract Class<? extends RaceFragment> getStartphaseFragment();
+    protected abstract Class<? extends RaceFragment> getRunningFragment();
+    protected abstract Class<? extends RaceFragment> getFinishingFragment();
+    protected abstract Class<? extends RaceFragment> getFinishedFragment();
+
+    public RaceFragment choose(Context context, ManagedRace managedRace) {
+        switch (managedRace.getStatus()) {
+            case UNSCHEDULED:
+                return createInfoFragment(StartTimeFragment.newInstance(1), managedRace);
+            case SCHEDULED:
+            case STARTPHASE:
+                return createInfoFragment(context, getStartphaseFragment(), managedRace);
+            case RUNNING:
+                return createInfoFragment(context, getRunningFragment(), managedRace);
+            case FINISHING:
+                return createInfoFragment(context, getFinishingFragment(), managedRace);
+            case FINISHED:
+                return createInfoFragment(context, getFinishedFragment(), managedRace);
+            default:
+                return createInfoFragment(context, ErrorRaceFragment.class, managedRace);
+        }
+    }
+
+    protected RaceFragment createInfoFragment(Context context, Class<? extends RaceFragment> fragmentClass, ManagedRace managedRace) {
+        try {
+            RaceFragment fragment = fragmentClass.newInstance();
+            return createInfoFragment(fragment, managedRace);
+        } catch (Exception e) {
+            ExLog.e(context, TAG, String.format("Exception while instantiating race info fragment:\n%s", e.toString()));
+            return new ErrorRaceFragment();
+        }
+    }
+
+    protected RaceFragment createInfoFragment(RaceFragment fragment, ManagedRace managedRace) {
+        fragment.setArguments(RaceFragment.createArguments(managedRace));
+        return fragment;
+    }
+
+    public RaceFragment getStartFragment(Context context, ManagedRace managedRace) {
+        return createInfoFragment(context, getStartphaseFragment(), managedRace);
+    }
+}