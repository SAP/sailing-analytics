--- conflicted
+++ resolved
@@ -34,22 +34,9 @@
 import com.sap.sse.common.TimePoint;
 import com.sap.sse.common.Util;
 
-<<<<<<< HEAD
-import android.app.Activity;
-import android.content.Context;
-import android.content.Intent;
-import android.graphics.drawable.Drawable;
-import android.os.Bundle;
-import android.support.annotation.IdRes;
-import android.support.annotation.IntDef;
-import android.support.v4.app.FragmentActivity;
-import android.view.View;
-import android.widget.ImageView;
-=======
 import java.lang.annotation.Retention;
 import java.lang.annotation.RetentionPolicy;
 import java.util.ArrayList;
->>>>>>> 62c59a8e
 
 public abstract class RaceFragment extends LoggableFragment {
 
@@ -170,18 +157,6 @@
         }
     }
 
-<<<<<<< HEAD
-=======
-    @Override
-    public void onAttach(Context context) {
-        super.onAttach(context);
-        BaseActivity baseActivity = (BaseActivity) context;
-        if (baseActivity != null) {
-            preferences = baseActivity.getPreferences();
-        }
-    }
->>>>>>> 62c59a8e
-
     @Override
     public void onStart() {
         super.onStart();
@@ -263,26 +238,15 @@
         }
 
         // tint all dots gray
-        final FragmentActivity activity = requireActivity();
         for (ImageView mDot : mDots) {
-<<<<<<< HEAD
-            int tint = ThemeHelper.getColor(activity, R.attr.sap_light_gray);
-            Drawable drawable = BitmapHelper.getTintedDrawable(activity, R.drawable.ic_dot, tint);
-=======
             int tint = ThemeHelper.getColor(requireContext(), R.attr.sap_light_gray);
             Drawable drawable = BitmapHelper.getTintedDrawable(getActivity(), R.drawable.ic_dot, tint);
->>>>>>> 62c59a8e
             mDot.setImageDrawable(drawable);
         }
 
         // tint current dot black
-<<<<<<< HEAD
-        int tint = ThemeHelper.getColor(activity, R.attr.black);
-        Drawable drawable = BitmapHelper.getTintedDrawable(activity, R.drawable.ic_dot, tint);
-=======
         int tint = ThemeHelper.getColor(requireContext(), R.attr.black);
         Drawable drawable = BitmapHelper.getTintedDrawable(getActivity(), R.drawable.ic_dot, tint);
->>>>>>> 62c59a8e
         mDots.get(mActivePage).setImageDrawable(drawable);
 
         // hide all panels
