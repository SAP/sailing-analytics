--- conflicted
+++ resolved
@@ -23,11 +23,6 @@
 import com.sap.sse.common.Util;
 import com.sap.sse.common.impl.MillisecondsTimePoint;
 
-<<<<<<< HEAD
-=======
-import java.io.Serializable;
-
->>>>>>> c3587e63
 public abstract class RaceFragment extends LoggableFragment implements TickListener {
 
     private static final String TAG = RaceFragment.class.getName();
