package com.sap.sailing.racecommittee.app.ui.fragments.raceinfo;

import java.util.ArrayList;
import java.util.Collection;
import java.util.Collections;
import java.util.Comparator;
import java.util.List;

import com.h6ah4i.android.widget.advrecyclerview.animator.SwipeDismissItemAnimator;
import com.h6ah4i.android.widget.advrecyclerview.draggable.RecyclerViewDragDropManager;
import com.h6ah4i.android.widget.advrecyclerview.swipeable.RecyclerViewSwipeManager;
import com.h6ah4i.android.widget.advrecyclerview.touchguard.RecyclerViewTouchActionGuardManager;
import com.h6ah4i.android.widget.advrecyclerview.utils.WrapperAdapterUtils;
import com.sap.sailing.android.shared.util.AppUtils;
import com.sap.sailing.android.shared.util.BitmapHelper;
import com.sap.sailing.android.shared.util.ViewHelper;
import com.sap.sailing.domain.abstractlog.race.CompetitorResult;
import com.sap.sailing.domain.abstractlog.race.CompetitorResults;
import com.sap.sailing.domain.abstractlog.race.impl.CompetitorResultImpl;
import com.sap.sailing.domain.abstractlog.race.impl.CompetitorResultsImpl;
import com.sap.sailing.domain.base.Competitor;
import com.sap.sailing.domain.base.CompetitorStore;
import com.sap.sailing.domain.base.CompetitorWithBoat;
import com.sap.sailing.domain.base.SharedDomainFactory;
import com.sap.sailing.domain.common.MaxPointsReason;
import com.sap.sailing.racecommittee.app.AppConstants;
import com.sap.sailing.racecommittee.app.R;
import com.sap.sailing.racecommittee.app.data.DataManager;
import com.sap.sailing.racecommittee.app.data.OnlineDataManager;
import com.sap.sailing.racecommittee.app.data.ReadonlyDataManager;
import com.sap.sailing.racecommittee.app.data.clients.LoadClient;
import com.sap.sailing.racecommittee.app.domain.impl.CompetitorResultWithIdImpl;
import com.sap.sailing.racecommittee.app.domain.impl.CompetitorWithRaceRankImpl;
import com.sap.sailing.racecommittee.app.domain.impl.LeaderboardResult;
import com.sap.sailing.racecommittee.app.ui.adapters.CompetitorAdapter;
import com.sap.sailing.racecommittee.app.ui.adapters.FinishListAdapter;
import com.sap.sailing.racecommittee.app.ui.comparators.CompetitorSailIdComparator;
import com.sap.sailing.racecommittee.app.ui.comparators.NaturalNamedComparator;
import com.sap.sailing.racecommittee.app.ui.fragments.RaceFragment;
import com.sap.sailing.racecommittee.app.ui.layouts.CompetitorEditLayout;
import com.sap.sailing.racecommittee.app.ui.layouts.HeaderLayout;
import com.sap.sailing.racecommittee.app.ui.views.SearchView;
import com.sap.sailing.racecommittee.app.utils.StringHelper;
import com.sap.sailing.racecommittee.app.utils.ThemeHelper;
import com.sap.sse.common.Util;
import com.sap.sse.common.impl.MillisecondsTimePoint;

import android.content.Context;
import android.content.DialogInterface;
import android.content.Loader;
import android.graphics.drawable.NinePatchDrawable;
<<<<<<< HEAD
=======
import android.os.Build;
>>>>>>> 5fb3a831
import android.os.Bundle;
import android.support.v4.content.ContextCompat;
import android.support.v7.app.ActionBar;
import android.support.v7.app.AlertDialog;
import android.support.v7.app.AppCompatActivity;
import android.support.v7.widget.LinearLayoutManager;
import android.support.v7.widget.RecyclerView;
<<<<<<< HEAD
import android.view.LayoutInflater;
=======
import android.text.TextUtils;
import android.view.Gravity;
import android.view.LayoutInflater;
import android.view.MenuItem;
>>>>>>> 5fb3a831
import android.view.View;
import android.view.ViewGroup;
import android.widget.AdapterView;
import android.widget.Button;
import android.widget.ImageView;
<<<<<<< HEAD
import android.widget.Spinner;
=======
import android.widget.PopupMenu;
>>>>>>> 5fb3a831
import android.widget.TextView;
import android.widget.Toast;

public class TrackingListFragment extends BaseFragment
    implements CompetitorAdapter.CompetitorClick, FinishListAdapter.FinishEvents, View.OnClickListener, AdapterView.OnItemSelectedListener,
    PopupMenu.OnMenuItemClickListener, SearchView.SearchTextWatcher {

    private static final int COMPETITOR_LOADER = 0;
    private static final int LEADERBOARD_ORDER_LOADER = 2;

    private static final int SORT_SAIL_NUMBER = 0;
    private static final int SORT_NAME = 1;

    private RecyclerViewDragDropManager mDragDropManager;
    private RecyclerViewSwipeManager mSwipeManager;
    private RecyclerViewTouchActionGuardManager mGuardManager;
    private RecyclerView mFinishView;
    private Button mConfirm;
    private TextView mEntryCount;

    private FinishListAdapter mAdapter;
    private RecyclerView.Adapter<FinishListAdapter.ViewHolder> mFinishedAdapter;
    private CompetitorAdapter mCompetitorAdapter;
    private List<CompetitorResultWithIdImpl> mFinishedData;
    private List<Competitor> mCompetitorData;
    private List<Competitor> mFilteredCompetitorData;
    private int mId = 0;
    private HeaderLayout mHeader;

    private Comparator<Competitor> mComparator;
    private List<Comparator<Competitor>> mComparators;
    private String mFilter;
    private View mTools;

    public TrackingListFragment() {
        mCompetitorData = Collections.synchronizedList(new ArrayList<Competitor>());
        mFilteredCompetitorData = Collections.synchronizedList(new ArrayList<Competitor>());
    }

    public static TrackingListFragment newInstance(Bundle args, int startMode) {
        TrackingListFragment fragment = new TrackingListFragment();
        args.putInt(START_MODE, startMode);
        fragment.setArguments(args);
        return fragment;
    }

    @Override
    public View onCreateView(LayoutInflater inflater, ViewGroup container, Bundle savedInstanceState) {
        View layout = inflater.inflate(R.layout.race_tracking_list, container, false);

        mHeader = ViewHelper.get(layout, R.id.header);

        mDots = new ArrayList<>();
        mPanels = new ArrayList<>();

        ImageView dot;
        dot = ViewHelper.get(layout, R.id.dot_1);
        if (dot != null) {
            mDots.add(dot);
        }
        dot = ViewHelper.get(layout, R.id.dot_2);
        if (dot != null) {
            mDots.add(dot);
        }

        mTools = ViewHelper.get(layout, R.id.tools_layout);

        ImageView listButton = ViewHelper.get(layout, R.id.list_button);
        if (listButton != null) {
            listButton.setImageDrawable(BitmapHelper.getAttrDrawable(getActivity(), R.attr.list_single_24dp));
            listButton.setOnClickListener(new View.OnClickListener() {
                @Override
                public void onClick(View v) {
                    sendUnconfirmed();
                    RaceFragment fragment = PenaltyFragment.newInstance();
                    int viewId = R.id.race_content;
                    switch (getRaceState().getStatus()) {
                        case FINISHED:
                            viewId = getFrameId(getActivity(), R.id.finished_edit, R.id.finished_content, true);
                            break;

                        default:
                            break;
                    }
                    replaceFragment(fragment, viewId);
                }
            });
        }

        ImageView btnPrev = ViewHelper.get(layout, R.id.nav_prev);
        if (btnPrev != null) {
            btnPrev.setOnClickListener(this);
        }

        ImageView btnNext = ViewHelper.get(layout, R.id.nav_next);
        if (btnNext != null) {
            btnNext.setOnClickListener(this);
        }

        if (mHeader != null) {
            mHeader.setHeaderOnClickListener(new View.OnClickListener() {
                @Override
                public void onClick(View v) {
                    sendIntent(AppConstants.INTENT_ACTION_CLEAR_TOGGLE);
                    sendIntent(AppConstants.INTENT_ACTION_SHOW_SUMMARY_CONTENT);
                }
            });
        }

        if (getArguments().getInt(START_MODE, 0) != 0) {
            if (mHeader != null) {
                mHeader.setVisibility(View.GONE);
            }
        }

        mEntryCount = ViewHelper.get(layout, R.id.competitor_entry_count);

        SearchView searchView = ViewHelper.get(layout, R.id.competitor_search);
        if (searchView != null) {
            searchView.setSearchTextWatcher(this);
        }

        View sortByButton = ViewHelper.get(layout, R.id.competitor_sort);
        if (sortByButton != null) {
            sortByButton.setOnClickListener(new View.OnClickListener() {
                @Override
                public void onClick(View v) {
                    PopupMenu popupMenu;
                    if (Build.VERSION.SDK_INT >= Build.VERSION_CODES.KITKAT) {
                        popupMenu = new PopupMenu(getActivity(), v, Gravity.RIGHT);
                    } else {
                        popupMenu = new PopupMenu(getActivity(), v);
                    }
                    popupMenu.inflate(R.menu.sort_menu);
                    popupMenu.setOnMenuItemClickListener(TrackingListFragment.this);
                    popupMenu.show();
                    ThemeHelper.positioningPopupMenu(getActivity(), popupMenu, v);
                }
            });
        }

        return layout;
    }

    @Override
    public void onActivityCreated(Bundle savedInstanceState) {
        super.onActivityCreated(savedInstanceState);

        mComparators = new ArrayList<>();
        mComparators.add(SORT_SAIL_NUMBER, new CompetitorSailIdComparator());
        mComparators.add(SORT_NAME, new NaturalNamedComparator<Competitor>());
        mComparator = mComparators.get(SORT_SAIL_NUMBER);

        mFinishedData = initializeFinishList();
        loadCompetitors();

        if (getView() != null) {
            RecyclerView competitorView = (RecyclerView) getView().findViewById(R.id.list_positioning_all);
            if (competitorView != null) {
                LinearLayoutManager layoutManager = new LinearLayoutManager(getActivity());
                mCompetitorAdapter = new CompetitorAdapter(getActivity(), mFilteredCompetitorData);
                mCompetitorAdapter.setListener(this);

                competitorView.setLayoutManager(layoutManager);
                competitorView.setAdapter(mCompetitorAdapter);

                mPanels.add(competitorView);
            }

            mFinishView = (RecyclerView) getView().findViewById(R.id.list_positioning_chosen);
            if (mFinishView != null) {
                mGuardManager = new RecyclerViewTouchActionGuardManager();
                mGuardManager.setInterceptVerticalScrollingWhileAnimationRunning(true);
                mGuardManager.setEnabled(true);

                mDragDropManager = new RecyclerViewDragDropManager();
                NinePatchDrawable drawable = (NinePatchDrawable) ContextCompat.getDrawable(getActivity(), R.drawable.material_shadow_z3);
                mDragDropManager.setDraggingItemShadowDrawable(drawable);

                mSwipeManager = new RecyclerViewSwipeManager();

                LinearLayoutManager layoutManager = new LinearLayoutManager(getActivity());
                mAdapter = new FinishListAdapter(getActivity(), mFinishedData);
                mAdapter.setListener(this);

                @SuppressWarnings("unchecked") RecyclerView.Adapter<FinishListAdapter.ViewHolder> dragManager = mDragDropManager
                    .createWrappedAdapter(mAdapter);
                mFinishedAdapter = dragManager;

                @SuppressWarnings("unchecked") RecyclerView.Adapter<FinishListAdapter.ViewHolder> swipeManager = mSwipeManager
                    .createWrappedAdapter(mFinishedAdapter);
                mFinishedAdapter = swipeManager;

                mFinishView.setLayoutManager(layoutManager);
                mFinishView.setAdapter(mFinishedAdapter);
                mFinishView.setItemAnimator(new SwipeDismissItemAnimator());

                mGuardManager.attachRecyclerView(mFinishView);
                mDragDropManager.attachRecyclerView(mFinishView);
                mSwipeManager.attachRecyclerView(mFinishView);
                mPanels.add(mFinishView);
            }

            mConfirm = (Button) getView().findViewById(R.id.confirm);
            if (mConfirm != null) {
                mConfirm.setEnabled(mDots.size() == 0);
                mConfirm.setOnClickListener(new View.OnClickListener() {
                    @Override
                    public void onClick(View v) {
                        sendUnconfirmed();
                        getRaceState().setFinishPositioningConfirmed(MillisecondsTimePoint.now());
                        Toast.makeText(getActivity(), R.string.publish_clicked, Toast.LENGTH_SHORT).show();
                        sendIntent(AppConstants.INTENT_ACTION_CLEAR_TOGGLE);
                        sendIntent(AppConstants.INTENT_ACTION_SHOW_SUMMARY_CONTENT);
                    }
                });
            }

            if (getArguments().getInt(START_MODE, 0) == 0) {
                onClick(ViewHelper.get(getView(), R.id.nav_next));
            } else {
                viewPanel(MOVE_NONE);
            }
        }

        Util.addAll(getRace().getCompetitors(), mCompetitorData);
        mFilteredCompetitorData.clear();
        mFilteredCompetitorData.addAll(mCompetitorData);
        sortCompetitors();
        mCompetitorAdapter.notifyDataSetChanged();
    }

    @Override
    public void onPause() {
        mDragDropManager.cancelDrag();
        super.onPause();
    }

    @Override
    public void onStop() {
        super.onStop();

        sendUnconfirmed();
    }

    @Override
    public void onDestroy() {
        if (mDragDropManager != null) {
            mDragDropManager.release();
            mDragDropManager = null;
        }

        if (mSwipeManager != null) {
            mSwipeManager.release();
            mSwipeManager = null;
        }

        if (mGuardManager != null) {
            mGuardManager.release();
            mGuardManager = null;
        }

        if (mFinishView != null) {
            mFinishView.setItemAnimator(null);
            mFinishView.setAdapter(null);
            mFinishView = null;
        }

        if (mFinishedAdapter != null) {
            WrapperAdapterUtils.releaseAll(mFinishedAdapter);
            mFinishedAdapter = null;
        }

        super.onDestroy();
    }

    @Override
    public boolean onMenuItemClick(MenuItem item) {
        switch (item.getItemId()) {
            case R.id.by_name:
                mComparator = mComparators.get(SORT_NAME);
                break;

            case R.id.by_start:
                break;

            case R.id.by_goal:
                loadLeaderboardResult();
                break;

            default:
                mComparator = mComparators.get(SORT_SAIL_NUMBER);

        }
        sortCompetitors();
        mCompetitorAdapter.notifyDataSetChanged();
        return true;
    }

    private void sendUnconfirmed() {
        getRaceState().setFinishPositioningListChanged(MillisecondsTimePoint.now(), getCompetitorResults());
    }

    private void loadCompetitors() {
        // invalidate all competitors of this race
        ReadonlyDataManager dataManager = OnlineDataManager.create(getActivity());
        SharedDomainFactory domainFactory = dataManager.getDataStore().getDomainFactory();
        for (Competitor competitor : getRace().getCompetitors()) {
            domainFactory.getCompetitorStore().allowCompetitorResetToDefaults(competitor);
        }

        final Loader<?> competitorLoader = getLoaderManager()
            .initLoader(COMPETITOR_LOADER, null, dataManager.createCompetitorsLoader(getRace(), new LoadClient<Collection<Competitor>>() {

                @Override
                public void onLoadFailed(Exception reason) {
                    Toast.makeText(getActivity(), getString(R.string.competitor_load_error, reason.toString()), Toast.LENGTH_LONG).show();
                }

                @Override
                public void onLoadSucceeded(Collection<Competitor> data, boolean isCached) {
                    if (isAdded() && !isCached) {
                        onLoadCompetitorsSucceeded(data);
                    }
                }
            }));

        // Force load to get non-cached remote competitors...
        competitorLoader.forceLoad();
    }

    private void loadLeaderboardResult() {
        ReadonlyDataManager dataManager = OnlineDataManager.create(getActivity());

        final Loader<?> leaderboardResultLoader = getLoaderManager()
            .initLoader(LEADERBOARD_ORDER_LOADER, null, dataManager.createLeaderboardLoader(getRace(), new LoadClient<LeaderboardResult>() {
                @Override
                public void onLoadFailed(Exception reason) {

                }

                @Override
                public void onLoadSucceeded(LeaderboardResult data, boolean isCached) {
                    if (isAdded()) {
                        onLoadLeaderboardSucceeded(data);
                    }
                }
            }));

        leaderboardResultLoader.forceLoad();
    }

    protected void onLoadCompetitorsSucceeded(Collection<Competitor> data) {
        mCompetitorData.clear();
        mCompetitorData.addAll(data);
        mFilteredCompetitorData.clear();
        mFilteredCompetitorData.addAll(data);
        sortCompetitors();
        deleteCompetitorsFromFinishedList(data);
        deleteCompetitorsFromCompetitorList();
        mCompetitorAdapter.notifyDataSetChanged();
    }

    protected void onLoadLeaderboardSucceeded(LeaderboardResult data) {
        final String raceName = getRace().getName();
        List<CompetitorWithRaceRankImpl> sortByRank = data.getCompetitors();
        Collections.sort(sortByRank, new Comparator<CompetitorWithRaceRankImpl>() {
            @Override
            public int compare(CompetitorWithRaceRankImpl left, CompetitorWithRaceRankImpl right) {
                return (int)left.getRaceRank(raceName) - (int)right.getRaceRank(raceName);
            }
        });
        List<Competitor> sortedList = new ArrayList<>();
        for (CompetitorWithRaceRankImpl item : sortByRank) {
            for (Competitor competitor : mCompetitorData) {
                if (competitor.getId().toString().equals(item.getId())) {
                    sortedList.add(competitor);
                    break;
                }
            }
        }
        mCompetitorData.clear();
        mCompetitorData.addAll(sortedList);
        mFilteredCompetitorData.clear();
        mFilteredCompetitorData.addAll(sortedList);
        mCompetitorAdapter.notifyDataSetChanged();
    }

    private void deleteCompetitorsFromFinishedList(Collection<Competitor> validCompetitors) {
        List<CompetitorResultWithIdImpl> toBeDeleted = new ArrayList<>();
        for (CompetitorResultWithIdImpl item : mFinishedData) {
            if (!validCompetitors.contains(getCompetitorStore().getExistingCompetitorById(item.getCompetitorId()))) {
                toBeDeleted.add(item);
            }
        }
        mFinishedData.removeAll(toBeDeleted);
    }

    private void deleteCompetitorsFromCompetitorList() {
        for (CompetitorResultWithIdImpl item : mFinishedData) {
            Competitor competitor = getCompetitorStore().getExistingCompetitorById(item.getCompetitorId());
            mCompetitorData.remove(competitor);
            mFilteredCompetitorData.remove(competitor);
        }
    }

    private CompetitorStore getCompetitorStore() {
        return DataManager.create(getActivity()).getDataStore().getDomainFactory().getCompetitorStore();
    }

    private List<CompetitorResultWithIdImpl> initializeFinishList() {
        List<CompetitorResultWithIdImpl> positioning = Collections.synchronizedList(new ArrayList<CompetitorResultWithIdImpl>());
        if (getRaceState() != null && getRaceState().getFinishPositioningList() != null) {
            for (CompetitorResult results : getRaceState().getFinishPositioningList()) {
                positioning.add(new CompetitorResultWithIdImpl(mId, results));
                mId++;
            }
        }
        Collections.sort(positioning, new DefaultCompetitorResultComparator(/* lowPoint TODO where to get this from? */ true));
        return positioning;
    }

    @Override
    public void onCompetitorClick(Competitor competitor) {
        moveCompetitorToFinishList(competitor);
        removeCompetitorFromList(competitor);
    }

    private void moveCompetitorToFinishList(Competitor competitor) {
        String name = "";
        if (competitor instanceof CompetitorWithBoat) {
            CompetitorWithBoat competitorWithBoat = (CompetitorWithBoat) competitor;
            if (competitorWithBoat.getBoat() != null) {
                name += competitorWithBoat.getBoat().getSailID();
            }
        }
        name += " - " + competitor.getName();
        int pos = mAdapter.getFirstPenalty();
        // FIXME mFinishedData.size()+1 also counts penalized competitors before which the competitor is to be inserted! I just wonder how the position shown in the app seems correct...
        int greatestOneBasedRankSoFar = 0;
        for (final CompetitorResultWithIdImpl result : mFinishedData) {
            if (result.getOneBasedRank() > greatestOneBasedRankSoFar) {
                greatestOneBasedRankSoFar = result.getOneBasedRank();
            }
        }
        mFinishedData.add(pos, new CompetitorResultWithIdImpl(mId, competitor.getId(), name, greatestOneBasedRankSoFar + 1, MaxPointsReason.NONE,
                    /* score */ null, /* finishingTime */ null, /* comment */ null));
        mId++;
        mFinishedAdapter.notifyDataSetChanged();
        if (mDots.size() > 0) {
            Toast.makeText(getActivity(), getString(R.string.added_to_result_list, name, pos + 1), Toast.LENGTH_SHORT).show();
        }
    }

    private void removeCompetitorFromList(Competitor competitor) {
        mCompetitorData.remove(competitor);
        mFilteredCompetitorData.remove(competitor);
        sortCompetitors();
        mCompetitorAdapter.notifyDataSetChanged();
    }

    @Override
    public void onItemMove(int fromPosition, int toPosition) {
        CompetitorResultWithIdImpl item = mFinishedData.get(fromPosition);
        mFinishedData.remove(item);
        mFinishedData.add(toPosition, item);
        // now adjust ranks of all in-between results
        for (int i=Math.min(fromPosition, toPosition); i<=Math.max(fromPosition, toPosition); i++) {
            mFinishedData.set(i, cloneCompetitorResultAndAdjustRank(mFinishedData.get(i),
                        /* newOneBasedRank */ mFinishedData.get(i).getOneBasedRank() == 0 ? 0 : i+1));
        }
        mFinishedAdapter.notifyItemMoved(fromPosition, toPosition);
    }

    @Override
    public void onItemRemove(int position) {
        CompetitorResultWithIdImpl item = mFinishedData.get(position);
        if (position >= 0) { // found
            mFinishedData.remove(position);
            for (int i = position; i < mFinishedData.size(); i++) {
                CompetitorResultWithIdImpl competitorToReplaceWithAdjustedPosition = mFinishedData.get(i);
                final int newOneBasedRank = Math
                    .max(0, competitorToReplaceWithAdjustedPosition.getOneBasedRank() - 1);  // adjust rank for removed competitor
                mFinishedData.set(i, cloneCompetitorResultAndAdjustRank(competitorToReplaceWithAdjustedPosition, newOneBasedRank));
            }
            mFinishedAdapter.notifyItemRemoved(position);
        }
        Competitor competitor = getCompetitorStore().getExistingCompetitorById(item.getCompetitorId());
        if (competitor != null) {
            addNewCompetitorToCompetitorList(competitor);
        }
    }

    private CompetitorResultWithIdImpl cloneCompetitorResultAndAdjustRank(
        CompetitorResultWithIdImpl competitorToReplaceWithAdjustedPosition, final int newOneBasedRank) {
        return new CompetitorResultWithIdImpl(
            competitorToReplaceWithAdjustedPosition.getId(),
            competitorToReplaceWithAdjustedPosition.getCompetitorId(),
            competitorToReplaceWithAdjustedPosition.getCompetitorDisplayName(),
            newOneBasedRank,
            competitorToReplaceWithAdjustedPosition.getMaxPointsReason(),
            competitorToReplaceWithAdjustedPosition.getScore(),
            competitorToReplaceWithAdjustedPosition.getFinishingTime(),
            competitorToReplaceWithAdjustedPosition.getComment());
    }

    private void addNewCompetitorToCompetitorList(Competitor competitor) {
        mCompetitorData.add(competitor);
        mFilteredCompetitorData.add(competitor);
        sortCompetitors();
        mCompetitorAdapter.notifyDataSetChanged();
    }

    @Override
    public void onLongClick(final CompetitorResultWithIdImpl item) {
        AlertDialog.Builder builder = new AlertDialog.Builder(getActivity(), R.style.AppTheme_AlertDialog);
        final CharSequence[] maxPointsReasons = getAllMaxPointsReasons();
        builder.setTitle(R.string.select_penalty_reason).setItems(maxPointsReasons, new DialogInterface.OnClickListener() {
            public void onClick(DialogInterface dialog, int position) {
                setMaxPointsReasonForItem(item, maxPointsReasons[position]);
                mFinishedAdapter.notifyDataSetChanged();
            }
        });
        builder.show();
    }

    @Override
    public void onItemEdit(final CompetitorResultWithIdImpl item) {
        Context context = getActivity();
        if (context instanceof AppCompatActivity) {
            ActionBar actionBar = ((AppCompatActivity) context).getSupportActionBar();
            if (actionBar != null) {
                context = actionBar.getThemedContext();
            }
        }
        AlertDialog.Builder builder = new AlertDialog.Builder(context, R.style.AppTheme_AlertDialog);
        builder.setTitle(item.getCompetitorDisplayName());
        final CompetitorEditLayout layout = new CompetitorEditLayout(getActivity(), getRace().getState()
            .getFinishingTime(), item, mFinishedAdapter.getItemCount(), false);
        builder.setView(layout);
        builder.setPositiveButton(android.R.string.ok, new DialogInterface.OnClickListener() {
            @Override
            public void onClick(DialogInterface dialog, int which) {
                CompetitorResultWithIdImpl newItem = layout.getValue();
                int index = mFinishedData.indexOf(item);
                if (item.getMaxPointsReason() != newItem.getMaxPointsReason() && item.getMaxPointsReason() == MaxPointsReason.NONE) {
                    mFinishedData.remove(item);
                    mFinishedData.add(mFinishedData.size(), newItem);
                } else if (item.getOneBasedRank() != newItem.getOneBasedRank()) { //rank changed
                    if (newItem.getOneBasedRank() > 0) {
                        replaceItemInPositioningList(index, item, newItem);
                        onItemMove(mFinishedData.indexOf(newItem), newItem.getOneBasedRank() - 1);
                    } else {
                        onItemRemove(mFinishedData.indexOf(item));
                    }
                } else { // same rank
                    if (newItem.getOneBasedRank() == 0) { // empty rank -> remove
                        onItemRemove(mFinishedData.indexOf(item));
                    } else {
                        replaceItemInPositioningList(index, item, newItem);
                    }
                }
                mFinishedAdapter.notifyDataSetChanged();
            }
        });
        builder.setNegativeButton(android.R.string.cancel, null);
        AlertDialog dialog = builder.create();
        dialog.show();
        if (AppUtils.with(getActivity()).isTablet()) {
            dialog.getWindow().setLayout(getResources().getDimensionPixelSize(R.dimen.competitor_dialog_width), ViewGroup.LayoutParams.WRAP_CONTENT);
        }
    }

    private CharSequence[] getAllMaxPointsReasons() {
        List<CharSequence> result = new ArrayList<>();
        for (MaxPointsReason reason : MaxPointsReason.values()) {
            result.add(reason.name());
        }
        return result.toArray(new CharSequence[result.size()]);
    }

    protected void setMaxPointsReasonForItem(CompetitorResultWithIdImpl item, CharSequence maxPointsReasonName) {
        MaxPointsReason maxPointsReason = MaxPointsReason.valueOf(maxPointsReasonName.toString());
        CompetitorResultWithIdImpl newItem = new CompetitorResultWithIdImpl(item.getId(), item.getCompetitorId(), item
            .getCompetitorDisplayName(), item.getOneBasedRank(), maxPointsReason, item.getScore(), item.getFinishingTime(), item.getComment());
        int currentIndexOfItem = mFinishedData.indexOf(item);
        replaceItemInPositioningList(currentIndexOfItem, item, newItem);

        if (!maxPointsReason.equals(MaxPointsReason.NONE)) {
            setCompetitorToBottomOfPositioningList(newItem);
        }
        getRaceState().setFinishPositioningListChanged(MillisecondsTimePoint.now(), getCompetitorResults());
    }

    private void replaceItemInPositioningList(int index, CompetitorResultWithIdImpl item, CompetitorResultWithIdImpl newItem) {
        mFinishedData.remove(item);
        mFinishedData.add(index, newItem);
    }

    private void setCompetitorToBottomOfPositioningList(CompetitorResultWithIdImpl item) {
        int lastIndex = Util.size(getCompetitorResults()) - 1;
        mFinishedData.remove(item);
        mFinishedData.add(lastIndex, item);
    }

    private CompetitorResults getCompetitorResults() {
        CompetitorResults result = new CompetitorResultsImpl();
        int oneBasedRank = 1;
        for (CompetitorResultWithIdImpl item : mFinishedData) {
            result.add(new CompetitorResultImpl(item.getCompetitorId(), item.getCompetitorDisplayName(),
                item.getMaxPointsReason() == MaxPointsReason.NONE ? oneBasedRank++ : 0, item.getMaxPointsReason(), item.getScore(), item
                .getFinishingTime(), item.getComment()));
        }
        return result;
    }

    @Override
    public void onClick(View v) {
        if (v != null) {
            switch (v.getId()) {
                case R.id.nav_prev:
                    viewPanel(MOVE_DOWN);
                    break;

                case R.id.nav_next:
                    viewPanel(MOVE_UP);
                    break;
            }
        }
        if (mHeader != null) {
            switch (mActivePage) {
                case 0:
                    mHeader.setHeaderText(R.string.tracking_list_01);
                    break;

                default:
                    mHeader.setHeaderText(R.string.tracking_list_02);
            }
        }

        if (mTools != null) {
            mTools.setVisibility(mActivePage == 0 ? View.VISIBLE : View.GONE);
        }
        mConfirm.setEnabled(mActivePage != 0 || mDots.size() == 0);
    }

    private void sortCompetitors() {
        Collections.sort(mFilteredCompetitorData, mComparator);
    }

    @Override
    public void onItemSelected(AdapterView<?> parent, View view, int position, long id) {
        mComparator = mComparators.get(position);
        sortCompetitors();
        mCompetitorAdapter.notifyDataSetChanged();
    }

    @Override
    public void onNothingSelected(AdapterView<?> parent) {
        mComparator = mComparators.get(0);
        sortCompetitors();
        mCompetitorAdapter.notifyDataSetChanged();
    }

    @Override
    public void onTextChanged(String text) {
        if (mCompetitorAdapter != null) {
            mFilter = text;
            filterData();
            mCompetitorAdapter.notifyDataSetChanged();
            int count = mCompetitorAdapter.getItemCount();
            if (mEntryCount != null && AppUtils.with(getActivity()).isTablet()) {
                if (!TextUtils.isEmpty(text)) {
                    mEntryCount.setText(getString(R.string.competitor_count, count));
                    mEntryCount.setVisibility(View.VISIBLE);
                } else {
                    mEntryCount.setVisibility(View.GONE);
                }
            }
        }
    }

    private void filterData() {
        mFilteredCompetitorData.clear();
        if (mCompetitorData != null) {
            if (TextUtils.isEmpty(mFilter)) {
                mFilteredCompetitorData.addAll(mCompetitorData);
            } else {
                for (Competitor competitor : mCompetitorData) {
                    String name = "";
                    if (competitor.getBoat() != null) {
                        name += competitor.getBoat().getSailID();
                    }
                    name += " - " + competitor.getName();
                    if (StringHelper.on(getActivity()).containsIgnoreCase(name, mFilter)) {
                        mFilteredCompetitorData.add(competitor);
                    }
                }
            }
        }
    }
}<|MERGE_RESOLUTION|>--- conflicted
+++ resolved
@@ -49,10 +49,7 @@
 import android.content.DialogInterface;
 import android.content.Loader;
 import android.graphics.drawable.NinePatchDrawable;
-<<<<<<< HEAD
-=======
 import android.os.Build;
->>>>>>> 5fb3a831
 import android.os.Bundle;
 import android.support.v4.content.ContextCompat;
 import android.support.v7.app.ActionBar;
@@ -60,24 +57,16 @@
 import android.support.v7.app.AppCompatActivity;
 import android.support.v7.widget.LinearLayoutManager;
 import android.support.v7.widget.RecyclerView;
-<<<<<<< HEAD
 import android.view.LayoutInflater;
-=======
 import android.text.TextUtils;
 import android.view.Gravity;
-import android.view.LayoutInflater;
 import android.view.MenuItem;
->>>>>>> 5fb3a831
 import android.view.View;
 import android.view.ViewGroup;
 import android.widget.AdapterView;
 import android.widget.Button;
 import android.widget.ImageView;
-<<<<<<< HEAD
-import android.widget.Spinner;
-=======
 import android.widget.PopupMenu;
->>>>>>> 5fb3a831
 import android.widget.TextView;
 import android.widget.Toast;
 
@@ -768,8 +757,11 @@
             } else {
                 for (Competitor competitor : mCompetitorData) {
                     String name = "";
-                    if (competitor.getBoat() != null) {
-                        name += competitor.getBoat().getSailID();
+                    if (competitor instanceof CompetitorWithBoat) {
+                        CompetitorWithBoat competitorWithBoat = (CompetitorWithBoat) competitor;
+                        if (competitorWithBoat.getBoat() != null) {
+                            name += competitorWithBoat.getBoat().getSailID();
+                        }
                     }
                     name += " - " + competitor.getName();
                     if (StringHelper.on(getActivity()).containsIgnoreCase(name, mFilter)) {
