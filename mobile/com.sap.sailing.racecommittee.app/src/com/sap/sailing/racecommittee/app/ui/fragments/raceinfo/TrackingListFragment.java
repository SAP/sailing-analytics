package com.sap.sailing.racecommittee.app.ui.fragments.raceinfo;

import java.util.ArrayList;
import java.util.Collection;
import java.util.Collections;
import java.util.Comparator;
import java.util.List;

import android.content.Context;
import android.content.DialogInterface;
import android.content.Loader;
import android.graphics.drawable.NinePatchDrawable;
import android.os.Build;
import android.os.Bundle;
import android.support.v4.content.ContextCompat;
import android.support.v7.app.ActionBar;
import android.support.v7.app.AlertDialog;
import android.support.v7.app.AppCompatActivity;
import android.support.v7.widget.LinearLayoutManager;
import android.support.v7.widget.RecyclerView;
import android.text.TextUtils;
<<<<<<< HEAD
=======
import android.util.Log;
>>>>>>> 77ab1df5
import android.view.Gravity;
import android.view.LayoutInflater;
import android.view.MenuItem;
import android.view.View;
import android.view.ViewGroup;
import android.widget.AdapterView;
import android.widget.Button;
import android.widget.ImageView;
import android.widget.PopupMenu;
import android.widget.TextView;
import android.widget.Toast;

import com.h6ah4i.android.widget.advrecyclerview.animator.SwipeDismissItemAnimator;
import com.h6ah4i.android.widget.advrecyclerview.draggable.RecyclerViewDragDropManager;
import com.h6ah4i.android.widget.advrecyclerview.swipeable.RecyclerViewSwipeManager;
import com.h6ah4i.android.widget.advrecyclerview.touchguard.RecyclerViewTouchActionGuardManager;
import com.h6ah4i.android.widget.advrecyclerview.utils.WrapperAdapterUtils;
import com.sap.sailing.android.shared.util.AppUtils;
import com.sap.sailing.android.shared.util.BitmapHelper;
import com.sap.sailing.android.shared.util.ViewHelper;
import com.sap.sailing.domain.abstractlog.race.CompetitorResult;
import com.sap.sailing.domain.abstractlog.race.CompetitorResults;
import com.sap.sailing.domain.abstractlog.race.impl.CompetitorResultImpl;
import com.sap.sailing.domain.abstractlog.race.impl.CompetitorResultsImpl;
import com.sap.sailing.domain.base.Competitor;
import com.sap.sailing.domain.base.CompetitorStore;
import com.sap.sailing.domain.base.SharedDomainFactory;
import com.sap.sailing.domain.common.MaxPointsReason;
import com.sap.sailing.racecommittee.app.AppConstants;
import com.sap.sailing.racecommittee.app.R;
import com.sap.sailing.racecommittee.app.data.DataManager;
import com.sap.sailing.racecommittee.app.data.OnlineDataManager;
import com.sap.sailing.racecommittee.app.data.ReadonlyDataManager;
import com.sap.sailing.racecommittee.app.data.clients.LoadClient;
import com.sap.sailing.racecommittee.app.domain.impl.CompetitorResultWithIdImpl;
import com.sap.sailing.racecommittee.app.domain.impl.CompetitorWithRaceRankImpl;
import com.sap.sailing.racecommittee.app.domain.impl.LeaderboardResult;
import com.sap.sailing.racecommittee.app.ui.adapters.CompetitorAdapter;
import com.sap.sailing.racecommittee.app.ui.adapters.FinishListAdapter;
import com.sap.sailing.racecommittee.app.ui.comparators.CompetitorSailIdComparator;
import com.sap.sailing.racecommittee.app.ui.comparators.NaturalNamedComparator;
import com.sap.sailing.racecommittee.app.ui.fragments.RaceFragment;
import com.sap.sailing.racecommittee.app.ui.layouts.CompetitorEditLayout;
import com.sap.sailing.racecommittee.app.ui.layouts.HeaderLayout;
import com.sap.sailing.racecommittee.app.ui.views.SearchView;
import com.sap.sailing.racecommittee.app.utils.StringHelper;
import com.sap.sailing.racecommittee.app.utils.ThemeHelper;
import com.sap.sse.common.Util;
import com.sap.sse.common.impl.MillisecondsTimePoint;

public class TrackingListFragment extends BaseFragment
    implements CompetitorAdapter.CompetitorClick, FinishListAdapter.FinishEvents, View.OnClickListener, AdapterView.OnItemSelectedListener,
    PopupMenu.OnMenuItemClickListener, SearchView.SearchTextWatcher {
<<<<<<< HEAD
=======

    private static final int COMPETITOR_LOADER = 0;
    private static final int START_ORDER_LOADER = 1;
    private static final int LEADERBOARD_ORDER_LOADER = 2;
>>>>>>> 77ab1df5

    private RecyclerViewDragDropManager mDragDropManager;
    private RecyclerViewSwipeManager mSwipeManager;
    private RecyclerViewTouchActionGuardManager mGuardManager;
    private RecyclerView mFinishView;
    private Button mConfirm;
    private TextView mEntryCount;

    private FinishListAdapter mAdapter;
    private RecyclerView.Adapter<FinishListAdapter.ViewHolder> mFinishedAdapter;
    private CompetitorAdapter mCompetitorAdapter;
    private List<CompetitorResultWithIdImpl> mFinishedData;
    private List<Competitor> mCompetitorData;
    private List<Competitor> mFilteredCompetitorData;
    private int mId = 0;
    private HeaderLayout mHeader;

    private Comparator<Competitor> mComparator;
    private List<Comparator<Competitor>> mComparators;
    private String mFilter;
<<<<<<< HEAD
=======
    private View mTools;
>>>>>>> 77ab1df5

    public TrackingListFragment() {
        mCompetitorData = Collections.synchronizedList(new ArrayList<Competitor>());
        mFilteredCompetitorData = Collections.synchronizedList(new ArrayList<Competitor>());
    }

    public static TrackingListFragment newInstance(Bundle args, int startMode) {
        TrackingListFragment fragment = new TrackingListFragment();
        args.putInt(START_MODE, startMode);
        fragment.setArguments(args);
        return fragment;
    }

    @Override
    public View onCreateView(LayoutInflater inflater, ViewGroup container, Bundle savedInstanceState) {
        View layout = inflater.inflate(R.layout.race_tracking_list, container, false);

        mHeader = ViewHelper.get(layout, R.id.header);

        mDots = new ArrayList<>();
        mPanels = new ArrayList<>();

        ImageView dot;
        dot = ViewHelper.get(layout, R.id.dot_1);
        if (dot != null) {
            mDots.add(dot);
        }
        dot = ViewHelper.get(layout, R.id.dot_2);
        if (dot != null) {
            mDots.add(dot);
        }

        mTools = ViewHelper.get(layout, R.id.tools_layout);

        ImageView listButton = ViewHelper.get(layout, R.id.list_button);
        if (listButton != null) {
            listButton.setImageDrawable(BitmapHelper.getAttrDrawable(getActivity(), R.attr.list_single_24dp));
            listButton.setOnClickListener(new View.OnClickListener() {
                @Override
                public void onClick(View v) {
                    sendUnconfirmed();
                    RaceFragment fragment = PenaltyFragment.newInstance();
                    int viewId = R.id.race_content;
                    switch (getRaceState().getStatus()) {
                        case FINISHED:
                            viewId = getFrameId(getActivity(), R.id.finished_edit, R.id.finished_content, true);
                            break;

                        default:
                            break;
                    }
                    replaceFragment(fragment, viewId);
                }
            });
        }

        ImageView btnPrev = ViewHelper.get(layout, R.id.nav_prev);
        if (btnPrev != null) {
            btnPrev.setOnClickListener(this);
        }

        ImageView btnNext = ViewHelper.get(layout, R.id.nav_next);
        if (btnNext != null) {
            btnNext.setOnClickListener(this);
        }

        if (mHeader != null) {
            mHeader.setHeaderOnClickListener(new View.OnClickListener() {
                @Override
                public void onClick(View v) {
                    sendIntent(AppConstants.INTENT_ACTION_CLEAR_TOGGLE);
                    sendIntent(AppConstants.INTENT_ACTION_SHOW_SUMMARY_CONTENT);
                }
            });
        }

        if (getArguments().getInt(START_MODE, 0) != 0) {
            if (mHeader != null) {
                mHeader.setVisibility(View.GONE);
            }
        }

        mEntryCount = ViewHelper.get(layout, R.id.competitor_entry_count);

        SearchView searchView = ViewHelper.get(layout, R.id.competitor_search);
        if (searchView != null) {
            searchView.setSearchTextWatcher(this);
        }

        View sortByButton = ViewHelper.get(layout, R.id.competitor_sort);
        if (sortByButton != null) {
            sortByButton.setOnClickListener(new View.OnClickListener() {
                @Override
                public void onClick(View v) {
                    PopupMenu popupMenu;
                    if (Build.VERSION.SDK_INT >= Build.VERSION_CODES.KITKAT) {
                        popupMenu = new PopupMenu(getActivity(), v, Gravity.RIGHT);
                    } else {
                        popupMenu = new PopupMenu(getActivity(), v);
                    }
                    popupMenu.inflate(R.menu.sort_menu);
                    popupMenu.setOnMenuItemClickListener(TrackingListFragment.this);
                    popupMenu.show();
                    ThemeHelper.positioningPopupMenu(getActivity(), popupMenu, v);
                }
            });
        }

        return layout;
    }

    @Override
    public void onActivityCreated(Bundle savedInstanceState) {
        super.onActivityCreated(savedInstanceState);

        mComparators = new ArrayList<>();
        mComparators.add(new CompetitorSailIdComparator());
        mComparators.add(new NaturalNamedComparator<Competitor>());
        mComparator = mComparators.get(0);

        mFinishedData = initializeFinishList();
        loadCompetitors();

        if (getView() != null) {
            RecyclerView competitorView = (RecyclerView) getView().findViewById(R.id.list_positioning_all);
            if (competitorView != null) {
                LinearLayoutManager layoutManager = new LinearLayoutManager(getActivity());
                mCompetitorAdapter = new CompetitorAdapter(getActivity(), mFilteredCompetitorData);
                mCompetitorAdapter.setListener(this);

                competitorView.setLayoutManager(layoutManager);
                competitorView.setAdapter(mCompetitorAdapter);

                mPanels.add(competitorView);
            }

            mFinishView = (RecyclerView) getView().findViewById(R.id.list_positioning_chosen);
            if (mFinishView != null) {
                mGuardManager = new RecyclerViewTouchActionGuardManager();
                mGuardManager.setInterceptVerticalScrollingWhileAnimationRunning(true);
                mGuardManager.setEnabled(true);

                mDragDropManager = new RecyclerViewDragDropManager();
                NinePatchDrawable drawable = (NinePatchDrawable) ContextCompat.getDrawable(getActivity(), R.drawable.material_shadow_z3);
                mDragDropManager.setDraggingItemShadowDrawable(drawable);

                mSwipeManager = new RecyclerViewSwipeManager();

                LinearLayoutManager layoutManager = new LinearLayoutManager(getActivity());
                mAdapter = new FinishListAdapter(getActivity(), mFinishedData);
                mAdapter.setListener(this);

                @SuppressWarnings("unchecked") RecyclerView.Adapter<FinishListAdapter.ViewHolder> dragManager = mDragDropManager
                    .createWrappedAdapter(mAdapter);
                mFinishedAdapter = dragManager;

                @SuppressWarnings("unchecked") RecyclerView.Adapter<FinishListAdapter.ViewHolder> swipeManager = mSwipeManager
                    .createWrappedAdapter(mFinishedAdapter);
                mFinishedAdapter = swipeManager;

                mFinishView.setLayoutManager(layoutManager);
                mFinishView.setAdapter(mFinishedAdapter);
                mFinishView.setItemAnimator(new SwipeDismissItemAnimator());

                mGuardManager.attachRecyclerView(mFinishView);
                mDragDropManager.attachRecyclerView(mFinishView);
                mSwipeManager.attachRecyclerView(mFinishView);
                mPanels.add(mFinishView);
            }

            mConfirm = (Button) getView().findViewById(R.id.confirm);
            if (mConfirm != null) {
                mConfirm.setEnabled(mDots.size() == 0);
                mConfirm.setOnClickListener(new View.OnClickListener() {
                    @Override
                    public void onClick(View v) {
                        sendUnconfirmed();
                        getRaceState().setFinishPositioningConfirmed(MillisecondsTimePoint.now());
                        sendIntent(AppConstants.INTENT_ACTION_CLEAR_TOGGLE);
                        sendIntent(AppConstants.INTENT_ACTION_SHOW_SUMMARY_CONTENT);
                    }
                });
            }

            if (getArguments().getInt(START_MODE, 0) == 0) {
                onClick(ViewHelper.get(getView(), R.id.nav_next));
            } else {
                viewPanel(MOVE_NONE);
            }
        }

        Util.addAll(getRace().getCompetitors(), mCompetitorData);
        mFilteredCompetitorData.clear();
        mFilteredCompetitorData.addAll(mCompetitorData);
        sortCompetitors();
        mCompetitorAdapter.notifyDataSetChanged();
    }

    @Override
    public void onPause() {
        mDragDropManager.cancelDrag();
        super.onPause();
    }

    @Override
    public void onStop() {
        super.onStop();

        sendUnconfirmed();
    }

    @Override
    public void onDestroy() {
        if (mDragDropManager != null) {
            mDragDropManager.release();
            mDragDropManager = null;
        }

        if (mSwipeManager != null) {
            mSwipeManager.release();
            mSwipeManager = null;
        }

        if (mGuardManager != null) {
            mGuardManager.release();
            mGuardManager = null;
        }

        if (mFinishView != null) {
            mFinishView.setItemAnimator(null);
            mFinishView.setAdapter(null);
            mFinishView = null;
        }

        if (mFinishedAdapter != null) {
            WrapperAdapterUtils.releaseAll(mFinishedAdapter);
            mFinishedAdapter = null;
        }

        super.onDestroy();
    }

    @Override
    public boolean onMenuItemClick(MenuItem item) {
        switch (item.getItemId()) {
            case R.id.by_boat:
                mComparator = mComparators.get(0);
                break;

            case R.id.by_name:
                mComparator = mComparators.get(1);
                break;

            case R.id.by_start:
                break;

            case R.id.by_goal:
<<<<<<< HEAD
=======
                loadLeaderboardResult();
>>>>>>> 77ab1df5
                break;

            default:
                mComparator = mComparators.get(0);

        }
        sortCompetitors();
        mCompetitorAdapter.notifyDataSetChanged();
        return true;
    }

    private void sendUnconfirmed() {
        getRaceState().setFinishPositioningListChanged(MillisecondsTimePoint.now(), getCompetitorResults());
    }

    private void loadCompetitors() {
        // invalidate all competitors of this race
        ReadonlyDataManager dataManager = OnlineDataManager.create(getActivity());
        SharedDomainFactory domainFactory = dataManager.getDataStore().getDomainFactory();
        for (Competitor competitor : getRace().getCompetitors()) {
            domainFactory.getCompetitorStore().allowCompetitorResetToDefaults(competitor);
        }

        final Loader<?> competitorLoader = getLoaderManager()
            .initLoader(COMPETITOR_LOADER, null, dataManager.createCompetitorsLoader(getRace(), new LoadClient<Collection<Competitor>>() {

                @Override
                public void onLoadFailed(Exception reason) {
                    Toast.makeText(getActivity(), getString(R.string.competitor_load_error, reason.toString()), Toast.LENGTH_LONG).show();
                }

                @Override
                public void onLoadSucceeded(Collection<Competitor> data, boolean isCached) {
                    if (isAdded() && !isCached) {
                        onLoadCompetitorsSucceeded(data);
                    }
                }
            }));

        // Force load to get non-cached remote competitors...
        competitorLoader.forceLoad();
    }

    private void loadLeaderboardResult() {
        ReadonlyDataManager dataManager = OnlineDataManager.create(getActivity());

        final Loader<?> leaderboardResultLoader = getLoaderManager()
            .initLoader(LEADERBOARD_ORDER_LOADER, null, dataManager.createLeaderboardLoader(getRace(), new LoadClient<LeaderboardResult>() {
                @Override
                public void onLoadFailed(Exception reason) {

                }

                @Override
                public void onLoadSucceeded(LeaderboardResult data, boolean isCached) {
                    if (isAdded()) {
                        onLoadLeaderboardSucceeded(data);
                    }
                }
            }));

        leaderboardResultLoader.forceLoad();
    }

    protected void onLoadCompetitorsSucceeded(Collection<Competitor> data) {
        mCompetitorData.clear();
        mCompetitorData.addAll(data);
        mFilteredCompetitorData.clear();
        mFilteredCompetitorData.addAll(data);
        sortCompetitors();
        deleteCompetitorsFromFinishedList(data);
        deleteCompetitorsFromCompetitorList();
        mCompetitorAdapter.notifyDataSetChanged();
    }

    protected void onLoadLeaderboardSucceeded(LeaderboardResult data) {
        final String raceName = getRace().getName();
        List<CompetitorWithRaceRankImpl> sortByRank = data.getCompetitors();
        Collections.sort(sortByRank, new Comparator<CompetitorWithRaceRankImpl>() {
            @Override
            public int compare(CompetitorWithRaceRankImpl left, CompetitorWithRaceRankImpl right) {
                return (int)left.getRaceRank(raceName) - (int)right.getRaceRank(raceName);
            }
        });
        List<Competitor> sortedList = new ArrayList<>();
        for (CompetitorWithRaceRankImpl item : sortByRank) {
            for (Competitor competitor : mCompetitorData) {
                if (competitor.getId().toString().equals(item.getId())) {
                    sortedList.add(competitor);
                    break;
                }
            }
        }
        mCompetitorData.clear();
        mCompetitorData.addAll(sortedList);
        mFilteredCompetitorData.clear();
        mFilteredCompetitorData.addAll(sortedList);
        mCompetitorAdapter.notifyDataSetChanged();
    }

    private void deleteCompetitorsFromFinishedList(Collection<Competitor> validCompetitors) {
        List<CompetitorResultWithIdImpl> toBeDeleted = new ArrayList<>();
        for (CompetitorResultWithIdImpl item : mFinishedData) {
            if (!validCompetitors.contains(getCompetitorStore().getExistingCompetitorById(item.getCompetitorId()))) {
                toBeDeleted.add(item);
            }
        }
        mFinishedData.removeAll(toBeDeleted);
    }

    private void deleteCompetitorsFromCompetitorList() {
        for (CompetitorResultWithIdImpl item : mFinishedData) {
            Competitor competitor = getCompetitorStore().getExistingCompetitorById(item.getCompetitorId());
            mCompetitorData.remove(competitor);
            mFilteredCompetitorData.remove(competitor);
        }
    }

    private CompetitorStore getCompetitorStore() {
        return DataManager.create(getActivity()).getDataStore().getDomainFactory().getCompetitorStore();
    }

    private List<CompetitorResultWithIdImpl> initializeFinishList() {
        List<CompetitorResultWithIdImpl> positioning = Collections.synchronizedList(new ArrayList<CompetitorResultWithIdImpl>());
        if (getRaceState() != null && getRaceState().getFinishPositioningList() != null) {
            for (CompetitorResult results : getRaceState().getFinishPositioningList()) {
                positioning.add(new CompetitorResultWithIdImpl(mId, results));
                mId++;
            }
        }
        return positioning;
    }

    @Override
    public void onCompetitorClick(Competitor competitor) {
        moveCompetitorToFinishList(competitor);
        removeCompetitorFromList(competitor);
    }

    private void moveCompetitorToFinishList(Competitor competitor) {
        String name = "";
        if (competitor.getBoat() != null) {
            name += competitor.getBoat().getSailID();
        }
        name += " - " + competitor.getName();
        int pos = mAdapter.getFirstPenalty();
        mFinishedData.add(pos, new CompetitorResultWithIdImpl(mId, competitor.getId(), name, mFinishedData.size() + 1, MaxPointsReason.NONE,
                    /* score */ null, /* finishingTime */ null, /* comment */ null));
        mId++;
        mFinishedAdapter.notifyDataSetChanged();
        if (mDots.size() > 0) {
            Toast.makeText(getActivity(), getString(R.string.added_to_result_list, name, pos + 1), Toast.LENGTH_SHORT).show();
        }
    }

    private void removeCompetitorFromList(Competitor competitor) {
        mCompetitorData.remove(competitor);
        mFilteredCompetitorData.remove(competitor);
        sortCompetitors();
        mCompetitorAdapter.notifyDataSetChanged();
    }

    @Override
    public void afterMoved() {
        // no-op
    }

    @Override
    public void onItemRemoved(CompetitorResultWithIdImpl item) {
        Competitor competitor = getCompetitorStore().getExistingCompetitorById(item.getCompetitorId());
        if (competitor != null) {
            addNewCompetitorToCompetitorList(competitor);
        }
    }

    private void addNewCompetitorToCompetitorList(Competitor competitor) {
        mCompetitorData.add(competitor);
        mFilteredCompetitorData.add(competitor);
        sortCompetitors();
        mCompetitorAdapter.notifyDataSetChanged();
    }

    @Override
    public void onLongClick(final CompetitorResultWithIdImpl item) {
        AlertDialog.Builder builder = new AlertDialog.Builder(getActivity(), R.style.AppTheme_AlertDialog);
        final CharSequence[] maxPointsReasons = getAllMaxPointsReasons();
        builder.setTitle(R.string.select_penalty_reason).setItems(maxPointsReasons, new DialogInterface.OnClickListener() {
            public void onClick(DialogInterface dialog, int position) {
                setMaxPointsReasonForItem(item, maxPointsReasons[position]);
                mFinishedAdapter.notifyDataSetChanged();
            }
        });
        builder.show();
    }

    @Override
    public void onEditItem(final CompetitorResultWithIdImpl item, int position) {
        Context context = getActivity();
        if (context instanceof AppCompatActivity) {
            ActionBar actionBar = ((AppCompatActivity) context).getSupportActionBar();
            if (actionBar != null) {
                context = actionBar.getThemedContext();
            }
        }
        AlertDialog.Builder builder = new AlertDialog.Builder(context, R.style.AppTheme_AlertDialog);
        builder.setTitle(item.getCompetitorDisplayName());
        final CompetitorEditLayout layout = new CompetitorEditLayout(getActivity(), getRace().getState()
            .getFinishingTime(), item, position, mFinishedAdapter.getItemCount(), false);
        builder.setView(layout);
        builder.setPositiveButton(android.R.string.ok, new DialogInterface.OnClickListener() {
            @Override
            public void onClick(DialogInterface dialog, int which) {
                CompetitorResultWithIdImpl newItem = layout.getValue();
                int index = mFinishedData.indexOf(item);
                if (item.getMaxPointsReason() != newItem.getMaxPointsReason() && item.getMaxPointsReason() == MaxPointsReason.NONE) {
                    mFinishedData.remove(item);
                    mFinishedData.add(mFinishedData.size(), newItem);
                } else if (item.getOneBasedRank() != newItem.getOneBasedRank()) {
                    int newPos = newItem.getOneBasedRank();
                    if (newPos > 0) {
                        newPos -= 1;
                    }
                    int firstPenalty = mAdapter.getFirstPenalty();
                    if (newPos >= firstPenalty) {
                        newPos = firstPenalty;
                    }
                    mFinishedData.remove(item);
                    mFinishedData.add(newPos, newItem);
                } else {
                    replaceItemInPositioningList(index, item, newItem);
                }
                mFinishedAdapter.notifyDataSetChanged();
            }
        });
        builder.setNegativeButton(android.R.string.cancel, null);
        AlertDialog dialog = builder.create();
        dialog.show();
        if (AppUtils.with(getActivity()).isTablet()) {
            dialog.getWindow().setLayout(getResources().getDimensionPixelSize(R.dimen.competitor_dialog_width), ViewGroup.LayoutParams.WRAP_CONTENT);
        }
    }

    private CharSequence[] getAllMaxPointsReasons() {
        List<CharSequence> result = new ArrayList<>();
        for (MaxPointsReason reason : MaxPointsReason.values()) {
            result.add(reason.name());
        }
        return result.toArray(new CharSequence[result.size()]);
    }

    protected void setMaxPointsReasonForItem(CompetitorResultWithIdImpl item, CharSequence maxPointsReasonName) {
        MaxPointsReason maxPointsReason = MaxPointsReason.valueOf(maxPointsReasonName.toString());
        CompetitorResultWithIdImpl newItem = new CompetitorResultWithIdImpl(item.getId(), item.getCompetitorId(), item
            .getCompetitorDisplayName(), item.getOneBasedRank(), maxPointsReason, item.getScore(), item.getFinishingTime(), item.getComment());
        int currentIndexOfItem = mFinishedData.indexOf(item);
        replaceItemInPositioningList(currentIndexOfItem, item, newItem);

        if (!maxPointsReason.equals(MaxPointsReason.NONE)) {
            setCompetitorToBottomOfPositioningList(newItem);
        }
        getRaceState().setFinishPositioningListChanged(MillisecondsTimePoint.now(), getCompetitorResults());
    }

    private void replaceItemInPositioningList(int index, CompetitorResultWithIdImpl item, CompetitorResultWithIdImpl newItem) {
        mFinishedData.remove(item);
        mFinishedData.add(index, newItem);
    }

    private void setCompetitorToBottomOfPositioningList(CompetitorResultWithIdImpl item) {
        int lastIndex = Util.size(getCompetitorResults()) - 1;
        mFinishedData.remove(item);
        mFinishedData.add(lastIndex, item);
    }

    private CompetitorResults getCompetitorResults() {
        CompetitorResults result = new CompetitorResultsImpl();
        int oneBasedRank = 1;
        for (CompetitorResultWithIdImpl item : mFinishedData) {
            result.add(new CompetitorResultImpl(item.getCompetitorId(), item.getCompetitorDisplayName(),
                item.getMaxPointsReason() == MaxPointsReason.NONE ? oneBasedRank++ : 0, item.getMaxPointsReason(), item.getScore(), item
                .getFinishingTime(), item.getComment()));
        }
        return result;
    }

    @Override
    public void onClick(View v) {
        if (v != null) {
            switch (v.getId()) {
                case R.id.nav_prev:
                    viewPanel(MOVE_DOWN);
                    break;

                case R.id.nav_next:
                    viewPanel(MOVE_UP);
                    break;
            }
        }
        if (mHeader != null) {
            switch (mActivePage) {
                case 0:
                    mHeader.setHeaderText(R.string.tracking_list_01);
                    break;

                default:
                    mHeader.setHeaderText(R.string.tracking_list_02);
            }
<<<<<<< HEAD
=======
        }

        if (mTools != null) {
            mTools.setVisibility(mActivePage == 0 ? View.VISIBLE : View.GONE);
>>>>>>> 77ab1df5
        }
        mConfirm.setEnabled(mActivePage != 0 || mDots.size() == 0);
    }

    private void sortCompetitors() {
        Collections.sort(mFilteredCompetitorData, mComparator);
    }

    @Override
    public void onItemSelected(AdapterView<?> parent, View view, int position, long id) {
        mComparator = mComparators.get(position);
        sortCompetitors();
        mCompetitorAdapter.notifyDataSetChanged();
    }

    @Override
    public void onNothingSelected(AdapterView<?> parent) {
        mComparator = mComparators.get(0);
        sortCompetitors();
        mCompetitorAdapter.notifyDataSetChanged();
    }

    @Override
    public void onTextChanged(String text) {
        if (mCompetitorAdapter != null) {
            mFilter = text;
            filterData();
            mCompetitorAdapter.notifyDataSetChanged();
            int count = mCompetitorAdapter.getItemCount();
            if (mEntryCount != null && AppUtils.with(getActivity()).isTablet()) {
                if (!TextUtils.isEmpty(text)) {
                    mEntryCount.setText(getString(R.string.competitor_count, count));
                    mEntryCount.setVisibility(View.VISIBLE);
                } else {
                    mEntryCount.setVisibility(View.GONE);
                }
            }
        }
    }

    private void filterData() {
        mFilteredCompetitorData.clear();
        if (mCompetitorData != null) {
            if (TextUtils.isEmpty(mFilter)) {
                mFilteredCompetitorData.addAll(mCompetitorData);
            } else {
                for (Competitor competitor : mCompetitorData) {
                    String name = "";
                    if (competitor.getBoat() != null) {
                        name += competitor.getBoat().getSailID();
                    }
                    name += " - " + competitor.getName();
                    if (StringHelper.on(getActivity()).containsIgnoreCase(name, mFilter)) {
                        mFilteredCompetitorData.add(competitor);
                    }
                }
            }
        }
    }
}<|MERGE_RESOLUTION|>--- conflicted
+++ resolved
@@ -19,10 +19,7 @@
 import android.support.v7.widget.LinearLayoutManager;
 import android.support.v7.widget.RecyclerView;
 import android.text.TextUtils;
-<<<<<<< HEAD
-=======
 import android.util.Log;
->>>>>>> 77ab1df5
 import android.view.Gravity;
 import android.view.LayoutInflater;
 import android.view.MenuItem;
@@ -76,13 +73,10 @@
 public class TrackingListFragment extends BaseFragment
     implements CompetitorAdapter.CompetitorClick, FinishListAdapter.FinishEvents, View.OnClickListener, AdapterView.OnItemSelectedListener,
     PopupMenu.OnMenuItemClickListener, SearchView.SearchTextWatcher {
-<<<<<<< HEAD
-=======
 
     private static final int COMPETITOR_LOADER = 0;
     private static final int START_ORDER_LOADER = 1;
     private static final int LEADERBOARD_ORDER_LOADER = 2;
->>>>>>> 77ab1df5
 
     private RecyclerViewDragDropManager mDragDropManager;
     private RecyclerViewSwipeManager mSwipeManager;
@@ -103,10 +97,7 @@
     private Comparator<Competitor> mComparator;
     private List<Comparator<Competitor>> mComparators;
     private String mFilter;
-<<<<<<< HEAD
-=======
     private View mTools;
->>>>>>> 77ab1df5
 
     public TrackingListFragment() {
         mCompetitorData = Collections.synchronizedList(new ArrayList<Competitor>());
@@ -364,10 +355,7 @@
                 break;
 
             case R.id.by_goal:
-<<<<<<< HEAD
-=======
                 loadLeaderboardResult();
->>>>>>> 77ab1df5
                 break;
 
             default:
@@ -675,13 +663,10 @@
                 default:
                     mHeader.setHeaderText(R.string.tracking_list_02);
             }
-<<<<<<< HEAD
-=======
         }
 
         if (mTools != null) {
             mTools.setVisibility(mActivePage == 0 ? View.VISIBLE : View.GONE);
->>>>>>> 77ab1df5
         }
         mConfirm.setEnabled(mActivePage != 0 || mDots.size() == 0);
     }
