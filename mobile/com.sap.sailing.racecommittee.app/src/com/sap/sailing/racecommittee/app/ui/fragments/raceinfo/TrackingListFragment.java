--- conflicted
+++ resolved
@@ -77,13 +77,8 @@
     private TextView mPageTitle;
     private Spinner mSortSpinner;
 
-<<<<<<< HEAD
-    private Comparator mComparator;
-    private ArrayList<Comparator> mComparators;
-=======
     private Comparator<Competitor> mComparator;
     private List<Comparator<Competitor>> mComparators;
->>>>>>> 5fb1eed3
 
     public TrackingListFragment() {
         mCompetitorData = new ArrayList<>();
@@ -168,11 +163,7 @@
 
         mComparators = new ArrayList<>();
         mComparators.add(new CompetitorSailIdComparator());
-<<<<<<< HEAD
-        mComparators.add(new NaturalNamedComparator());
-=======
         mComparators.add(new NaturalNamedComparator<Competitor>());
->>>>>>> 5fb1eed3
 
         mFinishedData = initializeFinishList();
         loadCompetitors();
