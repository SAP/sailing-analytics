package com.sap.sailing.racecommittee.app.ui.fragments.raceinfo.startphase;

<<<<<<< HEAD
import android.os.Bundle;
import android.view.LayoutInflater;
import android.view.View;
import android.view.View.OnClickListener;
import android.view.ViewGroup;
import android.widget.Button;
import android.widget.CompoundButton;
import android.widget.ToggleButton;

import com.sap.sailing.domain.abstractlog.race.scoring.AdditionalScoringInformationType;
=======
>>>>>>> 147b94ff
import com.sap.sailing.domain.abstractlog.race.state.racingprocedure.ess.ESSRacingProcedure;

public class ESSStartphaseRaceFragment extends BaseStartphaseRaceFragment<ESSRacingProcedure> {

<<<<<<< HEAD
    @Override
    public void onActivityCreated(Bundle savedInstanceState) {
        super.onActivityCreated(savedInstanceState);

//        raceStartIn4Minutes = (Button) getView().findViewById(R.id.raceStartIn4Minutes);
//        raceStartIn4Minutes.setVisibility(View.VISIBLE);
//        raceStartIn4Minutes.setOnClickListener(new OnClickListener() {
//            @Override
//            public void onClick(View v) {
//                final TimePoint now = MillisecondsTimePoint.now();
//                getRaceState().setAdvancePass(now);
//                getRaceState().setRacingProcedure(now, RacingProcedureType.ESS);
//                getRaceState().forceNewStartTime(now, now.plus(4*60*1000));
//            }
//        });
//        raceStartIn2Minutes = (Button) getView().findViewById(R.id.raceStartIn1Minute);
//        raceStartIn2Minutes.setVisibility(View.VISIBLE);
//        raceStartIn2Minutes.setOnClickListener(new OnClickListener() {
//            @Override
//            public void onClick(View v) {
//                final TimePoint now = MillisecondsTimePoint.now();
//                getRaceState().setAdvancePass(now);
//                getRaceState().setRacingProcedure(now, RacingProcedureType.ESS);
//                getRaceState().forceNewStartTime(now, now.plus(1*60*1000));
//            }
//        });
//        resetTimeButton.setVisibility(View.INVISIBLE);
//        toggleGroupRacing = (ToggleButton) getView().findViewById(R.id.toggle_group_race_mode);
//        toggleGroupRacing.setVisibility(View.VISIBLE);
//        toggleGroupRacing.setChecked(getRaceState().isAdditionalScoringInformationEnabled(AdditionalScoringInformationType.MAX_POINTS_DECREASE_MAX_SCORE));
//        toggleGroupRacing.setOnCheckedChangeListener(new CompoundButton.OnCheckedChangeListener() {
//            @Override
//            public void onCheckedChanged(CompoundButton buttonView, boolean isChecked) {
//                getRaceState().setAdditionalScoringInformationEnabled(MillisecondsTimePoint.now(), /*enable*/isChecked, AdditionalScoringInformationType.MAX_POINTS_DECREASE_MAX_SCORE);
//            }
//        });
    }
        
=======
>>>>>>> 147b94ff
}<|MERGE_RESOLUTION|>--- conflicted
+++ resolved
@@ -1,61 +1,7 @@
 package com.sap.sailing.racecommittee.app.ui.fragments.raceinfo.startphase;
 
-<<<<<<< HEAD
-import android.os.Bundle;
-import android.view.LayoutInflater;
-import android.view.View;
-import android.view.View.OnClickListener;
-import android.view.ViewGroup;
-import android.widget.Button;
-import android.widget.CompoundButton;
-import android.widget.ToggleButton;
-
-import com.sap.sailing.domain.abstractlog.race.scoring.AdditionalScoringInformationType;
-=======
->>>>>>> 147b94ff
 import com.sap.sailing.domain.abstractlog.race.state.racingprocedure.ess.ESSRacingProcedure;
 
 public class ESSStartphaseRaceFragment extends BaseStartphaseRaceFragment<ESSRacingProcedure> {
 
-<<<<<<< HEAD
-    @Override
-    public void onActivityCreated(Bundle savedInstanceState) {
-        super.onActivityCreated(savedInstanceState);
-
-//        raceStartIn4Minutes = (Button) getView().findViewById(R.id.raceStartIn4Minutes);
-//        raceStartIn4Minutes.setVisibility(View.VISIBLE);
-//        raceStartIn4Minutes.setOnClickListener(new OnClickListener() {
-//            @Override
-//            public void onClick(View v) {
-//                final TimePoint now = MillisecondsTimePoint.now();
-//                getRaceState().setAdvancePass(now);
-//                getRaceState().setRacingProcedure(now, RacingProcedureType.ESS);
-//                getRaceState().forceNewStartTime(now, now.plus(4*60*1000));
-//            }
-//        });
-//        raceStartIn2Minutes = (Button) getView().findViewById(R.id.raceStartIn1Minute);
-//        raceStartIn2Minutes.setVisibility(View.VISIBLE);
-//        raceStartIn2Minutes.setOnClickListener(new OnClickListener() {
-//            @Override
-//            public void onClick(View v) {
-//                final TimePoint now = MillisecondsTimePoint.now();
-//                getRaceState().setAdvancePass(now);
-//                getRaceState().setRacingProcedure(now, RacingProcedureType.ESS);
-//                getRaceState().forceNewStartTime(now, now.plus(1*60*1000));
-//            }
-//        });
-//        resetTimeButton.setVisibility(View.INVISIBLE);
-//        toggleGroupRacing = (ToggleButton) getView().findViewById(R.id.toggle_group_race_mode);
-//        toggleGroupRacing.setVisibility(View.VISIBLE);
-//        toggleGroupRacing.setChecked(getRaceState().isAdditionalScoringInformationEnabled(AdditionalScoringInformationType.MAX_POINTS_DECREASE_MAX_SCORE));
-//        toggleGroupRacing.setOnCheckedChangeListener(new CompoundButton.OnCheckedChangeListener() {
-//            @Override
-//            public void onCheckedChanged(CompoundButton buttonView, boolean isChecked) {
-//                getRaceState().setAdditionalScoringInformationEnabled(MillisecondsTimePoint.now(), /*enable*/isChecked, AdditionalScoringInformationType.MAX_POINTS_DECREASE_MAX_SCORE);
-//            }
-//        });
-    }
-        
-=======
->>>>>>> 147b94ff
 }