package com.sap.sailing.racecommittee.app.ui.fragments.dialogs;

import java.util.ArrayList;
import java.util.Calendar;
import java.util.Date;
import java.util.List;

import android.content.Context;
import android.os.Bundle;
import android.support.v7.app.AlertDialog;
import android.util.SparseBooleanArray;
import android.view.LayoutInflater;
import android.view.View;
import android.view.ViewGroup;
import android.view.ViewGroup.LayoutParams;
import android.view.ViewParent;
import android.widget.ArrayAdapter;
import android.widget.ListView;
import android.widget.TimePicker;

import com.sap.sailing.domain.abstractlog.race.analyzing.impl.FinishedTimeFinder;
import com.sap.sailing.domain.common.racelog.RaceLogRaceStatus;
import com.sap.sailing.racecommittee.app.R;
import com.sap.sailing.racecommittee.app.data.DataManager;
import com.sap.sailing.racecommittee.app.data.ReadonlyDataManager;
import com.sap.sailing.racecommittee.app.domain.ManagedRace;
import com.sap.sailing.racecommittee.app.domain.impl.RaceGroupSeriesFleet;
import com.sap.sailing.racecommittee.app.utils.ScreenHelper;
import com.sap.sse.common.TimePoint;
import com.sap.sse.common.impl.MillisecondsTimePoint;

public class ProtestTimeDialogFragment extends AttachedDialogFragment {

    private static String ARGS_RACE_IDS = ProtestTimeDialogFragment.class.getSimpleName() + ".raceids";

<<<<<<< HEAD
    public static ProtestTimeDialogFragment newInstace(List<ManagedRace> races) {
        ArrayList<String> raceIds = new ArrayList<String>();
=======
    public static ProtestTimeDialogFragment newInstance(List<ManagedRace> races) {
        ArrayList<Serializable> raceIds = new ArrayList<>();
>>>>>>> 32f44fc6
        for (ManagedRace race : races) {
            raceIds.add(race.getId());
        }
        Bundle args = new Bundle();
        args.putStringArrayList(ARGS_RACE_IDS, raceIds);
        ProtestTimeDialogFragment fragment = new ProtestTimeDialogFragment();
        fragment.setArguments(args);
        return fragment;
    }

    private List<ManagedRace> races;
    private ListView racesList;
    private TimePicker timePicker;
    private View customView;

    public ProtestTimeDialogFragment() {
        races = new ArrayList<>();
    }
    
    @Override
    public void onStart() {
        super.onStart();
        forceWrapContent(customView);
    }

    @Override
    protected AlertDialog.Builder createDialog(AlertDialog.Builder builder) {
        getRacesFromArguments();
        customView = setupView();
        return builder.setTitle(getString(R.string.protest_dialog_title)).setView(customView);
    }

    @Override
    protected CharSequence getNegativeButtonLabel() {
        return getString(R.string.cancel);
    }

    @Override
    protected CharSequence getPositiveButtonLabel() {
        return getString(R.string.choose);
    }

    @Override
    protected DialogListenerHost getHost() {
        return new DialogListenerHost() {
            @Override
            public DialogResultListener getListener() {
                return new DialogResultListener() {
                    @Override
                    public void onDialogNegativeButton(AttachedDialogFragment dialog) {
                        // no operation
                    }

                    @Override
                    public void onDialogPositiveButton(AttachedDialogFragment dialog) {
                        setAndAnnounceProtestTime();
                    }
                };
            }
        };
    }

    private View setupView() {
        LayoutInflater inflater = LayoutInflater.from(getActivity());
        View view = inflater.inflate(R.layout.protest_time_view, null);
        racesList = (ListView) view.findViewById(R.id.protest_time_races_list);
        setupRacesList(racesList);
        timePicker = (TimePicker) view.findViewById(R.id.protest_time_time_time_picker);
        setupTimePicker(timePicker);

        ViewGroup.LayoutParams layoutParams = racesList.getLayoutParams();
        layoutParams.height = 49 * races.size();
        int screenHeight = (int)(ScreenHelper.on(getActivity()).getScreenHeight() * 0.65);
        if (layoutParams.height > screenHeight) {
            layoutParams.height = screenHeight;
        }
        view.setLayoutParams(layoutParams);

        return view;
    }
    
    protected void forceWrapContent(View v) {
        // Start with the provided view
        View current = v;

        // Travel up the tree until fail, modifying the LayoutParams
        do {
            // Get the parent
            ViewParent parent = current.getParent();    

            // Check if the parent exists
            if (parent != null) {
                // Get the view
                try {
                    current = (View) parent;
                } catch (ClassCastException e) {
                    // This will happen when at the top view, it cannot be cast to a View
                    break;
                }

                // Modify the layout
                current.getLayoutParams().width = LayoutParams.WRAP_CONTENT;
            }
        } while (current.getParent() != null);

        // Request a layout to be re-done
        current.requestLayout();
    }

    private void setupRacesList(ListView racesList) {
        racesList.setChoiceMode(ListView.CHOICE_MODE_MULTIPLE);
        racesList.setAdapter(new ProtestTimeAdapter(getActivity(), races));
        {
            int i = 0;
            for (ManagedRace race : races) {
                racesList.setItemChecked(i++, isFinishedToday(race));
            }
        }
        {
            SparseBooleanArray checked = racesList.getCheckedItemPositions();
            for (int i = 0; i < racesList.getCount(); i++) {
                if (checked.get(i)) {
                    racesList.setSelection(i);
                    break;
                }
            }
        }
    }

    private void setupTimePicker(TimePicker timePicker) {
        timePicker.setIs24HourView(true);

        TimePoint recentFinishedTime = null;
        for (ManagedRace race : races) {
            TimePoint currentFinishedTime = race.getState().getFinishedTime();
            if (currentFinishedTime != null
                    && (recentFinishedTime == null || recentFinishedTime.before(currentFinishedTime))) {
                recentFinishedTime = currentFinishedTime;
            }
        }
        Date suggestedDate = null;
        if (recentFinishedTime != null) {
            suggestedDate = recentFinishedTime.asDate();
        } else {
            suggestedDate = new Date();
        }
        Calendar calendar = Calendar.getInstance();
        calendar.setTime(suggestedDate);
        int hours = calendar.get(Calendar.HOUR_OF_DAY);
        int minutes = calendar.get(Calendar.MINUTE);
        timePicker.setCurrentHour(hours);
        timePicker.setCurrentMinute(minutes);
    }

    private void getRacesFromArguments() {
        Bundle args = getArguments();
        if (args == null) {
            throw new IllegalStateException("Arguments needed!");
        }
        ReadonlyDataManager manager = DataManager.create(getActivity());
        ArrayList<String> raceIds = args.getStringArrayList(ARGS_RACE_IDS);
        for (String id : raceIds) {
            races.add(manager.getDataStore().getRace(id));
        }
    }

    private void setAndAnnounceProtestTime() {
        List<ManagedRace> selectedRaces = getSelectedRaces();
        TimePoint protestTime = getProtestTime();
        TimePoint now = MillisecondsTimePoint.now();
        for (ManagedRace race : selectedRaces) {
            race.getState().setProtestTime(now, protestTime);
        }
    }

    private List<ManagedRace> getSelectedRaces() {
        List<ManagedRace> result = new ArrayList<ManagedRace>();
        SparseBooleanArray checked = racesList.getCheckedItemPositions();
        for (int i = 0; i < racesList.getCount(); i++) {
            if (checked.get(i)) {
                result.add(races.get(i));
            }
        }
        return result;
    }

    private TimePoint getProtestTime() {
        Calendar time = Calendar.getInstance();
        time.set(Calendar.HOUR_OF_DAY, timePicker.getCurrentHour());
        time.set(Calendar.MINUTE, timePicker.getCurrentMinute());
        time.set(Calendar.SECOND, 0);
        time.set(Calendar.MILLISECOND, 0);
        return new MillisecondsTimePoint(time.getTime());
    }

    private static boolean isFinishedToday(ManagedRace race) {
        if (race.getStatus().equals(RaceLogRaceStatus.FINISHED)) {
            FinishedTimeFinder analyzer = new FinishedTimeFinder(race.getRaceLog());
            TimePoint finishedTime = analyzer.analyze();
            if (finishedTime != null) {
                Calendar finishedCalendar = Calendar.getInstance();
                finishedCalendar.setTime(finishedTime.asDate());
                Calendar now = Calendar.getInstance();
                return finishedCalendar.get(Calendar.YEAR) == now.get(Calendar.YEAR)
                        && finishedCalendar.get(Calendar.DAY_OF_YEAR) == now.get(Calendar.DAY_OF_YEAR);
            }
        }
        return false;
    }

    private static class ProtestTimeAdapter extends ArrayAdapter<ManagedRaceItem> {

        private static List<ManagedRaceItem> wrap(List<ManagedRace> races) {
            List<ManagedRaceItem> wrapped = new ArrayList<ManagedRaceItem>();
            for (ManagedRace race : races) {
                wrapped.add(new ManagedRaceItem(race));
            }
            return wrapped;
        }

        public ProtestTimeAdapter(Context context, List<ManagedRace> objects) {
            super(context, R.layout.themeable_protest_list_item, wrap(objects));
        }

    }

    private static class ManagedRaceItem {

        private RaceGroupSeriesFleet group;
        private ManagedRace race;

        public ManagedRaceItem(ManagedRace race) {
            this.race = race;
            this.group = new RaceGroupSeriesFleet(race);
        }

        @Override
        public String toString() {
            return String.format("%s - %s", group.getDisplayName(true), race.getRaceName());
        }

    }

}<|MERGE_RESOLUTION|>--- conflicted
+++ resolved
@@ -33,13 +33,8 @@
 
     private static String ARGS_RACE_IDS = ProtestTimeDialogFragment.class.getSimpleName() + ".raceids";
 
-<<<<<<< HEAD
-    public static ProtestTimeDialogFragment newInstace(List<ManagedRace> races) {
-        ArrayList<String> raceIds = new ArrayList<String>();
-=======
     public static ProtestTimeDialogFragment newInstance(List<ManagedRace> races) {
-        ArrayList<Serializable> raceIds = new ArrayList<>();
->>>>>>> 32f44fc6
+        ArrayList<String> raceIds = new ArrayList<>();
         for (ManagedRace race : races) {
             raceIds.add(race.getId());
         }
